// Icons and Icon Buttons
//================================================== //

.icon {
  display: inline-block;
  height: 22px; //Older ones at 32 but now based on 40
  position: relative;
  width: 32px;

  &.icon-filter {
    height: 14px;
    width: 14px;
  }
}

// Svg Styles
svg.icon {
  fill: #999999;

  // Specific Buttons
  &.icon-error,
  &.icon-confirm,
  &.icon-alert,
  &.icon-info {
    fill: $alert-red;
    height: 18px;
    width: 20px;
  }

  &.icon-confirm {
    fill: $confirm-icon-fill;
  }

  &.icon-alert {
    fill: $alert-yellow;
  }

  &.icon-info {
    fill: $info-icon-fill;
  }

  &.icon-close {
    height: 14px;
    position: relative;
    top: -1.5px;
  }

  &.icon-sohoxi {
    fill: $inverse-color;
    height: 22px;
    left: -15px;
    top: 5px;
    width: 115px;
  }

<<<<<<< HEAD
  &.icon-dropdown {
    height: 10px;
  }

=======

}

//Prevent freezing on IE11 - Win 7 - http://bit.ly/1EW17mx
svg use {
  pointer-events: none;
>>>>>>> be3bb346
}

svg.icon-logo {
  height: 34px;
  width: 34px;
}

.icon-dirty {
  border-left: 6px solid transparent;
  border-right: 6px solid transparent;
  border-top: 6px solid $dirty-icon-fill;
  height: 0;
  margin-left: -3px;
  margin-top: 0;
  position: absolute;
  @include css3(transform, rotate(135deg));
  width: 0;

  &.checked {
    margin-left: -4px;
    margin-top: -7px;
    z-index: 1;
  }
}

.field .icon-error,
.field .icon-confirm {
  display: inline-block !important;
  position: absolute;
  left: 272px;
  top: 25px;
}

.input-sm + .icon-error,
.input-sm + .icon-confirm,
.input-sm + .tooltip-description + .icon-error,
.input-sm + .tooltip-description + .icon-confirm {
  left: 123px;
}

.input-xs + .icon-error,
.input-xs + .icon-confirm,
.input-xs + .tooltip-description + .icon-error,
.input-xs + .tooltip-description + .icon-confirm {
  left: 48px;
}

.timepicker + .icon + .icon-error,
.timepicker + .icon + .icon-confirm,
.timepicker + .tooltip-description + .icon + .icon-error,
.timepicker + .tooltip-description + .icon + .icon-confirm {
  left: -50px !important;
}

.datepicker + .icon + .icon-error,
.datepicker + .icon + .icon-confirm,
.datepicker + .tooltip-description + .icon + .icon-error,
.datepicker + .tooltip-description + .icon + .icon-confirm {
  left: -50px !important;
}

.img-placeholder {
  background-color: #ececec;
  border: 1px solid #e1e1e1;
  border-radius: 2px;
  display: table-cell;
  height: 100px;
  max-height: 100px;
  max-width: 100px;
  min-height: 100px;
  min-width: 100px;
  width: 100px;

  svg {
    display: inline-block;
    fill: #ffffff;
    height: 45px;
    margin-left: 26px;
    margin-top: 25px;
    position: relative;
    width: 45px;
  }

}

.drilldown.btn-icon {
  border-radius: 0;

  svg {
    height: 23px;
    width: 23px;
  }

  span {
    color: transparent;
  }

  &:hover span {
    color: transparent;
  }
}

// Psuedo-element Icons
//================================================== //

.icon.plus-minus {
  display: inline-block;
  position: relative;

  &::before,
  &::after {
    background-color: $icon-color;
    border-radius: 2px;
    content: '';
    height: 2px;
    left: .65em;
    position: absolute;
    top: 1.4em;
    width: 14px;
    @include css3(transform-origin, 50% 50% 0);
    @include transition(transform 300ms cubic-bezier(.17, .04, .03, .94) 0s);
  }

  &::before {
    @include css3(transform, rotate(90deg));
  }

  &::after {
    @include css3(transform, rotate(0deg));
  }

  &.active {
    &::before,
    &::after {
      @include css3(transform, rotate(180deg));
    }
  }

}

// Hamburger by default,
// Has different modes based on CSS classes
.icon.app-header {

  span:not(.audible) {
    background-color: $icon-color;
    border-radius: 4px;
    height: 2px;
    position: absolute;
    @include css3(transform-origin, 50% 50% 0);
    @include transition(transform 300ms cubic-bezier(.17, .04, .03, .94) 0s,
      left 300ms cubic-bezier(.17, .04, .03, .94),
      top 300ms cubic-bezier(.17, .04, .03, .94));
    width: 20px;
  }

  span.one {
    left: 6px;
    top: 6.5px;
  }

  span.two {
    left: 6px;
    top: 12.5px;
  }

  span.three {
    left: 6px;
    top: 18.5px;
  }

  &.go-back {
    span.one {
      @include css3(transform, rotate(-45deg) translateX(-5.75px) translateY(-2.5px) scaleX(.6));
    }

    span.three {
      @include css3(transform, rotate(45deg) translateX(-5.75px) translateY(2.5px) scaleX(.6));
    }
  }

  &.close {
    span.one {
      top: 12.5px;
      @include css3(transform, rotate(45deg));
    }

    span.two {
      @include css3(transform, rotate(45deg));
    }

    span.three {
      top: 12.5px;
      @include css3(transform, rotate(-45deg));
    }
  }

}

// Caps Lock
.icon-capslock {
  display: inline;
  height: 24px;
  overflow: hidden;
  padding: 0;
  position: absolute;
  right: 6px;
  top: 22px;
  width: 24px;
  z-index: 1;
}

.no-animate {
  -moz-transition: none 0s ease 0s !important;
  -webkit-transition: none 0s ease 0s !important;
  transition: none 0s ease 0s !important;
}<|MERGE_RESOLUTION|>--- conflicted
+++ resolved
@@ -53,19 +53,14 @@
     width: 115px;
   }
 
-<<<<<<< HEAD
   &.icon-dropdown {
     height: 10px;
   }
-
-=======
-
 }
 
 //Prevent freezing on IE11 - Win 7 - http://bit.ly/1EW17mx
 svg use {
   pointer-events: none;
->>>>>>> be3bb346
 }
 
 svg.icon-logo {
