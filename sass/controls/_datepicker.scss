//* Date Picker
//================================================== *

.datepicker {
  width: 150px;

  + .icon {
    background: url(about:blank) no-repeat 0 0 transparent;
    cursor: pointer;
    fill: $graphite04;
    height: 24px;
    margin-left: -25px;
<<<<<<< HEAD
    margin-top: 5px;
    position: absolute;
    width: 18px;
=======
    margin-top: 1px;
    padding-right: 5px;
    position: absolute;
    width: 25px;
>>>>>>> 5c38dbf1
    z-index: 1;

    &:hover {
      fill: $primary-color;
    }

    &:active {
      fill: $primary-color;
    }
  }

  &:disabled {
    + .icon {
      cursor: default;
      fill: $input-disabled-border-color;
    }
  }
}

.calendar {
  background-color: $popupmenu-bg-color;
  display: inline-block;
  min-height: 300px;
  min-width: 300px;
  text-align: center;
  vertical-align: middle;
  width: auto;

  tr {
    text-align: center;
  }

  // Header
  thead {
    th {
      color: $font-color-highcontrast;
      font-family: $font-regular;
      @include rem(font-size, 1.2rem);
      margin: 20px;
      text-transform: uppercase;
      width: 35px;
    }
  }

  // Cells / Days
  td {
    border: 1px solid transparent;
    border-radius: 35px;
    color: $font-color-highcontrast;
    cursor: pointer;
    font-family: $font-regular;
    @include rem(font-size, 1.2rem);
    height: 35px;
    padding: 10px;
    transition: .2s background-color ease;
    width: 35px;

    span {
      line-height: normal;
      width: auto;
    }

    //Other month color
    &.alt {
      color: $datepicker-alt-month-color;

      span {
        color: $datepicker-alt-month-color;
      }
    }

    //Today
    &.is-today {
      border-color: $datepicker-today-color;
      color: $datepicker-today-color;
      font-family: $font-regular;

      span {
        color: $datepicker-today-color;
      }
    }

    //Selected
    &:hover {
      background-color: $datepicker-hover-bg-color;
    }

    &.is-selected,
    &.is-selected:hover {
      background-color: $datepicker-selected-bg-color;
      color: $datepicker-selected-color;
      font-family: $font-regular;

      span {
        color: $datepicker-selected-color;
      }
    }

    &:focus {
      border-color: $datepicker-selected-bg-color;
      outline: none;
      -moz-outline-style: none;
    }

    &:active {
      background-color: $datepicker-selected-bg-color;
      color: $datepicker-selected-color;
    }

  }

  .calendar-table {
    margin: 17px auto 0;
    padding: 0 10px;
    width: 100%;
  }
}

// Header Area of Calendar
.calendar-header {
  border-bottom: 1px solid #eeeeee;
  height: 70px;
  line-height: 77px;
  position: relative;
  text-align: center;

  button {
    background-color: $popupmenu-bg-color;
    border: 1px solid transparent;
    border-radius: 2px;
    color: transparent;
    cursor: pointer;
    display: block;
    left: 20px;
    line-height: 1;
    margin-top: 11px;
    position: absolute;
    top: 11px;
    transition: border-color .3s ease;

    &.prev {
      margin: 8px 5px 0 0;

      svg {
        height: 32px;
        left: 0;
        top: 0;
      }
    }

    &.next {
      left: auto;
      margin: 11px 0 0 5px;
      right: 20px;

      svg {
        height: 32px;
        left: 0;
        top: 0;
      }
    }

  }

  .month,
  .year {
    @include font-size(20);
    color: $font-color-highcontrast;
    text-transform: capitalize;
  }
}


//Footer Buttons
.calendar-footer {
  border-top: 1px solid #eeeeee;
  height: 40px;
  padding-top: 14px;

  .cancel {
    color: $font-color;
    float: left;
    line-height: inherit;
    margin-left: 20px;
    text-transform: uppercase;
  }

  .is-today {
    float: right;
    line-height: inherit;
    margin-right: 20px;
    text-transform: uppercase;
  }
}

// Popup Adjustments
#calendar-popup {
  .arrow {
    left: 137px;
  }

  .tooltip-content {
    padding: 0;
  }
}
<|MERGE_RESOLUTION|>--- conflicted
+++ resolved
@@ -5,21 +5,13 @@
   width: 150px;
 
   + .icon {
-    background: url(about:blank) no-repeat 0 0 transparent;
     cursor: pointer;
     fill: $graphite04;
     height: 24px;
     margin-left: -25px;
-<<<<<<< HEAD
     margin-top: 5px;
     position: absolute;
     width: 18px;
-=======
-    margin-top: 1px;
-    padding-right: 5px;
-    position: absolute;
-    width: 25px;
->>>>>>> 5c38dbf1
     z-index: 1;
 
     &:hover {
@@ -37,6 +29,10 @@
       fill: $input-disabled-border-color;
     }
   }
+}
+
+.ie9 .datepicker + .icon {
+  background: url(about:blank) no-repeat 0 0 transparent;
 }
 
 .calendar {
