--- conflicted
+++ resolved
@@ -58,18 +58,11 @@
 
   button {
     height: 28px;
-<<<<<<< HEAD
     margin-top: 0;
     min-width: 28px;
     padding-top: 0;
     vertical-align: middle;
-=======
-    margin-left: 5px;
-    min-width: 28px;
-    padding-top: 0;
-    top: 5px;
-    vertical-align: top;
->>>>>>> f5f07283
+
 
     > .icon:not(.icon-logo) {
       height: 20px;
