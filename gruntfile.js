module.exports = function(grunt) {
  grunt.initConfig({

    pkg: grunt.file.readJSON('package.json'),

    banner: '/*!\n Soho XI Controls v<%= pkg.version %> \n Date: <%= grunt.template.today("dd/mm/yyyy h:MM:ss TT") %> \n Revision: <%= meta.revision %> \n */ \n ',

    sass: {
      dist: {
        files: {
          'public/stylesheets/grey-theme.css' : 'sass/grey-theme.scss',
          'public/stylesheets/dark-theme.css' : 'sass/dark-theme.scss',
          'public/stylesheets/508-theme.css' : 'sass/508-theme.scss',
          'public/stylesheets/css-only.css' : 'sass/css-only.scss',
          'public/stylesheets/demo.css' : 'sass/demo.scss',
          'public/stylesheets/site.css' : 'sass/site.scss'
        }
      }
    },

    watch: {
      source: {
        files: ['sass/**/*.scss', 'views/**.html', 'views/controls/**.html', 'js/*/*.js', 'js/*.js', 'js/cultures/*.*'],
        tasks: ['revision', 'sass', 'concat', 'uglify', 'copy'],
        options: {
          livereload: true
        }
      }
    },

    jshint: {
      files: ['gruntfile.js', 'app.js', 'js/*.js'],
      options: {
        jshintrc: '.jshintrc',
      }
    },

    concat: {
      options: {
        separator: '',
        banner: '<%= banner %>',
        footer: '//# sourceURL=<%= pkg.name %>.js'
      },
      basic: {
        files: {
<<<<<<< HEAD
          'dist/js/<%= pkg.name %>.js': ['js/autocomplete.js', 'js/busyindicator.js', 'js/button.js', 'js/listview.js', 'js/colorpicker.js', 'js/chart.js', 'js/datepicker.js', 'js/datagrid.js', 'js/dropdown.js', 'js/draggable.js', 'js/editor.js', 'js/form.js', 'js/initialize.js', 'js/locale.js', 'js/pager.js', 'js/popupmenu.js', 'js/mask.js', 'js/multiselect.js', 'js/message.js', 'js/modal.js', 'js/rating.js', 'js/resizable.js', 'js/spinbox.js', 'js/toolbar.js', 'js/toast.js', 'js/tabs.js', 'js/textarea.js', 'js/timepicker.js', 'js/tmpl.js', 'js/tooltip.js','js/tree.js', 'js/slider.js', 'js/validation.js']
=======
          'dist/js/<%= pkg.name %>.js': [
            'js/autocomplete.js',
            'js/busyindicator.js',
            'js/button.js',
            'js/cardlist.js',
            'js/colorpicker.js',
            'js/chart.js',
            'js/datepicker.js',
            'js/datagrid.js',
            'js/dropdown.js',
            'js/draggable.js',
            'js/editor.js',
            'js/form.js',
            'js/initialize.js',
            'js/locale.js',
            'js/pager.js',
            'js/popupmenu.js',
            'js/mask.js',
            'js/multiselect.js',
            'js/message.js',
            'js/modal.js',
            'js/rating.js',
            'js/resizable.js',
            'js/searchfield.js',
            'js/slider.js',
            'js/spinbox.js',
            'js/toast.js',
            'js/tabs.js',
            'js/textarea.js',
            'js/timepicker.js',
            'js/tmpl.js',
            'js/toolbar.js',
            'js/tooltip.js',
            'js/tree.js',
            'js/validation.js'
          ]
>>>>>>> 63d784a3
        }
      }
    },

    uglify: {
      dist: {
        options: {
          banner: '<%= banner %>',
          sourceMap: true,
          sourceMapName: 'dist/js/sohoxi.map',
          separator: ';'
        },
        files: {
          'dist/js/sohoxi.min.js': ['dist/js/sohoxi.js']
        }
      }
    },

    copy: {
      main: {
        files: [
          {expand: true, flatten: true, src: ['dist/js/sohoxi.js'], dest: 'public/js/', filter: 'isFile'},
          {expand: true, flatten: true, src: ['public/stylesheets/*-theme.css'], dest: 'dist/css/', filter: 'isFile'},
          {expand: true, flatten: true, src: ['public/stylesheets/css-only.css'], dest: 'dist/css/', filter: 'isFile'},
          {expand: true, flatten: true, src: ['js/demo/demo.js'], dest: 'public/js/', filter: 'isFile'},
          {expand: true, flatten: true, src: ['js/demo/syntax.js'], dest: 'public/js/', filter: 'isFile'},
          {expand: true, flatten: true, src: ['js/vendor/jquery-1*.min.js'], dest: 'public/js/', filter: 'isFile'},
          {expand: true, flatten: true, src: ['js/vendor/jquery-1*.map'], dest: 'public/js/', filter: 'isFile'},
          {expand: true, flatten: true, src: ['js/vendor/d3.min.js'], dest: 'public/js/', filter: 'isFile'},
          {expand: true, flatten: true, src: ['js/vendor/d3.map'], dest: 'public/js/', filter: 'isFile'},
          {expand: true, flatten: true, src: ['js/cultures/*.*'], dest: 'public/js/cultures/', filter: 'isFile'}
        ]
      }
    },

    // Minify css
    cssmin: {
      dist: {
        files: {
          'dist/css/508-theme.min.css': ['dist/css/508-theme.css'],
          'dist/css/dark-theme.min.css': ['dist/css/dark-theme.css'],
          'dist/css/grey-theme.min.css': ['dist/css/grey-theme.css'],
          'dist/css/css-only.min.css': ['dist/css/css-only.css'],
        }
      }
    },

    usebanner: {
      dist: {
        options: {
          position: 'top',
          banner: '<%= banner %>',
          linebreak: true
        },

        files: {
          src: [
            'dist/css/508-theme.css',
            'dist/css/508-theme.min.css',
            'dist/css/dark-theme.css',
            'dist/css/dark-theme.min.css',
            'dist/css/grey-theme.css',
            'dist/css/grey-theme.min.css',
            'dist/css/css-only.css',
            'dist/css/css-only.min.css'
          ]
        }
      }
    },

    // Git Revision
    revision: {
      options: {
        property: 'meta.revision',
        ref: 'HEAD',
        short: false
      }
    },

    meta: {
      revision: undefined
    }

  });

  // load all grunt tasks from 'node_modules' matching the `grunt-*` pattern
  require('load-grunt-tasks')(grunt);
  grunt.registerTask('default', ['revision', 'jshint', 'sass', 'concat', 'uglify', 'copy:main', 'cssmin', 'usebanner']);
};<|MERGE_RESOLUTION|>--- conflicted
+++ resolved
@@ -43,14 +43,10 @@
       },
       basic: {
         files: {
-<<<<<<< HEAD
-          'dist/js/<%= pkg.name %>.js': ['js/autocomplete.js', 'js/busyindicator.js', 'js/button.js', 'js/listview.js', 'js/colorpicker.js', 'js/chart.js', 'js/datepicker.js', 'js/datagrid.js', 'js/dropdown.js', 'js/draggable.js', 'js/editor.js', 'js/form.js', 'js/initialize.js', 'js/locale.js', 'js/pager.js', 'js/popupmenu.js', 'js/mask.js', 'js/multiselect.js', 'js/message.js', 'js/modal.js', 'js/rating.js', 'js/resizable.js', 'js/spinbox.js', 'js/toolbar.js', 'js/toast.js', 'js/tabs.js', 'js/textarea.js', 'js/timepicker.js', 'js/tmpl.js', 'js/tooltip.js','js/tree.js', 'js/slider.js', 'js/validation.js']
-=======
           'dist/js/<%= pkg.name %>.js': [
             'js/autocomplete.js',
             'js/busyindicator.js',
             'js/button.js',
-            'js/cardlist.js',
             'js/colorpicker.js',
             'js/chart.js',
             'js/datepicker.js',
@@ -60,6 +56,7 @@
             'js/editor.js',
             'js/form.js',
             'js/initialize.js',
+            'js/listview.js',
             'js/locale.js',
             'js/pager.js',
             'js/popupmenu.js',
@@ -82,7 +79,6 @@
             'js/tree.js',
             'js/validation.js'
           ]
->>>>>>> 63d784a3
         }
       }
     },
