--- conflicted
+++ resolved
@@ -1,6 +1,8 @@
 <body>
   <a href="#maincontent" class="skip-link" data-translate="text">SkipToMain</a>
+
   {{> controls/svg}}
+
   <div class="wrapper">
     <section class="signin" role="main">
 
@@ -11,13 +13,9 @@
         <h1>Create New Password</h1>
 
         <div class="field">
-<<<<<<< HEAD
-          <label for="new-password-display">New Password</label>
-          <input type="password" name="new-password-display" id="new-password-display" autocomplete="off" data-validate="required passwordReq" data-validation-events="{'required': ' blur change', 'passwordReq': 'blur change'}">
-=======
-          <label for="new-password-display" class="required">New Password</label>
+
+         <label for="new-password-display" class="required">New Password</label>
           <input type="password" name="new-password-display" id="new-password-display" autocomplete="off" data-validate="required passwordReq" data-validation-events="{'required': 'keypress blur change', 'passwordReq': 'blur change'}">
->>>>>>> 3d3efbd4
         </div>
 
         <div class="field">
