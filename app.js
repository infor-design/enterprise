/* jshint node:true */

// set variables for environment
var express = require('express'),
  extend = require('extend'), // equivalent of $.extend()
  app = express(),
  path = require('path'),
  mmm = require('mmm'),
  fs = require('fs'),
  http = require('http'),
  git = require('git-rev-sync'),
  basepath = process.env.BASEPATH || '/',
  getJSONFile = require(path.resolve(__dirname, 'demoapp', 'js', 'getJSONFile')); // jshint ignore:line

  app.set('view engine', 'html');
  app.set('views', path.join(__dirname, 'views'));
  mmm.setEngine('hogan.js');
  app.engine('html', mmm.__express);

  // Because you're the type of developer who cares about this sort of thing!
  app.enable('strict routing');

  // instruct express to server up static assets
  app.use(express.static('public'));

  // Create the express router with the same settings as the app.
  var router = express.Router({
    'strict': true
  });

  // ===========================================
  // Default Options / Custom Middleware
  // ===========================================
  var defaults = {
    enableLiveReload: true,
    layout: 'layout',
    locale: 'en-US',
    title: 'SoHo XI',
    basepath: basepath,
    // Ignore this because its not in our control
    version: process.env.npm_package_version, // jshint ignore:line
    commit: git.long(),
  };

  // Option Handling - Custom Middleware
  // Writes a set of default options the 'req' object.  These options are always eventually passed to the HTML template.
  // In some cases, these options can be modified based on query parameters.  Check the default route for these options.
  var optionHandler = function(req, res, next) {
    res.opts = extend({}, defaults);

    // Change Locale (which also changes right-to-left text setting)
    if (req.query.locale && req.query.locale.length > 0) {
      res.opts.locale = req.query.locale;
      console.log('Changing Route Parameter "locale" to be "' + res.opts.locale + '".');
    }

    // Normally we will use an external file for loading SVG Icons and Patterns.
    // Setting 'inlineSVG' to true will use the deprecated method of using SVG icons, which was to bake them into the HTML markup.
    // if (req.query.inlineSVG && req.query.inlineSVG.length > 0) {
      res.opts.inlineSVG = true;
      //console.log('Inlining SVG Elements...');
    // }

    // Global settings for forcing a 'no frills' layout for test pages.
    // This means no header with page title, hamburger, theme swap settings, etc.
    if (req.query.nofrills && req.query.nofrills.length > 0) {
      res.opts.nofrillslayout = true;
      console.log('"No-frills" layout active.');
    }

    // Set the theme and colorScheme
    //Fx: http://localhost:4000/controls/modal?colors=9279a6,ffffff&theme=dark
    if (req.query.theme && req.query.theme.length  > 0) {
      res.opts.theme = req.query.theme;
      console.log('Setting Theme to ' + res.opts.theme);
    }

    if (req.query.colors && req.query.colors.length > 0) {
      res.opts.colors = req.query.colors;
      console.log('Setting Colors to ' + res.opts.colors);
    }

    // Sets a simulated response delay for API Calls
    if (req.query.delay && !isNaN(req.query.delay) && req.query.delay.length > 0) {
      res.opts.delay = req.query.delay;
    }

    next();
  };

  // Simple Middleware that simulates a delayed response by setting a timeout before returning the next middleware.
  var responseThrottler = function(req, res, next) {
    if (!res.opts.delay) {
      return next();
    }

    function delayedResponse() {
      console.log('Delayed request continuing...');
      return next();
    }

    console.log('Delaying the response time of this request by ' + res.opts.delay + 'ms...');
    setTimeout(delayedResponse, res.opts.delay);
  };

  // Simple Middleware that passes API data back as a template option if we're on a certain page
  var globalDataHandler = function(req, res, next) {
    var url = req.url;

    function isComponentRoute(componentName) {
      return new RegExp(componentName, 'g').test(url);
    }

    if (isComponentRoute('dropdown')) {
      res.opts.dropdownListData = require(path.resolve('demoapp', 'js', 'getJunkDropdownData'));
    }

    next();
  };

  // Simple Middleware for logging some meta-data about the request to the console
  var timestampLogger = function(req, res, next) {
    console.log(Date.now() + ' - ' + req.method + ': ' + req.url);
    next();
  };

  // Simple Middleware for handling errors
  var errorHandler = function(err, req, res, next) {
    if (!err) {
      return next();
    }

    console.error(err.stack);

    if (res.headersSent) {
      return next(err);
    }

    res.status(500).send('<h2>Internal Server Error</h2><p>' + err.stack +'</p>');
  };

  // place optionHandler() first to augment all 'res' objects with an 'opts' object
  app.use(optionHandler);
  app.use(globalDataHandler);
  app.use(responseThrottler);
  app.use(router);
  app.use(timestampLogger);
  app.use(errorHandler);

  // Strips the '.html' from a file path and returns the target route name without it
  function stripHtml(routeParam) {
    var noHtml = routeParam.replace(/\.html/, '');
    return noHtml;
  }

  // Checks the target file path for its type (is it a file, a directory, etc)
  // http://stackoverflow.com/questions/15630770/node-js-check-if-path-is-file-or-directory
  function is(type, filePath) {
    var types = ['file', 'folder'],
      defaultType = types[0],
      mappings = {
        file: { methodName: 'isFile' },
        directory: { methodName: 'isDirectory' }
        // TODO: Add More (symbolic link, etc)
      };

    if (!type) {
      console.warn('No type defined. Using the default type of "' + defaultType + '".');
      type = defaultType;
    }

    if (!mappings[type]) {
      console.error('Provided type "' + type + '" is not in the list of valid types.');
      return false;
    }

    var targetPath = './views/' + filePath,
      methodName = mappings[type].methodName;

    try {
      return fs.statSync(targetPath)[methodName]();
    }
    catch (e) {
      console.info('File Path "' + targetPath + '" is not a ' + type + '.');
      return false;
    }
  }

  function hasTrailingSlash(path) {
    if (!path || typeof path !== 'string') {
      return false;
    }

    return path.substr(path.length - 1) === '/';
  }

  // Returns a directory listing as page content with working links
  function getDirectoryListing(directory, req, res, next) {
    fs.readdir('./views/' + directory, function(err, paths) {
      if (err) {
        console.log(err);
        res.render(err);
        return next();
      }

      var realPaths = [];
      // TODO: var dirs = [];  Separate paths from directories and place an icon next to them

      // Strip out paths that aren't going to ever work
      paths.forEach(function pathIterator(val) {
        var excludes = [
          /layout\.html/,
          /footer\.html/,
          /layout-noheader\.html/,
          /\.DS_Store/
        ],
        match = false;

        excludes.forEach(function(exclude) {
          if (val.match(exclude)) {
            match = true;
            return;
          }
        });

        if (match) {
          return;
        }

        realPaths.push(val);
      });

      // Map with links, add to
      function pathMapper(link) {
<<<<<<< HEAD
        var href = path.join(basepath, directory, link),
=======
        var href = path.join(basepath, directory, link).replace(/\\/g, '/'),
>>>>>>> ff6c5ed9
          icon;

        if (is('directory', href)) {
          icon = '#icon-folder';

          if (href.charAt(href.length - 1) !== '/') {
            href = href + '/';
          }
        }

        return {
          icon: icon,
          href: href,
          text: link
        };
      }

      var opts = extend({}, res.opts, {
        subtitle: 'Listing for ' + directory,
        paths: realPaths.map(pathMapper)
      });

      res.render('listing', opts);
      next();
    });
  }

  // ======================================
  //  Main Routing and Param Handling
  // ======================================

  router.get('/', function(req, res, next) {
    res.render('index', res.opts);
    next();
  });

  router.get('/partials*', function(req, res) {
    var end = req.url.replace('/partials/',''),
      partialsOpts = {
        enableLiveReload: false,
        layout: '',
        locale: 'en-US',
        title: '',
      };

    res.render('partials/' + end, partialsOpts);
  });


  // ======================================
  //  Controls Section
  // ======================================

  var controlOpts = {
    'layout': 'controls/layout',
    'subtitle': 'Style',
  };

  function defaultControlsRoute(req, res, next) {
    var opts = extend({}, res.opts, controlOpts);
    opts.subtitle = 'Full Index';

    res.render('controls/index', opts);
    next();
  }

  router.get('/controls/:control', function(req, res, next) {
    var controlName = '',
      opts = extend({}, res.opts, controlOpts);

    if (!req.params.control) {
      return defaultControlsRoute(req, res, next);
    }

    controlName = stripHtml(req.params.control);
    opts.subtitle = controlName.charAt(0).toUpperCase() + controlName.slice(1).replace('-',' ');

    // Specific Changes for certain controls
    opts.subtitle = opts.subtitle.replace('Contextualactionpanel', 'Contextual Action Panel');
    if (controlName.indexOf('masthead') !== -1) {
      opts.layout = 'controls/masthead-layout';
    }

    if (res.opts.nofrillslayout) {
      opts.layout = 'tests/layout-noheader';
    }

    res.render('controls/' + controlName, opts);
    next();
  });

  router.get('/controls/', defaultControlsRoute);
  router.get('/controls', defaultControlsRoute);

  // ======================================
  //  Patterns Section
  // ======================================

  router.get('/patterns*', function(req, res, next) {
    var opts = extend({}, res.opts, {
      layout: 'patterns/layout',
      subtitle: 'Patterns'
    }),
      end = req.url.replace(/\/patterns(\/)?/g, '');

    // Don't capture any query params for the View Render
    end = end.replace(/\?(.*)/, '');

    if (!end || !end.length || end === '/') {
      getDirectoryListing('patterns/', req, res, next);
      return;
    }

    res.render('patterns/' + end, opts);
    next();
  });

  // =========================================
  // Test Pages
  // =========================================

  var testOpts = {
    subtitle: 'Tests',
    layout: 'tests/layout'
  };

  // Custom Application Menu Layout files.  Since the markup for the Application Menu lives higher up than the
  // content filter lives on most templates, we have a special layout-changing system for Application Menu Tests.
  function getApplicationMenuTestLayout(path) {
    var base = 'tests/applicationmenu/';

    if (path.match(/\/site/)) {
      return base + 'site/layout';
    } else if (path.match(/\/container/)) {
      return base + 'container/layout';
    } else if (path.match(/\/different-header-types/)) {
      return base + 'different-header-types/layout';
    } else if (path.match(/\/lms/)) {
      return base + 'lms/layout';
    } else if (path.match(/\/six-levels-with-icons/)) {
      return base + 'six-levels-with-icons/layout';
    }
    return base + 'six-levels/layout';
  }

  function testsRouteHandler(req, res, next) {
    var opts = extend({}, res.opts, testOpts),
      end = req.url.replace(/\/tests(\/)?/, '');

    // remove query params for our checking
    end = end.replace(/\?(.*)/, '');

    if (!end || !end.length || end === '/') {
      getDirectoryListing('tests/', req, res, next);
      return;
    }

    var directory = 'tests/' + end;
    if (hasTrailingSlash(directory)) {
      if (is('directory', directory) ) {
        getDirectoryListing(directory, req, res, next);
        return;
      }

      directory = directory.substr(0, directory.length - 1);
    }

    // Custom configurations for some test folders
    if (directory.match(/tests\/applicationmenu/)) {
      opts.layout = getApplicationMenuTestLayout(directory);
    }
    if (directory.match(/tests\/base-tag/)) {
      opts.usebasehref = true;
    }
    if (directory.match(/tests\/distribution/)) {
      opts.amd = true;
      opts.layout = null; // No layout for this one on purpose.
      opts.subtitle = 'AMD Tests';
    }
    if (directory.match(/tests\/header/)) {
      opts.layout = 'tests/header/layout';
    }
    if (directory.match(/tests\/signin/)) {
      opts.layout = 'tests/layout-noheader';
    }
    if (directory.match(/tests\/datagrid-fixed-header/)) {
      opts.layout = 'tests/layout-noscroll';
    }
    if (directory.match(/tests\/tabs-module/)) {
      opts.layout = 'tests/tabs-module/layout';
    }
    if (directory.match(/tests\/tabs-header/)) {
      opts.layout = 'tests/tabs-header/layout';
    }
    if (directory.match(/tests\/tabs-vertical/)) {
      opts.layout = 'tests/tabs-vertical/layout';
    }

    // Global 'no-header' layout setting takes precedent
    if (res.opts.nofrillslayout || directory.match(/tests\/patterns/)) {
      opts.layout = 'tests/layout-noheader';
    }


    // No trailing slash.  Check for an index file.  If no index file, do directory listing
    if (is('directory', directory)) {
      if (is('file', directory + '/index')) {
        res.render(directory + '/index', opts);
        return next();
      }

      getDirectoryListing(directory, req, res, next);
      return;
    }

    res.render(directory, opts);
    next();
  }

  //Tests Index Page and controls sub pages
  router.get('/tests*', testsRouteHandler);
  router.get('/tests', testsRouteHandler);

  // =========================================
  // Docs Pages
  // =========================================

  var layoutOpts = {
    subtitle: 'Docs',
    layout: 'docs/layout'
  };

  function defaultDocsRouteHandler(req, res, next) {
    var opts = extend({}, res.opts, layoutOpts);
    res.render('docs/index', opts);
    next();
  }

  function docsRouteHandler(req, res, next) {
    var opts = extend({}, res.opts, layoutOpts),
      docs = req.params.docs;

    if (!docs || !docs.length) {
      return defaultDocsRouteHandler(req, res, next);
    }

    res.render('docs/' + docs, opts);
    next();
  }

  router.get('/docs/:docs', docsRouteHandler);
  router.get('/docs/', defaultDocsRouteHandler);
  router.get('/docs', defaultDocsRouteHandler);


  // =========================================
  // Layouts Pages
  // =========================================

  var layoutOpts = {
    subtitle: 'Layouts',
    layout: 'layouts/layout'
  };

  function defaultLayoutRouteHandler(req, res, next) {
    var opts = extend({}, res.opts, layoutOpts);
    res.render('layouts/index', opts);
    next();
  }

  function layoutRouteHandler(req, res, next) {
    var opts = extend({}, res.opts, layoutOpts),
      layout = req.params.layout;

    if (!layout || !layout.length) {
      return defaultLayoutRouteHandler(req, res, next);
    }

    res.render('layouts/' + layout, opts);
    next();
  }

  router.get('/layouts/:layout', layoutRouteHandler);
  router.get('/layouts/', defaultLayoutRouteHandler);
  router.get('/layouts', defaultLayoutRouteHandler);

  // =========================================
  // Examples Pages
  // =========================================

  var exampleOpts = {
    subtitle: 'Examples',
    layout: 'examples/layout'
  };

  function exampleRouteHandler(req, res, next) {
    var opts = extend({}, res.opts, exampleOpts),
      folder = req.params.folder,
      example = req.params.example,
      path = req.url;

    // A missing category means both no category and no test page.  Simply show the directory listing.
    if (!folder || !folder.length) {
      getDirectoryListing('examples/', req, res, next);
      return;
    }

    // A missing testpage with a category defined will either:
    // - Show a directory listing if there is no test page associated with the current path
    // - Show a test page
    if (!example || !example.length) {
      if (hasTrailingSlash(path)) {

        if (is('directory', 'examples/' + folder + '/')) {
          getDirectoryListing('examples/' + folder + '/', req, res, next);
          return;
        }

      }

      res.render('examples/' + folder, opts);
      next();
      return;
    }

    // if testpage and category are both defined, should be able to show a valid testpage
    res.render('examples/' + folder + '/' + example, opts);
    next();
  }

  router.get('/examples/:folder/:example', exampleRouteHandler);
  router.get('/examples/:folder/', exampleRouteHandler);
  router.get('/examples/:folder', exampleRouteHandler);
  router.get('/examples/', exampleRouteHandler);
  router.get('/examples', exampleRouteHandler);

  // =========================================
  // Angular Support Test Pages
  // =========================================

  var angularOpts = {
    subtitle: 'Angular',
    layout: 'angular/layout'
  };

  router.get('/angular*', function(req, res, next) {
    var opts = extend({}, res.opts, angularOpts),
      end = req.url.replace(/\/angular(\/)?/, '');

    if (!end || !end.length || end === '/') {
      getDirectoryListing('angular/', req, res, next);
      return;
    }

    res.render('angular/' + end, opts);
    next();
  });

  // React Support
  var reactOpts = {
    subtitle: 'React',
    layout: 'react/layout'
  };

  router.get('/react*', function(req, res, next) {
    var opts = extend({}, res.opts, reactOpts),
      end = req.url.replace(/\/react(\/)?/, '');

    if (!end || !end.length || end === '/') {
      getDirectoryListing('react/', req, res, next);
      return;
    }

    res.render('react/' + end, opts);
    next();
  });

  // =========================================
  // Knockout Support Test Pages
  // =========================================

  var knockoutOpts = {
    subtitle: 'Knockout',
    layout: 'knockout/layout'
  };

  router.get('/knockout*', function(req, res, next) {
    var opts = extend({}, res.opts, knockoutOpts),
      end = req.url.replace(/\/knockout(\/)?/g, '');

    if (!end || !end.length || end === '/') {
      getDirectoryListing('knockout/', req, res, next);
      return;
    }

    res.render('knockout/' + end, opts);
    next();
  });

  // =========================================
  // Fake 'API' Calls for use with AJAX-ready Controls
  // =========================================

  //Sample Json call that returns States
  //Example Call: http://localhost:4000/api/states?term=al
  router.get('/api/states', function(req, res, next) {
    var states = [],
      allStates = getJSONFile(path.resolve('demoapp', 'data', 'states.json'));

    function done() {
      res.setHeader('Content-Type', 'application/json');
      res.end(JSON.stringify(states));
      next();
    }

    if (!req || !req.query || !req.query.term) {
      states = allStates;
      return done();
    }

    for (var i = 0; i < allStates.length; i++) {
      if (allStates[i].label.toLowerCase().indexOf(req.query.term.toLowerCase()) > -1) {
        states.push(allStates[i]);
      }
    }

    done();
  });

  // Sample People
  router.get('/api/people', function(req, res, next) {
    var people = getJSONFile(path.resolve('demoapp', 'data', 'people.json'));

    res.setHeader('Content-Type', 'application/json');
    res.end(JSON.stringify(people));
    next();
  });

  // Sample Product
  router.get('/api/product', function(req, res, next) {
    var products = getJSONFile(path.resolve('demoapp', 'data', 'products.json'));

    if (req.query.limit) {
      products = products.slice(0,req.query.limit);
    }

    res.setHeader('Content-Type', 'application/json');
    res.end(JSON.stringify(products));
    next();
  });

  // Sample Supplies
  router.get('/api/supplies', function(req, res, next) {
    var supplies = getJSONFile(path.resolve('demoapp', 'data', 'supplies.json'));

    res.setHeader('Content-Type', 'application/json');
    res.end(JSON.stringify(supplies));
    next();
  });

  // Sample Towns
  router.get('/api/towns', function(req, res, next) {
    var towns = getJSONFile(path.resolve('demoapp', 'data', 'towns.json'));

    res.setHeader('Content-type', 'application/json');
    res.end(JSON.stringify(towns));
    next();
  });

  // Sample Tasks
  router.get('/api/tasks', function(req, res, next) {
    var tasks = getJSONFile(path.resolve('demoapp', 'data', 'tasks.json'));

    res.setHeader('Content-Type', 'application/json');
    res.end(JSON.stringify(tasks));
    next();
  });

  //Sample Periods
  router.get('/api/periods', function(req, res, next) {
    var tasks = [{ id: 1, city: 'London', location: 'Corporate FY15', alert: true, alertClass: 'error', daysLeft: '3', hoursLeft: '23'},
     { id: 1, city: 'New York', location: 'Corporate FY15', alert: true, alertClass: 'alert', daysLeft: '25', hoursLeft: '11'},
     { id: 1, city: 'Vancouver', location: 'Corporate FY15', alert: false, alertClass: '', daysLeft: '30', hoursLeft: '23'},
     { id: 1, city: 'Tokyo', location: 'Corporate FY15', alert: false, alertClass: '', daysLeft: '35', hoursLeft: '13'}
   ];

    res.setHeader('Content-Type', 'application/json');
    res.end(JSON.stringify(tasks));
    next();
  });

  //Sample Hierarchical Data
  // Sample Tasks
  router.get('/api/tree-tasks', function(req, res, next) {
    var tasks = [
      { id: 1, escalated: 2, depth: 1, expanded: false, taskName: 'Follow up action with HMM Global', desc: '', comments: null, orderDate: new Date(2014, 12, 8), time: '', children: [
        { id: 2, escalated: 1, depth: 2, taskName: 'Quotes due to expire', desc: 'Update pending quotes and send out again to customers.', comments: 3, orderDate: new Date(2015, 7, 3), time: '7:10 AM'},
        { id: 3, escalated: 0, depth: 2, taskName: 'Follow up action with Universal Shipping Logistics Customers', desc: 'Contact sales representative with the updated purchase order.', comments: 2, orderDate: new Date(2014, 6, 3), time: '9:10 AM'},
        { id: 4, escalated: 0, depth: 2, taskName: 'Follow up action with Acme Trucking', desc: 'Contact sales representative with the updated purchase order.', comments: 2, orderDate: new Date(2015, 3, 4), time: '14:10 PM'},
      ]},
      { id: 5, escalated: 0, depth: 1, taskName: 'Follow up action with Residental Housing', desc: 'Contact sales representative with the updated purchase order.', comments: 2, orderDate: new Date(2015, 5, 5), time: '18:10 PM'},
      { id: 6, escalated: 0, depth: 1, taskName: 'Follow up action with HMM Global', desc: 'Contact sales representative with the updated purchase order.', comments: 2, orderDate: new Date(2014, 6, 9), time: '20:10 PM', portable: true},
      { id: 7, escalated: 0, depth: 1, expanded: true, taskName: 'Follow up action with Residental Housing', desc: 'Contact sales representative with the updated purchase order.', comments: 2, orderDate: new Date(2014, 6, 8), time: '22:10 PM', portable: true, children: [
        { id: 8, escalated: 0, depth: 2, taskName: 'Follow up action with Universal HMM Logistics', desc: 'Contact sales representative.', comments: 2, orderDate: new Date(2014, 5, 2), time: '22:10 PM'},
        { id: 9, escalated: 0, depth: 2, taskName: 'Follow up action with Acme Shipping', desc: 'Contact sales representative.', comments: 2, orderDate: new Date(2014, 6, 9), time: '22:10 PM'},
        { id: 10, escalated: 0, depth: 2, expanded: true, taskName: 'Follow up action with Residental Shipping Logistics ', desc: 'Contact sales representative.', comments: 2, orderDate: new Date(2014, 2, 8), time: '7:04 AM', children: [
          { id: 11, escalated: 0, depth: 3, taskName: 'Follow up action with Universal Shipping Logistics Customers', desc: 'Contact sales representative.', comments: 2, orderDate: new Date(2015, 10, 18), time: '14:10 PM', portable: true},
          { id: 12, escalated: 0, depth: 3, expanded: true,  taskName: 'Follow up action with Acme Universal Logistics Customers', desc: 'Contact sales representative.', comments: 2, orderDate: new Date(2014, 3, 22), time: '7:04 AM', children: [
            { id: 13, escalated: 0, depth: 4, taskName: 'More Contact', desc: 'Contact sales representative.', comments: 2, orderDate: new Date(2015, 3, 8), time: '14:10 PM'},
            { id: 14, escalated: 0, depth: 4, taskName: 'More Follow up', desc: 'Contact sales representative.', comments: 2, orderDate: new Date(2014, 3, 9), time: '7:04 AM'},
          ]},
        ]}
      ]},
      { id: 15, escalated: 0, depth: 1, expanded: true, taskName: 'Follow up action with Residental Housing', desc: 'Contact sales representative with the updated purchase order.', comments: 2, orderDate: new Date(2015, 5, 23), time: '22:10 PM', children: [
        { id: 16, escalated: 0, depth: 2, taskName: 'Follow up action with Universal HMM Logistics', desc: 'Contact sales representative.', comments: 2, orderDate: new Date(2014, 12, 18), time: '22:10 PM'},
        { id: 17, escalated: 0, depth: 2, taskName: 'Follow up action with Acme Shipping', desc: 'Contact sales representative.', comments: 2, orderDate: new Date(2014, 4, 5), time: '22:10 PM', portable: true},
        { id: 18, escalated: 0, depth: 2, expanded: true, taskName: 'Follow up action with Residental Shipping Logistics ', desc: 'Contact sales representative.', comments: 2, orderDate: new Date(2015, 5, 5), time: '7:04 AM', children: [
          { id: 19, escalated: 0, depth: 3, taskName: 'Follow up action with Universal Shipping Logistics Customers', desc: 'Contact sales representative.', comments: 2, orderDate: new Date(2014, 5, 16), time: '14:10 PM'},
          { id: 20, escalated: 0, depth: 3, expanded: true,  taskName: 'Follow up action with Acme Universal Logistics Customers', desc: 'Contact sales representative.', comments: 2, orderDate: new Date(2015, 5, 28), time: '7:04 AM', portable: true, children: [
            { id: 21, escalated: 0, depth: 4, taskName: 'More Contact', desc: 'Contact sales representative.', comments: 2, orderDate: new Date(2014, 1, 21), time: '14:10 PM'},
            { id: 22, escalated: 0, depth: 4, taskName: 'More Follow up', desc: 'Contact sales representative.', comments: 2, orderDate: new Date(2014, 9, 3), time: '7:04 AM'},
          ]},
        ]}
      ]}

    ];

    res.setHeader('Content-Type', 'application/json');
    res.end(JSON.stringify(tasks));
    next();
  });

  //Ajax Accordion Contents
  router.get('/api/nav-items', function(req, res, next) {
    res.render('tests/accordion/_ajax-results.html');
    next();
  });

  router.get('/api/fruits', function(req, res, next) {
    var resData,
      fruits = {
        main: ''+
          '<div class="accordion-header">'+
            '<a href="#"><span>Apples</span></a>'+
          '</div>'+
          '<div class="accordion-header">'+
            '<a href="#" data-category-id="grapes"><span>Grapes</span></a>'+
          '</div>'+
          '<div class="accordion-pane"></div>'+
          '<div class="accordion-header">'+
            '<a href="#"><span>Oranges</span></a>'+
          '</div>'+
          '<div class="accordion-header">'+
            '<a href="#" data-category-id="Kiwi"><span>Kiwi</span></a>'+
          '</div>'+
          '<div class="accordion-pane"></div>',

        grapes: ''+
          '<div class="accordion-header">'+
            '<a href="#"><span>Concord</span></a>'+
          '</div>'+
          '<div class="accordion-header">'+
            '<a href="#"><span>John Viola</span></a>'+
          '</div>'+
          '<div class="accordion-header">'+
            '<a href="#"><span>Merlot</span></a>'+
          '</div>'+
          '<div class="accordion-header">'+
            '<a href="#"><span>Cabernet</span></a>'+
          '</div>',

        Kiwi: ''+
          '<div class="accordion-header">'+
            '<a href="#"><span>Berries</span></a>'+
          '</div>'+
          '<div class="accordion-header">'+
            '<a href="#"><span>Blueberries</span></a>'+
          '</div>'+
          '<div class="accordion-header">'+
            '<a href="#"><span>Strawberries</span></a>'+
          '</div>'+
          '<div class="accordion-header">'+
            '<a href="#"><span>Blackberries</span></a>'+
          '</div>'+
          '<div class="accordion-header">'+
            '<a href="#"><span>Raspberries</span></a>'+
          '</div>'
      };

    resData = req.query.categoryId ? fruits[req.query.categoryId] : fruits.main;
    if (!resData) {
      resData = ''+
        '<div class="accordion-content" style="color: red;">'+
          '<p>Error: Couldn\'t find any fruits...</p>'+
        '</div>';
    }

    res.setHeader('Content-Type', 'application/json');
    res.end(JSON.stringify(resData));
    next();
  });

  // TODO: Make this work with XSS to return a copy of the SoHo Site Search Results for testing the Modal Search plugin.
  // Calls out to Craft CMS's search results page.
  // NOTE: Doesn't actually get rendered, just passed along.
  router.post('/api/site-search', function(req, res) {
    var opts = {
      host: 'usmvvwdev53',
      port: '80',
      path: '/search/results', // ?q=[SEARCH TERM GOES HERE]
      method: 'POST',
      headers: req.headers
    },
    creq = http.request(opts, function(cres) {
      // set encoding
      cres.setEncoding('utf8');

      // wait
      cres.on('data', function(chunk){
        res.write(chunk);
      });

      cres.on('close', function(){
        // closed, let's end client request as well
        res.writeHead(cres.statusCode);
        res.end();
      });

      cres.on('end', function(){
        // finished, let's finish client request as well
        res.writeHead(cres.statusCode);
        res.end();
      });

    }).on('error', function() {
      // we got an error, return 500 error to client and log error
      res.writeHead(500);
      res.end();
    });

    creq.end();
  });

  //Data Grid Paging Example
  // Example Call: http://localhost:4000/api/compressors?pageNum=1&sort=productId&pageSize=100
  router.get('/api/compressors', function(req, res, next) {

    var products = [], productsAll = [], term,
      start = (req.query.pageNum -1) * req.query.pageSize,
      end = req.query.pageNum * req.query.pageSize,
      total = 1000, i = 0, j = 0, filteredTotal = 0, seed = 1,
      statuses = ['OK', 'On Hold', 'Inactive', 'Active', 'Late' ,'Complete'];

    //TODO: if (req.query.filter) {
    for (j = 0; j < total; j++) {
      var filteredOut = false;

      //Just filter first four cols
      if (req.query.filter) {
        term = req.query.filter.replace('\'','');
        filteredOut = true;

        if ((214220+j).toString().indexOf(term) > -1) {
          filteredOut = false;
        }

        if ('Compressor'.toString().toLowerCase().indexOf(term) > -1) {
          filteredOut = false;
         }

        if ('Assemble Paint'.toString().toLowerCase().indexOf(term) > -1) {
          filteredOut = false;
        }

        if ((1+(j/2)).toString().indexOf(term) > -1) {
          filteredOut = false;
        }
      }

      //Filter Row simulation
      if (req.query.filterValue) {
        term = req.query.filterValue.replace('\'','').toLowerCase();
        filteredOut = true;

        if (req.query.filterColumn ==='productId' && req.query.filterOp === 'contains' && (214220+j).toString().indexOf(term) > -1) {
          filteredOut = false;
        }
        if (req.query.filterColumn ==='productId' && req.query.filterOp === 'equals' && (214220+j).toString() === term) {
          filteredOut = false;
        }

        if (req.query.filterColumn ==='productName' && req.query.filterOp === 'contains' && 'compressor'.toString().indexOf(term) > -1) {
          filteredOut = false;
        }

        if (req.query.filterColumn ==='activity' && req.query.filterOp === 'contains' && 'assemble paint'.toString().indexOf(term) > -1) {
          filteredOut = false;
        }
        if (req.query.filterColumn ==='activity' && req.query.filterOp === 'equals' && 'assemble paint'.toString() === -1) {
          filteredOut = false;
        }

        if (req.query.filterColumn ==='quantity' && req.query.filterOp === 'contains' && (1+(j/2)).toString().indexOf(term) > -1) {
          filteredOut = false;
        }
        if (req.query.filterColumn ==='quantity' && req.query.filterOp === 'equals' && (1+(j/2)).toString() === term) {
          filteredOut = false;
        }
      }

      var status = Math.floor(statuses.length / (start + seed)) + 1;

      if (!filteredOut) {
        filteredTotal++;
        productsAll.push({ id: j, productId: 214220+j, productName: 'Compressor ' + j, activity:  'Assemble Paint', quantity: 1+(j/2), price: 210.99-j, status: statuses[status], orderDate: new Date(2014, 12, seed), action: 'Action'});
      }

      seed ++;
    }

    var sortBy = function(field, reverse, primer){
       var key = function (x) {return primer ? primer(x[field]) : x[field];};

       return function (a,b) {
        var A = key(a), B = key(b);
        return ( (A < B) ? -1 : ((A > B) ? 1 : 0) ) * [-1,1][+!!reverse];
       };
    };

    if (req.query.sortId) {
      productsAll.sort(sortBy(req.query.sortId, (req.query.sortAsc ==='true' ? true : false), function(a){return a.toString().toUpperCase();}));
    }

    for (i = start; i < end && i < total; i++) {
      if (productsAll[i]) {
        products.push(productsAll[i]);
      }
    }

    res.setHeader('Content-Type', 'application/json');
    res.end(JSON.stringify({total: filteredTotal, data: products}));
    next();
  });

  router.get('/api/lookupInfo', function(req, res, next) {
    var columns = [],
      data = [];

    // Some Sample Data
    data.push({ id: 1, productId: 2142201, productName: 'Compressor', activity:  'Assemble Paint', quantity: 1, price: 210.99, status: 'OK', orderDate: new Date(2014, 12, 8), action: 'Action'});
    data.push({ id: 2, productId: 2241202, productName: 'Different Compressor', activity:  'Inspect and Repair', quantity: 2, price: 210.99, status: '', orderDate: new Date(2015, 7, 3), action: 'On Hold'});
    data.push({ id: 3, productId: 2342203, productName: 'Compressor', activity:  'Inspect and Repair', quantity: 1, price: 120.99, status: null, orderDate: new Date(2014, 6, 3), action: 'Action'});
    data.push({ id: 4, productId: 2445204, productName: 'Another Compressor', activity:  'Assemble Paint', quantity: 3, price: 210.99, status: 'OK', orderDate: new Date(2015, 3, 3), action: 'Action'});
    data.push({ id: 5, productId: 2542205, productName: 'I Love Compressors', activity:  'Inspect and Repair', quantity: 4, price: 210.99, status: 'OK', orderDate: new Date(2015, 5, 5), action: 'On Hold'});
    data.push({ id: 5, productId: 2642205, productName: 'Air Compressors', activity:  'Inspect and Repair', quantity: 41, price: 120.99, status: 'OK', orderDate: new Date(2014, 6, 9), action: 'On Hold'});
    data.push({ id: 6, productId: 2642206, productName: 'Some Compressor', activity:  'inspect and Repair', quantity: 41, price: 123.99, status: 'OK', orderDate: new Date(2014, 6, 9), action: 'On Hold'});

    //Define Columns for the Grid.
    columns.push({ id: 'selectionCheckbox', sortable: false, resizable: false, width: 50, formatter: 'SelectionCheckbox', align: 'center'});
    columns.push({ id: 'productId', name: 'Product Id', field: 'productId', width: 140, formatter: 'Readonly'});
    columns.push({ id: 'productName', name: 'Product Name', sortable: false, field: 'productName', width: 250, formatter: 'Hyperlink'});
    columns.push({ id: 'activity', hidden: true, name: 'Activity', field: 'activity', width: 125});
    columns.push({ id: 'quantity', name: 'Quantity', field: 'quantity', width: 125});
    columns.push({ id: 'price', name: 'Price', field: 'price', width: 125, formatter: 'Decimal'});
    columns.push({ id: 'orderDate', name: 'Order Date', field: 'orderDate', formatter: 'Date', dateFormat: 'M/d/yyyy'});

    var lookupInfo = [{ columns: columns, dataset: data}];

    res.setHeader('Content-Type', 'application/json');
    res.end(JSON.stringify(lookupInfo));
    next();
  });

  // Used for Builder Pattern Example
  router.get('/api/construction-orders', function(req, res, next) {
    var companies = [
      { id: 1, orderId: '4231212-3', items: 0, companyName: 'John Smith Construction', total: '$0.00' },
      { id: 2, orderId: '1092212-3', items: 4, companyName: 'Top Grade Construction', total: '$10,000.00' },
      { id: 3, orderId: '6721212-3', items: 0, companyName: 'Riverhead Building Supply', total: '$0.00' },
      { id: 4, orderId: '6731212-3', items: 37, companyName: 'united Starwars Construction', total: '$22,509.99' },
      { id: 5, orderId: '5343890-3', items: 8, companyName: 'united Construction', total: '$1,550.00' },
      { id: 6, orderId: '4989943-3', items: 156, companyName: 'Top Grade-A Construction', total: '$800.00' },
      { id: 7, orderId: '8972384-3', items: 10, companyName: 'Top Grade Construction', total: '$1,300.00' },
      { id: 8, orderId: '2903866-3', items: 96, companyName: 'Top Grade-A Construction', total: '$1,900.00' }
    ];

    res.setHeader('Content-Type', 'application/json');
    res.end(JSON.stringify(companies));
    next();
  });

  router.get('/api/construction-cart-items', function(req, res, next) {
    var cartItems = [
      { id: 1, itemId: '#PMS0510', itemName: 'Masonry Bricks, Red Solid 6" Brick', itemPrice: '$12.00', quantifier: 'bag', quantity: '1,000', totalPrice: '$1,700.00' },
      { id: 2, itemId: '#PMS0640', itemName: 'Gravel, Gray Natural Stone', itemPrice: '$86.00', quantifier: 'stone', quantity: '19', totalPrice: '$1,634.00' },
      { id: 3, itemId: '#PMS0510', itemName: 'Masonry Bricks, Red Solid 6" Brick', itemPrice: '$12.00', quantifier: 'bag', quantity: '1,000', totalPrice: '$1,700.00' },
      { id: 4, itemId: '#PMS0640', itemName: 'Gravel, Gray Natural Stone', itemPrice: '$86.00', quantifier: 'stone', quantity: '19', totalPrice: '$1,634.00' },
      { id: 5, itemId: '#PMS0510', itemName: 'Masonry Bricks, Red Solid 6" Brick', itemPrice: '$12.00', quantifier: 'bag', quantity: '1,000', totalPrice: '$1,700.00' },
      { id: 6, itemId: '#PMS0640', itemName: 'Gravel, Gray Natural Stone', itemPrice: '$86.00', quantifier: 'stone', quantity: '19', totalPrice: '$1,634.00' },
      { id: 7, itemId: '#PMS0510', itemName: 'Masonry Bricks, Red Solid 6" Brick', itemPrice: '$12.00', quantifier: 'bag', quantity: '1,000', totalPrice: '$1,700.00' },
      { id: 8, itemId: '#PMS0640', itemName: 'Gravel, Gray Natural Stone', itemPrice: '$86.00', quantifier: 'stone', quantity: '19', totalPrice: '$1,634.00' }
    ];

    res.setHeader('Content-Type', 'application/json');
    res.end(JSON.stringify(cartItems));
    next();
  });

  router.get('/api/orgstructure', function(req, res, next) {
    var
      menPath = 'https://randomuser.me/api/portraits/med/men/',
      womenPath = 'https://randomuser.me/api/portraits/med/women/' ,
      orgdata = [{
      id: '1', Name: 'Jonathan Cargill', Position: 'Director', EmploymentType: 'FT', Picture: menPath +'2.jpg',
      children:[
        { id: '1_1', Name: 'Partricia Clark', Position: 'Administration',     EmploymentType: 'FT', Picture: womenPath +'4.jpg', isLeaf:true},
        { id: '1_2', Name: 'Drew Buchanan',   Position: 'Assistant Director', EmploymentType: 'FT', Picture: menPath + '5.jpg', isLeaf:true},
        { id: '1_3', Name: 'Kaylee Edwards',  Position: 'Records Manager',    EmploymentType: 'FT', Picture: womenPath +'11.jpg',
          children:[
            { id: '1_3_1', Name: 'Tony Cleveland',    Position: 'Records Clerk', EmploymentType: 'C',  Picture: menPath + '6.jpg', isLeaf:true},
            { id: '1_3_2', Name: 'Julie Dawes',       Position: 'Records Clerk', EmploymentType: 'PT', Picture: womenPath +'5.jpg', isLeaf:true},
            { id: '1_3_3', Name: 'Richard Fairbanks', Position: 'Records Clerk', EmploymentType: 'FT', Picture: menPath + '7.jpg', isLeaf:true}
          ]
        },
        { id: '1_4', Name: 'Jason Ayers', Position: 'HR Manager', EmploymentType: 'FT', Picture: menPath + '12.jpg',
          children:[
            { id: '1_4_1', Name: 'William Moore',    Position: 'Benefits Specialist',   EmploymentType: 'FT', Picture: menPath + '8.jpg', isLeaf:true},
            { id: '1_4_2', Name: 'Rachel Smith',     Position: 'Compliance Specialist', EmploymentType: 'FT', Picture: womenPath +'6.jpg', isLeaf:true},
            { id: '1_4_3', Name: 'Jessica Peterson', Position: 'Employment Specialist', EmploymentType: 'FT', Picture: womenPath +'7.jpg', isLeaf:true},
            { id: '1_4_4', Name: 'Sarah Lee',        Position: 'HR Specialist',         EmploymentType: 'FT', Picture: womenPath +'8.jpg', isLeaf:true},
            { id: '1_4_5', Name: 'Jacob Williams',   Position: 'HR Specialist',         EmploymentType: 'FT', Picture: menPath + '9.jpg', isLeaf:true}
          ]
        },
        { id: '1_5', Name: 'Daniel Calhoun',  Position: 'Manager', EmploymentType: 'FT', Picture: menPath + '4.jpg',
          children:[
            { id: '1_5_1', Name: 'Michael Bolton', Position: 'Software Engineer',           EmploymentType: 'C',  Picture: menPath + '3.jpg',  isLeaf:true},
            { id: '1_5_2', Name: 'Emily Johnson',  Position: 'Senior Software Engineer',    EmploymentType: 'FT', Picture: womenPath +'9.jpg',  isLeaf:true},
            { id: '1_5_3', Name: 'Kari Anderson',  Position: 'Principle Software Engineer', EmploymentType: 'FT', Picture: womenPath +'10.jpg', isLeaf:true},
            { id: '1_5_4', Name: 'Michelle Bell',  Position: 'Software Engineer',           EmploymentType: 'PT', Picture: womenPath +'11.jpg', isLeaf:true},
            { id: '1_5_5', Name: 'Dave Davidson',  Position: 'Software Engineer',           EmploymentType: 'FT', Picture: menPath + '10.jpg', isLeaf:true}
          ]
        },
        { id: '1_6', Name: 'Amber Carter', Position: 'Library Manager', EmploymentType: 'FT', Picture: womenPath +'2.jpg',
          children:[
            { id: '1_6_1', Name: 'Hank Cruise', Position: 'Law Librarian', EmploymentType: 'C',  Picture: menPath + '11.jpg', isLeaf:true},
            { id: '1_6_2', Name: 'Peter Craig', Position: 'Law Librarian', EmploymentType: 'FT', Picture: menPath + '12.jpg', isLeaf:true}
          ]
        },
        { id: '1_7', Name: 'Mary Butler',  Position: 'Workers’ Compensation Manager', EmploymentType: 'FT', Picture: womenPath +'3.jpg',
          children:[
            { id: '1_7_1', Name: 'Katie Olland',  Position: 'Workers’ Compensation Specialist', EmploymentType: 'FT', Picture: womenPath +'12.jpg', isLeaf:true},
            { id: '1_7_2', Name: 'Tanya Wright',  Position: 'Workers’ Compensation Specialist', EmploymentType: 'FT', Picture: womenPath +'13.jpg', isLeaf:true},
            { id: '1_7_3', Name: 'OPEN', Position: 'Workers’ Compensation Specialist', EmploymentType: 'O', isLeaf:true}
          ]
        }
      ]
    }];

    res.setHeader('Content-Type', 'application/json');
    res.end(JSON.stringify(orgdata));
    next();
  });

  router.get('/api/servicerequests', function(req, res, next) {
    var cartItems = [
      { id: 1, type: 'Data Refresh', favorite: true, datetime: new Date(2014, 12, 8), requestor: 'Grant Lindsey', deployment: 'AutoSuite-PRD', scheduled: null, status: 'Success'},
      { id: 2, type: 'Schedule Patch', datetime: new Date(2015, 12, 8), requestor: 'Wilson Shelton', deployment: 'AutoSuite-OD', scheduled: null, status: 'Success'},
      { id: 3, type: 'Data Refresh', favorite: true, datetime: new Date(2015, 12, 8), requestor: 'Nicholas Wade', deployment: 'AutoSuite-PRD', scheduled: null, status: 'Success'},
      { id: 4, type: 'Schedule Patch', datetime: new Date(2015, 12, 8), requestor: 'Lila Huff', deployment: 'AutoSuite-OD', scheduled: new Date(2015, 12, 10), status: 'Queued'},
      { id: 5, type: 'Data Refresh', datetime: new Date(2015, 12, 8), requestor: 'Ann Matthews', deployment: 'AutoSuite-PRD', scheduled: null, status: 'Success'},
      { id: 6, type: 'Schedule Patch', datetime: new Date(2015, 12, 8), requestor: 'Lucia Nelson', deployment: 'AutoSuite-OD', scheduled: null, status: 'Success'},
      { id: 7, type: 'Data Refresh', datetime: new Date(2014, 12, 8), requestor: 'Vera Cunningham', deployment: 'AutoSuite-PRD', scheduled: null, status: 'Success'},
      { id: 8, type: 'Schedule Patch', datetime: new Date(2015, 12, 8), requestor: 'Dale Newman', deployment: 'AutoSuite-OD', scheduled: new Date(2015, 12, 10), status: 'Queued'},
      { id: 9, type: 'Data Refresh', datetime: new Date(2015, 12, 8), requestor: 'Jessica Cain', deployment: 'AutoSuite-PRD', scheduled: null, status: 'Success'},
      { id: 10, type: 'Schedule Patch', datetime: new Date(2015, 12, 8), requestor: 'Jennie Kennedy', deployment: 'AutoSuite-PRD', scheduled: null, status: 'Success'},
      { id: 11, type: 'Data Refresh', datetime: new Date(2015, 12, 8), requestor: 'Jason Adams', deployment: 'AutoSuite-OD', scheduled: null, status: 'Success'}
    ];

    res.setHeader('Content-Type', 'application/json');
    res.end(JSON.stringify(cartItems));
    next();
  });

  router.get('/api/garbage', function(req, res, next) {
    var amount = 25,
      text = '',
      garbageWords = ['garbage', 'junk', 'nonsense', 'trash', 'rubbish', 'debris', 'detritus', 'filth', 'waste', 'scrap', 'sewage', 'slop', 'sweepings', 'bits and pieces', 'odds and ends', 'rubble', 'clippings', 'muck'];

    function done(content) {
      res.setHeader('Content-Type', 'text/plain');
      res.end(JSON.stringify(content));
      next();
    }

    if (req && req.query && req.query.size) {
      amount = req.query.size;
    }

    // Get a random word from the GarbageWords array
    var word = '';
    for (var i = 0; i < amount; i++) {
      word = garbageWords[Math.floor(Math.random() * garbageWords.length)];

      if (!text.length) {
        word = word.charAt(0).toUpperCase() + word.substr(1);
      } else {
        text += ' ';
      }
      text += word;
    }

    done(text);
  });

  function sendJSONFile(filename, req, res, next) {
    var data = getJSONFile(path.resolve('demoapp', 'data', filename + '.json'));
    res.setHeader('Content-Type', 'application/json');
    res.end(JSON.stringify(data));
    next();
  }

  router.get('/api/deployments', function(req, res, next) {
    sendJSONFile('deployments', req, res, next);
  });

  router.get('/api/general/status-codes', function(req, res, next) {
    sendJSONFile('status-codes', req, res, next);
  });

  router.get('/api/my-projects', function(req, res, next) {
    sendJSONFile('projects', req, res, next);
  });

  router.get('/api/companies', function(req, res, next) {
    sendJSONFile('companies', req, res, next);
  });

  router.get('/api/accounts', function(req, res, next) {
    sendJSONFile('accounts', req, res, next);
  });

  router.get('/api/accounts-sm', function(req, res, next) {
    sendJSONFile('accounts-sm', req, res, next);
  });

  router.get('/api/incidents', function(req, res, next) {
    sendJSONFile('incidents', req, res, next);
  });

  router.get('/api/fires', function(req, res, next) {
    sendJSONFile('fires', req, res, next);
  });

  router.get('/api/dummy-dropdown-data', function(req, res, next) {
    var data = require(path.resolve('demoapp', 'js', 'getJunkDropdownData'));
    res.setHeader('Content-Type', 'application/json');
    res.end(JSON.stringify(data));
    next();
  });

module.exports = app;<|MERGE_RESOLUTION|>--- conflicted
+++ resolved
@@ -232,11 +232,7 @@
 
       // Map with links, add to
       function pathMapper(link) {
-<<<<<<< HEAD
-        var href = path.join(basepath, directory, link),
-=======
         var href = path.join(basepath, directory, link).replace(/\\/g, '/'),
->>>>>>> ff6c5ed9
           icon;
 
         if (is('directory', href)) {
