--- conflicted
+++ resolved
@@ -12,11 +12,8 @@
 
 - `[About]` Fixed a bug where About dialogs disappeared when being closed by the Modal Manager API. ([#3898](https://github.com/infor-design/enterprise/issues/3898))
 - `[General]` We Updated a lot of development dependencies. Most important things to note are: we now support node 12 for development and this is recommended, from tests 13 will also work. Node 14 will not work. We updated jQuery to 3.5.1 as a client side dependency and d3 to 5.16.0. If copying files from the `dist` folder note that the d3 file is called d3.v5.js. ([#1690](https://github.com/infor-design/enterprise/issues/1690))
-<<<<<<< HEAD
 - `[Bar Chart]` Fixed an issue where height was not calculating properly when used other elements along content container. ([#2670](https://github.com/infor-design/enterprise/issues/2670))
-=======
 - `[Application Menu]` - Made it possible for App Menu Toolbars to dismiss the menu when the `dismissOnClickMobile` setting is true. ([#2831](https://github.com/infor-design/enterprise/issues/2831))
->>>>>>> 058dce3b
 - `[Checkbox]` Fixed an issue where the error icon was inconsistent between subtle and vibrant themes. ([#3575](https://github.com/infor-design/enterprise/issues/3575))
 - `[Datagrid]` Fixed an issue where blank tooltip was showing when use Alert Formatter and no text. ([#2852](https://github.com/infor-design/enterprise/issues/2852))
 - `[Datagrid]` Fixed an issue where keyword search results were breaking the html markup for icons and badges. ([#3855](https://github.com/infor-design/enterprise/issues/3855))
