--- conflicted
+++ resolved
@@ -4,11 +4,8 @@
 
 ### v4.33.0 Fixes
 
-<<<<<<< HEAD
 - `[Datepicker]` Added missing off screen text for the picker buttons in the datepicker month/year view. ([#4318](https://github.com/infor-design/enterprise/issues/4318))
-=======
 - `[Locale]` Added a new translation token for Records Per Page with no number. ([#4334](https://github.com/infor-design/enterprise/issues/4334))
->>>>>>> a51574ff
 - `[Stepprocess]` Fixed a bug where padding and scrolling was missing. Note that this pattern will eventually be removed and we do not suggest any one use it for new development. ([#4249](https://github.com/infor-design/enterprise/issues/4249))
 - `[Tree]` Fixed a bug that adding icons in with the tree text would encode it when using addNode. ([#4305](https://github.com/infor-design/enterprise/issues/4305))
 
