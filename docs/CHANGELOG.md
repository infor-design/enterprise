--- conflicted
+++ resolved
@@ -4,11 +4,8 @@
 
 ## v4.92.0 Features
 
-<<<<<<< HEAD
 - `[Avatar]` Added a new `avatar` class that can show initials and can be used in the module nav guest area. ([#8374](https://github.com/infor-design/enterprise/issues/8374))
-=======
 - `[Calendar]` Added feature of updating legends and disabled dates on before render of month. ([#8248](https://github.com/infor-design/enterprise/issues/8248))
->>>>>>> 14656ddd
 - `[Datagrid]` Added option to disable tooltip in columns. ([#8252](https://github.com/infor-design/enterprise/issues/8252))
 - `[Header]` Added an example configuration with both a hamburger and a back button. ([#8327](https://github.com/infor-design/enterprise/issues/8327))
 - `[Icons]` Added new icons which are more substantial in look. ([#8129](https://github.com/infor-design/enterprise/issues/8129))
