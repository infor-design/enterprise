--- conflicted
+++ resolved
@@ -21,12 +21,9 @@
 - `[Locale]` Its now possible to add new locales in by adding them to the `defaultLocales` and `supportedLocales` sets. ([#402](https://github.com/infor-design/enterprise/issues/402))
 - `[Locale]` Added an example to show extending locales with new strings and an api method to make it easier. because of the way this is split, if your directly adding to `Locale.cultures` you will need to adjust your code to extend from `Locale.languages` instead. ([#402](https://github.com/infor-design/enterprise/issues/402))
 - `[Locale]` Added for having a different language that the locale. This is done by calling the new `setLanguage` function. ([#1552](https://github.com/infor-design/enterprise/issues//1552))
-<<<<<<< HEAD
-- `[Icons]` Add support for creating an svg file for the Uplift theme's (alpha) new icons from ids-identity@2.4.0 assets. ([#1759](https://github.com/infor-design/enterprise/issues/1759))
-=======
 - `[Locale / Mask]` Added limited initial support for some unicode languages. This means you can convert to and from numbers typed in Devangari, Arabic, and Chinese (Financial and Simplified). ([#439](https://github.com/infor-design/enterprise/issues/439))
 - `[Mask]` It is now possible to type numbers in unicode such as Devangari, Arabic, and Chinese (Financial and Simplified) into the the masks that involve numbers. ([#439](https://github.com/infor-design/enterprise/issues/439))
->>>>>>> c5f83980
+- `[Icons]` Add support for creating an svg file for the Uplift theme's (alpha) new icons from ids-identity@2.4.0 assets. ([#1759](https://github.com/infor-design/enterprise/issues/1759))
 
 ### v4.17.0 Fixes
 
