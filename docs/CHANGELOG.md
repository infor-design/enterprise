# What's New with Enterprise

## v4.70.0

<<<<<<< HEAD
## v4.70.0 Important Features

=======
>>>>>>> af972769
## v4.70.0 Features

## v4.70.0 Fixes

<<<<<<< HEAD
- `[Process Indicator]` Fix on extra line after final step. ([#6744](https://github.com/infor-design/enterprise/issues/6744))
=======
- `[Editor]` Fixed a bug in editor where insert image is not working properly when adding attributes. ([#6864](https://github.com/infor-design/enterprise/issues/6864))
>>>>>>> af972769

## v4.69.0

## v4.69.0 Important Features

- `[Icons]` All icons have padding on top and bottom effectively making them 4px smaller by design. This change may require some UI corrections to css. ([#6868](https://github.com/infor-design/enterprise/issues/6868))
- `[Icons]` Over 60 new icons and 126 new industry focused icons. ([#6868](https://github.com/infor-design/enterprise/issues/6868))
- `[Icons]` The icon `save-closed` is now `save-closed-old` in the deprecated, we suggest not using this old icon. ([#6868](https://github.com/infor-design/enterprise/issues/6868))
- `[Icons]` Alert icons come either filled or not filled (outlined) filled alert icons like  `icon-alert-alert` are now `icon-success-alert` and `alert-filled` we suggest no longer using filled alert icons, use only the outlined ones. ([#6868](https://github.com/infor-design/enterprise/issues/6868))

## v4.69.0 Features

- `[Datagrid]` Added puppeteer script for extra class for tooltip. ([#6900](https://github.com/infor-design/enterprise/issues/6900))
- `[Header]` Converted Header scripts to puppeteer. ([#6919](https://github.com/infor-design/enterprise/issues/6919))
- `[Icons]` Added [enhanced and new empty states icons](https://main-enterprise.demo.design.infor.com/components/icons/example-empty-widgets.html) with a lot more color. These should replace existing ones but it is opt-in. ([#6868](https://github.com/infor-design/enterprise/issues/6868))
- `[Lookup]` Added puppeteer script for lookup double click apply enhancement. ([#6886](https://github.com/infor-design/enterprise/issues/6886))
- `[Stepchart]` Converted Stepchart scripts to puppeteer. ([#6940](https://github.com/infor-design/enterprise/issues/6940))

## v4.69.0 Fixes

- `[Datagrid]` Fixed a bug in datagrid where sorting is not working properly. ([#6787](https://github.com/infor-design/enterprise/issues/6787))
- `[Datagrid]` Fixed a bug in datagrid where add row is not working properly when using frozen columns. ([#6918](https://github.com/infor-design/enterprise/issues/6918))
- `[Datagrid]` Fixed a bug in datagrid where tooltip flashes continuously on hover. ([#5907](https://github.com/infor-design/enterprise/issues/5907))
- `[Datagrid]` Fixed a bug in datagrid where is empty and is not empty is not working properly. ([#5273](https://github.com/infor-design/enterprise/issues/5273))
- `[Datagrid]` Fixed a bug in datagrid where inline editor input text is not being selected upon clicking. ([NG#1365](https://github.com/infor-design/enterprise-ng/issues/1365))
- `[Datagrid]` Fixed a bug in datagrid where multiselect filter is not rendering properly. ([#6846](https://github.com/infor-design/enterprise/issues/6846))
- `[Datagrid]` Fixed a bug in datagrid where row shading is not rendered properly. ([#6850](https://github.com/infor-design/enterprise/issues/6850))
- `[Datagrid]` Fixed a bug in datagrid where icon is not rendering properly in small and extra small row height. ([#6866](https://github.com/infor-design/enterprise/issues/6866))
- `[Datagrid]` Fixed a bug in datagrid where sorting is not rendering properly when there is a previously focused cell. ([#6851](https://github.com/infor-design/enterprise/issues/6851))
- `[Datagrid]` Additional checks when updating cell so that numbers aren't converted twice. ([NG#1370](https://github.com/infor-design/enterprise-ng/issues/1370))
- `[Datagrid]` Additional fixes on dirty indicator not updating on drag columns. ([#6867](https://github.com/infor-design/enterprise/issues/6867))
- `[General]` Instead of optional dependencies use a custom command. ([#6876](https://github.com/infor-design/enterprise/issues/6876))
- `[Modal]` Fixed a bug where suppress key setting is not working. ([#6793](https://github.com/infor-design/enterprise/issues/6793))
- `[Searchfield]` Additional visual fixes in classic on go button in searchfield toolbar. ([#6686](https://github.com/infor-design/enterprise/issues/6686))
- `[Splitter]` Fixed on splitter not working when parent height changes dynamically. ([#6819](https://github.com/infor-design/enterprise/issues/6819))
- `[Toolbar Flex]` Added additional checks for destroying toolbar. ([#6844](https://github.com/infor-design/enterprise/issues/6844))

## v4.68.0

## v4.68.0 Features

- `[Button]` Added Protractor to Puppeteer conversion scripts. ([#6626](https://github.com/infor-design/enterprise/issues/6626))
- `[Calendar]` Added puppeteer script for show/hide legend. ([#6810](https://github.com/infor-design/enterprise/issues/6810))
- `[Colors]` Added puppeteer script for color classes targeting color & border color. ([#6801](https://github.com/infor-design/enterprise/issues/6801))
- `[Column]` Added puppeteer script for combined column chart. ([#6381](https://github.com/infor-design/enterprise/issues/6381))
- `[Datagrid]` Added additional setting in datagrid header for tooltip extra class. ([#6802](https://github.com/infor-design/enterprise/issues/6802))
- `[Datagrid]` Added `dblClickApply` setting in lookup for selection of item. ([#6546](https://github.com/infor-design/enterprise/issues/6546))

## v4.68.0 Fixes

- `[Bar Chart]` Fixed a bug in bar charts grouped, where arias are identical to each series. ([#6748](https://github.com/infor-design/enterprise/issues/6748))
- `[Datagrid]` Fixed a bug in datagrid where tooltip flashes continuously on hover. ([#5907](https://github.com/infor-design/enterprise/issues/5907))
- `[Datagrid]` Fixed a bug in datagrid where expandable row animation is not rendering properly. ([#6813](https://github.com/infor-design/enterprise/issues/6813))
- `[Datagrid]` Fixed a bug in datagrid where dropdown filter does not render correctly. ([#6834](https://github.com/infor-design/enterprise/issues/6834))
- `[Datagrid]` Fixed alignment issues in trigger fields. ([#6678](https://github.com/infor-design/enterprise/issues/6678))
- `[Datagrid]` Added a null guard in tree list when list is not yet loaded. ([#6816](https://github.com/infor-design/enterprise/issues/6816))
- `[Datagrid]` Added a setting `ariaDescribedBy` in the column to override `aria-describedby` value of the cells. ([#6530](https://github.com/infor-design/enterprise/issues/6530))
- `[Datagrid]` Allowed beforeCommitCellEdit event to be sent for Editors.Fileupload. ([#6821](https://github.com/infor-design/enterprise/issues/6821))]
- `[Datagrid]` Classic theme trigger field adjustments in datagrid. ([#6678](https://github.com/infor-design/enterprise/issues/6678))
- `[Datagrid]` Added null guard in tree list when list is not yet loaded. ([#6816](https://github.com/infor-design/enterprise/issues/6816))
- `[Datagrid]` Fix on dirty indicator not updating on drag columns. ([#6867](https://github.com/infor-design/enterprise/issues/6867))
- `[Editor]` Fixed a bug in editor where block quote is not continued in the next line. ([#6794](https://github.com/infor-design/enterprise/issues/6794))
- `[Editor]` Fixed a bug in editor where breaking space doesn't render dirty indicator properly. ([NG#1363](https://github.com/infor-design/enterprise-ng/issues/1363))
- `[Searchfield]` Visual fixes on go button in searchfield toolbar. ([#6686](https://github.com/infor-design/enterprise/issues/6686))
- `[Searchfield]` Added null check in xButton. ([#6858](https://github.com/infor-design/enterprise/issues/6858))
- `[Textarea]` Fixed a bug in textarea where validation breaks after enabling/disabling. ([#6773](https://github.com/infor-design/enterprise/issues/6773))
- `[Typography]` Updated text link color in dark theme. ([#6807](https://github.com/infor-design/enterprise/issues/6807))
- `[Lookup]` Fixed where field stays disabled when enable API is called ([#6145](https://github.com/infor-design/enterprise/issues/6145))

(28 Issues Solved This Release, Backlog Enterprise 274, Backlog Ng 51, 1105 Functional Tests, 1303 e2e Tests, 561 Puppeteer Tests)

## v4.67.0

## v4.67.0 Important Notes

- `[CDN]` The former CDN `cdn.hookandloop.infor.com` can no longer be maintained by IT and needs to be discontinued. It will exist for approximately one year more (TBD), so please remove direct use from any production code. ([#6754](https://github.com/infor-design/enterprise/issues/6754))
- `[Datepicker]` The functionality to enter today with a `t` is now under a setting `todayWithKeyboard-false`, it is false because you cant type days like September in a full picker. ([#6653](https://github.com/infor-design/enterprise/issues/6653))
- `[Datepicker]` The functionality to increase the day with a `+/-` it defaults to false because it conflicts with many other internal shortcut keys. ([#6632](https://github.com/infor-design/enterprise/issues/6632))

## v4.67.0 Markup Changes

- `[AppMenu]` As a design change the `Infor` logo is no longer to be shown on the app menu and has been removed. This reduces visual clutter, and is more inline with Koch global brand to leave it out. ([#6726](https://github.com/infor-design/enterprise/issues/6726))

## v4.67.0 Features

- `[Calendar]` Add a setting for calendar to show and hide the legend. ([#6533](https://github.com/infor-design/enterprise/issues/6533))
- `[Datagrid]` Added puppeteer script for header icon with tooltip. ([#6738](https://github.com/infor-design/enterprise/issues/6738))
- `[Icons]` Added new icons for `interaction` and `interaction-reply`. ([#6721](https://github.com/infor-design/enterprise/issues/6721))
- `[Monthview]` Added puppeteer script for monthview legend visibility when month changes ([#6382](https://github.com/infor-design/enterprise/issues/6382))
- `[Searchfield]` Added puppeteer script for filter and sort icon. ([#6007](https://github.com/infor-design/enterprise/issues/6007))
- `[Searchfield]` Added puppeteer script for custom icon. ([#6723](https://github.com/infor-design/enterprise/issues/6723))

## v4.67.0 Fixes

- `[Accordion]` Added a safety check in accordion. ([#6789](https://github.com/infor-design/enterprise/issues/6789))
- `[Badge/Tag/Icon]` Fixed info color in dark mode. ([#6763](https://github.com/infor-design/enterprise/issues/6763))
- `[Button]` Added notification badges for buttons with labels. ([NG#1347](https://github.com/infor-design/enterprise-ng/issues/1347))
- `[Button]` Added dark theme button colors. ([#6512](https://github.com/infor-design/enterprise/issues/6512))
- `[Calendar]` Fixed a bug in calendar where bottom border is not properly rendering. ([#6668](https://github.com/infor-design/enterprise/issues/6668))
- `[Color Palette]` Added status color CSS classes for color and border-color properties. ([#6711](https://github.com/infor-design/enterprise/issues/6711))
- `[Datagrid]` Fixed a bug in datagrid inside a modal where the column is rendering wider than normal. ([#6782](https://github.com/infor-design/enterprise/issues/6782))
- `[Datagrid]` Fixed a bug in datagrid where when changing rowHeight as a setting and re-rendering it doesn't apply. ([#6783](https://github.com/infor-design/enterprise/issues/6783))
- `[Datagrid]` Fixed a bug in datagrid where isEditable is not returning row correctly. ([#6746](https://github.com/infor-design/enterprise/issues/6746))
- `[Datagrid]` Updated datagrid header CSS height. ([#6697](https://github.com/infor-design/enterprise/issues/6697))
- `[Datagrid]` Fixed on datagrid column width. ([#6725](https://github.com/infor-design/enterprise/issues/6725))
- `[Datagrid]` Fixed an error editing in datagrid with grouped headers. ([#6759](https://github.com/infor-design/enterprise/issues/6759))
- `[Datagrid]` Updated space key checks for expand button. ([#6756](https://github.com/infor-design/enterprise/issues/6756))
- `[Datagrid]` Fixed an error when hovering cells with tooltips setup and using grouped headers. ([#6753](https://github.com/infor-design/enterprise/issues/6753))
- `[Editor]` Fixed bug in editor where background color is not rendering properly. ([#6685](https://github.com/infor-design/enterprise/issues/6685))
- `[Listview]` Fixed a bug where listview is not rendering properly when dataset has zero integer value. ([#6640](https://github.com/infor-design/enterprise/issues/6640))
- `[Popupmenu]` Fixed a bug in popupmenu where getSelected() is not working on multiselectable. ([NG#1349](https://github.com/infor-design/enterprise/issues-ng/1349))
- `[Toolbar-Flex]` Removed deprecated message by using `beforeMoreMenuOpen` setting. ([#NG1352](https://github.com/infor-design/enterprise-ng/issues/1352))
- `[Trackdirty]` Added optional chaining for safety check of trackdirty element. ([#6696](https://github.com/infor-design/enterprise/issues/6696))
- `[WeekView]` Added Day View and Week View Shading. ([#6568](https://github.com/infor-design/enterprise/issues/6568))

(30 Issues Solved This Release, Backlog Enterprise 252, Backlog Ng 49, 1104 Functional Tests, 1342 e2e Tests, 506 Puppeteer Tests)

## v4.66.0

## v4.66.0 Features

- `[Busyindicator]` Converted protractor tests to puppeteer. ([#6623](https://github.com/infor-design/enterprise/issues/6623))
- `[Calendar]` Converted protractor tests to puppeteer. ([#6524](https://github.com/infor-design/enterprise/issues/6524))
- `[Datagrid]` Added puppeteer script for render only one row. ([#6645](https://github.com/infor-design/enterprise/issues/6645))
- `[Datagrid]` Added test scripts for add row. ([#6644](https://github.com/infor-design/enterprise/issues/6644))
- `[Datepicker]` Added setting for adjusting day using +/- in datepicker. ([#6632](https://github.com/infor-design/enterprise/issues/6632))
- `[Targeted-Achievement]` Add puppeteer test for show tooltip on targeted achievement. ([#6550](https://github.com/infor-design/enterprise/issues/6550))
- `[Icons]` Added new icons for `interaction` and `interaction-reply`. ([#6666](https://github.com/infor-design/enterprise/issues/6629))
- `[Searchfield]` Added option to add custom icon button. ([#6453](https://github.com/infor-design/enterprise/issues/6453))
- `[Targeted-Achievement]` Added puppeteer test for show tooltip on targeted achievement. ([#6550](https://github.com/infor-design/enterprise/issues/6550))
- `[Textarea]` Converted protractor tests to puppeteer. ([#6629](https://github.com/infor-design/enterprise/issues/6629))

## v4.66.0 Fixes

- `[Datagrid]` Fixed trigger icon background color on hover when row is activated. ([#6679](https://github.com/infor-design/enterprise/issues/6679))
- `[Datagrid]` Fixed the datagrid alert icon was not visible and the trigger cell moves when hovering over when editor has trigger icon. ([#6663](https://github.com/infor-design/enterprise/issues/6663))
- `[Datagrid]` Fixed redundant `aria-describedby` attributes at cells. ([#6530](https://github.com/infor-design/enterprise/issues/6530))
- `[Datagrid]` Fixed on edit outline in textarea not filling the entire cell. ([#6588](https://github.com/infor-design/enterprise/issues/6588))
- `[Datagrid]` Updated filter phrases for datepicker. ([#6587](https://github.com/infor-design/enterprise/issues/6587))
- `[Datagrid]` Fixed the overflowing of the multiselect dropdown on the page and pushes the container near the screen's edge. ([#6580](https://github.com/infor-design/enterprise/issues/6580))
- `[Datagrid]` Fixed unselectRow on `treegrid` sending rowData incorrectly. ([#6548](https://github.com/infor-design/enterprise/issues/6548))
- `[Datagrid]` Fixed incorrect rowData for grouping tooltip callback. ([NG#1298](https://github.com/infor-design/enterprise-ng/issues/1298))
- `[Datagrid]` Fixed a bug in `treegrid` where data are duplicated when row height is changed. ([#4979](https://github.com/infor-design/enterprise/issues/4979))
- `[Datagrid]` Fix bug on where changing `groupable` and dataset does not update datagrid. ([NG#1332](https://github.com/infor-design/enterprise-ng/issues/1332))
- `[Datepicker]` Fixed missing `monthrendered` event on initial calendar open. ([NG#1345](https://github.com/infor-design/enterprise-ng/issues/1345))
- `[Editor]` Fixed a bug where paste function is not working on editor when copied from Windows Adobe Reader. ([#6521](https://github.com/infor-design/enterprise/issues/6521))
- `[Editor]` Fixed a bug where editor has dark screen after inserting an image. ([NG#1323](https://github.com/infor-design/enterprise-ng/issues/1323))
- `[Editor]` Fixed a bug where reset dirty is not working on special characters in Edge browser. ([#6584](https://github.com/infor-design/enterprise/issues/6584))
- `[Fileupload Advanced]` Fixed on max fileupload limit. ([#6625](https://github.com/infor-design/enterprise/issues/6625))
- `[Monthview]` Fixed missing legend data on visible previous / next month with using loadLegend API. ([#6665](https://github.com/infor-design/enterprise/issues/6665))
- `[Notification]` Updated css of notification to fix alignment in RTL mode. ([#6555](https://github.com/infor-design/enterprise/issues/6555))
- `[Searchfield]` Fixed a bug on Mac OS Safari where x button can't clear the contents of the searchfield. ([#6631](https://github.com/infor-design/enterprise/issues/6631))
- `[Popdown]` Fixed `popdown` not closing when clicking outside in NG. ([NG#1304](https://github.com/infor-design/enterprise-ng/issues/1304))
- `[Tabs]` Fixed on close button not showing in Firefox. ([#6610](https://github.com/infor-design/enterprise/issues/6610))
- `[Tabs]` Remove target panel element on remove event. ([#6621](https://github.com/infor-design/enterprise/issues/6621))
- `[Tabs Module]` Fixed category border when focusing the searchfield. ([#6618](https://github.com/infor-design/enterprise/issues/6618))
- `[Toolbar Searchfield]` Fixed searchfield toolbar in alternate style. ([#6615](https://github.com/infor-design/enterprise/issues/6615))
- `[Tooltip]` Fixed tooltip event handlers created on show not cleaning up properly on hide. ([#6613](https://github.com/infor-design/enterprise/issues/6613))

(39 Issues Solved This Release, Backlog Enterprise 230, Backlog Ng 42, 1102 Functional Tests, 1380 e2e Tests, 462 Puppeteer Tests)

## v4.65.0

## v4.65.0 Features

- `[Bar]` Enhanced the VPAT accessibility in bar chart. ([#6074](https://github.com/infor-design/enterprise/issues/6074))
- `[Bar]` Added puppeteer script for axis labels test. ([#6551](https://github.com/infor-design/enterprise/issues/6551))
- `[Bubble]` Converted protractor tests to puppeteer. ([#6527](https://github.com/infor-design/enterprise/issues/6527))
- `[Bullet]` Converted protractor tests to puppeteer. ([#6622](https://github.com/infor-design/enterprise/issues/6622))
- `[Cards]` Added puppeteer script for cards test. ([#6525](https://github.com/infor-design/enterprise/issues/6525))
- `[Datagrid]` Added tooltipOption settings for columns. ([#6361](https://github.com/infor-design/enterprise/issues/6361))
- `[Datagrid]` Added add multiple rows option. ([#6404](https://github.com/infor-design/enterprise/issues/6404))
- `[Datagrid]` Added puppeteer script for refresh column. ([#6212](https://github.com/infor-design/enterprise/issues/6212))
- `[Datagrid]` Added puppeteer script for cell editing test. ([#6552](https://github.com/infor-design/enterprise/issues/6552))
- `[Modal]` Added icon puppeteer test for modal component. ([#6549](https://github.com/infor-design/enterprise/issues/6549))
- `[Tabs]` Added puppeteer script for new searchfield design ([#6282](https://github.com/infor-design/enterprise/issues/6282))
- `[Tag]` Converted protractor tests to puppeteer. ([#6617](https://github.com/infor-design/enterprise/issues/6617))
- `[Targeted Achievement]` Converted protractor tests to puppeteer. ([#6627](https://github.com/infor-design/enterprise/issues/6627))

## v4.65.0 Fixes

- `[Accordion]` Fixed the bottom border of the completely disabled accordion in dark mode. ([#6406](https://github.com/infor-design/enterprise/issues/6406))
- `[AppMenu]` Fixed a bug where events are added to the wrong elements for filtering. Also fixed an issue where if no accordion is added the app menu will error. ([#6592](https://github.com/infor-design/enterprise/issues/6592))
- `[Chart]` Removed automatic legend bottom placement when reaching a minimum width. ([#6474](https://github.com/infor-design/enterprise/issues/6474))
- `[Chart]` Fixed the result logged in console to be same as the Soho Interfaces. ([NG#1296](https://github.com/infor-design/enterprise-ng/issues/1296))
- `[ContextualActionPanel]` Fixed a bug where the toolbar searchfield with close icon looks off on mobile viewport. ([#6448](https://github.com/infor-design/enterprise/issues/6448))
- `[Datagrid]` Fixed a bug in datagrid where focus is not behaving properly when inlineEditor is set to true. ([NG#1300](https://github.com/infor-design/enterprise-ng/issues/1300))
- `[Datagrid]` Fixed a bug where `treegrid` doesn't expand a row via keyboard when editable is set to true. ([#6434](https://github.com/infor-design/enterprise/issues/6434))
- `[Datagrid]` Fixed a bug where the search icon and x icon are misaligned across datagrid and removed extra margin space in modal in Firefox. ([#6418](https://github.com/infor-design/enterprise/issues/6418))
- `[Datagrid]` Fixed a bug where page changed to one on removing a row in datagrid. ([#6475](https://github.com/infor-design/enterprise/issues/6475))
- `[Datagrid]` Header is rerendered when calling updated method, also added paging info settings. ([#6476](https://github.com/infor-design/enterprise/issues/6476))
- `[Datagrid]` Fixed a bug where column widths were not changing in settings. ([#5227](https://github.com/infor-design/enterprise/issues/5227))
- `[Datagrid]` Fixed a bug where it renders all rows in the datagrid when adding one row. ([#6491](https://github.com/infor-design/enterprise/issues/6491))
- `[Datagrid]` Fixed a bug where using shift-click to multiselect on datagrid with treeGrid setting = true selects from the first row until bottom row. ([NG#1274](https://github.com/infor-design/enterprise-ng/issues/1274))
- `[Datepicker]` Fixed a bug where the datepicker is displaying NaN when using french format. ([NG#1273](https://github.com/infor-design/enterprise-ng/issues/1273))
- `[Datepicker]` Added listener for calendar `monthrendered` event and pass along. ([NG#1324](https://github.com/infor-design/enterprise-ng/issues/1324))
- `[Input]` Fixed a bug where the password does not show or hide in Firefox. ([#6481](https://github.com/infor-design/enterprise/issues/6481))
- `[Listview]` Fixed disabled font color not showing in listview. ([#6391](https://github.com/infor-design/enterprise/issues/6391))
- `[Listview]` Changed toolbar-flex to contextual-toolbar for multiselect listview. ([#6591](https://github.com/infor-design/enterprise/issues/6591))
- `[Locale]` Added monthly translations. ([#6556](https://github.com/infor-design/enterprise/issues/6556))
- `[Lookup]` Fixed a bug where search-list icon, launch icon, and ellipses is misaligned and the table and title overlaps in responsive view. ([#6487](https://github.com/infor-design/enterprise/issues/6487))
- `[Modal]` Fixed an issue on some monitors where the overlay is too dim. ([#6566](https://github.com/infor-design/enterprise/issues/6566))
- `[Page-Patterns]` Fixed a bug where the header disappears when the the last item in the list is clicked and the browser is smaller in Chrome and Edge. ([#6328](https://github.com/infor-design/enterprise/issues/6328))
- `[Tabs Module]` Fixed multiple UI issues in tabs module with searchfield. ([#6526](https://github.com/infor-design/enterprise/issues/6526))
- `[ToolbarFlex]` Fixed a bug where the teardown might error on situations. ([#1327](https://github.com/infor-design/enterprise/issues/1327))
- `[Tabs]` Fixed a bug where tabs focus indicator is not fixed on Classic Theme. ([#6464](https://github.com/infor-design/enterprise/issues/6464))
- `[Validation]` Fixed a bug where the tooltip would show on the header when the message has actually been removed. ([#6547](https://github.com/infor-design/enterprise/issues/6547)

(45 Issues Solved This Release, Backlog Enterprise 233, Backlog Ng 42, 1102 Functional Tests, 1420 e2e Tests, 486 Puppeteer Tests)

## v4.64.2 Fixes

- `[Datepicker]` Added listener for calendar `monthrendered` event and pass along. ([NG#1324](https://github.com/infor-design/enterprise-ng/issues/1324))
- `[Modal]` Fixed bug where popup goes behind modal when in application menu in resizable mode. ([NG#1272](https://github.com/infor-design/enterprise-ng/issues/1272))
- `[Monthview]` Fixed bug where monthview duplicates on updating legends. ([NG#1305](https://github.com/infor-design/enterprise-ng/issues/1305))

## v4.64.0

### v4.64.0 Important Notes

- `[General]` Fixed the map file is no longer included with the minified version of `sohoxi.min.js`. ([#6489](https://github.com/infor-design/enterprise/issues/6489))

## v4.64.0 Features

- `[Accordion]` Added visual regression tests in puppeteer. ([#5836](https://github.com/infor-design/enterprise/issues/5836))
- `[Autocomplete]` Removed protractor tests. ([#6248](https://github.com/infor-design/enterprise/issues/6248))
- `[Bar]` Added the ability to set axis labels on different positions (top, right, bottom, left). ([#5382](https://github.com/infor-design/enterprise/issues/5382))
- `[Blockgrid]` Converted protractor tests to puppeteer. ([#6327](https://github.com/infor-design/enterprise/issues/6327))
- `[Breadcrumb]` Converted protractor tests to puppeteer. ([#6505](https://github.com/infor-design/enterprise/issues/6505))
- `[Button]` Added puppeteer script for button badge toggle test. ([#6449](https://github.com/infor-design/enterprise/issues/6449))
- `[Colors]` Converted protractor tests to puppeteer. ([#6513](https://github.com/infor-design/enterprise/issues/6513))
- `[Counts]` Converted protractor tests to puppeteer. ([#6517](https://github.com/infor-design/enterprise/issues/6517))
- `[Datagrid]` Added a new method for cell editing for new row added. ([#6338](https://github.com/infor-design/enterprise/issues/6338))
- `[Datepicker]` Added puppeteer script for datepicker clear (empty string) test . ([#6421](https://github.com/infor-design/enterprise/issues/6421))
- `[Error Page]` Converted protractor tests to puppeteer. ([#6518](https://github.com/infor-design/enterprise/issues/6518))
- `[Modal]` Added an ability to add icon in title section of the modal. ([#5905](https://github.com/infor-design/enterprise/issues/5905))

## v4.64.0 Fixes

- `[Bar Stacked]` Fixed a bug where chart tooltip total shows 99.999 instead of 100 on 100% Stacked Bar Chart. ([#6236](https://github.com/infor-design/enterprise/issues/6326))
- `[ContextMenu]` Fixed a bug in context menu where it is not indented properly. ([#6223](https://github.com/infor-design/enterprise/issues/6223))
- `[Button]` Fixed a bug where changing from primary to secondary disrupts the css styling. ([#6223](https://github.com/infor-design/enterprise-ng/issues/1282))
- `[Datagrid]` Fixed a bug where toolbar is still visible even no buttons, title and errors appended. ([#6290](https://github.com/infor-design/enterprise/issues/6290))
- `[Datagrid]` Added setting for color change in active checkbox selection. ([#6303](https://github.com/infor-design/enterprise/issues/6303))
- `[Datagrid]` Set changed cell to active when update is finished. ([#6317](https://github.com/infor-design/enterprise/issues/6317))
- `[Datagrid]` Fixed row height of extra-small rows on editable datagrid with icon columns. ([#6284](https://github.com/infor-design/enterprise/issues/6284))
- `[Datagrid]` Added trimSpaces option for leading spaces upon blur. ([#6244](https://github.com/infor-design/enterprise/issues/6244))
- `[Datagrid]` Fixed header alignment when formatter is ellipsis. ([#6251](https://github.com/infor-design/enterprise/issues/6251))
- `[Datagrid]` Fixed a bug where the datepicker icon is not visible when the datagrid starts as non editable and toggled to editable and is visible when the datagrid starts as editable and toggled to non editable. ([#6289](https://github.com/infor-design/enterprise/issues/6289))
- `[Datagrid]` Changed the minDate and maxDate on a demo page to be more current. ([#6416](https://github.com/infor-design/enterprise/issues/6416))
- `[Datepicker]` Fixed a bug where selecting a date that's consecutive to the previous range won't select that date. ([#6272](https://github.com/infor-design/enterprise/issues/6272))
- `[Datepicker]` Fixed a bug where datepicker is not setting time and date consistently in Arabic locale. ([#6270](https://github.com/infor-design/enterprise/issues/6270))
- `[Flex Toolbar]` Fixed the data automation id to be more reliable for popupmenu and overflowed buttons. ([#6175](https://github.com/infor-design/enterprise/issues/6175))
- `[Icons]` Fixed the inconsistency between solid and outlined icons. ([#6165](https://github.com/infor-design/enterprise/issues/6165))
- `[Icons]` Changed the error color to change in themes in some areas. ([#6273](https://github.com/infor-design/enterprise/issues/6273))
- `[Line Chart]` Fixed a bug where the alignment of focus is overlapping another component. ([#6384](https://github.com/infor-design/enterprise/issues/6384))
- `[Listview]` Fixed a bug where the search icon is misaligned in Firefox and Safari. ([#6390](https://github.com/infor-design/enterprise/issues/6390))
- `[Locale]` Fixed incorrect date format for Latvian language. ([#6123](https://github.com/infor-design/enterprise/issues/6123))
- `[Locale]` Fixed incorrect data in `ms-my`, `nn-No` and `nb-NO`. ([#6472](https://github.com/infor-design/enterprise/issues/6472))
- `[Lookup]` Fixed bug where lookup still appeared when modal closes. ([#6218](https://github.com/infor-design/enterprise/issues/6218))
- `[Modal]` Fixed bug where popup goes behind modal when in application menu in resizable mode. ([NG#1272](https://github.com/infor-design/enterprise-ng/issues/1272))
- `[Modal]` Fixed bug where popup goes behind modal when in application menu in resizable mode. ([NG#1272](https://github.com/infor-design/enterprise-ng/issues/1272))
- `[Monthview]` Fixed bug where monthview duplicates on updating legends. ([NG#1305](https://github.com/infor-design/enterprise-ng/issues/1305))
- `[Personalization]` Fixed bug where the dark mode header color was not correct in the tokens and caused the personalization dropdown to be incorrect. ([#6446](https://github.com/infor-design/enterprise/issues/6446))
- `[Tabs]` Fixed memory leak in tabs component. ([NG#1286](https://github.com/infor-design/enterprise-ng/issues/1286))
- `[Tabs]` Fixed a bug where tab focus indicator is not aligned properly in RTL composite forms. ([#6464](https://github.com/infor-design/enterprise/issues/6464))
- `[Targeted-Achievement]` Fixed a bug where the icon is cut off in Firefox. ([#6400](https://github.com/infor-design/enterprise/issues/6400))
- `[Toolbar]` Fixed a bug where the search icon is misaligned in Firefox. ([#6405](https://github.com/infor-design/enterprise/issues/6405))
- `[Toolbar Flex]` Fixed a bug where the `addMenuElementLinks` function execute incorrectly when menu item has multi-level submenus. ([#6120](https://github.com/infor-design/enterprise/issues/6120))
- `[Tree]` The expanded event did not fire when source is being used. ([#1294](https://github.com/infor-design/enterprise-ng/issues/1294))
- `[Typography]` Fixed a bug where the text are overlapping in Firefox. ([#6450](https://github.com/infor-design/enterprise/issues/6450))
- `[WeekView]` Fixed a bug where 'today' date is not being rendered properly. ([#6260](https://github.com/infor-design/enterprise/issues/6260))
- `[WeekView]` Fixed a bug where month-year label is not changing upon clicking the arrow button. ([#6415](https://github.com/infor-design/enterprise/issues/6415))
- `[Validator]` Fixed a bug where toolbar error message still appears after error is removed. ([#6253](https://github.com/infor-design/enterprise/issues/6253))

(61 Issues Solved This Release, Backlog Enterprise 219, Backlog Ng 41, 1100 Functional Tests, 1468 e2e Tests, 436 Puppeteer Tests)

## v4.63.3 Fixes

- `[Validation]` Fixed a bug where the tooltip would show on the header when the message has actually been removed. ([#6547](https://github.com/infor-design/enterprise/issues/6547)

## v4.63.2 Fixes

- `[Personalization]` Re-Fixed bug where the dark mode header color was not correct in the tokens and caused the personalization dropdown to be incorrect, classic theme was missed. ([#6446](https://github.com/infor-design/enterprise/issues/6446)

## v4.63.1 Fixes

- `[Personalization]` Fixed bug where the dark mode header color was not correct in the tokens and caused the personalization dropdown to be incorrect. ([#6446](https://github.com/infor-design/enterprise/issues/6446)

## v4.63.0

## v4.63.0 Fixes

- `[Accordion]` Added expand animation back. ([#6268](https://github.com/infor-design/enterprise/issues/6268))
- `[Badges]` Fixed a bug where in badges is not properly aligned in Contrast Mode. ([#6273](https://github.com/infor-design/enterprise/issues/6273))
- `[Button]` Fixed a bug where notification badges are not destroyed when updating the button settings. ([NG#1241](https://github.com/infor-design/enterprise-ng/issues/1241))
- `[Calendar]` Allowed product devs to add custom css class to event labels in Calendar Component. ([#6304](https://github.com/infor-design/enterprise/issues/6304))
- `[Calendar]` Fixed the thickness of right and bottom border. ([#6246](https://github.com/infor-design/enterprise/issues/6246))
- `[Card]` Fixed a regression bug where the flex toolbar's position was not properly aligned when selecting listview items. ([#6346](https://github.com/infor-design/enterprise/issues/6346)]
- `[Charts]` Fixed the misalignment of the legend and legend color with the highlight of the selected legend. ([#6301](https://github.com/infor-design/enterprise/issues/6301))
- `[ContextualActionPanel]` Moved notification to appropriate location and trigger redraw of styles. ([#6264](https://github.com/infor-design/enterprise/issues/6264))
- `[ContextualActionPanel]` Added close CAP function to a demo example. ([#6274](https://github.com/infor-design/enterprise/issues/6274))
- `[Datagrid]` Fixed misaligned lookup icon button upon click/editing. ([#6233](https://github.com/infor-design/enterprise/issues/6233))
- `[Datagrid]` Fixed a bug where tooltip is not displayed even when settings is turned on in disabled rows. ([#6128](https://github.com/infor-design/enterprise/issues/6128))
- `[Datagrid]` Fixed misaligned lookup icon button upon click/editing. ([#6233](https://github.com/infor-design/enterprise/issues/6233))
- `[Datepicker]` Fixed a bug on setValue() when pass an empty string for clearing field. ([#6168](https://github.com/infor-design/enterprise/issues/6168))
- `[Datepicker]` Fixed a bug on datepicker not clearing in angular version. ([NG#1256](https://github.com/infor-design/enterprise-ng/issues/1256))
- `[Dropdown]` Fixed on keydown events not working when dropdown is nested in label. ([NG#1262](https://github.com/infor-design/enterprise-ng/issues/1262))
- `[Editor]` Fixed editor where toolbar is being focused on after pressing bold/italic keys instead of the text itself. ([#5262](https://github.com/infor-design/enterprise-ng/issues/5262))
- `[Field-Filter]` Fixed alignment of filter icons and text field. ([#5866](https://github.com/infor-design/enterprise/issues/5866))
- `[Field-Options]` Fixed field options label overflow. ([#6255](https://github.com/infor-design/enterprise/issues/6255))
- `[Field-Options]` Fixed a bug where in the text and highlight box are not fit accordingly. ([#6322](https://github.com/infor-design/enterprise/issues/6322))
- `[Field-Options]` Fixed alignment of field options in the Color Picker when in compact mode in Safari and alignment of search icon in Clearable Searchfield. ([#6256](https://github.com/infor-design/enterprise/issues/6256))
- `[Form-Compact]` Fixed alignment of Field 16 and Field 18 in Safari. ([#6345](https://github.com/infor-design/enterprise/issues/6345))
- `[General]` Fixed memory leaks in listview, toolbar, datagrid, cards and header. ([NG#1275](https://github.com/infor-design/enterprise-ng/issues/1275))
- `[Listview]` Added flex toolbar for multiselect listview. ([NG#1249](https://github.com/infor-design/enterprise-ng/issues/1249))
- `[Listview]` Adjusted spaces between the search icon and filter wrapper. ([#6007](https://github.com/infor-design/enterprise/issues/6007))
- `[Listview]` Changed the font size of heading, subheading, and micro in Listview Component. ([#4996](https://github.com/infor-design/enterprise/issues/4996))
- `[Modal]` Fixed on too wide minimum width when close button is enabled. ([NG#1240](https://github.com/infor-design/enterprise-ng/issues/1240))
- `[Searchfield]` Fixed on searchfield clear button not working in Safari. ([6185](https://github.com/infor-design/enterprise-ng/issues/6185))
- `[Searchfield]` Fixed UI issues on the new searchfield design. ([#6331](https://github.com/infor-design/enterprise/issues/6331))
- `[Sink Page]` Fixed misaligned search icon toolbar in sink page. ([#6369](https://github.com/infor-design/enterprise/issues/6369))
- `[Sink Page]` Fixed close icon position in Datagrid section Personalized Column. ([#6375](https://github.com/infor-design/enterprise/issues/6375))
- `[Slider]` Fixed background color of slider in a modal in new dark theme. ([6211](https://github.com/infor-design/enterprise-ng/issues/6211))
- `[Swaplist]` Fixed a bug in swaplist where the filter is not behaving correctly on certain key search. ([#6222](https://github.com/infor-design/enterprise/issues/6222))
- `[SwipeAction]` Fixed scrollbar being visible in `firefox`. ([#6312](https://github.com/infor-design/enterprise/issues/6312))
- `[Tabs]` Fixed Z-index conflict between modal overlay and draggable module tabs. ([#6297](https://github.com/infor-design/enterprise/issues/6297))
- `[Tabs]` Fixed a bug where the tab activated events are fired on closing a tab. ([#1452](https://github.com/infor-design/enterprise/issues/1452))
- `[Tabs Module` Fixed the new UI searchfield design in Tabs Module component. ([#6348](https://github.com/infor-design/enterprise/issues/6348))
- `[Tabs Module` Ensure searchfield X clear button is visible at smaller breakpoints. ([#5173](https://github.com/infor-design/enterprise/issues/5173))
- `[Tabs Module` Ensure searchfield X clear button is visible at smaller breakpoints. ([#5178](https://github.com/infor-design/enterprise/issues/5178))
- `[Targeted-Achievement]` Added tooltip on icon in targeted-achievement chart ([#6308](https://github.com/infor-design/enterprise/issues/6308))
- `[TextArea]` Fixed medium size text area when in responsive view. ([#6334](https://github.com/infor-design/enterprise/issues/6334))
- `[Validation]` Updated example page to include validation event for email field. ([#6296](https://github.com/infor-design/enterprise/issues/6296))

## v4.63.0 Features

- `[Datagrid]` Added close button on file error message ([#6178](https://github.com/infor-design/enterprise/issues/6178))
- `[Datagrid]` Added puppeteer script for fallback image tooltip text. ([#6278](https://github.com/infor-design/enterprise/issues/6278))
- `[File Upload]` Added close button on file error message. ([#6229](https://github.com/infor-design/enterprise/issues/6229))
- `[Searchfield]` Implemented a new design for searchfield. ([#5865](https://github.com/infor-design/enterprise/issues/5865))

(40 Issues Solved This Release, Backlog Enterprise 191, Backlog Ng 42, 1101 Functional Tests, 1576 e2e Tests, 295 Puppeteer Tests)

## v4.62.3 Fixes

- `[Personalization]` Re-Fixed bug where the dark mode header color was not correct in the tokens and caused the personalization dropdown to be incorrect, classic theme was missed. ([#6446](https://github.com/infor-design/enterprise/issues/6446)

## v4.62.2 Fixes

- `[Personalization]` Fixed bug where the dark mode header color was not correct in the tokens and caused the personalization dropdown to be incorrect. ([#6446](https://github.com/infor-design/enterprise/issues/6446))
- `[Locale]` Fixed incorrect data in `ms-my`, `nn-No` and `nb-NO`. ([#6472](https://github.com/infor-design/enterprise/issues/6472))

## v4.62.1 Fixes

- `[Calendar]` Allow product devs to add custom css class to event labels in Calendar Component. ([#6304](https://github.com/infor-design/enterprise/issues/6304))

## v4.62.0

## v4.62.0 Features

- `[Datagrid]` Added tooltip for fallback image. ([#6178](https://github.com/infor-design/enterprise/issues/6178))
- `[Datepicker]` Added legend load for datepicker. ([NG#1261](https://github.com/infor-design/enterprise-ng/issues/1261))
- `[File Upload]` Added setFailed status ([#5671](https://github.com/infor-design/enterprise/issues/5671))
- `[Icon]` Created a puppeteer script for the new launch icon. ([#5854](https://github.com/infor-design/enterprise/issues/5854))
- `[Icon]` Created a puppeteer script for the new mobile icon. ([#6199](https://github.com/infor-design/enterprise/issues/6199))
- `[Listview]` Added filters in Listview Component. ([#6007](https://github.com/infor-design/enterprise/issues/6007))
- `[Spinbox]` Created a puppeteer script for Spinbox Field sizes on mobile. ([#5843](https://github.com/infor-design/enterprise/issues/5843))
- `[ToolbarFlex]` Allow toolbar flex navigation buttons to have notification badge. ([NG#1235](https://github.com/infor-design/enterprise-ng/issues/1235))

## v4.62.0 Fixes

- `[ApplicationMenu]` Remove a Safari-specific style rule the misaligns the button svg arrow. ([#5722](https://github.com/infor-design/enterprise/issues/5722))
- `[Arrange]` Fix an alignment issue in the demo app. ([#5281](https://github.com/infor-design/enterprise/issues/5281))
- `[Calendar]` Fix day of the week to show three letters as default in range calendar. ([#6193](https://github.com/infor-design/enterprise/issues/6193))
- `[ContextualActionPanel]` Fix an issue with the example page where the Contextual Action Panel is not initialized on open. ([#6065](https://github.com/infor-design/enterprise/issues/6065))
- `[ContextualActionPanel]` Remove unnecessary markup injection behavior from example. ([#6065](https://github.com/infor-design/enterprise/issues/6065))
- `[Datagrid]` Fixed a regression bug where the datepicker icon button and time value upon click were misaligned. ([#6198](https://github.com/infor-design/enterprise/issues/6198))
- `[Datagrid]` Show pagesize selector even in hidePagerOnOnePage mode ([#3706](https://github.com/infor-design/enterprise/issues/3706))
- `[Datagrid]` Corrected a filter type in a demo app page. ([#5497](https://github.com/infor-design/enterprise/issues/5497))
- `[Datagrid]` Remove widths in demo app page to prevent truncation of column. ([#5495](https://github.com/infor-design/enterprise/issues/5495))
- `[Datagrid]` Fixed a regression bug where the datepicker icon button and time value upon click were misaligned. ([#6198](https://github.com/infor-design/enterprise/issues/6198))
- `[Dropdown]` Fixed multiple accessibility issues with multiselect dropdown. ([#6075](https://github.com/infor-design/enterprise/issues/6075))
- `[Dropdown]` Fixed an overflow issue on Windows 10 Chrome. ([#4940](https://github.com/infor-design/enterprise/issues/4940))
- `[Editor]` Fix on editor changing text in another editor. ([NG#1232](https://github.com/infor-design/enterprise-ng/issues/1232))
- `[FileUploadAdvanced]` Fixed a missing link in french locale. ([#6226](https://github.com/infor-design/enterprise/issues/6226))
- `[Homepage]` Fixed instability of the visual tests. ([#6179](https://github.com/infor-design/enterprise/issues/6179))
- `[Lookup]` Remove unnecessary filter from example page. ([#5677](https://github.com/infor-design/enterprise/issues/5677))
- `[Modal]` Updated close method that will close even if there are subcomponents opened. ([#6048](https://github.com/infor-design/enterprise/issues/6048))
- `[Modal]` Fix a demo app issue where the proper settings were not added to the required key in the validation object. ([#5571](https://github.com/infor-design/enterprise/issues/5571))
- `[Tabs/Module]` Override fill style of search icon created by 'soho-personalization'. Fix alignment of close icon in specific circumstance. ([#6207](https://github.com/infor-design/enterprise/issues/6207))
- `[Searchfield]` Fix on searchfield categories where popup wrapper gets duplicated whenever update is called. ([NG#1186](https://github.com/infor-design/enterprise-ng/issues/1186))
- `[Searchfield/Header]` Enhanced the font colors, background colors for the searchfield inside of the `header` & `subheader`. ([#6047](https://github.com/infor-design/enterprise/issues/6047))
- `[Tabs]` Fix a bug where tabs indicator is not properly aligned in RTL. ([#6068](https://github.com/infor-design/enterprise/issues/6068))
- `[Tabs/Module]` Fixed a bug the personalization color was the same as the tab color. ([#6236](https://github.com/infor-design/enterprise/issues/6236))
- `[Tag]` Fix on tag text not showing when placed inside a popover. ([#6092](https://github.com/infor-design/enterprise/issues/6092))
- `[Toolbar]` Fixed an issue where the input disappears in toolbar at mobile size. ([#5388](https://github.com/infor-design/enterprise/issues/5388))
- `[Tooltip]` Fixed the `maxWidth` setting to work properly. ([#6100](https://github.com/infor-design/enterprise/issues/6100))
- `[Widget]` Fix on drag image including the overflow area. ([NG#1216](https://github.com/infor-design/enterprise-ng/issues/1216))

(47 Issues Solved This Release, Backlog Enterprise 187, Backlog Ng 37, 1101 Functional Tests, 1574 e2e Tests, 293 Puppeteer Tests)

## v4.61.1

## v4.61.1 Fixes

- `[Datagrid]` Fixed a regression bug where the datepicker icon button and time value upon click were misaligned. ([#6198](https://github.com/infor-design/enterprise/issues/6198))
- `[Tag]` Fix on tag text not showing when placed inside a popover. ([#6092](https://github.com/infor-design/enterprise/issues/6092))
- `[Tooltip]` Fixed the `maxWidth` setting to work properly. ([#6100](https://github.com/infor-design/enterprise/issues/6100))
- `[Widget]` Fix on drag image including the overflow area. ([NG#1216](https://github.com/infor-design/enterprise-ng/issues/1216))

## v4.61.0 Features

- `[ApplicationMenu]` Converted protractor test suites to puppeteer. ([#5835](https://github.com/infor-design/enterprise/issues/5835))
- `[Bar]` Fixed an issue with legend text overlapping. ([#6113](https://github.com/infor-design/enterprise/issues/6113)
- `[Bar]` Converted protractor test suites to puppeteer. ([#5838](https://github.com/infor-design/enterprise/issues/5838)
- `[Bar Stacked]` Converted protractor test suites to puppeteer. ([#5840](https://github.com/infor-design/enterprise/issues/5840))
- `[ContextualActionPanel]` Added setting for cssClass option. ([#1215](https://github.com/infor-design/enterprise-ng/issues/1215))
- `[Datagrid]` Added visual test for responsive view with puppeteer. ([#5844](https://github.com/infor-design/enterprise/issues/5844))
- `[Datagrid]` Changed where image events are added. ([#5442](https://github.com/infor-design/enterprise/issues/5442))
- `[Datepicker]` Added setting in datepicker where you can disable masking input. ([#6080](https://github.com/infor-design/enterprise/issues/6080))
- `[Editor]` Fix a bug where dirty tracker is not reset when using lots of new line in Edge. ([#6032](https://github.com/infor-design/enterprise/issues/6032))
- `[Card]` Fix a memory leak on events. ([#6155](https://github.com/infor-design/enterprise/issues/6155))
- `[Card]` Create a Puppeteer Script for Actionable Button Card ([#6062](https://github.com/infor-design/enterprise/issues/6062))
- `[General]` Added jest image snapshot for visual regression testing with puppeteer. ([#6105](https://github.com/infor-design/enterprise/issues/6105))
- `[General]` Removed global inline function that adds disabled labels to disabled inputs. ([#6131](https://github.com/infor-design/enterprise/issues/6131))
- `[Hierarchy]` Converted the old protractor e2e test suites to puppeteer tests. ([#5833](https://github.com/infor-design/enterprise/issues/5833))
- `[Homepage]` Added homepage puppeteer test scripts and snapshots. ([#5831](https://github.com/infor-design/enterprise/issues/5831))
- `[Icons]` Design removed some deprecated icons. If you are using `info-field` -> should use `icon-info`. If you are using `info-field-solid` -> should use `icon-info-alert`. If you are using `info-field-alert` -> should use `icon-info-alert`. ([#6091](https://github.com/infor-design/enterprise/issues/6091))
- `[Icons]` Update icon design for `icon-mobile`. ([#6144](https://github.com/infor-design/enterprise/issues/6144))
- `[Locale]` Refined some Latvian translations. ([#5969](https://github.com/infor-design/enterprise/issues/5969))
- `[Locale]` Refined some Lithuanian translations. ([#5960](https://github.com/infor-design/enterprise/issues/5960))
- `[Locale]` Refined some Filipino translations. ([#5864](https://github.com/infor-design/enterprise/issues/5864))
- `[Locale]` Refined some Japanese translations. ([#6115](https://github.com/infor-design/enterprise/issues/6115))
- `[Locale]` Added puppeteer script for PH translation ([#6150](https://github.com/infor-design/enterprise/pull/6150))
- `[Process Indicator]` Fixes a double line separator issue on Windows10 Chrome. ([#5997](https://github.com/infor-design/enterprise/issues/5997))
- `[Swipe-action]` Added a Puppeteer Script for Swipe Container. ([#6129](https://github.com/infor-design/enterprise/issues/6129))
- `[Tag]` The dismiss button was missing a button type causing the form to submit. ([#6149](https://github.com/infor-design/enterprise/issues/6149))

## v4.61.0 Fixes

- `[Column Grouped]` Fix an issue where columns with small values were floating above the baseline axis. ([#6109](https://github.com/infor-design/enterprise/issues/6109))
- `[Chart]` Fix collision of legend text and color block. ([#6113](https://github.com/infor-design/enterprise/issues/6113))
- `[ContextualActionPanel]` Fixed UI issues where the toolbars inside of the body moved to the CAPs header instead of retaining to its original place. ([#6041](https://github.com/infor-design/enterprise/issues/6041))
- `[ContextualActionPanel]` Update and fix example-markup page to a working example. ([#6065](https://github.com/infor-design/enterprise/issues/6065))
- `[Datagrid]` Fix a bug in timepicker inside datagrid where hours is reset 0 when changing it to 12. ([#6076](https://github.com/infor-design/enterprise/issues/6076))
- `[Datagrid]` Fix on value not shown in lookup cell in safari. ([#6003](https://github.com/infor-design/enterprise/issues/6003))
- `[Datagrid]` Fix a bug in datagrid where text is align right when using mask options in filter. ([#5999](https://github.com/infor-design/enterprise/issues/5999))
- `[Datagrid]` Fix a bug in datagrid where datepicker range having an exception when having values before changing to range type. ([#6008](https://github.com/infor-design/enterprise/issues/6008))
- `[Datepicker]` Fix on the flickering behavior when range datepicker is shown. ([#6098](https://github.com/infor-design/enterprise/issues/6098))
- `[Dropdown]` Fix on dropdown multiselect where change event is not triggered when clicking X. ([#6098](https://github.com/infor-design/enterprise/issues/6098))
- `[Editor]` Fix a bug in editor where CTRL-H (add hyperlink) breaks the interface. ([#6015](https://github.com/infor-design/enterprise/issues/6015))
- `[Modal]` Changed maximum modal width. ([#6024](https://github.com/infor-design/enterprise/issues/6024))
- `[Dropdown]` Fix a misaligned input in Classic Theme in Firefox. ([#6096](https://github.com/infor-design/enterprise/issues/6096))
- `[Dropdown]` Fix an issue specific to Windows 10 and Chrome where entering a capital letter (Shift + T, e.g.) after opening the dropdown does not focus the entry associated with the letter pressed. ([#6069](https://github.com/infor-design/enterprise/issues/6069))
- `[Dropdown]` Fix on dropdown multiselect where change event is not triggered when clicking X. ([#6098](https://github.com/infor-design/enterprise/issues/6098))
- `[Donut]` Fix center tooltip showing on wrong donut chart when multiple donut charts. ([#6103](https://github.com/infor-design/enterprise/issues/6103))
- `[Editor]` Fix a bug in editor where CTRL-H (add hyperlink) breaks the interface. ([#6015](https://github.com/infor-design/enterprise/issues/6015))
- `[Hyperlinks]` Remove margin and padding from hyperlinks. ([#5991](https://github.com/infor-design/enterprise/issues/5991))
- `[Masthead]` Remove actions button from header in example page. ([#5959](https://github.com/infor-design/enterprise/issues/5959))
- `[Searchfield]` Fix a bug in NG where searchfield is in full width even when it's collapsible. ([NG#1225](https://github.com/infor-design/enterprise-ng/issues/1225))
- `[Spinbox]` Spinbox should update to correct value when Enter is pressed. ([#6036](https://github.com/infor-design/enterprise/issues/6036))
- `[Tabs]` Fixed a bug where the tabs container is focused in Windows10 on Firefox. ([#6110](https://github.com/infor-design/enterprise/issues/6110))
- `[Tabs Module]` Fixes a misaligned search field close button icon. ([#6126](https://github.com/infor-design/enterprise/issues/6126))
- `[Timepicker]` Fix a bug in timepicker where hours reset to 1 when changing period. ([#6049](https://github.com/infor-design/enterprise/issues/6049))
- `[Timepicker]` Fix a bug in timepicker where hours is not properly created when changing from AM/PM. ([#6104](https://github.com/infor-design/enterprise/issues/6104))

(41 Issues Solved This Release, Backlog Enterprise 198, Backlog Ng 38, 1100 Functional Tests, 1635 e2e Tests, 321 Puppeteer Tests)

## v4.60.3

## v4.60.3 Fixes

- `[Tabs/Module]` Fixed a bug the personalization color was the same as the tab color. ([#6236](https://github.com/infor-design/enterprise/issues/6236))

## v4.60.2

## v4.60.2 Fixes

- `[Datagrid]` Fixed a regression bug where the datepicker icon button and time value upon click were misaligned. ([#6198](https://github.com/infor-design/enterprise/issues/6198))

## v4.60.1 Fixes

- `[Column Grouped]` Fix an issue where columns with small values were floating above the baseline axis. ([#6109](https://github.com/infor-design/enterprise/issues/6109))
- `[Datepicker]` Added setting in datepicker where you can disable masking input. ([#6080](https://github.com/infor-design/enterprise/issues/6080))
- `[Datagrid]` Fix a bug in timepicker inside datagrid where hours is reset 0 when changing it to 12. ([#6076](https://github.com/infor-design/enterprise/issues/6076))
- `[Datagrid]` Fix on value not shown in lookup cell in safari. ([#6003](https://github.com/infor-design/enterprise/issues/6003))
- `[Donut]` Fix center tooltip showing on wrong donut chart when multiple donut charts. ([#6103](https://github.com/infor-design/enterprise/issues/6103))
- `[Dropdown]` Fix an issue specific to Windows 10 and Chrome where entering a capital letter (Shift + T, e.g.) after opening the dropdown does not focus the entry associated with the letter pressed. ([#6069](https://github.com/infor-design/enterprise/issues/6069))
- `[Dropdown]` Fix a misaligned input in Classic Theme in Firefox. ([#6096](https://github.com/infor-design/enterprise/issues/6096))
- `[General]` Removed global inline function that adds disabled labels to disabled inputs. ([#6131](https://github.com/infor-design/enterprise/issues/6131))
- `[Tabs]` Fixed a bug where the tabs container is focused in Windows10 on Firefox. ([#6110](https://github.com/infor-design/enterprise/issues/6110))
- `[Timepicker]` Fix a bug in timepicker where hours reset to 1 when changing period. ([#6049](https://github.com/infor-design/enterprise/issues/6049))
- `[Timepicker]` Fix a bug in timepicker where hours is not properly created when changing from AM/PM. ([#6104](https://github.com/infor-design/enterprise/issues/6104))

## v4.60.0 Features

- `[Application Menu]` Added puppeteer tests for resizable application menu. ([#5755](https://github.com/infor-design/enterprise/issues/5755))
- `[Badges]` Update styling of badges. ([#5608](https://github.com/infor-design/enterprise/issues/5608))
- `[Badges/Tags]` Corrected the colors of badges/tags for better accessibility contrast. ([#5673](https://github.com/infor-design/enterprise/issues/5673))
- `[Button]` Fix a bug where updated settings not properly rendering disabled state. ([#5928](https://github.com/infor-design/enterprise/issues/5928))
- `[Calendar]` Added puppeteer script for event colors and legend. ([#6084](https://github.com/infor-design/enterprise/pull/6084))
- `[Card]` Added actionable button card by using `<button>` or `<a>` tags. ([#5768](https://github.com/infor-design/enterprise/issues/5768))
- `[Card]` Added actionable button card by using `<button>` or `<a>` tags. ([#5768](https://github.com/infor-design/enterprise/issues/5768))
- `[Datagrid]` Fix a will add a setting in column to toggle the clearing of cells. ([#5849](https://github.com/infor-design/enterprise/issues/5849))
- `[Dropdown]` Create a Puppeteer Script for Enter key opens dropdown list, when it should only be used to select items within an open list. ([#5842](https://github.com/infor-design/enterprise/issues/5842))
- `[Fileupload]` Added puppeteer test to check that progress bar is present when uploading a file. ([#5808](https://github.com/infor-design/enterprise/issues/5808))
- `[Monthview]` Added ability to update legend on month change. ([#5988](https://github.com/infor-design/enterprise/issues/5988))
- `[Popupmenu]` Correctly position dismissible close icon inside Popupmenu. ([#6083](https://github.com/infor-design/enterprise/issues/6083))
- `[Swipe Container]` Added mobile enhancements and style changes. ([#5615](https://github.com/infor-design/enterprise/issues/5615))
- `[Tooltip]` Converted the tooltip protractor test suites to puppeteer. ([#5830](https://github.com/infor-design/enterprise/issues/5830))

## v4.60.0 Fixes

- `[About/Form]` Fixed a translation issue where there's a space before the colon that is incorrect in French Locales. ([#5817](https://github.com/infor-design/enterprise/issues/5817))
- `[About]` Added event exposure in about component. ([NG#1124](https://github.com/infor-design/enterprise-ng/issues/1124))
- `[Actionsheet]` Fixed an Angular issue where the `renderRootElems` method was not re-rendered when going to other action sheet test pages due to SPA routing concept. ([NG#1188](https://github.com/infor-design/enterprise-ng/issues/1188))
- `[Calendar]` Fixed an issue where you could not have more than one in the same page. ([#6042](https://github.com/infor-design/enterprise/issues/6042))
- `[Column]` Fix a bug where bar size is still showing even the value is zero in column chart. ([#5911](https://github.com/infor-design/enterprise/issues/5911))
- `[Datagrid]` Fix a bug where targeted achievement colors are not displaying correctly when using other locales. ([#5972](https://github.com/infor-design/enterprise/issues/5972))
- `[Datagrid]` Fix a bug in datagrid where filterable headers cannot be tab through in modal. ([#5735](https://github.com/infor-design/enterprise/issues/5735))
- `[Datagrid]` Fix a bug in datagrid where stretch column last broke and the resize would loose the last column. ([#6063](https://github.com/infor-design/enterprise/issues/6063))
- `[Datagrid]` Fix a bug where leading spaces not triggering dirty indicator in editable data cell. ([#5927](https://github.com/infor-design/enterprise/issues/5927))
- `[Datagrid]` Fix Edit Input Date Field on medium row height in Datagrid. ([#5955](https://github.com/infor-design/enterprise/issues/5955))
- `[Datagrid]` Fixed close icon alignment on mobile viewport. ([#6023](https://github.com/infor-design/enterprise/issues/6023))
- `[Datagrid]` Fixed close icon alignment on mobile viewport, Safari browser. ([#5946](https://github.com/infor-design/enterprise/issues/5946))
- `[Datagrid]` Fixed UI alignment of close icon button on mobile view. ([#5947](https://github.com/infor-design/enterprise/issues/5947))
- `[Datagrid]` Fixed file upload icon alignment in datagrid. ([#5846](https://github.com/infor-design/enterprise/issues/5846))
- `[Datepicker]` Fix on initial range values not showing in datepicker. ([NG#1200](https://github.com/infor-design/enterprise-ng/issues/1200))
- `[Dropdown]` Fixed a regression bug where pressing function keys while the dropdown has focus causes letters to be typed. ([#4976](https://github.com/infor-design/enterprise/issues/4976))
- `[Editor]` Changed selector for for image value selection from id to name. ([#5915](https://github.com/infor-design/enterprise/issues/5915))
- `[Editor]` Fix a bug which changes the approach intended by the user after typing in editor. ([#5937](https://github.com/infor-design/enterprise/issues/5937))
- `[Editor]` Fix a bug which clears list format when it's not part of the selected text. ([#5592](https://github.com/infor-design/enterprise/issues/5592))
- `[Editor]` Changed language on the link dialog to use the term "link" for better translations. ([#5987](https://github.com/infor-design/enterprise/issues/5987))
- `[Export]` Added data sanitization in Export to CSV. ([#5982](https://github.com/infor-design/enterprise/issues/5982))
- `[Field Options]` Fixed UI alignment of close icon button (searchfield) in Field Options. ([#5983](https://github.com/infor-design/enterprise/issues/5983))
- `[General]` Fixed several memory leaks with the attached data object. ([#6020](https://github.com/infor-design/enterprise/issues/6020))
- `[Header]` Fixed a regression bug where the buttonset was not properly aligned correctly. ([#6039](https://github.com/infor-design/enterprise/issues/6039))
- `[Icon]` Fixed the translate icon so it can take a color, fixed the tag icon as it was rendered oddly. ([#5870](https://github.com/infor-design/enterprise/issues/5870))
- `[Listbuilder]` Fix on disable bug: Will not enable on call to enable() after disable() twice. ([#5885](https://github.com/infor-design/enterprise/issues/5885))
- `[Locale]` Changed the text from Insert Anchor to Insert Hyperlink. Some translations my still reference anchor until updated from the translation team. ([#5987](https://github.com/infor-design/enterprise/issues/5987))
- `[Modal]` Fixed a bug on hidden elements not focusable when it is turned visible. ([#6086](https://github.com/infor-design/enterprise/issues/6086))
- `[Modal]` Fixed a regression bug where elements inside of the tab panel were being disabled when its `li` tab is not selected (is-selected class) initially. ([NG#1210](https://github.com/infor-design/enterprise-ng/issues/1210))
- `[Searchfield]` Fixed UI alignment of close icon button (searchfield) in Datagrid. ([#5954](https://github.com/infor-design/enterprise/issues/5954))
- `[Tabs Module]` Fixed UI alignment of close icon button on mobile view([#5951](https://github.com/infor-design/enterprise/issues/5951))
- `[Tooltip]` Fixed a bug where the inner html value of the tooltip adds unnecessary whitespace and new line when getting the text value. ([#6059](https://github.com/infor-design/enterprise/issues/6059))

(52 Issues Solved This Release, Backlog Enterprise 222, Backlog Ng 35, 1100 Functional Tests, 1695 e2e Tests, 263 Puppeteer Tests)

## v4.59.4 Fixes

- `[Modal]` Reverted problematic issue. ([#6086](https://github.com/infor-design/enterprise/issues/6086))

## v4.59.3 Fixes

- `[Modal]` Fixed a bug on hidden elements not focusable when it is turned visible. ([#6086](https://github.com/infor-design/enterprise/issues/6086))

## v4.59.2 Fixes

- `[Calendar]` Fixed an issue where you could not have more than one in the same page. ([#6042](https://github.com/infor-design/enterprise/issues/6042))
- `[Header]` Fixed a regression bug where the buttonset was not properly aligned correctly. ([#6039](https://github.com/infor-design/enterprise/issues/6039))

## v4.59.1 Fixes

- `[Modal]` Fixed a regression bug where elements inside of the tab panel were being disabled when its `li` tab is not selected (is-selected class) initially. ([NG#1210](https://github.com/infor-design/enterprise-ng/issues/1210))

## v4.59.0 Markup Changes

- `[About]` Changed the OS Version to not show the version. This is because this information is incorrect and the correct information is no longer given by newer versions of Operating systems in any browser. or this reason the version is removed from the OS field on the about dialog. ([#5813](https://github.com/infor-design/enterprise/issues/5813))

## v4.59.0 Fixes

- `[Calendar]` Added an option to configure month label to use abbreviation and changed month label to display on the first day of the months rendered in calendar. ([#5941](https://github.com/infor-design/enterprise/issues/5941))
- `[Calendar]` Fixed the personalize column checkbox not syncing when having two datagrids. ([#5859](https://github.com/infor-design/enterprise/issues/5859))
- `[Cards]` Added focus state on selected cards. ([#5684](https://github.com/infor-design/enterprise/issues/5684))
- `[Colorpicker]` Fixed a bug where the red diagonal line that goes beyond its border when field-short/form-layout-compact is used. ([#5744](https://github.com/infor-design/enterprise/issues/5744))
- `[Datagrid]` Fixed a bug where the maskOptions function is never called when the grid has filtering. ([#5847](https://github.com/infor-design/enterprise/issues/5847))
- `[Calendar]` Fixed the personalize column checkbox not syncing when having two datagrids. ([#5859](https://github.com/infor-design/enterprise/issues/5859))
- `[Fieldset]` Implemented design improvements. ([#5638](https://github.com/infor-design/enterprise/issues/5638))
- `[Fileupload-Advanced]` Fixed a bug where it cannot add a new file after removing the old one. ([#5598](https://github.com/infor-design/enterprise/issues/5598))
- `[Datagrid]` Fixed a bug where the maskOptions function is never called when the grid has filtering. ([#5847](https://github.com/infor-design/enterprise/issues/5847))
- `[Datagrid]` Fixed a bug where fileupload value is undefined when trying to upload. ([#5846](https://github.com/infor-design/enterprise/issues/5846))
- `[Dropdown]` Clear search matches after an item is selected. ([#5632](https://github.com/infor-design/enterprise/issues/5632))
- `[Dropdown]` Shorten filter delay for single character entries. ([#5793](https://github.com/infor-design/enterprise/issues/5793))
- `[Fieldset]` Implemented design improvements. ([#5638](https://github.com/infor-design/enterprise/issues/5638))
- `[Linechart]` Added default values on line width and y-axis when data in dataset is blank. ([#1172](https://github.com/infor-design/enterprise-ng/issues/1172))
- `[Listview]` Fixed a bug where the alert icons in RTL were missing. ([#5827](https://github.com/infor-design/enterprise/issues/5827))
- `[Locale]` Fixed `latvian` translation for records per page. ([#5969](https://github.com/infor-design/enterprise/issues/5969))
- `[Locale]` Fixed `latvian` translation for Select All. ([#5895](https://github.com/infor-design/enterprise/issues/5895))
- `[Locale]` Capitalized the `finnish` translation for seconds. ([#5894](https://github.com/infor-design/enterprise/issues/5894))
- `[Locale]` Added missing translations for font picker. ([#5784](https://github.com/infor-design/enterprise/issues/5784))
- `[Modal]` Fixed a close button overlapped when title is long. ([#5795](https://github.com/infor-design/enterprise/issues/5795))
- `[Modal]` Modal exits if Escape key is pressed in datagrid. ([#5796](https://github.com/infor-design/enterprise/issues/5796))
- `[Modal]` Fixed modal focus issues with inline display none. ([#5875](https://github.com/infor-design/enterprise/issues/5875))
- `[Searchfield]` Fixed a bug where the close button icon is overlapping with the search icon in RTL. ([#5807](https://github.com/infor-design/enterprise/issues/5807))
- `[Spinbox]` Fixed a bug where the spinbox controls still show the ripple effect even it's disabled. ([#5719](https://github.com/infor-design/enterprise/issues/5719))
- `[Tabs]` Added the ability to set the position of counts via settings (top & bottom), removed the counts in spillover, and positioned the counts depending on the current locale. ([#5258](https://github.com/infor-design/enterprise/issues/5258))
- `[Tabs Module]` Fixed the searchfield menu inside of tabs module in responsive layout. ([#6320](https://github.com/infor-design/enterprise/issues/6320))
- `[Toolbar]` Fixed an issue where things in the page get scrambled if you have a button with undefined ids. ([#1194](https://github.com/infor-design/enterprise-ng/issues/1194))

## v4.59.0 Features

- `[Calendar]` Modify validations to allow custom colors. ([#5743](https://github.com/infor-design/enterprise/issues/5743))
- `[Accordion]` Adjusted spacing and hitboxes for Mobile Enhancements. ([#5611](https://github.com/infor-design/enterprise/issues/5611))
- `[Area]` Converted the area protractor test suites to puppeteer. ([#5834](https://github.com/infor-design/enterprise/issues/5834))
- `[Cards]` Added mobile enhancements and style changes. ([#5609](https://github.com/infor-design/enterprise/issues/5609))
- `[Button]` Added test scripts for button. ([#5851](https://github.com/infor-design/enterprise/issues/5851))
- `[BusyIndicator]` Added hide event. ([#5794](https://github.com/infor-design/enterprise/issues/5794))
- `[Column]` Added example page for legend colors. ([#5761](https://github.com/infor-design/enterprise/issues/5761))
- `[Datagrid]` Added datagrid feature using arrow keys to select. ([#5713](https://github.com/infor-design/enterprise/issues/5713))
- `[Datagrid]` Added exportToCsv option for datagrid toolbar. ([#5786](https://github.com/infor-design/enterprise/issues/5786))
- `[Datagrid]` Added new event `filteroperatorchanged` to datagrid. ([#5899](https://github.com/infor-design/enterprise/issues/5899))
- `[File Upload]` Added puppeteer tests for file upload. ([#5808](https://github.com/infor-design/enterprise/issues/5808))
- `[Toolbar-Flex]` Added responsive design for searchfield with categories and basic searchfield. ([#5619](https://github.com/infor-design/enterprise/issues/5619))
- `[Timepicker]` Added settings in timepicker to limit the hours that can be selected. ([#5880](https://github.com/infor-design/enterprise/issues/5880))
- `[TrackDirty]` Converted the trackdirty protractor test suites to puppeteer. ([#5829](https://github.com/infor-design/enterprise/issues/5829))

(47 Issues Solved This Release, Backlog Enterprise 219, Backlog Ng 34, 1100 Functional Tests, 1692 e2e Tests, 179 Puppeteer Tests)

## v4.58.3 Fixes

- `[Datagrid]` Added new event `filteroperatorchanged` to datagrid. ([#5899](https://github.com/infor-design/enterprise/issues/5899))

## v4.58.2 Fixes

- `[Toolbar]` Fixed an issue where things in the page get scrambled if you have a button with undefined ids. ([#1194](https://github.com/infor-design/enterprise-ng/issues/1194))

## v4.58.1 Fixes

- `[Misc]` Fixed several security issues with xss (details hidden). ([#GSHA](https://github.com/infor-design/enterprise/security/advisories))

## v4.58.0 Features

- `[Accordion]` Added puppeteer tests for accordion. ([#5836](https://github.com/infor-design/enterprise/issues/5836))
- `[App Menu]` Fixed a bug causing re-invoke of the entire Application Menu and its child components whenever a new App Menu trigger is added to the stored `triggers` array. ([#5480](https://github.com/infor-design/enterprise/issues/5480))
- `[Actionsheet]` Added puppeteer tests for actionsheet. ([#5832](https://github.com/infor-design/enterprise/issues/5832))
- `[Column]` Added support to add a line chart in column-grouped. ([#4598](https://github.com/infor-design/enterprise/issues/4598))
- `[Column]` Added feature to rotate labels. ([#5773](https://github.com/infor-design/enterprise/issues/5773))
- `[Column Chart]` Added the ability to add axis labels in column-grouped chart. ([#5721](https://github.com/infor-design/enterprise/issues/5721))
- `[Datagrid]` Added option to format numbers and dates based on current locale. ([#5663](https://github.com/infor-design/enterprise/issues/5663))
- `[Slider]` Added support for tooltip to show on load in slider. ([#3747](https://github.com/infor-design/enterprise/issues/3747))

## v4.58.0 Fixes

- `[Modal]` Added option to disable primary trigger on field. ([#5728](https://github.com/infor-design/enterprise/issues/5728))
- `[Calendar]` Fix the header days where it should be seen when scrolled down. ([#5742](https://github.com/infor-design/enterprise/issues/5742))
- `[Datagrid]` Tab doesn't go to cells if cellNavigation is false. ([#5734](https://github.com/infor-design/enterprise/issues/5734))
- `[Calendar]` Fix the header days where it should be seen when scrolled down. ([#5742](https://github.com/infor-design/enterprise/issues/5742))
- `[Contextmenu/Popupmenu]` Fixed breaking of shared menu if a datagrid is present on the page. ([#5818](https://github.com/infor-design/enterprise/issues/5818))
- `[Datagrid]` Tab doesn't go to cells if cellNavigation is false. ([#5734](https://github.com/infor-design/enterprise/issues/5734))
- `[Dropdown]` Clear search matches after an item is selected. ([#5632](https://github.com/infor-design/enterprise/issues/5632))
- `[Locale]` Fix issue in parsing date when AM/PM comes first before Hours (a:hh:mm). ([#5129](https://github.com/infor-design/enterprise/issues/5129))
- `[Modal]` Added option to disable primary trigger on field. ([#5728](https://github.com/infor-design/enterprise/issues/5728))
- `[Searchfield]` Save input value when searchfield collapses but is not cleared via button click or key. ([#5792](https://github.com/infor-design/enterprise/issues/5792))
- `[Tabs]` Fixed regression bug where tabs are no longer working inside the modal. ([#5867](https://github.com/infor-design/enterprise/issues/5867))
- `[Tabs]` Fix focus indicator in Sink Page. ([#5714](https://github.com/infor-design/enterprise/issues/5714))
- `[Tabs-Vertical]` Fixed on Tabs Vertical Aria and Roles. ([#5712](https://github.com/infor-design/enterprise/issues/5712))
- `[Toolbar Searchfield]` Fixed the height the collapse button on a smaller viewport (`766px` and below). ([#5791](https://github.com/infor-design/enterprise/issues/5791))
- `[Lookup]` Rows are selected based on the initial values in the input field. ([#1132](https://github.com/infor-design/enterprise-ng/issues/1132))

(30 Issues Solved This Release, Backlog Enterprise 224, Backlog Ng 33, 1269 Functional Tests, 1689 e2e Tests, 167 Puppeteer Tests)

## v4.57.2 Fixes

- `[Misc]` Fixed several security issues with xss (details hidden). ([#GSHA](https://github.com/infor-design/enterprise/security/advisories))

## v4.57.1 Fixes

- `[Tabs]` Fixed regression bug where tabs are no longer working inside the modal. ([#5867](https://github.com/infor-design/enterprise/issues/5867))

## v4.57.0 Features

- `[Accordion]` Added the ability to have a notification badge in accordion headers. ([#5594](https://github.com/infor-design/enterprise/issues/5594))
- `[Breadcrumb]` Added hitbox styles for breadcrumb. ([#5408](https://github.com/infor-design/enterprise/issues/5408))
- `[Button]` Added the ability to have a hitbox. With this feature, it will have a better tapping/clicking on smaller devices. ([#5568](https://github.com/infor-design/enterprise/issues/5568))
- `[Button]` Added the ability to have a notification badge in buttons. ([#5594](https://github.com/infor-design/enterprise/issues/5594))
- `[Calendar]` Added hitbox option for calendar. ([#5602](https://github.com/infor-design/enterprise/issues/5602))
- `[Checkbox]` Added hitbox area styles for checkboxes. ([#5603](https://github.com/infor-design/enterprise/issues/5603))
- `[Datagrid]` Added Datagrid Fallback Image when image cannot be loaded. ([#5442](https://github.com/infor-design/enterprise/issues/5442))
- `[File Upload]` Show progress percent while file is uploading. ([#3934](https://github.com/infor-design/enterprise/issues/3934))
- `[Input]` Added a new form style `form-layout-large` to input component. ([#5606](https://github.com/infor-design/enterprise/issues/5606))
- `[Icon]` Updated several icons see issue for details. ([#5774](https://github.com/infor-design/enterprise/issues/5774))
- `[Message]` Changed some stylings on mobile experience. ([#5567](https://github.com/infor-design/enterprise/issues/5567))
- `[Modal]` Adjusted stylings on mobile viewport. ([#5601](https://github.com/infor-design/enterprise/issues/5601))
- `[Notification]` Added tooltip in notification. ([#5562](https://github.com/infor-design/enterprise/issues/5562))
- `[Notification]` Added close functions (by ID and latest) in notification. ([#5562](https://github.com/infor-design/enterprise/issues/5562))
- `[Datagrid]` Added support for text filter types to specify a selected filter condition. ([#5750](https://github.com/infor-design/enterprise/issues/5750))
- `[Environment]` Fixed `ie` css class included to html tag for Edge browser. ([#5587](https://github.com/infor-design/enterprise/issues/5587))

### v4.57.0 Markup Changes

- `[Tabs]` Some of the aria attributes have been changed, see the issue for details.([#5712](https://github.com/infor-design/enterprise/issues/5712))
- `[Notification Badge]` Rename methods in Notification Badge for better readability. ([#1169](https://github.com/infor-design/enterprise-ng/issues/1169))

## v4.57.0 Fixes

- `[ApplicationMenu]` Fix for broken UI in Safari when hiding and expanding the navigation menu. ([#5620](https://github.com/infor-design/enterprise/issues/5620))
- `[ApplicationMenu]` Fix application menu broken UI on first render. ([#5766](https://github.com/infor-design/enterprise/issues/5766))
- `[Calendar]` Removed the example legend in the default settings. ([#1130](https://github.com/infor-design/enterprise-ng/issues/1130))
- `[Cards]` Fixed misaligned list within expandable cards pane. ([#5223](https://github.com/infor-design/enterprise/issues/5223))
- `[Counts]` Updated the font size of `xl-text` from `50px` to `48px`. ([#5588](https://github.com/infor-design/enterprise/issues/5588))
- `[Counts]` Fixed title and icon position when in RTL. ([#5566](https://github.com/infor-design/enterprise/issues/5566))
- `[Datagrid]` Removed margin in icon when size is small or extra small. ([#5726](https://github.com/infor-design/enterprise/issues/5726))
- `[Datagrid]` Added additional check for vertical scroll. ([#1154](https://github.com/infor-design/enterprise-ng/issues/1154))
- `[Datepicker]` Fix on default legends being shown regardless if settings have custom legends. ([#5683](https://github.com/infor-design/enterprise/issues/5683))
- `[EmptyMessage]` Added `16px` spacings in the empty message container. ([#5639](https://github.com/infor-design/enterprise/issues/5639))
- `[FieldFilter]` Fixed missing trigger icons on short field filter options. ([#5727](https://github.com/infor-design/enterprise/issues/5727))
- `[Form]` Fixed misaligned trigger icon of datepicker on safari. ([#5751](https://github.com/infor-design/enterprise/issues/5751))
- `[Header]` Fix on Advanced Search not seen on headers when changing colors. ([#5782](https://github.com/infor-design/enterprise/issues/5782))
- `[Locale]` Fixed currency position and a translation on `tl-PH` locale. ([#5695](https://github.com/infor-design/enterprise/issues/5695))
- `[Lookup]` Fix an uncentered lookup icon in composite form. ([#5657](https://github.com/infor-design/enterprise/issues/5657))
- `[Searchfield]` Fix on uneven searchfield in firefox. ([#5620](https://github.com/infor-design/enterprise/issues/5620))
- `[Searchfield]` Fix on uneven searchfield in firefox. ([#5695](https://github.com/infor-design/enterprise/issues/5695))
- `[Searchfield]` Fix on misaligned close button on mobile view. ([#5782](https://github.com/infor-design/enterprise/issues/5782))
- `[Searchfield]` Change width when parent container becomes smaller. ([#4696](https://github.com/infor-design/enterprise/issues/4696))
- `[Spinbox]` Remove functionality of Home and End buttons on Spinbox. ([#5659](https://github.com/infor-design/enterprise/issues/5659))
- `[Spinbox]` Fix spinbox misalignment on sample sizes. ([#5733](https://github.com/infor-design/enterprise/issues/5733))
- `[Tabs]` Fix a bug on vertical tabs scroll on panel containers. ([#5565](https://github.com/infor-design/enterprise/issues/5565))
- `[Treemap]` Fix Treemap's misaligned footer-text on the new theme. ([#5365](https://github.com/infor-design/enterprise/issues/5365))

(41 Issues Solved This Release, Backlog Enterprise 192, Backlog Ng 28, 1166 Functional Tests, 1712 e2e Tests, 150 Puppeteer Tests)

## v4.56.0 Features

- `[ContextualActionPanel]` Changed the color of the toolbar header in the new theme. ([#5685](https://github.com/infor-design/enterprise/issues/5685))
- `[Charts]` Added ability to disable the selection of the charts including the legend. ([#2736](https://github.com/infor-design/enterprise/issues/2736))
- `[Datagrid]` Adds the ability to update values of a specific column on Datagrid. ([#3491](https://github.com/infor-design/enterprise/issues/3491))
- `[Icon]` Updated the launch icon to be less Philipines. ([#5595](https://github.com/infor-design/enterprise/issues/5595))
- `[Locale]` Added a new locale tl-PH for Philipines (tagalog). ([#5695](https://github.com/infor-design/enterprise/issues/5695))
- `[Tabs]` Adds the ability to split the tabs. ([#4600](https://github.com/infor-design/enterprise/issues/4600))
- `[Toolbar Flex]` Adds control of button set areas via the Button set API. ([NG#1101](https://github.com/infor-design/enterprise-ng/issues/1101))

## v4.56.0 Fixes

- `[BusyIndicator]` Sized and Aligned busy indicator within a compact form field. ([#5655](https://github.com/infor-design/enterprise/issues/5655))
- `[Calendar]` Calendar event IDs can support numbers. ([#5556](https://github.com/infor-design/enterprise/issues/5556))
- `[Calendar]` Fixed wrong color on icons on the header. ([#5647](https://github.com/infor-design/enterprise/issues/5647))
- `[Calendar]` Fixed markForRefresh for display range in calendar. ([#5675](https://github.com/infor-design/enterprise/issues/5675))
- `[Calendar]` Adds the ability to support cross year date range in calendar. ([#5675](https://github.com/infor-design/enterprise/issues/5675))
- `[Calendar]` Fixed additional row due to DST for display range in calendar. ([#5675](https://github.com/infor-design/enterprise/issues/5675))
- `[Datagrid]` Date format should reflect in date filter when range option is selected. ([#4864](https://github.com/infor-design/enterprise/issues/4864))
- `[Datagrid]` Add test page for `selectAllCurrentPage` with toolbar count. ([#4921](https://github.com/infor-design/enterprise/issues/4921))
- `[Datepicker]` Fix on datepicker header not being shown in smaller screens. ([#5550](https://github.com/infor-design/enterprise/issues/5550))
- `[Datagrid]` Fixed an issue where the selection idx was not updating after append/update data to child nodes for tree. ([#5631](https://github.com/infor-design/enterprise/issues/5631))
- `[Datagrid]` Fixed a bug where row status is not properly rendered on Tree List. ([#5552](https://github.com/infor-design/enterprise/issues/5552))
- `[Dropdown]` Fixed disabling of function keys F1 to F12. ([#4976](https://github.com/infor-design/enterprise/issues/4976))
- `[Dropdown]` Fixed a bug where selecting the first item on the list doesn't trigger the `change` event that will select the value immediately. ([NG#1102](https://github.com/infor-design/enterprise-ng/issues/1102))
- `[Dropdown]` Fixed an accessibility issue where the error message was unannounced using a screen reader. ([#5130](https://github.com/infor-design/enterprise/issues/5130))
- `[Homepage]` Fix on homepage example charts misaligned when on mobile. ([#5650](https://github.com/infor-design/enterprise/issues/5650))
- `[Popupmenu]` Fixed an not released issue where opening menus limited the ability to click after. ([#5648/#5649](https://github.com/infor-design/enterprise/issues/5648))
- `[Popupmenu]` Allow switches to be clickable in popupmenu for backwards compatibility. ([#1127](https://github.com/infor-design/enterprise-ng/issues/1127))
- `[Icons]` Fix sizes on some of the icons in classic mode. ([#5626](https://github.com/infor-design/enterprise/issues/5626))
- `[Icons]` Fix sizes on some of the icons in tree in classic mode. ([#5626](https://github.com/infor-design/enterprise/issues/5626))
- `[Line Chart]` Fixed a bug where the line chart was not positioned correctly when all the values were zero. ([#5640](https://github.com/infor-design/enterprise/issues/5640))
- `[Listview]` Fixed the links example to better show disabled links. ([#5678](https://github.com/infor-design/enterprise/issues/5678))
- `[Locale]` Fixed an additional case where large numbers cannot be formatted correctly. ([#5605](https://github.com/infor-design/enterprise/issues/5605))
- `[Locale]` Expanded support from 10 to 20 decimal places. Max number is 21, 20 now. ([#5622](https://github.com/infor-design/enterprise/issues/5622))
- `[Tabs]` Fix a bug where tabs indicator is not aligned when scaled down. ([#5164](https://github.com/infor-design/enterprise/issues/5164))
- `[Tabs]` Fix a bug where tabs indicator is not aligned on RTL. ([#5541](https://github.com/infor-design/enterprise/issues/5541))
- `[Tree]` Fix on return item when calling addNode. ([#5334](https://github.com/infor-design/enterprise/issues/5334))

(44 Issues Solved This Release, Backlog Enterprise 176, Backlog Ng 25, 1134 Functional Tests, 1693 e2e Tests)

## v4.55.3 Fixes

- `[Datagrid]` Fixed an issue where the selection idx was not updating after append/update data to child nodes for tree. ([#5631](https://github.com/infor-design/enterprise/issues/5631))
- `[Locale]` Fixed a bug where very large numbers would get a zero added. ([#5308](https://github.com/infor-design/enterprise/issues/5308))
- `[Locale]` Fixed a bug where very large numbers with negative added an extra zero in formatNumber. ([#5318](https://github.com/infor-design/enterprise/issues/5318))
- `[Locale]` Expanded support from 10 to 20 decimal places. Max number is 21, 20 now. ([#5622](https://github.com/infor-design/enterprise/issues/5622))

## v4.55.2 Fixes

- `[Icons]` Fix sizes on some of the icons in classic mode. ([#5626](https://github.com/infor-design/enterprise/issues/5626))

## v4.55.1 Fixes

- `[Locale]` Fixed an additional case where large numbers cannot be formatted correctly. ([#5605](https://github.com/infor-design/enterprise/issues/5605))

## v4.55.0 Features

- `[ApplicationMenu]` Added the ability to resize the app menu. ([#5193](https://github.com/infor-design/enterprise/issues/5193))
- `[Completion Chart]` Added tooltip in completion chart. ([#5346](https://github.com/infor-design/enterprise/issues/5346))
- `[Custom Builds]` Fixed a bug where importing the base Charts API directly would cause an error. ([#5463](https://github.com/infor-design/enterprise/issues/5463))
- `[Datagrid]` Adds the ability to have a selection radio buttons on Datagrid. ([#5384](https://github.com/infor-design/enterprise/issues/5384))
- `[Datagrid]` Added a `verticalScrollToEnd` property when you reached the end of the datagrid list. ([#5435](https://github.com/infor-design/enterprise/issues/5435))
- `[Datagrid]` Added separate mask options for filter row. ([#5519](https://github.com/infor-design/enterprise/issues/5519))
- `[Editor]` Added support for `ol` type attribute to be able to use the other list styles (`alphabetically ordered (lowercase and uppercase)`, and `roman numbers (lowercase and uppercase)`) of `ol` tag. ([#5462](https://github.com/infor-design/enterprise/issues/5462))
- `[Icons]` Now generating the icons from figma instead of sketch, this should be of low impact but keep your eye on icons in general as they have all changed in generation and log any issues found. ([#5170](https://github.com/infor-design/enterprise/issues/5170))
- `[Lookup]` Fixed a bug for short field and its icons not rendering properly. ([#5541](https://github.com/infor-design/enterprise/issues/5541))
- `[Message]` Add info status handling to message.([#5459](https://github.com/infor-design/enterprise/issues/5459))
- `[Message]` Add an optional close button setting to dismiss the message. ([#5464](https://github.com/infor-design/enterprise/issues/5464))
- `[Modal]` Added the ability to have a custom tooltip on modal close button. ([#5391](https://github.com/infor-design/enterprise/issues/5391))
- `[Swaplist]` Added option to copy items from lists instead of moving them. ([#5513](https://github.com/infor-design/enterprise/issues/5513))
- `[Popdown]` Added a click outside event in popdown. ([#3618](https://github.com/infor-design/enterprise/issues/3618))
- `[Timepicker]` Fixed a bug for timepicker icon not rendering properly. ([#5558](https://github.com/infor-design/enterprise/issues/5558))
- `[Typography]` New typography paragraph text style. ([#5325](https://github.com/infor-design/enterprise/issues/5325))

## v4.55.0 Fixes

- `[Cards]` Fixed a bug card group toolbar overlaps then disappears after clicking the checkboxes. ([#5445](https://github.com/infor-design/enterprise/issues/5445))
- `[Calendar]` Fixed month label not set on first enabled date of the month. ([#5581](https://github.com/infor-design/enterprise/issues/5581))
- `[Calendar]` Fix on overlap in today text and calendar view changer when in mobile. ([#5438](https://github.com/infor-design/enterprise/issues/5438))
- `[Charts]` Fixed a bug where automation ids is not properly rendered on legend, text and slices. ([#5441](https://github.com/infor-design/enterprise/issues/5441))
- `[Datagrid]` Fixed a bug where the checkbox overlaps with the label when `editorOptions.multiple` is set to true. Also added formatters and editor for multiselect. ([NG#1075](https://github.com/infor-design/enterprise-ng/issues/1075))
- `[Datagrid]` Fixed an issue where tree list indentation is not left aligned when row has no children and datagrid row height is extra small or small. ([#5487](https://github.com/infor-design/enterprise/issues/5487))
- `[Message]` Added maxWidth setting to allow message to go full width when title is long. ([#5443](https://github.com/infor-design/enterprise/issues/5443))
- `[Datagrid]` Fix unescaped HTML of range value to match escaped HTML of data value. ([#4832](https://github.com/infor-design/enterprise/issues/4832))
- `[Datagrid]` Fix an XSS vulnerability in the name property of the columns objects array. ([#5428](https://github.com/infor-design/enterprise/issues/5428))
- `[Datagrid]` Fixed an issue where the excel export did not download in MS Edge. ([#5507](https://github.com/infor-design/enterprise/issues/5507))
- `[Editor]` Fixed an issue where font color was not working and extra spaces were get removed. ([#5137](https://github.com/infor-design/enterprise/issues/5137))
- `[EmptyMessage]` Fixed a bug where the empty message chart were not properly rendered when using auto height widget/card. ([#5527](https://github.com/infor-design/enterprise/issues/5527))
- `[Hierarchy]` Fixed line and icon alignment in hierarchy when in rtl format. ([#5544](https://github.com/infor-design/enterprise/issues/5544))
- `[Message]` Added maxWidth setting to allow message to go full width when title is long. ([#5443](https://github.com/infor-design/enterprise/issues/5443))
- `[Modal]` Fixed a bug where events are not properly called when calling stacked dialogs. ([#5471](https://github.com/infor-design/enterprise/issues/5471))
- `[Timepicker]` Fixed a bug where the chinese time format doesn't render correctly after selecting time and periods (AM/PM). ([#5420](https://github.com/infor-design/enterprise/issues/5420))
- `[Tree]` Fixed an issue where lengthy node text doesn't wrap to lines and cuts off. ([#5499](https://github.com/infor-design/enterprise/issues/5499))

(51 Issues Solved This Release, Backlog Enterprise 129, Backlog Ng 29, 1222 Functional Tests, 1693 e2e Tests)

## v4.54.3 Fixes

- `[Locale]` Fixed a bug where very large numbers would get a zero added. ([#5308](https://github.com/infor-design/enterprise/issues/5308))
- `[Locale]` Fixed a bug where very large numbers with negative added an extra zero in formatNumber. ([#5318](https://github.com/infor-design/enterprise/issues/5318))
- `[Locale]` Expanded support from 10 to 20 decimal places. Max number is 21, 20 now. ([#5622](https://github.com/infor-design/enterprise/issues/5622))

## v4.54.2 Fixes

- `[Locale]` Fixed an additional case where large numbers cannot be formatted correctly. ([#5605](https://github.com/infor-design/enterprise/issues/5605))

## v4.54.1 Fixes

- `[Datagrid]` Added separate mask options for filter row. ([#5519](https://github.com/infor-design/enterprise/issues/5519))

## v4.54.0 Features

- `[Cards]` Added the ability of single and multi selection of cards. ([#5253](https://github.com/infor-design/enterprise/issues/5253))
- `[Datagrid]` Added support to row reorder for groupable settings. ([#5233](https://github.com/infor-design/enterprise/issues/5233))
- `[Donut]` Added the ability to add center tooltip for Donut. ([#5302](https://github.com/infor-design/enterprise/issues/5302))
- `[Notification Badge]` Added Notification Badge component that has the ability to move to any corner of the icon element. ([#5344](https://github.com/infor-design/enterprise/issues/5344))

## v4.54.0 Fixes

- `[Blockgrid]` Added additional design with no image ([#5379](https://github.com/infor-design/enterprise/issues/5379))
- `[Charts]` Fixed a bug where the vertical grid line strokes were invisible when in High Contrast and Colors was non-Default ([#5301](https://github.com/infor-design/enterprise/issues/5301))
- `[CirclePager]` Fixed a bug where the slides were not properly showing for RTL languages ([#2885](https://github.com/infor-design/enterprise/issues/2885))
- `[CirclePager]` Fixed a bug where the CSS was the same for all of the circles in homepage/example-hero-widget ([#5337](https://github.com/infor-design/enterprise/issues/5337))
- `[ContextualActionPanel]` Added `title` prop in CAP to control the title via `modaSettings`, and added missing `beforeclose` event. ([NG#1048](https://github.com/infor-design/enterprise-ng/issues/1048))
- `[ContextMenu]` Fixed a bug where field option is not rendered properly on mobile ([#5335](https://github.com/infor-design/enterprise/issues/5335))
- `[Datagrid]` - Fixed a bug where the row height cut off the focus ring on the Action Item buttons for Classic/New mode and XS, S, M settings ([#5394](https://github.com/infor-design/enterprise/issues/5394))
- `[Datagrid]` - Fixed a bug where the selection color would bleed through clickable tags. ([#5533](https://github.com/infor-design/enterprise/issues/5533))
- `[Datagrid]` Fixed an issue where toggling the selectable setting did not correctly enable the checkbox. ([#5482](https://github.com/infor-design/enterprise/issues/5482))
- `[Datagrid]` Fixed an issue where row reorder handle align was not right for extra small and small height. ([#5233](https://github.com/infor-design/enterprise/issues/5233))
- `[Datagrid]` - Fixed a bug where the first two columns row heights did not match the others for the Medium setting ([#5366](https://github.com/infor-design/enterprise/issues/5366))
- `[Datagrid]` - Fixed a bug where the font color on tags was black when a row was hovered over in dark mode. Font color now white. ([#5289](https://github.com/infor-design/enterprise/issues/5289))
- `[Datagrid]` Fixed a bug where the font color on tags was black when a row was hovered over in dark mode. Font color now white. ([#5289](https://github.com/infor-design/enterprise/issues/5289))
- `[Datagrid]` Fixed issues with NaN displaying on Decimal and Dropdown inputs when blank options are selected. ([#5395](https://github.com/infor-design/enterprise/issues/5395))
- `[Datagrid]` - Fixed a bug where the row height cut off the focus ring on the Action Item buttons for Classic/New mode and XS, S, M settings ([#5394](https://github.com/infor-design/enterprise/issues/5394))
- `[Datagrid]` Fixed a bug where the font color on tags was black when a row was hovered over in dark mode. Font color now white. ([#5289](https://github.com/infor-design/enterprise/issues/5289))
- `[Datagrid]` Fixed issues with NaN displaying on Decimal and Dropdown inputs when blank options are selected. ([#5395](https://github.com/infor-design/enterprise/issues/5395))
- `[Datagrid]` Delete key should fire event in dropdown search. ([#5402](https://github.com/infor-design/enterprise/issues/5402))
- `[Datepicker]` Fixed a bug where the -/+ keys were not detected in datepicker. ([#5353](https://github.com/infor-design/enterprise/issues/5353))
- `[Datagrid]` Fixed a bug that prevented the headers of the right frozen columns as well as the order date column from being exported properly. ([#5332](https://github.com/infor-design/enterprise/issues/5332))
- `[Datagrid]` Fixed a bug where the font color on tags was black when a row was hovered over in dark mode. Font color now white. ([#5289](https://github.com/infor-design/enterprise/issues/5289))
- `[Datagrid]` Fixed issues with NaN displaying on Decimal and Dropdown inputs when blank options are selected. ([#5395](https://github.com/infor-design/enterprise/issues/5395))
- `[Datagrid]` Fixed a bug where filter options were unable to reopen after doing pagination and clicking other filter options. ([#5286](https://github.com/infor-design/enterprise/issues/5286))
- `[Datepicker]` Fixed a bug where the -/+ keys were not detected in datepicker. ([#5353](https://github.com/infor-design/enterprise/issues/5353))
- `[Donut]` Changed legend design when item exceeds maximum width of chart. ([#5292](https://github.com/infor-design/enterprise/issues/5292))
- `[Dropdown]` Fixed a bug where backspace in Dropdown is not working when pressed. ([#5113](https://github.com/infor-design/enterprise/issues/5113))
- `[Editor]` Added tooltip in fontpicker. ([#5472](https://github.com/infor-design/enterprise/issues/5472))
- `[Fileupload]` Fixed a bug where the required asterisk does not appear on the labels associated with required fields. ([#5285](https://github.com/infor-design/enterprise/issues/5285))
- `[Homepage]` Adjusted height and width of example homepage ([#5425](https://github.com/infor-design/enterprise/issues/5425))
- `[Icon]` Changed button icon colors to slate6 ([#5307](https://github.com/infor-design/enterprise/issues/5307))
- `[Input]` Fixed a bug where clear icon were not properly aligned with the input field in classic mode. ([#5324](https://github.com/infor-design/enterprise/issues/5324))
- `[Locale]` Fixed an issue with the finish time format. ([#5447](https://github.com/infor-design/enterprise/issues/5447))
- `[Lookup]` Fixed an issue where in autoApply with single select the modal will close when paging. ([#5466](https://github.com/infor-design/enterprise/issues/5466))
- `[Lookup]` Fixed an issue where selection for server side and paging was not working. ([#986](https://github.com/infor-design/enterprise-ng/issues/986))
- `[Lookup]` Added api setting to allow duplicate selected value to input element. ([#986](https://github.com/infor-design/enterprise-ng/issues/986))
- `[Modal]` Enter key will trigger primary button when in an input field. ([#5198](https://github.com/infor-design/enterprise/issues/5198))
- `[Monthview]` Fixed a bug where a vertical scroll is showing when it is unnecessary. ([#5350](https://github.com/infor-design/enterprise/issues/5350))
- `[Multiselect]` Fixed a regression bug where clear icon were not properly aligned on compact mode. ([#5396](https://github.com/infor-design/enterprise/issues/5396))
- `[Personalize]` Added css to remove color gradient on overflowing horizontal tab headers. fix is limited to personalize styling ([#5303](https://github.com/infor-design/enterprise/issues/5303))
- `[Popdown]` Remove deprecation console warning. We still consider this component deprecated but will not remove until 5.0 version. The warning was only removed for now. ([#1070](https://github.com/infor-design/enterprise-ng/issues/1070))
- `[ToolbarFlex]` updated logic to account for the AllowTabs property and set toolbar items with a tab-index of 0 when allowTabs is ture ([#5387](https://github.com/infor-design/enterprise/issues/5387))
- `[Tabs]` Remove tabs animation when clicking tabs. ([#4818](https://github.com/infor-design/enterprise-ng/issues/4818))

(40 Issues Solved This Release, Backlog Enterprise 145, Backlog Ng 24, 1195 Functional Tests, 1697 e2e Tests)

### v4.54.0 Markup Changes

- `[TrackDirty]` Removed Track Dirty from the main components list and integrated the underlying examples into their corresponding individual components.([#5319](https://github.com/infor-design/enterprise/issues/5319))

## v4.53.5 Fixes

- `[Lookup]` Fixed two additional issues where selection for server side and paging was not working. ([#986](https://github.com/infor-design/enterprise-ng/issues/986))
- `[Lookup]` Fixed an issue where in autoApply with single select the modal will close when paging. ([#5466](https://github.com/infor-design/enterprise/issues/5466))

## v4.53.3 Fixes

- `[Lookup]` Fixed an issue where selection for server side and paging was not working. ([#986](https://github.com/infor-design/enterprise-ng/issues/986))

## v4.53.0 Features

- `[Action Sheet]` Added a mobile device-friendly action sheet component. ([#5256](https://github.com/infor-design/enterprise/issues/5256))
- `[Cards]` Added card variations (Status, Hyperlink and Photo Card) with improve hitboxes for tapping. ([#5250](https://github.com/infor-design/enterprise/issues/5250))
- `[Cards]` Added improvements to the expandable cards and made a jQuery instance to be available in the angular wrapper. ([#5252](https://github.com/infor-design/enterprise/issues/5252))
- `[ContextualActionPanel]` Added vertical tabs example on the Contextual Action Panel. ([#5234](https://github.com/infor-design/enterprise/issues/5234))
- `[Swipe Action]` Added a mobile device-friendly swipe action component. ([#5254](https://github.com/infor-design/enterprise/issues/5254))

## v4.53.0 Fixes

- `[Application Menu]` Fixed a bug where the menu list will not properly rendered on autocomplete if you type a character that is not available in the list. ([#4863](https://github.com/infor-design/enterprise/issues/4863))
- `[Calendar]` Fixed a bug where calendar event is not rendered on WeekView if add event (modal) is used before add event (api). ([#5236](https://github.com/infor-design/enterprise/issues/5236))
- `[Circle Pager]` Fixed size interactions and changes for mobile view port. ([#5251](https://github.com/infor-design/enterprise/issues/5251))
- `[Datagrid]` Fixed an issue where personalize column headers were not rendering properly. ([#5361](https://github.com/infor-design/enterprise/issues/5361))
- `[Datagrid]` Fixed a bug where animation blue circle is off-center. ([#5246](https://github.com/infor-design/enterprise/issues/5246))
- `[Datagrid]` Fixed a bug where hovering lookup cells showed a grey background. ([#5157](https://github.com/infor-design/enterprise/issues/5157))
- `[Datagrid]` Fixed an issue for xss where special characters was not sanitizing and make grid to not render. ([#975](https://github.com/infor-design/enterprise-ng/issues/975))
- `[Datagrid]` Fixed a bug where the home and end key should behave as default when in editable cell and not shifting to the first and end row in datagrid. ([#5179](https://github.com/infor-design/enterprise/issues/5179))
- `[Datepicker]` Fixed a bug where the setting attributes were missing in datepicker input and datepicker trigger on NG wrapper. ([#1044](https://github.com/infor-design/enterprise-ng/issues/1044))
- `[Datepicker]` Fixed a bug where the selection range was not being properly rendered in mobile. ([#5211](https://github.com/infor-design/enterprise/issues/5211))
- `[Datepicker]` Made the `autocomplete` attribute configurable by using the `autocompleteAttribute` setting. ([#5092](https://github.com/infor-design/enterprise/issues/5092))
- `[Dropdown]` Made the `noSearch` setting prevent filtering using the Dropdown's search input element as expected. ([#5159](https://github.com/infor-design/enterprise/issues/5159))
- `[Dropdown]` Prevented the Dropdown from re-selecting and firing change events if the same value is picked from its list. ([#5159](https://github.com/infor-design/enterprise/issues/5159))
- `[Dropdown]` Fixed a bug that resulted in the updatable dropdown value being changed when selecting the more actions button. ([#5222](https://github.com/infor-design/enterprise/issues/5222))
- `[Editor]` Fixed a bug where automation id attributes are not properly rendered on editor elements. ([#5082](https://github.com/infor-design/enterprise/issues/5082))
- `[Lookup]` Fixed a bug where lookup attributes are not added in the cancel and apply/save button. ([#5202](https://github.com/infor-design/enterprise/issues/5202))
- `[Lookup]` Exposed two events from the datagrid `afterpaging` and `selected` for more flexibility. ([#986](https://github.com/infor-design/enterprise-ng/issues/986))
- `[Locale]` Fixed a bug where very large numbers with negative added an extra zero in formatNumber. ([#5308](https://github.com/infor-design/enterprise/issues/5308))
- `[Locale]` Fixed a bug where very large numbers would get a zero added. ([#5308](https://github.com/infor-design/enterprise/issues/5308))
- `[Locale]` Fixed a bug where very large numbers with negative added an extra zero in formatNumber. ([#5318](https://github.com/infor-design/enterprise/issues/5318))
- `[Lookup]` Fixed a regression bug where the close/clear icon were not properly aligned on mobile and tablet viewport. ([#5299](https://github.com/infor-design/enterprise/issues/5299))
- `[Lookup]` Fixed a bug where rows become unselected when reopened. ([#5261](https://github.com/infor-design/enterprise/issues/5261))
- `[Modal]` Added the ability to set the tabindex. ([#5358](https://github.com/infor-design/enterprise/issues/5358))
- `[Monthview]` Fixed an issue where month year pick list was misaligning for inpage. ([#5345](https://github.com/infor-design/enterprise/issues/5345))
- `[Multiselect]` Fixed a regression bug where close icon in badge/tags were not properly aligned. ([#5351](https://github.com/infor-design/enterprise/issues/5351))
- `[Page-Patterns]` Fixed an issue where the weight range slider was overlapping the sales amount text area. ([#5284](https://github.com/infor-design/enterprise/issues/5284))
- `[Pager]` Fixed an issue where tooltip was not working after switch to 2nd page for disable/enable buttons with standalone Pager. ([#1047](https://github.com/infor-design/enterprise-ng/issues/1047))
- `[Personalization]` Fixed a bug where user was unable to see highlighted text in the header when using the new light default theme. ([#5219](https://github.com/infor-design/enterprise/issues/5219))
- `[Personalization]` Fixed an issue where hyperlinks were not showing up for dark theme. ([#5144](https://github.com/infor-design/enterprise-ng/issues/5144))
- `[Popupmenu]` Fixed a bug where unwanted link/hash occurs if the menu if the menu is destroyed when clicking a menu item. ([#NG1046](https://github.com/infor-design/enterprise-ng/issues/1046))
- `[Spinbox]` Fixed a bug where spinbox and its border is not properly rendered on responsive view. ([#5146](https://github.com/infor-design/enterprise/issues/5146))
- `[Searchfield]` Fixed a bug where the close button is not rendered properly on mobile view. ([#5182](https://github.com/infor-design/enterprise/issues/5182))
- `[Searchfield]` Fixed a bug where the search icon in search field is not aligned properly on firefox view. ([#5290](https://github.com/infor-design/enterprise/issues/5290))
- `[Searchfield]` Made the `autocomplete` attribute configurable by using the `autocompleteAttribute` setting. ([#5092](https://github.com/infor-design/enterprise/issues/5092))
- `[Searchfield]` Fixed a bug where the button does not have the same height as the searchfield input. ([#5314](https://github.com/infor-design/enterprise/issues/5314))
- `[Searchbar]` Fixed a bug where searchbar overlapped the "Websites" header when browser is minimized or viewed in mobile. ([#5248](https://github.com/infor-design/enterprise/issues/5248))
- `[Slider]` Fixed a bug where the slider produces NaN value on tooltip. ([#5336](https://github.com/infor-design/enterprise/issues/5336))
- `[Splitter]` Fixed position of splitter button. ([#5121](https://github.com/infor-design/enterprise/issues/5121))
- `[Tooltip/Popover]` Split the Popover and Tooltip into separate components. ([#5197](https://github.com/infor-design/enterprise/issues/5197))

(52 Issues Solved This Release, Backlog Enterprise 147, Backlog Ng 28, 1095 Functional Tests, 1668 e2e Tests)

## v4.52.3 Fixes

- `[Locale]` Expanded support from 10 to 20 decimal places. Max number is 21, 20 now. ([#5622](https://github.com/infor-design/enterprise/issues/5622))

## v4.52.2 Fixes

- `[Locale]` Fixed a bug where very large numbers would get a zero added. ([#5308](https://github.com/infor-design/enterprise/issues/5308))
- `[Locale]` Fixed a bug where very large numbers with negative added an extra zero in formatNumber. ([#5318](https://github.com/infor-design/enterprise/issues/5318))

## v4.52.1 Fixes

- `[Datagrid]` Fixed an issue where personalize column headers were not rendering properly. ([#5361](https://github.com/infor-design/enterprise/issues/5361))

## v4.52.0

### v4.52.0 Markup Changes

- `[Datagrid]` When fixing bugs in datagrid hover states we removed the use of `is-focused` on table `td` elements. ([#5091](https://github.com/infor-design/enterprise/issues/5091))

### v4.52.0 Fixes

- `[Application Menu]` Fixed a bug where the expanded accordion were incorrectly coloured as selected when uses the personalization colors. ([#5128](https://github.com/infor-design/enterprise/issues/5128))
- `[About]` Fixed a bug where overflowing scrollbar in About Modal is shown on a smaller viewport. ([#5206](https://github.com/infor-design/enterprise/issues/5206))
- `[Bar Chart]` Fixed an issue where onerror script was able to execute. ([#1030](https://github.com/infor-design/enterprise-ng/issues/1030))
- `[Calendar]` Fixed a bug where if the calendar event is not set to whole day then the week view and day view will not properly render on UI. ([#5195](https://github.com/infor-design/enterprise/issues/5195))
- `[Datagrid]` Fixed a bug where changing a selection mode between single and mixed on a datagrid with frozen columns were not properly rendered on UI. ([#5067](https://github.com/infor-design/enterprise/issues/5067))
- `[Datagrid]` Fixed a bug where filter options were not opening anymore after doing sorting on server-side paging. ([#5073](https://github.com/infor-design/enterprise/issues/5073))
- `[Datagrid/Lookup]` Fixed a bug where unselecting all items in an active page affects other selected items on other pages. ([#4503](https://github.com/infor-design/enterprise/issues/4503))
- `[Datagrid]` When fixing bugs in datagrid hover states we removed the use of `is-focused` on table `td` elements. ([#5091](https://github.com/infor-design/enterprise/issues/5091))
- `[Datagrid/Lookup]` Fixed a bug where the plus minus icon animation was cut off. ([#4962](https://github.com/infor-design/enterprise/issues/4962))
- `[Datagrid]` Fixed a bug where unselecting all items in an active page affects other selected items on other pages. ([#4503](https://github.com/infor-design/enterprise/issues/4503))
- `[Datagrid]` Fixed a bug where the tag text in the column is not shown properly when hovering it on Alternate Row Shading. ([#5210](https://github.com/infor-design/enterprise/issues/5210))
- `[Datagrid]` Fixed a bug where the clear filter icons position were not properly aligned with the lookup. ([#5239](https://github.com/infor-design/enterprise/issues/5239))
- `[Dropdown]` Fixed a bug where automatic highlighting of a blank option after opening the list was not working ([#5095](https://github.com/infor-design/enterprise/issues/5095))
- `[Dropdown/Multiselect]` Fixed a bug where the id attribute prefix were missing from the dropdown list when searching with typeahead settings. ([#5053](https://github.com/infor-design/enterprise/issues/5053))
- `[Field Options]` Fixed misalignment of field options for the colorpicker, clearable input field, and clearable searchfield with its close icon. ([#5139](https://github.com/infor-design/enterprise/issues/5139))
- `[Field Options]` Fixed misalignment of close button in searchfield with field options. ([#5138](https://github.com/infor-design/enterprise/issues/5138))
- `[Homepage]` Fixed an issue where remove card event was not triggered on card/widget. ([#4798](https://github.com/infor-design/enterprise/issues/4798))
- `[Locale]` Changed the start day of the week to monday as per translation team request. ([#5199](https://github.com/infor-design/enterprise/issues/5199))
- `[Mask/Datagrid]` Fixed a bug in number masks where entering a decimal while the field's entire text content was selected could cause unexpected formatting. ([#4974](https://github.com/infor-design/enterprise/issues/4974))
- `[Monthview]` Fixed an issue where selected date was not stay on provided day/month/year. ([#5064](https://github.com/infor-design/enterprise/issues/5064))
- `[Monthview]` Added support for mobile view. ([#5075](https://github.com/infor-design/enterprise/issues/5075))
- `[Spinbox]` Fixed a bug where spinbox and its border is not properly rendered on responsive view. ([#5146](https://github.com/infor-design/enterprise/issues/5146))
- `[Tabs Module]` Fixed a bug where long tab labels overflowed behind the close icon. ([#5187](https://github.com/infor-design/enterprise/issues/5187))

(33 Issues Solved This Release, Backlog Enterprise 134, Backlog Ng 34, 1183 Functional Tests, 1652 e2e Tests)

## v4.51.4

### v4.51.4 Fixes

- `[Locale]` Fixed a bug where very large numbers would get a zero added. ([#5308](https://github.com/infor-design/enterprise/issues/5308))

## v4.51.3

### v4.51.3 Fixes

- `[Locale]` Fixed a bug where very large numbers with negative added an extra zero in formatNumber. ([#5308](https://github.com/infor-design/enterprise/issues/5308))
- `[Mask/Datagrid]` Fixed a bug in number masks where entering a decimal while the field's entire text content was selected could cause unexpected formatting. ([#4974](https://github.com/infor-design/enterprise/issues/4974))

## v4.51.2

### v4.51.2 Fixes

- `[Locale]` Fixed a bug where very large numbers with negative added an extra zero in formatNumber. ([#5308](https://github.com/infor-design/enterprise/issues/5308))
- `[Mask/Datagrid]` Fixed a bug in number masks where entering a decimal while the field's entire text content was selected could cause unexpected formatting. ([#4974](https://github.com/infor-design/enterprise/issues/4974))

## v4.51.1

### v4.51.1 Fixes

- `[Datagrid]` Fixed a bug where cells with a leading space triggered the dirty indicator even without changing the cell value on second blur/selection. ([#4825](https://github.com/infor-design/enterprise/issues/4825))
- `[Radio]` Fixed a bug where legend tag blinks when clicking the radio buttons. ([#4901](https://github.com/infor-design/enterprise/issues/4901))

## v4.51.0

### v4.51.0 Markup Changes

- `[About]` The version in the html section of the document was not added correctly and is now showing the correct version string. ([#5069](https://github.com/infor-design/enterprise/issues/5069))
- `[Datagrid]` Fixed a bug where cells with a leading space triggered the dirty indicator even without changing the cell value on second blur/selection. ([#4825](https://github.com/infor-design/enterprise/issues/4825))
- `[Datepicker/Monthview/Calendar]` We changed all Chinese locales to have monday as the first day of the week and this could impact scripts. ([#5147](https://github.com/infor-design/enterprise/issues/5147))
- `[Dropdown]` We added  `aria-readonly` to all readonly dropdowns. ([#5107](https://github.com/infor-design/enterprise/issues/5107))
- `[Dropdown]` Dropdowns are now appended to the section in the page with `role="main"` there should be just one of these sections in each page. ([#1033](https://github.com/infor-design/enterprise-ng/issues/1033))
- `[Input]` If using the password reveal feature, note that we change dit from using a `type="password"` to using a class to toggle the state. ([#5099](https://github.com/infor-design/enterprise/issues/5099))
- `[Pager]` When fixing an accessibility complaint on pager we made all pager buttons tabable and removed the `tabindex` this could impact some test scripts. ([#4862](https://github.com/infor-design/enterprise/issues/4862))
- `[Tabs]` We add the ability to drag tabs, if this is enabled there are a number of sort properties and classes that have been added that may need to be scripted in the future. ([#4520](https://github.com/infor-design/enterprise/issues/4520))

### v4.51.0 Fixes

- `[Circlepager]` Fixed a bug where circle buttons doesn't work on smaller viewport and first initialization of the page. ([#4966](https://github.com/infor-design/enterprise/issues/4966))
- `[General]` The master branch is now called main. Also cleaned up some language in the repo known to be less inclusive. ([#5027](https://github.com/infor-design/enterprise/issues/5027))
- `[Datagrid]` Fixed an issue where stretching the last column of a table was not consistent when resizing the window. ([#5045](https://github.com/infor-design/enterprise/issues/5045))
- `[Datagrid]` Fixed an issue where time format HHmm was not working for time picker editor. ([#4926](https://github.com/infor-design/enterprise/issues/4926))
- `[Datagrid]` Fixed an issue where setting stretchColumn to 'last' did not stretch the last column in the table. ([#4913](https://github.com/infor-design/enterprise/issues/4913))
- `[Datagrid]` Fixed an issue where when focusing dropdowns and then using arrow key, it would move across the grid columns leaving multiple open dropdowns. ([#4851](https://github.com/infor-design/enterprise/issues/4851))
- `[Datagrid]` Fixed an issue where the copy paste html to editable cell was cause to generate new cells. ([#4848](https://github.com/infor-design/enterprise/issues/4848))
- `[Datagrid]` Fixed some visual glitches related to focus/hover state and editable date/time cells. ([#5091](https://github.com/infor-design/enterprise/issues/5091))
- `[Datepicker]` Fixed an issue where time was changing, if selected time was before noon for Danish language locale da-DK. ([#4987](https://github.com/infor-design/enterprise/issues/4987))
- `[Datepicker]` Removed deprecation warning for close method. ([#5120](https://github.com/infor-design/enterprise/issues/5120))
- `[Dropdown]` Fixed a bug where the dropdown list gets detached to the input field. ([5056](https://github.com/infor-design/enterprise/issues/5056))
- `[Dropdown]` Improved accessibility on readonly dropdowns by adding the aria-readonly property. ([#5107](https://github.com/infor-design/enterprise/issues/5107))
- `[Editor]` Fixed a bug where the anchor link does not firing the change event. ([#5141](https://github.com/infor-design/enterprise/issues/5141))
- `[Editor]` Fixed a bug that links would not wrap in the editor when multiline. ([#5145](https://github.com/infor-design/enterprise/issues/5145))
- `[General]` Fixed incorrect version that was showing up as `[Object]` in the about dialog and html. ([#5069](https://github.com/infor-design/enterprise/issues/5069))
- `[Hierarchy]` Improved accessibility on readonly dropdowns by adding the aria-readonly property. ([#5107](https://github.com/infor-design/enterprise/issues/5107))
- `[Hierarchy]` Fixed an issue where the action refs passed around were broken. ([#5124](https://github.com/infor-design/enterprise/issues/5124))
- `[Listview]` Fixed a bug where changing selectable setting from 'mixed' to 'single' does not remove checkboxes. ([#5048](https://github.com/infor-design/enterprise/issues/5048))
- `[Locale]` Fixed an issue where the date and available date validation was not working for Croatian locale hr-HR. ([#4964](https://github.com/infor-design/enterprise/issues/4964))
- `[Locale]` Fixed an issue where the am/pm dot was causing issue to parseDate() method for greek language. ([#4793](https://github.com/infor-design/enterprise/issues/4793))
- `[Locale]` Fixed all chinese locales to have monday as the first day of the week. ([#5147](https://github.com/infor-design/enterprise/issues/5147))
- `[Lookup]` Fixed an issue where readonly lookups showed up as enabled. ([#5149](https://github.com/infor-design/enterprise/issues/5149))
- `[Multiselect]` Fixed a bug where the position of dropdown list was not correct when selecting multiple items on mobile. ([#5021](https://github.com/infor-design/enterprise/issues/5021))
- `[Modal]` Fixed a bug that prevented modals from closing while a tooltip was displayed inside ([#5047](https://github.com/infor-design/enterprise/issues/5047))
- `[Pager]` Fixed an accessibility issue to use tabs instead arrow keys. ([#4862](https://github.com/infor-design/enterprise/issues/4862))
- `[Password]` Changed the password reveal feature to not use `text="password"` and use css instead. This makes it possible to hide autocomplete. ([#5098](https://github.com/infor-design/enterprise/issues/5098))
- `[Radio]` Fixed a bug where legend tag blinks when clicking the radio buttons. ([#4901](https://github.com/infor-design/enterprise/issues/4901))
- `[Tabs]` Fixed a bug where where if urls contain a href with a forward slash (paths), then this would error. Note that in this situation you need to make sure the tab panel is linked without the hash. ([#5014](https://github.com/infor-design/enterprise/issues/5014))
- `[Tabs]` Added support to sortable drag and drop tabs. Non touch devices it good with almost every type of tabs `Module`, `Vertical`, `Header`, `Scrollable` and `Regular`. For touch devices only support with `Module` and `Vertical` Tabs. ([#4520](https://github.com/infor-design/enterprise/issues/4520))
- `[Tabs]` Changed the `rename()` method to also modify a tab's corresponding "More Tabs" menu item, if the menu is open. ([#5105](https://github.com/infor-design/enterprise/issues/5105))
- `[Toast]` Fixed a bug where toast message were unable to drag down to it's current position when `position` sets to 'bottom right'. ([#5015](https://github.com/infor-design/enterprise/issues/5015))
- `[Toolbar]` Add fix for invisible inputs in the toolbar. ([#5122](https://github.com/infor-design/enterprise/issues/5122))
- `[Toolbar]` Prevent individual buttons from getting stuck inside the Toolbar's overflow menu ([#4857](https://github.com/infor-design/enterprise/issues/4857))
- `[Tree]` Added api support for collapse/expand node methods. ([#4707](https://github.com/infor-design/enterprise/issues/4707))

(42 Issues Solved This Release, Backlog Enterprise 166, Backlog Ng 28, 1081 Functional Tests, 1647 e2e Tests)

## v4.50.4

### v4.50.4 Fixes

- `[Locale]` Fixed a bug where very large numbers with negative added an extra zero in formatNumber. ([#5308](https://github.com/infor-design/enterprise/issues/5308))

## v4.50.3

### v4.50.3 Fixes

- `[Lookup]` Fixed an issue where readonly lookups showed up as enabled. ([#5149](https://github.com/infor-design/enterprise/issues/5149))

## v4.50.2

### v4.50.2 Fixes

- `[General]` Fixed incorrect version that was showing up as `[Object]` in the about dialog and html. ([#5069](https://github.com/infor-design/enterprise/issues/5069))

## v4.50.1

### v4.50.1 Fixes

- `[Datagrid]` Set the tabbable feature off for the datagrid editors. ([#5089](https://github.com/infor-design/enterprise/issues/5089))
- `[Datagrid]` Fixed issues with misalignment on filter fields with icons. ([#5063](https://github.com/infor-design/enterprise/issues/5063))
- `[Lookup]` Fixed a bug where non editable lookups could not be clicked/opened. ([#5062](https://github.com/infor-design/enterprise/issues/5062))
- `[Lookup]` Fixed a bug where non strict / non editable lookups could not be clicked/opened. ([#5087](https://github.com/infor-design/enterprise/issues/5087))

## v4.50.0

### v4.50.0 Important Notes

- `[General]` We bumped the version from 4.39 (four - thirty nine) to 4.50 (four - fifty) to correspond with the general release of Soho (IDS) Design system 4.5 so the versions sync up better. We could not use 4.5 since it was already in use previously. ([#5012](https://github.com/infor-design/enterprise/issues/5012))
- `[General]` We Updated development dependencies. Most important things to note are: we now support node 14 for development and this is recommended. ([#4998](https://github.com/infor-design/enterprise/issues/4998))
- `[Tabs]` Changed the target element from 'li' to 'a' to be consistent. ([#4566](https://github.com/infor-design/enterprise/issues/4566))

### v4.50.0 Fixes

- `[Breadcrumb]` Changed the colors for disabled breadcrumbs to make them lighter than the enabled ones. ([#4917](https://github.com/infor-design/enterprise/issues/4917))
- `[Bar Chart]` Added support for double click to Bar, Bar Grouped, Bar Stacked. ([#3229](https://github.com/infor-design/enterprise/issues/3229))
- `[Bullet Chart]` Added support for double click. ([#3229](https://github.com/infor-design/enterprise/issues/3229))
- `[BusyIndicator]` Fixed a bug that caused the busy-indicator to show below the busy indicator container. ([#4953](https://github.com/infor-design/enterprise/issues/4953))
- `[Color Picker]`Fix issue with text disappearing and improve responsiveness when there isn't space horizontally ([#4930](https://github.com/infor-design/enterprise/issues/4930))
- `[Column Chart]` Added support for double click to Column, Column Grouped, Column Stacked, Column Stacked-singular and Column Positive Negative. ([#3229](https://github.com/infor-design/enterprise/issues/3229))
- `[Datagrid]` Added api setting `allowChildExpandOnMatchOnly` with Datagrid. It will show/hide children match only or all of them this setting only will effect if use with `allowChildExpandOnMatch:true`. ([#4209](https://github.com/infor-design/enterprise/issues/4209))
- `[Datagrid]` Fixed a bug where filter dropdown menus did not close when focusing a filter input. ([#4766](https://github.com/infor-design/enterprise/issues/4766))
- `[Datagrid]` Fixed an issue where the keyboard was not working to sort data for sortable columns. ([#4858](https://github.com/infor-design/enterprise/issues/4858))
- `[Datagrid]` Fixed an issue where the keyboard was not working to select all from header checkbox. ([#4859](https://github.com/infor-design/enterprise/issues/4859))
- `[Datagrid]` Fixed an issue where the selection was getting clear after use pagesize dropdown for client side paging. ([#4915](https://github.com/infor-design/enterprise/issues/4915))
- `[Datagrid]` Fixed an error seen clicking items if using a flex toolbar for the datagrid toolbar. ([#4941](https://github.com/infor-design/enterprise/issues/4941))
- `[Datagrid]` Only show row status when dirty indicator and row status both exist to address conflicting visual issue. ([#4918](https://github.com/infor-design/enterprise/issues/4918))
- `[Datagrid]` Fixed an issue where selecting a row added background to row-status. ([#4918](https://github.com/infor-design/enterprise/issues/4918))
- `[Datagrid]` Fixed an issue where the filter menu would not reopen in some cases. ([#4995](https://github.com/infor-design/enterprise/issues/4995))
- `[Datepicker]` Added a setting that replaces the trigger icon with an actual button for better accessibility, enabled by default. ([#4820](https://github.com/infor-design/enterprise/issues/4820))
- `[Datepicker]` Updated validation.js to check if date picker contains a time value ([#4888](https://github.com/infor-design/enterprise/issues/4888))
- `[Datepicker]` Fixed a UI issue where the apply and cancel buttons were unable to see on small screens. ([#4950](https://github.com/infor-design/enterprise/issues/4950))
- `[Datagrid]` Clean up hover appearance of datagrid actions button when the grid is viewed as a list. ([#4963](https://github.com/infor-design/enterprise/issues/4963))
- `[Editor]`Adjusted the editor to not treat separators after headers as leading and removing them. ([#4751](https://github.com/infor-design/enterprise/issues/4751))
- `[Environment]`Updated the regular expression search criteria from Edge to Edg to resolve the EDGE is not detected issue. ([#4603](https://github.com/infor-design/enterprise/issues/4603))
- `[Field Filter]` Fixed a UI issues where the input field has a missing border and the dropdown list does not properly align when it opened. ([#4982](https://github.com/infor-design/enterprise/issues/4982))
- `[Editor]`Adjusted the editor to not treat separators after headers as leading and removing them. ([#4751](https://github.com/infor-design/enterprise/issues/4751))
- `[General]` Can run stylelint command on W10 cmd for development ([#4993](https://github.com/infor-design/enterprise/issues/4993))
- `[General]` We Updated jQuery to use 3.6.0. ([#1690](https://github.com/infor-design/enterprise/issues/1690))
- `[Header]` Removed breadcrumb coloring from current class, which was causing the wrong kind of emphasis for breadcrumbs in headers. ([#5003](https://github.com/infor-design/enterprise/issues/5003))
- `[Input]` Changed the disabled search field color for Safari to match that of other browsers. ([#4611](https://github.com/infor-design/enterprise/issues/4611))
- `[Lookup]` Isolated the scss/css .close.icon class inside of .modal-content and removed any extra top property to fix the alignment issue.([#4933](https://github.com/infor-design/enterprise/issues/4933))
- `[Lookup]` Added a setting that replaces the trigger icon with an actual button for better accessibility, enabled by default. ([#4820](https://github.com/infor-design/enterprise/issues/4820))
- `[Lookup]` fix close button alignment issue. ([#5088](https://github.com/infor-design/enterprise/issues/5088))
- `[Line Chart]` Added support for double click to Area, Bubble, Line and Scatterplot. ([#3229](https://github.com/infor-design/enterprise/issues/3229))
- `[Message]` Added automation id's to the message's modal main area dialog as well with `modal` prefix. ([#4871](https://github.com/infor-design/enterprise/issues/4871))
- `[Modal]` Fixed a bug where full size responsive setting doesn't work on android phones in landscape mode. ([#4451](https://github.com/infor-design/enterprise/issues/4451))
- `[Pie Chart]` Added support for double click to Pie and Donut. ([#3229](https://github.com/infor-design/enterprise/issues/3229))
- `[Pie Chart]` Fixed bug were pie chart type does not remove old class name ([#3144](https://github.com/infor-design/enterprise/issues/3144))
- `[Pie Chart]` Improved the accessibility of legend items with roles and offscreen labels. ([#4831](https://github.com/infor-design/enterprise/issues/4831))
- `[Radar Chart]` Added support for double click. ([#3229](https://github.com/infor-design/enterprise/issues/3229))
- `[Rating]` Fixed color of the un-checked rating star. ([#4853](https://github.com/infor-design/enterprise/issues/4853))
- `[Popupmenu]` Fixed a lifecycle issue on menus that are shared between trigger elements, where these menus were incorrectly being torn down. ([NG#987](https://github.com/infor-design/enterprise-ng/issues/987))
- `[Searchfield]` Fixed alignment issues with the close button in various scenarios ([#4989](https://github.com/infor-design/enterprise/issues/4989), [#5096](https://github.com/infor-design/enterprise/issues/5096), [#5158](https://github.com/infor-design/enterprise/issues/4989), [#5090](https://github.com/infor-design/enterprise/issues/4989))
- `[Switch]` Adjust styles to be more discernable between checked and checked+disabled ([#4341](https://github.com/infor-design/enterprise/issues/4341))
- `[Tabs (Horizontal/Header)]` Fixed bug with the placement of the focus state in RTL mode, and other minor visual improvements. ([#4877](https://github.com/infor-design/enterprise/issues/4877))
- `[Tabs Module]` Fixed a bug where clear button was missing when clearable setting is activated in tabs module searchfield. ([#4898](https://github.com/infor-design/enterprise/issues/4898))
- `[Textarea]` Fixed a bug where the textarea options like autogrow, autoGrowMaxHeight doesn't work after the initialization inside of the accordion. ([#4977](https://github.com/infor-design/enterprise/issues/4977))
- `[Timepicker]` Added a setting that replaces the trigger icon with an actual button for better accessibility, enabled by default. ([#4820](https://github.com/infor-design/enterprise/issues/4820))
- `[Toast]` Fixed a bug where the first toast in the page is not announced to screen readers. ([#4519](https://github.com/infor-design/enterprise/issues/4519))
- `[Tooltip]` Fixed a bug in tooltip that prevented linking id-based tooltip content. ([#4827](https://github.com/infor-design/enterprise/issues/4827))

(48 Issues Solved This Release, Backlog Enterprise 152, Backlog Ng 32, 1086 Functional Tests, 1640 e2e Tests)

## v4.38.1

### v4.38.1 Fixes

- `[BusyIndicator]` Fixed a bug that caused the busy-indicator to show below the busy indicator container. ([#4953](https://github.com/infor-design/enterprise/issues/4953))

## v4.38.0

### v4.38.0 Important Changes

- `[Themes]` Renamed the concept of themes to versions and renamed uplift to new and soho to classic. The new/uplift theme is now the default and its recommend you use it as your default. The old scripts and names will still work ok but new copies with the new names are added for you. In addition Variants are now called Modes. But we got rid of the older script names from 2017 as they have been deprecated for a while now. In addition the ids-identity package thats included was bumped to 4.0 if using tokens directly from this the paths there have been changed to reflect the new names. ([#2606](https://github.com/infor-design/enterprise/issues/2606))

### v4.38.0 Fixes

- `[Application Menu]` Fixed visibility of expander icon on classic theme. ([#4874](https://github.com/infor-design/enterprise/issues/4874))
- `[Accordion]` Fixed an issue where the afterexpand and aftercollapse events fired before the states are set.  ([#4838](https://github.com/infor-design/enterprise/issues/4838))
- `[Breadcrumb]` Fixed unnecessary scrollbar in safari on a flex toolbar. ([#4839](https://github.com/infor-design/enterprise/issues/4839))
- `[Calendar]` Fixed calendar event details listview on mobile perspective. ([#4886](https://github.com/infor-design/enterprise/issues/4886))
- `[Datagrid]` Fixed an issue with missing scrollbars when in frozen column mode on wide screens. ([#4922](https://github.com/infor-design/enterprise/issues/4922))
- `[Datagrid]` Added the ability to use shift click to select in mixed selection mode. ([#4748](https://github.com/infor-design/enterprise/issues/4748))
- `[Datagrid]` Fixed alignment issue when editing. ([#4814](https://github.com/infor-design/enterprise/issues/4814))
- `[Datagrid]` Added a fix for checkbox aria cells, the aria was in the wrong location. ([#4790](https://github.com/infor-design/enterprise/issues/4790))
- `[Datagrid]` Fixed a bug where shift+f10 did not open the context menu in the Datagrid. ([#4614](https://github.com/infor-design/enterprise/issues/4614))
- `[Datagrid]` Fixed an issue where tooltips on buttons in the contextual action toolbar in datagrid would never show up. ([#4876](https://github.com/infor-design/enterprise/issues/4876))
- `[Datagrid]` Fixed an issue where when using selectAllCurrentPage the deselect all did not trigger an event. ([#4916](https://github.com/infor-design/enterprise/issues/4916))
- `[Datagrid]` Fixed an issue where when using a scroll-flex container to contain datagrid it did not show the Y scrollbar. ([#4914](https://github.com/infor-design/enterprise/issues/4914))
- `[EmptyMessage]` Fixed an issue where you may get double the click handlers. ([#4889](https://github.com/infor-design/enterprise/issues/4889))
- `[Environment]` Fixed feature detection classes and routines on IPad 13 and up. ([#4855](https://github.com/infor-design/enterprise/issues/4855))
- `[Fileupload Advanced]` Fixed a bug where the disable and enable methods were not working correctly. ([#4872](https://github.com/infor-design/enterprise/issues/4872))
- `[General]` Increased windows custom css scrollbars from 8px to 12px. ([#4837](https://github.com/infor-design/enterprise/issues/4837))
- `[Input]` Fixed a bug where the cursor overlapped the icon in right aligned lookup and input fields when selecting the field. ([#4718](https://github.com/infor-design/enterprise/issues/4718))
- `[ListView]` Fixed an issue selecting after focusing the list with the keyboard. ([#4621](https://github.com/infor-design/enterprise/issues/4621))
- `[Lookup]` Fixed an issue with select all across pages in lookup. ([#4503](https://github.com/infor-design/enterprise/issues/4503))
- `[Lookup]` Fixed an issue clearing selections with selectAcrossPages. ([#4539](https://github.com/infor-design/enterprise/issues/4539))
- `[Message]` Fixed multiple events were firing. ([#953](https://github.com/infor-design/enterprise-ng/issues/953))
- `[Popover]` Fixed a bug where the close button did not get an automation ID and added automation ID to the title. ([#4743](https://github.com/infor-design/enterprise/issues/4743))
- `[Locale/Multiselect]` Fixed a bug where translations could not be made correctly on All label and Selected Label, so we dropped having the label in the field. You can use the allTextString and selectedTextString if you want something special. ([#4505](https://github.com/infor-design/enterprise/issues/4505))
- `[Locale]` Fixed a bug in Estonian translations. ([#4805](https://github.com/infor-design/enterprise/issues/4805))
- `[Locale]` Fixed several bugs in Greek translations. ([#4791](https://github.com/infor-design/enterprise/issues/4791))
- `[Locale]` Fixed a bug in Turkish translations. ([#4788](https://github.com/infor-design/enterprise/issues/4788))
- `[Locale]` Fixed a bug in Thai translations. ([#4738](https://github.com/infor-design/enterprise/issues/4738))
- `[Searchfield]` Fixed an accessibility issue where the X was not tabbable with the keyboard. To fix this added a tabbable setting which is on by default. If you want it off you can set it to false but you would pass accessibility testing. ([#4815](https://github.com/infor-design/enterprise/issues/4815))
- `[Tabs]` Fixed an iOS bug that was preventing dismissible tabs to be dismissed by tap. ([#4763](https://github.com/infor-design/enterprise/issues/4763))
- `[Tabs Module]` Fixed positioning of the icon in tabs module. ([#4842](https://github.com/infor-design/enterprise/issues/4842))
- `[Tabs Module]` Fixed the focus border of the home button and make it tabbable in tabs module. ([#4850](https://github.com/infor-design/enterprise/issues/4850))
- `[Tabs Vertical]` Fixed black hover state in new (uplift) theme contrast mode. ([#4867](https://github.com/infor-design/enterprise/issues/4867))
- `[Validation]` Fixed an issue where validation messages did not have the correct aria for accessibility. ([#4830](https://github.com/infor-design/enterprise/issues/4830))
- `[TabsModule]` Fixed positioning of the icon in tabs module. ([#4842](https://github.com/infor-design/enterprise/issues/4842))
- `[Timepicker]` Improved accessibility on both the input field and its inner picker elements. ([#4403](https://github.com/infor-design/enterprise/issues/4403))

(37 Issues Solved This Release, Backlog Enterprise 136, Backlog Ng 32, 1082 Functional Tests, 1638 e2e Tests)

## v4.37.3

### v4.37.3 Fixes

- `[BusyIndicator]` Fixed a bug that caused the busy-indicator to show below the busy indicator container. ([#4953](https://github.com/infor-design/enterprise/issues/4953))

### v4.37.2 Fixes

- `[Datagrid]` Fixed an issue with missing scrollbars when in frozen column mode on wide screens. ([#4922](https://github.com/infor-design/enterprise/issues/4922))

## v4.37.1

### v4.37.1 Fixes

- `[General]` Increased windows custom css scrollbars from 8px to 12px. ([#4837](https://github.com/infor-design/enterprise/issues/4837))
- `[Datagrid]` Fixed an issue where when using a scroll-flex container to contain datagrid it did not show the Y scrollbar. ([#4914](https://github.com/infor-design/enterprise/issues/4914))

## v4.37.0

### v4.37.0 Features

- `[FileUpload]` Added the ability to drag files onto the file upload field like in 3.x versions. ([#4723](https://github.com/infor-design/enterprise/issues/4723))
- `[Datagrid]` Added the ability to edit columns formatted with tags and badges with an Input editor. ([#4637](https://github.com/infor-design/enterprise/issues/4637))
- `[Datagrid]` Added the ability to pass a locale numberFormat to the TargetedAchievement formatter and also set the default to two decimals. ([#4802](https://github.com/infor-design/enterprise/issues/4802))
- `[Dropdown]` Added basic virtual scrolling to dropdown for if you have thousands of items. Only basic dropdown functionality will work with this setting but it improved performance on larger dropdown lists. ([#4708](https://github.com/infor-design/enterprise/issues/4708))
- `[Sidebar]` Added the ability to hide and show the side bar with the list detail view. ([#4394](https://github.com/infor-design/enterprise/issues/4394))

### v4.37.0 Fixes

- `[App Menu]` Fixed a regression bug  where the searchfield icon duplicated and were not properly aligned with the searchfield. ([#4737](https://github.com/infor-design/enterprise/issues/4737))
- `[App Menu]` Removed the close button animation on the hamburger button when app menus open. ([#4756](https://github.com/infor-design/enterprise/issues/4756))
- `[Bar Chart]` Fixed an issue where the data was passing wrong for grouped type custom tooltip. ([#4548](https://github.com/infor-design/enterprise/issues/4548))
- `[Busy Indicator]` Fixed an error was showing when called `close()` method too soon after `activate()`. ([#980](https://github.com/infor-design/enterprise-ng/issues/980))
- `[Calendar]` Fixed a regression where clicking Legend checkboxes was no longer possible. ([#4746](https://github.com/infor-design/enterprise/issues/4746))
- `[Checkboxes]` Fixed a bug where if checkboxes are in a specific relative layout the checkboxes may click the wrong one. ([#4808](https://github.com/infor-design/enterprise/issues/4808))
- `[Column Chart]` Fixed an issue where the data was passing wrong for grouped type custom tooltip. ([#4548](https://github.com/infor-design/enterprise/issues/4548))
- `[Datagrid]` Fixed an issue where the filter border on readonly lookups was not displayed in high contrast mode. ([#4724](https://github.com/infor-design/enterprise/issues/4724))
- `[Datagrid]` Added missing aria row group role to the datagrid. ([#4479](https://github.com/infor-design/enterprise/issues/4479))
- `[Datagrid]` Fixed a bug where when setting a group and decimal out of the current locale then editing would not work. ([#4806](https://github.com/infor-design/enterprise/issues/4806))
- `[Dropdown]` Fixed an issue where some elements did not correctly get an id in the dropdown. ([#4742](https://github.com/infor-design/enterprise/issues/4742))
- `[Dropdown]` Fixed a bug where you could click the label and focus a disabled dropdown. ([#4739](https://github.com/infor-design/enterprise/issues/4739))
- `[Homepage]` Fixed the wrong metadata was sending for resize, reorder and remove card events. ([#4798](https://github.com/infor-design/enterprise/issues/4798))
- `[Locale]` Fixed an issue where if the 11th digit is a zero the formatNumbers and truncateDecimals function will loose a digit. ([#4656](https://github.com/infor-design/enterprise/issues/4656))
- `[Modal]` Improved detection of non-focusable elements when a Modal is configured to auto focus one of its inner components. ([#4740](https://github.com/infor-design/enterprise/issues/4740))
- `[Module Tabs]` Fixed a bug related to automatic linking of Application Menu trigger tabs in Angular environments ([#4736](https://github.com/infor-design/enterprise/issues/4736))
- `[ProcessIndicator]` Fixed a layout issue on the index page and added a rejected icon. ([#4770](https://github.com/infor-design/enterprise/issues/4770))
- `[Rating]` Fixed an issue where the rating was not clear on toggle. ([#4571](https://github.com/infor-design/enterprise/issues/4571))
- `[Splitter]` Fixed the splitter was dragging to wrong direction in RTL. ([#1813](https://github.com/infor-design/enterprise/issues/1813))
- `[Swaplist]` Fixed an issue where the user attributes need to be override existing attributes. ([#4694](https://github.com/infor-design/enterprise/issues/4694))
- `[Tabs]` Fixed a bug where the info icon were not aligned correctly in the tab, and info message were not visible. ([#4711](https://github.com/infor-design/enterprise/issues/4711))
- `[Tabs]` Fixed a bug where the tab key would move through tabs rather than moving to the tab content. ([#4745](https://github.com/infor-design/enterprise/issues/4745))
- `[Toolbar Searchfield]` Fixed a bug where the toolbar searchfield were unable to focused when tabbing through the page. ([#4683](https://github.com/infor-design/enterprise/issues/4683))
- `[Toolbar Searchfield]` Fixed a bug where the search bar were showing extra outline when focused. ([#4682](https://github.com/infor-design/enterprise/issues/4682))
- `[Track Dirty]` Fixed an error that was showing when using dirty indicator within a tab component. ([#936](https://github.com/infor-design/enterprise-ng/issues/936))
- `[Tree]` Fixed an issue where the character entity was stripped for addNode() method. ([#4694](https://github.com/infor-design/enterprise/issues/4694))

(49 Issues Solved This Release, Backlog Enterprise 137, Backlog Ng 35, 1082 Functional Tests, 1639 e2e Tests)

## v4.36.2

### v4.36.2 Fixes

- `[App Menu]` Removed the close button animation on the hamburger button when app menus open. ([#4756](https://github.com/infor-design/enterprise/issues/4756))
- `[App Menu]` Fixed a regression bug  where the searchfield icon duplicated and were not properly aligned with the searchfield. ([#4737](https://github.com/infor-design/enterprise/issues/4737))
- `[Calendar]` Fixed a regression where clicking Legend checkboxes was no longer possible. ([#4746](https://github.com/infor-design/enterprise/issues/4746))
- `[FileUpload]` Added the ability to drag files onto the file upload field like in 3.x versions. ([#4723](https://github.com/infor-design/enterprise/issues/4723))
- `[Modal]` Improved detection of non-focusable elements when a Modal is configured to auto focus one of its inner components. ([#4740](https://github.com/infor-design/enterprise/issues/4740))
- `[Locale]` Fixed an issue where if the 11th digit is a zero the formatNumbers and truncateDecimals function will loose a digit. ([#4656](https://github.com/infor-design/enterprise/issues/4656))
- `[Rating]` Fixed an issue where the rating was not clear on toggle. ([#4571](https://github.com/infor-design/enterprise/issues/4571))

## v4.36.1

### v4.36.1 Fixes

- `[Calendar]` Fixed a regression where clicking Legend checkboxes was no longer possible. ([#4746](https://github.com/infor-design/enterprise/issues/4746))
- `[Dropdown]` Fixed an issue where some elements did not correctly get an id in the dropdow n. ([#4742](https://github.com/infor-design/enterprise/issues/4742))
- `[Editor]` Fixed a follow up issue with readonly links in the editor. ([#4702](https://github.com/infor-design/enterprise/issues/4702))

## v4.36.0

### v4.36.0 Important Changes

- `[Datagrid]` Fixed a bug where the datagrid header checkbox had the wrong aria-checked state when only some rows are selected, this change occured because the aria-checked was not on the focusable element so was not announced. If using automation scripts on this attribute, you should be aware and adjust accordingly. ([#4491](https://github.com/infor-design/enterprise/issues/4491))

### v4.36.0 Features

- `[Datagrid]` Made the summary row sticky on the bottom of the datagrid. ([#4645](https://github.com/infor-design/enterprise/issues/4645))
- `[Lookup]` Added a clear callback function like the click callback that fires when clicking the clear X if enabled. ([#4693](https://github.com/infor-design/enterprise/issues/4693))
- `[Tabs]` Added a setting for making the text on Module Tabs' optional Application Menu trigger only accessible to screen readers. ([#4590](https://github.com/infor-design/enterprise/issues/4590))

### v4.36.0 Fixes

- `[Application Menu]` Fixed an issue with filtering where nested items matching the filter were not always displayed. ([#4592](https://github.com/infor-design/enterprise/issues/4592))
- `[Column Chart]` Fixed an alignment issue with the labels in grouped column charts. ([#4645](https://github.com/infor-design/enterprise/issues/4645))
- `[Datagrid]` Fixed a bug where filterWhenTyping did not work on lookup filter columns. ([#4678](https://github.com/infor-design/enterprise/issues/4678))
- `[Datagrid]` Fixed an issue where updateRow will not correctly sync and merge data. ([#4674](https://github.com/infor-design/enterprise/issues/4674))
- `[Datagrid]` Fixed a bug where the error icon overlapped to the calendar icon when a row has been selected and hovered. ([#4670](https://github.com/infor-design/enterprise/issues/4670))
- `[Datagrid]` Fixed a bug where multiselect would loose selection across pages when using selectRowsAcrossPages. ([#954](https://github.com/infor-design/enterprise-ng/issues/954))
- `[Datagrid]` Made a fix that when calling applyFilter the lookup checkbox did not update. ([#4693](https://github.com/infor-design/enterprise/issues/4693))
- `[Datagrid]` Added the datagrid api to the current clearArguments setting's callback. ([#4693](https://github.com/infor-design/enterprise/issues/4693))
- `[Datagrid]` Fixed the inbuilt date validation to use the datagrid column settings for date fields. ([#4693](https://github.com/infor-design/enterprise/issues/4730))
- `[Dropdown]` Fixed a bug where the tooltips are invoked for each dropdown item. This was slow with a lot of items. ([#4672](https://github.com/infor-design/enterprise/issues/4672))
- `[Dropdown]` Fixed a bug where mouseup was used rather than click to open the list and this was inconsistent. ([#4638](https://github.com/infor-design/enterprise/issues/4638))
- `[Editor]` Fixed an issue where the dirty indicator was not reset when the contents contain `<br>` tags. ([#4624](https://github.com/infor-design/enterprise/issues/4624))
- `[Editor]` Fixed a bug where hyperlinks were not clickable in readonly state. ([#4702](https://github.com/infor-design/enterprise/issues/4702))
- `[Homepage]` Fixed a bug where the border behaves differently and does not change back correctly when hovering in editable mode. ([#4640](https://github.com/infor-design/enterprise/issues/4640))
- `[Homepage]` Added support for small size (260x260) widgets and six columns. ([#4663](https://github.com/infor-design/enterprise/issues/4663))
- `[Homepage]` Fixed an issue where the animation was not working on widget removed. ([#4686](https://github.com/infor-design/enterprise/issues/4686))
- `[Homepage]` Fixed a bug where the border behaves differently and does not change back correctly when hovering in editable mode. ([#4640](https://github.com/infor-design/enterprise/issues/4640))
- `[Listview]` Fixed an issue where the contextmenu was not open on longpress and text as not selectable for iOS device. ([#4655](https://github.com/infor-design/enterprise/issues/4655))
- `[Locale]` Don't attempt to set d3 locale if d3 is not being used ([#4668](https://github.com/infor-design/enterprise/issues/4486))
- `[Modal]` Fixed a bug where the autofocus was not working on anchor tag inside of the modal and moving the first button as a default focus if there's no `isDefault` property set up.
- `[Pager]` Fixed a bug that automation id's are not added when the attachToBody is used. ([#4692](https://github.com/infor-design/enterprise/issues/4692))
- `[Rating]` Fixed a bug with the readonly function, it did not toggle the readonly state correctly. ([#958](https://github.com/infor-design/enterprise-ng/issues/958))
- `[Tabs]` Added support for a "More Actions" button to exist beside horizontal/header tabs. ([#4532](https://github.com/infor-design/enterprise/issues/4532))
- `[Tree]` Fixed an issue where the parent value was get deleted after use `addNode()` method. ([#4486](https://github.com/infor-design/enterprise/issues/4486))
- `[Wizard]` Fixed a slight layout issue with the highlighted step in RTL mode. ([#4714](https://github.com/infor-design/enterprise/issues/4714))

(42 Issues Solved This Release, Backlog Enterprise 136, Backlog Ng 32, 1084 Functional Tests, 1642 e2e Tests)

## v4.35.4

### v4.35.4 Fixes

- `[Datagrid]` Added the datagrid api to the current clearArguments setting's callback. ([#4693](https://github.com/infor-design/enterprise/issues/4693))

## v4.35.3

### v4.35.3 Fixes

- `[Datagrid]` Made a fix that when calling applyFilter the lookup checkbox did not update. ([#4693](https://github.com/infor-design/enterprise/issues/4693))
- `[Dropdown]` Fixed a bug where the tooltips are invoked for each dropdown item. This was slow with a lot of items. ([#4672](https://github.com/infor-design/enterprise/issues/4672))
- `[Dropdown]` Fixed a bug where mouseup was used rather than click to open the list and this was inconsistent. ([#4638](https://github.com/infor-design/enterprise/issues/4638))
- `[Lookup]` Added a clear callback function like the click callback that fires when clicking the clear X if enabled. ([#4693](https://github.com/infor-design/enterprise/issues/4693))
- `[Pager]` Fixed a bug that automation id's are not added when the attachToBody is used. ([#4692](https://github.com/infor-design/enterprise/issues/4692))
- `[Rating]` Fixed a bug with the readonly function, it did not toggle the readonly state correctly. ([#958](https://github.com/infor-design/enterprise-ng/issues/958))

## v4.35.2

### v4.35.2 Fixes

- `[Datagrid]` Fixed an additional issue where updateRow will cause rows to no longer be reorderable. ([#4674](https://github.com/infor-design/enterprise/issues/4674))

## v4.35.1

### v4.35.1 Fixes

- `[Datagrid]` Fixed an issue where updateRow will not correctly sync and merge data. ([#4674](https://github.com/infor-design/enterprise/issues/4674))
- `[Datagrid]` Fixed a bug where filterWhenTyping did not work on lookup filter columns. ([#4678](https://github.com/infor-design/enterprise/issues/4678))
- `[Editor]` Fixed an issue where the dirty indicator was not reset when the contents contain `<br>` tags. ([#4624](https://github.com/infor-design/enterprise/issues/4624))

## v4.35.0

### v4.35.0 Important Notes

- `[Breadcrumb]` We added support for the use of `span` in place of `a` tags inside Breadcrumb List Items at the component API level.  In order to facilitate this, some internal API methods had to be changed to recognize the list item instead of the anchor.  If you rely on the Breadcrumb API and reference breadcrumb item anchor tags, please note that before adopting this version, you should change your code to instead reference the list items, or only use the BreadcrumbItem API.

### v4.35.0 Features

- `[Datagrid]` Added support to select all rows on current page only for client side paging. ([#4265](https://github.com/infor-design/enterprise/issues/4265))
- `[Datagrid]` Added a new ProcessIndicator formatter. ([#3918](https://github.com/infor-design/enterprise/issues/3918))
- `[Dropdown]` Improved behavior of list item navigation/selection when a Dropdown is configured with "no search" mode activated. ([#4483](https://github.com/infor-design/enterprise/issues/4483))
- `[Lookup]` Added the ability to change the lookup icon. ([#4527](https://github.com/infor-design/enterprise/issues/4527))
- `[ProcessIndicator]` Added: labels, more icon support, and a content areas and made it responsive. ([#3918](https://github.com/infor-design/enterprise/issues/3918))

### v4.35.0 Fixes

- `[Application Menu]` Fixed accessibility issues getting redundant info in expand/collapse button. ([#4462](https://github.com/infor-design/enterprise/issues/4462))
- `[Application Menu]` Fixed accessibility issues with missing instructional text and incorrect aria-role assignments on the App Menu triggers (hamburger buttons) and Role switcher buttons. ([#4489](https://github.com/infor-design/enterprise/issues/4489))
- `[About]` Made it possible to close About dialogs that previously had open, nested Modals present. ([NG#915](https://github.com/infor-design/enterprise-ng/issues/915))
- `[Badges]` Fixed alignment issues in uplift theme. ([#4578](https://github.com/infor-design/enterprise/issues/4578))
- `[Busy Indicator]` Fixed an issue where the whole page and parent div was shifts when active. ([#746](https://github.com/infor-design/enterprise-ng/issues/746))
- `[Button]` Fixed the tooltip in action button to be not visible when there's no title attribute. ([#4473](https://github.com/infor-design/enterprise/issues/4473))
- `[Column Chart]` Fixed a minor alignment issue in the xAxis labels ([#4460](https://github.com/infor-design/enterprise/issues/4460))
- `[Colorpicker]` Fixed an issue where values were not being selecting when multiple colopickers are present. ([#4146](https://github.com/infor-design/enterprise/issues/4146))
- `[Datagrid]` Fix a bug where changing selectable on the fly did not change the select behavior. ([#4575](https://github.com/infor-design/enterprise/issues/4575))
- `[Datagrid]` Fixed an issue where the click event was not fire for hyperlinks keyword search results. ([#4550](https://github.com/infor-design/enterprise/issues/4550))
- `[Datagrid]` Added api setting for selection on enter edit mode. ([#4485](https://github.com/infor-design/enterprise/issues/4485))
- `[Datagrid]` Fixed a bug where the onPostRenderCell function would get an empty container if using frozen columns. ([#947](https://github.com/infor-design/enterprise-ng/issues/947))
- `[Datagrid]` Fix a bug where changing selectable on the fly did not change the select behavior. ([#4575](https://github.com/infor-design/enterprise/issues/4575))
- `[Dropdown]` Fixed a bug where the last option icon changes when searching/filtering in dropdown search field. ([#4474](https://github.com/infor-design/enterprise/issues/4474))
- `[Editor/Fontpicker]` Fixed a bug where the label relationship were not valid in the editor role. Adding aria-labelledby will fix the association for both editor and the label. Also, added an audible label in fontpicker. ([#4454](https://github.com/infor-design/enterprise/issues/4454))
- `[Field Options]` Fixed an issue where the action button was misaligned for safari. ([#4610](https://github.com/infor-design/enterprise/issues/4610))
- `[FileUploadAdvanced]` Fixed an issue where abort method was not working properly to remove the file block when upload fails. ([#938](https://github.com/infor-design/enterprise-ng/issues/938))
- `[Header]` Fixed a bug where the searchfield automatically expands when clicking the app menu button. ([#4617](https://github.com/infor-design/enterprise/issues/4617))
- `[Lookup]` Fixed some layout issues when using the editable and clearable options on the filter row. ([#4527](https://github.com/infor-design/enterprise/issues/4527))
- `[Lookup]` Fixed incorrect counts when using allowSelectAcrossPages. ([#4316](https://github.com/infor-design/enterprise/issues/4316))
- `[Mask]` Fixed broken date/time masks in the `sv-SE` locale. ([#4613](https://github.com/infor-design/enterprise/issues/4613))
- `[Tree]` Fixed an issue where the character entity references were render differently for parent and child levels. ([#4512](https://github.com/infor-design/enterprise/issues/4512))
- `[Tooltip/Pager]` Fixed an issue where the tooltip would show at the top when clicking paging buttons. ([#218](https://github.com/infor-design/enterprise-ng/issues/218))

(40 Issues Solved This Release, Backlog Enterprise 173, Backlog Ng 42, 1083 Functional Tests, 1638 e2e Tests)

## v4.34.3

### v4.34.3 Fixes

- `[Lookup]` Added the ability to change the lookup icon. ([#4527](https://github.com/infor-design/enterprise/issues/4527))
- `[Lookup]` Fixed some layout issues when using the editable and clearable options on the filter row. ([#4527](https://github.com/infor-design/enterprise/issues/4527))

## v4.34.2

### v4.34.2 Fixes

- `[Dropdown/Autocomplete]` Fix a bug where these components would fail in IE 11. Note that IE 11 isn't "supported" but we fixed these issues to give teams more time to migrate. ([#4608](https://github.com/infor-design/enterprise/issues/4608))
- `[General]` Fix a bug where the regex scripts will error on Big Sur. ([#4612](https://github.com/infor-design/enterprise/issues/4612))

## v4.34.1

### v4.34.1 Fixes

- `[Datagrid]` Fix a bug where changing selectable on the fly did not change the select behavior. ([#4575](https://github.com/infor-design/enterprise/issues/4575)

## v4.34.0

### v4.34.0 Features

- `[All Components]` Added `attributes` setting to set automation id's and id's. ([#4498](https://github.com/infor-design/enterprise/issues/4498))
- `[Datagrid]` Added a limited experimental sticky header feature. ([#3993](https://github.com/infor-design/enterprise/issues/3993))
- `[Input]` Add a `revealText` plugin that will add a button to password fields to hide and show sensitive information such as SIN or passwords. ([#4098](https://github.com/infor-design/enterprise/issues/4098))
- `[Listview]` Added a new setting `allowDeselect` which will make it such that if you select an item you cant deselect, you can only select another item. ([#4376](https://github.com/infor-design/enterprise/issues/4376))
- `[Locale]` Added a new set of translations from the translation team. ([#4501](https://github.com/infor-design/enterprise/issues/4501))
- `[Locale/Charts]` The numbers inside charts are now formatted using the current locale's, number settings. This can be disabled/changed in some charts by passing in a localeInfo object to override the default settings. ([#4437](https://github.com/infor-design/enterprise/issues/4437))
- `[Treemap]` Added ability to show a tooltip. ([#2794](https://github.com/infor-design/enterprise/issues/2794))

### v4.34.0 Fixes

- `[Autocomplete]` Fixed an issue where a slow and incomplete ajax request would cause the dropdown to briefly show wrong contents. ([#4387](https://github.com/infor-design/enterprise/issues/4387))
- `[Breadcrumb]` Fixed an issue where css only breadcrumbs were missing styles. ([#4501](https://github.com/infor-design/enterprise/issues/4501))
- `[Datepicker]` Fixed an issue where range highlight was not aligning for Mac/Safari. ([#4352](https://github.com/infor-design/enterprise/issues/4352))
- `[Datagrid]` Fixed an issue with a custom toolbar, where buttons would click twice. ([#4471](https://github.com/infor-design/enterprise/issues/4471))
- `[Datagrid]` Fixed an issue where the special characters (é, à, ü, û, ...) export to csv was not generated them correctly. ([#4347](https://github.com/infor-design/enterprise/issues/4347))
- `[Datagrid]` Fixed an issue where the leading spaces were removed on editing cells. ([#4380](https://github.com/infor-design/enterprise/issues/4380))
- `[Datagrid]` Fixed an issue where the double click event was not firing for checkbox columns. ([#4381](https://github.com/infor-design/enterprise/issues/4381))
- `[Datagrid]` Fixed an issue where the dropdown in a datagrid would stay open when clicking to the next page of results. ([#4396](https://github.com/infor-design/enterprise/issues/4396))
- `[Datagrid]` Fixed a bug where a scroll bar shows even when there's no data in datagrid. ([#4228](https://github.com/infor-design/enterprise/issues/4228))
- `[Datagrid]` Fixed an issue where calling setFocus on the datagrid would stop open menus from working. ([#4429](https://github.com/infor-design/enterprise/issues/4429))
- `[Datagrid]` To allow for some script tools to work we now set draggable to true. ([#4490](https://github.com/infor-design/enterprise/issues/4490))
- `[Datagrid]` Fixed an error on the filter box on the personalization dialog where it would error if there is a column with no name field. ([#4495](https://github.com/infor-design/enterprise/issues/4495))
- `[Datagrid]` Fixed links when changing personalization as they would inherit the wrong color. ([#4481](https://github.com/infor-design/enterprise/issues/4481))
- `[Datagrid]` Fixed a bug where seaching with the search on the toolbar would not highlight results. ([#4488](https://github.com/infor-design/enterprise/issues/4488))
- `[Datagrid]` Fixed an issue with a custom toolbar, where buttons would click twice. ([#4471](https://github.com/infor-design/enterprise/issues/4471))
- `[Datagrid]` Fixed a bug in updateRow where it did not sync up all data passed in with the dataset. ([#4476](https://github.com/infor-design/enterprise/issues/4476))
- `[Datepicker]` Changed the month/year picker to skip 10 years instead of one. ([#4388](https://github.com/infor-design/enterprise/issues/4388))
- `[Dropdown]` Improved the behavior of the `noSearch` dropdown when using the keyboard. ([#4388](https://github.com/infor-design/enterprise/issues/4388))
- `[Editor]` Fixed an issue where the focus was getting lost after pressing toolbar buttons. ([#4335](https://github.com/infor-design/enterprise/issues/4335))
- `[Editor]` Fixed an issue where the color picker was not opening the popup for overflow menu and had name as undefined in list. ([#4398](https://github.com/infor-design/enterprise/issues/4398))
- `[Editor]` Fixed an issue where font-size tags are stripped from the css. ([#4557](https://github.com/infor-design/enterprise/issues/4557))
- `[Favorites]` Removed the favorites component as its not really a component, info on it can be found under buttons in the toggle example. ([#4405](https://github.com/infor-design/enterprise/issues/4405))
- `[Fieldset]` Fixed a bug where summary form data gets cut off on a smaller viewport. ([#3861](https://github.com/infor-design/enterprise/issues/3861))
- `[Homepage]` Fixed an issue where the four column widgets were incorrectly positioned, left aligned on large screen. ([#4541](https://github.com/infor-design/enterprise/issues/4541))
- `[List Detail]` Fixed css height for list detail in responsive view ([#4426](https://github.com/infor-design/enterprise/issues/4426))
- `[Listview]` Fixed a bug where readonly and non-selectable listview should not have hover state. ([#4452](https://github.com/infor-design/enterprise/issues/4452))
- `[Lookup]` Fixed a bug where the filter header together with the checkbox column is not properly align. ([#3774](https://github.com/infor-design/enterprise/issues/3774))
- `[MenuButton]` Removed the menubutton component sections as its not really a component, info on it can be found under buttons in the MenuButton examples. ([#4416](https://github.com/infor-design/enterprise/issues/4416))
- `[Message]` Added support for lists in the message, also fixed a problem when doing so, with screen readers. ([#4400](https://github.com/infor-design/enterprise/issues/4400))
- `[Message]` Added the `noRefocus` setting that will feed through to the modal. ([#4507](https://github.com/infor-design/enterprise/issues/4507))
- `[Splitter]` Added missing audible labels in splitter collapse button and splitter handle. ([#4404](https://github.com/infor-design/enterprise/issues/4404))
- `[Tabs Module]` Fixed a bug where tab items were not centered correctly in uplift theme. ([#4538](https://github.com/infor-design/enterprise/issues/4538))
- `[Treemap]` Fixed a bug where small slices may show a "tip" below the chart. ([#2794](https://github.com/infor-design/enterprise/issues/2794))

(56 Issues Solved This Release, Backlog Enterprise 185, Backlog Ng 42, 1082 Functional Tests, 1612 e2e Tests)

## v4.33.2

### v4.33.2 Fixes

`[General]` Fix a bug where the regex blows up on Mac Big Sur. ([#4612](https://github.com/infor-design/enterprise/issues/4612))

## v4.33.1

### v4.33.1 Fixes

- `[Breadcrumb]` Fixed an issue were css only breadcrumbs were missing styles. ([#4501](https://github.com/infor-design/enterprise/issues/4501))

## v4.33.0

### v4.33.0 Features

- `[Locale]` Added a new dateTimeMillis and timeStampMillis format if milliseconds are needed. ([#4384](https://github.com/infor-design/enterprise/issues/4384))
- `[Toast]` Added a setting to enable setting ids or other attributes on the toast element. ([#4275](https://github.com/infor-design/enterprise/issues/4275))

### v4.33.0 Fixes

- `[Autocomplete]` Fix a bug when connected to NG where pressing the enter key would not select Autocomplete items/. ([ng#901](https://github.com/infor-design/enterprise-ng/issues/901))
- `[Autocomplete]` Fixed an issue where the Searchfield items were not selectable after 'All results for "xx"' was selected. ([#4446](https://github.com/infor-design/enterprise/issues/4446))
- `[Calendar]` Removed some extra keyboard stops when tabing. ([#4318](https://github.com/infor-design/enterprise/issues/4318))
- `[Calendar]` Fixed a bug where the incorrect color was shown when events are added with the dialog. ([#4439](https://github.com/infor-design/enterprise/issues/4439))
- `[Colorpicker]` Fixed an issue where the colorpicker closes when pressing or clicking outside the swatch. ([#3559](https://github.com/infor-design/enterprise/issues/3559))
- `[Datagrid]` Fixed an issue where activated row on 2nd or any subsequent page was not highlighting for mixed selection mode. ([ng#900](https://github.com/infor-design/enterprise-ng/issues/900))
- `[Datagrid]` Added support to disable column buttons. ([1590](https://github.com/infor-design/enterprise/issues/1590))
- `[Datagrid]` Fixed an issue where short field icon padding was misaligned in RTL mode. ([#1812](https://github.com/infor-design/enterprise/issues/1812))
- `[Datagrid]` Added support to `In Range` filter operator for numeric columns. ([#3988](https://github.com/infor-design/enterprise/issues/3988))
- `[Datagrid]` Fixed an issue where filter was not working if user types slow in the filter input for treegrid. ([#4270](https://github.com/infor-design/enterprise/issues/4270))
- `[Datagrid]` Fixed an issue where the icons right text was truncated for extra-small row height. ([#4355](https://github.com/infor-design/enterprise/issues/4355))
- `[Datagrid]` Fixed an issue where the column icons and content was overlapping. ([#4264](https://github.com/infor-design/enterprise/issues/4264))
- `[Datagrid]` Fixed an issue where using flex toolbar as a custom toolbar did not work. ([#4385](https://github.com/infor-design/enterprise/issues/4385))
- `[Datepicker]` Added missing off screen text for the picker buttons in the datepicker month/year view. ([#4318](https://github.com/infor-design/enterprise/issues/4318))
- `[Editor]` Fixed a bug where the Fontpicker's displayed style wasn't updating to match the current text selection in some cases. ([#4309](https://github.com/infor-design/enterprise/issues/4309))
- `[Editor]` Fixed a bug where b tags in an empty p tag would be stripped. ([#4411](https://github.com/infor-design/enterprise/issues/4411))
- `[Locale]` Added a new translation token for Records Per Page with no number. ([#4334](https://github.com/infor-design/enterprise/issues/4334))
- `[Locale]` Fixed an max stack error when setting `nb-NO` as a language. ([#874](https://github.com/infor-design/enterprise-ng/issues/874))
- `[Lookup]` Fixed an issue where the event `beforeShow` was only triggered the first time. ([#899](https://github.com/infor-design/enterprise-ng/issues/899))
- `[Lookup]` Fixed a bug where the lookup count doesn't update correctly. ([#4312](https://github.com/infor-design/enterprise/issues/4312))
- `[Mask]` Enabled editable sections of Date masks.  Editing within a section will no longer incorrectly alter values that may already exist in a date field's other editable sections. ([#4079](https://github.com/infor-design/enterprise/issues/4079))
- `[Modal Manager]` Modals now pass `isCancelled` properly when the Modal Manager API detects a request to close by using the Escape key. ([#4298](https://github.com/infor-design/enterprise/issues/4298))
- `[Pager]` Fixed an error when using arrow keys to select in the pagesize selector. ([#4383](https://github.com/infor-design/enterprise/issues/4383))
- `[Searchfield]` Allow for search terms to include special characters. ([#4291](https://github.com/infor-design/enterprise/issues/4291))
- `[Stepprocess]` Fixed a bug where padding and scrolling was missing. Note that this pattern will eventually be removed and we do not suggest any one use it for new development. ([#4249](https://github.com/infor-design/enterprise/issues/4249))
- `[Tabs]` Fixed multiple bugs where error icon in tabs and the animation bar were not properly aligned in RTL uplift theme. ([#4326](https://github.com/infor-design/enterprise/issues/4326))
- `[Tabs]` Fixed a bug where removing a nested tab would cause an error due to being invisible. ([#4356](https://github.com/infor-design/enterprise/issues/4356))
- `[Tabs]` Fixed a bug where the focus/activated state does not display correctly in RTL. ([#4332](https://github.com/infor-design/enterprise/issues/4332))
- `[Toolbar Flex]` Fixed detection of overflow in some toolbars where items were not properly displaying all overflowed items in the "More Actions" menu. ([#4296](https://github.com/infor-design/enterprise/issues/4296))
- `[Toolbar Flex]` Fixed an issue where in some examples/cases the first item did not get an initial tabindex. ([#4418](https://github.com/infor-design/enterprise/issues/4418))
- `[Tree]` Fixed an issue where calling togglenode without first doing a select/unselect was not working properly. ([#3927](https://github.com/infor-design/enterprise/issues/3927))
- `[Tree]` Fixed a bug that adding icons in with the tree text would encode it when using addNode. ([#4305](https://github.com/infor-design/enterprise/issues/4305))
- `[Validation]` Fixed an issue where after the execution `resetForm()` was not resting dropdown and editor the fields. ([#4259](https://github.com/infor-design/enterprise/issues/4259))

(48 Issues Solved This Release, Backlog Enterprise 184, Backlog Ng 48, 1084 Functional Tests, 1530 e2e Tests)

## v4.32.0

### v4.32.0 Important Notes

- `[Colors]` In Uplift (Vibrant) theme there is no longer any colors in graphite. All are slate. This involved bringing in a new version 3.0 of the design system with some breaking changes you should not if using the tokens directly. See the [design system change log](https://github.com/infor-design/design-system/blob/main/docs/CHANGELOG.md) for details. ([#4206](https://github.com/infor-design/enterprise/issues/4206))

### v4.32.0 Features

- `[Breadcrumb]` Add truncated style and made it the default for all Breadcrumb lists. ([#4091](https://github.com/infor-design/enterprise/issues/4091))
- `[Datagrid]` Add a new `RowNumber` formatter that will show a row number column that remains the same no matter how the grid is sorted. ([#1904](https://github.com/infor-design/enterprise/issues/1904))
- `[Datepicker]` Added the ability to use the range selection in date picker when using the UmAlQura Calendar (RTL). ([#4227](https://github.com/infor-design/enterprise/issues/4227))
- `[Homepage]` Added ability to support a 5 column option. ([#4101](https://github.com/infor-design/enterprise/issues/4101))
- `[Locale]` Added an example page to test translation strings more accurately. ([#4189](https://github.com/infor-design/enterprise/issues/4189))

### v4.32.0 Fixes

- `[Accordion]` Fixed a bug where disabled headers texts and icons were barely recognizable as disabled in uplift theme. ([#4065](https://github.com/infor-design/enterprise/issues/4065))
- `[Accordion]` Fixed a bug in the vibrant theme where nested header text was not showing because the width was pushing it to the next line. ([#4145](https://github.com/infor-design/enterprise/issues/4145))
- `[Application Menu]` Fixed too much spacing level when there's an icon in accordion header in uplift theme. ([#4202](http://localhost:4000/components/applicationmenu/test-six-levels-icons.html?theme=uplift&variant=light&colors=0066D4))
- `[Contextual Action Panel]` Made the close button work in cases where subcomponents are open inside the CAP. ([#4112](https://github.com/infor-design/enterprise/issues/4112))
- `[Colorpicker]` The sizes were inconsistent with other components in width so we adjusted them. ([#4310](https://github.com/infor-design/enterprise/issues/4310))
- `[Datagrid]` Fixed an issue where the selectedRows array contents continued to multiply each time running `selectAllRows`. ([#4195](https://github.com/infor-design/enterprise/issues/4195))
- `[Datagrid]` Fixed an issue where the dynamic tooltip was not working properly. ([#4260](https://github.com/infor-design/enterprise/issues/4260))
- `[Datagrid]` Fixed an issue where the check box filter was not working. ([#4271](https://github.com/infor-design/enterprise/issues/4271))
- `[Datagrid]` Fixed an issue where the filter and paging for treegrid was not working properly. ([#4293](https://github.com/infor-design/enterprise/issues/4293))
- `[Datepicker]` Fixed an issue where the minute and second interval for timepicker was not working properly when use along useCurrentTime setting. ([#4230](https://github.com/infor-design/enterprise/issues/4230))
- `[Dropdown]` Fixed a bug where italic-style highlighting would represent a matched filter term instead of bold-style on a Dropdown List item in some cases. ([#4141](https://github.com/infor-design/enterprise/issues/4141))
- `[Editor]` Fixed issue with incorrect padding when using bullets in RTL mode. ([#4327](https://github.com/infor-design/enterprise/issues/4327))
- `[General]` Fixed high contrast error color to have better contrast. ([#4344](https://github.com/infor-design/enterprise/issues/4344))
- `[FileUploadAdvanced]` Fixed an issue where the method `status.setCompleted()` not firing event `fileremoved`. ([#4294](https://github.com/infor-design/enterprise/issues/4294))
- `[Homepage]` Fixed an issue where the columns were not showing properly after resize by using the maximize button. ([#894](https://github.com/infor-design/enterprise-ng/issues/894))
- `[Homepage]` Fixed an issue where the columns were not showing properly after resize browser window. ([#895](https://github.com/infor-design/enterprise-ng/issues/895))
- `[Input]` Fixed a bug where the text input error state border color would be wrong in the vibrant, dark and high contrast. ([#4248](https://github.com/infor-design/enterprise/issues/4248))
- `[Locale]` Fixed issues with some timezone and datetime formats. ([#4297](https://github.com/infor-design/enterprise/issues/4297))
- `[Popupmenu]` Fixed a minor issue with the shortcut text on small breakpoints. ([#3984](https://github.com/infor-design/enterprise/issues/3984))
- `[Popover]` Fixed a regression where passing a popover content as a hash link to an ID no longer worked. ([#4281](https://github.com/infor-design/enterprise/issues/4281))
- `[Personalize]` Fixed an issue regarding the layout and scroll ability of a page. ([#3330](https://github.com/infor-design/enterprise/issues/3330))
- `[Searchfield]` Added a shadow to the focus state of searchfields with category buttons. ([#4181](https://github.com/infor-design/enterprise-ng/issues/4181))
- `[Splitter]` Fixes an issue where the collapse button was not working when splitter is on the right. ([#1730](https://github.com/infor-design/enterprise-ng/issues/1730))
- `[Tabs]` Added detection for width/height/style changes on a Tabs component, which now triggers a resize event. ([ng#860](https://github.com/infor-design/enterprise-ng/issues/860))
- `[Tabs]` Fixed a small error by removing a - 1 involved with testing. ([#4093](https://github.com/infor-design/enterprise/issues/4093))
- `[Tabs]` Fixed a bug where using `#` in a Tab title was not possible. ([#4179](https://github.com/infor-design/enterprise/issues/4179))
- `[Tabs Header]` Fixed a bug where the add icon were too small and the page form layout has a big space on top of it. ([#4289](https://github.com/infor-design/enterprise/issues/4289))
- `[Toolbar Flex]` Fixed a bug where in some cases a un-needed scrollbar would appear. [[#4325](https://github.com/infor-design/enterprise/issues/4325)]
- `[Toolbar Searchfield]` Fixed a bug where the searchfield doesn't perfectly align together with flex toolbar. [[#4226](https://github.com/infor-design/enterprise/issues/4226)]
- `[Tree]` Fixed an issue where the return focus state was not working properly after closing the context menu. ([#4252](https://github.com/infor-design/enterprise/issues/4252))
- `[Vertical Tabs]` Fixed an issue where the error icon was misaligning. ([#873](https://github.com/infor-design/enterprise-ng/issues/873))

(49 Issues Solved This Release, Backlog Enterprise 196, Backlog Ng 51, 1079 Functional Tests, 1525 e2e Tests)

## v4.31.5

### v4.31.5 Fixes

- `[General]` Fix a bug where the regex blows up on Mac Big Sur. ([#4612](https://github.com/infor-design/enterprise/issues/4612))

## v4.31.4

### v4.31.4 Fixes

- `[Datagrid]` Fixed an issue where the icons right text was truncated for extra-small row height. ([#4355](https://github.com/infor-design/enterprise/issues/4355))

## v4.31.3

### v4.31.3 Fixes

- `[Editor]` Fixed a bug where b tags in an empty p tag would be stripped. ([#4411](https://github.com/infor-design/enterprise/issues/4411))

## v4.31.2

### v4.31.2 Fixes

- `[Datagrid]` Added the ability to resize frozen columns, if you do not want this you must set columns to `resizable: false`. ([#3852](https://github.com/infor-design/enterprise/issues/3852))
- `[Datagrid]` Fixed hideColumn method to check if the column is hidden. ([#3852](https://github.com/infor-design/enterprise/issues/3852))
- `[Popdown]` Added a safety check to the destroy. ([#3852](https://github.com/infor-design/enterprise/issues/3852))

## v4.31.1

### v4.31.1 Fixes

- `[Datagrid]` Fixed a bug with icon alignment in editors in small or xtra small layout. ([#4266](https://github.com/infor-design/enterprise/issues/4266))
- `[Datagrid]` Fixed selection checkbox alignment. ([#4266](https://github.com/infor-design/enterprise/issues/4266))

## v4.31.0

### v4.31.0 Important Notes

- `[Buttons]` We reverted an inner Css rule that set all 'btn' classes to use contains vs starts with since this caused issues. One consequence is that if you use a class `dismissible-btn` it should now be `btn-dismissible`. This is a possible breaking change but for most cases this button is added by the tags component. ([#4120](https://github.com/infor-design/enterprise/issues/4120))

### v4.31.0 Features

- `[Calendar]` Added the ability to override an event `color` and `borderColor` see docs for details. ([#3923](https://github.com/infor-design/enterprise/issues/3923))
- `[Calendar]` Added the ability to use the monthview legend setting to colorsize day backgrounds. To use this set the `dayLegend` property. And this uses the same format for legend in the monthView. Just renamed it to avoid confusing with the event legend. ([#3893](https://github.com/infor-design/enterprise/issues/3893))
- `[Datagrid]` Added a `spacerColumn` setting, with this setting the last column fills any empty space instead of stretching everything out. ([#4032](https://github.com/infor-design/enterprise/issues/4032))
- `[Datagrid]` Added a `columnSizing` setting which impacts how the column widths are auto calculated. Options are: `both` (default), `data` or `header` (including filter). ([#4017](https://github.com/infor-design/enterprise/issues/4017))
- `[Datagrid]` Added the setting for empty message small height. ([#3609](https://github.com/infor-design/enterprise/issues/3609))
- `[Datagrid]` Fixed an alignment issue on rows when using alerts and tags with frozen columns and short row. ([#4237](https://github.com/infor-design/enterprise/issues/4237))
- `[Datagrid]` Fixed an alignment issue on hiding and showing rows when using grouped headers and frozen columns together. ([#4247](https://github.com/infor-design/enterprise/issues/4247))
- `[Datepicker]` Added the ability to use +/- to increment the day in the calendar. This is in addition to arrow key functionality. This works in the field or when the calendar is open. ([#4001](https://github.com/infor-design/enterprise/issues/4001))
- `[Masthead]` Added the ability use user images, status and initials in the masthead and masthead menu buttons. ([#800](https://github.com/infor-design/enterprise-ng/issues/800))
- `[MultiSelect]` Fixed an issue update multiselect on ajax with values already selected. ([#885](https://github.com/infor-design/enterprise-ng/issues/885))
- `[Tree]` Added option to add new child node on top or bottom. ([#3915](https://github.com/infor-design/enterprise/issues/3915))
- `[General]` Moved all the examples, patterns and layouts into their own sections or with the components they live with page patterns can now be found at `components/page-patterns` and layouts at `components/page-layouts`. Added a first pass of docs about these as well as more doc updates to forms, autocomplete and grid. ([#428](https://github.com/infor-design/enterprise/issues/428))

### v4.31.0 Fixes

- `[Application Menu]` Fixed an issue where the Header was unable to hide for RTL and ie11. ([#2154](https://github.com/infor-design/enterprise/issues/2154))
- `[Application Menu]` Fixed a bug where the border top color is wrong in uplift dark and high contrast theme. ([#4042](https://github.com/infor-design/enterprise/issues/4042))
- `[Application Menu]` Fixed a bug where some buttons did not have labels for the icon buttons in toolbars. Check your application if you use this pattern. ([#4085](https://github.com/infor-design/enterprise/issues/4085))
- `[Autocomplete]` Fixed an issue where the JavaScript error was thrown for ie11. ([#4148](https://github.com/infor-design/enterprise/issues/4148))
- `[Blockgrid]` Fixed an issue with paged datasets that would occasionally cause a JS console error. ([ng#836](https://github.com/infor-design/enterprise-ng/issues/836))
- `[Blockgrid]` Fixed a bug where first/last pager buttons would show and be disabled by default (buttons are now hidden by default). ([ng#836](https://github.com/infor-design/enterprise-ng/issues/836))
- `[Buttons]` Reverted an inner Css rule change that set 'btn' classes to contains vs starts with. ([#4120](https://github.com/infor-design/enterprise/issues/4120))
- `[Datagrid]` Fixed an issue when hiding columns after loading a datagrid up with grouped headers and frozen columns. ([#4218](https://github.com/infor-design/enterprise/issues/4218))
- `[Datagrid]` Fixed an issue where the rows where not render properly when use method `updateDataset()` for treegrid. ([#4213](https://github.com/infor-design/enterprise/issues/4213))
- `[Datagrid]` Fixed an issue where the tooltip for tree grid was not working properly. ([#827](https://github.com/infor-design/enterprise-ng/issues/827))
- `[Datagrid]` Fixed an issue where the keyword search was not working for server side paging. ([#3977](https://github.com/infor-design/enterprise/issues/3977))
- `[Datagrid]` Fixed a bug that nested datagrid columns could not be clicked. ([#4197](https://github.com/infor-design/enterprise/issues/4197))
- `[Datagrid]` Fixed an issue where the 'value' and 'oldValue' on cell change event where showing escaped. ([#4028](https://github.com/infor-design/enterprise/issues/4028))
- `[Datagrid]` Fixed an issue where the keyword search was not working for group headers. ([#4068](https://github.com/infor-design/enterprise/issues/4068))
- `[Datagrid]` Fixed an issue where the column filter results were inconsistent for tree grid. ([#4031](https://github.com/infor-design/enterprise/issues/4031))
- `[Datagrid]` Fixed an issue where the data was not exporting to excel when using the groupable setting. ([#4081](https://github.com/infor-design/enterprise/issues/4081))
- `[Datagrid]` Fixed an issue where if a context menu is opened and then closed with ESC the focus would be reset to the top of the page. ([#4085](https://github.com/infor-design/enterprise/issues/4085))
- `[Datagrid]` Fixed an issue where the tooltip would not show up if you focus a cell with ellipsis text with the keyboard. ([#4085](https://github.com/infor-design/enterprise/issues/4085))
- `[Datagrid]` Made the header checkbox focusable. ([#4085](https://github.com/infor-design/enterprise/issues/4085))
- `[Datagrid]` The selection checkbox cell had aria-selected on it which was incorrect. ([#4085](https://github.com/infor-design/enterprise/issues/4085))
- `[Datagrid]` Changed the auto width sizing of columns to include the padding of the rowHeight (16 16 8 8). So the column sizes are now more compact in lower rowHeight settings. Also to do this the grid is now rerendered when changing rowHeight. ([#4016](https://github.com/infor-design/enterprise/issues/4016))
- `[Datagrid]` Fixed a design QA bug where the column and data cell padding was not following the design system. Its now using 16px large, 16px medium, 8 px short and 8 px extar-short for text indenting. ([#4154](https://github.com/infor-design/enterprise/issues/4154))
- `[Datagrid]` Fixed an issue where the client side selection was not working. ([#4138](https://github.com/infor-design/enterprise/issues/4138))
- `[Datagrid]` Changed invalid css fill-available property. ([#4133](https://github.com/infor-design/enterprise/issues/4133))
- `[Datagrid]` Fixed issue where double keydown was required to open dropdown lists in datagrid cell. ([#3980](https://github.com/infor-design/enterprise/issues/3980))
- `[Datagrid]` Fixed an issue where the time picker editor was switching between AM and PM when set to 12:00. ([#4149](https://github.com/infor-design/enterprise/issues/4149))
- `[Datepicker]` Fixed a number of translation issues in the datepicker component. ([#4046](https://github.com/infor-design/enterprise/issues/4046))
- `[Datepicker]` Fixed a bug that the datepicker would focus the field when closing the month and year pane. ([#4085](https://github.com/infor-design/enterprise/issues/4085))
- `[Datepicker]` Fixed a bug where two dates may appear selected when moving forward/back in the picker dialog. ([#4018](https://github.com/infor-design/enterprise/issues/4018))
- `[Datepicker]` Fixed a bug where an error may occur if using the gregorian calendar on ar-SA locale. ([#4130](https://github.com/infor-design/enterprise/issues/4130))
- `[Dropdown]` Fixed an issue where "phraseStartsWith" does not filter the list after deleting a character. ([#4047](https://github.com/infor-design/enterprise/issues/4047))
- `[Dropdown]` Fixed a bug when backspacing in windows or fn + delete in Mac OS would render a ascii character in the input field. ([#4020](https://github.com/infor-design/enterprise/issues/4020))
- `[Editor]` Fixed a number of translation issues in the editor component. ([#4049](https://github.com/infor-design/enterprise/issues/4049))
- `[Editor]` Fixed an issue where the selection for shift + arrow keys was not working properly. ([#4070](https://github.com/infor-design/enterprise/issues/4070))
- `[Locale]` The Added placeholder for missing Thai `Locale` translation. ([#4041](https://github.com/infor-design/enterprise/issues/4041))
- `[Locale]` The Added placeholder for incorrect French `SetTime` translation. ([#4045](https://github.com/infor-design/enterprise/issues/4045))
- `[Lookup]` Fixed a bug where values are duplicated when selecting row on other pages and when paging is activated. ([#758](https://github.com/infor-design/enterprise-ng/issues/758))
- `[Locale]` Added July 2020 translation strings from the translation team. ([#4045](https://github.com/infor-design/enterprise/issues/4045))
- `[Mask]` Added the ability to pass date/time formats to the Mask API that do not contain separators or other literals. ([#3963](https://github.com/infor-design/enterprise/issues/3963))
- `[Masthead]` Added updated color and styles for uplift theme. ([#800](https://github.com/infor-design/enterprise-ng/issues/800))
- `[Mask]` Improved example pages in the demoapp, added some to the documentation index page for Mask. ([#556](https://github.com/infor-design/enterprise/issues/556))
- `[Modal]` Reverted nested modal behavior to being visually stacked, instead of one-at-a-time. Made it possible to show one-at-a-time via `hideUnderneath` setting. ([#3910](https://github.com/infor-design/enterprise/issues/3910))
- `[Multiselect]` Fixed an issue where multiselect fields with tags were not rendering properly. ([#4139](https://github.com/infor-design/enterprise/issues/4139))
- `[Popupmenu]` Fixed an issue where the icons were overlapping. ([#4201](https://github.com/infor-design/enterprise/issues/4201))
- `[Popupmenu]` Fixed a bug that the aria items are in the wrong place. Its now using [this guide](https://www.w3.org/TR/wai-aria-practices/examples/menu-button/menu-button-links.html). ([#4085](https://github.com/infor-design/enterprise/issues/4085))
- `[Popupmenu]` Fixed a bug where the heading doesn't display properly with multi-select menu. ([#3926](https://github.com/infor-design/enterprise/issues/3926))
- `[Searchfield]` Fixed an issue where some of the searchfield examples did not have focus states. ([#1060](https://github.com/infor-design/enterprise/issues/1060))
- `[Searchfield]` The `clear` function was misnamed as it didnt clear, it made the field clearable. Now we have a `clear` and `makeClearable` function. ([#4173](https://github.com/infor-design/enterprise/issues/4173))
- `[Textarea]` Fixed inconsistencies on styling of disabled field when using disable function, now the label will disable on all components when using this function. In general the label should be dimmed on disabled fields as per the design. ([#3917](https://github.com/infor-design/enterprise/issues/3917))
- `[Timepicker]` Fixed inconsistencies on readonly styling throughout different themes and variants. ([#4152](https://github.com/infor-design/enterprise/issues/4152))
- `[Toast]` Fixed a bug where the toast message doesn't close when pressing escape, and when it has multiple trigger elements and uses unique id's. ([#3986](https://github.com/infor-design/enterprise/issues/3986))
- `[Tooltip]` Fixed a bug where the title doesn't display when the title starts with '#'. ([#2512](https://github.com/infor-design/enterprise/issues/2512))
- `[Tooltip]` Fixed an issue where the tooltip would not show up if you focus a button with the keyboard. ([#4085](https://github.com/infor-design/enterprise/issues/4085))
- `[Tree]` Fixed an issue where the tree node still shows folder icon after all children and `children` property deleted. ([#4026](https://github.com/infor-design/enterprise/issues/4026))
- `[Tree]` Fixed an issue where the custom icon was changing back to default on toggle after use of method updateNode(). ([#4027](https://github.com/infor-design/enterprise/issues/4027))

(81 Issues Solved This Release, Backlog Enterprise 183, Backlog Ng 48, 1077 Functional Tests, 1489 e2e Tests)

## v4.30.1

### v4.30.1 Fixes

- `[Datepicker]` Fixed the datepicker in ar-SA setting timestamps would null the times in some situations. ([#4160](https://github.com/infor-design/enterprise/issues/4160))
- `[Datagrid]` The last row border was removed but this was incorrect, reverted this. ([#4140](https://github.com/infor-design/enterprise/issues/4140))
- `[Datagrid]` Fixed an alignment issue in datagrid filter that caused some fields to be misaligned. ([#4151](https://github.com/infor-design/enterprise/issues/4151))
- `[Datagrid]` Fixed an alignment issue with column colspan. In some situations it was not rendering correctly causing some cells to be misaligned. ([#4109](https://github.com/infor-design/enterprise/issues/4109))
- `[Datagrid]` Changed invalid css fill-available property. ([#4133](https://github.com/infor-design/enterprise/issues/4133))
- `[Locale]` Fixed a bug with MMMM dd format in ar-SA. ([#4160](https://github.com/infor-design/enterprise/issues/4160))
- `[Locale]` Changed the arguments names for better symmetry fromGregorian == toUmalqura and toGregorian === options.fromUmalqura. ([#4160](https://github.com/infor-design/enterprise/issues4160))

(71 Issues Solved This Release, Backlog Enterprise 197, Backlog Ng 53, 1078 Functional Tests, 1482 e2e Tests)

## v4.30.0

### v4.30.0 Announcements

- `[Datagrid]` The rowHeight setting has been changed to support extra-small, small, medium and large. short and normal are deprecated. If you have a custom toolbar you may need to update your [markup](https://github.com/infor-design/enterprise/blob/main/app/views/components/datagrid/example-custom-toolbar.html#L40-L44). ([#3755](https://github.com/infor-design/enterprise/issues/3755))

### v4.30.0 Features

- `[Breadcrumb]` Javascript Component API is now available. ([infor-design/enterprise-ng#700](https://github.com/infor-design/enterprise-ng/issues/700))
- `[Custom Builds]` The build script can now produce an ES Module version of the components that can be imported by your application. ([#3771](https://github.com/infor-design/enterprise/issues/3771))
- `[Datagrid]` Added a setting disableRowDeselection that if enabled does not allow selected rows to be toggled to deselected. ([#3791](https://github.com/infor-design/enterprise/issues/3791))
- `[Datagrid]` Added an additional row size extra-small. This row size may need a bit of further fleshing out. All of the previous row sizes have been renamed but using the old settings are supported but deprecated. The new sizes are Extra Small, Small, Medium, Large (Normal). ([#3755](https://github.com/infor-design/enterprise/issues/3755))
- `[Demoapp]` Added the ability to set runtime flags for persisting settings that were previously only possible to set via URL query parameters. ([n/a])
- `[Icons]` Changed the tree node icon to be more meaningful in uplift theme. Added a print-preview icon. This replaces the update-preview icon which has confusing meaning but was not removed.
- `[Searchfield]` Added the ability to clear the searchfield by calling a public clear() function. ([#3810](https://github.com/infor-design/enterprise/issues/3810))
- `[Tree]` Added a setting to support to expanding/collapsing when clicking only the icon portion of the tree node. ([#3730](https://github.com/infor-design/enterprise/issues/3730))
- `[Tree]` Added the ability to have separate icon button for expand/collapse and children count. ([#3847](https://github.com/infor-design/enterprise/issues/3847))

### v4.30.0 Fixes

- `[Accordion]` Fixed an issue where the chevron icon is not properly centered in Safari. ([#2161](https://github.com/infor-design/enterprise/issues/2161))
- `[Application Menu]` Fixed an issue where the dropdown icon is not properly centered in Safari. ([#3766](https://github.com/infor-design/enterprise/issues/3766))
- `[Accordion]` Fixed issue where hidden headers were not excluded from tab navigation. ([#3835](https://github.com/infor-design/enterprise/issues/3835))
- `[Calendar]` Fixed a bug that when setting accordions to allowOnePane it did not work. ([#3773](https://github.com/infor-design/enterprise/issues/3773))
- `[Calendar]` Fixed a bug where the accordion sections would show a line on hover in high contrast mode. ([#2779](https://github.com/infor-design/enterprise/issues/2779))
- `[Calendar]` Fixed a bug where the days would be out of alignment if the end and starts dates intersect. ([#1725](https://github.com/infor-design/enterprise/issues/1725))
- `[Contextual Action Panel]` Fixed an issue where the searchfield should be collapsible on mobile view. ([#918](https://github.com/infor-design/enterprise/issues/918))
- `[Counts]` Revamped the look and feel of widget counts in uplift theme. ([#3666](https://github.com/infor-design/enterprise/issues/3666))
- `[Datagrid]` Fixed an issue where the table doesn't filled the datagrid wrapper inside of modal. ([#3897](https://github.com/infor-design/enterprise/issues/3897))
- `[Datagrid]` Fix a bug with columns with buttons, they had an unneeded animation that caused states to be delayed when painting. ([#3808](https://github.com/infor-design/enterprise/issues/3808))
- `[Datagrid]` Fixed an issue where example page for filter and pager was not working properly. ([#3856](https://github.com/infor-design/enterprise/issues/3856))
- `[Datagrid]` Fix a bug with cellNavigation false, the focus state was still visible. ([#3937](https://github.com/infor-design/enterprise/issues/3937))
- `[Datagrid]` Updated example page for keyword search to fix error state. ([#3961](https://github.com/infor-design/enterprise/issues/3961))
- `[Datagrid]` Fix a bug with cellNavigation false, the focus state was incorrect on stretched rows in IE. ([#1644](https://github.com/infor-design/enterprise/issues/1644))
- `[Datagrid]` Fixed an issue where an extra border is shown in grid list mode and RTL. ([#3895](https://github.com/infor-design/enterprise/issues/3895))
- `[Datagrid]` Fixed a bug inside validateRow when passing in a zero the function would exit. ([#4002](https://github.com/infor-design/enterprise/issues/4002))
- `[Datagrid]` Fixed an issue where select all using keyboard in multiSelect/mixedSelect was not working. ([#3921](https://github.com/infor-design/enterprise/issues/3921))
- `[Datagrid]` Fix a bug with columns with buttons, they had an unneeded animation that caused states to be delayed when painting. ([#3808](https://github.com/infor-design/enterprise/issues/3808))
- `[Datagrid]` Fixed an issue where data was not in sync for row reorder and paging. ([#3749](https://github.com/infor-design/enterprise/issues/3749))
- `[Datagrid]` Fixed an issue where using selectRowsAcrossPages setting the selected rows were reseting by filter, to use this feature you may need to set columnIds in the settings to form whats unique for the row. ([#3601](https://github.com/infor-design/enterprise/issues/3601))
- `[Datagrid]` Fixed an issue where when using the contentTooltip setting on a datagrid on a modal, the column would expand when hovering rows. ([#3541](https://github.com/infor-design/enterprise/issues/3541))
- `[Datagrid]` Fixed an issue the arrow on tooltips flowed in the wrong direction. ([#3854](https://github.com/infor-design/enterprise/issues/3854))
- `[Datagrid]` Fixed an issue where readonly and checkbox cells would show up on the summary row. ([#3862](https://github.com/infor-design/enterprise/issues/3862))
- `[Datagrid]` Fixed an issue where text in nested objects where not encoded correctly. ([#4058](https://github.com/infor-design/enterprise/issues/3862))
- `[Datagrid]` Fixed an issue where text editor style editors are not saved properly. ([#4058](https://github.com/infor-design/enterprise/issues/4058))
- `[Datagrid]` Fixed an issue where checkboxes in an expandable area could not be checked. ([#4062](https://github.com/infor-design/enterprise/issues/4062))
- `[Datagrid]` Fix a bug where multiselect checkboxes were misaligned in a modal. ([#4086](https://github.com/infor-design/enterprise/issues/4086))
- `[Datepicker]` Fixed an issue where some languages like fr-CA and pt-BR (that are languages in a non default locale), would error when opening the picker. ([#4035](https://github.com/infor-design/enterprise/issues/4035))
- `[Datepicker]` Fixed an issue where change did not fire when rangeselecting the same day. ([#4075](https://github.com/infor-design/enterprise/issues/4075))
- `[Datepicker]` Fixed an issue where change did not fire when selecting today after having a cleared value in the field. ([#853](https://github.com/infor-design/enterprise-ng/issues/853))
- `[Dropdown]` Changed the keyboard dropdown so it will select the active item when tabbing out. ([#3028](https://github.com/infor-design/enterprise/issues/3028))
- `[Dropdown]` Fixed an issue where the search field does not stay in the initial position. ([#2659](https://github.com/infor-design/enterprise/issues/2659))
- `[Dropdown]` Fixed an issue where the search field does not stay in the initial position. ([#2659](https://github.com/infor-design/enterprise/issues/2659))
- `[Editor]` Fixed missing tooltips. ([#issues](https://github.com/infor-design/enterprise/issues/issues))
- `[Field Options]` Fixed an issue where the focus style was not aligning. ([#3628](https://github.com/infor-design/enterprise/issues/3628))
- `[Hierarchy]` Fixed an issue selection causes tab selection to be removed. ([#3597](https://github.com/infor-design/enterprise/issues/3597))
- `[Icons]` Fixed an issue with the amend icon in uplift theme. The meaning was lost on a design change and it has been updated. ([#3613](https://github.com/infor-design/enterprise/issues/3613))
- `[Locale]` Changed results text to lower case. ([#3974](https://github.com/infor-design/enterprise/issues/3974))
- `[Locale]` Fixed abbreviated chinese month translations. ([#4034](https://github.com/infor-design/enterprise/issues/4034))
- `[Lookup]` Fixed an issue in the min width examples that showed up in Safari only. ([#3949](https://github.com/infor-design/enterprise/issues/3949))
- `[Lookup]` Added example page for server side keyword search. ([#2806](https://github.com/infor-design/enterprise/issues/2806))
- `[Lookup]` Fixed a bug that the required validation would not reset from empty in certain cases. ([#810](https://github.com/infor-design/enterprise-ng/issues/810))
- `[Lookup]` Fixed an issue in the min width examples that showed up in Safari only. ([#3949](https://github.com/infor-design/enterprise/issues/3949))
- `[Popover]` Corrected the tabindex order of Popover elements when the Popover is contained within a Modal. ([#3644](https://github.com/infor-design/enterprise/issues/3644))
- `[Mask]` Fixed issue where languages with `,` as decimal were causing the fields to only show `.` instead of the actual characters that were input. ([#3933](https://github.com/infor-design/enterprise/issues/3933))
- `[Multiselect]` Fixed a bug that would incorrectly cause both text and tags to be rendered on the page when using the Select All checkbox. ([#3767](https://github.com/infor-design/enterprise/issues/3767))
- `[Multiselect]` When using the `showSelectAll` setting, if no selectable options are present, the Select All checkbox will now remain hidden and unusable. ([#3777](https://github.com/infor-design/enterprise/issues/3777))
- `[Multiselect]` Changed "Select All" checkbox's default behavior to only select items that match the current search filter, if a search filter is present.  The original filter behavior is available by setting `selectAllFilterOnly` to false. ([#3845](https://github.com/infor-design/enterprise/issues/3845))
- `[Textarea]` Added tests to show that the textarea count text is translated. ([#3807](https://github.com/infor-design/enterprise/issues/3807))
- `[Tooltip]` Fixed tooltip behavior so clicking and mousing out will not show the tooltip and fixed tooltip delay. ([#4050](https://github.com/infor-design/enterprise/issues/#4050))
- `[Tree]` Fixed an issue where previous text selection was not clearing after clicked to any tree-node. ([#3794](https://github.com/infor-design/enterprise/issues/3794))

(75 Issues Solved This Release, Backlog Enterprise 235, Backlog Ng 62, 1071 Functional Tests, 1448 e2e Tests)

## v4.29.0

### v4.29.0 Announcements

- `[General]` Heads Up that effective October 31, 2020 we will no longer support IE 11. Until that date we will test IE 11 but only critical issues will be fixed. See the linked issue for more details. ([#3756](https://github.com/infor-design/enterprise/issues/3756))

### v4.29.0 Features

- `[Accordion]` Added the ability to call collapse and expand with a header ID. ([#783](https://github.com/infor-design/enterprise-ng/issues/783))
- `[Lookup]` Added a tooltip functionality when the data is overflowed. ([#3703](https://github.com/infor-design/enterprise/issues/3703))
- `[Lookup]` Added a clear (x icon) button to clear the field. ([#740](https://github.com/infor-design/enterprise/issues/740))
- `[Lookup]` Added a clear (x icon) button and apply button inside of modal so there are now two options to clear the field. ([#2507](https://github.com/infor-design/enterprise/issues/2507))
- `[Lookup]` Fixed a bug where validation did not work if the lookup is non-editable (select only). ([#3950](https://github.com/infor-design/enterprise/issues/3950))
- `[Multiselect]` Moved the functionality for displaying the Multiselect List's searchfield underneath/above the pseudo element into a configurable setting. ([#3864](https://github.com/infor-design/enterprise/issues/3864))
- `[Popdown]` Fixed some integration problems with nested Lookups that were causing closing to happen prematurely. ([ng#760](https://github.com/infor-design/enterprise-ng/issues/760))
- `[Slider]` Added the ability to set position of the tooltip. ([#3746](https://github.com/infor-design/enterprise/issues/3746))
- `[Toast]` Added the ability to dismiss toasts via keyboard. ([#3521](https://github.com/infor-design/enterprise/issues/3521))
- `[Homepage]` Homepage edit events (resize, reorder, remove widgets) now fire on widget elements too ([#3679](https://github.com/infor-design/enterprise/issues/3679))

### v4.29.0 Fixes

- `[About]` Fixed a bug where About dialogs disappeared when being closed by the Modal Manager API. ([#3898](https://github.com/infor-design/enterprise/issues/3898))
- `[Application Menu]` Fixed personalization regressions on Soho theme ([#3704](github.com/infor-design/enterprise/issues/3704))
- `[General]` We Updated a lot of development dependencies. Most important things to note are: we now support node 12 for development and this is recommended, from tests 13 will also work. Node 14 will not work. We updated jQuery to 3.5.1 as a client side dependency and d3 to 5.16.0. If copying files from the `dist` folder note that the d3 file is called d3.v5.js. ([#1690](https://github.com/infor-design/enterprise/issues/1690))
- `[Bar Chart]` Fixed an issue where height was not calculating properly when used other elements along content container. ([#2670](https://github.com/infor-design/enterprise/issues/2670))
- `[Application Menu]` - Made it possible for App Menu Toolbars to dismiss the menu when the `dismissOnClickMobile` setting is true. ([#2831](https://github.com/infor-design/enterprise/issues/2831))
- `[Calendar/Weekview/Monthview]` Added more docs and exposed them on the design site. ([#3575](https://github.com/infor-design/enterprise/issues/3758))
- `[Checkbox]` Fixed an issue where the error icon was inconsistent between subtle and vibrant themes. ([#3575](https://github.com/infor-design/enterprise/issues/3575))
- `[Column Chart]` Fixed an issue where height was not calculating properly when used other elements along content container. ([#2670](https://github.com/infor-design/enterprise/issues/2670))
- `[Datagrid]` Fixed an issue where blank tooltip was showing when use Alert Formatter and no text. ([#2852](https://github.com/infor-design/enterprise/issues/2852))
- `[Datagrid]` Fixed a bug where the datagrid had blocked the clicking of buttons in an empty message area. ([#3922](https://github.com/infor-design/enterprise/issues/3922))
- `[Datagrid]` Fixed an issue where keyword search results were breaking the html markup for icons and badges. ([#3855](https://github.com/infor-design/enterprise/issues/3855))
- `[Datagrid]` Fixed an issue where keyword search results were breaking the html markup for hyperlink. ([#3731](https://github.com/infor-design/enterprise/issues/3731))
- `[Datagrid]` Fixed an issue where keyword search results were not showing for paging, if searched from other than 1st page it came blank table. ([#3629](https://github.com/infor-design/enterprise/issues/3629))
- `[Datagrid]` Fixed an issue where contents filtertype was not working on example page. ([#2887](https://github.com/infor-design/enterprise/issues/2887))
- `[Datagrid]` Fixed a bug in some themes, where the multi line cell would not be lined up correctly with a single line of data. ([#2703](https://github.com/infor-design/enterprise/issues/2703))
- `[Datagrid]` Fixed visibility of sort icons when toggling and when the column is in active. ([#3692](https://github.com/infor-design/enterprise/issues/3692))
- `[Datagrid]` Fixed a bug where the data passed to resultsText was incorrect in the case of reseting a filter. ([#2177](https://github.com/infor-design/enterprise/issues/2177))
- `[Datagrid/General]` Fixed an additional bug where when loading the datagrid with a columns object that contain recursive objects the grid would crash in saveColumns. [3759](https://github.com/infor-design/enterprise/issues/3759))
- `[Datepicker]` Fixed a bug where the modal would take aspects of the personalize colors by mistake. ([#3997](https://github.com/infor-design/enterprise/issues/3997))
- `[Dropdown]` Fixed tooltip content gets cut off inside of modal. ([#3106](https://github.com/infor-design/enterprise/issues/3106))
- `[DemoApp]` Fixed an issue with some pages in the design site where the did not have a height. ([#878](https://github.com/infor-design/website/issues/878))
- `[Fonts]` A note that the Source Sans Pro font thats used in the new theme and served at google fonts, now have a fix for the issue that capitalized letters and numbers had different heights. You may need to release any special caching. ([#1789](https://github.com/infor-design/enterprise/issues/1789))
- `[Form]` Fix broken links in the form readme file. ([#818](https://github.com/infor-design/website/issues/818))
- `[Line Chart]` Fixed an issue where height was not calculating properly when used other elements along content container. ([#2670](https://github.com/infor-design/enterprise/issues/2670))
- `[Locale]` Fixed the es-419 date time value, as it was incorrectly using the medium length date format. ([#3830](https://github.com/infor-design/enterprise/issues/3830))
- `[Modal]` Fixed the inconsistencies of spacing on required fields. ([#3587](https://github.com/infor-design/enterprise/issues/3587))
- `[Modal]` Fixed a bug where the title would overflow too soon. ([#3996](https://github.com/infor-design/enterprise/issues/3996))
- `[Multiselect]` Added ability to detect selected items from incoming data via `callSource()`. ([#2656](https://github.com/infor-design/enterprise/issues/2656))
- `[Multiselect]` Added support to api settings to `allTextString` and `selectedTextString` for custom headers. ([#3554](https://github.com/infor-design/enterprise/issues/3554))
- `[Pie Chart]` Fixed an issue where height was not calculating properly when used other elements along content container. ([#2670](https://github.com/infor-design/enterprise/issues/2670))
- `[Pie]` Fixed an issue where rounds decimal places for percent values were not working. ([#3599](https://github.com/infor-design/enterprise/issues/3599))
- `[Pie/Donut]` Fixed an issue where placing legend on bottom was not working for Homepage widget/Cards. ([#3560](https://github.com/infor-design/enterprise/issues/3560))
- `[Pager]` Reduced the space between buttons. ([#1942](https://github.com/infor-design/enterprise/issues/1942))
- `[Popupmenu]` Fixed an issue the shortcut text leaves gap when no icons are present. ([#3849](https://github.com/infor-design/enterprise/issues/3849))
- `[Tabs]` Fixed info and alert icons alignment on tabs and inside of modal. ([#2695](https://github.com/infor-design/enterprise/issues/2695))
- `[Tabs]` Fixes an issue where the search bar background color was going to transparent on smaller breakpoints. ([#3871](https://github.com/infor-design/enterprise/issues/3871))
- `[Notification]` Fixed an issue where the icons were lagging in the animation. ([#2099](https://github.com/infor-design/enterprise/issues/2099))
- `[Tree]` Fixed an issue where data was not in sync for children property. ([#1690](https://github.com/infor-design/enterprise/issues/1690))
- `[Splitter]` Fixed an issue the drag handle characters render incorrectly. ([#1458](https://github.com/infor-design/enterprise/issues/1458))
- `[Splitter]` Fixed an issue where dragging for RTL direction was not working. ([#1813](https://github.com/infor-design/enterprise/issues/1813))
- `[Spinbox]` Fixed an issue where a two or more digit min value would make it difficult to type in the spinbox. To fix this the values will only be validated on blur by default. ([#3909](https://github.com/infor-design/enterprise/issues/3909))
- `[Spinbox]` Fixed an issue where the number mask did not match the max value of the spinbox. ([#3939](https://github.com/infor-design/enterprise/issues/3939))
- `[Slider]` Improved the sliding so that decimal values would not trigger the change event. ([#787](https://github.com/infor-design/enterprise-ng/issues/787))
- `[Slider]` Reduced the number of change events that fire while sliding. ([#788](https://github.com/infor-design/enterprise-ng/issues/788))
- `[Swaplist]` Fixed an issue where dragging items more than once was not working on Android or iOS devices. ([#1423](https://github.com/infor-design/enterprise/issues/1423))
- `[Tree]` Fixed an issue where tree could not be expanded when using multiselect mode in IE 11. ([#3936](https://github.com/infor-design/enterprise/issues/3936))
- `[Tabs]` Fixed an issue where calling destroy did not remove the add tab button. ([#1439](https://github.com/infor-design/enterprise/issues/1439))
- `[Vertical Tabs]` Made personalization possible. ([#3029](https://github.com/infor-design/enterprise/issues/3029))

(64 Issues Solved This Release, Backlog Enterprise 248, Backlog Ng 69, 1149 Functional Tests, 1404 e2e Tests)

## v4.28.5

### v4.28.5 Fixes

- `[Datepicker]` Fixed an issue where change events did not fire consistently. ([#4087](https://github.com/infor-design/enterprise/issues/4087))

## v4.28.4

### v4.28.4 Fixes

- `[Datagrid]` Fixed an issue where checkboxes in an expandable area could not be checked. ([#4062](https://github.com/infor-design/enterprise/issues/4062))

## v4.28.3

### v4.28.3 Fixes

- `[Datepicker]` Fixed an issue where change did not fire when rangeselecting the same day. ([#4075](https://github.com/infor-design/enterprise/issues/4075))
- `[Datepicker]` Fixed an issue where change did not fire when selecting today after having a cleared value in the field. ([#853](https://github.com/infor-design/enterprise-ng/issues/853))

## v4.28.2

### v4.28.2 Fixes

- `[Splitter]` Fixed an issue where the splitter would remove the modal overlay in some cases. ([#3982](https://github.com/infor-design/enterprise/issues/3982))

## v4.28.1

### v4.28.1 Fixes

- `[Datagrid]` Fixed a bug where the datagrid had blocked the clicking of buttons in an empty message area. ([#3922](https://github.com/infor-design/enterprise/issues/3922))
- `[Datagrid]` Added ability to set the datagrid emptymessage as primary. ([#3922](https://github.com/infor-design/enterprise/issues/3922))

## v4.28.0

### v4.28.0 Important Changes

- `[Pager]` The Deprecated `pager` getter method was removed. Use `pagerAPI` instead for the same thing if accessing this internal object directly. ([#3759](https://github.com/infor-design/enterprise/issues/3759))

### v4.28.0 Features

- `[Bar Chart]` Added support to ellipsis for yaxis labels. ([#3702](https://github.com/infor-design/enterprise/issues/3702))
- `[Contextmenu]` Added support for shortcut display in menus. ([#3490](https://github.com/infor-design/enterprise/issues/3490))
- `[Datepicker]` Added support for custom api callback to disable passed dates and to disable dates by years. ([#3462](https://github.com/infor-design/enterprise/issues/3462))
- `[Datagrid]` Added and fixed up datagrid grouping aggregators. There is now aggregators for avg, count, list, max, min and sum. In addition null and undefined data will not cause issues. ([#3752](https://github.com/infor-design/enterprise/issues/3752))
- `[Error Page]` Added a new example showing a static error page. For example for a 404 page or generic error. ([#281](https://github.com/infor-design/design-system/issues/281))
- `[FileUploadAdvanced]` Added support to api settings `maxFiles` to limit number of uploads. ([#3512](https://github.com/infor-design/enterprise/issues/3512))
- `[FileUploadAdvanced]` Added support to fire event `fileremoved` for attached file removed. ([#3548](https://github.com/infor-design/enterprise/issues/3548))
- `[Line Chart]` Added support to ellipsis for yaxis labels. ([#3702](https://github.com/infor-design/enterprise/issues/3702))
- `[Modal]` Improved handling of multiple Modal windows stemming from a single trigger element. ([ng#705](https://github.com/infor-design/enterprise-ng/issues/705))

### v4.28.0 Fixes

- `[Accordion]` Fixed a regression where updating individual headers within an Accordion was no longer working ([#3826](https://github.com/infor-design/enterprise/issues/3070))
- `[Application Menu]` Fixed the icons on breaking apart it's appearance when zooming out the browser in IE11, uplift theme. ([#3070](https://github.com/infor-design/enterprise/issues/3070))
- `[Application Menu]` Fixed misalignment/size of bullet icons in the accordion on Android devices. ([#1429](http://localhost:4000/components/applicationmenu/test-six-levels.html))
- `[Application Menu]` Add keyboard support for closing Role Switcher panel ([#3477](https://github.com/infor-design/enterprise/issues/3477))
- `[Autocomplete]` Added a check to prevent the autocomplete from incorrectly stealing form focus, by checking for inner focus before opening a list on typeahead. ([#3639](https://github.com/infor-design/enterprise/issues/3070))
- `[Autocomplete]` Fixed an issue where an change event was not firing when selecting from the menu. ([#804](https://github.com/infor-design/enterprise/issues/804))
- `[Bubble Chart]` Fixed an issue where an extra axis line was shown when using the domain formatter. ([#501](https://github.com/infor-design/enterprise/issues/501))
- `[Bullet Chart]` Added support to format ranges and difference values. ([#3447](https://github.com/infor-design/enterprise/issues/3447))
- `[Button]` Fixed the button disabled method to no longer use class `is-disabled`. ([#3447](https://github.com/infor-design/enterprise-ng/issues/799))
- `[Charts]` Fixed an issue where selected items were being deselected after resizing the page. ([#323](https://github.com/infor-design/enterprise/issues/323))
- `[Colorpicker]` Fixed an issue where the color swatches shift when the colorpicker has a scrollbar. ([#2266](https://github.com/infor-design/enterprise/issues/2266))
- `[Custom Builds]` Fixed issues related to custom building Datagrid. ([#3784](https://github.com/infor-design/enterprise/issues/3784))
- `[Custom Builds]` Fixed issues related to custom building Locale. ([#3839](https://github.com/infor-design/enterprise/issues/3839))
- `[Custom Builds]` Fixed issues related to custom building Modal. ([#3822](https://github.com/infor-design/enterprise/issues/3822))
- `[Datagrid]` Fixed an issue where row data was not available for serializer with Treegrid. ([#3663](https://github.com/infor-design/enterprise/issues/3724))
- `[ContextualActionPanel]` Fixed an issue where toolbars in CAP are not torn down on destroy. ([#3785](https://github.com/infor-design/enterprise/issues/3785))
- `[ContextualActionPanel]` Fixed an issue where nested caps or closing and reopening caps would not work. ([#801](https://github.com/infor-design/enterprise-ng/issues/801))
- `[Datagrid]` Fixed a css issue in dark uplift mode where the group row lines were not visible. ([#3649](https://github.com/infor-design/enterprise/issues/3649))
- `[Datagrid]` Fixed some styling issues in alerts and tags, and made clickable tags available in the formatter. ([#3631](https://github.com/infor-design/enterprise/issues/3631))
- `[Datagrid]` Fixed a css issue in dark uplift mode where the group row lines were not visible . ([#3649](https://github.com/infor-design/enterprise/issues/3649))
- `[Datagrid]` Fixed lookup modal title to be visible and adjust the position to make it centered. ([#3635](https://github.com/infor-design/enterprise/issues/3635))
- `[Datagrid]` Fixed an issue where selected rows are not reset when calling loadData. ([#3718](https://github.com/infor-design/enterprise/issues/3718))
- `[Datagrid]` Fixed an issue where if using grouping totals and hiding and showing columns the page is not refreshed properly. ([#2564](https://github.com/infor-design/enterprise/issues/2564)
- `[Datagrid]` Fixed an issue the selected row header icon is the wrong state when using allowSelectAcrossPages. ([#3043](https://github.com/infor-design/enterprise/issues/3043)
- `[Datagrid]` Improved the `datagrid-default-modal-width` concept if setting a modal datagrid default with so it works on any parent. [3562](https://github.com/infor-design/enterprise/issues/3562))
- `[Datagrid]` Fixed a bug in the indeterminate paging example, that the select checkbox would not work and be out of sync when changing pages. [2230](https://github.com/infor-design/enterprise/issues/2230))
- `[Datagrid]` Fixed a bug when resizing the first column of the center pane when using frozen columns, the resize would jump out the size of the frozen section. [3741](https://github.com/infor-design/enterprise/issues/3741))
- `[Datagrid]` Fixed an issue where the filter condition leaves two selected if you just reorder. ([#3779](https://github.com/infor-design/enterprise/issues/3779))
- `[Datagrid/General]` Fixed a bug where when loading the datagrid with a columns object that contain recursive objects the grid would crash. [3759](https://github.com/infor-design/enterprise/issues/3759))
- `[Datagrid/Hyperlink]` Fixed layout issues with links in right text align mode. To do this refactored links to not use a psuedo element for the focus style. ([#3680](https://github.com/infor-design/enterprise/issues/3680))
- `[Datepicker]` Fixed a bug where for some locales like `af-ZA` and `fi_FI` with dots in the day periods, setting 24 hr time to AM did not work. [3750](https://github.com/infor-design/enterprise/issues/3750))
- `[Datepicker]` Fixed a bug where date picker erred on arabic dates. [3804](https://github.com/infor-design/enterprise/issues/3804))
- `[Datepicker]` Fixed a bug where date picker could not change arabic dates. [3819](https://github.com/infor-design/enterprise/issues/3819))
- `[Datepicker]` Fixed a bug the month only picker would error the second time opened. [3817](https://github.com/infor-design/enterprise/issues/3817))
- `[Datepicker]` Added fix for dates with month and day only format where day is first, this was incorrectly validating as invalid. ([#3833](https://github.com/infor-design/enterprise/issues/3833))
- `[Demoapp]` Fixed incorrect directory list hyperlinks in listview and listbuilder components. ([1783](https://github.com/infor-design/enterprise/issues/1783))
- `[Demoapp]` Did cleanup on the icons and patterns links. ([3790](https://github.com/infor-design/enterprise/issues/3790))
- `[Demoapp]` When deployed on a proxy the icons page would not change contents when changing theme. ([3790](https://github.com/infor-design/enterprise/issues/3790))
- `[Dropdown]` Fixed an issue that Dropdown did not close when scrolling in some nested containers. ([#3436](https://github.com/infor-design/enterprise/issues/3436))
- `[EmptyMessage]` Updated the text to be more subtle. ([#3476](https://github.com/infor-design/enterprise/issues/3476))
- `[Fieldset]` Fixed fieldset text data overlapping in compact mode on mobile view. ([#3627](https://github.com/infor-design/enterprise/issues/3627))
- `[General]` Added a number of small accessibility fixes base on older testing feedback. ([#1539](https://github.com/infor-design/enterprise/issues/1539))
- `[Hierarchy]` Added support for separators in the actions menu on a hierarchy leaf. ([#3636](https://github.com/infor-design/enterprise/issues/3636))
- `[Hierarchy]` Fixed an issue where clicking the "More Actions" menu trigger wouldn't open the menu anymore. ([#3873](https://github.com/infor-design/enterprise/issues/3873))
- `[Lookup]` Fixed an issue where `keywordFilter: true` and `filterable: true` used together cause the lookup modal to break. ([#3772](https://github.com/infor-design/enterprise/issues/3772))
- `[Masthead]` Fixed layout and color issues in uplift theme. ([#3526](https://github.com/infor-design/enterprise/issues/3526))
- `[Modal]` Fixed modal title to a two line with ellipsis when it's too long. ([#3479](https://github.com/infor-design/enterprise/issues/3479))
- `[Multiselect]` Fixed tags dismiss button on mobile devices. ([#3640](https://github.com/infor-design/enterprise/issues/3640))
- `[Icons]` Added new locked/unlocked icons in ids-identity [#3732](https://github.com/infor-design/enterprise/issues/3732)
- `[Radar Chart]` Fixed an issue where labels were cutoff at desktop view. ([#3510](https://github.com/infor-design/enterprise/issues/3510))
- `[Splitter]` Fixed an issue where collapse button was misaligned. ([#3825](https://github.com/infor-design/enterprise/issues/3825))
- `[Swaplist]` Fixed disabled swap buttons color in dark variant subtle theme. ([#3709](https://github.com/infor-design/enterprise/issues/3709))
- `[Utils]` Exposed `Soho.utils.isInViewport(elem)` for external use. ([#3436](https://github.com/infor-design/enterprise/issues/3436))
- `[Toolbar]` Improved the placeholder text color to be more visible in uplift (dark variant). ([#3727](https://github.com/infor-design/enterprise/issues/3727))
- `[Tree]` Fixed an issue where use `UpdateNode()` method the data was not sync. ([#3724](https://github.com/infor-design/enterprise/issues/3724))

(71 Issues Solved This Release, Backlog Enterprise 260, Backlog Ng 82, 1048 Functional Tests, 1370 e2e Tests)

## v4.27.4

### v4.27.4 Fixes

`[Button]` Fixed the button disabled method to no longer use class `is-disabled`. ([#3447](https://github.com/infor-design/enterprise-ng/issues/801))
`[Button]` Fixed a regression where some buttons would get a 100% width on mobile. ([#801](https://github.com/infor-design/enterprise-ng/issues/801))

## v4.27.3

### v4.27.3 Fixes

- `[Datagrid]` Fixed a bug in the indeterminate paging example, that the select checkbox would not work and be out of sync when changing pages. [2230](https://github.com/infor-design/enterprise/issues/2230))

## v4.27.2

### v4.27.2 Fixes

- `[Datagrid]` Fixed an issue in datagrid frozen columns, actions that re-render like sorting may cause rendering issues. ([#3735](https://github.com/infor-design/enterprise/issues/3735))
- `[Datagrid]` Fixed an issue in lookup datagrid editors that clicking a trigger in the cell would commit the cell causing editing not to work in some cases. ([#785](https://github.com/infor-design/enterprise-ng/issues/785))

## v4.27.1

### v4.27.1 Fixes

- `[Icons]` Added a fix to support both `href` and `xlink:href` in icons. ([#3734](https://github.com/infor-design/enterprise/issues/3734))

## v4.27.0

### v4.27.0 Important Changes

- `[Hierarchy]` Removed the following deprecated options `paging: <bool>` and `mobileView: <bool>`. Instead use `layout='paging'` or `layout='mobile-only'`.
- `[Icons]` Changed the svg icons to use `href` instead of deprecated `xlink:href`. This isnt a breaking change either will work but `href` works better with Ivy in Angular. ([#3611](https://github.com/infor-design/enterprise/issues/3611))

### v4.27.0 Features

- `[Button]` Add `toData()` and related API for programmatically handling control of buttons. ([ng#467](https://github.com/infor-design/enterprise-ng/issues/467))
- `[Calendar]` Enhanced the look and feel of monthview calendar by displaying legend and calendar event on mobile view. ([#925](https://github.com/infor-design/enterprise/issues/925))
- `[Modal]` Created API for controlling the Modal ButtonSet. ([ng#467](https://github.com/infor-design/enterprise-ng/issues/467))
- `[Datagrid]` Added support for api setting on expand and collapse children. ([#3274](https://github.com/infor-design/enterprise/issues/3274))
- `[Datagrid]` Updated the fixedRowHeight setting to accept `auto` as an option. This will calculate the row height for all frozenRows section. If you have a lot of rows this may be slow so a number is preferred. ([#3374](https://github.com/infor-design/enterprise/issues/3374))
- `[Editor]` Added an option to set the height of the editor in `rows`. If you set this the estimated number for rows can be specified for the source and html pane. It will scroll after that. ([#3688](https://github.com/infor-design/enterprise/issues/3688))
- `[Homepage]` Added support for reordering, resizing, and removing widgets by enabling edit mode on the homepage component. ([#3531](https://github.com/infor-design/enterprise/issues/3531))

### v4.27.0 Fixes

- `[Accordion]` Removed stoppage of event propagation when accordion headers are clicked, in order to allow external click event listeners to propagate. ([ng#321](https://github.com/infor-design/enterprise-ng/issues/321))
- `[Bar Chart]` Fixed an issue where chart was not resizing on homepage widget resize. ([#2669](https://github.com/infor-design/enterprise/issues/2669))
- `[Blockgrid]` Fixed an issue where there was no index if the data is empty, and removed deprecated internal calls. ([#748](https://github.com/infor-design/enterprise-ng/issues/748))
- `[Busy Indicator]` Fixed an issue where it throws an error when a display delay, the busy-indicator parent removed and added via ngIf before the busyindicator shown. ([#703](https://github.com/infor-design/enterprise-ng/issues/703))
- `[Busy Indicator]` Fixed an issue where the overlay would close when closing the Modal. ([#3424](https://github.com/infor-design/enterprise/issues/3424))
- `[Busy Indicator]` Fixed an issue where position was not aligning. ([#3341](https://github.com/infor-design/enterprise/issues/3341))
- `[Colorpicker]` Fixed the dropdown icon position is too close to the right edge of the field. ([#3508](https://github.com/infor-design/enterprise/issues/3508))
- `[Contextual Action Panel]` Fixed misaligned search icon in uplift theme. ([#3630](https://github.com/infor-design/enterprise/issues/3630))
- `[Contextual Action Panel]` Fixed close icon button in getting cut off on mobile view ([#3586](https://github.com/infor-design/enterprise/issues/3586))
- `[Datagrid]` Fixed an issue where lookup editor was removing all characters following and including the '|' pipe character. ([#3556](https://github.com/infor-design/enterprise/issues/3556))
- `[Datagrid]` Fixed an issue where date range filter was unable to filter data. ([#3503](https://github.com/infor-design/enterprise/issues/3503))
- `[Datagrid]` Fixed a bug where datagrid tree would have very big text in the tree nodes on IOS. ([#3347](https://github.com/infor-design/enterprise/issues/3347))
- `[Datagrid]` Fixed a focus trap issue when using actionable mode, tab will now move up and down rows. ([#2399](https://github.com/infor-design/enterprise/issues/2399))
- `[Datagrid]` Fixed a bug when setting the UI indicator with `setSortIndicator` then it would take two clicks to sort the inverse direction. ([#3391](https://github.com/infor-design/enterprise/issues/3391))
- `[Datagrid]` Fixed an issue where date range filter was not working. ([#3337](https://github.com/infor-design/enterprise/issues/3337))
- `[Datagrid]` Fixed a bug when combining multiselect and expandable rows. If using the shift key to select multiple rows the selection would include incorrect rows. ([#2302](https://github.com/infor-design/enterprise/issues/2302))
- `[Datagrid]` Added support for dragging and reordering columns in RTL and some minor style cleanup with dragging to reorder. ([#3552](https://github.com/infor-design/enterprise/issues/3552))
- `[Datagrid]` Fixed an issue that the click event did not show the item data when the keyboard is used. ([#3645](https://github.com/infor-design/enterprise/issues/3645))
- `[Datagrid]` Fixed an issue where datagrid tree did not show empty messages. ([#3642](https://github.com/infor-design/enterprise/issues/3642))
- `[Datagrid]` Fixed an issue where grouped rows did not render when combined with frozen columns. ([#3367](https://github.com/infor-design/enterprise/issues/3367))
- `[Datagrid]` Fixed an issue where the overlay was closing after close Modal. ([#735](https://github.com/infor-design/enterprise-ng/issues/735))
- `[Datagrid]` Fixed a misaligned drag and drop column icon on IE 11. ([#3648](https://github.com/infor-design/enterprise/issues/3648))
- `[Datagrid]` Fixed an issue when using the colspan column option along with frozenColumns. ([#3416](https://github.com/infor-design/enterprise/issues/3416))
- `[Datagrid]` Fixed an issue where the empty message might still show if the amount of rows do not fill the page. ([#3697](https://github.com/infor-design/enterprise/issues/3697))
- `[Datepicker]` Fixed popover height and datepicker layout on mobile view. ([#2569](https://github.com/infor-design/enterprise/issues/3569))
- `[Datepicker]` Fixed an issue where date range with minimum range was not working. ([#3268](https://github.com/infor-design/enterprise/issues/3268))
- `[Datepicker]` Fixed an issue where date range was reverting to initial values after clearing. ([#1306](https://github.com/infor-design/enterprise/issues/1306))
- `[Datepicker]` Fixed an issue where dates would be invalid in ko-KO locale. ([#3470](https://github.com/infor-design/enterprise/issues/3470))
- `[Datepicker]` Fixed an issue where dates would be invalid in zh-TW locale. ([#3473](https://github.com/infor-design/enterprise/issues/3473))
- `[Datepicker]` Fixed an issue where AM/PM could not be set in hi-IN locale. ([#3474](https://github.com/infor-design/enterprise/issues/3474))
- `[Datepicker]` Fixed an issue where change would fire twice or when the value is still blank. ([#3423](https://github.com/infor-design/enterprise/issues/3423))
- `[Datepicker]` Fixed an issue where time would be reset to 12:00 AM when setting the time and clicking today. ([#3202](https://github.com/infor-design/enterprise/issues/3202))
- `[Dropdown]` Fixed a bug where it was not possible for Dropdowns in certain scrollable Modal regions to close on scroll. ([#2650](https://github.com/infor-design/enterprise/issues/2650))
- `[Dropdown]` Fixed a bug that dropdowns are in the wrong position if flowing up and other minor cases. ([#2068](https://github.com/infor-design/enterprise/issues/2068))
- `[Dropdown]` Fixed alignment when using dropdown in compound field. ([#3647](https://github.com/infor-design/enterprise/issues/3647))
- `[Editor]` Added ui updates to the toolbar in uplift (vibrant mode) and minor style fixes. ([#3577](https://github.com/infor-design/enterprise/issues/3577))
- `[Editor]` Added fixes to reseting the dirty indicator when used in an editor. ([#3662](https://github.com/infor-design/enterprise/issues/3662))
- `[Editor]` Fixed a width change when toggle source view when the editor is on a modal, this is also based on UI feedback that the switch was confusing, so we now disable the buttons. ([#3594](https://github.com/infor-design/enterprise/issues/3594))
- `[Editor]` Fixed an issue where bullet and number lists could not be converted to headings and regular text with the font picker. ([#2679](https://github.com/infor-design/enterprise/issues/2679))
- `[Editor]` Fixed an issue where some settings like bold and italics would not be reset consistently when applying headings and regular text with the font picker. ([#2256](https://github.com/infor-design/enterprise/issues/2256))
- `[Editor]` Fixed an issue where the dirty events did not fire changing the source view. ([#3598](https://github.com/infor-design/enterprise/issues/3598))
- `[Editor]` Adding missing bottom spacing under heading elements. ([#3288](https://github.com/infor-design/enterprise/issues/3288))
- `[Field Filter]` Fixed an issue where switching to In Range filter type with a value in the field was causing an error. ([#3515](https://github.com/infor-design/enterprise/issues/3515))
- `[Editor]` Added a font color for rest/none swatch. ([#2035](https://github.com/infor-design/enterprise/issues/2035))
- `[Field Filter]` Fixed an issue where switching to In Range filter type with a value in the field was causing an error. ([#3515](https://github.com/infor-design/enterprise/issues/3515))
- `[Field Filter]` Fixed an issue where date range was not working after using other filter. ([#2764](https://github.com/infor-design/enterprise/issues/2764))
- `[Field Filter]` Fixed an issue where stray text would be shown if the filters are hidden and then shown later. ([#3687](https://github.com/infor-design/enterprise/issues/3687))
- `[Line Chart]` Fixed an issue where x-axis labels were overlapping for small viewport on homepage widget. ([#2674](https://github.com/infor-design/enterprise/issues/2674))
- `[Lookup]` Fixed an issue where selected values were clearing when use server side data. ([#588](https://github.com/infor-design/enterprise-ng/issues/588))
- `[Locale]` Added missing Afrikaans translations. ([#3685](https://github.com/infor-design/enterprise/issues/3685))
- `[Masthead]` Fixed layout and color issues in uplift theme. ([#3526](https://github.com/infor-design/enterprise/issues/3526))
- `[Modal]` Fixed an iOS bug where after opening several Modals/Messages, it would occasionally be impossible to scroll a scrollable page area. ([#3389](https://github.com/infor-design/enterprise/issues/3389))
- `[Modal]` Fixed a bug where when iframe elements are present, focus traps could occur and cause focus on elements outside of the Modal, but within the iframe. ([#2287](https://github.com/infor-design/enterprise/issues/2287))
- `[Modal]` Added a check for preventing Tooltips inside a Modal from opening while the Modal is not visible ([#3588](https://github.com/infor-design/enterprise/issues/3588))
- `[Modal]` Fixed dropdown position when the field is required. ([#3482](https://github.com/infor-design/enterprise/issues/3482))
- `[Modal]` Fixed a regression where some Close buttons were not properly closing. ([#3615](https://github.com/infor-design/enterprise/issues/3615))
- `[Process Indicator]` Fixed icons that are not centered inside the circle indicators. ([#3509](https://github.com/infor-design/enterprise/issues/3509))
- `[Personalize]` Fixed an issue that colorschanged events do not fire on when doing a set to default ation. ([#751](https://github.com/infor-design/enterprise-ng/issues/751))
- `[Searchfield]` Correct the background color of toolbar search fields. ([#3527](https://github.com/infor-design/enterprise/issues/3527))
- `[Spinbox]` Corrected an issue in the enable method, where it did not fully remove the readonly state. ([#3527](https://github.com/infor-design/enterprise/issues/3527))
- `[Swaplist]` Fixed an issue where lists were overlapping on uplift theme. ([#3452](https://github.com/infor-design/enterprise/issues/3452))
- `[Tabs]` Fixed the position of error icon too close to the border on focus state. ([#3544](https://github.com/infor-design/enterprise/issues/3544))
- `[Tabs-Vertical]` Fixed an issue where the content cannot scroll on mobile view. ([#3542](https://github.com/infor-design/enterprise/issues/3542))
- `[Tags]` Fixed a regression on Tag Buttons, where they were visually, vertically misaligned with Tag text. ([#3604](https://github.com/infor-design/enterprise/issues/3604))
- `[Week-View]` Changed the look of the week-view and day-view day of the week so its a 3 (or 2) letter abbreviation and emphasizes the date and spans two lines. This makes all the days of the week the same length. ([#3262](https://github.com/infor-design/enterprise/issues/3262))
- `[Validation]` Fixed a bug where addMessage did not add messages to the parent. ([#711](https://github.com/infor-design/enterprise-ng/issues/711))

(87 Issues Solved This Release, Backlog Enterprise 279, Backlog Ng 75, 1033 Functional Tests, 1322 e2e Tests)

## v4.26.2

### v4.26.2 Fixes

- `[Textarea]` Fixed missing text in safari on disabled text areas. ([#3638](https://github.com/infor-design/enterprise/issues/3638))

## v4.26.1

### v4.26.1 Fixes

- `[Demo App]` Fixed the embedded layout to show uplift theme. ([#861](https://github.com/infor-design/website/issues/861))

## v4.26.0

### v4.26.0 Features

- `[Datagrid]` Added support for expandable row to expand across all frozen columns, and fixed span layout issues on the right side frozen columns. ([#2867](https://github.com/infor-design/enterprise/issues/2867))
- `[Datagrid]` Added a new `resizeMode` option that allows you to pick between `flex` and `fit`. `flex` will resize columns independently shifting other columns to fit the table layout if needed. `fit` will resize using the neighbor's column width. This is possible more useful when you have less columns. ([#3251](https://github.com/infor-design/enterprise/issues/3251))
- `[Calendar]` Made the monthview, weekview and calendar work in RTL mode and added official support for UmAlQura calendar. ([#2788](https://github.com/infor-design/enterprise/issues/2788))
- `[Icons]` Added new icons `icon-play, icon-stop, icon-record, icon-pause` for video players. ([#411](https://github.com/infor-design/design-system/issues/411))
- `[Icons]` Added new icons `icon-security-off, icon-security-on` for toggles related to security/secure items. ([#397](https://github.com/infor-design/design-system/issues/397))
- `[Searchfield]` Added a setting that makes it possible to adjust the "collapsed" size of a Toolbar Searchfield to better accommodate some use cases. ([#3296](https://github.com/infor-design/enterprise/issues/3296))

### v4.26.0 Fixes

- `[Application Menu]` Fixed bugs with filtering where it was not possible to have the filter match text within content areas, as well as general expand/collapse bugs with filtering. ([#3131](https://github.com/infor-design/enterprise/issues/3131))
- `[Application Menu]` Fixed overlap button when label is too long, and aligned dropdown icon in application menu uplift theme. ([#3133](https://github.com/infor-design/enterprise/issues/3133))
[Contextual Action Panel] - Fixed shade colors of text and icon buttons in uplift theme high contrast. (#3394)
- `[Accordion]` - Fixed an issue with a missing border on the last element in certain states. ([#3885](https://github.com/infor-design/enterprise/issues/3885))
- `[Calendar]` Fixed issue where on month view in events info `Date` and `Duration` fields were not working with some events and `Duration` field. Now `Duration` field support `Days, Hours and Minutes` text. ([#2777](https://github.com/infor-design/enterprise/issues/2777))
- `[Calendar]` Fixed an issue where link was not working on monthview to switch to day view when clicked on more events on that day. ([#3181](https://github.com/infor-design/enterprise/issues/3181))
- `[Calendar]` Fixed a calendar event where the start date today is not displaying as upcoming event in different timezone. ([#2776](https://github.com/infor-design/enterprise/issues/2776))
- `[Calendar]` Fixed an issue where adding an event was inconsistent in Safari. ([#3079](https://github.com/infor-design/enterprise/issues/3079))
- `[Calendar]` Fixed an issue where any event was not rendering in day and week view. ([#3222](https://github.com/infor-design/enterprise/issues/3222))
- `[Calendar]` Fixed an issue where date selection was not persist when switching from month view to week view to day view. ([#3319](https://github.com/infor-design/enterprise/issues/3319))
- `[Colors]` Fixed an incorrect ruby06 color, and made the background change on theme change now (again). ([#3448](https://github.com/infor-design/enterprise/issues/3448))
- `[Datagrid]` Fixed an issue where focus on reload data was forced to be on active cell. ([#358](https://github.com/infor-design/enterprise-ng/issues/358))
- `[Datagrid]` Fixed RTL issues in the filter row. ([#3517](https://github.com/infor-design/enterprise/issues/3517))
- `[Datagrid]` Improved the column resize behavior in speed and usability with the cursor being more accurate during resize. ([#3251](https://github.com/infor-design/enterprise/issues/3251))
- `[Datagrid]` Improved the column resize behavior to work much better in RTL mode. ([#1924](https://github.com/infor-design/enterprise/issues/1924))
- `[Datagrid]` Fixed a bug where if a filter row column is frozen the mask and editor options would not be applied. ([#2553](https://github.com/infor-design/enterprise-ng/issues/2553))
- `[Datagrid]` Fixed an issue where when using rowTemplate/expandableRows and frozenColumns on both sides the right side did not render properly. ([#2867](https://github.com/infor-design/enterprise/issues/2867))
- `[Datagrid]` Fixed an issue where height was not aligning to expandable row for frozen columns. ([#3516](https://github.com/infor-design/enterprise/issues/3516))
- `[Datagrid]` Fixed hover color should not be similar to alternate rows when hovering in uplift high contrast. ([#3338](https://github.com/infor-design/enterprise/issues/3338))
- `[Datagrid]` Fixed a demo app issue filtering decimal fields in some examples. ([#3351](https://github.com/infor-design/enterprise/issues/3351))
- `[Datagrid]` Fixed an issue where some columns were disappear after resizing the browser or after changing themes. ([#3434](https://github.com/infor-design/enterprise/issues/3434))
- `[Datagrid]` Fixed an issue that the filter row type dropdowns did not close when the grid is scrolled. ([#3216](https://github.com/infor-design/enterprise/issues/3216))
- `[Datagrid]` Added an example showing the configuration needed to filter date time fields on just dates without the time part. ([#2865](https://github.com/infor-design/enterprise/issues/2865))
- `[Datagrid]` Changed the isFilter added value to datasets to a more unique value to avoid clashes. ([#2668](https://github.com/infor-design/enterprise/issues/2668))
- `[Datagrid]` Added a `getDataset` method that will return the current dataset without any added properties. ([#2668](https://github.com/infor-design/enterprise/issues/2668))
- `[Datagrid]` Fixed an issue that when reordering filter columns the filter values would disappear. ([#2565](https://github.com/infor-design/enterprise/issues/2565))
- `[Datagrid]` Fixed an issue that dropdown lists in filter rows did not close when scrolling. ([#2056](https://github.com/infor-design/enterprise/issues/2565))
- `[Datagrid]` Added a `filterType` option to the filter event data so the type can be determined. ([#826](https://github.com/infor-design/enterprise/issues/826))
- `[Datagrid]` Add options to `toolbar.filterRow` so that instead of true/false you can set `showFilter, clearFilter, runFilter` independently. ([#1479](https://github.com/infor-design/enterprise/issues/1479))
- `[Datagrid]` Added fixes to improve the usage of the textarea editor. ([#3417](https://github.com/infor-design/enterprise/issues/3417))
- `[Datagrid]` Fixed an issue where reset to default was not working properly. ([#3487](https://github.com/infor-design/enterprise/issues/3487))
- `[Datepicker]` Fixed an issue where setting date format with comma character was not working. ([#3008](https://github.com/infor-design/enterprise/issues/3008))
- `[Editor]` Made the link and image link fields required on the dialogs. ([#3008](https://github.com/infor-design/enterprise/issues/3008))
- `[Editor]` Fixed an issue where it was possible to clear text and end up with text outside the default paragraph separator. ([#2268](https://github.com/infor-design/enterprise/issues/2268))
- `[Fileupload]` Fixed an issue where tabbing out of a fileupload in was causing the modal dialog to disappear. ([#3458](https://github.com/infor-design/enterprise/issues/3458))
- `[Form Compact Layout]` Added support for `form-compact-layout` the remaining components. ([#3008](https://github.com/infor-design/enterprise/issues/3329))
- `[Dropdown]` Fixed a bug that was causing the `selectValue()` method not to update the visual display of the in-page Dropdown element. ([#3432](https://github.com/infor-design/enterprise/issues/3432))
- `[Forms]` Fixed an issue where radio group was overlapping fields. ([#3466](https://github.com/infor-design/enterprise/issues/3466))
- `[Forms Compact]` Fixed an issue where fileupload was misaligned in RTL mode in uplift theme. ([#3483](https://github.com/infor-design/enterprise/issues/3483))
- `[Icons]` Fixed color inconsistencies of the icons when the fields are in readonly state. ([#3176](https://github.com/infor-design/enterprise/issues/3176))
- `[Input]` Added the ability to line up data labels with inputs by adding class `field-height` to the `data` element and placing it in a responsive grid. ([#987](https://github.com/infor-design/enterprise/issues/987))
- `[Input]` Added the ability to use standalone required spans, this will help on responsive fields if they are cut off. ([#3115](https://github.com/infor-design/enterprise/issues/3115))
- `[Input/Forms]` Added the ability to add a class to rows to align the fields on the bottom, this will line up fields if they have wrapping labels or long labels with required fields. To enable this add class `flex-align-bottom` to the grid `row`. ([#443](https://github.com/infor-design/enterprise/issues/443))
- `[Locale]` Fixed an issue where formatDate() method was not working for es-419. ([#3363](https://github.com/infor-design/enterprise/issues/3363))
- `[Locale]` Fixed an issue where setting language to `nb` would error. ([#3455](https://github.com/infor-design/enterprise/issues/3455))
- `[Locale]` Fixed incorrect time separators in the no, nn, and nn locales. ([#3468](https://github.com/infor-design/enterprise/issues/3468))
- `[Locale]` Added further separation of language from formatting in date oriented components (calendar, datepicker, timepicker ect). [3244](https://github.com/infor-design/enterprise/issues/3244))
- `[Locale]` Added support for `nn` locale and language, but this will change to no language as only this is translated as its the same. ([#3455](https://github.com/infor-design/enterprise/issues/3455))
- `[Locale]` Correct the month names in Russian locale and capitalized the day names. ([#3464](https://github.com/infor-design/enterprise/issues/3464))
- `[Module Tabs]` Fixed color tab indicator and small gap below when selected/opened for all color variations in uplift theme. ([#3312](https://github.com/infor-design/enterprise/issues/3312))
- `[Modal]` Fixed colors in dark mode for the primary disabled button and error and background contrast. ([#2754](https://github.com/infor-design/enterprise/issues/2754))
- `[Pie]` Fixed an issue where initial selection was getting error. ([#3157](https://github.com/infor-design/enterprise/issues/3157))
- `[Popupmenu]` Fixed an issue where list separators were disappearing when reduced the browser zoom level e.g. 70-80%. ([#3407](https://github.com/infor-design/enterprise/issues/3407))
- `[Radar Chart]` Fixed an issue where labels was cut off for some screen sizes. ([#3320](https://github.com/infor-design/enterprise/issues/3320))
- `[Searchfield]` Fixed a bug where changing filter results while the autocomplete is open may result in the menu being positioned incorrectly. ([#3243](https://github.com/infor-design/enterprise/issues/3243))
- `[Searchfield]` Fixed a bug in Toolbar Searchfields where a component configured with `collapsible: false` and `collapseSize` defined, the searchfield would incorrectly collapse. ([NG#719](https://github.com/infor-design/enterprise-ng/issues/719))
- `[Splitter]` Fixed an issue in the destroy function where the expand button was not removed. ([#3371](https://github.com/infor-design/enterprise/issues/3371))
- `[Swaplist]` Fixed an issue where top buttons were not aligned in Firefox. ([#3425](https://github.com/infor-design/enterprise/issues/3425))
- `[Textarea]` Fixed an issue where using `rows` stopped working, and fixed the autoGrow option to work better. ([#3471](https://github.com/infor-design/enterprise/issues/3471))
- `[Toolbar]` Fixed an issue where some `destroy()` methods being called in `teardown()` were not type-checking for the `destroy()` method, and sometimes would incorrectly try to call this on an object or data property defined as `button`. ([#3449](https://github.com/infor-design/enterprise/issues/3449))
- `[Tooltip/Popover]` Fixed incorrect placement when in RTL modes, as well as some broken styles on the RTL Popover. ([#3119](https://github.com/infor-design/enterprise/issues/3119))
- `[Validation/Checkboxes]` Fixed issues with making checkboxes required, the styling did not work for it and the scrollIntoView function and validation failed to fire. Note that to add required to the checkbox you need to add an extra span, adding a class to the label will not work because the checkbox is styled using the label already. ([#3147](https://github.com/infor-design/enterprise/issues/3147))
- `[Validation]` Fixed an issue where calling removeMessage would not remove a manually added error class. ([#3318](https://github.com/infor-design/enterprise/issues/3318))

(78 Issues Solved This Release, Backlog Enterprise 336, Backlog Ng 77, 989 Functional Tests, 1246 e2e Tests)

## v4.25.3

### v4.25.3 Fixes

- `[Bar]` Fixed an error rendering charts with only one dataset point. ([#3505](https://github.com/infor-design/enterprise/issues/3505))
- `[Datagrid]` Fixed an issue where date range filter was unable to filter data. ([#3503](https://github.com/infor-design/enterprise/issues/3503))
- `[Datagrid]` Fixed an issue where date range filter was not working. ([#3337](https://github.com/infor-design/enterprise/issues/3337))
- `[Datepicker]` Fixed an issue where date range with minimum range was not working. ([#3268](https://github.com/infor-design/enterprise/issues/3268))
- `[Datepicker]` Fixed an issue where date range was reverting to initial values after clearing. ([#1306](https://github.com/infor-design/enterprise/issues/1306))
- `[Field Filter]` Fixed an issue where switching to In Range filter type with a value in the field was causesing an error. ([#3515](https://github.com/infor-design/enterprise/issues/3515))
- `[Field Filter]` Fixed an issue where date range was not working after using other filter. ([#2764](https://github.com/infor-design/enterprise/issues/2764))

## v4.25.2

### v4.25.2 Fixes

- `[Fileupload]` Fixed an issue where tabbing out of a fileupload in was causing the modal dialog to disappear. ([#3458](https://github.com/infor-design/enterprise/issues/3458))

## v4.25.1

### v4.25.1 Fixes

- `[Datagrid]` Fixed a bug where if there was an editor datagrid might error when loading. ([#3313](https://github.com/infor-design/enterprise/issues/3313))
- `[Mask]` Fixed a bug where leading zeroes were not possible to apply against Number Masks on standard input fields that also handled formatting for thousands separators. ([#3315](https://github.com/infor-design/enterprise/issues/3315))
- `[General]` Improved the colors of windows chrome custom scrollbars in uplift themes. ([#3413](https://github.com/infor-design/enterprise/issues/3413))

## v4.25.0

### v4.25.0 Features

- `[Fields]` Added a form level class to toggle all fields in the form to a more compact (shorter) mode called `form-layout-compact`. Added and fixed existing components so that there is now the option to have more compact forms by using shorter fields. ([#3249](https://github.com/infor-design/enterprise/issues/3249))
- `[Tag]` Added a new style for linkable tags that will work for default, info, good, error, alert, and neutral styles. ([#3113](https://github.com/infor-design/enterprise/issues/3113))
- `[Multiselect]` Added Tag Display as a new style for interacting with selected results in Multiselect components. ([#3114](https://github.com/infor-design/enterprise/issues/3114))
- `[Popdown]` Added support for tabbing into and exit out of it. ([#3218](https://github.com/infor-design/enterprise/issues/3218))
- `[Colors]` Updated design system tokens to new colors for uplift and did a pass on all three theme variants. This impacts and improves many internal colors in components and charts. ([#3007](https://github.com/infor-design/enterprise/issues/3007))<|MERGE_RESOLUTION|>--- conflicted
+++ resolved
@@ -2,20 +2,14 @@
 
 ## v4.70.0
 
-<<<<<<< HEAD
 ## v4.70.0 Important Features
 
-=======
->>>>>>> af972769
 ## v4.70.0 Features
 
 ## v4.70.0 Fixes
 
-<<<<<<< HEAD
 - `[Process Indicator]` Fix on extra line after final step. ([#6744](https://github.com/infor-design/enterprise/issues/6744))
-=======
 - `[Editor]` Fixed a bug in editor where insert image is not working properly when adding attributes. ([#6864](https://github.com/infor-design/enterprise/issues/6864))
->>>>>>> af972769
 
 ## v4.69.0
 
