--- conflicted
+++ resolved
@@ -19,11 +19,8 @@
 - `[Dropdown]` Fixed disabling of function keys F1 to F12. ([#4976](https://github.com/infor-design/enterprise/issues/4976))
 - `[Dropdown]` Fixed a bug where selecting the first item on the list doesn't trigger the `change` event that will select the value immediately. ([NG#1102](https://github.com/infor-design/enterprise-ng/issues/1102))
 - `[Dropdown]` Fixed an accessibility issue where the error message was unannounced using a screen reader. ([#5130](https://github.com/infor-design/enterprise/issues/5130))
-<<<<<<< HEAD
 - `[Homepage]` Fix on homepage example charts misaligned when on mobile. ([#5650](https://github.com/infor-design/enterprise/issues/5650))
-=======
 - `[Popupmenu]` Fixed an not released issue where opening menus limited the ability to click after. ([#5648/#5649](https://github.com/infor-design/enterprise/issues/5648))
->>>>>>> 27d8a52d
 - `[Icons]` Fix sizes on some of the icons in classic mode. ([#5626](https://github.com/infor-design/enterprise/issues/5626))
 - `[Locale]` Fixed an additional case where large numbers cannot be formatted correctly. ([#5605](https://github.com/infor-design/enterprise/issues/5605))
 - `[Locale]` Expanded support from 10 to 20 decimal places. Max number is 21, 20 now. ([#5622](https://github.com/infor-design/enterprise/issues/5622))
