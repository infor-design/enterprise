--- conflicted
+++ resolved
@@ -23,10 +23,7 @@
 - `[Calendar / Week View]` A new component Week View was added. You can show events in a series of days. This is also integrated into view switcher in the calendar component. ([#1757](https://github.com/infor-design/enterprise/issues/1757))
 - `[Empty Messages]` Added a new icon `empty-no-users`. ([#3046](https://github.com/infor-design/enterprise/issues/3046))
 - `[Locale]` Added updated translation files for 16 in house languages. ([#3049](https://github.com/infor-design/enterprise/issues/3049))
-<<<<<<< HEAD
-=======
 - `[Modal]` Added a new setting `overlayOpacity` that gives the developer ability to control the opacity level of the modal/message dialog overlay. ([#2975](https://github.com/infor-design/enterprise/issues/2975))
->>>>>>> 8de1051f
 
 ### v4.23.0 Fixes
 
