# What's New with Enterprise

## v4.34.0

### v4.34.0 Features

- `[Message]` Added `attributes` setting to set automation id's and id's. ([#4277](https://github.com/infor-design/enterprise/issues/4277))
- `[Modal]` Added `attributes` setting to set automation id's and id's. ([#4277](https://github.com/infor-design/enterprise/issues/4277))
- `[Pager]` Added `attributes` setting to set automation id's and id's. ([#4277](https://github.com/infor-design/enterprise/issues/4277))
- `[Locale/Charts]` The numbers inside charts are now formatted using the current locale's, number settings. This can be disabled/changed in some charts by passing in a localeInfo object to override the default settings. ([#4437](https://github.com/infor-design/enterprise/issues/4437))

### v4.34.0 Fixes

- `[Datepicker]` Fixed an issue where range highlight was not aligning for Mac/Safari. ([#4352](https://github.com/infor-design/enterprise/issues/4352))
- `[Datagrid]` Fixed an issue where the leading spaces were removed on editing cells. ([#4380](https://github.com/infor-design/enterprise/issues/4380))
- `[Datagrid]` Fixed an issue where the double click event was not firing for checkbox columns. ([#4381](https://github.com/infor-design/enterprise/issues/4381))
- `[Datagrid]` Fixed an issue where the dropdown in a datagrid would stay open when clicking to the next page of results. ([#4396](https://github.com/infor-design/enterprise/issues/4396))
- `[Datagrid]` Fixed a bug where a scroll bar shows even when there's no data in datagrid. ([#4228](https://github.com/infor-design/enterprise/issues/4228))
- `[Datagrid]` Fixed an issue where calling setFocus on the datagrid would stop open menus from working. ([#4429](https://github.com/infor-design/enterprise/issues/4429))
- `[Editor]` Fixed an issue where the color picker was not opening the popup for overflow menu and had name as undefined in list. ([#4398](https://github.com/infor-design/enterprise/issues/4398))
- `[Favorites]` Removed the favorites component as its not really a component, info on it can be found under buttons in the toggle example. ([#4405](https://github.com/infor-design/enterprise/issues/4405))
- `[Fieldset]` Fixed a bug where summary form data gets cut off on a smaller viewport. ([#3861](https://github.com/infor-design/enterprise/issues/3861))
- `[MenuButton]` Removed the menubutton component sections as its not really a component, info on it can be found under buttons in the MenuButton examples. ([#4416](https://github.com/infor-design/enterprise/issues/4416))
- `[Message]` Added support for lists in the message, also fixed a problem when doing so, with screen readers. ([#4400](https://github.com/infor-design/enterprise/issues/4400))
- `[List Detail]` Fixed css height for list detail in responsive view ([#4426](https://github.com/infor-design/enterprise/issues/4426))
<<<<<<< HEAD
- `[Lookup]` Fixed a bug where the filter header together with the checkbox column is not properly align. ([#3774](https://github.com/infor-design/enterprise/issues/3774))
=======
- `[Splitter]` Added missing audible labels in splitter collapse button and splitter handle. ([#4404](https://github.com/infor-design/enterprise/issues/4404))
>>>>>>> 76666953

## v4.33.0

### v4.33.0 Features

- `[Locale]` Added a new dateTimeMillis and timeStampMillis format if milliseconds are needed. ([#4384](https://github.com/infor-design/enterprise/issues/4384))
- `[Toast]` Added a setting to enable setting ids or other attributes on the toast element. ([#4275](https://github.com/infor-design/enterprise/issues/4275))

### v4.33.0 Fixes

- `[Autocomplete]` Fix a bug when connected to NG where pressing the enter key would not select Autocomplete items/. ([ng#901](https://github.com/infor-design/enterprise-ng/issues/901))
- `[Autocomplete]` Fixed an issue where the Searchfield items were not selectable after 'All results for "xx"' was selected. ([#4446](https://github.com/infor-design/enterprise/issues/4446))
- `[Calendar]` Removed some extra keyboard stops when tabing. ([#4318](https://github.com/infor-design/enterprise/issues/4318))
- `[Calendar]` Fixed a bug where the incorrect color was shown when events are added with the dialog. ([#4439](https://github.com/infor-design/enterprise/issues/4439))
- `[Colorpicker]` Fixed an issue where the colorpicker closes when pressing or clicking outside the swatch. ([#3559](https://github.com/infor-design/enterprise/issues/3559))
- `[Datagrid]` Fixed an issue where activated row on 2nd or any subsequent page was not highlighting for mixed selection mode. ([ng#900](https://github.com/infor-design/enterprise-ng/issues/900))
- `[Datagrid]` Added support to disable column buttons. ([1590](https://github.com/infor-design/enterprise/issues/1590))
- `[Datagrid]` Fixed an issue where short field icon padding was misaligned in RTL mode. ([#1812](https://github.com/infor-design/enterprise/issues/1812))
- `[Datagrid]` Added support to `In Range` filter operator for numeric columns. ([#3988](https://github.com/infor-design/enterprise/issues/3988))
- `[Datagrid]` Fixed an issue where filter was not working if user types slow in the filter input for treegrid. ([#4270](https://github.com/infor-design/enterprise/issues/4270))
- `[Datagrid]` Fixed an issue where the icons right text was truncated for extra-small row height. ([#4355](https://github.com/infor-design/enterprise/issues/4355))
- `[Datagrid]` Fixed an issue where the column icons and content was overlapping. ([#4264](https://github.com/infor-design/enterprise/issues/4264))
- `[Datagrid]` Fixed an issue where using flex toolbar as a custom toolbar did not work. ([#4385](https://github.com/infor-design/enterprise/issues/4385))
- `[Datepicker]` Added missing off screen text for the picker buttons in the datepicker month/year view. ([#4318](https://github.com/infor-design/enterprise/issues/4318))
- `[Editor]` Fixed a bug where the Fontpicker's displayed style wasn't updating to match the current text selection in some cases. ([#4309](https://github.com/infor-design/enterprise/issues/4309))
- `[Editor]` Fixed a bug where b tags in an empty p tag would be stripped. ([#4411](https://github.com/infor-design/enterprise/issues/4411))
- `[Locale]` Added a new translation token for Records Per Page with no number. ([#4334](https://github.com/infor-design/enterprise/issues/4334))
- `[Locale]` Fixed an max stack error when setting `nb-NO` as a language. ([#874](https://github.com/infor-design/enterprise-ng/issues/874))
- `[Lookup]` Fixed an issue where the event `beforeShow` was only triggered the first time. ([#899](https://github.com/infor-design/enterprise-ng/issues/899))
- `[Lookup]` Fixed a bug where the lookup count doesn't update correctly. ([#4312](https://github.com/infor-design/enterprise/issues/4312))
- `[Mask]` Enabled editable sections of Date masks.  Editing within a section will no longer incorrectly alter values that may already exist in a date field's other editable sections. ([#4079](https://github.com/infor-design/enterprise/issues/4079))
- `[Modal Manager]` Modals now pass `isCancelled` properly when the Modal Manager API detects a request to close by using the Escape key. ([#4298](https://github.com/infor-design/enterprise/issues/4298))
- `[Pager]` Fixed an error when using arrow keys to select in the pagesize selector. ([#4383](https://github.com/infor-design/enterprise/issues/4383))
- `[Searchfield]` Allow for search terms to include special characters. ([#4291](https://github.com/infor-design/enterprise/issues/4291))
- `[Stepprocess]` Fixed a bug where padding and scrolling was missing. Note that this pattern will eventually be removed and we do not suggest any one use it for new development. ([#4249](https://github.com/infor-design/enterprise/issues/4249))
- `[Tabs]` Fixed multiple bugs where error icon in tabs and the animation bar were not properly aligned in RTL uplift theme. ([#4326](https://github.com/infor-design/enterprise/issues/4326))
- `[Tabs]` Fixed a bug where removing a nested tab would cause an error due to being invisible. ([#4356](https://github.com/infor-design/enterprise/issues/4356))
- `[Tabs]` Fixed a bug where the focus/activated state does not display correctly in RTL. ([#4332](https://github.com/infor-design/enterprise/issues/4332))
- `[Toolbar Flex]` Fixed detection of overflow in some toolbars where items were not properly displaying all overflowed items in the "More Actions" menu. ([#4296](https://github.com/infor-design/enterprise/issues/4296))
- `[Toolbar Flex]` Fixed an issue where in some examples/cases the first item did not get an initial tabindex. ([#4418](https://github.com/infor-design/enterprise/issues/4418))
- `[Tree]` Fixed an issue where calling togglenode without first doing a select/unselect was not working properly. ([#3927](https://github.com/infor-design/enterprise/issues/3927))
- `[Tree]` Fixed a bug that adding icons in with the tree text would encode it when using addNode. ([#4305](https://github.com/infor-design/enterprise/issues/4305))
- `[Validation]` Fixed an issue where after the execution `resetForm()` was not resting dropdown and editor the fields. ([#4259](https://github.com/infor-design/enterprise/issues/4259))

(48 Issues Solved This Release, Backlog Enterprise 184, Backlog Ng 48, 1084 Functional Tests, 1530 e2e Tests)

## v4.32.0

### v4.32.0 Important Notes

- `[Colors]` In Uplift (Vibrant) theme there is no longer any colors in graphite. All are slate. This involved bringing in a new version 3.0 of the design system with some breaking changes you should not if using the tokens directly. See the [design system change log](https://github.com/infor-design/design-system/blob/master/docs/CHANGELOG.md) for details. ([#4206](https://github.com/infor-design/enterprise/issues/4206))

### v4.32.0 Features

- `[Breadcrumb]` Add truncated style and made it the default for all Breadcrumb lists. ([#4091](https://github.com/infor-design/enterprise/issues/4091))
- `[Datagrid]` Add a new `RowNumber` formatter that will show a row number column that remains the same no matter how the grid is sorted. ([#1904](https://github.com/infor-design/enterprise/issues/1904))
- `[Datepicker]` Added the ability to use the range selection in date picker when using the UmAlQura Calendar (RTL). ([#4227](https://github.com/infor-design/enterprise/issues/4227))
- `[Homepage]` Added ability to support a 5 column option. ([#4101](https://github.com/infor-design/enterprise/issues/4101))
- `[Locale]` Added an example page to test translation strings more accurately. ([#4189](https://github.com/infor-design/enterprise/issues/4189))

### v4.32.0 Fixes

- `[Accordion]` Fixed a bug where disabled headers texts and icons were barely recognizable as disabled in uplift theme. ([#4065](https://github.com/infor-design/enterprise/issues/4065))
- `[Accordion]` Fixed a bug in the vibrant theme where nested header text was not showing because the width was pushing it to the next line. ([#4145](https://github.com/infor-design/enterprise/issues/4145))
- `[Application Menu]` Fixed too much spacing level when there's an icon in accordion header in uplift theme. ([#4202](http://localhost:4000/components/applicationmenu/test-six-levels-icons.html?theme=uplift&variant=light&colors=0066D4))
- `[Contextual Action Panel]` Made the close button work in cases where subcomponents are open inside the CAP. ([#4112](https://github.com/infor-design/enterprise/issues/4112))
- `[Colorpicker]` The sizes were inconsistent with other components in width so we adjusted them. ([#4310](https://github.com/infor-design/enterprise/issues/4310))
- `[Datagrid]` Fixed an issue where the selectedRows array contents continued to multiply each time running `selectAllRows`. ([#4195](https://github.com/infor-design/enterprise/issues/4195))
- `[Datagrid]` Fixed an issue where the dynamic tooltip was not working properly. ([#4260](https://github.com/infor-design/enterprise/issues/4260))
- `[Datagrid]` Fixed an issue where the check box filter was not working. ([#4271](https://github.com/infor-design/enterprise/issues/4271))
- `[Datagrid]` Fixed an issue where the filter and paging for treegrid was not working properly. ([#4293](https://github.com/infor-design/enterprise/issues/4293))
- `[Datepicker]` Fixed an issue where the minute and second interval for timepicker was not working properly when use along useCurrentTime setting. ([#4230](https://github.com/infor-design/enterprise/issues/4230))
- `[Dropdown]` Fixed a bug where italic-style highlighting would represent a matched filter term instead of bold-style on a Dropdown List item in some cases. ([#4141](https://github.com/infor-design/enterprise/issues/4141))
- `[Editor]` Fixed issue with incorrect padding when using bullets in RTL mode. ([#4327](https://github.com/infor-design/enterprise/issues/4327))
- `[General]` Fixed high contrast error color to have better contrast. ([#4344](https://github.com/infor-design/enterprise/issues/4344))
- `[FileUploadAdvanced]` Fixed an issue where the method `status.setCompleted()` not firing event `fileremoved`. ([#4294](https://github.com/infor-design/enterprise/issues/4294))
- `[Homepage]` Fixed an issue where the columns were not showing properly after resize by using the maximize button. ([#894](https://github.com/infor-design/enterprise-ng/issues/894))
- `[Homepage]` Fixed an issue where the columns were not showing properly after resize browser window. ([#895](https://github.com/infor-design/enterprise-ng/issues/895))
- `[Input]` Fixed a bug where the text input error state border color would be wrong in the vibrant, dark and high contrast. ([#4248](https://github.com/infor-design/enterprise/issues/4248))
- `[Locale]` Fixed issues with some timezone and datetime formats. ([#4297](https://github.com/infor-design/enterprise/issues/4297))
- `[Popupmenu]` Fixed a minor issue with the shortcut text on small breakpoints. ([#3984](https://github.com/infor-design/enterprise/issues/3984))
- `[Popover]` Fixed a a regression where passing a popover content as a hash link to an ID no longer worked. ([#4281](https://github.com/infor-design/enterprise/issues/4281))
- `[Personalize]` Fixed an issue regarding the layout and scroll ability of a page. ([#3330](https://github.com/infor-design/enterprise/issues/3330))
- `[Searchfield]` Added a shadow to the focus state of searchfields with category buttons. ([#4181](https://github.com/infor-design/enterprise-ng/issues/4181))
- `[Splitter]` Fixes an issue where the collapse button was not working when splitter is on the right. ([#1730](https://github.com/infor-design/enterprise-ng/issues/1730))
- `[Tabs]` Added detection for width/height/style changes on a Tabs component, which now triggers a resize event. ([ng#860](https://github.com/infor-design/enterprise-ng/issues/860))
- `[Tabs]` Fixed a small error by removing a - 1 involved with testing. ([#4093](https://github.com/infor-design/enterprise/issues/4093))
- `[Tabs]` Fixed a bug where using `#` in a Tab title was not possible. ([#4179](https://github.com/infor-design/enterprise/issues/4179))
- `[Tabs Header]` Fixed a bug where the add icon were too small and the page form layout has a big space on top of it. ([#4289](https://github.com/infor-design/enterprise/issues/4289))
- `[Toolbar Flex]` Fixed a bug where in some cases a un-needed scrollbar would appear. [[#4325](https://github.com/infor-design/enterprise/issues/4325)]
- `[Toolbar Searchfield]` Fixed a bug where the searchfield doesn't perfectly align together with flex toolbar. [[#4226](https://github.com/infor-design/enterprise/issues/4226)]
- `[Tree]` Fixed an issue where the return focus state was not working properly after closing the context menu. ([#4252](https://github.com/infor-design/enterprise/issues/4252))
- `[Vertical Tabs]` Fixed an issue where the error icon was misaligning. ([#873](https://github.com/infor-design/enterprise-ng/issues/873))

(49 Issues Solved This Release, Backlog Enterprise 196, Backlog Ng 51, 1079 Functional Tests, 1525 e2e Tests)

## v4.31.2

### v4.31.2 Fixes

- `[Datagrid]` Added the ability to resize frozen columns, if you do not want this you must set columns to `resizable: false`. ([#3852](https://github.com/infor-design/enterprise/issues/3852))
- `[Datagrid]` Fixed hideColumn method to check if the column is hidden. ([#3852](https://github.com/infor-design/enterprise/issues/3852))
- `[Popdown]` Added a safety check to the destroy. ([#3852](https://github.com/infor-design/enterprise/issues/3852))

## v4.31.1

### v4.31.1 Fixes

- `[Datagrid]` Fixed a bug with icon alignment in editors in small or xtra small layout. ([#4266](https://github.com/infor-design/enterprise/issues/4266))
- `[Datagrid]` Fixed selection checkbox alignment. ([#4266](https://github.com/infor-design/enterprise/issues/4266))

## v4.31.0

### v4.31.0 Important Notes

- `[Buttons]` We reverted an inner Css rule that set all 'btn' classes to use contains vs starts with since this caused issues. One consequence is that if you use a class `dismissible-btn` it should now be `btn-dismissible`. This is a possible breaking change but for most cases this button is added by the tags component. ([#4120](https://github.com/infor-design/enterprise/issues/4120))

### v4.31.0 Features

- `[Calendar]` Added the ability to override an event `color` and `borderColor` see docs for details. ([#3923](https://github.com/infor-design/enterprise/issues/3923))
- `[Calendar]` Added the ability to use the monthview legend setting to colorsize day backgrounds. To use this set the `dayLegend` property. And this uses the same format for legend in the monthView. Just renamed it to avoid confusing with the event legend. ([#3893](https://github.com/infor-design/enterprise/issues/3893))
- `[Datagrid]` Added a `spacerColumn` setting, with this setting the last column fills any empty space instead of stretching everything out. ([#4032](https://github.com/infor-design/enterprise/issues/4032))
- `[Datagrid]` Added a `columnSizing` setting which impacts how the column widths are auto calculated. Options are: `both` (default), `data` or `header` (including filter). ([#4017](https://github.com/infor-design/enterprise/issues/4017))
- `[Datagrid]` Added the setting for empty message small height. ([#3609](https://github.com/infor-design/enterprise/issues/3609))
- `[Datagrid]` Fixed an alignment issue on rows when using alerts and tags with frozen columns and short row. ([#4237](https://github.com/infor-design/enterprise/issues/4237))
- `[Datagrid]` Fixed an alignment issue on hiding and showing rows when using grouped headers and frozen columns together. ([#4247](https://github.com/infor-design/enterprise/issues/4247))
- `[Datepicker]` Added the ability to use +/- to increment the day in the calendar. This is in addition to arrow key functionality. This works in the field or when the calendar is open. ([#4001](https://github.com/infor-design/enterprise/issues/4001))
- `[Masthead]` Added the ability use user images, status and initials in the masthead and masthead menu buttons. ([#800](https://github.com/infor-design/enterprise-ng/issues/800))
- `[MultiSelect]` Fixed an issue update multiselect on ajax with values already selected. ([#885](https://github.com/infor-design/enterprise-ng/issues/885))
- `[Tree]` Added option to add new child node on top or bottom. ([#3915](https://github.com/infor-design/enterprise/issues/3915))
- `[General]` Moved all the examples, patterns and layouts into their own sections or with the components they live with page patterns can now be found at `components/page-patterns` and layouts at `components/page-layouts`. Added a first pass of docs about these as well as more doc updates to forms, autocomplete and grid. ([#428](https://github.com/infor-design/enterprise/issues/428))

### v4.31.0 Fixes

- `[Application Menu]` Fixed an issue where the Header was unable to hide for RTL and ie11. ([#2154](https://github.com/infor-design/enterprise/issues/2154))
- `[Application Menu]` Fixed a bug where the border top color is wrong in uplift dark and high contrast theme. ([#4042](https://github.com/infor-design/enterprise/issues/4042))
- `[Application Menu]` Fixed a bug where some buttons did not have labels for the icon buttons in toolbars. Check your application if you use this pattern. ([#4085](https://github.com/infor-design/enterprise/issues/4085))
- `[Autocomplete]` Fixed an issue where the JavaScript error was thrown for ie11. ([#4148](https://github.com/infor-design/enterprise/issues/4148))
- `[Blockgrid]` Fixed an issue with paged datasets that would occasionally cause a JS console error. ([ng#836](https://github.com/infor-design/enterprise-ng/issues/836))
- `[Blockgrid]` Fixed a bug where first/last pager buttons would show and be disabled by default (buttons are now hidden by default). ([ng#836](https://github.com/infor-design/enterprise-ng/issues/836))
- `[Buttons]` Reverted an inner Css rule change that set 'btn' classes to contains vs starts with. ([#4120](https://github.com/infor-design/enterprise/issues/4120))
- `[Datagrid]` Fixed an issue when hiding columns after loading a datagrid up with grouped headers and frozen columns. ([#4218](https://github.com/infor-design/enterprise/issues/4218))
- `[Datagrid]` Fixed an issue where the rows were not render properly when use method `updateDataset()` for treegrid. ([#4213](https://github.com/infor-design/enterprise/issues/4213))
- `[Datagrid]` Fixed an issue where the tooltip for tree grid was not working properly. ([#827](https://github.com/infor-design/enterprise-ng/issues/827))
- `[Datagrid]` Fixed an issue where the keyword search was not working for server side paging. ([#3977](https://github.com/infor-design/enterprise/issues/3977))
- `[Datagrid]` Fixed a bug that nested datagrid columns could not be clicked. ([#4197](https://github.com/infor-design/enterprise/issues/4197))
- `[Datagrid]` Fixed an issue where the 'value' and 'oldValue' on cell change event were showing escaped. ([#4028](https://github.com/infor-design/enterprise/issues/4028))
- `[Datagrid]` Fixed an issue where the keyword search was not working for group headers. ([#4068](https://github.com/infor-design/enterprise/issues/4068))
- `[Datagrid]` Fixed an issue where the column filter results were inconsistent for tree grid. ([#4031](https://github.com/infor-design/enterprise/issues/4031))
- `[Datagrid]` Fixed an issue where the data was not exporting to excel when using the groupable setting. ([#4081](https://github.com/infor-design/enterprise/issues/4081))
- `[Datagrid]` Fixed an issue where if a context menu is opened and then closed with ESC the focus would be reset to the top of the page. ([#4085](https://github.com/infor-design/enterprise/issues/4085))
- `[Datagrid]` Fixed an issue where the tooltip would not show up if you focus a cell with ellipsis text with the keyboard. ([#4085](https://github.com/infor-design/enterprise/issues/4085))
- `[Datagrid]` Made the header checkbox focusable. ([#4085](https://github.com/infor-design/enterprise/issues/4085))
- `[Datagrid]` The selection checkbox cell had aria-selected on it which was incorrect. ([#4085](https://github.com/infor-design/enterprise/issues/4085))
- `[Datagrid]` Changed the auto width sizing of columns to include the padding of the rowHeight (16 16 8 8). So the column sizes are now more compact in lower rowHeight settings. Also to do this the grid is now rerendered when changing rowHeight. ([#4016](https://github.com/infor-design/enterprise/issues/4016))
- `[Datagrid]` Fixed a design QA bug where the column and data cell padding was not following the design system. Its now using 16px large, 16px medium, 8 px short and 8 px extar-short for text indenting. ([#4154](https://github.com/infor-design/enterprise/issues/4154))
- `[Datagrid]` Fixed an issue where the client side selection was not working. ([#4138](https://github.com/infor-design/enterprise/issues/4138))
- `[Datagrid]` Changed invalid css fill-available property. ([#4133](https://github.com/infor-design/enterprise/issues/4133))
- `[Datagrid]` Fixed issue where double keydown was required to open dropdown lists in datagrid cell. ([#3980](https://github.com/infor-design/enterprise/issues/3980))
- `[Datagrid]` Fixed an issue where the time picker editor was switching between AM and PM when set to 12:00. ([#4149](https://github.com/infor-design/enterprise/issues/4149))
- `[Datepicker]` Fixed a number of translation issues in the datepicker component. ([#4046](https://github.com/infor-design/enterprise/issues/4046))
- `[Datepicker]` Fixed a bug that the datepicker would focus the field when closing the month and year pane. ([#4085](https://github.com/infor-design/enterprise/issues/4085))
- `[Datepicker]` Fixed a bug where two dates may appear selected when moving forward/back in the picker dialog. ([#4018](https://github.com/infor-design/enterprise/issues/4018))
- `[Datepicker]` Fixed a bug where an error may occur if using the gregorian calendar on ar-SA locale. ([#4130](https://github.com/infor-design/enterprise/issues/4130))
- `[Dropdown]` Fixed an issue where "phraseStartsWith" does not filter the list after deleting a character. ([#4047](https://github.com/infor-design/enterprise/issues/4047))
- `[Dropdown]` Fixed a bug when backspacing in windows or fn + delete in Mac OS would render a ascii character in the input field. ([#4020](https://github.com/infor-design/enterprise/issues/4020))
- `[Editor]` Fixed a number of translation issues in the editor component. ([#4049](https://github.com/infor-design/enterprise/issues/4049))
- `[Editor]` Fixed an issue where the selection for shift + arrow keys was not working properly. ([#4070](https://github.com/infor-design/enterprise/issues/4070))
- `[Locale]` The Added placeholder for missing Thai `Locale` translation. ([#4041](https://github.com/infor-design/enterprise/issues/4041))
- `[Locale]` The Added placeholder for incorrect French `SetTime` translation. ([#4045](https://github.com/infor-design/enterprise/issues/4045))
- `[Lookup]` Fixed a bug where values are duplicated when selecting row on other pages and when paging is activated. ([#758](https://github.com/infor-design/enterprise-ng/issues/758))
- `[Locale]` Added July 2020 translation strings from the translation team. ([#4045](https://github.com/infor-design/enterprise/issues/4045))
- `[Mask]` Added the ability to pass date/time formats to the Mask API that do not contain separators or other literals. ([#3963](https://github.com/infor-design/enterprise/issues/3963))
- `[Masthead]` Added updated color and styles for uplift theme. ([#800](https://github.com/infor-design/enterprise-ng/issues/800))
- `[Mask]` Improved example pages in the demoapp, added some to the documentation index page for Mask. ([#556](https://github.com/infor-design/enterprise/issues/556))
- `[Modal]` Reverted nested modal behavior to being visually stacked, instead of one-at-a-time. Made it possible to show one-at-a-time via `hideUnderneath` setting. ([#3910](https://github.com/infor-design/enterprise/issues/3910))
- `[Multiselect]` Fixed an issue where multiselect fields with tags were not rendering properly. ([#4139](https://github.com/infor-design/enterprise/issues/4139))
- `[Popupmenu]` Fixed an issue where the icons were overlapping. ([#4201](https://github.com/infor-design/enterprise/issues/4201))
- `[Popupmenu]` Fixed a bug that the aria items are in the wrong place. Its now using [this guide](https://www.w3.org/TR/wai-aria-practices/examples/menu-button/menu-button-links.html). ([#4085](https://github.com/infor-design/enterprise/issues/4085))
- `[Popupmenu]` Fixed a bug where the heading doesn't display properly with multi-select menu. ([#3926](https://github.com/infor-design/enterprise/issues/3926))
- `[Searchfield]` Fixed an issue where some of the searchfield examples did not have focus states. ([#1060](https://github.com/infor-design/enterprise/issues/1060))
- `[Searchfield]` The `clear` function was misnamed as it didnt clear, it made the field clearable. Now we have a `clear` and `makeClearable` function. ([#4173](https://github.com/infor-design/enterprise/issues/4173))
- `[Textarea]` Fixed inconsistencies on styling of disabled field when using disable function, now the label will disable on all components when using this function. In general the label should be dimmed on disabled fields as per the design. ([#3917](https://github.com/infor-design/enterprise/issues/3917))
- `[Timepicker]` Fixed inconsistencies on readonly styling throughout different themes and variants. ([#4152](https://github.com/infor-design/enterprise/issues/4152))
- `[Toast]` Fixed a bug where the toast message doesn't close when pressing escape, and when it has multiple trigger elements and uses unique id's. ([#3986](https://github.com/infor-design/enterprise/issues/3986))
- `[Tooltip]` Fixed a bug where the title doesn't display when the title starts with '#'. ([#2512](https://github.com/infor-design/enterprise/issues/2512))
- `[Tooltip]` Fixed an issue where the tooltip would not show up if you focus a button with the keyboard. ([#4085](https://github.com/infor-design/enterprise/issues/4085))
- `[Tree]` Fixed an issue where the tree node still shows folder icon after all children and `children` property deleted. ([#4026](https://github.com/infor-design/enterprise/issues/4026))
- `[Tree]` Fixed an issue where the custom icon was changing back to default on toggle after use of method updateNode(). ([#4027](https://github.com/infor-design/enterprise/issues/4027))

(81 Issues Solved This Release, Backlog Enterprise 183, Backlog Ng 48, 1077 Functional Tests, 1489 e2e Tests)

## v4.30.1

### v4.30.1 Fixes

- `[Datepicker]` Fixed the datepicker in ar-SA setting timestamps would null the times in some situations. ([#4160](https://github.com/infor-design/enterprise/issues/4160))
- `[Datagrid]` The last row border was removed but this was incorrect, reverted this. ([#4140](https://github.com/infor-design/enterprise/issues/4140))
- `[Datagrid]` Fixed an alignment issue in datagrid filter that caused some fields to be misaligned. ([#4151](https://github.com/infor-design/enterprise/issues/4151))
- `[Datagrid]` Fixed an alignment issue with column colspan. In some situations it was not rendering correctly causing some cells to be misaligned. ([#4109](https://github.com/infor-design/enterprise/issues/4109))
- `[Datagrid]` Changed invalid css fill-available property. ([#4133](https://github.com/infor-design/enterprise/issues/4133))
- `[Locale]` Fixed a bug with MMMM dd format in ar-SA. ([#4160](https://github.com/infor-design/enterprise/issues/4160))
- `[Locale]` Changed the arguments names for better symmetry fromGregorian == toUmalqura and toGregorian === options.fromUmalqura. ([#4160](https://github.com/infor-design/enterprise/issues4160))

(71 Issues Solved This Release, Backlog Enterprise 197, Backlog Ng 53, 1078 Functional Tests, 1482 e2e Tests)

## v4.30.0

### v4.30.0 Announcements

- `[Datagrid]` The rowHeight setting has been changed to support extra-small, small, medium and large. short and normal are deprecated. If you have a custom toolbar you may need to update your [markup](https://github.com/infor-design/enterprise/blob/master/app/views/components/datagrid/example-custom-toolbar.html#L40-L44). ([#3755](https://github.com/infor-design/enterprise/issues/3755))

### v4.30.0 Features

- `[Breadcrumb]` Javascript Component API is now available. ([infor-design/enterprise-ng#700](https://github.com/infor-design/enterprise-ng/issues/700))
- `[Custom Builds]` The build script can now produce an ES Module version of the components that can be imported by your application. ([#3771](https://github.com/infor-design/enterprise/issues/3771))
- `[Datagrid]` Added a setting disableRowDeselection that if enabled does not allow selected rows to be toggled to deselected. ([#3791](https://github.com/infor-design/enterprise/issues/3791))
- `[Datagrid]` Added an additional row size extra-small. This row size may need a bit of further fleshing out. All of the previous row sizes have been renamed but using the old settings are supported but deprecated. The new sizes are Extra Small, Small, Medium, Large (Normal). ([#3755](https://github.com/infor-design/enterprise/issues/3755))
- `[Demoapp]` Added the ability to set runtime flags for persisting settings that were previously only possible to set via URL query parameters. ([n/a])
- `[Demoapp]` Added the ability to set runtime flags for persisting settings that were previously only possible to set via URL query parameters. ([n/a])
- `[Icons]` Changed the tree node icon to be more meaningful in uplift theme. Added a print-preview icon. This replaces the update-preview icon which has confusing meaning but was not removed.
- `[Searchfield]` Added the ability to clear the searchfield by calling a public clear() function. ([#3810](https://github.com/infor-design/enterprise/issues/3810))
- `[Tree]` Added a setting to support to expanding/collapsing when clicking only the icon portion of the tree node. ([#3730](https://github.com/infor-design/enterprise/issues/3730))
- `[Tree]` Added the ability to have separate icon button for expand/collapse and children count. ([#3847](https://github.com/infor-design/enterprise/issues/3847))

### v4.30.0 Fixes

- `[Accordion]` Fixed an issue where the chevron icon is not properly centered in Safari. ([#2161](https://github.com/infor-design/enterprise/issues/2161))
- `[Application Menu]` Fixed an issue where the dropdown icon is not properly centered in Safari. ([#3766](https://github.com/infor-design/enterprise/issues/3766))
- `[Accordion]` Fixed issue where hidden headers were not excluded from tab navigation. ([#3835](https://github.com/infor-design/enterprise/issues/3835))
- `[Calendar]` Fixed a bug that when setting accordions to allowOnePane it did not work. ([#3773](https://github.com/infor-design/enterprise/issues/3773))
- `[Calendar]` Fixed a bug where the accordion sections would show a line on hover in high contrast mode. ([#2779](https://github.com/infor-design/enterprise/issues/2779))
- `[Calendar]` Fixed a bug where the days would be out of alignment if the end and starts dates intersect. ([#1725](https://github.com/infor-design/enterprise/issues/1725))
- `[Contextual Action Panel]` Fixed an issue where the searchfield should be collapsible on mobile view. ([#918](https://github.com/infor-design/enterprise/issues/918))
- `[Counts]` Revamped the look and feel of widget counts in uplift theme. ([#3666](https://github.com/infor-design/enterprise/issues/3666))
- `[Datagrid]` Fixed an issue where the table doesn't filled the datagrid wrapper inside of modal. ([#3897](https://github.com/infor-design/enterprise/issues/3897))
- `[Datagrid]` Fix a bug with columns with buttons, they had an unneeded animation that caused states to be delayed when painting. ([#3808](https://github.com/infor-design/enterprise/issues/3808))
- `[Datagrid]` Fixed an issue where example page for filter and pager was not working properly. ([#3856](https://github.com/infor-design/enterprise/issues/3856))
- `[Datagrid]` Fix a bug with cellNavigation false, the focus state was still visible. ([#3937](https://github.com/infor-design/enterprise/issues/3937))
- `[Datagrid]` Updated example page for keyword search to fix error state. ([#3961](https://github.com/infor-design/enterprise/issues/3961))
- `[Datagrid]` Fix a bug with cellNavigation false, the focus state was incorrect on stretched rows in IE. ([#1644](https://github.com/infor-design/enterprise/issues/1644))
- `[Datagrid]` Fixed an issue where an extra border is shown in grid list mode and RTL. ([#3895](https://github.com/infor-design/enterprise/issues/3895))
- `[Datagrid]` Fixed a bug inside validateRow when passing in a zero the function would exit. ([#4002](https://github.com/infor-design/enterprise/issues/4002))
- `[Datagrid]` Fixed an issue where select all using keyboard in multiSelect/mixedSelect was not working. ([#3921](https://github.com/infor-design/enterprise/issues/3921))
- `[Datagrid]` Fix a bug with columns with buttons, they had an unneeded animation that caused states to be delayed when painting. ([#3808](https://github.com/infor-design/enterprise/issues/3808))
- `[Datagrid]` Fixed an issue where data was not in sync for row reorder and paging. ([#3749](https://github.com/infor-design/enterprise/issues/3749))
- `[Datagrid]` Fixed an issue where using selectRowsAcrossPages setting the selected rows were reseting by filter, to use this feature you may need to set columnIds in the settings to form whats unique for the row. ([#3601](https://github.com/infor-design/enterprise/issues/3601))
- `[Datagrid]` Fixed an issue where when using the contentTooltip setting on a datagrid on a modal, the column would expand when hovering rows. ([#3541](https://github.com/infor-design/enterprise/issues/3541))
- `[Datagrid]` Fixed an issue the arrow on tooltips flowed in the wrong direction. ([#3854](https://github.com/infor-design/enterprise/issues/3854))
- `[Datagrid]` Fixed an issue where readonly and checkbox cells would show up on the summary row. ([#3862](https://github.com/infor-design/enterprise/issues/3862))
- `[Datagrid]` Fixed an issue where text in nested objects where not encoded correctly. ([#4058](https://github.com/infor-design/enterprise/issues/3862))
- `[Datagrid]` Fixed an issue where text editor style editors are not saved properly. ([#4058](https://github.com/infor-design/enterprise/issues/4058))
- `[Datagrid]` Fixed an issue where checkboxes in an expandable area could not be checked. ([#4062](https://github.com/infor-design/enterprise/issues/4062))
- `[Datagrid]` Fix a bug where multiselect checkboxes were misaligned in a modal. ([#4086](https://github.com/infor-design/enterprise/issues/4086))
- `[Datepicker]` Fixed an issue where some languages like fr-CA and pt-BR (that are languages in a non default locale), would error when opening the picker. ([#4035](https://github.com/infor-design/enterprise/issues/4035))
- `[Datepicker]` Fixed an issue where change did not fire when rangeselecting the same day. ([#4075](https://github.com/infor-design/enterprise/issues/4075))
- `[Datepicker]` Fixed an issue where change did not fire when selecting today after having a cleared value in the field. ([#853](https://github.com/infor-design/enterprise-ng/issues/853))
- `[Dropdown]` Changed the keyboard dropdown so it will select the active item when tabbing out. ([#3028](https://github.com/infor-design/enterprise/issues/3028))
- `[Dropdown]` Fixed an issue where the search field does not stay in the initial position. ([#2659](https://github.com/infor-design/enterprise/issues/2659))
- `[Dropdown]` Fixed an issue where the search field does not stay in the initial position. ([#2659](https://github.com/infor-design/enterprise/issues/2659))
- `[Editor]` Fixed missing tooltips. ([#issues](https://github.com/infor-design/enterprise/issues/issues))
- `[Field Options]` Fixed an issue where the focus style was not aligning. ([#3628](https://github.com/infor-design/enterprise/issues/3628))
- `[Hierarchy]` Fixed an issue selection causes tab selection to be removed. ([#3597](https://github.com/infor-design/enterprise/issues/3597))
- `[Icons]` Fixed an issue with the amend icon in uplift theme. The meaning was lost on a design change and it has been updated. ([#3613](https://github.com/infor-design/enterprise/issues/3613))
- `[Locale]` Changed results text to lower case. ([#3974](https://github.com/infor-design/enterprise/issues/3974))
- `[Locale]` Fixed abbreviated chinese month translations. ([#4034](https://github.com/infor-design/enterprise/issues/4034))
- `[Lookup]` Fixed an issue in the min width examples that showed up in Safari only. ([#3949](https://github.com/infor-design/enterprise/issues/3949))
- `[Lookup]` Added example page for server side keyword search. ([#2806](https://github.com/infor-design/enterprise/issues/2806))
- `[Lookup]` Fixed a bug that the required validation would not reset from empty in certain cases. ([#810](https://github.com/infor-design/enterprise-ng/issues/810))
- `[Lookup]` Fixed an issue in the min width examples that showed up in Safari only. ([#3949](https://github.com/infor-design/enterprise/issues/3949))
- `[Popover]` Corrected the tabindex order of Popover elements when the Popover is contained within a Modal. ([#3644](https://github.com/infor-design/enterprise/issues/3644))
- `[Mask]` Fixed issue where languages with `,` as decimal were causing the fields to only show `.` instead of the actual characters that were input. ([#3933](https://github.com/infor-design/enterprise/issues/3933))
- `[Multiselect]` Fixed a bug that would incorrectly cause both text and tags to be rendered on the page when using the Select All checkbox. ([#3767](https://github.com/infor-design/enterprise/issues/3767))
- `[Multiselect]` When using the `showSelectAll` setting, if no selectable options are present, the Select All checkbox will now remain hidden and unusable. ([#3777](https://github.com/infor-design/enterprise/issues/3777))
- `[Multiselect]` Changed "Select All" checkbox's default behavior to only select items that match the current search filter, if a search filter is present.  The original filter behavior is available by setting `selectAllFilterOnly` to false. ([#3845](https://github.com/infor-design/enterprise/issues/3845))
- `[Textarea]` Added tests to show that the textarea count text is translated. ([#3807](https://github.com/infor-design/enterprise/issues/3807))
- `[Tooltip]` Fixed tooltip behavior so clicking and mousing out will not show the tooltip and fixed tooltip delay. ([#4050](https://github.com/infor-design/enterprise/issues/#4050))
- `[Tree]` Fixed an issue where previous text selection was not clearing after clicked to any tree-node. ([#3794](https://github.com/infor-design/enterprise/issues/3794))

(75 Issues Solved This Release, Backlog Enterprise 235, Backlog Ng 62, 1071 Functional Tests, 1448 e2e Tests)

## v4.29.0

### v4.29.0 Announcements

- `[General]` Heads Up that effective October 31, 2020 we will no longer support IE 11. Until that date we will test IE 11 but only critical issues will be fixed. See the linked issue for more details. ([#3756](https://github.com/infor-design/enterprise/issues/3756))

### v4.29.0 Features

- `[Accordion]` Added the ability to call collapse and expand with a header ID. ([#783](https://github.com/infor-design/enterprise-ng/issues/783))
- `[Lookup]` Added a tooltip functionality when the data is overflowed. ([#3703](https://github.com/infor-design/enterprise/issues/3703))
- `[Lookup]` Added a clear (x icon) button to clear the field. ([#740](https://github.com/infor-design/enterprise/issues/740))
- `[Lookup]` Added a clear (x icon) button and apply button inside of modal so there are now two options to clear the field. ([#2507](https://github.com/infor-design/enterprise/issues/2507))
- `[Lookup]` Fixed a bug where validation did not work if the lookup is non-editable (select only). ([#3950](https://github.com/infor-design/enterprise/issues/3950))
- `[Multiselect]` Moved the functionality for displaying the Multiselect List's searchfield underneath/above the pseudo element into a configurable setting. ([#3864](https://github.com/infor-design/enterprise/issues/3864))
- `[Popdown]` Fixed some integration problems with nested Lookups that were causing closing to happen prematurely. ([ng#760](https://github.com/infor-design/enterprise-ng/issues/760))
- `[Slider]` Added the ability to set position of the tooltip. ([#3746](https://github.com/infor-design/enterprise/issues/3746))
- `[Toast]` Added the ability to dismiss toasts via keyboard. ([#3521](https://github.com/infor-design/enterprise/issues/3521))
- `[Homepage]` Homepage edit events (resize, reorder, remove widgets) now fire on widget elements too ([#3679](https://github.com/infor-design/enterprise/issues/3679))

### v4.29.0 Fixes

- `[About]` Fixed a bug where About dialogs disappeared when being closed by the Modal Manager API. ([#3898](https://github.com/infor-design/enterprise/issues/3898))
- `[Application Menu]` Fixed personalization regressions on Soho theme ([#3704](github.com/infor-design/enterprise/issues/3704))
- `[General]` We Updated a lot of development dependencies. Most important things to note are: we now support node 12 for development and this is recommended, from tests 13 will also work. Node 14 will not work. We updated jQuery to 3.5.1 as a client side dependency and d3 to 5.16.0. If copying files from the `dist` folder note that the d3 file is called d3.v5.js. ([#1690](https://github.com/infor-design/enterprise/issues/1690))
- `[Bar Chart]` Fixed an issue where height was not calculating properly when used other elements along content container. ([#2670](https://github.com/infor-design/enterprise/issues/2670))
- `[Application Menu]` - Made it possible for App Menu Toolbars to dismiss the menu when the `dismissOnClickMobile` setting is true. ([#2831](https://github.com/infor-design/enterprise/issues/2831))
- `[Calendar/Weekview/Monthview]` Added more docs and exposed them on the design site. ([#3575](https://github.com/infor-design/enterprise/issues/3758))
- `[Checkbox]` Fixed an issue where the error icon was inconsistent between subtle and vibrant themes. ([#3575](https://github.com/infor-design/enterprise/issues/3575))
- `[Column Chart]` Fixed an issue where height was not calculating properly when used other elements along content container. ([#2670](https://github.com/infor-design/enterprise/issues/2670))
- `[Datagrid]` Fixed an issue where blank tooltip was showing when use Alert Formatter and no text. ([#2852](https://github.com/infor-design/enterprise/issues/2852))
- `[Datagrid]` Fixed a bug where the datagrid had blocked the clicking of buttons in an empty message area. ([#3922](https://github.com/infor-design/enterprise/issues/3922))
- `[Datagrid]` Fixed an issue where keyword search results were breaking the html markup for icons and badges. ([#3855](https://github.com/infor-design/enterprise/issues/3855))
- `[Datagrid]` Fixed an issue where keyword search results were breaking the html markup for hyperlink. ([#3731](https://github.com/infor-design/enterprise/issues/3731))
- `[Datagrid]` Fixed an issue where keyword search results were not showing for paging, if searched from other than 1st page it came blank table. ([#3629](https://github.com/infor-design/enterprise/issues/3629))
- `[Datagrid]` Fixed an issue where contents filtertype was not working on example page. ([#2887](https://github.com/infor-design/enterprise/issues/2887))
- `[Datagrid]` Fixed a bug in some themes, where the multi line cell would not be lined up correctly with a single line of data. ([#2703](https://github.com/infor-design/enterprise/issues/2703))
- `[Datagrid]` Fixed visibility of sort icons when toggling and when the column is in active. ([#3692](https://github.com/infor-design/enterprise/issues/3692))
- `[Datagrid]` Fixed a bug where the data passed to resultsText was incorrect in the case of reseting a filter. ([#2177](https://github.com/infor-design/enterprise/issues/2177))
- `[Datagrid/General]` Fixed an additional bug where when loading the datagrid with a columns object that contain recursive objects the grid would crash in saveColumns. [3759](https://github.com/infor-design/enterprise/issues/3759))
- `[Datepicker]` Fixed a bug where the modal would take aspects of the personalize colors by mistake. ([#3997](https://github.com/infor-design/enterprise/issues/3997))
- `[Dropdown]` Fixed tooltip content gets cut off inside of modal. ([#3106](https://github.com/infor-design/enterprise/issues/3106))
- `[DemoApp]` Fixed an issue with some pages in the design site where the did not have a height. ([#878](https://github.com/infor-design/website/issues/878))
- `[Fonts]` A note that the Source Sans Pro font thats used in the new theme and served at google fonts, now have a fix for the issue that capitalized letters and numbers had different heights. You may need to release any special caching. ([#1789](https://github.com/infor-design/enterprise/issues/1789))
- `[Form]` Fix broken links in the form readme file. ([#818](https://github.com/infor-design/website/issues/818))
- `[Line Chart]` Fixed an issue where height was not calculating properly when used other elements along content container. ([#2670](https://github.com/infor-design/enterprise/issues/2670))
- `[Locale]` Fixed the es-419 date time value, as it was incorrectly using the medium length date format. ([#3830](https://github.com/infor-design/enterprise/issues/3830))
- `[Modal]` Fixed the inconsistencies of spacing on required fields. ([#3587](https://github.com/infor-design/enterprise/issues/3587))
- `[Modal]` Fixed a bug where the title would overflow too soon. ([#3996](https://github.com/infor-design/enterprise/issues/3996))
- `[Multiselect]` Added ability to detect selected items from incoming data via `callSource()`. ([#2656](https://github.com/infor-design/enterprise/issues/2656))
- `[Multiselect]` Added support to api settings to `allTextString` and `selectedTextString` for custom headers. ([#3554](https://github.com/infor-design/enterprise/issues/3554))
- `[Pie Chart]` Fixed an issue where height was not calculating properly when used other elements along content container. ([#2670](https://github.com/infor-design/enterprise/issues/2670))
- `[Pie]` Fixed an issue where rounds decimal places for percent values were not working. ([#3599](https://github.com/infor-design/enterprise/issues/3599))
- `[Pie/Donut]` Fixed an issue where placing legend on bottom was not working for Homepage widget/Cards. ([#3560](https://github.com/infor-design/enterprise/issues/3560))
- `[Pager]` Reduced the space between buttons. ([#1942](https://github.com/infor-design/enterprise/issues/1942))
- `[Popupmenu]` Fixed an issue the shortcut text leaves gap when no icons are present. ([#3849](https://github.com/infor-design/enterprise/issues/3849))
- `[Tabs]` Fixed info and alert icons alignment on tabs and inside of modal. ([#2695](https://github.com/infor-design/enterprise/issues/2695))
- `[Tabs]` Fixes an issue where the search bar background color was going to transparent on smaller breakpoints. ([#3871](https://github.com/infor-design/enterprise/issues/3871))
- `[Notification]` Fixed an issue where the icons were lagging in the animation. ([#2099](https://github.com/infor-design/enterprise/issues/2099))
- `[Tree]` Fixed an issue where data was not in sync for children property. ([#1690](https://github.com/infor-design/enterprise/issues/1690))
- `[Splitter]` Fixed an issue the drag handle characters render incorrectly. ([#1458](https://github.com/infor-design/enterprise/issues/1458))
- `[Splitter]` Fixed an issue where dragging for RTL direction was not working. ([#1813](https://github.com/infor-design/enterprise/issues/1813))
- `[Spinbox]` Fixed an issue where a two or more digit min value would make it difficult to type in the spinbox. To fix this the values will only be validated on blur by default. ([#3909](https://github.com/infor-design/enterprise/issues/3909))
- `[Spinbox]` Fixed an issue where the number mask did not match the max value of the spinbox. ([#3939](https://github.com/infor-design/enterprise/issues/3939))
- `[Slider]` Improved the sliding so that decimal values would not trigger the change event. ([#787](https://github.com/infor-design/enterprise-ng/issues/787))
- `[Slider]` Reduced the number of change events that fire while sliding. ([#788](https://github.com/infor-design/enterprise-ng/issues/788))
- `[Swaplist]` Fixed an issue where dragging items more than once was not working on Android or iOS devices. ([#1423](https://github.com/infor-design/enterprise/issues/1423))
- `[Tree]` Fixed an issue where tree could not be expanded when using multiselect mode in IE 11. ([#3936](https://github.com/infor-design/enterprise/issues/3936))
- `[Tabs]` Fixed an issue where calling destroy did not remove the add tab button. ([#1439](https://github.com/infor-design/enterprise/issues/1439))
- `[Vertical Tabs]` Made personalization possible. ([#3029](https://github.com/infor-design/enterprise/issues/3029))

(64 Issues Solved This Release, Backlog Enterprise 248, Backlog Ng 69, 1149 Functional Tests, 1404 e2e Tests)

## v4.28.5

### v4.28.5 Fixes

- `[Datepicker]` Fixed an issue where change events did not fire consistently. ([#4087](https://github.com/infor-design/enterprise/issues/4087))

## v4.28.4

### v4.28.4 Fixes

- `[Datagrid]` Fixed an issue where checkboxes in an expandable area could not be checked. ([#4062](https://github.com/infor-design/enterprise/issues/4062))

## v4.28.3

### v4.28.3 Fixes

- `[Datepicker]` Fixed an issue where change did not fire when rangeselecting the same day. ([#4075](https://github.com/infor-design/enterprise/issues/4075))
- `[Datepicker]` Fixed an issue where change did not fire when selecting today after having a cleared value in the field. ([#853](https://github.com/infor-design/enterprise-ng/issues/853))

## v4.28.2

### v4.28.2 Fixes

- `[Splitter]` Fixed an issue where the splitter would remove the modal overlay in some cases. ([#3982](https://github.com/infor-design/enterprise/issues/3982))

## v4.28.1

### v4.28.1 Fixes

- `[Datagrid]` Fixed a bug where the datagrid had blocked the clicking of buttons in an empty message area. ([#3922](https://github.com/infor-design/enterprise/issues/3922))
- `[Datagrid]` Added ability to set the datagrid emptymessage as primary. ([#3922](https://github.com/infor-design/enterprise/issues/3922))

## v4.28.0

### v4.28.0 Important Changes

- `[Pager]` The Deprecated `pager` getter method was removed. Use `pagerAPI` instead for the same thing if accessing this internal object directly. ([#3759](https://github.com/infor-design/enterprise/issues/3759))

### v4.28.0 Features

- `[Bar Chart]` Added support to ellipsis for yaxis labels. ([#3702](https://github.com/infor-design/enterprise/issues/3702))
- `[Contextmenu]` Added support for shortcut display in menus. ([#3490](https://github.com/infor-design/enterprise/issues/3490))
- `[Datepicker]` Added support for custom api callback to disable passed dates and to disable dates by years. ([#3462](https://github.com/infor-design/enterprise/issues/3462))
- `[Datagrid]` Added and fixed up datagrid grouping aggregators. There is now aggregators for avg, count, list, max, min and sum. In addition null and undefined data will not cause issues. ([#3752](https://github.com/infor-design/enterprise/issues/3752))
- `[Error Page]` Added a new example showing a static error page. For example for a 404 page or generic error. ([#281](https://github.com/infor-design/design-system/issues/281))
- `[FileUploadAdvanced]` Added support to api settings `maxFiles` to limit number of uploads. ([#3512](https://github.com/infor-design/enterprise/issues/3512))
- `[FileUploadAdvanced]` Added support to fire event `fileremoved` for attached file removed. ([#3548](https://github.com/infor-design/enterprise/issues/3548))
- `[Line Chart]` Added support to ellipsis for yaxis labels. ([#3702](https://github.com/infor-design/enterprise/issues/3702))
- `[Modal]` Improved handling of multiple Modal windows stemming from a single trigger element. ([ng#705](https://github.com/infor-design/enterprise-ng/issues/705))

### v4.28.0 Fixes

- `[Accordion]` Fixed a regression where updating individual headers within an Accordion was no longer working ([#3826](https://github.com/infor-design/enterprise/issues/3070))
- `[Application Menu]` Fixed the icons on breaking apart it's appearance when zooming out the browser in IE11, uplift theme. ([#3070](https://github.com/infor-design/enterprise/issues/3070))
- `[Application Menu]` Fixed misalignment/size of bullet icons in the accordion on Android devices. ([#1429](http://localhost:4000/components/applicationmenu/test-six-levels.html))
- `[Application Menu]` Add keyboard support for closing Role Switcher panel ([#3477](https://github.com/infor-design/enterprise/issues/3477))
- `[Autocomplete]` Added a check to prevent the autocomplete from incorrectly stealing form focus, by checking for inner focus before opening a list on typeahead. ([#3639](https://github.com/infor-design/enterprise/issues/3070))
- `[Autocomplete]` Fixed an issue where an change event was not firing when selecting from the menu. ([#804](https://github.com/infor-design/enterprise/issues/804))
- `[Bubble Chart]` Fixed an issue where an extra axis line was shown when using the domain formatter. ([#501](https://github.com/infor-design/enterprise/issues/501))
- `[Bullet Chart]` Added support to format ranges and difference values. ([#3447](https://github.com/infor-design/enterprise/issues/3447))
- `[Button]` Fixed the button disabled method to no longer use class `is-disabled`. ([#3447](https://github.com/infor-design/enterprise-ng/issues/799))
- `[Charts]` Fixed an issue where selected items were being deselected after resizing the page. ([#323](https://github.com/infor-design/enterprise/issues/323))
- `[Colorpicker]` Fixed an issue where the color swatches shift when the colorpicker has a scrollbar. ([#2266](https://github.com/infor-design/enterprise/issues/2266))
- `[Custom Builds]` Fixed issues related to custom building Datagrid. ([#3784](https://github.com/infor-design/enterprise/issues/3784))
- `[Custom Builds]` Fixed issues related to custom building Locale. ([#3839](https://github.com/infor-design/enterprise/issues/3839))
- `[Custom Builds]` Fixed issues related to custom building Modal. ([#3822](https://github.com/infor-design/enterprise/issues/3822))
- `[Datagrid]` Fixed an issue where row data was not available for serializer with Treegrid. ([#3663](https://github.com/infor-design/enterprise/issues/3724))
- `[ContextualActionPanel]` Fixed an issue where toolbars in CAP are not torn down on destroy. ([#3785](https://github.com/infor-design/enterprise/issues/3785))
- `[ContextualActionPanel]` Fixed an issue where nested caps or closing and reopening caps would not work. ([#801](https://github.com/infor-design/enterprise-ng/issues/801))
- `[Datagrid]` Fixed a css issue in dark uplift mode where the group row lines were not visible. ([#3649](https://github.com/infor-design/enterprise/issues/3649))
- `[Datagrid]` Fixed some styling issues in alerts and tags, and made clickable tags available in the formatter. ([#3631](https://github.com/infor-design/enterprise/issues/3631))
- `[Datagrid]` Fixed a css issue in dark uplift mode where the group row lines were not visible . ([#3649](https://github.com/infor-design/enterprise/issues/3649))
- `[Datagrid]` Fixed lookup modal title to be visible and adjust the position to make it centered. ([#3635](https://github.com/infor-design/enterprise/issues/3635))
- `[Datagrid]` Fixed an issue where selected rows are not reset when calling loadData. ([#3718](https://github.com/infor-design/enterprise/issues/3718))
- `[Datagrid]` Fixed an issue where if using grouping totals and hiding and showing columns the page is not refreshed properly. ([#2564](https://github.com/infor-design/enterprise/issues/2564)
- `[Datagrid]` Fixed an issue the selected row header icon is the wrong state when using allowSelectAcrossPages. ([#3043](https://github.com/infor-design/enterprise/issues/3043)
- `[Datagrid]` Improved the `datagrid-default-modal-width` concept if setting a modal datagrid default with so it works on any parent. [3562](https://github.com/infor-design/enterprise/issues/3562))
- `[Datagrid]` Fixed a bug in the indeterminate paging example, that the select checkbox would not work and be out of sync when changing pages. [2230](https://github.com/infor-design/enterprise/issues/2230))
- `[Datagrid]` Fixed a bug when resizing the first column of the center pane when using frozen columns, the resize would jump out the size of the frozen section. [3741](https://github.com/infor-design/enterprise/issues/3741))
- `[Datagrid]` Fixed an issue where the filter condition leaves two selected if you just reorder. ([#3779](https://github.com/infor-design/enterprise/issues/3779))
- `[Datagrid/General]` Fixed a bug where when loading the datagrid with a columns object that contain recursive objects the grid would crash. [3759](https://github.com/infor-design/enterprise/issues/3759))
- `[Datagrid/Hyperlink]` Fixed layout issues with links in right text align mode. To do this refactored links to not use a psuedo element for the focus style. ([#3680](https://github.com/infor-design/enterprise/issues/3680))
- `[Datepicker]` Fixed a bug where for some locales like `af-ZA` and `fi_FI` with dots in the day periods, setting 24 hr time to AM did not work. [3750](https://github.com/infor-design/enterprise/issues/3750))
- `[Datepicker]` Fixed a bug where date picker erred on arabic dates. [3804](https://github.com/infor-design/enterprise/issues/3804))
- `[Datepicker]` Fixed a bug where date picker could not change arabic dates. [3819](https://github.com/infor-design/enterprise/issues/3819))
- `[Datepicker]` Fixed a bug the month only picker would error the second time opened. [3817](https://github.com/infor-design/enterprise/issues/3817))
- `[Datepicker]` Added fix for dates with month and day only format where day is first, this was incorrectly validating as invalid. ([#3833](https://github.com/infor-design/enterprise/issues/3833))
- `[Demoapp]` Fixed incorrect directory list hyperlinks in listview and listbuilder components. ([1783](https://github.com/infor-design/enterprise/issues/1783))
- `[Demoapp]` Did cleanup on the icons and patterns links. ([3790](https://github.com/infor-design/enterprise/issues/3790))
- `[Demoapp]` When deployed on a proxy the icons page would not change contents when changing theme. ([3790](https://github.com/infor-design/enterprise/issues/3790))
- `[Dropdown]` Fixed an issue that Dropdown did not close when scrolling in some nested containers. ([#3436](https://github.com/infor-design/enterprise/issues/3436))
- `[EmptyMessage]` Updated the text to be more subtle. ([#3476](https://github.com/infor-design/enterprise/issues/3476))
- `[Fieldset]` Fixed fieldset text data overlapping in compact mode on mobile view. ([#3627](https://github.com/infor-design/enterprise/issues/3627))
- `[General]` Added a number of small accessibility fixes base on older testing feedback. ([#1539](https://github.com/infor-design/enterprise/issues/1539))
- `[Hierarchy]` Added support for separators in the actions menu on a hierarchy leaf. ([#3636](https://github.com/infor-design/enterprise/issues/3636))
- `[Hierarchy]` Fixed an issue where clicking the "More Actions" menu trigger wouldn't open the menu anymore. ([#3873](https://github.com/infor-design/enterprise/issues/3873))
- `[Lookup]` Fixed an issue where `keywordFilter: true` and `filterable: true` used together cause the lookup modal to break. ([#3772](https://github.com/infor-design/enterprise/issues/3772))
- `[Masthead]` Fixed layout and color issues in uplift theme. ([#3526](https://github.com/infor-design/enterprise/issues/3526))
- `[Modal]` Fixed modal title to a two line with ellipsis when it's too long. ([#3479](https://github.com/infor-design/enterprise/issues/3479))
- `[Multiselect]` Fixed tags dismiss button on mobile devices. ([#3640](https://github.com/infor-design/enterprise/issues/3640))
- `[Icons]` Added new locked/unlocked icons in ids-identity [#3732](https://github.com/infor-design/enterprise/issues/3732)
- `[Radar Chart]` Fixed an issue where labels were cutoff at desktop view. ([#3510](https://github.com/infor-design/enterprise/issues/3510))
- `[Splitter]` Fixed an issue where collapse button was misaligned. ([#3825](https://github.com/infor-design/enterprise/issues/3825))
- `[Swaplist]` Fixed disabled swap buttons color in dark variant subtle theme. ([#3709](https://github.com/infor-design/enterprise/issues/3709))
- `[Utils]` Exposed `Soho.utils.isInViewport(elem)` for external use. ([#3436](https://github.com/infor-design/enterprise/issues/3436))
- `[Toolbar]` Improved the placeholder text color to be more visible in uplift (dark variant). ([#3727](https://github.com/infor-design/enterprise/issues/3727))
- `[Tree]` Fixed an issue where use `UpdateNode()` method the data was not sync. ([#3724](https://github.com/infor-design/enterprise/issues/3724))

(71 Issues Solved This Release, Backlog Enterprise 260, Backlog Ng 82, 1048 Functional Tests, 1370 e2e Tests)

## v4.27.4

### v4.27.4 Fixes

`[Button]` Fixed the button disabled method to no longer use class `is-disabled`. ([#3447](https://github.com/infor-design/enterprise-ng/issues/801))
`[Button]` Fixed a regression where some buttons would get a 100% width on mobile. ([#801](https://github.com/infor-design/enterprise-ng/issues/801))

## v4.27.3

### v4.27.3 Fixes

- `[Datagrid]` Fixed a bug in the indeterminate paging example, that the select checkbox would not work and be out of sync when changing pages. [2230](https://github.com/infor-design/enterprise/issues/2230))

## v4.27.2

### v4.27.2 Fixes

- `[Datagrid]` Fixed an issue in datagrid frozen columns, actions that re-render like sorting may cause rendering issues. ([#3735](https://github.com/infor-design/enterprise/issues/3735))
- `[Datagrid]` Fixed an issue in lookup datagrid editors that clicking a trigger in the cell would commit the cell causing editing not to work in some cases. ([#785](https://github.com/infor-design/enterprise-ng/issues/785))

## v4.27.1

### v4.27.1 Fixes

- `[Icons]` Added a fix to support both `href` and `xlink:href` in icons. ([#3734](https://github.com/infor-design/enterprise/issues/3734))

## v4.27.0

### v4.27.0 Important Changes

- `[Hierarchy]` Removed the following deprecated options `paging: <bool>` and `mobileView: <bool>`. Instead use `layout='paging'` or `layout='mobile-only'`.
- `[Icons]` Changed the svg icons to use `href` instead of deprecated `xlink:href`. This isnt a breaking change either will work but `href` works better with Ivy in Angular. ([#3611](https://github.com/infor-design/enterprise/issues/3611))

### v4.27.0 Features

- `[Button]` Add `toData()` and related API for programmatically handling control of buttons. ([ng#467](https://github.com/infor-design/enterprise-ng/issues/467))
- `[Calendar]` Enhanced the look and feel of monthview calendar by displaying legend and calendar event on mobile view. ([#925](https://github.com/infor-design/enterprise/issues/925))
- `[Modal]` Created API for controlling the Modal ButtonSet. ([ng#467](https://github.com/infor-design/enterprise-ng/issues/467))
- `[Datagrid]` Added support for api setting on expand and collapse children. ([#3274](https://github.com/infor-design/enterprise/issues/3274))
- `[Datagrid]` Updated the fixedRowHeight setting to accept `auto` as an option. This will calculate the row height for all frozenRows section. If you have a lot of rows this may be slow so a number is preferred. ([#3374](https://github.com/infor-design/enterprise/issues/3374))
- `[Editor]` Added an option to set the height of the editor in `rows`. If you set this the estimated number for rows can be specified for the source and html pane. It will scroll after that. ([#3688](https://github.com/infor-design/enterprise/issues/3688))
- `[Homepage]` Added support for reordering, resizing, and removing widgets by enabling edit mode on the homepage component. ([#3531](https://github.com/infor-design/enterprise/issues/3531))

### v4.27.0 Fixes

- `[Accordion]` Removed stoppage of event propagation when accordion headers are clicked, in order to allow external click event listeners to propagate. ([ng#321](https://github.com/infor-design/enterprise-ng/issues/321))
- `[Bar Chart]` Fixed an issue where chart was not resizing on homepage widget resize. ([#2669](https://github.com/infor-design/enterprise/issues/2669))
- `[Blockgrid]` Fixed an issue where there was no index if the data is empty, and removed deprecated internal calls. ([#748](https://github.com/infor-design/enterprise-ng/issues/748))
- `[Busy Indicator]` Fixed an issue where it throws an error when a display delay, the busy-indicator parent removed and added via ngIf before the busyindicator shown. ([#703](https://github.com/infor-design/enterprise-ng/issues/703))
- `[Busy Indicator]` Fixed an issue where the overlay would close when closing the Modal. ([#3424](https://github.com/infor-design/enterprise/issues/3424))
- `[Busy Indicator]` Fixed an issue where position was not aligning. ([#3341](https://github.com/infor-design/enterprise/issues/3341))
- `[Colorpicker]` Fixed the dropdown icon position is too close to the right edge of the field. ([#3508](https://github.com/infor-design/enterprise/issues/3508))
- `[Contextual Action Panel]` Fixed misaligned search icon in uplift theme. ([#3630](https://github.com/infor-design/enterprise/issues/3630))
- `[Contextual Action Panel]` Fixed close icon button in getting cut off on mobile view ([#3586](https://github.com/infor-design/enterprise/issues/3586))
- `[Datagrid]` Fixed an issue where lookup editor was removing all characters following and including the '|' pipe character. ([#3556](https://github.com/infor-design/enterprise/issues/3556))
- `[Datagrid]` Fixed an issue where date range filter was unable to filter data. ([#3503](https://github.com/infor-design/enterprise/issues/3503))
- `[Datagrid]` Fixed a bug were datagrid tree would have very big text in the tree nodes on IOS. ([#3347](https://github.com/infor-design/enterprise/issues/3347))
- `[Datagrid]` Fixed a focus trap issue when using actionable mode, tab will now move up and down rows. ([#2399](https://github.com/infor-design/enterprise/issues/2399))
- `[Datagrid]` Fixed a bug when setting the UI indicator with `setSortIndicator` then it would take two clicks to sort the inverse direction. ([#3391](https://github.com/infor-design/enterprise/issues/3391))
- `[Datagrid]` Fixed an issue where date range filter was not working. ([#3337](https://github.com/infor-design/enterprise/issues/3337))
- `[Datagrid]` Fixed a bug when combining multiselect and expandable rows. If using the shift key to select multiple rows the selection would include incorrect rows. ([#2302](https://github.com/infor-design/enterprise/issues/2302))
- `[Datagrid]` Added support for dragging and reordering columns in RTL and some minor style cleanup with dragging to reorder. ([#3552](https://github.com/infor-design/enterprise/issues/3552))
- `[Datagrid]` Fixed an issue that the click event did not show the item data when the keyboard is used. ([#3645](https://github.com/infor-design/enterprise/issues/3645))
- `[Datagrid]` Fixed an issue where datagrid tree did not show empty messages. ([#3642](https://github.com/infor-design/enterprise/issues/3642))
- `[Datagrid]` Fixed an issue where grouped rows did not render when combined with frozen columns. ([#3367](https://github.com/infor-design/enterprise/issues/3367))
- `[Datagrid]` Fixed an issue where the overlay was closing after close Modal. ([#735](https://github.com/infor-design/enterprise-ng/issues/735))
- `[Datagrid]` Fixed a misaligned drag and drop column icon on IE 11. ([#3648](https://github.com/infor-design/enterprise/issues/3648))
- `[Datagrid]` Fixed an issue when using the colspan column option along with frozenColumns. ([#3416](https://github.com/infor-design/enterprise/issues/3416))
- `[Datagrid]` Fixed an issue where the empty message might still show if the amount of rows do not fill the page. ([#3697](https://github.com/infor-design/enterprise/issues/3697))
- `[Datepicker]` Fixed popover height and datepicker layout on mobile view. ([#2569](https://github.com/infor-design/enterprise/issues/3569))
- `[Datepicker]` Fixed an issue where date range with minimum range was not working. ([#3268](https://github.com/infor-design/enterprise/issues/3268))
- `[Datepicker]` Fixed an issue where date range was reverting to initial values after clearing. ([#1306](https://github.com/infor-design/enterprise/issues/1306))
- `[Datepicker]` Fixed an issue where dates would be invalid in ko-KO locale. ([#3470](https://github.com/infor-design/enterprise/issues/3470))
- `[Datepicker]` Fixed an issue where dates would be invalid in zh-TW locale. ([#3473](https://github.com/infor-design/enterprise/issues/3473))
- `[Datepicker]` Fixed an issue where AM/PM could not be set in hi-IN locale. ([#3474](https://github.com/infor-design/enterprise/issues/3474))
- `[Datepicker]` Fixed an issue where change would fire twice or when the value is still blank. ([#3423](https://github.com/infor-design/enterprise/issues/3423))
- `[Datepicker]` Fixed an issue where time would be reset to 12:00 AM when setting the time and clicking today. ([#3202](https://github.com/infor-design/enterprise/issues/3202))
- `[Dropdown]` Fixed a bug where it was not possible for Dropdowns in certain scrollable Modal regions to close on scroll. ([#2650](https://github.com/infor-design/enterprise/issues/2650))
- `[Dropdown]` Fixed a bug that dropdowns are in the wrong position if flowing up and other minor cases. ([#2068](https://github.com/infor-design/enterprise/issues/2068))
- `[Dropdown]` Fixed alignment when using dropdown in compound field. ([#3647](https://github.com/infor-design/enterprise/issues/3647))
- `[Editor]` Added ui updates to the toolbar in uplift (vibrant mode) and minor style fixes. ([#3577](https://github.com/infor-design/enterprise/issues/3577))
- `[Editor]` Added fixes to reseting the dirty indicator when used in an editor. ([#3662](https://github.com/infor-design/enterprise/issues/3662))
- `[Editor]` Fixed a width change when toggle source view when the editor is on a modal, this is also based on UI feedback that the switch was confusing, so we now disable the buttons. ([#3594](https://github.com/infor-design/enterprise/issues/3594))
- `[Editor]` Fixed an issue where bullet and number lists could not be converted to headings and regular text with the font picker. ([#2679](https://github.com/infor-design/enterprise/issues/2679))
- `[Editor]` Fixed an issue where some settings like bold and italics would not be reset consistently when applying headings and regular text with the font picker. ([#2256](https://github.com/infor-design/enterprise/issues/2256))
- `[Editor]` Fixed an issue where the dirty events did not fire changing the source view. ([#3598](https://github.com/infor-design/enterprise/issues/3598))
- `[Editor]` Adding missing bottom spacing under heading elements. ([#3288](https://github.com/infor-design/enterprise/issues/3288))
- `[Field Filter]` Fixed an issue where switching to In Range filter type with a value in the field was causing an error. ([#3515](https://github.com/infor-design/enterprise/issues/3515))
- `[Editor]` Added a font color for rest/none swatch. ([#2035](https://github.com/infor-design/enterprise/issues/2035))
- `[Field Filter]` Fixed an issue where switching to In Range filter type with a value in the field was causing an error. ([#3515](https://github.com/infor-design/enterprise/issues/3515))
- `[Field Filter]` Fixed an issue where date range was not working after using other filter. ([#2764](https://github.com/infor-design/enterprise/issues/2764))
- `[Field Filter]` Fixed an issue where stray text would be shown if the filters are hidden and then shown later. ([#3687](https://github.com/infor-design/enterprise/issues/3687))
- `[Line Chart]` Fixed an issue where x-axis labels were overlapping for small viewport on homepage widget. ([#2674](https://github.com/infor-design/enterprise/issues/2674))
- `[Lookup]` Fixed an issue where selected values were clearing when use server side data. ([#588](https://github.com/infor-design/enterprise-ng/issues/588))
- `[Locale]` Added missing Afrikaans translations. ([#3685](https://github.com/infor-design/enterprise/issues/3685))
- `[Masthead]` Fixed layout and color issues in uplift theme. ([#3526](https://github.com/infor-design/enterprise/issues/3526))
- `[Modal]` Fixed an iOS bug where after opening several Modals/Messages, it would occasionally be impossible to scroll a scrollable page area. ([#3389](https://github.com/infor-design/enterprise/issues/3389))
- `[Modal]` Fixed a bug where when iframe elements are present, focus traps could occur and cause focus on elements outside of the Modal, but within the iframe. ([#2287](https://github.com/infor-design/enterprise/issues/2287))
- `[Modal]` Added a check for preventing Tooltips inside a Modal from opening while the Modal is not visible ([#3588](https://github.com/infor-design/enterprise/issues/3588))
- `[Modal]` Fixed dropdown position when the field is required. ([#3482](https://github.com/infor-design/enterprise/issues/3482))
- `[Modal]` Fixed a regression where some Close buttons were not properly closing. ([#3615](https://github.com/infor-design/enterprise/issues/3615))
- `[Process Indicator]` Fixed icons that are not centered inside the circle indicators. ([#3509](https://github.com/infor-design/enterprise/issues/3509))
- `[Personalize]` Fixed an issue that colorschanged events do not fire on when doing a set to default ation. ([#751](https://github.com/infor-design/enterprise-ng/issues/751))
- `[Searchfield]` Correct the background color of toolbar search fields. ([#3527](https://github.com/infor-design/enterprise/issues/3527))
- `[Spinbox]` Corrected an issue in the enable method, where it did not fully remove the readonly state. ([#3527](https://github.com/infor-design/enterprise/issues/3527))
- `[Swaplist]` Fixed an issue where lists were overlapping on uplift theme. ([#3452](https://github.com/infor-design/enterprise/issues/3452))
- `[Tabs]` Fixed the position of error icon too close to the border on focus state. ([#3544](https://github.com/infor-design/enterprise/issues/3544))
- `[Tabs-Vertical]` Fixed an issue where the content cannot scroll on mobile view. ([#3542](https://github.com/infor-design/enterprise/issues/3542))
- `[Tags]` Fixed a regression on Tag Buttons, where they were visually, vertically misaligned with Tag text. ([#3604](https://github.com/infor-design/enterprise/issues/3604))
- `[Week-View]` Changed the look of the week-view and day-view day of the week so its a 3 (or 2) letter abbreviation and emphasizes the date and spans two lines. This makes all the days of the week the same length. ([#3262](https://github.com/infor-design/enterprise/issues/3262))
- `[Validation]` Fixed a bug where addMessage did not add messages to the parent. ([#711](https://github.com/infor-design/enterprise-ng/issues/711))

(87 Issues Solved This Release, Backlog Enterprise 279, Backlog Ng 75, 1033 Functional Tests, 1322 e2e Tests)

## v4.26.2

### v4.26.2 Fixes

- `[Textarea]` Fixed missing text in safari on disabled text areas. ([#3638](https://github.com/infor-design/enterprise/issues/3638))

## v4.26.1

### v4.26.1 Fixes

- `[Demo App]` Fixed the embedded layout to show uplift theme. ([#861](https://github.com/infor-design/website/issues/861))

## v4.26.0

### v4.26.0 Features

- `[Datagrid]` Added support for expandable row to expand across all frozen columns, and fixed span layout issues on the right side frozen columns. ([#2867](https://github.com/infor-design/enterprise/issues/2867))
- `[Datagrid]` Added a new `resizeMode` option that allows you to pick between `flex` and `fit`. `flex` will resize columns independently shifting other columns to fit the table layout if needed. `fit` will resize using the neighbor's column width. This is possible more useful when you have less columns. ([#3251](https://github.com/infor-design/enterprise/issues/3251))
- `[Calendar]` Made the monthview, weekview and calendar work in RTL mode and added official support for UmAlQura calendar. ([#2788](https://github.com/infor-design/enterprise/issues/2788))
- `[Icons]` Added new icons `icon-play, icon-stop, icon-record, icon-pause` for video players. ([#411](https://github.com/infor-design/design-system/issues/411))
- `[Icons]` Added new icons `icon-security-off, icon-security-on` for toggles related to security/secure items. ([#397](https://github.com/infor-design/design-system/issues/397))
- `[Searchfield]` Added a setting that makes it possible to adjust the "collapsed" size of a Toolbar Searchfield to better accommodate some use cases. ([#3296](https://github.com/infor-design/enterprise/issues/3296))

### v4.26.0 Fixes

- `[Application Menu]` Fixed bugs with filtering where it was not possible to have the filter match text within content areas, as well as general expand/collapse bugs with filtering. ([#3131](https://github.com/infor-design/enterprise/issues/3131))
- `[Application Menu]` Fixed overlap button when label is too long, and aligned dropdown icon in application menu uplift theme. ([#3133](https://github.com/infor-design/enterprise/issues/3133))
[Contextual Action Panel] - Fixed shade colors of text and icon buttons in uplift theme high contrast. (#3394)
- `[Accordion]` - Fixed an issue with a missing border on the last element in certain states. ([#3885](https://github.com/infor-design/enterprise/issues/3885))
- `[Calendar]` Fixed issue where on month view in events info `Date` and `Duration` fields were not working with some events and `Duration` field. Now `Duration` field support `Days, Hours and Minutes` text. ([#2777](https://github.com/infor-design/enterprise/issues/2777))
- `[Calendar]` Fixed an issue where link was not working on monthview to switch to day view when clicked on more events on that day. ([#3181](https://github.com/infor-design/enterprise/issues/3181))
- `[Calendar]` Fixed a calendar event where the start date today is not displaying as upcoming event in different timezone. ([#2776](https://github.com/infor-design/enterprise/issues/2776))
- `[Calendar]` Fixed an issue where adding an event was inconsistent in Safari. ([#3079](https://github.com/infor-design/enterprise/issues/3079))
- `[Calendar]` Fixed an issue where any event was not rendering in day and week view. ([#3222](https://github.com/infor-design/enterprise/issues/3222))
- `[Calendar]` Fixed an issue where date selection was not persist when switching from month view to week view to day view. ([#3319](https://github.com/infor-design/enterprise/issues/3319))
- `[Colors]` Fixed an incorrect ruby06 color, and made the background change on theme change now (again). ([#3448](https://github.com/infor-design/enterprise/issues/3448))
- `[Datagrid]` Fixed an issue where focus on reload data was forced to be on active cell. ([#358](https://github.com/infor-design/enterprise-ng/issues/358))
- `[Datagrid]` Fixed RTL issues in the filter row. ([#3517](https://github.com/infor-design/enterprise/issues/3517))
- `[Datagrid]` Improved the column resize behavior in speed and usability with the cursor being more accurate during resize. ([#3251](https://github.com/infor-design/enterprise/issues/3251))
- `[Datagrid]` Improved the column resize behavior to work much better in RTL mode. ([#1924](https://github.com/infor-design/enterprise/issues/1924))
- `[Datagrid]` Fixed a bug where if a filter row column is frozen the mask and editor options would not be applied. ([#2553](https://github.com/infor-design/enterprise-ng/issues/2553))
- `[Datagrid]` Fixed an issue where when using rowTemplate/expandableRows and frozenColumns on both sides the right side did not render properly. ([#2867](https://github.com/infor-design/enterprise/issues/2867))
- `[Datagrid]` Fixed an issue where height was not aligning to expandable row for frozen columns. ([#3516](https://github.com/infor-design/enterprise/issues/3516))
- `[Datagrid]` Fixed hover color should not be similar to alternate rows when hovering in uplift high contrast. ([#3338](https://github.com/infor-design/enterprise/issues/3338))
- `[Datagrid]` Fixed a demo app issue filtering decimal fields in some examples. ([#3351](https://github.com/infor-design/enterprise/issues/3351))
- `[Datagrid]` Fixed an issue where some columns were disappear after resizing the browser or after changing themes. ([#3434](https://github.com/infor-design/enterprise/issues/3434))
- `[Datagrid]` Fixed an issue that the filter row type dropdowns did not close when the grid is scrolled. ([#3216](https://github.com/infor-design/enterprise/issues/3216))
- `[Datagrid]` Added an example showing the configuration needed to filter date time fields on just dates without the time part. ([#2865](https://github.com/infor-design/enterprise/issues/2865))
- `[Datagrid]` Changed the isFilter added value to datasets to a more unique value to avoid clashes. ([#2668](https://github.com/infor-design/enterprise/issues/2668))
- `[Datagrid]` Added a `getDataset` method that will return the current dataset without any added properties. ([#2668](https://github.com/infor-design/enterprise/issues/2668))
- `[Datagrid]` Fixed an issue that when reordering filter columns the filter values would disappear. ([#2565](https://github.com/infor-design/enterprise/issues/2565))
- `[Datagrid]` Fixed an issue that dropdown lists in filter rows did not close when scrolling. ([#2056](https://github.com/infor-design/enterprise/issues/2565))
- `[Datagrid]` Added a `filterType` option to the filter event data so the type can be determined. ([#826](https://github.com/infor-design/enterprise/issues/826))
- `[Datagrid]` Add options to `toolbar.filterRow` so that instead of true/false you can set `showFilter, clearFilter, runFilter` independently. ([#1479](https://github.com/infor-design/enterprise/issues/1479))
- `[Datagrid]` Added fixes to improve the usage of the textarea editor. ([#3417](https://github.com/infor-design/enterprise/issues/3417))
- `[Datagrid]` Fixed an issue where reset to default was not working properly. ([#3487](https://github.com/infor-design/enterprise/issues/3487))
- `[Datepicker]` Fixed an issue where setting date format with comma character was not working. ([#3008](https://github.com/infor-design/enterprise/issues/3008))
- `[Editor]` Made the link and image link fields required on the dialogs. ([#3008](https://github.com/infor-design/enterprise/issues/3008))
- `[Editor]` Fixed an issue where it was possible to clear text and end up with text outside the default paragraph seperator. ([#2268](https://github.com/infor-design/enterprise/issues/2268))
- `[Fileupload]` Fixed an issue where tabbing out of a fileupload in was causing the modal dialog to disappear. ([#3458](https://github.com/infor-design/enterprise/issues/3458))
- `[Form Compact Layout]` Added support for `form-compact-layout` the remaining components. ([#3008](https://github.com/infor-design/enterprise/issues/3329))
- `[Dropdown]` Fixed a bug that was causing the `selectValue()` method not to update the visual display of the in-page Dropdown element. ([#3432](https://github.com/infor-design/enterprise/issues/3432))
- `[Forms]` Fixed an issue where radio group was overlapping fields. ([#3466](https://github.com/infor-design/enterprise/issues/3466))
- `[Forms Compact]` Fixed an issue where fileupload was misaligned in RTL mode in uplift theme. ([#3483](https://github.com/infor-design/enterprise/issues/3483))
- `[Icons]` Fixed color inconsistencies of the icons when the fields are in readonly state. ([#3176](https://github.com/infor-design/enterprise/issues/3176))
- `[Input]` Added the ability to line up data labels with inputs by adding class `field-height` to the `data` element and placing it in a responsive grid. ([#987](https://github.com/infor-design/enterprise/issues/987))
- `[Input]` Added the ability to use standalone required spans, this will help on responsive fields if they are cut off. ([#3115](https://github.com/infor-design/enterprise/issues/3115))
- `[Input/Forms]` Added the ability to add a class to rows to align the fields on the bottom, this will line up fields if they have wrapping labels or long labels with required fields. To enable this add class `flex-align-bottom` to the grid `row`. ([#443](https://github.com/infor-design/enterprise/issues/443))
- `[Locale]` Fixed an issue where formatDate() method was not working for es-419. ([#3363](https://github.com/infor-design/enterprise/issues/3363))
- `[Locale]` Fixed an issue where setting language to `nb` would error. ([#3455](https://github.com/infor-design/enterprise/issues/3455))
- `[Locale]` Fixed incorrect time separators in the no, nn, and nn locales. ([#3468](https://github.com/infor-design/enterprise/issues/3468))
- `[Locale]` Added further separation of language from formatting in date oriented components (calendar, datepicker, timepicker ect). [3244](https://github.com/infor-design/enterprise/issues/3244))
- `[Locale]` Added support for `nn` locale and language, but this will change to no language as only this is translated as its the same. ([#3455](https://github.com/infor-design/enterprise/issues/3455))
- `[Locale]` Correct the month names in Russian locale and capitalized the day names. ([#3464](https://github.com/infor-design/enterprise/issues/3464))
- `[Module Tabs]` Fixed color tab indicator and small gap below when selected/opened for all color variations in uplift theme. ([#3312](https://github.com/infor-design/enterprise/issues/3312))
- `[Modal]` Fixed colors in dark mode for the primary disabled button and error and background contrast. ([#2754](https://github.com/infor-design/enterprise/issues/2754))
- `[Pie]` Fixed an issue where initial selection was getting error. ([#3157](https://github.com/infor-design/enterprise/issues/3157))
- `[Popupmenu]` Fixed an issue where list separators were disappearing when reduced the browser zoom level e.g. 70-80%. ([#3407](https://github.com/infor-design/enterprise/issues/3407))
- `[Radar Chart]` Fixed an issue where labels was cut off for some screen sizes. ([#3320](https://github.com/infor-design/enterprise/issues/3320))
- `[Searchfield]` Fixed a bug where changing filter results while the autocomplete is open may result in the menu being positioned incorrectly. ([#3243](https://github.com/infor-design/enterprise/issues/3243))
- `[Searchfield]` Fixed a bug in Toolbar Searchfields where a component configured with `collapsible: false` and `collapseSize` defined, the searchfield would incorrectly collapse. ([NG#719](https://github.com/infor-design/enterprise-ng/issues/719))
- `[Splitter]` Fixed an issue in the destroy function where the expand button was not removed. ([#3371](https://github.com/infor-design/enterprise/issues/3371))
- `[Swaplist]` Fixed an issue where top buttons were not aligned in Firefox. ([#3425](https://github.com/infor-design/enterprise/issues/3425))
- `[Textarea]` Fixed an issue where using `rows` stopped working, and fixed the autoGrow option to work better. ([#3471](https://github.com/infor-design/enterprise/issues/3471))
- `[Toolbar]` Fixed an issue where some `destroy()` methods being called in `teardown()` were not type-checking for the `destroy()` method, and sometimes would incorrectly try to call this on an object or data property defined as `button`. ([#3449](https://github.com/infor-design/enterprise/issues/3449))
- `[Tooltip/Popover]` Fixed incorrect placement when in RTL modes, as well as some broken styles on the RTL Popover. ([#3119](https://github.com/infor-design/enterprise/issues/3119))
- `[Validation/Checkboxes]` Fixed issues with making checkboxes required, the styling did not work for it and the scrollIntoView function and validation failed to fire. Note that to add required to the checkbox you need to add an extra span, adding a class to the label will not work because the checkbox is styled using the label already. ([#3147](https://github.com/infor-design/enterprise/issues/3147))
- `[Validation]` Fixed an issue where calling removeMessage would not remove a manually added error class. ([#3318](https://github.com/infor-design/enterprise/issues/3318))

(78 Issues Solved This Release, Backlog Enterprise 336, Backlog Ng 77, 989 Functional Tests, 1246 e2e Tests)

## v4.25.3

### v4.25.3 Fixes

- `[Bar]` Fixed an error rendering charts with only one dataset point. ([#3505](https://github.com/infor-design/enterprise/issues/3505))
- `[Datagrid]` Fixed an issue where date range filter was unable to filter data. ([#3503](https://github.com/infor-design/enterprise/issues/3503))
- `[Datagrid]` Fixed an issue where date range filter was not working. ([#3337](https://github.com/infor-design/enterprise/issues/3337))
- `[Datepicker]` Fixed an issue where date range with minimum range was not working. ([#3268](https://github.com/infor-design/enterprise/issues/3268))
- `[Datepicker]` Fixed an issue where date range was reverting to initial values after clearing. ([#1306](https://github.com/infor-design/enterprise/issues/1306))
- `[Field Filter]` Fixed an issue where switching to In Range filter type with a value in the field was causesing an error. ([#3515](https://github.com/infor-design/enterprise/issues/3515))
- `[Field Filter]` Fixed an issue where date range was not working after using other filter. ([#2764](https://github.com/infor-design/enterprise/issues/2764))

## v4.25.2

### v4.25.2 Fixes

- `[Fileupload]` Fixed an issue where tabbing out of a fileupload in was causing the modal dialog to disappear. ([#3458](https://github.com/infor-design/enterprise/issues/3458))

## v4.25.1

### v4.25.1 Fixes

- `[Datagrid]` Fixed a bug where if there was an editor datagrid might error when loading. ([#3313](https://github.com/infor-design/enterprise/issues/3313))
- `[Mask]` Fixed a bug where leading zeroes were not possible to apply against Number Masks on standard input fields that also handled formatting for thousands separators. ([#3315](https://github.com/infor-design/enterprise/issues/3315))
- `[General]` Improved the colors of windows chrome custom scrollbars in uplift themes. ([#3413](https://github.com/infor-design/enterprise/issues/3413))

## v4.25.0

### v4.25.0 Features

- `[Fields]` Added a form level class to toggle all fields in the form to a more compact (shorter) mode called `form-layout-compact`. Added and fixed existing components so that there is now the option to have more compact forms by using shorter fields. ([#3249](https://github.com/infor-design/enterprise/issues/3249))
- `[Tag]` Added a new style for linkable tags that will work for default, info, good, error, alert, and neutral styles. ([#3113](https://github.com/infor-design/enterprise/issues/3113))
- `[Multiselect]` Added Tag Display as a new style for interacting with selected results in Multiselect components. ([#3114](https://github.com/infor-design/enterprise/issues/3114))
- `[Popdown]` Added support for tabbing into and exit out of it. ([#3218](https://github.com/infor-design/enterprise/issues/3218))
- `[Colors]` Updated design system tokens to new colors for uplift and did a pass on all three theme variants. This impacts and improves many internal colors in components and charts. ([#3007](https://github.com/infor-design/enterprise/issues/3007))

### v4.25.0 Fixes

- `[About]` Added further indication for Microsoft Edge Chrome next to the underlying chrome version. ([#3073](https://github.com/infor-design/enterprise/issues/3073))
- `[About]` Fixed a bug where the browser language was shown as the locale name, we now show browser language and IDs language and locale separate. ([#2913](https://github.com/infor-design/enterprise/issues/2913))
- `[About]` Fixed a bug where the OS version was duplicated. ([#1650](https://github.com/infor-design/enterprise/issues/1650))
- `[Accordion]` Fixed inconsistency style of focus element after clicking on a certain accordion header. ([#3082](https://github.com/infor-design/enterprise/issues/3082))
- `[Accordion]` Fixed an issue that when all panes are expanded then they could no longer be closed. ([#701](https://github.com/infor-design/enterprise-ng/issues/3217))
- `[Application Menu]` Fixed minor usability issues when attempting to filter on application menus, display of hidden filtered children, and filtering reset when a Searchfield is blurred. ([#3285](https://github.com/infor-design/enterprise/issues/3285))
- `[Application Menu]` Fixed incorrect font-size/padding around list item headers' bullet points. ([#3364](https://github.com/infor-design/enterprise/issues/3364))
- `[Application Menu]` Tweaked some font colors on the Vibrant theme. ([#3400](https://github.com/infor-design/enterprise/issues/3400))
- `[Autocomplete]` Fixed an issue where selected event was not firing when its parent is partly overflowing. ([#3072](https://github.com/infor-design/enterprise/issues/3072))
- `[Calendar]` Fixed an issue setting the legend checked elements to false in the api. ([#3170](https://github.com/infor-design/enterprise/issues/3170))
- `[Datagrid]` Fixed an issue where the data after commit edit was not in sync for tree. ([#659](https://github.com/infor-design/enterprise-ng/issues/659))
- `[Datagrid]` Fixed an issue where the add row or load new data for grouping was not working. ([#2801](https://github.com/infor-design/enterprise/issues/2801))
- `[Datagrid]` Fixed an issue where time picker filter trigger icon and text was overlapping. ([#3062](https://github.com/infor-design/enterprise/issues/3062))
- `[Datagrid]` Fixed a bug where floating point math would cause the grouping sum aggregator to round incorrectly. ([#3233](https://github.com/infor-design/enterprise/issues/3233))
- `[Datagrid]` Fixed style issues in all theme and theme variants when using the list style including grouped headers and states. ([#3265](https://github.com/infor-design/enterprise/issues/3265))
- `[Datagrid]` Fixed issues with the stretch columns minimum width. ([#3308](https://github.com/infor-design/enterprise/issues/3308))
- `[Datagrid]` Fixed an issue where converting circular structure to JSON was throwing an error. ([#3309](https://github.com/infor-design/enterprise/issues/3309))
- `[Datagrid]` Fixed an issue where focus in date picker field was not aligning. ([#3350](https://github.com/infor-design/enterprise/issues/3350))
- `[Datagrid]` Added fixes for editing lookup fields, fixed the styling of the lookup editor and improved padding, also fixed the sort indicator color. ([#3160](https://github.com/infor-design/enterprise/issues/3160))
- `[Datagrid]` Fixed a bug that made selecting blank items in lists in a dropdown not possible. ([#3313](https://github.com/infor-design/enterprise/issues/3313))
- `[Editor]` Fixed an issue where line spacing was inconsistent. ([#3335](https://github.com/infor-design/enterprise/issues/3335))
- `[General]` Added detection for wkWebView which is paired with safari. This caused issues with all black text as this browser had previously been unknown. ([#3336](https://github.com/infor-design/enterprise/issues/3336))
- `[Homepage]` Fixed an issue where the DOM order was not working for triple width widgets. ([#3101](https://github.com/infor-design/enterprise/issues/3101))
- `[Locale]` Fixed an issue where enter all digits was not working for fr-FR. ([#3217](https://github.com/infor-design/enterprise/issues/3217))
- `[Locale]` Added the ability to set a 5 digit language (`fr-FR` and `fr-CA` vs `fr`) and added separate strings for `fr-CA` vs `fr-FR`. ([#3245](https://github.com/infor-design/enterprise/issues/3245))
- `[Locale]` Changed incorrect Chinese locale year formats to the correct format as noted by translators. For example `2019年 12月`. ([#3081](https://github.com/infor-design/enterprise/issues/3081))
- `[Locale]` Corrected and added the firstDayofWeek setting for every locale. ([#3060](https://github.com/infor-design/enterprise/issues/3060))
- `[Mask]` Fixed an issue when applying Masks to input fields configured for numbers, where errors would be thrown when the Mask attempted to overwrite the input field value. ([#3315](https://github.com/infor-design/enterprise/issues/3315))
- `[Modal]` Fixed an issue where the returns focus to button after closing was not working. ([#3166](https://github.com/infor-design/enterprise/issues/3166))
- `[Multiselect]` Adjusted the placeholder color as it was too dark. ([#3276](https://github.com/infor-design/enterprise/issues/3276))
- `[Pie]` Fixed cut off line labels when something other than value is used. ([#3143](https://github.com/infor-design/enterprise/issues/3143))
- `[Popupmenu]` Switched the `attachToBody` setting to be true by default. ([#3331](https://github.com/infor-design/enterprise/issues/3331))
- `[Searchfield]` Fixed an issue where multiselect items' checkboxes and text were misaligned in RTL mode. ([#1811](https://github.com/infor-design/enterprise/issues/1811))
- `[Searchfield]` Fixed placeholder text alignment issues on Vibrant theme in Firefox. ([#3055](https://github.com/infor-design/enterprise/issues/3055))
- `[Scrollbar]` Fixed styles for windows chrome to work with all themes. ([#3172](https://github.com/infor-design/enterprise/issues/3172))
- `[Searchfield]` Fixed an overlapping text in searchfield when close icon button is showed. ([#3135](https://github.com/infor-design/enterprise/issues/3135))
- `[Tabs]` Fixed an issue where scroll was not working on mobile view for scrollable-flex layout. ([#2931](https://github.com/infor-design/enterprise/issues/2931))

(47 Issues Solved This Release, Backlog Enterprise 374, Backlog Ng 96, 980 Functional Tests, 1196 e2e Tests)

## v4.24.0

### v4.24.0 Important Changes

- `[Icons]` Reversed a change in previous versions to make alert icons all have a white background as this caused issues. Concerning alert icons there are now the following `icon-[name]` - which will have transparent background, in Uplift these are linear in style, in soho these are solid in style. We also add a `icon-[name]-alert` for alert icons with a white background. If you need a white background you can use these otherwise we have restored the functionality from the 4.21 version, you might need a white background in calendar icons. Also the pending icon is fixed and now orange. ([#3052](https://github.com/infor-design/enterprise/issues/3052))
- `[Datagrid]` Changed the way tables are rendered to avoid gaps at the end of the grid and fix the sizes so they work in resize. This is done by using css position: sticky for headers. It has a few consequences. The spaceColumn option which was never completed was removed. The stretchColumn option is still working but is less important now and defaults to no stretch. IE 11 will now no longer support sticky headers because it does not support css position sticky, so it will degrade in functionality. This improves all issues with columns getting out of alignment. ([#2825](https://github.com/infor-design/enterprise/issues/2825))

### v4.24.0 Deprecation

### v4.24.0 Features

- `[Datagrid]` Added support to get only changed values as return array for get modified rows method. ([#2958](https://github.com/infor-design/enterprise/issues/2958))
- `[Editor]` Replaced the `h3` and `h4` buttons with a more robust Fontpicker component. ([#2722](https://github.com/infor-design/enterprise/issues/2722))
- `[Spinbox]` Standardized Spinbox field sizes to match other input field sizes, added responsive form (fluid) functionality for Spinbox, and reworked the standard size of the Spinbox to match other form fields. ([#1344](https://github.com/infor-design/enterprise/issues/1344))

### v4.24.0 Fixes

- `[All]` Removed the property `-webkit-text-fill-color` from usage throughout out our codebase, except for one rule that changes it to `unset` if it's present. ([#3041](https://github.com/infor-design/enterprise/issues/3041))
- `[Application Menu]` Fixed issue in application menu where scrollbar is visible even if it's not needed in uplift theme. ([#3134](https://github.com/infor-design/enterprise/issues/3134))
- `[Datagrid]` Fixed an issue where the hide pager on one page setting was not working correctly when applying a filter. ([#2676](https://github.com/infor-design/enterprise/issues/2676))
- `[Datagrid]` Fixed an issue where if the grid is initialized with an empty array then updateColumns is used the resetColumns function failed. ([#690](https://github.com/infor-design/enterprise-ng/issues/690))
- `[Datagrid]` Fixed an issue where the dirty cell indicator was not updating after remove row. ([#2960](https://github.com/infor-design/enterprise/issues/2960))
- `[Datagrid]` Fixed an issue where the method getModifiedRows was not working, it had duplicate entries for the same row. ([#2908](https://github.com/infor-design/enterprise/issues/2908))
- `[Datagrid]` Fixed an issue where the personalized columns were not working when toggle columns and drag drop. ([#3004](https://github.com/infor-design/enterprise/issues/3004))
- `[Datagrid]` Fixed an issue where the grouping filter was not working after do sort. ([#3012](https://github.com/infor-design/enterprise/issues/3012))
- `[Datagrid]` Fixed an issue where the editable single column was not working. ([#3023](https://github.com/infor-design/enterprise/issues/3023))
- `[Datagrid]` Fixed an issue where when hovering a parent row the same row index in the child row will show the hover state. ([#2227](https://github.com/infor-design/enterprise/issues/2227))
- `[Datagrid]` Fixed an issue where the focus state for action button formatter was not working correctly. ([#3006](https://github.com/infor-design/enterprise/issues/3006))
- `[Datagrid]` Fixed an issue where the personalization dialog was not centered on IE 11. ([#3175](https://github.com/infor-design/enterprise/issues/3175))
- `[Datagrid]` Fixed an issue finally so that all columns will always align and will never come out of alignment. ([#2835](https://github.com/infor-design/enterprise/issues/2835))
- `[Datagrid]` Fixed an issue where in some cases when there is no data you could not scroll right. ([#2363](https://github.com/infor-design/enterprise/issues/2363))
- `[Datagrid]` Fixed an issue where in some cases where you could not scroll right over the empty message. ([#2864](https://github.com/infor-design/enterprise/issues/2864))
- `[Datagrid]` Fixed an issue where the IOS text would appear very large on group headers. ([#2224](https://github.com/infor-design/enterprise/issues/2224))
- `[Datagrid]` Fixed an issue where in some cases where if you have one column and are in edit mode resizing the page behaved strangely. ([#3193](https://github.com/infor-design/enterprise/issues/3193))
- `[Datagrid]` Changed the rendering of columns so that there will never be a gap on the left side, changed the default of stretchColumn to null which will fill. ([#1818](https://github.com/infor-design/enterprise/issues/1818))
- `[Datagrid]` Fixed an issue that hyperlinks in the datagrid would redirect. ([#3207](https://github.com/infor-design/enterprise/issues/3207))
- `[Datagrid]` Changed the behavior of column resizing to use "fit" during resize, which means adjacent columns only will be resized. ([#605](https://github.com/infor-design/enterprise/issues/605))
- `[Datagrid]` Fixed an issue that resizing the last column would create a gap. ([#1671](https://github.com/infor-design/enterprise/issues/1671))
- `[Datepicker]` Fixed missing background color on disable dates and adjusted the colors in all themes. ([#2910](https://github.com/infor-design/enterprise/issues/2910))
- `[Datepicker]` Fixed a layout issue on the focus state on colored/legend days. ([#2910](https://github.com/infor-design/enterprise/issues/2910))
- `[Datepicker]` Fixed an issue where the calendar layout was not working on ie11. ([#3226](https://github.com/infor-design/enterprise/issues/3226))
- `[Dropdown]` Fix a bug where a dropdown in a datagrid cell would sometimes not display the correct value when selected. ([#2919](https://github.com/infor-design/enterprise/issues/2919))
- `[Dropdown]` Fix a layout issue in RTL on the badges example. ([#3150](https://github.com/infor-design/enterprise/issues/3150))
- `[Editor]` Corrected CSP errors and broken images in the Editor Preview when inserting the default image. ([#2937](https://github.com/infor-design/enterprise/issues/2937))
- `[Editor]` Fixes issues with Editors configured to use Flex Toolbar, where toolbar buttons were not properly triggering selected events, and overflowed items were not triggering editor actions as expected. ([#2938](https://github.com/infor-design/enterprise/issues/2938))
- `[Editor]` The Editor now uses the same routine for stripping disallowed tags and attributes from pasted content when it transitions from the Source View to the Preview. This makes it impossible to paste/type HTML tags containing a `style` property with CSS rules that are not allowed to be applied to inline Editor elements, such as `font-family`. ([#2987](https://github.com/infor-design/enterprise/issues/2987))
- `[Editor]` Fixed a problem in Safari that would cause scrolling to occur inside Flex Toolbars unexpectedly. ([#3033](https://github.com/infor-design/enterprise/issues/3033))
- `[Editor]` Fixed many memory leaks related to view swapping and `destroy()` in the Editor. ([#3112](https://github.com/infor-design/enterprise/issues/3112))
- `[EmptyMessage]` Added a fix so that click will only fire on the button part of the empty message. ([#3139](https://github.com/infor-design/enterprise/issues/3139))
- `[Header]` Update the header placeholder text color to match better. ([#3040](https://github.com/infor-design/enterprise/issues/3040))
- `[Locale]` Fixed a problem in fi-FI where some date formats where incorrect with one digit days. ([#3019](https://github.com/infor-design/enterprise/issues/3019))
- `[Locale]` Added new conversion methods for gregorian to umalqura dates and vice versa with Locale. The fromGregorian and togregorian methods were in two separate locations ar-SA and ar-EG. These new methods gregorianToUmalqura and umalquraToGregorian now moved to to one location in locale and removed the maxDate on them. ([#3051](https://github.com/infor-design/enterprise/issues/3051))
- `[Locale]` Fixed an issue when formatting with `SSS` in the format string, the leading zeros were incorrectly removed from the millisecond output. ([#2696](https://github.com/infor-design/enterprise/issues/2696))
- `[Locale/Datagrid]` Fixed an issue in the datagrid/locale that meant if a string is provided in the current locale for a number it wont parse correctly if the decimal format is a `,` (such as nl-NL). ([#3165](https://github.com/infor-design/enterprise/issues/3165))
- `[Locale]` Fixed an issue when loading en-XX locales where some data may be mixed with en-US. ([#3208](https://github.com/infor-design/enterprise/issues/3208))
- `[Mask]` Fixed a Safari bug where certain masked values would not trigger a "change" event on the input field. ([#3002](https://github.com/infor-design/enterprise/issues/3002))
- `[Modal]` Added a new setting `overlayOpacity` that give the user to control the opacity level of the modal/message dialog overlay. ([#2975](https://github.com/infor-design/enterprise/issues/2975))
- `[Popover]` Fixed an issue where the content was disappearing when change themes on IE11. ([#2954](https://github.com/infor-design/enterprise/issues/2954))
- `[Progress]` Added the ability to init the progress and update it to zero, this was previously not working. ([#3020](https://github.com/infor-design/enterprise/issues/3020))
- `[Sparkline Chart]` Fixed an issue where an error was thrown while a sparkline chart was present during a theme chnage. ([#3159](https://github.com/infor-design/enterprise/issues/3159))
- `[Tabs Module]` Fixed missing ellipsis and spacing issue on mobile view in searchfield of tabs module when resizing the browser. ([#2940](https://github.com/infor-design/enterprise/issues/2940))
- `[Toast]` Fixed an issue where the saved position was not working for whole app. ([#3025](https://github.com/infor-design/enterprise/issues/3025))
- `[Tree]` Fixed an issue where the nodes were not rendering. ([#3194](https://github.com/infor-design/enterprise/issues/3194))

### v4.24.0 Chores & Maintenance

- `[Demoapp]` Allow the query params that affect theming/personalization (theme/variant/colors) to be appended/adjusted on the browser's URL without affecting other query parameters, or adding unnecessary paramters that weren't changed.
- `[Toolbar Searchfield]` Increased the amount of text shown when the Searchfield is not expanded, and appears similar to a button.  Also modified some styles in all themes to make alignment of the text better between the Searchfield and buttons when the Searchfield is not expanded. ([#2944](https://github.com/infor-design/enterprise/issues/2944))

(74 Issues Solved This Release, Backlog Enterprise 374, Backlog Ng 85, 974 Functional Tests, 1191 e2e Tests)

## v4.23.0

### v4.23.0 Deprecation

- `[Icons]` We added per theme empty state icons for both uplift (vibrant) and soho (subtle) themes. Because of this `svg-empty.html` is now deprecated. Please use the theme based files `theme-soho-svg-empty.html` and `theme-uplift-svg-empty.html`. ([#426](https://github.com/infor-design/design-system/issues/426))

### v4.23.0 Features

- `[Accordion]` Added a new setting `expanderDisplay` that can display all expander button icons in the classic style, or with all "chevron" or "plus-minus"-style icons.  Deprecated the legacy `displayChevron` setting in favor of this change. ([#2900](https://github.com/infor-design/enterprise/issues/2900))
- `[Calendar / Day View]` A new component Week View was created, you can configure it to show a single day as well, or several days so we now have a day view. ([#2780](https://github.com/infor-design/enterprise/issues/2780))
- `[Calendar / Week View]` A new component Week View was added. You can show events in a series of days. This is also integrated into view switcher in the calendar component. ([#1757](https://github.com/infor-design/enterprise/issues/1757))
- `[Empty Messages]` Added a new icon `empty-no-users`. ([#3046](https://github.com/infor-design/enterprise/issues/3046))
- `[Locale]` Added updated translation files for 16 in house languages. ([#3049](https://github.com/infor-design/enterprise/issues/3049))
- `[Modal]` Added a new setting `overlayOpacity` that gives the developer ability to control the opacity level of the modal/message dialog overlay. ([#2975](https://github.com/infor-design/enterprise/issues/2975))

### v4.23.0 Fixes

- `[Accordion]` Fixed the font color when hovered on uplift high contrast. ([#3042](https://github.com/infor-design/enterprise/issues/3042))
- `[Autocomplete]` Fixed memory leaks by preventing re-rendering of an open autocomplete list from attaching new events, adding multiple `aria-polite` elements, etc. ([#2888](https://github.com/infor-design/enterprise/issues/2888))
- `[Calendar]` Pass calendar tooltip settings down to week-view component. ([#3179](https://github.com/infor-design/enterprise/issues/3179))
- `[Calendar]` Fixed disabled legend label color on vibrant/uplift with dark Variant theme. ([#2965](https://github.com/infor-design/enterprise/issues/2965))
- `[Calendar]` Fixed missing arrow and scrolling issues in the event popup. ([#2962](https://github.com/infor-design/enterprise/issues/2962))
- `[Contextual Action Panel]` Fixed an issue where the CAP close but beforeclose event not fired. ([#2826](https://github.com/infor-design/enterprise/issues/2826))
- `[Context Menu]` Fixed a placement bug that would cut the size of the menu to an unusable size in small viewport displays. ([#2899](https://github.com/infor-design/enterprise/issues/2899))
- `[Contextual Action Panel]` Fixed placement of `(X)` close button on both standard and Flex toolbars when using the `showCloseBtn` setting. ([#2834](https://github.com/infor-design/enterprise/issues/2834))
- `[Datagrid]` Fixed column headers font color in uplift high contrast. ([#2830](https://github.com/infor-design/enterprise/issues/2830))
- `[Datagrid]` Fixed an issue where the tree children expand and collapse was not working. ([#633](https://github.com/infor-design/enterprise-ng/issues/633))
- `[Datagrid]` Fixed an issue where the pager was not updating with updated method. ([#2759](https://github.com/infor-design/enterprise/issues/2759))
- `[Datagrid]` Fixed an issue where the browser contextmenu was not showing by default. ([#2842](https://github.com/infor-design/enterprise/issues/2842))
- `[Datagrid]` Fixed an issue where string include zeroes not working with text filter. ([#2854](https://github.com/infor-design/enterprise/issues/2854))
- `[Datagrid]` Fixed an issue where the select all button for multiselect grouping was not working. ([#2895](https://github.com/infor-design/enterprise/issues/2895))
- `[Datagrid]` Fixed an issue where the select children for tree was not working. ([#2961](https://github.com/infor-design/enterprise/issues/2961))
- `[Datepicker]` Fixed an issue where the selected date was getting cleared and creating js error after changing month or year in Umalqura date and Calendar. ([#3093](https://github.com/infor-design/enterprise/issues/3093))
- `[Datepicker]` Fixed an issue where the validation after body re-initialize was not working. ([#2410](https://github.com/infor-design/enterprise/issues/2410))
- `[Datepicker]` Fixed an issue where the islamic-umalqura calendar was not working, when used with user vs settings locale and translate data was not loading from parent locale. ([#2878](https://github.com/infor-design/enterprise/issues/2878))
- `[Datepicker]` Fixed layout issues in RTL mode, also the buttons are switched the to the opposite side now. ([#3068](https://github.com/infor-design/enterprise/issues/3068))
- `[Dropdown]` Fixed an issue where the dropdown icons are misaligned in IE11 in the Uplift theme. ([#2826](https://github.com/infor-design/enterprise/issues/2912))
- `[Dropdown]` Fixed an issue where the placeholder was incorrectly renders when initially set selected item. ([#2870](https://github.com/infor-design/enterprise/issues/2870))
- `[Dropdown]` Fixed placement logic when dropdown's flip, as well as a visual bug with checkmark/icon placement on some browsers. ([#3058](https://github.com/infor-design/enterprise/issues/3058))
- `[Dropdown]` Fixed an issue where it was possible to inject xss when clearing the typeahead. ([#650](https://github.com/infor-design/enterprise-ng/issues/650))
- `[Field Filter]` Fixed an issues where the icons are not vertically centered, and layout issues when opening the dropdown in a smaller height browser. ([#2951](https://github.com/infor-design/enterprise/issues/2951))
- `[Header]` Fixed an iOS bug where the theme switcher wasn't working after Popupmenu lifecycle changes. ([#2986](https://github.com/infor-design/enterprise/issues/2986))
- `[Header Tabs]` Added a more distinct style to selected header tabs. ([infor-design/design-system#422](https://github.com/infor-design/design-system/issues/422))
- `[Hierarchy]` Fixed the border color on hierarchy cards. ([#423](https://github.com/infor-design/design-system/issues/423))
- `[Locale]` Fixed an issue where the parseDate method was not working for leap year. ([#2737](https://github.com/infor-design/enterprise/issues/2737))
- `[Locale]` Fixed an issue where some culture files does not have a name property in the calendar. ([#2880](https://github.com/infor-design/enterprise/issues/2880))
- `[Locale]` Fixed an issue where cultures with a group of space was not parsing correctly. ([#2959](https://github.com/infor-design/enterprise/issues/2959))
- `[Locale]` Fixed a problem loading nb-NO locale where it would fail to find translations and possibly error. ([#3035](https://github.com/infor-design/enterprise/issues/3035))
- `[Lookup]` Fixed missing X button in searchfield on a mobile viewport. ([#2948](https://github.com/infor-design/enterprise/issues/2948))
- `[Message]` Fixed an issue with an extra scroll bar, updated padding. ([#2964](https://github.com/infor-design/enterprise/issues/2964))
- `[Modal]` Fixed a layout issue when using 2 or more buttons on some smaller devices. ([#3014](https://github.com/infor-design/enterprise/issues/3014))
- `[Monthview]` Fixed an issue that the month/year text will reset when pressing cancel. ([#3080](https://github.com/infor-design/enterprise/issues/3080))
- `[Monthview]` Fixed a layout issue on the header in IE 11. ([#2862](https://github.com/infor-design/enterprise/issues/2862))
- `[Pie]` Fixed an issue where legends in pie chart gets cut off on mobile view. ([#902](https://github.com/infor-design/enterprise/issues/902))
- `[Popupmenu]` In mobile settings (specifically iOS), input fields will now allow for text input when also being assigned a context menu. ([#2613](https://github.com/infor-design/enterprise/issues/2613))
- `[Popupmenu]` Fixed an issue where the destroy event was bubbling up to other parent components. ([#2809](https://github.com/infor-design/enterprise/issues/2809))
- `[Popupmenu]` Fixed an issue where checkable menu items were not causing a popupmenu list to become properly formatted to fit the checkmarks when generated as part of a Flex Toolbar.  Also reworked the selection system to better handle selectable sections. ([#2989](https://github.com/infor-design/enterprise/issues/2809))
- `[Toolbar]` Fixed a bug where the dropdown/toolbar menu is being cut off on iOS device. ([#2800](https://github.com/infor-design/enterprise/issues/2800))
- `[Tooltip]` Fixed a personalization bug on Dark Themes where text colors were sometimes illegible when using certain color configurations. ([#3011](https://github.com/infor-design/enterprise/issues/3011))

### v4.23.0 Chores & Maintenance

- `[Build System]` Created separate sets linting rules for demoapp, source code, and tests, as well as a base set of rules for all environments. ([#2662](https://github.com/infor-design/enterprise/issues/2662))

(70 Issues Solved This Release, Backlog Enterprise 378, Backlog Ng 82, 939 Functional Tests, 1136 e2e Tests)

## v4.22.0

### v4.22.0 Deprecation

- `[Icons]` The alert icons now all have a white background allowing them to appear on colored areas. There was previously a special `-solid` version of the icons created that is now not needed, if you used the `icon-<name>-solid` icon change it to just `icon-<name>`. ([#396](https://github.com/infor-design/design-system/issues/396))

### v4.22.0 Features

- `[Build]` Replaced UglifyES in the minification script with Terser ([#2660](https://github.com/infor-design/enterprise/issues/2660))
- `[Build]` Added the Locale culture files to the minification script. `.min.js` versions of each locale are now available in the `dist/` folder. ([#2660](https://github.com/infor-design/enterprise/issues/2660))
- `[Calendar / Weekview]` Added a new week-view component that can be used standalone and ability switch to calendar week view in calendar. ([#1757](https://github.com/infor-design/enterprise/issues/1757))
- `[Application Menu]` Improved design of the App Menu Accordion's hierarchy, among other visual improvements, in the Uplift theme. ([#2739](https://github.com/infor-design/enterprise/issues/2739))
- `[Calendar]` Fixed layout issues in uplift theme. ([#2907](https://github.com/infor-design/enterprise/issues/2907))
- `[Charts]` Added support for context menu event with charts. ([#2699](https://github.com/infor-design/enterprise/issues/2699))
- `[Checkboxes]` Fixed layout issues when in grid rows. ([#2907](https://github.com/infor-design/enterprise/issues/2907))
- `[Contextual Action Panel]` Added support for passing in a full range of settings to the underlying Modal component API. ([#2433](https://github.com/infor-design/enterprise/issues/2433))
- `[Export]` Added support for separator to use custom string or object type with Export to CSV. ([#2490](https://github.com/infor-design/enterprise/issues/2490))
- `[Locale]` Added support for fetching minified culture files. ([#2660](https://github.com/infor-design/enterprise/issues/2660))
- `[Locale]` Added new translations for missing entries. ([#2896](https://github.com/infor-design/enterprise/issues/2896))
- `[Locale]` Fixed a bug that the language would reset when opening some components if a seperate language is used. ([#2982](https://github.com/infor-design/enterprise/issues/2982))
- `[Modal]` Added support for a "fullsize" sheet display at all times, or simply beneath the responsive breakpoint. ([#2433](https://github.com/infor-design/enterprise/issues/2433))
- `[Tabs-Vertical]` Added the ability to personalize Vertical Tabs in accordance with theming. ([#2824](https://github.com/infor-design/enterprise/issues/2824))
- `[Wizard]` Added support for short labels. If short labels not supplied it will add ellipsis to text and tooltip. ([#2604](https://github.com/infor-design/enterprise/issues/2604))

### v4.22.0 Fixes

- `[Accordion]` Fixed a Safari bug where accordion headers would not lose focus when another accordion header was clicked. ([#2851](https://github.com/infor-design/enterprise/issues/2851))
- `[Application Menu]` Fixed an issue where footer toolbar area was overlapping to menu content. ([#2552](https://github.com/infor-design/enterprise/issues/2552))
- `[Application Menu]` Fixed an issue where tooltip was showing white text on white background which makes text to be unreadable. ([#2811](https://github.com/infor-design/enterprise/issues/2811))
- `[Application Menu]` Fixed a bug where application menus were not dismissed when clicking directly on Popupmenu triggers in a mobile setting. ([#2831](https://github.com/infor-design/enterprise/issues/2831))
- `[Application Menu]` Fixed an issue on mobile where the body was scroll bouncing when dragging/scrolling in the app menu. ([#2434](https://github.com/infor-design/enterprise/issues/2434))
- `[Bar Chart]` Fixed an issue where labels were overwritten when use more then one chart on page. ([#2723](https://github.com/infor-design/enterprise/issues/2723))
- `[Buttons]` Adjust the contrast of buttons (tertiary) on uplift theme. ([#396](https://github.com/infor-design/design-system/issues/396))
- `[Calendar]` Fixed an issue where the upcoming event description was overlapping the upcoming duration when text is too long, adjust width of spinbox count and fixed alignment of all day checkbox in uplift light theme. ([#2778](https://github.com/infor-design/enterprise/issues/2778))
- `[Datagrid]` Fixed an issue where if you have duplicate Id's the columns many become misaligned. ([#2687](https://github.com/infor-design/enterprise/issues/2687))
- `[Datagrid]` Made the text all white on the targeted achievement formatter. ([#2730](https://github.com/infor-design/enterprise/issues/2730))
- `[Datagrid]` Fixed keyword search so that it will again work with client side paging. ([#2797](https://github.com/infor-design/enterprise/issues/2797))
- `[Datagrid]` Fixed an issue where the header and cells do not align perfectly. ([#2849](https://github.com/infor-design/enterprise/issues/2849))
- `[Datagrid]` Fixed an issue where actions menu was not opening after reload the data. ([#2876](https://github.com/infor-design/enterprise/issues/2876))
- `[Datepicker]` Moved the today button to the datepicker header and adding a setting to hide it if wanted. ([#2704](https://github.com/infor-design/enterprise/issues/2704))
- `[FieldSet]` Fixed an issue where the fieldset text in chart completion overlap when resizing the browser. ([#2610](https://github.com/infor-design/enterprise/issues/2610))
- `[Datepicker]` Fixed a bug in datepicker where the destroy method does not readd the masking functionality. [2832](https://github.com/infor-design/enterprise/issues/2832))
- `[Field Options]` Fixed an issue where the option menu is misaligned in full length input field in uplift theme. ([#2765](https://github.com/infor-design/enterprise/issues/2765))
- `[Icons]` Added and updated the following icons: icon-new, icon-calculator, icon-save-new, icon-doc-check. ([#391](https://github.com/infor-design/design-system/issues/391))
- `[Icons]` Added and updated the following icons: icon-bed, icon-user-clock, icon-phone-filled, icon-phone-empty. ([#419](https://github.com/infor-design/design-system/issues/419))
- `[Listview]` Fixed an issue where empty message would not be centered if the listview in a flex container. ([#2716](https://github.com/infor-design/enterprise/issues/2716))
- `[Locale/Initialize]` Fixed an issue where opening some components like Contextual Action Panel would change the current locale because it calls initialize when it loads. ([#2873](https://github.com/infor-design/enterprise/issues/2873))
- `[Mask]` Added an example showing how to user percent format with the locale. ([#434](https://github.com/infor-design/enterprise/issues/434))
- `[Modal]` Fixed an issue where encoded html would not be recoded on the title. ([#246](https://github.com/infor-design/enterprise/issues/246))
- `[Modal]` Fixed an issue where the page content behind the modal is still scrollable while the modal window is open on iOS devices. ([#2678](https://github.com/infor-design/enterprise/issues/2678))
- `[Popupmenu]` Prevent popupmenus from closing after exit and reentry to the popupmenu submenu structure. ([#2702](https://github.com/infor-design/enterprise/issues/2702))
- `[Swaplist]` Fixed an issue where passed data for searched items were not syncing for beforeswap event. ([#2819](https://github.com/infor-design/enterprise/issues/2819))
- `[Tabs]` Add more padding to the count styles. ([#2744](https://github.com/infor-design/enterprise/issues/2744))
- `[Tabs]` Fixed the disabled tab color. ([#396](https://github.com/infor-design/design-system/issues/396))
- `[Tabs-Module]` Fixed styling and appearance issues on an example page demonstrating the Go Button alongside a Searchfield with Categories. ([#2745](https://github.com/infor-design/enterprise/issues/2745))
- `[Tabs-Multi]` Fixed an issue where tooltip was not showing when hovering a tab with cut-off text. ([#2747](https://github.com/infor-design/enterprise/issues/2747))
- `[Toolbar Flex]` Fixed a bug in toolbar flex where the title is getting truncated even if there's enough space for it. ([#2810](https://github.com/infor-design/enterprise/issues/2810))
- `[Validation]` Fixed an issue where if the mask is set to use a time other than the default time for the locale, this was not taken into account in validation. ([#2821](https://github.com/infor-design/enterprise/issues/2821))

### v4.22.0 Chores & Maintenance

- `[Demo App]` Changed the theme switch to call the page refresh. ([#2743](https://github.com/infor-design/enterprise/issues/2743))
- `[Export]` Added support for separator to use custom string or object type with Export to CSV. ([#2490](https://github.com/infor-design/enterprise/issues/2490))

(53 Issues Solved This Release, Backlog Enterprise 342, Backlog Ng 81, 892 Functional Tests, 909 e2e Tests)

## v4.21.0

### v4.21.0 Deprecation

- `[Icons]` Removed the hardcoded red color of the `icon-flag` so it can be used as a normal icon. If red is desired please add an additional class of `icon-flag icon-error`. ([#2548](https://github.com/infor-design/enterprise/issues/2548))

### v4.21.0 Features

- `[Calendar]` Added the ability to show tooltip on event and event icon and the ability to fire a context menu event. ([#2518](https://github.com/infor-design/enterprise/issues/2518))
- `[Datagrid]` Added the ability to use frozen columns with tree grid. ([#2102](https://github.com/infor-design/enterprise/issues/2102))
- `[Datagrid]` Added support for a fixed row size, this can be used in some cases like frozen columns where rows may have a different size than the three row heights (normal, short, medium). ([#2101](https://github.com/infor-design/enterprise/issues/2101))
- `[Datagrid]` Added filter row editor options to api setting. ([#2648](https://github.com/infor-design/enterprise/issues/2648))
- `[Datagrid]` Fixed an issue that alert text is cut off when using the textEllipsis option. ([#2773](https://github.com/infor-design/enterprise/issues/2773))
- `[Editor]` Added events to trigger on view change. ([#2430](https://github.com/infor-design/enterprise/issues/2430))
- `[Homepage]` Added a parameter to the `resize` event that provides metadata about the Homepage's state, including a calculated container height. ([#2446](https://github.com/infor-design/enterprise/issues/2446))
- `[Locale]` Added support for big numbers (18.6) to formatNumber and parseNumber. ([#1800](https://github.com/infor-design/enterprise/issues/1800))

### v4.21.0 Fixes

- `[Application Menu]` Fixed an indentation issue with child elements in an accordion in the Angular application (enterprise-ng). ([#2616](https://github.com/infor-design/enterprise/issues/2616))
- `[AppMenu/Accordion]` Improved performance on Angular by not calling siftFor on the app menu build. ([#2767](https://github.com/infor-design/enterprise/issues/2767))
- `[AppMenu/Accordion]` Fixed a bug where the busy indicator would immediately close. ([#2767](https://github.com/infor-design/enterprise/issues/2767))
- `[Button]` Fixed an issue where updated method was not teardown and re-init. ([#2304](https://github.com/infor-design/enterprise/issues/2304))
- `[Circle Pager]` Fixed a bug where it was not showing on mobile view. ([#2589](https://github.com/infor-design/enterprise/issues/2589))
- `[Contextual Action Panel]` Fixed an issue where if the title is longer, there will be an overflow causing a white space on the right on mobile view. ([#2605](https://github.com/infor-design/enterprise/issues/2605))
- `[Custom Builds]` Fixed a problem where including components with extra punctuation (periods, etc) may cause a build to fail. ([#1322](https://github.com/infor-design/enterprise/issues/1322))
- `[Datagrid]` Fixed an issue where key navigation was not working for inlineEditor. ([#2157](https://github.com/infor-design/enterprise/issues/2157))
- `[Datagrid]` Fixed a bug where calling update rows in the filter callback will cause an infinite loop. ([#2526](https://github.com/infor-design/enterprise/issues/2526))
- `[Datagrid]` Fixed a bug where the value would clear when using a lookup editor with a mask on new rows. ([#2305](https://github.com/infor-design/enterprise/issues/2305))
- `[Datagrid]` Fixed a bug where horizontal scrolling would not work when in a card/widget. ([#1785](https://github.com/infor-design/enterprise/issues/1785))
- `[Datagrid]` Fixed an issue where dirty and row status on the same cell would cause a UI issue. ([#2641](https://github.com/infor-design/enterprise/issues/2641))
- `[Datagrid]` Changed the onKeyDown callback to fire on any key. ([#536](https://github.com/infor-design/enterprise-ng/issues/536))
- `[Datagrid]` Added a more descriptive aria-label to checkboxes if the required descriptors exist. ([#2031](https://github.com/infor-design/enterprise-ng/issues/2031))
- `[Datagrid]` Added an announcement of the selection state of a row. ([#2535](https://github.com/infor-design/enterprise/issues/2535))
- `[Datagrid]` Fixed filtering on time columns when time is a string. ([#2535](https://github.com/infor-design/enterprise/issues/2535))
- `[Datagrid]` Fixed icon layout issues on the filter row in medium rowHeight mode. ([#2709](https://github.com/infor-design/enterprise/issues/2709))
- `[Datagrid]` Fixed an issue where short row height was misaligning in Uplift theme. ([#2717](https://github.com/infor-design/enterprise/issues/2717))
- `[Datagrid]` Fixed an issue where new row and dirty cell were not working when combined. ([#2729](https://github.com/infor-design/enterprise/issues/2729))
- `[Dropdown]` Fixed an issue where tooltip on all browsers and ellipsis on firefox, ie11 was not showing with long text after update. ([#2534](https://github.com/infor-design/enterprise/issues/2534))
- `[Editor]` Fixed an issue where clear formatting was causing to break while switch mode on Firefox. ([#2424](https://github.com/infor-design/enterprise/issues/2424))
- `[Empty Message]` Fixed padding and alignment issues, the icon is now centered better. ([#2424](https://github.com/infor-design/enterprise/issues/2733))
- `[Fileupload Advanced]` Added custom errors example page. ([#2620](https://github.com/infor-design/enterprise/issues/2620))
- `[Flex Toolbar]` Fixed a lifecycle problem that was preventing Menu Buttons with a `removeOnDestroy` setting from opening. ([#2664](https://github.com/infor-design/enterprise/issues/2664))
- `[Homepage]` Fixed an issue where dynamically added widget was not positioning correctly. ([#2425](https://github.com/infor-design/enterprise/issues/2425))
- `[Icons]` Fixed an issue with partially invisible empty messages in uplift theme. ([#2474](https://github.com/infor-design/enterprise/issues/2474))
- `[Icons (Component)]` Fixed a bug where it was possible to store a full base-tag prefixed URL in the `use` setting, which shouldn't be possible. ([PR#2738](https://github.com/infor-design/enterprise/pull/2738))
- `[Locale]` Fixed a bug where getCulturePath does not work if the sohoxi.js file name has a hash part. ([#2637](https://github.com/infor-design/enterprise/issues/2637))
- `[Locale]` Fixed a bug found when using NG8 that the default us locale causes issues. It is now an official requirement that you set a locale for all components that require locale information. ([#2640](https://github.com/infor-design/enterprise/issues/2640))
- `[Locale]` Fixed an occurrence where an nonstandard locale filename was not correctly processed. ([#2684](https://github.com/infor-design/enterprise/issues/2684))
- `[Lookup]` Fixed memory leak issues after destroy. ([#2494](https://github.com/infor-design/enterprise/issues/2494))
- `[Modal]` Fixed memory leak issues after destroy. ([#2497](https://github.com/infor-design/enterprise/issues/2497))
- `[Popupmenu]` Fixed DOM leak where many arrows could be inserted in the DOM. ([#568](https://github.com/infor-design/enterprise-ng/issues/568))
- `[Pager]` Fixed a bug where clicking disabled buttons caused a refresh of the page in NG. ([#2170](https://github.com/infor-design/enterprise/issues/2170))
- `[Slider]` Updated the color variant logic to match new uplift theming. ([#2647](https://github.com/infor-design/enterprise/issues/2647))
- `[Tabs]` Fixed a memory leak caused by removing a tab. ([#2686](https://github.com/infor-design/enterprise/issues/2686))
- `[Toast]` Fixed memory leak issues after destroy. ([#2634](https://github.com/infor-design/enterprise/issues/2634))
- `[Toolbar]` Fixed the conditions for when `noSearchfieldReinvoke` destroys an inner Searchfield that's been previously invoked. ([PR#2738](https://github.com/infor-design/enterprise/pull/2738))
- `[Uplift Theme]` Various improvements to the Dark/Contrast variants, with a focus on passing WCAG ([#2541](https://github.com/infor-design/enterprise/issues/2541)) ([#2588](https://github.com/infor-design/enterprise/issues/2588))

### v4.21.0 Chores & Maintenance

- `[Custom Builds]` Improved Sass builder's ability to code split and include partials once. ([#1038](https://github.com/infor-design/enterprise/issues/1038))

(61 Issues Solved This Release, Backlog Enterprise 335, Backlog Ng 76, 867 Functional Tests, 880 e2e Tests)

## v4.20.0

### v4.20.0 Deprecation

- `[ListFilter]` Deprecated `startsWith` in favor of `wordStartsWith`, due to the addition of the `phraseStartsWith` filterMode. ([#1606](https://github.com/infor-design/enterprise/issues/1606))
- `[Popdown]` Deprecated `Popdown` in favor of `Popover`. Both components have similar functionality and we want to trim the code logic down. ([#2468](https://github.com/infor-design/enterprise/issues/2468))
- `[StepProcess]` Deprecated `StepProcess` as the component is no longer commonly used. We will remove it within 3-6 versions. ([#1476](https://github.com/infor-design/enterprise/issues/1476))
- `[CompositeForm]` Deprecated `CompositeForm` as the component is no longer commonly used. We will remove it within 3-6 versions. ([#1476](https://github.com/infor-design/enterprise/issues/1476))
- `[FieldOptions]` Deprecated `FieldOptions` as the component is no longer commonly used. We will remove it within 3-6 versions. ([#1476](https://github.com/infor-design/enterprise/issues/1476))

### v4.20.0 Features

- `[Datagrid]` Added support to resize column widths after a value change via the stretchColumnOnChange setting. ([#2174](https://github.com/infor-design/enterprise/issues/2174))
- `[Datagrid]` Added a Sort Function to the datagrid column to allow the value to be formatted for the sort. ([#2274](https://github.com/infor-design/enterprise/issues/2274)))
- `[Datagrid]` Added placeholder functionality to Lookup, Dropdown, and Decimal Formatters. ([#2408](https://github.com/infor-design/enterprise/issues/2408)))
- `[Datagrid]` Added support to restrict the size of a column with minWidth and maxWidth setting on the column. ([#2313](https://github.com/infor-design/enterprise/issues/2313))
- `[Datagrid]` Automatically remove nonVisibleCellError when a row is removed. ([#2436](https://github.com/infor-design/enterprise/issues/2436))
- `[Datagrid]` Fixed header alignment with textOverflow ellipsis setting. ([#2351](https://github.com/infor-design/enterprise/issues/2351))
- `[Datagrid]` Fixed an issue where code-block editor focus was not working. ([#526](https://github.com/infor-design/enterprise-ng/issues/526))
- `[Datagrid]` Automatically remove nonVisibleCellError when a row is removed. ([#2436](https://github.com/infor-design/enterprise/issues/2436))
- `[Datagrid]` Add a fix to show ellipsis text on lookups in the datagrid filter. ([#2122](https://github.com/infor-design/enterprise/issues/2122))
- `[Datagrid]` Made grouping work better with editable, including fixes to addRow, removeRow, messages, and dirty indication. ([#1851](https://github.com/infor-design/enterprise/issues/1851))
- `[Datagrid]` Changed the beforeCommitCellEdit event into a function on the column that is synchronous. ([#2442](https://github.com/infor-design/enterprise/issues/2442))
- `[Datagrid]` Fixed a bug that the selected event would fire when no rows are deselected and on initial load. ([#2472](https://github.com/infor-design/enterprise/issues/2472))
- `[Datagrid]` Removed a white background from the colorpicker editor in high contrast theme. ([#1574](https://github.com/infor-design/enterprise/issues/1574))
- `[Datepicker]` Made the showMonthYearPicker option true by default and added a newly designed panel to select the year and day. ([#1958](https://github.com/infor-design/enterprise/issues/1958))
- `[Datepicker]` Fixed a layout issue in IE 11 with the datepicker title. ([#2598](https://github.com/infor-design/enterprise/issues/2598))
- `[Datepicker]` Fixed issues with the mask when using the range picker. ([#2597](https://github.com/infor-design/enterprise/issues/2597))
- `[Dropdown]` Fixed an issue where ellipsis was not working when use firefox new tab. ([#2236](https://github.com/infor-design/enterprise/issues/2236))
- `[Form Compact]` Added checkboxes/radios, and improved visual style. ([#2193](https://github.com/infor-design/enterprise/issues/2193))
- `[Images]` Created an additional image class to apply focus state without coercing width and height. ([#2025](https://github.com/infor-design/enterprise/issues/2025))
- `[ListFilter]` Added `phraseStartsWith` filterMode for only matching a search term against the beginning of a string. ([#1606](https://github.com/infor-design/enterprise/issues/1606))
- `[Multiselect]` Changed interactions in filtered lists to no longer reset text inside the search input and the contents of the list. ([#920](https://github.com/infor-design/enterprise/issues/920))
- `[Toast]` Added api settings for drag drop and save position. ([#1876](https://github.com/infor-design/enterprise/issues/1876))
- `[Uplift Theme]` Various minor improvements. ([#2318](https://github.com/infor-design/enterprise/issues/2318))

### v4.20.0 Fixes

- `[Alerts]` Removed dirty tracker from the page due to layout issues. ([#1679](https://github.com/infor-design/enterprise/issues/1679))
- `[App Menu]` Fixed an issue where the lower toolbar inverts left and right keyboard actions. ([#2240](https://github.com/infor-design/enterprise/issues/2240))
- `[Bar Chart]` Fixed an issue where the tooltip would not show. ([#2097](https://github.com/infor-design/enterprise/issues/2097))
- `[Calendar]` Added more information to the onMonthRendered callback. ([#2419](https://github.com/infor-design/enterprise/issues/2419))
- `[Calendar]` Changed updated method so it can reinit the calendar with new data. ([#2419](https://github.com/infor-design/enterprise/issues/2419))
- `[Calendar]` Fixed stack exceeded error in angular using updated and legend. ([#2419](https://github.com/infor-design/enterprise/issues/2419))
- `[Calendar]` Added an eventclick and eventdoubleclick information to the onMonthRendered callback. ([#2419](https://github.com/infor-design/enterprise/issues/2419))
- `[Calendar]` Allow Validation of the Calendar Popup. ([#1742](https://github.com/infor-design/enterprise/issues/1742))
- `[Calendar]` Prevent double click from reopening the event popup. ([#1705](https://github.com/infor-design/enterprise/issues/1705))
- `[Calendar]` Enable vertical scrolling at short window sizes in monthview. ([#2489](https://github.com/infor-design/enterprise/issues/2489))
- `[Charts]` Made fixes so all charts change color in uplift theme. ([#2058](https://github.com/infor-design/enterprise/issues/2058))
- `[Charts]` Fixes dynamic tooltips on a bar chart. ([#2447](https://github.com/infor-design/enterprise/issues/2447))
- `[Colorpicker]` Fixed colorpicker left and right keys advanced oppositely in right-to-left mode. ([#2352](https://github.com/infor-design/enterprise/issues/2352))
- `[Column Chart]` Fixed an issue where the tooltip would not show. ([#2097](https://github.com/infor-design/enterprise/issues/2097))
- `[Datagrid]` Fixes an issue where method selectedRows() was returning incorrect information when new row added via addRow(). ([#1794](https://github.com/infor-design/enterprise/issues/1794))
- `[Datagrid]` Fixed the text width functions for better auto sized columns when using editors and special formatters. ([#2270](https://github.com/infor-design/enterprise/issues/2270))
- `[Datagrid]` Fixes the alignment of the alert and warning icons on a lookup editor. ([#2175](https://github.com/infor-design/enterprise/issues/2175))
- `[Datagrid]` Fixes tooltip on the non displayed table errors. ([#2264](https://github.com/infor-design/enterprise/issues/2264))
- `[Datagrid]` Fixes an issue with alignment when toggling the filter row. ([#2332](https://github.com/infor-design/enterprise/issues/2332))
- `[Datagrid]` Fixes an issue where method setFilterConditions() were not working for multiselect filter. ([#2414](https://github.com/infor-design/enterprise/issues/2414))
- `[Datagrid]` Fixes an error on tree grid when using server-side paging. ([#2132](https://github.com/infor-design/enterprise/issues/2132))
- `[Datagrid]` Fixed an issue where autocompletes popped up on cell editors. ([#1575](https://github.com/infor-design/enterprise/issues/1575))
- `[Datagrid]` Fixes reset columns to set the correct hidden status. ([#2315](https://github.com/infor-design/enterprise/issues/2315))
- `[Datagrid]` Fixes the filtering of null values. ([#2336](https://github.com/infor-design/enterprise/issues/2336))
- `[Datagrid]` Fixed an issue where performance was significantly slower for export methods. ([#2291](https://github.com/infor-design/enterprise/issues/2291))
- `[Datagrid]` Fixes a bug that stopped the search in datagrid personalization from working. ([#2299](https://github.com/infor-design/enterprise/issues/2299))
- `[Datagrid]` Fixes an error on tree grid when using server-side paging. ([#2132](https://github.com/infor-design/enterprise/issues/2132))
- `[Datagrid]` Fixed an issue where autocompletes popped up on cell editors. ([#1575](https://github.com/infor-design/enterprise/issues/1575))
- `[Datagrid]` Fixes the filtering of null values. ([#2336](https://github.com/infor-design/enterprise/issues/2336))
- `[Datagrid]` Fixed an issue where performance was significantly slower for export methods. ([#2291](https://github.com/infor-design/enterprise/issues/2291))
- `[Datagrid]` Fixed an issue where source would not fire on sorting. ([#2390](https://github.com/infor-design/enterprise/issues/2390))
- `[Datagrid]` Fixes the styling of non editable checkbox cells so they look disabled. ([#2340](https://github.com/infor-design/enterprise/issues/2340))
- `[Datagrid]` Changed the dynamic column tooltip function to pass the row and more details. This changes the order of parameters but since this feature is new did not consider this a breaking change. If you are using this please take note. ([#2333](https://github.com/infor-design/enterprise/issues/2333))
- `[Datagrid]` Fixed a bug is the isEditable column callback in editable tree grid where some data was missing in the callback. ([#2357](https://github.com/infor-design/enterprise/issues/2357))
- `[Datepicker]` Removed the advanceMonths option as the dropdowns for this are no longer there in the new design. ([#970](https://github.com/infor-design/enterprise/issues/970))
- `[Datepicker]` Fixed an issue where range selection was not working. ([#2569](https://github.com/infor-design/enterprise/issues/2569))
- `[Datepicker]` Fixed some issue where footer buttons were not working properly with range selection. ([#2595](https://github.com/infor-design/enterprise/issues/2595))
- `[Datepicker]` Fixed an issue where time was not updating after change on range selection. ([#2599](https://github.com/infor-design/enterprise/issues/2599))
- `[Datagrid]` Fixed a bug where deselect all would not deselect some rows when using grouping. ([#1796](https://github.com/infor-design/enterprise/issues/1796))
- `[Datagrid]` Fixed a bug where summary counts in grouping would show even if the group is collapsed. ([#2221](https://github.com/infor-design/enterprise/issues/2221))
- `[Datagrid]` Fixed issues when using paging (client side) and removeRow. ([#2590](https://github.com/infor-design/enterprise/issues/2590))
- `[Demoapp]` When displaying Uplift theme, now shows the correct alternate fonts for some locales when switching via the `locale` query string. ([#2365](https://github.com/infor-design/enterprise/issues/2365))
- `[Dropdown]` Fixed a memory leak when calling destroy. ([#2493](https://github.com/infor-design/enterprise/issues/2493))
- `[Editor]` Fixed a bug where tab or shift tab would break out of the editor when doing an indent/outdent. ([#2421](https://github.com/infor-design/enterprise/issues/2421))
- `[Editor]` Fixed a bug where the dirty indicator would be hidden above. ([#2577](https://github.com/infor-design/enterprise/issues/2577))
- `[Fieldfilter]` Fixed an issue where fields were getting wrap to second line on iPhone SE. ([#1861](https://github.com/infor-design/enterprise/issues/1861))
- `[Fieldfilter]` Fixed an issue where Dropdown was not switching mode on example page. ([#2288](https://github.com/infor-design/enterprise/issues/2288))
- `[Field Options]` Fixed an issue where input example was not working. ([#2348](https://github.com/infor-design/enterprise/issues/2348))
- `[Homepages]` Fixed an issue where personalize and chart text colors were not working with hero. ([#2097](https://github.com/infor-design/enterprise/issues/2097))
- `[Images]` Fixed an issue where images were not tabbable or receiving a visual focus state. ([#2025](https://github.com/infor-design/enterprise/issues/2025))
- `[Listview]` Fixed a bug that caused the listview to run initialize too many times. ([#2179](https://github.com/infor-design/enterprise/issues/2179))
- `[Lookup]` Added `autocomplete="off"` to lookup input fields to prevent browser interference. ([#2366](https://github.com/infor-design/enterprise/issues/2366))
- `[Lookup]` Fixed a bug that caused a filter to reapply when reopening the modal. ([#2566](https://github.com/infor-design/enterprise/issues/2566))
- `[Lookup]` Fixed a bug that caused a selections to reapply when reopening the modal. ([#2568](https://github.com/infor-design/enterprise/issues/2568))
- `[Locale]` Fixed race condition when using initialize and loading locales with a parent locale. ([#2540](https://github.com/infor-design/enterprise/issues/2540))
- `[Lookup]` Fixed a double scrollbar when the modal needs to be scrolled. ([#2586](https://github.com/infor-design/enterprise/issues/2586))
- `[Modal]` Fixed an issue where the modal component would disappear if its content had a checkbox in it in RTL. ([#332](https://github.com/infor-design/enterprise-ng/issues/332))
- `[Modal]` Fixed an issue where tabbing was very slow on large DOMs in IE 11. ([#2607](https://github.com/infor-design/enterprise/issues/2607))
- `[Personalization]` Fixed an issue where the text color was too dark. Changed the text color to be more readable in high contrast mode. ([#2539](https://github.com/infor-design/enterprise/issues/2539))
- `[Personalization]` Updated some of the colors to more readable in contrast mode. ([#2097](https://github.com/infor-design/enterprise/issues/2097))
- `[Personalization]` Fixes an issue where text color was too dark. ([#2476](https://github.com/infor-design/enterprise/issues/2476))
- `[Pager]` Fixed an issue where click was not firing on any of the buttons with ie11. ([#2560](https://github.com/infor-design/enterprise/issues/2560))
- `[Pager]` Added a complete Popupmenu settings object for configuring the Page Size Selector Button, and deprecated the `attachPageSizeMenuToBody` setting in favor of `pageSizeMenuSettings.attachToBody`. ([#2356](https://github.com/infor-design/enterprise/issues/2356))
- `[Pager]` Fixed memory leak when using the `attachToBody` setting to change the menu's render location. ([#2482](https://github.com/infor-design/enterprise/issues/2482))
- `[Popdown]` Fixed usability issue where the Popdown could close prematurely when attempting to use inner components, such as Dropdowns. ([#2092](https://github.com/infor-design/enterprise/issues/2092))
- `[Popover]` Correctly align the popover close button. ([#1576](https://github.com/infor-design/enterprise/issues/1576))
- `[Popover]` Fixed an issue where buttons inside the popover would overflow at smaller screen sizes. ([#2271](https://github.com/infor-design/enterprise/issues/2271))
- `[Popupmenu]` Fixed an issue where js error was showing after removing a menu item. ([#414](https://github.com/infor-design/enterprise-ng/issues/414))
- `[Popupmenu]` Fixed a layout issue on disabled checkboxes in multiselect popupmenus. ([#2340](https://github.com/infor-design/enterprise/issues/2340))
- `[Popupmenu]` Fixed a bug on IOS that prevented menu scrolling. ([#645](https://github.com/infor-design/enterprise/issues/645))
- `[Popupmenu]` Fixed a bug on IOS that prevented some submenus from showing. ([#1928](https://github.com/infor-design/enterprise/issues/1928))
- `[Popupmenu]` Added a type-check during building/rebuilding of submenus that prevents an error when a submenu `<ul>` tag is not present. ([#2458](https://github.com/infor-design/enterprise/issues/2458))
- `[Scatter Plot]` Fixed the incorrect color on the tooltips. ([#1066](https://github.com/infor-design/enterprise/issues/1066))
- `[Stepprocess]` Fixed an issue where a newly enabled step is not shown. ([#2391](https://github.com/infor-design/enterprise/issues/2391))
- `[Searchfield]` Fixed an issue where the close icon on a searchfield is inoperable. ([#2578](https://github.com/infor-design/enterprise/issues/2578))
- `[Searchfield]` Fixed strange alignment of text/icons on the Uplift theme. ([#2612](https://github.com/infor-design/enterprise/issues/2612))
- `[Tabs]` Fixed the more tabs button to style as disabled when the tabs component is disabled. ([#2347](https://github.com/infor-design/enterprise/issues/2347))
- `[Tabs]` Added the select method inside the hide method to ensure proper focusing of the selected tab. ([#2346](https://github.com/infor-design/enterprise/issues/2346))
- `[Tabs]` Added an independent count for adding new tabs and their associated IDs to prevent duplication. ([#2345](https://github.com/infor-design/enterprise/issues/2345))
- `[Toolbar]` Fixed memory leaks. ([#2496](https://github.com/infor-design/enterprise/issues/2496))
- `[Toolbar]` Fixed an issue where `noSearchfieldReinvoke` was not being respected during the teardown method, causing lifecycle issues in Angular. ([#2691](https://github.com/infor-design/enterprise/issues/2691))
- `[Toolbar Flex]` Removed a 100% height on the toolbar which caused issues when nested in some situations. ([#474](https://github.com/infor-design/enterprise-ng/issues/474))
- `[Listview]` Fixed search to work when not using templates. ([#466](https://github.com/infor-design/enterprise-ng/issues/466))

### v4.20.0 Chores & Maintenance

- `[Build]` Add a file verification tool to the build process to ensure all necessary files are present. ([#2384](https://github.com/infor-design/enterprise/issues/2384))
- `[Demo App]` Add the uplift theme to the theme switcher menu. ([#2335](https://github.com/infor-design/enterprise/issues/2335))
- `[Demo App]` Fixed routing issues that could cause 500 errors or crash the Demoapp. ([#2343](https://github.com/infor-design/enterprise/issues/2343))
- `[Demo App]` Fixed an issue where the sorting was wrong on compressor data. ([#2390](https://github.com/infor-design/enterprise/issues/2390))

(95 Issues Solved This Release, Backlog Enterprise 296, Backlog Ng 79, 852 Functional Tests, 865 e2e Tests)

## v4.19.3

- `[Datagrid]` Fixes the multiselect filter on header from reloading during serverside filtering. ([#2383](https://github.com/infor-design/enterprise/issues/2383))
- `[Datagrid]` Fixed an issue where contextmenu was not opening with first click. ([#2398](https://github.com/infor-design/enterprise/issues/2398))
- `[Datagrid / Tooltip]` Fixed an error on some datagrid cells when tooltips are attached. ([#2403](https://github.com/infor-design/enterprise/issues/2403))

## v4.19.2

- `[Build]` Fixes missing minified files in the build and a missing svg-extended.html deprecated file for backwards compatibility. ([Teams](https://bit.ly/2FlzYCT))

## v4.19.0

### v4.19.0 Deprecations

- `[CSS]` The Soho light theme CSS file has been renamed from `light-theme.css` to `theme-soho-light.css` ([1972](https://github.com/infor-design/enterprise/issues/1972))
- `[CSS]` The Soho dark theme CSS file has been renamed from `dark-theme.css` to `theme-soho-dark.css` ([1972](https://github.com/infor-design/enterprise/issues/1972))
- `[CSS]` The Soho high-contrast theme CSS file has been renamed from `high-contrast-theme.css` to `theme-soho-contrast.css` ([1972](https://github.com/infor-design/enterprise/issues/1972))
- `[Datagrid]` The older savedColumns method has been deprecated since 4.10 and is now removed. Use saveUserSettings instead. ([#1766](https://github.com/infor-design/enterprise/issues/1766))

### v4.19.0 Features

- `[App Menu]` Improved style of personalized app menu. ([#2195](https://github.com/infor-design/enterprise/pull/2195))
- `[Column]` Added support to existing custom tooltip content in the callback setting. ([#1909](https://github.com/infor-design/enterprise/issues/1909))
- `[Contextual Action Panel]` Fixed an issue where the close button was misaligned. ([#1943](https://github.com/infor-design/enterprise/issues/1943))
- `[Datagrid]` Added support for disabling rows by data or a dynamic function, rows are disabled from selection and editing. ([#1614](https://github.com/infor-design/enterprise/issues/1614))
- `[Datagrid]` Fixes a column alignment issue when resizing and sorting columns that were originally set to percentage width. ([#1797](https://github.com/infor-design/enterprise/issues/1797))
- `[Datagrid]` Fixes a column alignment issue when there are duplicate column ids. ([#1797](https://github.com/infor-design/enterprise/issues/1797))
- `[Datagrid]` Fixes a column alignment by clearing a cache to help prevent column misalignment from randomly happening. ([#1797](https://github.com/infor-design/enterprise/issues/1797))
- `[Datagrid]` Fixes an issue that caused the active page to not restore correctly when saving user settings, . ([#1766](https://github.com/infor-design/enterprise/issues/1766))
- `[Datagrid]` Fixes an issue with dropdown filters when the ids are numbers. ([#1879](https://github.com/infor-design/enterprise/issues/1879))
- `[Datagrid]` Fixed alignment issues in the new uplift theme. ([#2212](https://github.com/infor-design/enterprise/issues/2212))
- `[Datagrid]` Fixes Datagrid time filtering for string type dates. ([#2281](https://github.com/infor-design/enterprise/issues/2281))
- `[Form Compact]` Adds support for Datepicker, Timepicker, Lookup, and File Uploader fields. ([#1955](https://github.com/infor-design/enterprise/issues/1955))
- `[Keyboard]` Added a new API that you can call at anytime to see what key is being pressed at the moment. ([#1906](https://github.com/infor-design/enterprise/issues/1906))
- `[Targeted/Completion Chart]` Added back the ability to inline svg icons and hyperlinks. ([#2152](https://github.com/infor-design/enterprise/issues/2152))
- `[Themes]` Added support for multiple themes in the demo app and renamed distribute Uplift (only) theme files. ([#1972](https://github.com/infor-design/enterprise/issues/1972))

### v4.19.0 Fixes

- `[App Menu]` Fixed an issue where the menu would not be entirely colored if short. ([#2062](https://github.com/infor-design/enterprise/issues/2062))
- `[App Menu]` Changed the scroll area to the outside when using a footer. ([#2062](https://github.com/infor-design/enterprise/issues/2062))
- `[App Menu]` Expandable area updates within application menu. ([#1982](https://github.com/infor-design/enterprise/pull/1982))
- `[App Menu]` Fixed an issue where role switcher was not clickable with long title. ([#2060](https://github.com/infor-design/enterprise/issues/2060))
- `[App Menu]` Fixed an issue where it was not possible to manually add a filter field that you can control on your own. Caveat to this is if you set filterable: false it will no longer remove the filter field from the DOM, if you do that you must now do it manually. ([#2066](https://github.com/infor-design/enterprise/issues/2066))
- `[App Menu]` Added support for mobile when dismissOnClickMobile setting is true to dismiss application menu when a role is selected. ([#2520](https://github.com/infor-design/enterprise/issues/2520))
- `[App Menu]` Fixed an issue with the logo which was positioned badly when scrolling. ([#2116](https://github.com/infor-design/enterprise/issues/2116))
- `[Calendar]` Fixed some bugs having a calendar month along or just a legend, fixed the clicking of upcoming days and added a dblclick even emitter. ([#2149](https://github.com/infor-design/enterprise/issues/2149))
- `[Colorpicker]` Fixed an issue where the colorpicker label is cut off in extra small input field. ([#2023](https://github.com/infor-design/enterprise/issues/2023))
- `[Colorpicker]` Fixed an issue where the colorpickers are not responsive at mobile screen sizes. ([#1995](https://github.com/infor-design/enterprise/issues/1995))
- `[Colorpicker]` Fixed an issue where the text is not visible on IE11 after choosing a color. ([#2134](https://github.com/infor-design/enterprise/issues/2134))
- `[Completion Chart]` Cleaned up excessive padding in some cases. ([#2171](https://github.com/infor-design/enterprise/issues/2171))
- `[Context Menu]` Fixes a bug where a left click on the originating field would not close a context menu opened with a right click. ([#1992](https://github.com/infor-design/enterprise/issues/1992))
- `[Contextual Action Panel]` Fixed an issue where the CAP title is too close to the edge at small screen sizes. ([#2249](https://github.com/infor-design/enterprise/issues/2249))
- `[Datagrid]` Fixed an issue where using the context menu with datagrid was not properly destroyed which being created multiple times. ([#392](https://github.com/infor-design/enterprise-ng/issues/392))
- `[Datagrid]` Fixed charts in columns not resizing correctly to short row height. ([#1930](https://github.com/infor-design/enterprise/issues/1930))
- `[Datagrid]` Fixed an issue for xss where console.log was not sanitizing and make grid to not render. ([#1941](https://github.com/infor-design/enterprise/issues/1941))
- `[Datagrid]` Fixed charts in columns not resizing correctly to short row height. ([#1930](https://github.com/infor-design/enterprise/issues/1930))
- `[Datagrid]` Fixed a layout issue on primary buttons in expandable rows. ([#1999](https://github.com/infor-design/enterprise/issues/1999))
- `[Datagrid]` Fixed a layout issue on short row grouped header buttons. ([#2005](https://github.com/infor-design/enterprise/issues/2005))
- `[Datagrid]` Fixed an issue where disabled button color for contextual toolbar was not applying. ([#2150](https://github.com/infor-design/enterprise/issues/2150))
- `[Datagrid]` Fixed an issue for xss where console.log was not sanitizing and make grid to not render. ([#1941](https://github.com/infor-design/enterprise/issues/1941))
- `[Datagrid]` Added an onBeforeSelect call back that you can return false from to disable row selection. ([#1906](https://github.com/infor-design/enterprise/issues/1906))
- `[Datagrid]` Fixed an issue where header checkbox was not sync after removing selected rows. ([#2226](https://github.com/infor-design/enterprise/issues/2226))
- `[Datagrid]` Fixed an issue where custom filter conditions were not setting up filter button. ([#2234](https://github.com/infor-design/enterprise/issues/2234))
- `[Datagrid]` Fixed an issue where pager was not updating while removing rows. ([#1985](https://github.com/infor-design/enterprise/issues/1985))
- `[Datagrid]` Adds a function to add a visual dirty indictaor and a new function to get all modified rows. Modified means either dirty, in-progress or in error. Existing API's are not touched. ([#2091](https://github.com/infor-design/enterprise/issues/2091))
- `[Datagrid]` Fixes an error when saving columns if you have a lookup column. ([#2279](https://github.com/infor-design/enterprise/issues/2279))
- `[Datagrid]` Fixed a bug with column reset not working sometimes. ([#1921](https://github.com/infor-design/enterprise/issues/1921))
- `[Datagrid]` Fixed grouped headers not sorting when selectable is multiselect. ([#2251](https://github.com/infor-design/enterprise/issues/2251))
- `[Datagrid]` Fixed a bug where the sort indicator disappeared when changing pages. ([#2228](https://github.com/infor-design/enterprise/issues/2228))
- `[Datagrid]` Fixed rendering on modals with single columns. ([#1923](https://github.com/infor-design/enterprise/issues/1923))
- `[Datagrid]` Fixed double firing of popupmenu events. ([#2140](https://github.com/infor-design/enterprise/issues/2140))
- `[Datagrid]` Fixed incorrect pattern in filterConditions. ([#2159](https://github.com/infor-design/enterprise/issues/2159))
- `[Datepicker]` Fixed an issue loading on IE 11. ([#2183](https://github.com/infor-design/enterprise-ng/issues/2183))
- `[Dropdown]` Fixed the dropdown appearing misaligned at smaller screen sizes. ([#2248](https://github.com/infor-design/enterprise/issues/2248))
- `[Editor]` Fixed an issue where button state for toolbar buttons were wrong when clicked one after another. ([#391](https://github.com/infor-design/enterprise/issues/391))
- `[Hierarchy]` Fixed a bug where the hierarchy will only partially load with two instances on a page. ([#2205](https://github.com/infor-design/enterprise/issues/2205))
- `[Field Options]` Fixed an issue where field options were misaligning, especially spin box was focusing outside of the field. ([#1862](https://github.com/infor-design/enterprise/issues/1862))
- `[Field Options]` Fixed a border alignment issue. ([#2107](https://github.com/infor-design/enterprise/issues/2107))
- `[Fileuploader]` Fixed an issue where the fileuploader icon and close icon were misplaced and not visible in RTL after uploading a file. ([#2098](https://github.com/infor-design/enterprise/issues/2098))
- `[Fileuploader]` Fixed an issue where backspace in IE11 caused the browser to go back instead of removing the uploaded file from the input. ([#2184](https://github.com/infor-design/enterprise/issues/2184))
- `[Input]` Improved alignment of icons in the uplift theme input components. ([#2072](https://github.com/infor-design/enterprise/issues/2072))
- `[Listview]` Improved accessibility when configured as selectable (all types), as well as re-enabled accessibility e2e Tests. ([#403](https://github.com/infor-design/enterprise/issues/403))
- `[Locale]` Synced up date and time patterns with the CLDR several time patterns in particular were corrected. ([#2022](https://github.com/infor-design/enterprise/issues/2022))
- `[Locale]` Fixed an issue loading duplicate locales such as en-GB where the strings are copies, before you might get undefined strings. ([#2216](https://github.com/infor-design/enterprise/issues/2216))
- `[Locale]` Added support for es-419 locale. ([#2204](https://github.com/infor-design/enterprise/issues/2204))
- `[Locale]` Restored functionality for dynamically changing fonts for some languages. ([#2144](https://github.com/infor-design/enterprise/issues/2144))
- `[Modal]` Fixed a demoapp issue where the select all checkbox wasn't selecting all. ([2225](https://github.com/infor-design/enterprise/issues/2225))
- `[Monthview]` Fixed an issue where the previous and next buttons were not correctly reversed in right-to-left mode. ([1910](https://github.com/infor-design/enterprise/issues/1910))
- `[Personalization]` Changed the default turquoise personalization to a darker one. ([#2063](https://github.com/infor-design/enterprise/issues/2063))
- `[Personalization]` Changed the default turquoise personalization to a darker one. ([#2063](https://github.com/infor-design/enterprise/issues/2063))
- `[Personalization]` Added a default option to the personalization color pickers. ([#2063](https://github.com/infor-design/enterprise/issues/2063))
- `[Personalization]` Added more classes and examples for the personalization colors so that you can personalize certain form elements. ([#2120](https://github.com/infor-design/enterprise/issues/2120))
- `[Personalization]` Added several form examples with buttons and completion chart that can be personalized. ([#1963](https://github.com/infor-design/enterprise/issues/1963))
- `[Personalization]` Added an example of normal tabs behaving like header tabs in a personalized area. ([#1962](https://github.com/infor-design/enterprise/issues/1962))
- `[Personalization]` Added completion chart and alerts to the list of header items that will work when personalized. ([#2171](https://github.com/infor-design/enterprise/issues/2171))
- `[Personalization]` Fixed a bug where the overlay would not disappear when manually loading stylesheets. ([#2258](https://github.com/infor-design/enterprise/issues/2258))
- `[Popupmenu]` Fixed an issue where disabled submenus were opening on mouseover. ([#1863](https://github.com/infor-design/enterprise/issues/1863))
- `[Radios]` Fixed an issue where in `RTL` the radio seems visually separate from it's label. ([#2096](https://github.com/infor-design/enterprise/issues/2096))
- `[Summary Form]` Updated to improve readability. ([#1765](https://github.com/infor-design/enterprise/issues/1765))
- `[Targeted Achievement]` Updated to work in uplift theme. ([#2220](https://github.com/infor-design/enterprise/issues/2220))
- `[Timepicker]` Fixed an issue where AM/PM dropdown tooltip was displaying on android devices. ([#1446](https://github.com/infor-design/enterprise/issues/1446))
- `[Timepicker]` Fixed an issue where dropdown popup was out of position on android devices. ([#2021](https://github.com/infor-design/enterprise/issues/2021))
- `[Timepicker]` Updated the Swedish translation for Set Time. ([#2153](https://github.com/infor-design/enterprise/issues/2153))
- `[Tree]` Fixed an issue where children property null was breaking tree to not render. ([#1908](https://github.com/infor-design/enterprise/issues/1908))

### v4.19.0 Chores & Maintenance

- `[General]` Updated to jquery 3.4.1 to fix a jquery bug seen occasionally. ([#2109](https://github.com/infor-design/enterprise/issues/2109))
- `[General]` Fixed relative links in several markdown files.
- `[Demo App]` Fixed CSP and handling of image paths for better support of images in examples on IDS demo sites (demo.design.infor.com). ([#1888](https://github.com/infor-design/enterprise/issues/1888))
- `[Personalize]` Separated personalization styles into standalone file for improved maintainability. ([#2127](https://github.com/infor-design/enterprise/issues/2127))

(84 Issues Solved This Release, Backlog Enterprise 311, Backlog Ng 79, 839 Functional Tests, 876 e2e Tests)

## v4.18.2

### v4.18.2 Fixes

- `[Autocomplete]` Fixed an XSS injection issue. ([#502](https://github.com/infor-design/enterprise-ng/issues/502)).
- `[Dropdown]` Fixed an XSS injection issue. ([#503](https://github.com/infor-design/enterprise-ng/issues/503)).

## v4.18.1

### v4.18.1 Fixes

- `[Input]` Added backwards-compatibility for previous accessibility changes to labels. ([#2118](https://github.com/infor-design/enterprise/issues/2118)). Additional information can be found in the [Form Component documentation](https://github.com/infor-design/enterprise/blob/4.18.x/src/components/form/readme.md#field-labels).

## v4.18.0

### v4.18.0 Features

- `[App Menu]` Added support for personalization by adding the `is-personalizable` class the menu will now change colors along with headers ([#1847](https://github.com/infor-design/enterprise/issues/1847))
- `[App Menu]` Added a special role switcher dropdown to change the menu role. ([#1935](https://github.com/infor-design/enterprise/issues/1935))
- `[Personalize]` Added classes for the personalization colors so that you can personalize certain form elements. ([#1847](https://github.com/infor-design/enterprise/issues/1847))
- `[Expandable Area]` Added example of a standalone button the toggles a form area. ([#1935](https://github.com/infor-design/enterprise/issues/1935))
- `[Datagrid]` Added support so if there are multiple inputs within an editor they work with the keyboard tab key. ([#355](https://github.com/infor-design/enterprise-ng/issues/355))
- `[Datagrid]` Fixed an error on IE when doing an excel export. ([#2018](https://github.com/infor-design/enterprise/issues/2018))
- `[Editor]` Added a JS setting and CSS styles to support usage of a Flex Toolbar ([#1120](https://github.com/infor-design/enterprise/issues/1120))
- `[Header]` Added a JS setting and CSS styles to support usage of a Flex Toolbar ([#1120](https://github.com/infor-design/enterprise/issues/1120))
- `[Mask]` Added a setting for passing a locale string, allowing Number masks to be localized.  This enables usage of the `groupSize` property, among others, from locale data in the Mask. ([#440](https://github.com/infor-design/enterprise/issues/440))
- `[Masthead]` Added CSS styles to support usage of a Flex Toolbar ([#1120](https://github.com/infor-design/enterprise/issues/1120))
- `[Notification]` Added example of a Widget/Card with notification and add code to truncate the text (via ellipsis) if it is lengthy. ([#1881](https://github.com/infor-design/enterprise/issues/1881))
- `[Theme/Colors]` Added new component for getting theme and color information. This is used throughout the code. There was a hidden property `Soho.theme`, if you used this in some way you should now use `Soho.theme.currentTheme`. ([#1866](https://github.com/infor-design/enterprise/issues/1866))

### v4.18.0 Fixes

- `[App Menu]` Fixed some accessibility issues on the nav menu. ([#1721](https://github.com/infor-design/enterprise/issues/1721))
- `[Busy Indicator]` Fixed a bug that causes a javascript error when the busy indicator is used on the body tag. ([#1918](https://github.com/infor-design/enterprise/issues/1918))
- `[Css/Sass]` Fixed an issue where the High Contrast theme and Uplift theme were not using the right tokens. ([#1897](https://github.com/infor-design/enterprise/pull/1897))
- `[Colors]` Fixed the color palette demo page to showcase the correct hex values based on the current theme ([#1801](https://github.com/infor-design/enterprise/issues/1801))
- `[Contextual Action Panel]` Fixed an issue where cap modal would only open the first time. ([#1993](https://github.com/infor-design/enterprise/issues/1993))
- `[Datepicker]` Fixed an issue in NG where the custom validation is removed during the teardown of a datepicker.([NG #411](https://github.com/infor-design/enterprise-ng/issues/411))
- `[Datagrid]` Fixed an issue where lookup filterConditions were not rendering. ([#1873](https://github.com/infor-design/enterprise/issues/1873))
- `[Datagrid]` Fixed an issue where when using filtering and server side paging the filter operations would cause two ajax requests. ([#2069](https://github.com/infor-design/enterprise/issues/2069))
- `[Datagrid]` Fixed issue where header columns are misaligned with body columns on load. ([#1892](https://github.com/infor-design/enterprise/issues/1892))
- `[Datagrid]` Fixed an issue where filtering was missing translation. ([#1900](https://github.com/infor-design/enterprise/issues/1900))
- `[Datagrid]` Fixed an issue with the checkbox formatter where string based 1 or 0 would not work as a dataset source. ([#1948](https://github.com/infor-design/enterprise/issues/1948))
- `[Datagrid]` Fixed a bug where text would be misaligned when repeatedly toggling the filter row. ([#1969](https://github.com/infor-design/enterprise/issues/1969))
- `[Datagrid]` Added an example of expandOnActivate on a customer editor. ([#353](https://github.com/infor-design/enterprise-ng/issues/353))
- `[Datagrid]` Added ability to pass a function to the tooltip option for custom formatting. ([#354](https://github.com/infor-design/enterprise-ng/issues/354))
- `[Datagrid]` Fixed `aria-checked` not toggling correctly on selection of multiselect checkbox. ([#1961](https://github.com/infor-design/enterprise/issues/1961))
- `[Datagrid]` Fixed incorrectly exported CSV/Excel data. ([#2001](https://github.com/infor-design/enterprise/issues/2001))
- `[Dropdown]` Changed the way dropdowns work with screen readers to be a collapsible listbox.([#404](https://github.com/infor-design/enterprise/issues/404))
- `[Dropdown]` Fixed an issue where multiselect dropdown unchecking "Select All" was not getting clear after close list with Safari browser.([#1882](https://github.com/infor-design/enterprise/issues/1882))
- `[Dropdown]` Added an example of a color dropdown showing palette colors as icons.([#2013](https://github.com/infor-design/enterprise/issues/2013))
- `[Datagrid]` Fixed a misalignment of the close icon on mobile. ([#2018](https://github.com/infor-design/enterprise/issues/2018))
- `[List/Detail]` Removed some legacy CSS code that was causing text inside of inline Toolbar Searchfields to become transparent. ([#2075](https://github.com/infor-design/enterprise/issues/2075))
- `[Listbuilder]` Fixed an issue where the text was not sanitizing. ([#1692](https://github.com/infor-design/enterprise/issues/1692))
- `[Lookup]` Fixed an issue where the tooltip was using audible text in the code block component. ([#354](https://github.com/infor-design/enterprise-ng/issues/354))
- `[Locale]` Fixed trailing zeros were getting ignored when displaying thousands values. ([#404](https://github.com/infor-design/enterprise/issues/1840))
- `[MenuButton]` Improved the way menu buttons work with screen readers.([#404](https://github.com/infor-design/enterprise/issues/404))
- `[Message]` Added an audible announce of the message type.([#964](https://github.com/infor-design/enterprise/issues/964))
- `[Message]` Change audible announce of message type added in #964 to an option that is strictly audible.([#2120](https://github.com/infor-design/enterprise/issues/2120))
- `[Modal]` Changed text and button font colors to pass accessibility checks.([#964](https://github.com/infor-design/enterprise/issues/964))
- `[Multiselect]` Fixed an issue where previous selection was still selected after clear all by "Select All" option. ([#2003](https://github.com/infor-design/enterprise/issues/2003))
- `[Notifications]` Fixed a few issues with notification background colors by using the corresponding ids-identity token for each. ([1857](https://github.com/infor-design/enterprise/issues/1857), [1865](https://github.com/infor-design/enterprise/issues/1865))
- `[Notifications]` Fixed an issue where you couldn't click the close icon in Firefox. ([1573](https://github.com/infor-design/enterprise/issues/1573))
- `[Radios]` Fixed the last radio item was being selected when clicking on the first when displayed horizontal. ([#1878](https://github.com/infor-design/enterprise/issues/1878))
- `[Signin]` Fixed accessibility issues. ([#421](https://github.com/infor-design/enterprise/issues/421))
- `[Skiplink]` Fixed a z-index issue on skip links over the nav menu. ([#1721](https://github.com/infor-design/enterprise/issues/1721))
- `[Slider]` Changed the demo so the tooltip will hide when resizing the page. ([#2033](https://github.com/infor-design/enterprise/issues/2033))
- `[Stepprocess]` Fixed rtl style issues. ([#413](https://github.com/infor-design/enterprise/issues/413))
- `[Swaplist]` Fixed disabled styling on swap header buttons. ([#2019](https://github.com/infor-design/enterprise/issues/2019))
- `[Tabs]` Fixed an issue where focus was changed after enable/disable tabs. ([#1934](https://github.com/infor-design/enterprise/issues/1934))
- `[Tabs-Module]` Fixed an issue where the close icon was outside the searchfield. ([#1704](https://github.com/infor-design/enterprise/issues/1704))
- `[Toolbar]` Fixed issues when tooltip shows on hover of toolbar ([#1622](https://github.com/infor-design/enterprise/issues/1622))
- `[Validation]` Fixed an issue where the isAlert settings set to true, the border color, control text color, control icon color was displaying the color for the alert rather than displaying the default color. ([#1922](https://github.com/infor-design/enterprise/issues/1922))

### v4.18.0 Chore & Maintenance

- `[Buttons]` Updated button disabled states with corresponding ids-identity tokens. ([1914](https://github.com/infor-design/enterprise/issues/1914)
- `[Docs]` Added a statement on supporting accessibility. ([#1540](https://github.com/infor-design/enterprise/issues/1540))
- `[Docs]` Added the supported screen readers and some notes on accessibility. ([#1722](https://github.com/infor-design/enterprise/issues/1722))

(50 Issues Solved This Release, Backlog Enterprise 294, Backlog Ng 80, 809 Functional Tests, 803 e2e Tests)

## v4.17.1

### v4.17.1 Fixes

- `[Datagrid]` Fixed an issue where the second to last column was having resize issues with frozen column sets.(<https://github.com/infor-design/enterprise/issues/1890>)
- `[Datagrid]` Re-align icons and items in the datagrid's "short header" configuration.(<https://github.com/infor-design/enterprise/issues/1880>)
- `[Locale]` Fixed incorrect "groupsize" for `en-US` locale.(<https://github.com/infor-design/enterprise/issues/1907>)

### v4.17.1 Chores & Maintenance

- `[Demoapp]` Fixed embedded icons example with missing icons.(<https://github.com/infor-design/enterprise/issues/1889>)
- `[Demoapp]` Fixed notification demo examples.(<https://github.com/infor-design/enterprise/issues/1893>, <https://github.com/infor-design/enterprise/pull/1896>)

(5 Issues Solved this patch release)

## v4.17.0

- [Npm Package](https://www.npmjs.com/package/ids-enterprise)
- [IDS Enterprise Angular Change Log](https://github.com/infor-design/enterprise-ng/blob/master/docs/CHANGELOG.md)

### v4.17.0 Future Deprecation

- `[Mask]` Using legacy mask options is now deprecated (was starting 4.3.2) and we will remove this in approximately 6 months from the code base. This means using the `data-mask` option and the `mode` as well as legacy patterns in favor of the newer settings and regexes. ([#439](https://github.com/infor-design/enterprise/issues/439))

### v4.17.0 Features

- `[Datagrid]` Added support for ellipsis to header text. ([#842](https://github.com/infor-design/enterprise/issues/842))
- `[Datagrid]` Added support to cancel `rowactivated` event. Now it will trigger the new event `beforerowactivated` which will wait/sync to cancel or proceed to do `rowactivated` event. ([#1021](https://github.com/infor-design/enterprise/issues/1021))
- `[Datagrid]` Added option to align grouped headers text. ([#1714](https://github.com/infor-design/enterprise/issues/1714))
- `[Datagrid]` Tabbing through a new row moves focus to next line for a lookup column. ([#1822](https://github.com/infor-design/enterprise/issues/1822))
- `[Datagrid]` Validation tooltip does not wrap words correctly across multiple lines. ([#1829](https://github.com/infor-design/enterprise/issues/1829))
- `[Dropdown]` Added support to make dropdown readonly fields optionally not tab-able. ([#1591](https://github.com/infor-design/enterprise/issues/1591))
- `[Form Compact]` Implemented design for field-heavy forms. This design is experimental, likely not production ready, and subject to change without notice. ([#1699](https://github.com/infor-design/enterprise/issues/1699))
- `[Hierarchy]` Changed the newer stacked layout to support mutiple root elements. ([#1677](https://github.com/infor-design/enterprise/issues/1677))
- `[Locale]` Added support for passing in `locale` or `language` to the `parse` and `format` and `translation` functions so they will work without changing the current locale or language. ([#462](https://github.com/infor-design/enterprise/issues/462))
- `[Locale]` Added support for setting a specific group size other than the ones in the locale. This includes using no group size. ([#462](https://github.com/infor-design/enterprise/issues/462))
- `[Locale]` Added support for showing timezones in the current language with a fall back for IE 11. ([#592](https://github.com/infor-design/enterprise/issues/592))
- `[Locale]` Added support for different group sizes. This was previously not working correctly for locales like hi-IN (using 3, 2 group sizes) and en-US (using 3, 0 group sizes). We will later make this work on masks on a separate issue. ([#441](https://github.com/infor-design/enterprise/issues/441))
- `[Locale]` Its now possible to add new locales in by adding them to the `defaultLocales` and `supportedLocales` sets. ([#402](https://github.com/infor-design/enterprise/issues/402))
- `[Locale]` Added an example to show extending locales with new strings and an api method to make it easier. because of the way this is split, if your directly adding to `Locale.cultures` you will need to adjust your code to extend from `Locale.languages` instead. ([#402](https://github.com/infor-design/enterprise/issues/402))
- `[Locale]` Added support for having a different language and locale. This is done by calling the new `setLanguage` function. ([#1552](https://github.com/infor-design/enterprise/issues//1552))
- `[Locale / Mask]` Added limited initial support for some unicode languages. This means you can convert to and from numbers typed in Devangari, Arabic, and Chinese (Financial and Simplified). ([#439](https://github.com/infor-design/enterprise/issues/439))
- `[Locale]` Added support for passing a `locale` other the the current locale to calendar, monthview, datepicker and timepicker. ([#462](https://github.com/infor-design/enterprise/issues/462))
- `[Mask]` It is now possible to type numbers in unicode such as Devangari, Arabic, and Chinese (Financial and Simplified) into the the masks that involve numbers. ([#439](https://github.com/infor-design/enterprise/issues/439))
- `[Modal]` Added an option to dictate the maximum width of the modal. ([#1802](https://github.com/infor-design/enterprise/issues/1802))
- `[Icons]` Add support for creating an svg file for the Uplift theme's (alpha) new icons from ids-identity@2.4.0 assets. ([#1759](https://github.com/infor-design/enterprise/issues/1759))
- `[Radar]` Added support to three label sizes (name, abbrName, shortName). ([#1553](https://github.com/infor-design/enterprise/issues/1553))

### v4.17.0 Fixes

- `[Accordion]` Fixed a bug where some truncated text elements were not generating a tooltip. ([#1736](https://github.com/infor-design/enterprise/issues/1736))
- `[Builder]` Cropped Header for Builder Panel When Text is Long. ([#1814](https://github.com/infor-design/enterprise/issues/1814))
- `[Calendar]` Event model title color is not correct if the modal is opened and another event is selected. ([#1739](https://github.com/infor-design/enterprise/issues/1739))
- `[Calendar]` Modal is still displayed after changing months. ([#1741](https://github.com/infor-design/enterprise/issues/1741))
- `[Calendar]` Changing some event spans is causing missing dates on the dialogs. ([#1708](https://github.com/infor-design/enterprise/issues/1708))
- `[Composite Form]` Fix a bug in IE11 where composite form content overflows to the lower container. ([#1768](https://github.com/infor-design/enterprise/issues/1768))
- `[Datagrid]` Added a fix where the column is next to the edge of the browser and the filter dropdown popup overflow the page.([#1604](https://github.com/infor-design/enterprise/issues/1604))
- `[Datagrid]` Added a fix to allow the commit of a cell edit after tabbing into a cell once having clicked into a previous cell.([#1608](https://github.com/infor-design/enterprise/issues/1608))
- `[Datagrid]` Stretch column not working in Edge browser. ([#1716](https://github.com/infor-design/enterprise/issues/1716))
- `[Datagrid]` Fixed a bug where the source callback was not called when filtering. ([#1688](https://github.com/infor-design/enterprise/issues/1688))
- `[Datagrid]` Fixed a bug where filtering Order Date with `is-not-empty` on a null value would not correctly filter out results. ([#1718](https://github.com/infor-design/enterprise/issues/1718))
- `[Datagrid]` Fixed a bug where when using the `disableClientSideFilter` setting the filtered event would not be called correctly. ([#1689](https://github.com/infor-design/enterprise/issues/1689))
- `[Datagrid]` Fixed a bug where hidden columns inside a colspan were aligning incorrectly. ([#1764](https://github.com/infor-design/enterprise/issues/1764))
- `[Dropdown]` Fixed a layout error on non inline fields with errors. ([#1770](https://github.com/infor-design/enterprise/issues/1770))
- `[Dropdown]` Fixed a bug where the dropdown did not close when tabbing if using the `noSearch` setting. ([#1731](https://github.com/infor-design/enterprise/issues/1731))
- `[Modal]` Fixed a bug where the modal can overflow the page. ([#1802](https://github.com/infor-design/enterprise/issues/1802))
- `[Radio Button]` Fixed a rendering problem on the selected state of Radio Buttons used inside of Accordion components. ([#1568](https://github.com/infor-design/enterprise/issues/1568))
- `[Radio Button]` Fixed a z-index issue that was causing radio buttons to sometimes display over top of page sections where they should have instead scrolled beneath. ([#1014](https://github.com/infor-design/enterprise/issues/1014))

### v4.17.0 Chore & Maintenance

- `[Css/Sass]` Replaced font-size numerical declarations with their ids-identity token counterpart. ([#1640](https://github.com/infor-design/enterprise/issues/1640))
- `[Demoapp]` Removed query parameter for changing fonts. ([#1747](https://github.com/infor-design/enterprise/issues/1747))
- `[Build]` Added a process to notify developers that things are being deprecated or going away. Documented the current deprecations in this system and made [notes for developers](https://github.com/infor-design/enterprise/blob/master/docs/CODING-STANDARDS.md#deprecations). ([#1747](https://github.com/infor-design/enterprise/issues/1747))

(30 Issues Solved This Release, Backlog Enterprise 224, Backlog Ng 59, 785 Functional Tests, 793 e2e Tests)

## v4.16.0

- [Npm Package](https://www.npmjs.com/package/ids-enterprise)
- [IDS Enterprise Angular Change Log](https://github.com/infor-design/enterprise-ng/blob/master/docs/CHANGELOG.md)

### v4.16.0 Features

- `[Busy Indicator]` Made a fix to make it possible to use a busy indicator on a modals. ([#827](https://github.com/infor-design/enterprise/issues/827))
- `[Datagrid]` Added an option to freeze columns from scrolling on the left and/or right. The new option is called `frozenColumns`. See notes on what works and doesnt with frozen column in the datagrid docs frozen column section. ([#464](https://github.com/infor-design/enterprise/issues/464))
- `[Editor]` Added new state called "preview" a non editable mode to editor. Where it only shows the HTML with no toolbar, borders etc. ([#1413](https://github.com/infor-design/enterprise/issues/1413))
- `[Field Filter]` Added support to get and set filter type programmatically. ([#1181](https://github.com/infor-design/enterprise/issues/1181))
- `[Hierarchy]` Add print media styles to decrease ink usage and increase presentability for print format. Note that you may need to enable the setting to print background images, both Mac and PC have a setting for this. ([#456](https://github.com/infor-design/enterprise/issues/456))
- `[Hierarchy]` Added a new "stacked" layout to eventually replace the current layouts. This works better responsively and prevents horizontal scrolling. ([#1629](https://github.com/infor-design/enterprise/issues/1629))
- `[Pager]` Added a "condensed" page size selector button for use on pagers in smaller containers, such as the list side of the list/detail pattern. ([#1459](https://github.com/infor-design/enterprise/issues/1459))

### v4.16.0 Future Deprecation

- `[Hierarchy]` The following options are now deprecated and will be removed approximately 2019-05-15. `paging` and `mobileView`. ([#1629](https://github.com/infor-design/enterprise/issues/1629))
- `[Hierarchy]` Stacked layout will become the default layout in favor of the existing horizontal layout, so the horizontal layout is now considered deprecated and will be removed approximately 2019-05-15. ([#1629](https://github.com/infor-design/enterprise/issues/1629))

### v4.16.0 Fixes

- `[Application Menu]` Fixed the truncation of long text in an accordion element in the application menu by adding a tooltip to truncated elements. ([#457](https://github.com/infor-design/enterprise/issues/457))
- `[Calendar]` Disable the new event modal when no template is defined. ([#1700](https://github.com/infor-design/enterprise/issues/1700))
- `[Dropdown]` Fixed a bug where the ellipsis was not showing on long text in some browsers. ([#1550](https://github.com/infor-design/enterprise/issues/1550))
- `[Datagrid]` Fixed a bug in equals filter on multiselect filters. ([#1586](https://github.com/infor-design/enterprise/issues/1586))
- `[Datagrid]` Fixed a bug where incorrect data is shown in the events in tree grid. ([#315](https://github.com/infor-design/enterprise-ng/issues/315))
- `[Datagrid]` Fixed a bug where when using minWidth on a column and sorting the column will become misaligned. ([#1481](https://github.com/infor-design/enterprise/issues/1481))
- `[Datagrid]` Fixed a bug where when resizing the last column may become invisible. ([#1456](https://github.com/infor-design/enterprise/issues/1456))
- `[Datagrid]` Fixed a bug where a checkbox column will become checked when selecting if there is no selection checkbox. ([#1641](https://github.com/infor-design/enterprise/issues/1641))
- `[Datagrid]` Fixed a bug where the last column would sometimes not render fully for buttons with longer text. ([#1246](https://github.com/infor-design/enterprise/issues/1246))
- `[Datagrid]` Fixed a bug where showMonthYearPicker did not work correctly on date filters. ([#1532](https://github.com/infor-design/enterprise-ng/issues/1532))
- `[Validation]` Fixed a bug in removeError where the icon is sometimes not removed. ([#1556](https://github.com/infor-design/enterprise/issues/1556))
- `[Datepicker]` Fixed the range picker to clear when changing months in a filter. ([#1537](https://github.com/infor-design/enterprise/issues/1537))
- `[Datepicker]` Fixed disabled dates example to validate again on disabled dates. ([#1445](https://github.com/infor-design/enterprise/issues/1445))
- `[Datagrid]` Fixed a Date Editor bug when passing a series of zeroes to a datagrid cell with an editable date. ([#1020](https://github.com/infor-design/enterprise/issues/1020))
- `[Dropdown]` Fixed a bug where a dropdown will never reopen if it is closed by clicking a menu button. ([#1670](https://github.com/infor-design/enterprise/issues/1670))
- `[Icons]` Established missing icon sourcing and sizing consistency from ids-identity icon/svg assets. ([PR#1628](https://github.com/infor-design/enterprise/pull/1628))
- `[Listview]` Addressed performance issues with paging on all platforms, especially Windows and IE/Edge browsers. As part of this, reworked all components that integrate with the Pager component to render their contents based on a dataset, as opposed to DOM elements. ([#922](https://github.com/infor-design/enterprise/issues/922))
- `[Lookup]` Fixed a bug with settings: async, server-side, and single select modes.  The grid was not deselecting the previously selected value when a new row was clicked.  If the value is preselected in the markup, the lookup modal will no longer close prematurely. ([PR#1654](https://github.com/infor-design/enterprise/issues/1654))
- `[Pager]` Made it possible to set and persist custom tooltips on first, previous, next and last pager buttons. ([#922](https://github.com/infor-design/enterprise/issues/922))
- `[Pager]` Fixed propagation of the `pagesizes` setting when using `updated()`. Previously the array was deep extended instead of being replaced outright. ([#1466](https://github.com/infor-design/enterprise/issues/1466))
- `[Tree]` Fixed a bug when calling the disable or enable methods of the tree. This was not working with ie11. ([PR#1600](https://github.com/infor-design/enterprise/issues/1600))
- `[Stepprocess]` Fixed a bug where the step folder was still selected when it was collapsed or expanded. ([#1633](https://github.com/infor-design/enterprise/issues/1633))
- `[Swaplist]` Fixed a bug where items were not able to drag anymore after make the search. ([#1703](https://github.com/infor-design/enterprise/issues/1703))
- `[Toolbar Flex]` Added the ability to pass in a `beforeOpen` callback to the More Actions menu (fixes a bug where it wasn't possible to dynamically add content to the More Actions menu in same way that was possible on the original Toolbar component)
- `[Toolbar Flex]` Fixed a bug where selected events were not bubbling up for a menu button on a flex toolbar. ([#1709](https://github.com/infor-design/enterprise/issues/1709))
- `[Stepprocess]` Disabled step selected when using the next or previous button. ([#1697](https://github.com/infor-design/enterprise/issues/1697))
- `[Tree]` Fixed a bug when calling the disable or enable methods of the tree. This was not working with ie11. ([PR#1600](https://github.com/infor-design/enterprise/issues/1600))

### v4.16.0 Chore & Maintenance

- `[Demo App]` Removed the search icon from the header on test pages as it doesn't function. ([#1449](https://github.com/infor-design/enterprise/issues/1449))
- `[Demo App]` Added a fix for incorrect links when running on windows. ([#1549](https://github.com/infor-design/enterprise/issues/1549))
- `[Docs]` Added a fix to prevent the documentation generator from failing intermittently. ([#1377](https://github.com/infor-design/enterprise/issues/1377))

(29 Issues Solved This Release, Backlog Enterprise 203, Backlog Ng 69, 735 Functional Tests, 670 e2e Tests)

## v4.15.0

- [Npm Package](https://www.npmjs.com/package/ids-enterprise)
- [IDS Enterprise Angular Change Log](https://github.com/infor-design/enterprise-ng/blob/master/docs/CHANGELOG.md)

### v4.15.0 Features

- `[Datagrid]` Added support for lookup in the datagrid filter. ([#653](https://github.com/infor-design/enterprise/issues/653))
- `[Datagrid]` Added support for masks on lookup editors. ([#406](https://github.com/infor-design/enterprise/issues/406))
- `[Validation]` When using legacy mode validation, made the icon dim if the text was on top of it. ([#644](https://github.com/infor-design/enterprise/issues/644))
- `[Calendar]` Now possible to edit events both with the API and by clicking/double clicking events. And other improvements. ([#1436](https://github.com/infor-design/enterprise/issues/1436))
- `[Datagrid]` Added new methods to clear dirty cells on cells, rows, and all. ([#1303](https://github.com/infor-design/enterprise/issues/1303))
- `[Tree]` Added several improvements: the ability to show a dropdown on the tree node, the ability to add nodes in between current nodes, the ability to set checkboxes for selection only on some nodes, and the ability to customize icons. ([#1364](https://github.com/infor-design/enterprise/issues/1364))
- `[Datagrid]` Added the ability to display or hide the new row indicator with a new `showNewIndicator` option. ([#1589](https://github.com/infor-design/enterprise/issues/1589))

### v4.15.0 Fixes

- `[Icons]` Icons with the word `confirm` have been changed to `success`. This is partially backwards compatible for now. We deprecated `confirm` and will remove in the next major version so rename your icons. Example `icon-confirm` to `icon-success`. ([#963](https://github.com/infor-design/enterprise/issues/963))
- `[Icons]` The alert icons now have a white background allowing them to appear on colored sections. There are now two versions, for example: `icon-error` and `icon-error-solid`. These are used in calendar. ([#1436](https://github.com/infor-design/enterprise/issues/1436))
- `[Circle Pager]` Made significant improvements to resizing, especially on tabs. ([#1284](https://github.com/infor-design/enterprise/issues/1284))
- `[Datagrid]` In high contrast mode the background is now white when editing cells. ([#1421](https://github.com/infor-design/enterprise/issues/1421))
- `[Dropdown]` Fixed an issue where filter did not work in no-search mode with the Caps Lock key. ([#1500](https://github.com/infor-design/enterprise/issues/1500))
- `[Popupmenu]` Fixed an issue when using the same menu on multiple inputs wherein destroying one instance actually destroyed all instances. ([#1025](https://github.com/infor-design/enterprise/issues/1025))
- `[Swaplist]` Fixed a bug where Shift+M did not work when typing in the search. ([#1408](https://github.com/infor-design/enterprise/issues/1408))
- `[Popupmenu]` Fixed a bug in immediate mode where right click only worked the first time. ([#1507](https://github.com/infor-design/enterprise/issues/1507))
- `[Editor]` Fixed a bug where clear formatting did not work in safari. ([#911](https://github.com/infor-design/enterprise/issues/911))
- `[Colorpicker]` Fixed a bug in Angular where the picker did not respond correctly to `editable=false` and `disabled=true`. ([#257](https://github.com/infor-design/enterprise-ng/issues/257))
- `[Locale]` Fixed a bug where the callback did not complete on nonexistent locales. ([#1267](https://github.com/infor-design/enterprise/issues/1267))
- `[Calendar]` Fixed a bug where event details remain when filtering event types. ([#1436](https://github.com/infor-design/enterprise/issues/1436))
- `[Busy Indicator]` Fixed a bug where the indicator closed when clicking on accordions. ([#281](https://github.com/infor-design/enterprise-ng/issues/281))
- `[Datagrid Tree]` Fixed the need for unique IDs on the tree nodes. ([#1361](https://github.com/infor-design/enterprise/issues/1361))
- `[Editor]` Improved the result of pasting bullet lists from MS Word. ([#1351](https://github.com/infor-design/enterprise/issues/1351))
- `[Hierarchy]` Fixed layout issues in the context menu in RTL mode. ([#1310](https://github.com/infor-design/enterprise/issues/1310))
- `[Datagrid]` Added a setting `allowChildExpandOnMatch` that optionally determines if a search/filter will show and allow nonmatching children to be shown. ([#1422](https://github.com/infor-design/enterprise/issues/1422))
- `[Datagrid]` If a link is added with a href it will now be followed when clicking, rather than needing to use the click method setting on columns. ([#1473](https://github.com/infor-design/enterprise/issues/1473))
- `[Datagrid Tree]` Fixed a bug where Expand/Collapse text is added into the +/- cell. ([#1145](https://github.com/infor-design/enterprise/issues/1145))
- `[Dropdown]` Fixed a bug in NG where two dropdowns in different components would cause each other to freeze. ([#229](https://github.com/infor-design/enterprise-ng/issues/229))
- `[Editor]` Verified a past fix where editor would not work with all buttons when in a modal. ([#408](https://github.com/infor-design/enterprise/issues/408))
- `[Datagrid Tree]` Fixed a bug in `updateRow` that caused the indent of the tree grid to collapse. ([#405](https://github.com/infor-design/enterprise/issues/405))
- `[Empty Message]` Fixed a bug where a null empty message would not be possible. This is used to show no empty message on initial load delays. ([#1467](https://github.com/infor-design/enterprise/issues/1467))
- `[Lookup]` Fixed a bug where nothing is inserted when you click a link editor in the lookup. ([#1315](https://github.com/infor-design/enterprise/issues/1315))
- `[About]` Fixed a bug where the version would not show when set. It would show the IDS version. ([#1414](https://github.com/infor-design/enterprise/issues/1414))
- `[Datagrid]` Fixed a bug in `disableClientSort` / `disableClientFilter`. It now retains visual indicators on sort and filter. ([#1248](https://github.com/infor-design/enterprise/issues/1248))
- `[Tree]` Fixed a bug where selected nodes are selected again after loading child nodes. ([#1270](https://github.com/infor-design/enterprise/issues/1270))
- `[Input]` Fixed a bug where inputs that have tooltips will not be selectable with the cursor. ([#1354](https://github.com/infor-design/enterprise/issues/1354))
- `[Accordion]` Fixed a bug where double clicking a header will open and then close the accordion. ([#1314](https://github.com/infor-design/enterprise/issues/1314))
- `[Datagrid]` Fixed a bug on hover with taller cells where the hover state would not cover the entire cell. ([#1490](https://github.com/infor-design/enterprise/issues/1490))
- `[Editor]` Fixed a bug where the image would still be shown if you press the Esc key and cancel the image dialog. ([#1489](https://github.com/infor-design/enterprise/issues/1489))
- `[Datagrid Lookup]` Added additional missing event info for ajax requests and filtering. ([#1486](https://github.com/infor-design/enterprise/issues/1486))
- `[Tabs]` Added protection from inserting HTML tags in the add method (XSS). ([#1462](https://github.com/infor-design/enterprise/issues/1462))
- `[App Menu]` Added better text wrapping for longer titles. ([#1116](https://github.com/infor-design/enterprise/issues/1116))
- `[Contextual Action Panel]` Fixed some examples so that they reopen more than one time. ([#1116](https://github.com/infor-design/enterprise/issues/506))
- `[Searchfield]` Fixed a border styling issue on longer labels in the search. ([#1500](https://github.com/infor-design/enterprise/issues/1500))
- `[Tabs Multi]` Improved the experience on mobile by collapsing the menus a bit. ([#971](https://github.com/infor-design/enterprise/issues/971))
- `[Lookup]` Fixed missing ellipsis menu on mobile devices. ([#1068](https://github.com/infor-design/enterprise/issues/1068))
- `[Accordion]` Fixed incorrect font size on p tags in the accordion. ([#1116](https://github.com/infor-design/enterprise/issues/1116))
- `[Line Chart]` Fixed and improved the legend text on mobile viewport. ([#609](https://github.com/infor-design/enterprise/issues/609))

### v4.15.0 Chore & Maintenance

- `[General]` Migrated sass to use IDS color variables. ([#1435](https://github.com/infor-design/enterprise/issues/1435))
- `[Angular]` Added all settings from 4.13 in time for future 5.1.0 ([#274](https://github.com/infor-design/enterprise-ng/issues/274))
- `[General]` Fixed some incorrect layouts. ([#1357](https://github.com/infor-design/enterprise/issues/1357))
- `[Targeted Achievement]` Removed some older non working examples. ([#520](https://github.com/infor-design/enterprise/issues/520))

(50 Issues Solved This Release, Backlog Enterprise 294, Backlog Ng 80, 809 Functional Tests, 716 e2e Tests)

## v4.14.0

- [Npm Package](https://www.npmjs.com/package/ids-enterprise)
- [IDS Enterprise Angular Change Log](https://github.com/infor-design/enterprise-ng/blob/master/docs/CHANGELOG.md)

### v4.14.0 Features

- `[Datepicker/Monthview]` Added a setting for the day of week the calendar starts that can be used outside of the Locale setting. ([#1179](https://github.com/infor-design/enterprise/issues/1179))
- `[Datagrid]` Made the tree datagrid work a lot better with filtering. ([#1281](https://github.com/infor-design/enterprise/issues/1281))
- `[Autocomplete/SearchField]` Added a caseSensitive filtering option. ([#385](https://github.com/infor-design/enterprise/issues/385))
- `[Datagrid]` Added an option `headerAlign` to set alignment on the header different than the rows. ([#420](https://github.com/infor-design/enterprise/issues/420))
- `[Message]` Added the ability to use certain formatter html tags in the message content. ([#379](https://github.com/infor-design/enterprise/issues/379))

### v4.14.0 Fixes

- `[Swaplist]` Fixed a bug that if you drag really fast everything disappears. ([#1195](https://github.com/infor-design/enterprise/issues/1195))
- `[Hierarchy]` Fixed a bug that part of the profile menu is cut off. ([#931](https://github.com/infor-design/enterprise/issues/931))
- `[Datagrid/Dropdown]` Fixed a bug that part of the dropdown menu is cut off. ([#1420](https://github.com/infor-design/enterprise/issues/1420))
- `[Modal]` Fixed bugs where with certain field types modal validation was not working. ([#1213](https://github.com/infor-design/enterprise/issues/1213))
- `[Dropdown]` Fixed a regression where the tooltip was not showing when data is overflowed. ([#1400](https://github.com/infor-design/enterprise/issues/1400))
- `[Tooltip]` Fixed a bugs where a tooltip would show up in unexpected places. ([#1396](https://github.com/infor-design/enterprise/issues/1396))
- `[Datagrid/Dropdown]` Fixed a bug where an error would occur if showSelectAll is used. ([#1360](https://github.com/infor-design/enterprise/issues/1360))
- `[Datagrid/Tooltip]` Fixed a bugs where a tooltip would show up in the header unexpectedly. ([#1395](https://github.com/infor-design/enterprise/issues/1395))
- `[Popupmenu]` Fixed incorrect highlighting on disabled list items.  ([#982](https://github.com/infor-design/enterprise/issues/982))
- `[Contextual Action Panel]` Fixed issues with certain styles of invoking the CAP where it would not reopen a second time. ([#1139](https://github.com/infor-design/enterprise/issues/1139))
- `[Spinbox]` Added a fix so the page will not zoom when click + and - on mobile devices. ([#1070](https://github.com/infor-design/enterprise/issues/1070))
- `[Splitter]` Removed the tooltip from the expand/collapse button as it was superfluous. ([#1180](https://github.com/infor-design/enterprise/issues/1180))
- `[Datagrid]` Added a fix so the last column when stretching will do so with percentage so it will stay when the page resize or the menu opens/closes. ([#1168](https://github.com/infor-design/enterprise/issues/1168))
- `[Datagrid]` Fixed bugs in the server side and filtering example. ([#396](https://github.com/infor-design/enterprise/issues/396))
- `[Datagrid]` Fixed a bug in applyFilter with datefields. ([#1269](https://github.com/infor-design/enterprise/issues/1269))
- `[Datagrid]` Fixed a bug in updateCellNode where sometimes it did not work. ([#1122](https://github.com/infor-design/enterprise/issues/1122))
- `[Hierarchy]` Made the empty image ring the same color as the left edge. ([#932](https://github.com/infor-design/enterprise/issues/932))
- `[Datagrid/Dropdown]` Fixed an issue that tab did not close dropdown editors. ([#1198](https://github.com/infor-design/enterprise/issues/1198))
- `[Datagrid/Dropdown]` Fixed a bug that if you click open a dropdown editor then you cannot use arrow keys to select. ([#1387](https://github.com/infor-design/enterprise/issues/1387))
- `[Datagrid/Dropdown]` Fixed a bug that if a smaller number of items the menu would be too short. ([#1298](https://github.com/infor-design/enterprise/issues/1298))
- `[Searchfield]` Fixed a bug that the search field didnt work in safari. ([#225](https://github.com/infor-design/enterprise/issues/225))
- `[Datagrid/Dropdown]` Fixed a bug that source is used the values may be cleared out when opening the list. ([#1185](https://github.com/infor-design/enterprise/issues/1185))
- `[Personalization]` Fixed a bug that when calling initialize the personalization would reset. ([#1231](https://github.com/infor-design/enterprise/issues/1231))
- `[Tabs]` Fixed the alignment of the closing icon. ([#1056](https://github.com/infor-design/enterprise/issues/1056))
- `[Dropdown]` Fixed list alignment issues on mobile. ([#1069](https://github.com/infor-design/enterprise/issues/1069))
- `[Dropdown]` Fixed issues where the listbox would not close on mobile. ([#1119](https://github.com/infor-design/enterprise/issues/1119))
- `[Dropdown]` Fixed a bug where modals would close on url hash change. ([#1207](https://github.com/infor-design/enterprise/issues/1207))
- `[Contextual Action Panel]` Fixed an issue where buttons would occasionally be out of view. ([#283](https://github.com/infor-design/enterprise/issues/283))
- `[Empty Message]` Added a new icon to indicate using the search function. ([#1325](https://github.com/infor-design/enterprise/issues/1325))
- `[Searchfield]` Added a fix for landscape mode on mobile. ([#1102](https://github.com/infor-design/enterprise/issues/1102))
- `[Datagrid]` Added a fix for hard to read fields in high contrast mode. ([#1193](https://github.com/infor-design/enterprise/issues/1193))

### v4.14.0 Chore & Maintenance

- `[General]` Fixed problems with the css mapping where the line numbers were wrong in the map files. ([#962](https://github.com/infor-design/enterprise/issues/962))
- `[Docs]` Added setting so themes can be shown in the documentation pages. ([#1327](https://github.com/infor-design/enterprise/issues/1327))
- `[Docs]` Made links to example pages open in a new window. ([#1132](https://github.com/infor-design/enterprise/issues/1132))

(43 Issues Solved This Release, Backlog Enterprise 181, Backlog Ng 64, 682 Functional Tests, 612 e2e Tests)

## v4.13.0

- [Npm Package](https://www.npmjs.com/package/ids-enterprise)
- [IDS Enterprise Angular Change Log](https://github.com/infor-design/enterprise-ng/blob/master/docs/CHANGELOG.md)

### v4.13.0 Features

- `[Calendar]` Added some new features such as upcoming events view, RTL, keyboard support and fixed styling issues and bugs. ([#1221](https://github.com/infor-design/enterprise/issues/1221))
- `[Flex Toolbar]` Added search field integration, so that the search field is mainly close to being able to replace the legacy toolbar. ([#269](https://github.com/infor-design/enterprise/issues/269))
- `[Bar]` Added short, medium label support for adapting the chart to responsive views. ([#1094](https://github.com/infor-design/enterprise/issues/1094))
- `[Textarea]` Added maxLength option to prevent typing over a set maximum. ([#1046](https://github.com/infor-design/enterprise/issues/1046))
- `[Textarea]` Added maxGrow option to prevent growing when typing over a set max. ([#1147](https://github.com/infor-design/enterprise/issues/1147))
- `[Datagrid]` If using the `showDirty` option the indication will now be on each cell. ([#1183](https://github.com/infor-design/enterprise/issues/1183))
- `[Datepicker]` Added an option `useCurrentTime` that will insert current time instead of noon time with date and timepickers. ([#1087](https://github.com/infor-design/enterprise/issues/1087))
- `[General]` Included an IE 11 polyfill for ES6 Promises, this is a new dependency in the package.json you should include. ([#1172](https://github.com/infor-design/enterprise/issues/1172))
- `[General]` Add translations in 38 languages including new support for Slovak (sk-SK). ([#557](https://github.com/infor-design/enterprise/issues/557))

### v4.13.0 Fixes

- `[Tooltips]` Fixed an important bug where tooltips would stick around in the page on the top corner. ([#1273](https://github.com/infor-design/enterprise/issues/1273))
- `[Tooltips]` Fixed some contrast issues on the high contrast theme. ([#1249](https://github.com/infor-design/enterprise/issues/1249))
- `[Tooltips]` Fixed a bug where Toolbar "More Actions" menu buttons could incorrectly display a tooltip overlapping an open menu. ([#1242](https://github.com/infor-design/enterprise/issues/1242))
- `[Datepicker / Timepicker]` Removed the need to use the customValidation setting. You can remove this option from your code. The logic will pick up if you added customValidation to your input by adding a data-validate option. You also may need to add `date` or `availableDate` validation to your  data-validate attribute if these validations are desired along with your custom or required validation. ([#862](https://github.com/infor-design/enterprise/issues/862))
- `[Menubutton]` Added a new setting `hideMenuArrow` you can use for buttons that don't require an arrow, such as menu buttons. ([#1088](https://github.com/infor-design/enterprise/issues/1088))
- `[Dropdown]` Fixed issues with destroy when multiple dropdown components are on the page. ([#1202](https://github.com/infor-design/enterprise/issues/1202))
- `[Datagrid]` Fixed alignment issues when using filtering with some columns that do not have a filter. ([#1124](https://github.com/infor-design/enterprise/issues/1124))
- `[Datagrid]` Fixed an error when dynamically adding context menus. ([#1216](https://github.com/infor-design/enterprise/issues/1216))
- `[Datagrid]` Added an example of dynamic intermediate paging and filtering. ([#396](https://github.com/infor-design/enterprise/issues/396))
- `[Dropdown]` Fixed alignment issues on mobile devices. ([#1069](https://github.com/infor-design/enterprise/issues/1069))
- `[Datepicker]` Fixed incorrect assumptions, causing incorrect umalqura calendar calculations. ([#1189](https://github.com/infor-design/enterprise/issues/1189))
- `[Datepicker]` Fixed an issue where the dialog would not close on click out if opening the time dropdown components first. ([#1278](https://github.com/infor-design/enterprise/issues/))
- `[General]` Added the ability to stop renderLoop. ([#214](https://github.com/infor-design/enterprise/issues/214))
- `[Datepicker]` Fixed an issue reselecting ranges with the date picker range option. ([#1197](https://github.com/infor-design/enterprise/issues/1197))
- `[Editor]` Fixed bugs on IE with background color option. ([#392](https://github.com/infor-design/enterprise/issues/392))
- `[Colorpicker]` Fixed issue where the palette is not closed on enter key / click. ([#1050](https://github.com/infor-design/enterprise/issues/1050))
- `[Accordion]` Fixed issues with context menus on the accordion. ([#639](https://github.com/infor-design/enterprise/issues/639))
- `[Searchfield]` Made no results appear not clickable. ([#329](https://github.com/infor-design/enterprise/issues/329))
- `[Datagrid]` Added an example of groups and paging. ([#435](https://github.com/infor-design/enterprise/issues/435))
- `[Editor]` Fixed the dirty indicator when using toolbar items. ([#910](https://github.com/infor-design/enterprise/issues/910))
- `[Datagrid]` Fixed a bug that made tooltips disappear when a lookup editor is closed. ([#1186](https://github.com/infor-design/enterprise/issues/1186))
- `[Datagrid]` Fixed a bug where not all rows are removed in the removeSelected function. ([#1036](https://github.com/infor-design/enterprise/issues/1036))
- `[Datagrid]` Fixed bugs in activateRow and deactivateRow in some edge cases. ([#948](https://github.com/infor-design/enterprise/issues/948))
- `[Datagrid]` Fixed formatting of tooltips on the header and filter. ([#955](https://github.com/infor-design/enterprise/issues/955))
- `[Datagrid]` Fixed wrong page number when saving the page number in localstorage and reloading. ([#798](https://github.com/infor-design/enterprise/issues/798))
- `[Tree]` Fixed issues when expanding and collapsing after dragging nodes around. ([#1183](https://github.com/infor-design/enterprise/issues/1183))
- `[ContextualActionPanel]` Fixed a bug where the CAP will be closed if clicking an accordion in it. ([#1138](https://github.com/infor-design/enterprise/issues/1138))
- `[Colorpicker]` Added a setting (customColors) to prevent adding default colors if totally custom colors are used. ([#1135](https://github.com/infor-design/enterprise/issues/1135))
- `[AppMenu]` Improved contrast in high contrast theme. ([#1146](https://github.com/infor-design/enterprise/issues/1146))
- `[Searchfield]` Fixed issue where ascenders/descenders are cut off. ([#1101](https://github.com/infor-design/enterprise/issues/1101))
- `[Tree]` Added sortstop and sortstart events. ([#1003](https://github.com/infor-design/enterprise/issues/1003))
- `[Searchfield]` Fixed some alignment issues in different browsers. ([#1106](https://github.com/infor-design/enterprise/issues/1106))
- `[Searchfield]` Fixed some contrast issues in different browsers. ([#1104](https://github.com/infor-design/enterprise/issues/1104))
- `[Searchfield]` Prevent multiple selected events from firing. ([#1259](https://github.com/infor-design/enterprise/issues/1259))
- `[Autocomplete]` Added a beforeOpen setting ([#398](https://github.com/infor-design/enterprise/issues/398))
- `[Toolbar]` Fixed an error where toolbar tried to focus a DOM item that was removed. ([#1177](https://github.com/infor-design/enterprise/issues/1177))
- `[Dropdown]` Fixed a problem where the bottom of some lists is cropped. ([#909](https://github.com/infor-design/enterprise/issues/909))
- `[General]` Fixed a few components so that they could still initialize when hidden. ([#230](https://github.com/infor-design/enterprise/issues/230))
- `[Datagrid]` Fixed missing tooltips on new row. ([#1081](https://github.com/infor-design/enterprise/issues/1081))
- `[Lookup]` Fixed a bug using select all where it would select the previous list. ([#295](https://github.com/infor-design/enterprise/issues/295))
- `[Datagrid]` Fixed missing summary row on initial render in some cases. ([#330](https://github.com/infor-design/enterprise/issues/330))
- `[Button]` Fixed alignment of text and icons. ([#973](https://github.com/infor-design/enterprise/issues/973))
- `[Datagrid]` Fixed missing source call when loading last page first. ([#1162](https://github.com/infor-design/enterprise/issues/1162))
- `[SwapList]` Made sure swap list will work in all cases and in angular. ([#152](https://github.com/infor-design/enterprise/issues/152))
- `[Toast]` Fixed a bug where some toasts on certain urls may not close. ([#1305](https://github.com/infor-design/enterprise/issues/1305))
- `[Datepicker / Lookup]` Fixed bugs where they would not load on tabs. ([#1304](https://github.com/infor-design/enterprise/issues/1304))

### v4.13.0 Chore & Maintenance

- `[General]` Added more complete visual tests. ([#978](https://github.com/infor-design/enterprise/issues/978))
- `[General]` Cleaned up some of the sample pages start at A, making sure examples work and tests are covered for better QA (on going). ([#1136](https://github.com/infor-design/enterprise/issues/1136))
- `[General]` Upgraded to ids-identity 2.0.x ([#1062](https://github.com/infor-design/enterprise/issues/1062))
- `[General]` Cleanup missing files in the directory listings. ([#985](https://github.com/infor-design/enterprise/issues/985))
- `[Angular 1.0]` We removed the angular 1.0 directives from the code and examples. These are no longer being updated. You can still use older versions of this or move on to Angular 7.x ([#1136](https://github.com/infor-design/enterprise/issues/1136))
- `[Uplift]` Included the uplift theme again as alpha for testing. It will show with a watermark and is only available via the personalize api or url params in the demo app. ([#1224](https://github.com/infor-design/enterprise/issues/1224))

(69 Issues Solved This Release, Backlog Enterprise 199, Backlog Ng 63, 662 Functional Tests, 659 e2e Tests)

## v4.12.0

- [Npm Package](https://www.npmjs.com/package/ids-enterprise)
- [IDS Enterprise Angular Change Log](https://github.com/infor-design/enterprise-ng/blob/master/docs/CHANGELOG.md)

### v4.12.0 Features

- `[General]` The ability to make custom/smaller builds has further been improved. We improved the component matching, made it possible to run the tests on only included components, fixed the banner, and improved the terminal functionality. Also removed/deprecated the older mapping tool. ([#417](https://github.com/infor-design/enterprise/issues/417))
- `[Message]` Added the ability to have different types (Info, Confirm, Error, Alert). ([#963](https://github.com/infor-design/enterprise/issues/963))
- `[General]` Further fixes to for xss issues. ([#683](https://github.com/infor-design/enterprise/issues/683))
- `[Pager]` Made it possible to use the pager as a standalone component. ([#250](https://github.com/infor-design/enterprise/issues/250))
- `[Editor]` Added a clear formatting button. ([#473](https://github.com/infor-design/enterprise/issues/473))
- `[Datepicker]` Added an option to show the time as current time instead of midnight. ([#889](https://github.com/infor-design/enterprise/issues/889))
- `[About]` Dialog now shows device information. ([#684](https://github.com/infor-design/enterprise/issues/684))

### v4.12.0 Fixes

- `[Datagrid Tree]` Fixed incorrect data on activated event. ([#412](https://github.com/infor-design/enterprise/issues/412))
- `[Datagrid]` Improved the export function so it works on different locales. ([#378](https://github.com/infor-design/enterprise/issues/378))
- `[Tabs]` Fixed a bug where clicking the x on tabs with a dropdowns would incorrectly open the dropdown. ([#276](https://github.com/infor-design/enterprise/issues/276))
- `[Datagrid]` Changed the `settingschange` event so it will only fire once. ([#903](https://github.com/infor-design/enterprise/issues/903))
- `[Listview]` Improved rendering performance. ([#430](https://github.com/infor-design/enterprise/issues/430))
- `[General]` Fixed issues when using base tag, that caused icons to disappear. ([#766](https://github.com/infor-design/enterprise/issues/766))
- `[Empty Message]` Made it possible to assign code to the button click if used. ([#667](https://github.com/infor-design/enterprise/issues/667))
- `[Datagrid]` Added translations for the new tooltip. ([#227](https://github.com/infor-design/enterprise/issues/227))
- `[Dropdown]` Fixed contrast issue in high contrast theme. ([#945](https://github.com/infor-design/enterprise/issues/945))
- `[Datagrid]` Reset to default did not reset dropdown columns. ([#847](https://github.com/infor-design/enterprise/issues/847))
- `[Datagrid]` Fixed bugs in keyword search highlighting with special characters. ([#849](https://github.com/infor-design/enterprise/issues/849))
- `[Datagrid]` Fixed bugs that causes NaN to appear in date fields. ([#891](https://github.com/infor-design/enterprise/issues/891))
- `[Dropdown]` Fixed issue where validation is not trigger on IOS on click out. ([#659](https://github.com/infor-design/enterprise/issues/659))
- `[Lookup]` Fixed bug in select all in multiselect with paging. ([#926](https://github.com/infor-design/enterprise/issues/926))
- `[Modal]` Fixed bug where the modal would close if hitting enter on a checkbox and inputs. ([#320](https://github.com/infor-design/enterprise/issues/320))
- `[Lookup]` Fixed bug trying to reselect a second time. ([#296](https://github.com/infor-design/enterprise/issues/296))
- `[Tabs]` Fixed behavior when closing and disabling tabs. ([#947](https://github.com/infor-design/enterprise/issues/947))
- `[Dropdown]` Fixed layout issues when using icons in the dropdown. ([#663](https://github.com/infor-design/enterprise/issues/663))
- `[Datagrid]` Fixed a bug where the tooltip did not show on validation. ([#1008](https://github.com/infor-design/enterprise/issues/1008))
- `[Tabs]` Fixed issue with opening spillover on IOS. ([#619](https://github.com/infor-design/enterprise/issues/619))
- `[Datagrid]` Fixed bugs when using `exportable: false` in certain column positions. ([#787](https://github.com/infor-design/enterprise/issues/787))
- `[Searchfield]` Removed double border. ([#328](https://github.com/infor-design/enterprise/issues/328))

### v4.12.0 Chore & Maintenance

- `[Masks]` Added missing and more documentation, cleaned up existing docs. ([#1033](https://github.com/infor-design/enterprise/issues/1033))
- `[General]` Based on design site comments, we improved some pages and fixed some missing links. ([#1034](https://github.com/infor-design/enterprise/issues/1034))
- `[Bar Chart]` Added test coverage. ([#848](https://github.com/infor-design/enterprise/issues/848))
- `[Datagrid]` Added full api test coverage. ([#242](https://github.com/infor-design/enterprise/issues/242))

(55 Issues Solved This Release, Backlog Enterprise 185, Backlog Ng 50, 628 Functional Tests, 562 e2e Tests)

## v4.11.0

- [Npm Package](https://www.npmjs.com/package/ids-enterprise)
- [IDS Enterprise Angular Change Log](https://github.com/infor-design/enterprise-ng/blob/master/docs/CHANGELOG.md)

### v4.11.0 Features

- `[General]` It is now possible to make custom builds. With a custom build you specify a command with a list of components that you use. This can be used to reduce the bundle size for both js and css. ([#417](https://github.com/infor-design/enterprise/issues/417))
- `[Calendar]` Added more features including: a readonly view, ability for events to span days, tooltips and notifications ([#417](https://github.com/infor-design/enterprise/issues/417))
- `[Lookup]` Added the ability to select across pages, even when doing server side paging. ([#375](https://github.com/infor-design/enterprise/issues/375))
- `[Datagrid]` Improved tooltip performance, and now tooltips show on cells that are not fully displayed. ([#447](https://github.com/infor-design/enterprise/issues/447))

### v4.11.0 Fixes

- `[Dropdown]` The onKeyDown callback was not firing if CTRL key is used. This is fixed. ([#793](https://github.com/infor-design/enterprise/issues/793))
- `[Tree]` Added a small feature to preserve the tree node states on reload. ([#792](https://github.com/infor-design/enterprise/issues/792))
- `[Tree]` Added a disable/enable method to disable/enable the whole tree. ([#752](https://github.com/infor-design/enterprise/issues/752))
- `[App Menu]` Fixed a bug clearing the search filter box. ([#702](https://github.com/infor-design/enterprise/issues/702))
- `[Column Chart]` Added a yAxis option, you can use to format the yAxis in custom ways. ([#627](https://github.com/infor-design/enterprise/issues/627))
- `[General]` More fixes to use external ids tokens. ([#708](https://github.com/infor-design/enterprise/issues/708))
- `[Datagrid]` Fixed an error calling selectRows with an integer. ([#756](https://github.com/infor-design/enterprise/issues/756))
- `[Tree]` Fixed a bug that caused newly added rows to not be draggable. ([#618](https://github.com/infor-design/enterprise/issues/618))
- `[Dropdown / Multiselect]` Re-added the ability to have a placeholder on the component. ([#832](https://github.com/infor-design/enterprise/issues/832))
- `[Datagrid]` Fixed a bug that caused dropdown filters to not save on reload of page (saveUserSettings) ([#791](https://github.com/infor-design/enterprise/issues/791))
- `[Dropdown]` Fixed a bug that caused an unneeded scrollbar. ([#786](https://github.com/infor-design/enterprise/issues/786))
- `[Tree]` Added drag events and events for when the data is changed. ([#801](https://github.com/infor-design/enterprise/issues/801))
- `[Datepicker]` Fixed a bug updating settings, where time was not changing correctly. ([#305](https://github.com/infor-design/enterprise/issues/305))
- `[Tree]` Fixed a bug where the underlying dataset was not synced up. ([#718](https://github.com/infor-design/enterprise/issues/718))
- `[Lookup]` Fixed incorrect text color on chrome. ([#762](https://github.com/infor-design/enterprise/issues/762))
- `[Editor]` Fixed duplicate ID's on the popup dialogs. ([#746](https://github.com/infor-design/enterprise/issues/746))
- `[Dropdown]` Fixed misalignment of icons on IOS. ([#657](https://github.com/infor-design/enterprise/issues/657))
- `[Demos]` Fixed a bug that caused RTL pages to sometimes load blank. ([#814](https://github.com/infor-design/enterprise/issues/814))
- `[Modal]` Fixed a bug that caused the modal to close when clicking an accordion on the modal. ([#747](https://github.com/infor-design/enterprise/issues/747))
- `[Tree]` Added a restoreOriginalState method to set the tree back to its original state. ([#751](https://github.com/infor-design/enterprise/issues/751))
- `[Datagrid]` Added an example of a nested datagrid with scrolling. ([#172](https://github.com/infor-design/enterprise/issues/172))
- `[Datagrid]` Fixed column alignment issues on grouped column examples. ([#147](https://github.com/infor-design/enterprise/issues/147))
- `[Datagrid]` Fixed bugs when dragging and resizing grouped columns. ([#374](https://github.com/infor-design/enterprise/issues/374))
- `[Validation]` Fixed a bug that caused validations with changing messages to not go away on correction. ([#640](https://github.com/infor-design/enterprise/issues/640))
- `[Datagrid]` Fixed bugs in actionable mode (enter was not moving down). ([#788](https://github.com/infor-design/enterprise/issues/788))
- `[Bar Charts]` Fixed bug that caused tooltips to occasionally not show up. ([#739](https://github.com/infor-design/enterprise/issues/739))
- `[Dirty]` Fixed appearance/contrast on high contrast theme. ([#692](https://github.com/infor-design/enterprise/issues/692))
- `[Locale]` Fixed incorrect date time format. ([#608](https://github.com/infor-design/enterprise/issues/608))
- `[Dropdown]` Fixed bug where filtering did not work with CAPS lock on. ([#608](https://github.com/infor-design/enterprise/issues/608))
- `[Accordion]` Fixed styling issue on safari. ([#282](https://github.com/infor-design/enterprise/issues/282))
- `[Dropdown]` Fixed a bug on mobile devices, where the list would close on scrolling. ([#656](https://github.com/infor-design/enterprise/issues/656))

### v4.11.0 Chore & Maintenance

- `[Textarea]` Added additional test coverage. ([#337](https://github.com/infor-design/enterprise/issues/337))
- `[Tree]` Added additional test coverage. ([#752](https://github.com/infor-design/enterprise/issues/752))
- `[Busy Indicator]` Added additional test coverage. ([#233](https://github.com/infor-design/enterprise/issues/233))
- `[Docs]` Added additional information for developers on how to use IDS. ([#721](https://github.com/infor-design/enterprise/issues/721))
- `[Docs]` Added Id's and test notes to all pages. ([#259](https://github.com/infor-design/enterprise/issues/259))
- `[Docs]` Fixed issues on the wizard docs. ([#824](https://github.com/infor-design/enterprise/issues/824))
- `[Accordion]` Added additional test coverage. ([#516](https://github.com/infor-design/enterprise/issues/516))
- `[General]` Added sass linter (stylelint). ([#767](https://github.com/infor-design/enterprise/issues/767))

(53 Issues Solved This Release, Backlog Enterprise 170, Backlog Ng 41, 587 Functional Tests, 458 e2e Tests)

## v4.10.0

- [Npm Package](https://www.npmjs.com/package/ids-enterprise)
- [IDS Enterprise Angular Change Log](https://github.com/infor-design/enterprise-ng/blob/master/docs/CHANGELOG.md)

### v4.10.0 Features

- `[Tooltips]` Will now activate on longpress on mobile devices. ([#400](https://github.com/infor-design/enterprise/issues/400))
- `[Contextmenu]` Will now activate on longpress on mobile devices (except when on inputs). ([#245](https://github.com/infor-design/enterprise/issues/245))
- `[Locale]` Added support for zh-Hant and zh-Hans. ([#397](https://github.com/infor-design/enterprise/issues/397))
- `[Tree]` Greatly improved rendering and expanding performance. ([#251](https://github.com/infor-design/enterprise/issues/251))
- `[General]` Internally all of the sass is now extended from [IDS Design tokens]( https://github.com/infor-design/design-system) ([#354](https://github.com/infor-design/enterprise/issues/354))
- `[Calendar]` Added initial readonly calendar. At the moment the calendar can only render events and has a filtering feature. More will be added next sprint. ([#261](https://github.com/infor-design/enterprise/issues/261))

### v4.10.0 Fixes

- `[Dropdown]` Minor Breaking Change for Xss reasons we removed the ability to set a custom hex color on icons in the dropdown. You can still pass in one of the alert colors from the colorpalette (fx alert, good, info). This was not even shown in the examples so may not be missed. ([#256](https://github.com/infor-design/enterprise/issues/256))
- `[Popupmenu]` Fixed a problem in popupmenu, if it was opened in immediate mode, submenus will be cleared of their text when the menu is eventually closed. ([#701](https://github.com/infor-design/enterprise/issues/701))
- `[Editor]` Fixed xss injection problem on the link dialog. ([#257](https://github.com/infor-design/enterprise/issues/257))
- `[Spinbox]` Fixed a height / alignment issue on spinboxes when used in short height configuration. ([#547](https://github.com/infor-design/enterprise/issues/547))
- `[Datepicker / Mask]` Fixed an issue in angular that caused using backspace to not save back to the model. ([#51](https://github.com/infor-design/enterprise-ng/issues/51))
- `[Field Options]` Fixed mobile support so they now work on touch better on IOS and Android. ([#555](https://github.com/infor-design/enterprise-ng/issues/555))
- `[Tree]` Tree with + and - for the folders was inversed visually. This was fixed, update your svg.html ([#685](https://github.com/infor-design/enterprise-ng/issues/685))
- `[Modal]` Fixed an alignment issue with the closing X on the top corner. ([#662](https://github.com/infor-design/enterprise-ng/issues/662))
- `[Popupmenu]` Fixed a visual flickering when opening dynamic submenus. ([#588](https://github.com/infor-design/enterprise/issues/588))
- `[Tree]` Added full unit and functional tests. ([#264](https://github.com/infor-design/enterprise/issues/264))
- `[Lookup]` Added full unit and functional tests. ([#344](https://github.com/infor-design/enterprise/issues/344))
- `[Datagrid]` Added more unit and functional tests. ([#242](https://github.com/infor-design/enterprise/issues/242))
- `[General]` Updated the develop tools and sample app to Node 10. During this update we set package-lock.json to be ignored in .gitignore ([#540](https://github.com/infor-design/enterprise/issues/540))
- `[Modal]` Allow beforeOpen callback to run optionally whether you have content or not passed back. ([#409](https://github.com/infor-design/enterprise/issues/409))
- `[Datagrid]` The lookup editor now supports left, right, and center align on the column settings. ([#228](https://github.com/infor-design/enterprise/issues/228))
- `[Mask]` When adding prefixes and suffixes (like % and $) if all the rest of the text is cleared, these will also now be cleared. ([#433](https://github.com/infor-design/enterprise/issues/433))
- `[Popupmenu]` Fixed low contrast selection icons in high contrast theme. ([#410](https://github.com/infor-design/enterprise/issues/410))
- `[Header Popupmenu]` Fixed missing focus state. ([#514](https://github.com/infor-design/enterprise/issues/514))
- `[Datepicker]` When using legends on days, fixed a problem that the hover states are shown incorrectly when changing month. ([#514](https://github.com/infor-design/enterprise/issues/514))
- `[Listview]` When the search field is disabled, it was not shown with disabled styling, this is fixed. ([#422](https://github.com/infor-design/enterprise/issues/422))
- `[Donut]` When having 4 or 2 sliced the tooltip would not show up on some slices. This is fixed. ([#482](https://github.com/infor-design/enterprise/issues/482))
- `[Datagrid]` Added a searchExpandableRow option so that you can control if data in expandable rows is searched/expanded. ([#480](https://github.com/infor-design/enterprise/issues/480))
- `[Multiselect]` If more items then fit are selected the tooltip was not showing on initial load, it only showed after changing values. This is fixed. ([#633](https://github.com/infor-design/enterprise/issues/633))
- `[Tooltip]` An example was added showing how you can show tooltips on disabled buttons. ([#453](https://github.com/infor-design/enterprise/issues/453))
- `[Modal]` A title with brackets in it was not escaping the text correctly. ([#246](https://github.com/infor-design/enterprise/issues/246))
- `[Modal]` Pressing enter when on inputs such as file upload no longer closes the modal. ([#321](https://github.com/infor-design/enterprise/issues/321))
- `[Locale]` Sent out translations so things like the Editor New/Same window dialog will be translated in the future. ([#511](https://github.com/infor-design/enterprise/issues/511))
- `[Nested Datagrid]` Fixed focus issues, the wrong cell in the nest was getting focused. ([#371](https://github.com/infor-design/enterprise/issues/371))

(44 Issues Solved This Release, Backlog Enterprise 173, Backlog Ng 44, 565 Functional Tests, 426 e2e Tests)

## v4.9.0

- [Npm Package](https://www.npmjs.com/package/ids-enterprise)
- [IDS Enterprise Angular Change Log](https://github.com/infor-design/enterprise-ng/blob/master/docs/CHANGELOG.md)

### v4.9.0 Features

- `[Datagrid]` Changed the way alerts work on rows. It now no longer requires an extra column. The rowStatus column will now be ignored so can be removed. When an alert / error / info message is added to the row the whole row will highlight. ([Check out the example.](https://bit.ly/2LC33iJ) ([#258](https://github.com/infor-design/enterprise/issues/258))
- `[Modal]` Added an option `showCloseBtn` which when set to true will show a X button on the top left corner. ([#358](https://github.com/infor-design/enterprise/issues/358))
- `[Multiselect / Dropdown]` Added the ability to see the search term during ajax requests. ([#267](https://github.com/infor-design/enterprise/issues/267))
- `[Scatterplot]` Added a scatter plot chart similar to a bubble chart but with shapes. ([Check out the example.](https://bit.ly/2K9N59M) ([#341](https://github.com/infor-design/enterprise/issues/341))
- `[Toast]` Added an option `allowLink` which when set to true will allow you to specify a `<a>` in the message content to add a link to the message. ([#341](https://github.com/infor-design/enterprise/issues/341))

### v4.9.0 Fixes

- `[Accordion]` Fixed an issue that prevented a right click menu from working on the accordion. ([#238](https://github.com/infor-design/enterprise/issues/238))
- `[Charts]` Fixed up missing empty states and selection methods so they work on all charts. ([#265](https://github.com/infor-design/enterprise/issues/265))
- `[Datagrid]` Fixed the performance of pasting from excel. ([#240](https://github.com/infor-design/enterprise/issues/240))
- `[Datagrid]` The keyword search will now clear when reloading data. ([#307](https://github.com/infor-design/enterprise/issues/307))
- `[Docs]` Fixed several noted missing pages and broken links in the docs. ([#244](https://github.com/infor-design/enterprise/issues/244))
- `[Dropdown]` Fixed bug in badges configuration. ([#270](https://github.com/infor-design/enterprise/issues/270))
- `[Flex Layout]` Fixed field-flex to work better on IE. ([#252](https://github.com/infor-design/enterprise/issues/252))
- `[Editor]` Fixed bug that made it impossible to edit the visual tab. ([#478](https://github.com/infor-design/enterprise/issues/478))
- `[Editor]` Fixed a bug with dirty indicator that caused a messed up layout. ([#241](https://github.com/infor-design/enterprise/issues/241))
- `[Lookup]` Fixed it so that select will work correctly when filtering. ([#248](https://github.com/infor-design/enterprise/issues/248))
- `[Header]` Fixed missing `More` tooltip on the header. ([#345](https://github.com/infor-design/enterprise/issues/345))
- `[Validation]` Added fixes to prevent `error` and `valid` events from going off more than once. ([#237](https://github.com/infor-design/enterprise/issues/237))
- `[Validation]` Added fixes to make multiple messages work better. There is now a `getMessages()` function that will return all erros on a field as an array. The older `getMessage()` will still return a string. ([#237](https://github.com/infor-design/enterprise/issues/237))
- `[Validation]` Fixed un-needed event handlers when using fields on a tab. ([#332](https://github.com/infor-design/enterprise/issues/332))

### v4.9.0 Chore & Maintenance

- `[Blockgrid]` Added full test coverage ([#234](https://github.com/infor-design/enterprise/issues/234))
- `[CAP]` Fixed some examples that would not close ([#283](https://github.com/infor-design/enterprise/issues/283))
- `[Datepicker]` Added full test coverage ([#243](https://github.com/infor-design/enterprise/issues/243))
- `[Datagrid]` Fixed an example so that it shows how to clear a dropdown filter. ([#254](https://github.com/infor-design/enterprise/issues/254))
- `[Docs]` Added TEAMS.MD for collecting info on the teams using ids. If you are not in the list let us know or make a pull request. ([#350](https://github.com/infor-design/enterprise/issues/350))
- `[Listview]` Fixed some links in the sample app that caused some examples to fail. ([#273](https://github.com/infor-design/enterprise/issues/273))
- `[Tabs]` Added more test coverage ([#239](https://github.com/infor-design/enterprise/issues/239))
- `[Toast]` Added full test coverage ([#232](https://github.com/infor-design/enterprise/issues/232))
- `[Testing]` Added visual regression tests, and more importantly a system for doing them via CI. ([#255](https://github.com/infor-design/enterprise/issues/255))

(34 Issues Solved This Release, Backlog Enterprise 158, Backlog Ng 41, 458 Functional Tests, 297 e2e Tests)

## v4.8.0

- [Npm Package](https://www.npmjs.com/package/ids-enterprise)
- [IDS Enterprise Angular Change Log](https://github.com/infor-design/enterprise-ng/blob/master/docs/CHANGELOG.md)

### v4.8.0 Features

- `[Datagrid]` Added an example of Nested Datagrids with ([basic nested grid support.](https://bit.ly/2lGKM4a)) ([#SOHO-3474](https://jira.infor.com/browse/SOHO-3474))
- `[Datagrid]` Added support for async validation. ([#SOHO-7943](https://jira.infor.com/browse/SOHO-7943))
- `[Export]` Extracted excel export code so it can be run outside the datagrid. ([#SOHO-7246](https://jira.infor.com/browse/SOHO-7246))

### v4.8.0 Fixes

- `[Searchfield / Toolbar Searchfield]` Merged code between them so there is just one component. This reduced code and fixed many bugs. ([#161](https://github.com/infor-design/enterprise/pull/161))
- `[Datagrid]` Fixed issues using expand row after hiding/showing columns. ([#SOHO-8103](https://jira.infor.com/browse/SOHO-8103))
- `[Datagrid]` Fixed issue that caused nested grids in expandable rows to hide after hiding/showing columns on the parent grid. ([#SOHO-8102](https://jira.infor.com/browse/SOHO-8102))
- `[Datagrid]` Added an example showing Math rounding on numeric columns ([#SOHO-5168](https://jira.infor.com/browse/SOHO-5168))
- `[Datagrid]` Date editors now maintain date format correctly. ([#SOHO-5861](https://jira.infor.com/browse/SOHO-5861))
- `[Datagrid]` Fixed alignment off sort indicator on centered columns. ([#SOHO-7444](https://jira.infor.com/browse/SOHO-7444))
- `[Datagrid]` Behavior Change - Sorting clicking now no longer refocuses last cell. ([#SOHO-7682](https://jira.infor.com/browse/SOHO-7682))
- `[Datagrid]` Fixed formatter error that showed NaN on some number cells. ([#SOHO-7839](https://jira.infor.com/browse/SOHO-7682))
- `[Datagrid]` Fixed a bug rendering last column in some situations. ([#SOHO-7987](https://jira.infor.com/browse/SOHO-7987))
- `[Datagrid]` Fixed incorrect data in context menu event. ([#SOHO-7991](https://jira.infor.com/browse/SOHO-7991))
- `[Dropdown]` Added an onKeyDown option so keys can be overriden. ([#SOHO-4815](https://jira.infor.com/browse/SOHO-4815))
- `[Slider]` Fixed step slider to work better jumping across steps. ([#SOHO-6271](https://jira.infor.com/browse/SOHO-6271))
- `[Tooltip]` Will strip tooltip markup to prevent xss. ([#SOHO-6522](https://jira.infor.com/browse/SOHO-6522))
- `[Contextual Action Panel]` Fixed alignment issue on x icon. ([#SOHO-6612](https://jira.infor.com/browse/SOHO-6612))
- `[Listview]` Fixed scrollbar size when removing items. ([#SOHO-7402](https://jira.infor.com/browse/SOHO-7402))
- `[Navigation Popup]` Fixed a bug setting initial selected value. ([#SOHO-7411](https://jira.infor.com/browse/SOHO-7411))
- `[Grid]` Added a no-margin setting for nested grids with no indentation. ([#SOHO-7495](https://jira.infor.com/browse/SOHO-7495))
- `[Grid]` Fixed positioning of checkboxes in the grid. ([#SOHO-7979](https://jira.infor.com/browse/SOHO-7979))
- `[Tabs]` Fixed bug calling add in NG applications. ([#SOHO-7511](https://jira.infor.com/browse/SOHO-7511))
- `[Listview]` Selected event now contains the dataset row. ([#SOHO-7512](https://jira.infor.com/browse/SOHO-7512))
- `[Multiselect]` Fixed incorrect showing of delselect button in certain states. ([#SOHO-7535](https://jira.infor.com/browse/SOHO-7535))
- `[Search]` Fixed bug where highlight search terms where not shown in bold. ([#SOHO-7796](https://jira.infor.com/browse/SOHO-7796))
- `[Multiselect]` Improved performance on select all. ([#SOHO-7816](https://jira.infor.com/browse/SOHO-7816))
- `[Spinbox]` Fixed problem where you could arrow up in a readonly spinbox. ([#SOHO-8025](https://jira.infor.com/browse/SOHO-8025))
- `[Dropdown]` Fixed bug selecting two items with same value. ([#SOHO-8029](https://jira.infor.com/browse/SOHO-8029))
- `[Modal]` Fixed incorrect enabling of submit on validating modals. ([#SOHO-8042](https://jira.infor.com/browse/SOHO-8042))
- `[Modal]` Fixed incorrect closing of modal on enter key. ([#SOHO-8059](https://jira.infor.com/browse/SOHO-8059))
- `[Rating]` Allow decimal values for example 4.3. ([#SOHO-8063](https://jira.infor.com/browse/SOHO-8063))
- `[Datepicker]` Prevent datepicker from scrolling to the top of the browser. ([#SOHO-8107](https://jira.infor.com/browse/SOHO-8107))
- `[Tag]` Fixed layout on Right-To-Left. ([#SOHO-8120](https://jira.infor.com/browse/SOHO-8120))
- `[Listview]` Fixed missing render event. ([#SOHO-8129](https://jira.infor.com/browse/SOHO-8129))
- `[Angular Datagrid]` Fixed maskOptions input definition. ([#SOHO-8131](https://jira.infor.com/browse/SOHO-8131))
- `[Datepicker]` Fixed several bugs on the UmAlQura Calendar. ([#SOHO-8147](https://jira.infor.com/browse/SOHO-8147))
- `[Datagrid]` Fixed bug on expanding and collapsing multiple expandable rows. ([#SOHO-8154](https://jira.infor.com/browse/SOHO-8154))
- `[Pager]` Fixed focus state clicking page numbers. ([#SOHO-4528](https://jira.infor.com/browse/SOHO-4528))
- `[SearchField]` Fixed bug initializing search field with text. ([#SOHO-4820](https://jira.infor.com/browse/SOHO-4820))
- `[ColorPicker]` Fixed bug with incorrect cursor on readonly color picker. ([#SOHO-8030](https://jira.infor.com/browse/SOHO-8030))
- `[Pie]` Fixed ui glitch on mobile when pressing slices. ([#SOHO-8141](https://jira.infor.com/browse/SOHO-8141))

### v4.8.0 Chore & Maintenance

- `[Npm Package]` Added back sass files in correct folder structure. ([#SOHO-7583](https://jira.infor.com/browse/SOHO-7583))
- `[Menu Button]` Added button functional and e2e Tests. ([#SOHO-7600](https://jira.infor.com/browse/SOHO-7600))
- `[Textarea]` Added Textarea functional and e2e Tests. ([#SOHO-7929](https://jira.infor.com/browse/SOHO-7929))
- `[ListFilter]` Added ListFilter functional and e2e Tests. ([#SOHO-7975](https://jira.infor.com/browse/SOHO-7975))
- `[Colorpicker]` Added Colorpicker functional and e2e Tests. ([#SOHO-8078](https://jira.infor.com/browse/SOHO-8078))
- `[Site / Docs]` Fixed a few broken links ([#SOHO-7993](https://jira.infor.com/browse/SOHO-7993))

(62 Jira Issues Solved This Release, Backlog Dev 186, Design 110, Unresolved 349, Test Count 380 Functional, 178 e2e )

## v4.7.0

- [Full Jira Release Notes](https://bit.ly/2HyT3zF)
- [Npm Package](https://www.npmjs.com/package/ids-enterprise)
- [IDS Enterprise Angular Change Log](https://github.com/infor-design/enterprise-ng/blob/master/docs/CHANGELOG.md)

### v4.7.0 Features

- `[Github]` The project was migrated to be open source on github with a new workflow and testing suite.
- `[Tag]` Added a Tag angular component. ([#SOHO-8005](https://jira.infor.com/browse/SOHO-8006))
- `[Validate]` Exposed validate and removeMessage methods. ([#SOHO-8003](https://jira.infor.com/browse/SOHO-8003))
- `[General]` Upgrade to Angular 6 ([#SOHO-7927](https://jira.infor.com/browse/SOHO-7927))
- `[General]` Introduced nightly versions in npm ([#SOHO-7804](https://jira.infor.com/browse/SOHO-7804))
- `[Multiselect]` A tooltip now shows if more content is selected than fits in the input. ([#SOHO-7799](https://jira.infor.com/browse/SOHO-7799))
- `[Datepicker]` Added an option to restrict moving to months that are not available to select from. ([#SOHO-7384](https://jira.infor.com/browse/SOHO-7384))
- `[Validation]` Added and icon alert([#SOHO-7225](https://jira.infor.com/browse/SOHO-7225)
- `[General]` Code is now available on ([public npm](https://www.npmjs.com/package/ids-enterprise)) ([#SOHO-7083](https://jira.infor.com/browse/SOHO-7083))

### v4.7.0 Fixes

- `[Lookup]` Fixed existing example that shows using an autocomplete on a lookup. ([#SOHO-8070](https://jira.infor.com/browse/SOHO-8070))
- `[Lookup]` Fixed existing example that shows creating a customized dialog on the lookup ([#SOHO-8069](https://jira.infor.com/browse/SOHO-8069))
- `[Lookup]` Fixed existing example that incorrectly showed a checkbox column. ([#SOHO-8068](https://jira.infor.com/browse/SOHO-8068))
- `[Line Chart]` Fixed an error when provoking the tooltip. ([#/SOHO-8051](https://jira.infor.com/browse/SOHO-8051))
- `[Module Tabs]` Fixed a bug toggling the menu on mobile. ([#/SOHO-8043](https://jira.infor.com/browse/SOHO-8043))
- `[Autocomplete]` Fixed a bug that made enter key not work to select. ([#SOHO-8036](https://jira.infor.com/browse/SOHO-8036))
- `[Tabs]` Removed an errant scrollbar that appeared sometimes on IE ([#SOHO-8034](https://jira.infor.com/browse/SOHO-8034))
- `[Datagrid]` The drill down click event now currently shows the right row information in the event data. ([#SOHO-8023](https://jira.infor.com/browse/SOHO-8023))
- `[Datagrid]` Fixed a broken nested data example. ([#SOHO-8019](https://jira.infor.com/browse/SOHO-8019))
- `[Datagrid]` Fixed a broken paging example. ([#SOHO-8013](https://jira.infor.com/browse/SOHO-8013))
- `[Datagrid]` Hyperlinks now can be clicked when in a datagrid expandable row. ([#SOHO-8009](https://jira.infor.com/browse/SOHO-8009))
- `[Popupmenu]` Removed extra padding on icon menus ([#SOHO-8006](https://jira.infor.com/browse/SOHO-8006))
- `[Spinbox]` Range limits now work correctly ([#SOHO-7999](https://jira.infor.com/browse/SOHO-7999))
- `[Dropdown]` Fixed not working filtering on nosearch option. ([#SOHO-7998](https://jira.infor.com/browse/SOHO-7998))
- `[Hierarchy]` Children layout and in general layouts where improved. ([#SOHO-7992](https://jira.infor.com/browse/SOHO-7992))
- `[Buttons]` Fixed layout issues on mobile. ([#SOHO-7982](https://jira.infor.com/browse/SOHO-7982))
- `[Datagrid]` Fixed format initialization issue ([#SOHO-7982](https://jira.infor.com/browse/SOHO-7982))
- `[Lookup]` Fixed a problem that caused the lookup to only work once. ([#SOHO-7971](https://jira.infor.com/browse/SOHO-7971))
- `[Treemap]` Fix a bug using `fixture.detectChanges()`. ([#SOHO-7969](https://jira.infor.com/browse/SOHO-7969))
- `[Textarea]` Fixed a bug that made it possible for the count to go to a negative value. ([#SOHO-7952](https://jira.infor.com/browse/SOHO-7952))
- `[Tabs]` Fixed a bug that made extra events fire. ([#SOHO-7948](https://jira.infor.com/browse/SOHO-7948))
- `[Toolbar]` Fixed a with showing icons and text in the overflowmenu. ([#SOHO-7942](https://jira.infor.com/browse/SOHO-7942))
- `[DatePicker]` Fixed an error when restricting dates. ([#SOHO-7922](https://jira.infor.com/browse/SOHO-7922))
- `[TimePicker]` Fixed sort order of times in arabic locales. ([#SOHO-7920](https://jira.infor.com/browse/SOHO-7920))
- `[Multiselect]` Fixed initialization of selected items. ([#SOHO-7916](https://jira.infor.com/browse/SOHO-7916))
- `[Line Chart]` Solved a problem clicking lines to select. ([#SOHO-7912](https://jira.infor.com/browse/SOHO-7912))
- `[Hierarchy]` Improved RTL version ([#SOHO-7888](https://jira.infor.com/browse/SOHO-7888))
- `[Datagrid]` Row click event now shows correct data when using Groups ([#SOHO-7861](https://jira.infor.com/browse/SOHO-7861))
- `[Modal]` Fixed cut of border on checkboxe focus states. ([#SOHO-7856](https://jira.infor.com/browse/SOHO-7856))
- `[Colorpicker]` Fixed cropped labels when longer ([#SOHO-7817](https://jira.infor.com/browse/SOHO-7817))
- `[Label]` Fixed cut off Thai characters ([#SOHO-7814](https://jira.infor.com/browse/SOHO-7814))
- `[Colorpicker]` Fixed styling issue on margins ([#SOHO-7776](https://jira.infor.com/browse/SOHO-7776))
- `[Hierarchy]` Fixed several layout issues and changed the paging example to show the back button on the left. ([#SOHO-7622](https://jira.infor.com/browse/SOHO-7622))
- `[Bar Chart]` Fixed RTL layout issues ([#SOHO-5196](https://jira.infor.com/browse/SOHO-5196))
- `[Lookup]` Made delimiter an option / changable ([#SOHO-4695](https://jira.infor.com/browse/SOHO-4695))

### v4.7.0 Chore & Maintenance

- `[Timepicker]` Added functional and e2e Tests ([#SOHO-7809](https://jira.infor.com/browse/SOHO-7809))
- `[General]` Restructured the project to clean up and separate the demo app from code. ([#SOHO-7803](https://jira.infor.com/browse/SOHO-7803))

(56 Jira Issues Solved This Release, Backlog Dev 218, Design 101, Unresolved 391, Test Count 232 Functional, 117 e2e )

## v4.6.0

- [Full Jira Release Notes](https://bit.ly/2jodbem)
- [Npm Package](http://npm.infor.com)
- [IDS Enterprise Angular Change Log](https://github.com/infor-design/enterprise-ng/blob/master/docs/CHANGELOG.md)

### v4.6.0 Key New Features

- `[Treemap]` New Component Added
- `[Website]` Launch of new docs site <https://design.infor.com/code/ids-enterprise/latest>
- `[Security]` Ids Now passes CSP (Content Security Policy) Compliance for info see <docs/SECURITY.md>.
- `[Toolbar]` New ["toolbar"](http://usalvlhlpool1.infor.com/4.6.0/components/toolbar-flex/list)
    - Based on css so it is much faster.
    - Expect a future breaking change from flex-toolbar to this toolbar when all features are implemented.
    - As of now collapsible search is not supported yet.

### v4.6.0 Behavior Changes

- `[App Menu]` Now automatically closes when items are clicked on mobile devices.

### v4.6.0 Improvements

- `[Angular]` Validation now allows dynamic functions.
- `[Editor]` Added a clear method.
- `[Locale]` Map iw locale to Hebrew.
- `[Locale]` Now defaults locals with no country. For example en maps to en-US es and es-ES.
- `[Color Picker]` Added option to clear the color.
- `[Angular]` Allow Formatters, Editors to work with Soho. without the migration script.
- `[Added a new labels example <http://usalvlhlpool1.infor.com/4.6.0/components/form/example-labels.html>
- `[Angular]` Added new Chart Wrappers (Line, Bar, Column ect ).
- `[Datagrid]` Added file up load editor.
- `[Editor]` Its possible to put a link on an image now.

### v4.6.0 Code Updates / Breaking Changes

- `[Templates]` The internal template engine changed for better XSS security as a result one feature is no longer supported. If you have a delimiter syntax to embed html like `{{& name}}`, change this to be `{{{name}}}`.
- `[jQuery]` Updated from 3.1.1 to 3.3.1.

### v4.6.0 Bug Fixes

- `[Angular]` Added fixes so that the `soho.migrate` script is no longer needed.
- `[Angular Datagrid]` Added filterWhenTyping option.
- `[Angular Popup]` Expose close, isOpen and keepOpen.
- `[Angular Linechart]` Added "xAxis" and "yAxis" options.
- `[Angular Treemap]` Added new wrapper.
- `[Angular Rating]` Added a rating wrapper.
- `[Angular Circle Page]` Added new wrapper.
- `[Checkbox]` Fixed issue when you click the top left of the page, would toggle the last checkbox.
- `[Composite Form]` Fixed broken swipe.
- `[Colorpicker]` Fixed cases where change did not fire.
- `[Colorpicker]` Added short field option.
- `[Completion Chart]` Added more colors.
- `[Datagrid]` Fixed some misaligned icons on short row height.
- `[Datagrid]` Fixed issue that blank dropdown filter items would not show.
- `[Datagrid]` Added click arguments for more information on editor clicks and callback data.
- `[Datagrid]` Fixed wrong data on events on second page with expandable row.
- `[Datagrid]` Fixed focus / filter bugs.
- `[Datagrid]` Fixed bug with filter dropdowns on IOS.
- `[Datagrid]` Fixed column alignment when scrolling and RTL.
- `[Datagrid]` Fixed NaN error when using the colspan example.
- `[Datagrid]` Made totals work correctly when filtering.
- `[Datagrid]` Fixed issue with focus when multiple grids on a page.
- `[Datagrid]` Removed extra rows from the grid export when using expandable rows.
- `[Datagrid]` Fixed performance of select all on paging client side.
- `[Datagrid]` Fixed text alignment on header when some columns are not filterable.
- `[Datagrid]` Fixed wrong cursor on non actionable rows.
- `[Hierarchy]` Fixed layout issues.
- `[Mask]` Fixed issue when not using decimals in the pattern option.
- `[Modal]` Allow editor and dropdown to properly block the submit button.
- `[Menu Button]` Fixed beforeOpen so it also runs on submenus.
- `[Message]` Fixed XSS vulnerability.
- `[Pager]` Added fixes for RTL.
- `[List Detail]` Improved amount of space the header takes
- `[Multiselect]` Fixed problems when using the tab key well manipulating the multiselect.
- `[Multiselect]` Fixed bug with select all not working correctly.
- `[Multiselect]` Fixed bug with required validation rule.
- `[Spinbox]` Fixed issue on short field versions.
- `[Textarea]` Fixed issue with counter when in angular and on a modal.
- `[Toast]` Fixed XSS vulnerability.
- `[Tree]` Fixed checkbox click issue.
- `[Lookup]` Fixed issue in the example when running on Edge.
- `[Validation]` Fixed broken form submit validation.
- `[Vertical Tabs]` Fix cut off header.

(98 Jira Issues Solved This Release, Backlog Dev 388, Design 105, Unresolved 595, Test Coverage 6.66%)

## v4.5.0

### v4.5.0 Key New Features

- `[Font]` Experimental new font added from IDS as explained.
- `[Datagrid]` Added support for pasting from excel.
- `[Datagrid]` Added option to specify which column stretches.

### v4.5.0 Behavior Changes

- `[Search Field]` `ESC` incorrectly cleared the field and was inconsistent. The proper key is `ctrl + backspace` (PC )/ `alt + delete` (mac) to clear all field contents. `ESC` no longer does anything.

### v4.5.0 Improvements

- `[Datagrid]` Added support for a two line title on the header.
- `[Dropdown]` Added onKeyPress override for custom key strokes.
- `[Contextual Action Panel]` Added an option to add a right side close button.
- `[Datepicker]` Added support to select ranges.
- `[Maintenence]` Added more unit tests.
- `[Maintenence]` Removed jsHint in favor of Eslint.

### v4.5.0 Code Updates / Breaking Changes

- `[Swaplist]` changed custom events `beforeswap and swapupdate` data (SOHO-7407). From `Array: list-items-moved` to `Object: from: container-info, to: container-info and items: list-items-moved`. It now uses data in a more reliable way

### v4.5.0 Bug Fixes

- `[Angular]` Added new wrappers for Radar, Bullet, Line, Pie, Sparkline.
- `[Angular Dropdown]` Fixed missing data from select event.
- `[Colorpicker]` Added better translation support.
- `[Compound Field]` Fixed layout with some field types.
- `[Datepicker]` Fixed issues with validation in certain locales.
- `[Datepicker]` Not able to validate on MMMM.
- `[Datagrid]` Fixed bug that filter did not work when it started out hidden.
- `[Datagrid]` Fixed issue with context menu not opening repeatedly.
- `[Datagrid]` Fixed bug in indeterminate paging with smaller page sizes.
- `[Datagrid]` Fixed error when editing some numbers.
- `[Datagrid]` Added support for single line markup.
- `[Datagrid]` Fixed exportable option, which was not working for both csv and xls export.
- `[Datagrid]` Fixed column sizing logic to work better with alerts and alerts plus text.
- `[Datagrid]` Fixed bug when reordering rows with expandable rows.
- `[Datagrid]` Added events for opening and closing the filter row.
- `[Datagrid]` Fixed bugs on multiselect + tree grid.
- `[Datagrid]` Fixed problems with missing data on click events when paging.
- `[Datagrid]` Fixed problems editing with paging.
- `[Datagrid]` Fixed Column alignment calling updateDataset.
- `[Datagrid]` Now passes sourceArgs for the filter row.
- `[Dropdown]` Fixed cursor on disabled items.
- `[Editor]` Added paste support for links.
- `[Editor]` Fixed bug that prevented some shortcut keys from working.
- `[Editor]` Fixed link pointers in readonly mode.
- `[Expandable Area]` Fixed bug when not working on second page.
- `[General]` Some ES6 imports missing.
- `[Personalization]` Added support for cache bust.
- `[Locale]` Fixed some months missing in some cultures.
- `[Listview]` Removed redundant resize events.
- `[Line]` Fixed problems updating data.
- `[Mask]` Fixed bug on alpha masks that ignored the last character.
- `[Modal]` Allow enter key to be stopped for forms.
- `[Modal]` Allow filter row to work if a grid is on a modal.
- `[Fileupload]` Fixed bug when running in Contextual Action Panel.
- `[Searchfield]` Fixed wrong width.
- `[Step Process]` Improved layout and responsive.
- `[Step Process]` Improved wrapping of step items.
- `[Targeted Achievement]` Fixed icon alignment.
- `[Timepicker]` Fixed error calling removePunctuation.
- `[Text Area]` Adding missing classes for use in responsive-forms.
- `[Toast]` Fixed missing animation.
- `[Tree]` Fixed a bug where if the callback is not async the node wont open.
- `[Track Dirty]` Fixed error when used on a file upload.
- `[Track Dirty]` Did not work to reset dirty on editor and Multiselect.
- `[Validation]` Fixed more extra events firing.

(67 Jira Issues Solved This Release, Backlog Dev 378, Design 105, Unresolved 585, Test Coverage 6% )<|MERGE_RESOLUTION|>--- conflicted
+++ resolved
@@ -23,11 +23,8 @@
 - `[MenuButton]` Removed the menubutton component sections as its not really a component, info on it can be found under buttons in the MenuButton examples. ([#4416](https://github.com/infor-design/enterprise/issues/4416))
 - `[Message]` Added support for lists in the message, also fixed a problem when doing so, with screen readers. ([#4400](https://github.com/infor-design/enterprise/issues/4400))
 - `[List Detail]` Fixed css height for list detail in responsive view ([#4426](https://github.com/infor-design/enterprise/issues/4426))
-<<<<<<< HEAD
 - `[Lookup]` Fixed a bug where the filter header together with the checkbox column is not properly align. ([#3774](https://github.com/infor-design/enterprise/issues/3774))
-=======
 - `[Splitter]` Added missing audible labels in splitter collapse button and splitter handle. ([#4404](https://github.com/infor-design/enterprise/issues/4404))
->>>>>>> 76666953
 
 ## v4.33.0
 
