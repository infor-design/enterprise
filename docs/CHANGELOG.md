--- conflicted
+++ resolved
@@ -10,12 +10,9 @@
 
 - `[App Menu]` Removed the close button animation on the hamburger button when app menus open. ([#4756](https://github.com/infor-design/enterprise/issues/4756))
 - `[Calendar]` Fixed a regression where clicking Legend checkboxes was no longer possible. ([#4746](https://github.com/infor-design/enterprise/issues/4746))
-<<<<<<< HEAD
 - `[Datagrid]` Fixed an issue where the filter border on readonly lookups was not displayed in high contrast mode. ([#4724](https://github.com/infor-design/enterprise/issues/4724))
 - `[Dropdown]` Fixed an issue where some elements did not correctly get an id in the dropdown. ([#4742](https://github.com/infor-design/enterprise/issues/4742))
-=======
 - `[Modal]` Improved detection of non-focusable elements when a Modal is configured to auto focus one of its inner components. ([#4740](https://github.com/infor-design/enterprise/issues/4740))
->>>>>>> eadd40d9
 - `[Tabs]` Fixed a bug where the info icon were not aligned correctly in the tab, and info message were not visible. ([#4711](https://github.com/infor-design/enterprise/issues/4711))
 - `[Toolbar Searchfield]` Fixed a bug where the toolbar searchfield were unable to focused when tabbing through the page. ([#4683](https://github.com/infor-design/enterprise/issues/4683))
 - `[Toolbar Searchfield]` Fixed a bug where the search bar were showing extra outline when focused. ([#4682](https://github.com/infor-design/enterprise/issues/4682))
