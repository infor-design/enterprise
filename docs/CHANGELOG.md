# What's New with Enterprise

## v4.30.1

### v4.30.1 Fixes

- `[Datagrid]` The last row border was removed but this was incorrect, reverted this. ([#4140](https://github.com/infor-design/enterprise/issues/4140))
- `[Datagrid]` Fixed an alignment issue in datagrid filter that caused some fields to be misaligned. ([#4151](https://github.com/infor-design/enterprise/issues/4151))
<<<<<<< HEAD
- `[Datagrid]` Fixed an alignment issue with column colspan. In some situations it was not rendering correctly causing some cells to be misaligned. ([#4109](https://github.com/infor-design/enterprise/issues/ 4109))
=======
- `[Datagrid]` Changed invalid css fill-available property. ([#4133](https://github.com/infor-design/enterprise/issues/4133))
>>>>>>> 4e23c49b

## v4.30.0

### v4.30.0 Announcements

- `[Datagrid]` The rowHeight setting has been changed to support extra-small, small, medium and large. short and normal are deprecated. ([#3755](https://github.com/infor-design/enterprise/issues/3755))

### v4.30.0 Features

- `[Breadcrumb]` Javascript Component API is now available. ([infor-design/enterprise-ng#700](https://github.com/infor-design/enterprise-ng/issues/700))
- `[Custom Builds]` The build script can now produce an ES Module version of the components that can be imported by your application. ([#3771](https://github.com/infor-design/enterprise/issues/3771))
- `[Datagrid]` Added a setting disableRowDeselection that if enabled does not allow selected rows to be toggled to deselected. ([#3791](https://github.com/infor-design/enterprise/issues/3791))
- `[Datagrid]` Added an additional row size extra-small. This row size may need a bit of further fleshing out. All of the previous row sizes have been renamed but using the old settings are supported but deprecated. The new sizes are Extra Small, Small, Medium, Large (Normal). ([#3755](https://github.com/infor-design/enterprise/issues/3755))
- `[Demoapp]` Added the ability to set runtime flags for persisting settings that were previously only possible to set via URL query parameters. ([n/a])
- `[Demoapp]` Added the ability to set runtime flags for persisting settings that were previously only possible to set via URL query parameters. ([n/a])
- `[Icons]` Changed the tree node icon to be more meaningful in uplift theme. Added a print-preview icon. This replaces the update-preview icon which has confusing meaning but was not removed.
- `[Searchfield]` Added the ability to clear the searchfield by calling a public clear() function. ([#3810](https://github.com/infor-design/enterprise/issues/3810))
- `[Tree]` Added a setting to support to expanding/collapsing when clicking only the icon portion of the tree node. ([#3730](https://github.com/infor-design/enterprise/issues/3730))
- `[Tree]` Added the ability to have separate icon button for expand/collapse and children count. ([#3847](https://github.com/infor-design/enterprise/issues/3847))

### v4.30.0 Fixes

- `[Accordion]` Fixed an issue where the chevron icon is not properly centered in Safari. ([#2161](https://github.com/infor-design/enterprise/issues/2161))
- `[Application Menu]` Fixed an issue where the dropdown icon is not properly centered in Safari. ([#3766](https://github.com/infor-design/enterprise/issues/3766))
- `[Accordion]` Fixed issue where hidden headers were not excluded from tab navigation. ([#3835](https://github.com/infor-design/enterprise/issues/3835))
- `[Calendar]` Fixed a bug that when setting accordions to allowOnePane it did not work. ([#3773](https://github.com/infor-design/enterprise/issues/3773))
- `[Calendar]` Fixed a bug where the accordion sections would show a line on hover in high contrast mode. ([#2779](https://github.com/infor-design/enterprise/issues/2779))
- `[Calendar]` Fixed a bug where the days would be out of alignment if the end and starts dates intersect. ([#1725](https://github.com/infor-design/enterprise/issues/1725))
- `[Contextual Action Panel]` Fixed an issue where the searchfield should be collapsible on mobile view. ([#918](https://github.com/infor-design/enterprise/issues/918))
- `[Counts]` Revamped the look and feel of widget counts in uplift theme. ([#3666](https://github.com/infor-design/enterprise/issues/3666))
- `[Datagrid]` Fixed an issue where the table doesn't filled the datagrid wrapper inside of modal. ([#3897](https://github.com/infor-design/enterprise/issues/3897))
- `[Datagrid]` Fix a bug with columns with buttons, they had an unneeded animation that caused states to be delayed when painting. ([#3808](https://github.com/infor-design/enterprise/issues/3808))
- `[Datagrid]` Fixed an issue where example page for filter and pager was not working properly. ([#3856](https://github.com/infor-design/enterprise/issues/3856))
- `[Datagrid]` Fix a bug with cellNavigation false, the focus state was still visible. ([#3937](https://github.com/infor-design/enterprise/issues/3937))
- `[Datagrid]` Updated example page for keyword search to fix error state. ([#3961](https://github.com/infor-design/enterprise/issues/3961))
- `[Datagrid]` Fix a bug with cellNavigation false, the focus state was incorrect on stretched rows in IE. ([#1644](https://github.com/infor-design/enterprise/issues/1644))
- `[Datagrid]` Fixed an issue where an extra border is shown in grid list mode and RTL. ([#3895](https://github.com/infor-design/enterprise/issues/3895))
- `[Datagrid]` Fixed a bug inside validateRow when passing in a zero the function would exit. ([#4002](https://github.com/infor-design/enterprise/issues/4002))
- `[Datagrid]` Fixed an issue where select all using keyboard in multiSelect/mixedSelect was not working. ([#3921](https://github.com/infor-design/enterprise/issues/3921))
- `[Datagrid]` Fix a bug with columns with buttons, they had an unneeded animation that caused states to be delayed when painting. ([#3808](https://github.com/infor-design/enterprise/issues/3808))
- `[Datagrid]` Fixed an issue where data was not in sync for row reorder and paging. ([#3749](https://github.com/infor-design/enterprise/issues/3749))
- `[Datagrid]` Fixed an issue where using selectRowsAcrossPages setting the selected rows were reseting by filter, to use this feature you may need to set columnIds in the settings to form whats unique for the row. ([#3601](https://github.com/infor-design/enterprise/issues/3601))
- `[Datagrid]` Fixed an issue where when using the contentTooltip setting on a datagrid on a modal, the column would expand when hovering rows. ([#3541](https://github.com/infor-design/enterprise/issues/3541))
- `[Datagrid]` Fixed an issue the arrow on tooltips flowed in the wrong direction. ([#3854](https://github.com/infor-design/enterprise/issues/3854))
- `[Datagrid]` Fixed an issue where readonly and checkbox cells would show up on the summary row. ([#3862](https://github.com/infor-design/enterprise/issues/3862))
- `[Datagrid]` Fixed an issue where text in nested objects where not encoded correctly. ([#4058](https://github.com/infor-design/enterprise/issues/3862))
- `[Datagrid]` Fixed an issue where text editor style editors are not saved properly. ([#4058](https://github.com/infor-design/enterprise/issues/4058))
- `[Datagrid]` Fixed an issue where checkboxes in an expandable area could not be checked. ([#4062](https://github.com/infor-design/enterprise/issues/4062))
- `[Datagrid]` Fix a bug where multiselect checkboxes were misaligned in a modal. ([#4086](https://github.com/infor-design/enterprise/issues/4086))
- `[Datepicker]` Fixed an issue where some languages like fr-CA and pt-BR (that are languages in a non default locale), would error when opening the picker. ([#4035](https://github.com/infor-design/enterprise/issues/4035))
- `[Datepicker]` Fixed an issue where change did not fire when rangeselecting the same day. ([#4075](https://github.com/infor-design/enterprise/issues/4075))
- `[Datepicker]` Fixed an issue where change did not fire when selecting today after having a cleared value in the field. ([#853](https://github.com/infor-design/enterprise-ng/issues/853))
- `[Dropdown]` Changed the keyboard dropdown so it will select the active item when tabbing out. ([#3028](https://github.com/infor-design/enterprise/issues/3028))
- `[Dropdown]` Fixed an issue where the search field does not stay in the initial position. ([#2659](https://github.com/infor-design/enterprise/issues/2659))
- `[Dropdown]` Fixed an issue where the search field does not stay in the initial position. ([#2659](https://github.com/infor-design/enterprise/issues/2659))
- `[Editor]` Fixed missing tooltips. ([#issues](https://github.com/infor-design/enterprise/issues/issues))
- `[Field Options]` Fixed an issue where the focus style was not aligning. ([#3628](https://github.com/infor-design/enterprise/issues/3628))
- `[Hierarchy]` Fixed an issue selection causes tab selection to be removed. ([#3597](https://github.com/infor-design/enterprise/issues/3597))
- `[Icons]` Fixed an issue with the amend icon in uplift theme. The meaning was lost on a design change and it has been updated. ([#3613](https://github.com/infor-design/enterprise/issues/3613))
- `[Locale]` Changed results text to lower case. ([#3974](https://github.com/infor-design/enterprise/issues/3974))
- `[Locale]` Fixed abbreviated chinese month translations. ([#4034](https://github.com/infor-design/enterprise/issues/4034))
- `[Lookup]` Fixed an issue in the min width examples that showed up in Safari only. ([#3949](https://github.com/infor-design/enterprise/issues/3949))
- `[Lookup]` Added example page for server side keyword search. ([#2806](https://github.com/infor-design/enterprise/issues/2806))
- `[Lookup]` Fixed a bug that the required validation would not reset from empty in certain cases. ([#810](https://github.com/infor-design/enterprise-ng/issues/810))
- `[Lookup]` Fixed an issue in the min width examples that showed up in Safari only. ([#3949](https://github.com/infor-design/enterprise/issues/3949))
- `[Popover]` Corrected the tabindex order of Popover elements when the Popover is contained within a Modal. ([#3644](https://github.com/infor-design/enterprise/issues/3644))
- `[Mask]` Fixed issue where languages with `,` as decimal were causing the fields to only show `.` instead of the actual characters that were input. ([#3933](https://github.com/infor-design/enterprise/issues/3933))
- `[Multiselect]` Fixed a bug that would incorrectly cause both text and tags to be rendered on the page when using the Select All checkbox. ([#3767](https://github.com/infor-design/enterprise/issues/3767))
- `[Multiselect]` When using the `showSelectAll` setting, if no selectable options are present, the Select All checkbox will now remain hidden and unusable. ([#3777](https://github.com/infor-design/enterprise/issues/3777))
- `[Multiselect]` Changed "Select All" checkbox's default behavior to only select items that match the current search filter, if a search filter is present.  The original filter behavior is available by setting `selectAllFilterOnly` to false. ([#3845](https://github.com/infor-design/enterprise/issues/3845))
- `[Textarea]` Added tests to show that the textarea count text is translated. ([#3807](https://github.com/infor-design/enterprise/issues/3807))
- `[Tooltip]` Fixed tooltip behavior so clicking and mousing out will not show the tooltip and fixed tooltip delay. ([#4050](https://github.com/infor-design/enterprise/issues/#4050))
- `[Tree]` Fixed an issue where previous text selection was not clearing after clicked to any tree-node. ([#3794](https://github.com/infor-design/enterprise/issues/3794))

(75 Issues Solved This Release, Backlog Enterprise 235, Backlog Ng 62, 1071 Functional Tests, 1448 e2e Tests)

## v4.29.0

### v4.29.0 Announcements

- `[General]` Heads Up that effective October 31, 2020 we will no longer support IE 11. Until that date we will test IE 11 but only critical issues will be fixed. See the linked issue for more details. ([#3756](https://github.com/infor-design/enterprise/issues/3756))

### v4.29.0 Features

- `[Accordion]` Added the ability to call collapse and expand with a header ID. ([#783](https://github.com/infor-design/enterprise-ng/issues/783))
- `[Lookup]` Added a tooltip functionality when the data is overflowed. ([#3703](https://github.com/infor-design/enterprise/issues/3703))
- `[Lookup]` Added a clear (x icon) button to clear the field. ([#740](https://github.com/infor-design/enterprise/issues/740))
- `[Lookup]` Added a clear (x icon) button and apply button inside of modal so there are now two options to clear the field. ([#2507](https://github.com/infor-design/enterprise/issues/2507))
- `[Lookup]` Fixed a bug where validation did not work if the lookup is non-editable (select only). ([#3950](https://github.com/infor-design/enterprise/issues/3950))
- `[Multiselect]` Moved the functionality for displaying the Multiselect List's searchfield underneath/above the pseudo element into a configurable setting. ([#3864](https://github.com/infor-design/enterprise/issues/3864))
- `[Popdown]` Fixed some integration problems with nested Lookups that were causing closing to happen prematurely. ([ng#760](https://github.com/infor-design/enterprise-ng/issues/760))
- `[Slider]` Added the ability to set position of the tooltip. ([#3746](https://github.com/infor-design/enterprise/issues/3746))
- `[Toast]` Added the ability to dismiss toasts via keyboard. ([#3521](https://github.com/infor-design/enterprise/issues/3521))
- `[Homepage]` Homepage edit events (resize, reorder, remove widgets) now fire on widget elements too ([#3679](https://github.com/infor-design/enterprise/issues/3679))

### v4.29.0 Fixes

- `[About]` Fixed a bug where About dialogs disappeared when being closed by the Modal Manager API. ([#3898](https://github.com/infor-design/enterprise/issues/3898))
- `[Application Menu]` Fixed personalization regressions on Soho theme ([#3704](github.com/infor-design/enterprise/issues/3704))
- `[General]` We Updated a lot of development dependencies. Most important things to note are: we now support node 12 for development and this is recommended, from tests 13 will also work. Node 14 will not work. We updated jQuery to 3.5.1 as a client side dependency and d3 to 5.16.0. If copying files from the `dist` folder note that the d3 file is called d3.v5.js. ([#1690](https://github.com/infor-design/enterprise/issues/1690))
- `[Bar Chart]` Fixed an issue where height was not calculating properly when used other elements along content container. ([#2670](https://github.com/infor-design/enterprise/issues/2670))
- `[Application Menu]` - Made it possible for App Menu Toolbars to dismiss the menu when the `dismissOnClickMobile` setting is true. ([#2831](https://github.com/infor-design/enterprise/issues/2831))
- `[Calendar/Weekview/Monthview]` Added more docs and exposed them on the design site. ([#3575](https://github.com/infor-design/enterprise/issues/3758))
- `[Checkbox]` Fixed an issue where the error icon was inconsistent between subtle and vibrant themes. ([#3575](https://github.com/infor-design/enterprise/issues/3575))
- `[Column Chart]` Fixed an issue where height was not calculating properly when used other elements along content container. ([#2670](https://github.com/infor-design/enterprise/issues/2670))
- `[Datagrid]` Fixed an issue where blank tooltip was showing when use Alert Formatter and no text. ([#2852](https://github.com/infor-design/enterprise/issues/2852))
- `[Datagrid]` Fixed a bug where the datagrid had blocked the clicking of buttons in an empty message area. ([#3922](https://github.com/infor-design/enterprise/issues/3922))
- `[Datagrid]` Fixed an issue where keyword search results were breaking the html markup for icons and badges. ([#3855](https://github.com/infor-design/enterprise/issues/3855))
- `[Datagrid]` Fixed an issue where keyword search results were breaking the html markup for hyperlink. ([#3731](https://github.com/infor-design/enterprise/issues/3731))
- `[Datagrid]` Fixed an issue where keyword search results were not showing for paging, if searched from other than 1st page it came blank table. ([#3629](https://github.com/infor-design/enterprise/issues/3629))
- `[Datagrid]` Fixed an issue where contents filtertype was not working on example page. ([#2887](https://github.com/infor-design/enterprise/issues/2887))
- `[Datagrid]` Fixed a bug in some themes, where the multi line cell would not be lined up correctly with a single line of data. ([#2703](https://github.com/infor-design/enterprise/issues/2703))
- `[Datagrid]` Fixed visibility of sort icons when toggling and when the column is in active. ([#3692](https://github.com/infor-design/enterprise/issues/3692))
- `[Datagrid]` Fixed a bug where the data passed to resultsText was incorrect in the case of reseting a filter. ([#2177](https://github.com/infor-design/enterprise/issues/2177))
- `[Datagrid/General]` Fixed an additional bug where when loading the datagrid with a columns object that contain recursive objects the grid would crash in saveColumns. [3759](https://github.com/infor-design/enterprise/issues/3759))
- `[Datepicker]` Fixed a bug where the modal would take aspects of the personalize colors by mistake. ([#3997](https://github.com/infor-design/enterprise/issues/3997))
- `[Dropdown]` Fixed tooltip content gets cut off inside of modal. ([#3106](https://github.com/infor-design/enterprise/issues/3106))
- `[DemoApp]` Fixed an issue with some pages in the design site where the did not have a height. ([#878](https://github.com/infor-design/website/issues/878))
- `[Fonts]` A note that the Source Sans Pro font thats used in the new theme and served at google fonts, now have a fix for the issue that capitalized letters and numbers had different heights. You may need to release any special caching. ([#1789](https://github.com/infor-design/enterprise/issues/1789))
- `[Form]` Fix broken links in the form readme file. ([#818](https://github.com/infor-design/website/issues/818))
- `[Line Chart]` Fixed an issue where height was not calculating properly when used other elements along content container. ([#2670](https://github.com/infor-design/enterprise/issues/2670))
- `[Locale]` Fixed the es-419 date time value, as it was incorrectly using the medium length date format. ([#3830](https://github.com/infor-design/enterprise/issues/3830))
- `[Modal]` Fixed the inconsistencies of spacing on required fields. ([#3587](https://github.com/infor-design/enterprise/issues/3587))
- `[Modal]` Fixed a bug where the title would overflow too soon. ([#3996](https://github.com/infor-design/enterprise/issues/3996))
- `[Multiselect]` Added ability to detect selected items from incoming data via `callSource()`. ([#2656](https://github.com/infor-design/enterprise/issues/2656))
- `[Multiselect]` Added support to api settings to `allTextString` and `selectedTextString` for custom headers. ([#3554](https://github.com/infor-design/enterprise/issues/3554))
- `[Pie Chart]` Fixed an issue where height was not calculating properly when used other elements along content container. ([#2670](https://github.com/infor-design/enterprise/issues/2670))
- `[Pie]` Fixed an issue where rounds decimal places for percent values were not working. ([#3599](https://github.com/infor-design/enterprise/issues/3599))
- `[Pie/Donut]` Fixed an issue where placing legend on bottom was not working for Homepage widget/Cards. ([#3560](https://github.com/infor-design/enterprise/issues/3560))
- `[Pager]` Reduced the space between buttons. ([#1942](https://github.com/infor-design/enterprise/issues/1942))
- `[Popupmenu]` Fixed an issue the shortcut text leaves gap when no icons are present. ([#3849](https://github.com/infor-design/enterprise/issues/3849))
- `[Tabs]` Fixed info and alert icons alignment on tabs and inside of modal. ([#2695](https://github.com/infor-design/enterprise/issues/2695))
- `[Tabs]` Fixes an issue where the search bar background color was going to transparent on smaller breakpoints. ([#3871](https://github.com/infor-design/enterprise/issues/3871))
- `[Notification]` Fixed an issue where the icons were lagging in the animation. ([#2099](https://github.com/infor-design/enterprise/issues/2099))
- `[Tree]` Fixed an issue where data was not in sync for children property. ([#1690](https://github.com/infor-design/enterprise/issues/1690))
- `[Splitter]` Fixed an issue the drag handle characters render incorrectly. ([#1458](https://github.com/infor-design/enterprise/issues/1458))
- `[Splitter]` Fixed an issue where dragging for RTL direction was not working. ([#1813](https://github.com/infor-design/enterprise/issues/1813))
- `[Spinbox]` Fixed an issue where a two or more digit min value would make it difficult to type in the spinbox. To fix this the values will only be validated on blur by default. ([#3909](https://github.com/infor-design/enterprise/issues/3909))
- `[Spinbox]` Fixed an issue where the number mask did not match the max value of the spinbox. ([#3939](https://github.com/infor-design/enterprise/issues/3939))
- `[Slider]` Improved the sliding so that decimal values would not trigger the change event. ([#787](https://github.com/infor-design/enterprise-ng/issues/787))
- `[Slider]` Reduced the number of change events that fire while sliding. ([#788](https://github.com/infor-design/enterprise-ng/issues/788))
- `[Swaplist]` Fixed an issue where dragging items more than once was not working on Android or iOS devices. ([#1423](https://github.com/infor-design/enterprise/issues/1423))
- `[Tree]` Fixed an issue where tree could not be expanded when using multiselect mode in IE 11. ([#3936](https://github.com/infor-design/enterprise/issues/3936))
- `[Tabs]` Fixed an issue where calling destroy did not remove the add tab button. ([#1439](https://github.com/infor-design/enterprise/issues/1439))
- `[Vertical Tabs]` Made personalization possible. ([#3029](https://github.com/infor-design/enterprise/issues/3029))

(64 Issues Solved This Release, Backlog Enterprise 248, Backlog Ng 69, 1149 Functional Tests, 1404 e2e Tests)

## v4.28.5

### v4.28.5 Fixes

- `[Datepicker]` Fixed an issue where change events did not fire consistently. ([#4087](https://github.com/infor-design/enterprise/issues/4087))

## v4.28.4

### v4.28.4 Fixes

- `[Datagrid]` Fixed an issue where checkboxes in an expandable area could not be checked. ([#4062](https://github.com/infor-design/enterprise/issues/4062))

## v4.28.3

### v4.28.3 Fixes

- `[Datepicker]` Fixed an issue where change did not fire when rangeselecting the same day. ([#4075](https://github.com/infor-design/enterprise/issues/4075))
- `[Datepicker]` Fixed an issue where change did not fire when selecting today after having a cleared value in the field. ([#853](https://github.com/infor-design/enterprise-ng/issues/853))

## v4.28.2

### v4.28.2 Fixes

- `[Splitter]` Fixed an issue where the splitter would remove the modal overlay in some cases. ([#3982](https://github.com/infor-design/enterprise/issues/3982))

## v4.28.1

### v4.28.1 Fixes

- `[Datagrid]` Fixed a bug where the datagrid had blocked the clicking of buttons in an empty message area. ([#3922](https://github.com/infor-design/enterprise/issues/3922))
- `[Datagrid]` Added ability to set the datagrid emptymessage as primary. ([#3922](https://github.com/infor-design/enterprise/issues/3922))

## v4.28.0

### v4.28.0 Important Changes

- `[Pager]` The Deprecated `pager` getter method was removed. Use `pagerAPI` instead for the same thing if accessing this internal object directly. ([#3759](https://github.com/infor-design/enterprise/issues/3759))

### v4.28.0 Features

- `[Bar Chart]` Added support to ellipsis for yaxis labels. ([#3702](https://github.com/infor-design/enterprise/issues/3702))
- `[Contextmenu]` Added support for shortcut display in menus. ([#3490](https://github.com/infor-design/enterprise/issues/3490))
- `[Datepicker]` Added support for custom api callback to disable passed dates and to disable dates by years. ([#3462](https://github.com/infor-design/enterprise/issues/3462))
- `[Datagrid]` Added and fixed up datagrid grouping aggregators. There is now aggregators for avg, count, list, max, min and sum. In addition null and undefined data will not cause issues. ([#3752](https://github.com/infor-design/enterprise/issues/3752))
- `[Error Page]` Added a new example showing a static error page. For example for a 404 page or generic error. ([#281](https://github.com/infor-design/design-system/issues/281))
- `[FileUploadAdvanced]` Added support to api settings `maxFiles` to limit number of uploads. ([#3512](https://github.com/infor-design/enterprise/issues/3512))
- `[FileUploadAdvanced]` Added support to fire event `fileremoved` for attached file removed. ([#3548](https://github.com/infor-design/enterprise/issues/3548))
- `[Line Chart]` Added support to ellipsis for yaxis labels. ([#3702](https://github.com/infor-design/enterprise/issues/3702))
- `[Modal]` Improved handling of multiple Modal windows stemming from a single trigger element. ([ng#705](https://github.com/infor-design/enterprise-ng/issues/705))

### v4.28.0 Fixes

- `[Accordion]` Fixed a regression where updating individual headers within an Accordion was no longer working ([#3826](https://github.com/infor-design/enterprise/issues/3070))
- `[Application Menu]` Fixed the icons on breaking apart it's appearance when zooming out the browser in IE11, uplift theme. ([#3070](https://github.com/infor-design/enterprise/issues/3070))
- `[Application Menu]` Fixed misalignment/size of bullet icons in the accordion on Android devices. ([#1429](http://localhost:4000/components/applicationmenu/test-six-levels.html))
- `[Application Menu]` Add keyboard support for closing Role Switcher panel ([#3477](https://github.com/infor-design/enterprise/issues/3477))
- `[Autocomplete]` Added a check to prevent the autocomplete from incorrectly stealing form focus, by checking for inner focus before opening a list on typeahead. ([#3639](https://github.com/infor-design/enterprise/issues/3070))
- `[Autocomplete]` Fixed an issue where an change event was not firing when selecting from the menu. ([#804](https://github.com/infor-design/enterprise/issues/804))
- `[Bubble Chart]` Fixed an issue where an extra axis line was shown when using the domain formatter. ([#501](https://github.com/infor-design/enterprise/issues/501))
- `[Bullet Chart]` Added support to format ranges and difference values. ([#3447](https://github.com/infor-design/enterprise/issues/3447))
- `[Button]` Fixed the button disabled method to no longer use class `is-disabled`. ([#3447](https://github.com/infor-design/enterprise-ng/issues/799))
- `[Charts]` Fixed an issue where selected items were being deselected after resizing the page. ([#323](https://github.com/infor-design/enterprise/issues/323))
- `[Colorpicker]` Fixed an issue where the color swatches shift when the colorpicker has a scrollbar. ([#2266](https://github.com/infor-design/enterprise/issues/2266))
- `[Custom Builds]` Fixed issues related to custom building Datagrid. ([#3784](https://github.com/infor-design/enterprise/issues/3784))
- `[Custom Builds]` Fixed issues related to custom building Locale. ([#3839](https://github.com/infor-design/enterprise/issues/3839))
- `[Custom Builds]` Fixed issues related to custom building Modal. ([#3822](https://github.com/infor-design/enterprise/issues/3822))
- `[Datagrid]` Fixed an issue where row data was not available for serializer with Treegrid. ([#3663](https://github.com/infor-design/enterprise/issues/3724))
- `[ContextualActionPanel]` Fixed an issue where toolbars in CAP are not torn down on destroy. ([#3785](https://github.com/infor-design/enterprise/issues/3785))
- `[ContextualActionPanel]` Fixed an issue where nested caps or closing and reopening caps would not work. ([#801](https://github.com/infor-design/enterprise-ng/issues/801))
- `[Datagrid]` Fixed a css issue in dark uplift mode where the group row lines were not visible. ([#3649](https://github.com/infor-design/enterprise/issues/3649))
- `[Datagrid]` Fixed some styling issues in alerts and tags, and made clickable tags available in the formatter. ([#3631](https://github.com/infor-design/enterprise/issues/3631))
- `[Datagrid]` Fixed a css issue in dark uplift mode where the group row lines were not visible . ([#3649](https://github.com/infor-design/enterprise/issues/3649))
- `[Datagrid]` Fixed lookup modal title to be visible and adjust the position to make it centered. ([#3635](https://github.com/infor-design/enterprise/issues/3635))
- `[Datagrid]` Fixed an issue where selected rows are not reset when calling loadData. ([#3718](https://github.com/infor-design/enterprise/issues/3718))
- `[Datagrid]` Fixed an issue where if using grouping totals and hiding and showing columns the page is not refreshed properly. ([#2564](https://github.com/infor-design/enterprise/issues/2564)
- `[Datagrid]` Fixed an issue the selected row header icon is the wrong state when using allowSelectAcrossPages. ([#3043](https://github.com/infor-design/enterprise/issues/3043)
- `[Datagrid]` Improved the `datagrid-default-modal-width` concept if setting a modal datagrid default with so it works on any parent. [3562](https://github.com/infor-design/enterprise/issues/3562))
- `[Datagrid]` Fixed a bug in the indeterminate paging example, that the select checkbox would not work and be out of sync when changing pages. [2230](https://github.com/infor-design/enterprise/issues/2230))
- `[Datagrid]` Fixed a bug when resizing the first column of the center pane when using frozen columns, the resize would jump out the size of the frozen section. [3741](https://github.com/infor-design/enterprise/issues/3741))
- `[Datagrid]` Fixed an issue where the filter condition leaves two selected if you just reorder. ([#3779](https://github.com/infor-design/enterprise/issues/3779))
- `[Datagrid/General]` Fixed a bug where when loading the datagrid with a columns object that contain recursive objects the grid would crash. [3759](https://github.com/infor-design/enterprise/issues/3759))
- `[Datagrid/Hyperlink]` Fixed layout issues with links in right text align mode. To do this refactored links to not use a psuedo element for the focus style. ([#3680](https://github.com/infor-design/enterprise/issues/3680))
- `[Datepicker]` Fixed a bug where for some locales like `af-ZA` and `fi_FI` with dots in the day periods, setting 24 hr time to AM did not work. [3750](https://github.com/infor-design/enterprise/issues/3750))
- `[Datepicker]` Fixed a bug where date picker erred on arabic dates. [3804](https://github.com/infor-design/enterprise/issues/3804))
- `[Datepicker]` Fixed a bug where date picker could not change arabic dates. [3819](https://github.com/infor-design/enterprise/issues/3819))
- `[Datepicker]` Fixed a bug the month only picker would error the second time opened. [3817](https://github.com/infor-design/enterprise/issues/3817))
- `[Datepicker]` Added fix for dates with month and day only format where day is first, this was incorrectly validating as invalid. ([#3833](https://github.com/infor-design/enterprise/issues/3833))
- `[Demoapp]` Fixed incorrect directory list hyperlinks in listview and listbuilder components. ([1783](https://github.com/infor-design/enterprise/issues/1783))
- `[Demoapp]` Did cleanup on the icons and patterns links. ([3790](https://github.com/infor-design/enterprise/issues/3790))
- `[Demoapp]` When deployed on a proxy the icons page would not change contents when changing theme. ([3790](https://github.com/infor-design/enterprise/issues/3790))
- `[Dropdown]` Fixed an issue that Dropdown did not close when scrolling in some nested containers. ([#3436](https://github.com/infor-design/enterprise/issues/3436))
- `[EmptyMessage]` Updated the text to be more subtle. ([#3476](https://github.com/infor-design/enterprise/issues/3476))
- `[Fieldset]` Fixed fieldset text data overlapping in compact mode on mobile view. ([#3627](https://github.com/infor-design/enterprise/issues/3627))
- `[General]` Added a number of small accessibility fixes base on older testing feedback. ([#1539](https://github.com/infor-design/enterprise/issues/1539))
- `[Hierarchy]` Added support for separators in the actions menu on a hierarchy leaf. ([#3636](https://github.com/infor-design/enterprise/issues/3636))
- `[Hierarchy]` Fixed an issue where clicking the "More Actions" menu trigger wouldn't open the menu anymore. ([#3873](https://github.com/infor-design/enterprise/issues/3873))
- `[Lookup]` Fixed an issue where `keywordFilter: true` and `filterable: true` used together cause the lookup modal to break. ([#3772](https://github.com/infor-design/enterprise/issues/3772))
- `[Masthead]` Fixed layout and color issues in uplift theme. ([#3526](https://github.com/infor-design/enterprise/issues/3526))
- `[Modal]` Fixed modal title to a two line with ellipsis when it's too long. ([#3479](https://github.com/infor-design/enterprise/issues/3479))
- `[Multiselect]` Fixed tags dismiss button on mobile devices. ([#3640](https://github.com/infor-design/enterprise/issues/3640))
- `[Icons]` Added new locked/unlocked icons in ids-identity [#3732](https://github.com/infor-design/enterprise/issues/3732)
- `[Radar Chart]` Fixed an issue where labels were cutoff at desktop view. ([#3510](https://github.com/infor-design/enterprise/issues/3510))
- `[Splitter]` Fixed an issue where collapse button was misaligned. ([#3825](https://github.com/infor-design/enterprise/issues/3825))
- `[Swaplist]` Fixed disabled swap buttons color in dark variant subtle theme. ([#3709](https://github.com/infor-design/enterprise/issues/3709))
- `[Utils]` Exposed `Soho.utils.isInViewport(elem)` for external use. ([#3436](https://github.com/infor-design/enterprise/issues/3436))
- `[Toolbar]` Improved the placeholder text color to be more visible in uplift (dark variant). ([#3727](https://github.com/infor-design/enterprise/issues/3727))
- `[Tree]` Fixed an issue where use `UpdateNode()` method the data was not sync. ([#3724](https://github.com/infor-design/enterprise/issues/3724))

(71 Issues Solved This Release, Backlog Enterprise 260, Backlog Ng 82, 1048 Functional Tests, 1370 e2e Tests)

## v4.27.4

### v4.27.4 Fixes

`[Button]` Fixed the button disabled method to no longer use class `is-disabled`. ([#3447](https://github.com/infor-design/enterprise-ng/issues/801))
`[Button]` Fixed a regression where some buttons would get a 100% width on mobile. ([#801](https://github.com/infor-design/enterprise-ng/issues/801))

## v4.27.3

### v4.27.3 Fixes

- `[Datagrid]` Fixed a bug in the indeterminate paging example, that the select checkbox would not work and be out of sync when changing pages. [2230](https://github.com/infor-design/enterprise/issues/2230))

## v4.27.2

### v4.27.2 Fixes

- `[Datagrid]` Fixed an issue in datagrid frozen columns, actions that re-render like sorting may cause rendering issues. ([#3735](https://github.com/infor-design/enterprise/issues/3735))
- `[Datagrid]` Fixed an issue in lookup datagrid editors that clicking a trigger in the cell would commit the cell causing editing not to work in some cases. ([#785](https://github.com/infor-design/enterprise-ng/issues/785))

## v4.27.1

### v4.27.1 Fixes

- `[Icons]` Added a fix to support both `href` and `xlink:href` in icons. ([#3734](https://github.com/infor-design/enterprise/issues/3734))

## v4.27.0

### v4.27.0 Important Changes

- `[Hierarchy]` Removed the following deprecated options `paging: <bool>` and `mobileView: <bool>`. Instead use `layout='paging'` or `layout='mobile-only'`.
- `[Icons]` Changed the svg icons to use `href` instead of deprecated `xlink:href`. This isnt a breaking change either will work but `href` works better with Ivy in Angular. ([#3611](https://github.com/infor-design/enterprise/issues/3611))

### v4.27.0 Features

- `[Button]` Add `toData()` and related API for programmatically handling control of buttons. ([ng#467](https://github.com/infor-design/enterprise-ng/issues/467))
- `[Calendar]` Enhanced the look and feel of monthview calendar by displaying legend and calendar event on mobile view. ([#925](https://github.com/infor-design/enterprise/issues/925))
- `[Modal]` Created API for controlling the Modal ButtonSet. ([ng#467](https://github.com/infor-design/enterprise-ng/issues/467))
- `[Datagrid]` Added support for api setting on expand and collapse children. ([#3274](https://github.com/infor-design/enterprise/issues/3274))
- `[Datagrid]` Updated the fixedRowHeight setting to accept `auto` as an option. This will calculate the row height for all frozenRows section. If you have a lot of rows this may be slow so a number is preferred. ([#3374](https://github.com/infor-design/enterprise/issues/3374))
- `[Editor]` Added an option to set the height of the editor in `rows`. If you set this the estimated number for rows can be specified for the source and html pane. It will scroll after that. ([#3688](https://github.com/infor-design/enterprise/issues/3688))
- `[Homepage]` Added support for reordering, resizing, and removing widgets by enabling edit mode on the homepage component. ([#3531](https://github.com/infor-design/enterprise/issues/3531))

### v4.27.0 Fixes

- `[Accordion]` Removed stoppage of event propagation when accordion headers are clicked, in order to allow external click event listeners to propagate. ([ng#321](https://github.com/infor-design/enterprise-ng/issues/321))
- `[Bar Chart]` Fixed an issue where chart was not resizing on homepage widget resize. ([#2669](https://github.com/infor-design/enterprise/issues/2669))
- `[Blockgrid]` Fixed an issue where there was no index if the data is empty, and removed deprecated internal calls. ([#748](https://github.com/infor-design/enterprise-ng/issues/748))
- `[Busy Indicator]` Fixed an issue where it throws an error when a display delay, the busy-indicator parent removed and added via ngIf before the busyindicator shown. ([#703](https://github.com/infor-design/enterprise-ng/issues/703))
- `[Busy Indicator]` Fixed an issue where the overlay would close when closing the Modal. ([#3424](https://github.com/infor-design/enterprise/issues/3424))
- `[Busy Indicator]` Fixed an issue where position was not aligning. ([#3341](https://github.com/infor-design/enterprise/issues/3341))
- `[Colorpicker]` Fixed the dropdown icon position is too close to the right edge of the field. ([#3508](https://github.com/infor-design/enterprise/issues/3508))
- `[Contextual Action Panel]` Fixed misaligned search icon in uplift theme. ([#3630](https://github.com/infor-design/enterprise/issues/3630))
- `[Contextual Action Panel]` Fixed close icon button in getting cut off on mobile view ([#3586](https://github.com/infor-design/enterprise/issues/3586))
- `[Datagrid]` Fixed an issue where lookup editor was removing all characters following and including the '|' pipe character. ([#3556](https://github.com/infor-design/enterprise/issues/3556))
- `[Datagrid]` Fixed an issue where date range filter was unable to filter data. ([#3503](https://github.com/infor-design/enterprise/issues/3503))
- `[Datagrid]` Fixed a bug were datagrid tree would have very big text in the tree nodes on IOS. ([#3347](https://github.com/infor-design/enterprise/issues/3347))
- `[Datagrid]` Fixed a focus trap issue when using actionable mode, tab will now move up and down rows. ([#2399](https://github.com/infor-design/enterprise/issues/2399))
- `[Datagrid]` Fixed a bug when setting the UI indicator with `setSortIndicator` then it would take two clicks to sort the inverse direction. ([#3391](https://github.com/infor-design/enterprise/issues/3391))
- `[Datagrid]` Fixed an issue where date range filter was not working. ([#3337](https://github.com/infor-design/enterprise/issues/3337))
- `[Datagrid]` Fixed a bug when combining multiselect and expandable rows. If using the shift key to select multiple rows the selection would include incorrect rows. ([#2302](https://github.com/infor-design/enterprise/issues/2302))
- `[Datagrid]` Added support for dragging and reordering columns in RTL and some minor style cleanup with dragging to reorder. ([#3552](https://github.com/infor-design/enterprise/issues/3552))
- `[Datagrid]` Fixed an issue that the click event did not show the item data when the keyboard is used. ([#3645](https://github.com/infor-design/enterprise/issues/3645))
- `[Datagrid]` Fixed an issue where datagrid tree did not show empty messages. ([#3642](https://github.com/infor-design/enterprise/issues/3642))
- `[Datagrid]` Fixed an issue where grouped rows did not render when combined with frozen columns. ([#3367](https://github.com/infor-design/enterprise/issues/3367))
- `[Datagrid]` Fixed an issue where the overlay was closing after close Modal. ([#735](https://github.com/infor-design/enterprise-ng/issues/735))
- `[Datagrid]` Fixed a misaligned drag and drop column icon on IE 11. ([#3648](https://github.com/infor-design/enterprise/issues/3648))
- `[Datagrid]` Fixed an issue when using the colspan column option along with frozenColumns. ([#3416](https://github.com/infor-design/enterprise/issues/3416))
- `[Datagrid]` Fixed an issue where the empty message might still show if the amount of rows do not fill the page. ([#3697](https://github.com/infor-design/enterprise/issues/3697))
- `[Datepicker]` Fixed popover height and datepicker layout on mobile view. ([#2569](https://github.com/infor-design/enterprise/issues/3569))
- `[Datepicker]` Fixed an issue where date range with minimum range was not working. ([#3268](https://github.com/infor-design/enterprise/issues/3268))
- `[Datepicker]` Fixed an issue where date range was reverting to initial values after clearing. ([#1306](https://github.com/infor-design/enterprise/issues/1306))
- `[Datepicker]` Fixed an issue where dates would be invalid in ko-KO locale. ([#3470](https://github.com/infor-design/enterprise/issues/3470))
- `[Datepicker]` Fixed an issue where dates would be invalid in zh-TW locale. ([#3473](https://github.com/infor-design/enterprise/issues/3473))
- `[Datepicker]` Fixed an issue where AM/PM could not be set in hi-IN locale. ([#3474](https://github.com/infor-design/enterprise/issues/3474))
- `[Datepicker]` Fixed an issue where change would fire twice or when the value is still blank. ([#3423](https://github.com/infor-design/enterprise/issues/3423))
- `[Datepicker]` Fixed an issue where time would be reset to 12:00 AM when setting the time and clicking today. ([#3202](https://github.com/infor-design/enterprise/issues/3202))
- `[Dropdown]` Fixed a bug where it was not possible for Dropdowns in certain scrollable Modal regions to close on scroll. ([#2650](https://github.com/infor-design/enterprise/issues/2650))
- `[Dropdown]` Fixed a bug that dropdowns are in the wrong position if flowing up and other minor cases. ([#2068](https://github.com/infor-design/enterprise/issues/2068))
- `[Dropdown]` Fixed alignment when using dropdown in compound field. ([#3647](https://github.com/infor-design/enterprise/issues/3647))
- `[Editor]` Added ui updates to the toolbar in uplift (vibrant mode) and minor style fixes. ([#3577](https://github.com/infor-design/enterprise/issues/3577))
- `[Editor]` Added fixes to reseting the dirty indicator when used in an editor. ([#3662](https://github.com/infor-design/enterprise/issues/3662))
- `[Editor]` Fixed a width change when toggle source view when the editor is on a modal, this is also based on UI feedback that the switch was confusing, so we now disable the buttons. ([#3594](https://github.com/infor-design/enterprise/issues/3594))
- `[Editor]` Fixed an issue where bullet and number lists could not be converted to headings and regular text with the font picker. ([#2679](https://github.com/infor-design/enterprise/issues/2679))
- `[Editor]` Fixed an issue where some settings like bold and italics would not be reset consistently when applying headings and regular text with the font picker. ([#2256](https://github.com/infor-design/enterprise/issues/2256))
- `[Editor]` Fixed an issue where the dirty events did not fire changing the source view. ([#3598](https://github.com/infor-design/enterprise/issues/3598))
- `[Editor]` Adding missing bottom spacing under heading elements. ([#3288](https://github.com/infor-design/enterprise/issues/3288))
- `[Field Filter]` Fixed an issue where switching to In Range filter type with a value in the field was causing an error. ([#3515](https://github.com/infor-design/enterprise/issues/3515))
- `[Editor]` Added a font color for rest/none swatch. ([#2035](https://github.com/infor-design/enterprise/issues/2035))
- `[Field Filter]` Fixed an issue where switching to In Range filter type with a value in the field was causing an error. ([#3515](https://github.com/infor-design/enterprise/issues/3515))
- `[Field Filter]` Fixed an issue where date range was not working after using other filter. ([#2764](https://github.com/infor-design/enterprise/issues/2764))
- `[Field Filter]` Fixed an issue where stray text would be shown if the filters are hidden and then shown later. ([#3687](https://github.com/infor-design/enterprise/issues/3687))
- `[Line Chart]` Fixed an issue where x-axis labels were overlapping for small viewport on homepage widget. ([#2674](https://github.com/infor-design/enterprise/issues/2674))
- `[Lookup]` Fixed an issue where selected values were clearing when use server side data. ([#588](https://github.com/infor-design/enterprise-ng/issues/588))
- `[Locale]` Added missing Afrikaans translations. ([#3685](https://github.com/infor-design/enterprise/issues/3685))
- `[Masthead]` Fixed layout and color issues in uplift theme. ([#3526](https://github.com/infor-design/enterprise/issues/3526))
- `[Modal]` Fixed an iOS bug where after opening several Modals/Messages, it would occasionally be impossible to scroll a scrollable page area. ([#3389](https://github.com/infor-design/enterprise/issues/3389))
- `[Modal]` Fixed a bug where when iframe elements are present, focus traps could occur and cause focus on elements outside of the Modal, but within the iframe. ([#2287](https://github.com/infor-design/enterprise/issues/2287))
- `[Modal]` Added a check for preventing Tooltips inside a Modal from opening while the Modal is not visible ([#3588](https://github.com/infor-design/enterprise/issues/3588))
- `[Modal]` Fixed dropdown position when the field is required. ([#3482](https://github.com/infor-design/enterprise/issues/3482))
- `[Modal]` Fixed a regression where some Close buttons were not properly closing. ([#3615](https://github.com/infor-design/enterprise/issues/3615))
- `[Process Indicator]` Fixed icons that are not centered inside the circle indicators. ([#3509](https://github.com/infor-design/enterprise/issues/3509))
- `[Personalize]` Fixed an issue that colorschanged events do not fire on when doing a set to default ation. ([#751](https://github.com/infor-design/enterprise-ng/issues/751))
- `[Searchfield]` Correct the background color of toolbar search fields. ([#3527](https://github.com/infor-design/enterprise/issues/3527))
- `[Spinbox]` Corrected an issue in the enable method, where it did not fully remove the readonly state. ([#3527](https://github.com/infor-design/enterprise/issues/3527))
- `[Swaplist]` Fixed an issue where lists were overlapping on uplift theme. ([#3452](https://github.com/infor-design/enterprise/issues/3452))
- `[Tabs]` Fixed the position of error icon too close to the border on focus state. ([#3544](https://github.com/infor-design/enterprise/issues/3544))
- `[Tabs-Vertical]` Fixed an issue where the content cannot scroll on mobile view. ([#3542](https://github.com/infor-design/enterprise/issues/3542))
- `[Tags]` Fixed a regression on Tag Buttons, where they were visually, vertically misaligned with Tag text. ([#3604](https://github.com/infor-design/enterprise/issues/3604))
- `[Week-View]` Changed the look of the week-view and day-view day of the week so its a 3 (or 2) letter abbreviation and emphasizes the date and spans two lines. This makes all the days of the week the same length. ([#3262](https://github.com/infor-design/enterprise/issues/3262))
- `[Validation]` Fixed a bug where addMessage did not add messages to the parent. ([#711](https://github.com/infor-design/enterprise-ng/issues/711))

(87 Issues Solved This Release, Backlog Enterprise 279, Backlog Ng 75, 1033 Functional Tests, 1322 e2e Tests)

## v4.26.2

### v4.26.2 Fixes

- `[Textarea]` Fixed missing text in safari on disabled text areas. ([#3638](https://github.com/infor-design/enterprise/issues/3638))

## v4.26.1

### v4.26.1 Fixes

- `[Demo App]` Fixed the embedded layout to show uplift theme. ([#861](https://github.com/infor-design/website/issues/861))

## v4.26.0

### v4.26.0 Features

- `[Datagrid]` Added support for expandable row to expand across all frozen columns, and fixed span layout issues on the right side frozen columns. ([#2867](https://github.com/infor-design/enterprise/issues/2867))
- `[Datagrid]` Added a new `resizeMode` option that allows you to pick between `flex` and `fit`. `flex` will resize columns independently shifting other columns to fit the table layout if needed. `fit` will resize using the neighbor's column width. This is possible more useful when you have less columns. ([#3251](https://github.com/infor-design/enterprise/issues/3251))
- `[Calendar]` Made the monthview, weekview and calendar work in RTL mode and added official support for UmAlQura calendar. ([#2788](https://github.com/infor-design/enterprise/issues/2788))
- `[Icons]` Added new icons `icon-play, icon-stop, icon-record, icon-pause` for video players. ([#411](https://github.com/infor-design/design-system/issues/411))
- `[Icons]` Added new icons `icon-security-off, icon-security-on` for toggles related to security/secure items. ([#397](https://github.com/infor-design/design-system/issues/397))
- `[Searchfield]` Added a setting that makes it possible to adjust the "collapsed" size of a Toolbar Searchfield to better accommodate some use cases. ([#3296](https://github.com/infor-design/enterprise/issues/3296))

### v4.26.0 Fixes

- `[Application Menu]` Fixed bugs with filtering where it was not possible to have the filter match text within content areas, as well as general expand/collapse bugs with filtering. ([#3131](https://github.com/infor-design/enterprise/issues/3131))
- `[Application Menu]` Fixed overlap button when label is too long, and aligned dropdown icon in application menu uplift theme. ([#3133](https://github.com/infor-design/enterprise/issues/3133))
[Contextual Action Panel] - Fixed shade colors of text and icon buttons in uplift theme high contrast. (#3394)
- `[Accordion]` - Fixed an issue with a missing border on the last element in certain states. ([#3885](https://github.com/infor-design/enterprise/issues/3885))
- `[Calendar]` Fixed issue where on month view in events info `Date` and `Duration` fields were not working with some events and `Duration` field. Now `Duration` field support `Days, Hours and Minutes` text. ([#2777](https://github.com/infor-design/enterprise/issues/2777))
- `[Calendar]` Fixed an issue where link was not working on monthview to switch to day view when clicked on more events on that day. ([#3181](https://github.com/infor-design/enterprise/issues/3181))
- `[Calendar]` Fixed a calendar event where the start date today is not displaying as upcoming event in different timezone. ([#2776](https://github.com/infor-design/enterprise/issues/2776))
- `[Calendar]` Fixed an issue where adding an event was inconsistent in Safari. ([#3079](https://github.com/infor-design/enterprise/issues/3079))
- `[Calendar]` Fixed an issue where any event was not rendering in day and week view. ([#3222](https://github.com/infor-design/enterprise/issues/3222))
- `[Calendar]` Fixed an issue where date selection was not persist when switching from month view to week view to day view. ([#3319](https://github.com/infor-design/enterprise/issues/3319))
- `[Colors]` Fixed an incorrect ruby06 color, and made the background change on theme change now (again). ([#3448](https://github.com/infor-design/enterprise/issues/3448))
- `[Datagrid]` Fixed an issue where focus on reload data was forced to be on active cell. ([#358](https://github.com/infor-design/enterprise-ng/issues/358))
- `[Datagrid]` Fixed RTL issues in the filter row. ([#3517](https://github.com/infor-design/enterprise/issues/3517))
- `[Datagrid]` Improved the column resize behavior in speed and usability with the cursor being more accurate during resize. ([#3251](https://github.com/infor-design/enterprise/issues/3251))
- `[Datagrid]` Improved the column resize behavior to work much better in RTL mode. ([#1924](https://github.com/infor-design/enterprise/issues/1924))
- `[Datagrid]` Fixed a bug where if a filter row column is frozen the mask and editor options would not be applied. ([#2553](https://github.com/infor-design/enterprise-ng/issues/2553))
- `[Datagrid]` Fixed an issue where when using rowTemplate/expandableRows and frozenColumns on both sides the right side did not render properly. ([#2867](https://github.com/infor-design/enterprise/issues/2867))
- `[Datagrid]` Fixed an issue where height was not aligning to expandable row for frozen columns. ([#3516](https://github.com/infor-design/enterprise/issues/3516))
- `[Datagrid]` Fixed hover color should not be similar to alternate rows when hovering in uplift high contrast. ([#3338](https://github.com/infor-design/enterprise/issues/3338))
- `[Datagrid]` Fixed a demo app issue filtering decimal fields in some examples. ([#3351](https://github.com/infor-design/enterprise/issues/3351))
- `[Datagrid]` Fixed an issue where some columns were disappear after resizing the browser or after changing themes. ([#3434](https://github.com/infor-design/enterprise/issues/3434))
- `[Datagrid]` Fixed an issue that the filter row type dropdowns did not close when the grid is scrolled. ([#3216](https://github.com/infor-design/enterprise/issues/3216))
- `[Datagrid]` Added an example showing the configuration needed to filter date time fields on just dates without the time part. ([#2865](https://github.com/infor-design/enterprise/issues/2865))
- `[Datagrid]` Changed the isFilter added value to datasets to a more unique value to avoid clashes. ([#2668](https://github.com/infor-design/enterprise/issues/2668))
- `[Datagrid]` Added a `getDataset` method that will return the current dataset without any added properties. ([#2668](https://github.com/infor-design/enterprise/issues/2668))
- `[Datagrid]` Fixed an issue that when reordering filter columns the filter values would disappear. ([#2565](https://github.com/infor-design/enterprise/issues/2565))
- `[Datagrid]` Fixed an issue that dropdown lists in filter rows did not close when scrolling. ([#2056](https://github.com/infor-design/enterprise/issues/2565))
- `[Datagrid]` Added a `filterType` option to the filter event data so the type can be determined. ([#826](https://github.com/infor-design/enterprise/issues/826))
- `[Datagrid]` Add options to `toolbar.filterRow` so that instead of true/false you can set `showFilter, clearFilter, runFilter` independently. ([#1479](https://github.com/infor-design/enterprise/issues/1479))
- `[Datagrid]` Added fixes to improve the usage of the textarea editor. ([#3417](https://github.com/infor-design/enterprise/issues/3417))
- `[Datagrid]` Fixed an issue where reset to default was not working properly. ([#3487](https://github.com/infor-design/enterprise/issues/3487))
- `[Datepicker]` Fixed an issue where setting date format with comma character was not working. ([#3008](https://github.com/infor-design/enterprise/issues/3008))
- `[Editor]` Made the link and image link fields required on the dialogs. ([#3008](https://github.com/infor-design/enterprise/issues/3008))
- `[Editor]` Fixed an issue where it was possible to clear text and end up with text outside the default paragraph seperator. ([#2268](https://github.com/infor-design/enterprise/issues/2268))
- `[Fileupload]` Fixed an issue where tabbing out of a fileupload in was causing the modal dialog to disappear. ([#3458](https://github.com/infor-design/enterprise/issues/3458))
- `[Form Compact Layout]` Added support for `form-compact-layout` the remaining components. ([#3008](https://github.com/infor-design/enterprise/issues/3329))
- `[Dropdown]` Fixed a bug that was causing the `selectValue()` method not to update the visual display of the in-page Dropdown element. ([#3432](https://github.com/infor-design/enterprise/issues/3432))
- `[Forms]` Fixed an issue where radio group was overlapping fields. ([#3466](https://github.com/infor-design/enterprise/issues/3466))
- `[Forms Compact]` Fixed an issue where fileupload was misaligned in RTL mode in uplift theme. ([#3483](https://github.com/infor-design/enterprise/issues/3483))
- `[Icons]` Fixed color inconsistencies of the icons when the fields are in readonly state. ([#3176](https://github.com/infor-design/enterprise/issues/3176))
- `[Input]` Added the ability to line up data labels with inputs by adding class `field-height` to the `data` element and placing it in a responsive grid. ([#987](https://github.com/infor-design/enterprise/issues/987))
- `[Input]` Added the ability to use standalone required spans, this will help on responsive fields if they are cut off. ([#3115](https://github.com/infor-design/enterprise/issues/3115))
- `[Input/Forms]` Added the ability to add a class to rows to align the fields on the bottom, this will line up fields if they have wrapping labels or long labels with required fields. To enable this add class `flex-align-bottom` to the grid `row`. ([#443](https://github.com/infor-design/enterprise/issues/443))
- `[Locale]` Fixed an issue where formatDate() method was not working for es-419. ([#3363](https://github.com/infor-design/enterprise/issues/3363))
- `[Locale]` Fixed an issue where setting language to `nb` would error. ([#3455](https://github.com/infor-design/enterprise/issues/3455))
- `[Locale]` Fixed incorrect time separators in the no, nn, and nn locales. ([#3468](https://github.com/infor-design/enterprise/issues/3468))
- `[Locale]` Added further separation of language from formatting in date oriented components (calendar, datepicker, timepicker ect). [3244](https://github.com/infor-design/enterprise/issues/3244))
- `[Locale]` Added support for `nn` locale and language, but this will change to no language as only this is translated as its the same. ([#3455](https://github.com/infor-design/enterprise/issues/3455))
- `[Locale]` Correct the month names in Russian locale and capitalized the day names. ([#3464](https://github.com/infor-design/enterprise/issues/3464))
- `[Module Tabs]` Fixed color tab indicator and small gap below when selected/opened for all color variations in uplift theme. ([#3312](https://github.com/infor-design/enterprise/issues/3312))
- `[Modal]` Fixed colors in dark mode for the primary disabled button and error and background contrast. ([#2754](https://github.com/infor-design/enterprise/issues/2754))
- `[Pie]` Fixed an issue where initial selection was getting error. ([#3157](https://github.com/infor-design/enterprise/issues/3157))
- `[Popupmenu]` Fixed an issue where list separators were disappearing when reduced the browser zoom level e.g. 70-80%. ([#3407](https://github.com/infor-design/enterprise/issues/3407))
- `[Radar Chart]` Fixed an issue where labels was cut off for some screen sizes. ([#3320](https://github.com/infor-design/enterprise/issues/3320))
- `[Searchfield]` Fixed a bug where changing filter results while the autocomplete is open may result in the menu being positioned incorrectly. ([#3243](https://github.com/infor-design/enterprise/issues/3243))
- `[Searchfield]` Fixed a bug in Toolbar Searchfields where a component configured with `collapsible: false` and `collapseSize` defined, the searchfield would incorrectly collapse. ([NG#719](https://github.com/infor-design/enterprise-ng/issues/719))
- `[Splitter]` Fixed an issue in the destroy function where the expand button was not removed. ([#3371](https://github.com/infor-design/enterprise/issues/3371))
- `[Swaplist]` Fixed an issue where top buttons were not aligned in Firefox. ([#3425](https://github.com/infor-design/enterprise/issues/3425))
- `[Textarea]` Fixed an issue where using `rows` stopped working, and fixed the autoGrow option to work better. ([#3471](https://github.com/infor-design/enterprise/issues/3471))
- `[Toolbar]` Fixed an issue where some `destroy()` methods being called in `teardown()` were not type-checking for the `destroy()` method, and sometimes would incorrectly try to call this on an object or data property defined as `button`. ([#3449](https://github.com/infor-design/enterprise/issues/3449))
- `[Tooltip/Popover]` Fixed incorrect placement when in RTL modes, as well as some broken styles on the RTL Popover. ([#3119](https://github.com/infor-design/enterprise/issues/3119))
- `[Validation/Checkboxes]` Fixed issues with making checkboxes required, the styling did not work for it and the scrollIntoView function and validation failed to fire. Note that to add required to the checkbox you need to add an extra span, adding a class to the label will not work because the checkbox is styled using the label already. ([#3147](https://github.com/infor-design/enterprise/issues/3147))
- `[Validation]` Fixed an issue where calling removeMessage would not remove a manually added error class. ([#3318](https://github.com/infor-design/enterprise/issues/3318))

(78 Issues Solved This Release, Backlog Enterprise 336, Backlog Ng 77, 989 Functional Tests, 1246 e2e Tests)

## v4.25.3

### v4.25.3 Fixes

- `[Bar]` Fixed an error rendering charts with only one dataset point. ([#3505](https://github.com/infor-design/enterprise/issues/3505))
- `[Datagrid]` Fixed an issue where date range filter was unable to filter data. ([#3503](https://github.com/infor-design/enterprise/issues/3503))
- `[Datagrid]` Fixed an issue where date range filter was not working. ([#3337](https://github.com/infor-design/enterprise/issues/3337))
- `[Datepicker]` Fixed an issue where date range with minimum range was not working. ([#3268](https://github.com/infor-design/enterprise/issues/3268))
- `[Datepicker]` Fixed an issue where date range was reverting to initial values after clearing. ([#1306](https://github.com/infor-design/enterprise/issues/1306))
- `[Field Filter]` Fixed an issue where switching to In Range filter type with a value in the field was causesing an error. ([#3515](https://github.com/infor-design/enterprise/issues/3515))
- `[Field Filter]` Fixed an issue where date range was not working after using other filter. ([#2764](https://github.com/infor-design/enterprise/issues/2764))

## v4.25.2

### v4.25.2 Fixes

- `[Fileupload]` Fixed an issue where tabbing out of a fileupload in was causing the modal dialog to disappear. ([#3458](https://github.com/infor-design/enterprise/issues/3458))

## v4.25.1

### v4.25.1 Fixes

- `[Datagrid]` Fixed a bug where if there was an editor datagrid might error when loading. ([#3313](https://github.com/infor-design/enterprise/issues/3313))
- `[Mask]` Fixed a bug where leading zeroes were not possible to apply against Number Masks on standard input fields that also handled formatting for thousands separators. ([#3315](https://github.com/infor-design/enterprise/issues/3315))
- `[General]` Improved the colors of windows chrome custom scrollbars in uplift themes. ([#3413](https://github.com/infor-design/enterprise/issues/3413))

## v4.25.0

### v4.25.0 Features

- `[Fields]` Added a form level class to toggle all fields in the form to a more compact (shorter) mode called `form-layout-compact`. Added and fixed existing components so that there is now the option to have more compact forms by using shorter fields. ([#3249](https://github.com/infor-design/enterprise/issues/3249))
- `[Tag]` Added a new style for linkable tags that will work for default, info, good, error, alert, and neutral styles. ([#3113](https://github.com/infor-design/enterprise/issues/3113))
- `[Multiselect]` Added Tag Display as a new style for interacting with selected results in Multiselect components. ([#3114](https://github.com/infor-design/enterprise/issues/3114))
- `[Popdown]` Added support for tabbing into and exit out of it. ([#3218](https://github.com/infor-design/enterprise/issues/3218))
- `[Colors]` Updated design system tokens to new colors for uplift and did a pass on all three theme variants. This impacts and improves many internal colors in components and charts. ([#3007](https://github.com/infor-design/enterprise/issues/3007))

### v4.25.0 Fixes

- `[About]` Added further indication for Microsoft Edge Chrome next to the underlying chrome version. ([#3073](https://github.com/infor-design/enterprise/issues/3073))
- `[About]` Fixed a bug where the browser language was shown as the locale name, we now show browser language and IDs language and locale separate. ([#2913](https://github.com/infor-design/enterprise/issues/2913))
- `[About]` Fixed a bug where the OS version was duplicated. ([#1650](https://github.com/infor-design/enterprise/issues/1650))
- `[Accordion]` Fixed inconsistency style of focus element after clicking on a certain accordion header. ([#3082](https://github.com/infor-design/enterprise/issues/3082))
- `[Accordion]` Fixed an issue that when all panes are expanded then they could no longer be closed. ([#701](https://github.com/infor-design/enterprise-ng/issues/3217))
- `[Application Menu]` Fixed minor usability issues when attempting to filter on application menus, display of hidden filtered children, and filtering reset when a Searchfield is blurred. ([#3285](https://github.com/infor-design/enterprise/issues/3285))
- `[Application Menu]` Fixed incorrect font-size/padding around list item headers' bullet points. ([#3364](https://github.com/infor-design/enterprise/issues/3364))
- `[Application Menu]` Tweaked some font colors on the Vibrant theme. ([#3400](https://github.com/infor-design/enterprise/issues/3400))
- `[Autocomplete]` Fixed an issue where selected event was not firing when its parent is partly overflowing. ([#3072](https://github.com/infor-design/enterprise/issues/3072))
- `[Calendar]` Fixed an issue setting the legend checked elements to false in the api. ([#3170](https://github.com/infor-design/enterprise/issues/3170))
- `[Datagrid]` Fixed an issue where the data after commit edit was not in sync for tree. ([#659](https://github.com/infor-design/enterprise-ng/issues/659))
- `[Datagrid]` Fixed an issue where the add row or load new data for grouping was not working. ([#2801](https://github.com/infor-design/enterprise/issues/2801))
- `[Datagrid]` Fixed an issue where time picker filter trigger icon and text was overlapping. ([#3062](https://github.com/infor-design/enterprise/issues/3062))
- `[Datagrid]` Fixed a bug where floating point math would cause the grouping sum aggregator to round incorrectly. ([#3233](https://github.com/infor-design/enterprise/issues/3233))
- `[Datagrid]` Fixed style issues in all theme and theme variants when using the list style including grouped headers and states. ([#3265](https://github.com/infor-design/enterprise/issues/3265))
- `[Datagrid]` Fixed issues with the stretch columns minimum width. ([#3308](https://github.com/infor-design/enterprise/issues/3308))
- `[Datagrid]` Fixed an issue where converting circular structure to JSON was throwing an error. ([#3309](https://github.com/infor-design/enterprise/issues/3309))
- `[Datagrid]` Fixed an issue where focus in date picker field was not aligning. ([#3350](https://github.com/infor-design/enterprise/issues/3350))
- `[Datagrid]` Added fixes for editing lookup fields, fixed the styling of the lookup editor and improved padding, also fixed the sort indicator color. ([#3160](https://github.com/infor-design/enterprise/issues/3160))
- `[Datagrid]` Fixed a bug that made selecting blank items in lists in a dropdown not possible. ([#3313](https://github.com/infor-design/enterprise/issues/3313))
- `[Editor]` Fixed an issue where line spacing was inconsistent. ([#3335](https://github.com/infor-design/enterprise/issues/3335))
- `[General]` Added detection for wkWebView which is paired with safari. This caused issues with all black text as this browser had previously been unknown. ([#3336](https://github.com/infor-design/enterprise/issues/3336))
- `[Homepage]` Fixed an issue where the DOM order was not working for triple width widgets. ([#3101](https://github.com/infor-design/enterprise/issues/3101))
- `[Locale]` Fixed an issue where enter all digits was not working for fr-FR. ([#3217](https://github.com/infor-design/enterprise/issues/3217))
- `[Locale]` Added the ability to set a 5 digit language (`fr-FR` and `fr-CA` vs `fr`) and added separate strings for `fr-CA` vs `fr-FR`. ([#3245](https://github.com/infor-design/enterprise/issues/3245))
- `[Locale]` Changed incorrect Chinese locale year formats to the correct format as noted by translators. For example `2019年 12月`. ([#3081](https://github.com/infor-design/enterprise/issues/3081))
- `[Locale]` Corrected and added the firstDayofWeek setting for every locale. ([#3060](https://github.com/infor-design/enterprise/issues/3060))
- `[Mask]` Fixed an issue when applying Masks to input fields configured for numbers, where errors would be thrown when the Mask attempted to overwrite the input field value. ([#3315](https://github.com/infor-design/enterprise/issues/3315))
- `[Modal]` Fixed an issue where the returns focus to button after closing was not working. ([#3166](https://github.com/infor-design/enterprise/issues/3166))
- `[Multiselect]` Adjusted the placeholder color as it was too dark. ([#3276](https://github.com/infor-design/enterprise/issues/3276))
- `[Pie]` Fixed cut off line labels when something other than value is used. ([#3143](https://github.com/infor-design/enterprise/issues/3143))
- `[Popupmenu]` Switched the `attachToBody` setting to be true by default. ([#3331](https://github.com/infor-design/enterprise/issues/3331))
- `[Searchfield]` Fixed an issue where multiselect items' checkboxes and text were misaligned in RTL mode. ([#1811](https://github.com/infor-design/enterprise/issues/1811))
- `[Searchfield]` Fixed placeholder text alignment issues on Vibrant theme in Firefox. ([#3055](https://github.com/infor-design/enterprise/issues/3055))
- `[Scrollbar]` Fixed styles for windows chrome to work with all themes. ([#3172](https://github.com/infor-design/enterprise/issues/3172))
- `[Searchfield]` Fixed an overlapping text in searchfield when close icon button is showed. ([#3135](https://github.com/infor-design/enterprise/issues/3135))
- `[Tabs]` Fixed an issue where scroll was not working on mobile view for scrollable-flex layout. ([#2931](https://github.com/infor-design/enterprise/issues/2931))

(47 Issues Solved This Release, Backlog Enterprise 374, Backlog Ng 96, 980 Functional Tests, 1196 e2e Tests)

## v4.24.0

### v4.24.0 Important Changes

- `[Icons]` Reversed a change in previous versions to make alert icons all have a white background as this caused issues. Concerning alert icons there are now the following `icon-[name]` - which will have transparent background, in Uplift these are linear in style, in soho these are solid in style. We also add a `icon-[name]-alert` for alert icons with a white background. If you need a white background you can use these otherwise we have restored the functionality from the 4.21 version, you might need a white background in calendar icons. Also the pending icon is fixed and now orange. ([#3052](https://github.com/infor-design/enterprise/issues/3052))
- `[Datagrid]` Changed the way tables are rendered to avoid gaps at the end of the grid and fix the sizes so they work in resize. This is done by using css position: sticky for headers. It has a few consequences. The spaceColumn option which was never completed was removed. The stretchColumn option is still working but is less important now and defaults to no stretch. IE 11 will now no longer support sticky headers because it does not support css position sticky, so it will degrade in functionality. This improves all issues with columns getting out of alignment. ([#2825](https://github.com/infor-design/enterprise/issues/2825))

### v4.24.0 Deprecation

### v4.24.0 Features

- `[Datagrid]` Added support to get only changed values as return array for get modified rows method. ([#2958](https://github.com/infor-design/enterprise/issues/2958))
- `[Editor]` Replaced the `h3` and `h4` buttons with a more robust Fontpicker component. ([#2722](https://github.com/infor-design/enterprise/issues/2722))
- `[Spinbox]` Standardized Spinbox field sizes to match other input field sizes, added responsive form (fluid) functionality for Spinbox, and reworked the standard size of the Spinbox to match other form fields. ([#1344](https://github.com/infor-design/enterprise/issues/1344))

### v4.24.0 Fixes

- `[All]` Removed the property `-webkit-text-fill-color` from usage throughout out our codebase, except for one rule that changes it to `unset` if it's present. ([#3041](https://github.com/infor-design/enterprise/issues/3041))
- `[Application Menu]` Fixed issue in application menu where scrollbar is visible even if it's not needed in uplift theme. ([#3134](https://github.com/infor-design/enterprise/issues/3134))
- `[Datagrid]` Fixed an issue where the hide pager on one page setting was not working correctly when applying a filter. ([#2676](https://github.com/infor-design/enterprise/issues/2676))
- `[Datagrid]` Fixed an issue where if the grid is initialized with an empty array then updateColumns is used the resetColumns function failed. ([#690](https://github.com/infor-design/enterprise-ng/issues/690))
- `[Datagrid]` Fixed an issue where the dirty cell indicator was not updating after remove row. ([#2960](https://github.com/infor-design/enterprise/issues/2960))
- `[Datagrid]` Fixed an issue where the method getModifiedRows was not working, it had duplicate entries for the same row. ([#2908](https://github.com/infor-design/enterprise/issues/2908))
- `[Datagrid]` Fixed an issue where the personalized columns were not working when toggle columns and drag drop. ([#3004](https://github.com/infor-design/enterprise/issues/3004))
- `[Datagrid]` Fixed an issue where the grouping filter was not working after do sort. ([#3012](https://github.com/infor-design/enterprise/issues/3012))
- `[Datagrid]` Fixed an issue where the editable single column was not working. ([#3023](https://github.com/infor-design/enterprise/issues/3023))
- `[Datagrid]` Fixed an issue where when hovering a parent row the same row index in the child row will show the hover state. ([#2227](https://github.com/infor-design/enterprise/issues/2227))
- `[Datagrid]` Fixed an issue where the focus state for action button formatter was not working correctly. ([#3006](https://github.com/infor-design/enterprise/issues/3006))
- `[Datagrid]` Fixed an issue where the personalization dialog was not centered on IE 11. ([#3175](https://github.com/infor-design/enterprise/issues/3175))
- `[Datagrid]` Fixed an issue finally so that all columns will always align and will never come out of alignment. ([#2835](https://github.com/infor-design/enterprise/issues/2835))
- `[Datagrid]` Fixed an issue where in some cases when there is no data you could not scroll right. ([#2363](https://github.com/infor-design/enterprise/issues/2363))
- `[Datagrid]` Fixed an issue where in some cases where you could not scroll right over the empty message. ([#2864](https://github.com/infor-design/enterprise/issues/2864))
- `[Datagrid]` Fixed an issue where the IOS text would appear very large on group headers. ([#2224](https://github.com/infor-design/enterprise/issues/2224))
- `[Datagrid]` Fixed an issue where in some cases where if you have one column and are in edit mode resizing the page behaved strangely. ([#3193](https://github.com/infor-design/enterprise/issues/3193))
- `[Datagrid]` Changed the rendering of columns so that there will never be a gap on the left side, changed the default of stretchColumn to null which will fill. ([#1818](https://github.com/infor-design/enterprise/issues/1818))
- `[Datagrid]` Fixed an issue that hyperlinks in the datagrid would redirect. ([#3207](https://github.com/infor-design/enterprise/issues/3207))
- `[Datagrid]` Changed the behavior of column resizing to use "fit" during resize, which means adjacent columns only will be resized. ([#605](https://github.com/infor-design/enterprise/issues/605))
- `[Datagrid]` Fixed an issue that resizing the last column would create a gap. ([#1671](https://github.com/infor-design/enterprise/issues/1671))
- `[Datepicker]` Fixed missing background color on disable dates and adjusted the colors in all themes. ([#2910](https://github.com/infor-design/enterprise/issues/2910))
- `[Datepicker]` Fixed a layout issue on the focus state on colored/legend days. ([#2910](https://github.com/infor-design/enterprise/issues/2910))
- `[Datepicker]` Fixed an issue where the calendar layout was not working on ie11. ([#3226](https://github.com/infor-design/enterprise/issues/3226))
- `[Dropdown]` Fix a bug where a dropdown in a datagrid cell would sometimes not display the correct value when selected. ([#2919](https://github.com/infor-design/enterprise/issues/2919))
- `[Dropdown]` Fix a layout issue in RTL on the badges example. ([#3150](https://github.com/infor-design/enterprise/issues/3150))
- `[Editor]` Corrected CSP errors and broken images in the Editor Preview when inserting the default image. ([#2937](https://github.com/infor-design/enterprise/issues/2937))
- `[Editor]` Fixes issues with Editors configured to use Flex Toolbar, where toolbar buttons were not properly triggering selected events, and overflowed items were not triggering editor actions as expected. ([#2938](https://github.com/infor-design/enterprise/issues/2938))
- `[Editor]` The Editor now uses the same routine for stripping disallowed tags and attributes from pasted content when it transitions from the Source View to the Preview. This makes it impossible to paste/type HTML tags containing a `style` property with CSS rules that are not allowed to be applied to inline Editor elements, such as `font-family`. ([#2987](https://github.com/infor-design/enterprise/issues/2987))
- `[Editor]` Fixed a problem in Safari that would cause scrolling to occur inside Flex Toolbars unexpectedly. ([#3033](https://github.com/infor-design/enterprise/issues/3033))
- `[Editor]` Fixed many memory leaks related to view swapping and `destroy()` in the Editor. ([#3112](https://github.com/infor-design/enterprise/issues/3112))
- `[EmptyMessage]` Added a fix so that click will only fire on the button part of the empty message. ([#3139](https://github.com/infor-design/enterprise/issues/3139))
- `[Header]` Update the header placeholder text color to match better. ([#3040](https://github.com/infor-design/enterprise/issues/3040))
- `[Locale]` Fixed a problem in fi-FI where some date formats where incorrect with one digit days. ([#3019](https://github.com/infor-design/enterprise/issues/3019))
- `[Locale]` Added new conversion methods for gregorian to umalqura dates and vice versa with Locale. The fromGregorian and togregorian methods were in two separate locations ar-SA and ar-EG. These new methods gregorianToUmalqura and umalquraToGregorian now moved to to one location in locale and removed the maxDate on them. ([#3051](https://github.com/infor-design/enterprise/issues/3051))
- `[Locale]` Fixed an issue when formatting with `SSS` in the format string, the leading zeros were incorrectly removed from the millisecond output. ([#2696](https://github.com/infor-design/enterprise/issues/2696))
- `[Locale/Datagrid]` Fixed an issue in the datagrid/locale that meant if a string is provided in the current locale for a number it wont parse correctly if the decimal format is a `,` (such as nl-NL). ([#3165](https://github.com/infor-design/enterprise/issues/3165))
- `[Locale]` Fixed an issue when loading en-XX locales where some data may be mixed with en-US. ([#3208](https://github.com/infor-design/enterprise/issues/3208))
- `[Mask]` Fixed a Safari bug where certain masked values would not trigger a "change" event on the input field. ([#3002](https://github.com/infor-design/enterprise/issues/3002))
- `[Modal]` Added a new setting `overlayOpacity` that give the user to control the opacity level of the modal/message dialog overlay. ([#2975](https://github.com/infor-design/enterprise/issues/2975))
- `[Popover]` Fixed an issue where the content was disappearing when change themes on IE11. ([#2954](https://github.com/infor-design/enterprise/issues/2954))
- `[Progress]` Added the ability to init the progress and update it to zero, this was previously not working. ([#3020](https://github.com/infor-design/enterprise/issues/3020))
- `[Sparkline Chart]` Fixed an issue where an error was thrown while a sparkline chart was present during a theme chnage. ([#3159](https://github.com/infor-design/enterprise/issues/3159))
- `[Tabs Module]` Fixed missing ellipsis and spacing issue on mobile view in searchfield of tabs module when resizing the browser. ([#2940](https://github.com/infor-design/enterprise/issues/2940))
- `[Toast]` Fixed an issue where the saved position was not working for whole app. ([#3025](https://github.com/infor-design/enterprise/issues/3025))
- `[Tree]` Fixed an issue where the nodes were not rendering. ([#3194](https://github.com/infor-design/enterprise/issues/3194))

### v4.24.0 Chores & Maintenance

- `[Demoapp]` Allow the query params that affect theming/personalization (theme/variant/colors) to be appended/adjusted on the browser's URL without affecting other query parameters, or adding unnecessary paramters that weren't changed.
- `[Toolbar Searchfield]` Increased the amount of text shown when the Searchfield is not expanded, and appears similar to a button.  Also modified some styles in all themes to make alignment of the text better between the Searchfield and buttons when the Searchfield is not expanded. ([#2944](https://github.com/infor-design/enterprise/issues/2944))

(74 Issues Solved This Release, Backlog Enterprise 374, Backlog Ng 85, 974 Functional Tests, 1191 e2e Tests)

## v4.23.0

### v4.23.0 Deprecation

- `[Icons]` We added per theme empty state icons for both uplift (vibrant) and soho (subtle) themes. Because of this `svg-empty.html` is now deprecated. Please use the theme based files `theme-soho-svg-empty.html` and `theme-uplift-svg-empty.html`. ([#426](https://github.com/infor-design/design-system/issues/426))

### v4.23.0 Features

- `[Accordion]` Added a new setting `expanderDisplay` that can display all expander button icons in the classic style, or with all "chevron" or "plus-minus"-style icons.  Deprecated the legacy `displayChevron` setting in favor of this change. ([#2900](https://github.com/infor-design/enterprise/issues/2900))
- `[Calendar / Day View]` A new component Week View was created, you can configure it to show a single day as well, or several days so we now have a day view. ([#2780](https://github.com/infor-design/enterprise/issues/2780))
- `[Calendar / Week View]` A new component Week View was added. You can show events in a series of days. This is also integrated into view switcher in the calendar component. ([#1757](https://github.com/infor-design/enterprise/issues/1757))
- `[Empty Messages]` Added a new icon `empty-no-users`. ([#3046](https://github.com/infor-design/enterprise/issues/3046))
- `[Locale]` Added updated translation files for 16 in house languages. ([#3049](https://github.com/infor-design/enterprise/issues/3049))
- `[Modal]` Added a new setting `overlayOpacity` that gives the developer ability to control the opacity level of the modal/message dialog overlay. ([#2975](https://github.com/infor-design/enterprise/issues/2975))

### v4.23.0 Fixes

- `[Accordion]` Fixed the font color when hovered on uplift high contrast. ([#3042](https://github.com/infor-design/enterprise/issues/3042))
- `[Autocomplete]` Fixed memory leaks by preventing re-rendering of an open autocomplete list from attaching new events, adding multiple `aria-polite` elements, etc. ([#2888](https://github.com/infor-design/enterprise/issues/2888))
- `[Calendar]` Pass calendar tooltip settings down to week-view component. ([#3179](https://github.com/infor-design/enterprise/issues/3179))
- `[Calendar]` Fixed disabled legend label color on vibrant/uplift with dark Variant theme. ([#2965](https://github.com/infor-design/enterprise/issues/2965))
- `[Calendar]` Fixed missing arrow and scrolling issues in the event popup. ([#2962](https://github.com/infor-design/enterprise/issues/2962))
- `[Contextual Action Panel]` Fixed an issue where the CAP close but beforeclose event not fired. ([#2826](https://github.com/infor-design/enterprise/issues/2826))
- `[Context Menu]` Fixed a placement bug that would cut the size of the menu to an unusable size in small viewport displays. ([#2899](https://github.com/infor-design/enterprise/issues/2899))
- `[Contextual Action Panel]` Fixed placement of `(X)` close button on both standard and Flex toolbars when using the `showCloseBtn` setting. ([#2834](https://github.com/infor-design/enterprise/issues/2834))
- `[Datagrid]` Fixed column headers font color in uplift high contrast. ([#2830](https://github.com/infor-design/enterprise/issues/2830))
- `[Datagrid]` Fixed an issue where the tree children expand and collapse was not working. ([#633](https://github.com/infor-design/enterprise-ng/issues/633))
- `[Datagrid]` Fixed an issue where the pager was not updating with updated method. ([#2759](https://github.com/infor-design/enterprise/issues/2759))
- `[Datagrid]` Fixed an issue where the browser contextmenu was not showing by default. ([#2842](https://github.com/infor-design/enterprise/issues/2842))
- `[Datagrid]` Fixed an issue where string include zeroes not working with text filter. ([#2854](https://github.com/infor-design/enterprise/issues/2854))
- `[Datagrid]` Fixed an issue where the select all button for multiselect grouping was not working. ([#2895](https://github.com/infor-design/enterprise/issues/2895))
- `[Datagrid]` Fixed an issue where the select children for tree was not working. ([#2961](https://github.com/infor-design/enterprise/issues/2961))
- `[Datepicker]` Fixed an issue where the selected date was getting cleared and creating js error after changing month or year in Umalqura date and Calendar. ([#3093](https://github.com/infor-design/enterprise/issues/3093))
- `[Datepicker]` Fixed an issue where the validation after body re-initialize was not working. ([#2410](https://github.com/infor-design/enterprise/issues/2410))
- `[Datepicker]` Fixed an issue where the islamic-umalqura calendar was not working, when used with user vs settings locale and translate data was not loading from parent locale. ([#2878](https://github.com/infor-design/enterprise/issues/2878))
- `[Datepicker]` Fixed layout issues in RTL mode, also the buttons are switched the to the opposite side now. ([#3068](https://github.com/infor-design/enterprise/issues/3068))
- `[Dropdown]` Fixed an issue where the dropdown icons are misaligned in IE11 in the Uplift theme. ([#2826](https://github.com/infor-design/enterprise/issues/2912))
- `[Dropdown]` Fixed an issue where the placeholder was incorrectly renders when initially set selected item. ([#2870](https://github.com/infor-design/enterprise/issues/2870))
- `[Dropdown]` Fixed placement logic when dropdown's flip, as well as a visual bug with checkmark/icon placement on some browsers. ([#3058](https://github.com/infor-design/enterprise/issues/3058))
- `[Dropdown]` Fixed an issue where it was possible to inject xss when clearing the typeahead. ([#650](https://github.com/infor-design/enterprise-ng/issues/650))
- `[Field Filter]` Fixed an issues where the icons are not vertically centered, and layout issues when opening the dropdown in a smaller height browser. ([#2951](https://github.com/infor-design/enterprise/issues/2951))
- `[Header]` Fixed an iOS bug where the theme switcher wasn't working after Popupmenu lifecycle changes. ([#2986](https://github.com/infor-design/enterprise/issues/2986))
- `[Header Tabs]` Added a more distinct style to selected header tabs. ([infor-design/design-system#422](https://github.com/infor-design/design-system/issues/422))
- `[Hierarchy]` Fixed the border color on hierarchy cards. ([#423](https://github.com/infor-design/design-system/issues/423))
- `[Locale]` Fixed an issue where the parseDate method was not working for leap year. ([#2737](https://github.com/infor-design/enterprise/issues/2737))
- `[Locale]` Fixed an issue where some culture files does not have a name property in the calendar. ([#2880](https://github.com/infor-design/enterprise/issues/2880))
- `[Locale]` Fixed an issue where cultures with a group of space was not parsing correctly. ([#2959](https://github.com/infor-design/enterprise/issues/2959))
- `[Locale]` Fixed a problem loading nb-NO locale where it would fail to find translations and possibly error. ([#3035](https://github.com/infor-design/enterprise/issues/3035))
- `[Lookup]` Fixed missing X button in searchfield on a mobile viewport. ([#2948](https://github.com/infor-design/enterprise/issues/2948))
- `[Message]` Fixed an issue with an extra scroll bar, updated padding. ([#2964](https://github.com/infor-design/enterprise/issues/2964))
- `[Modal]` Fixed a layout issue when using 2 or more buttons on some smaller devices. ([#3014](https://github.com/infor-design/enterprise/issues/3014))
- `[Monthview]` Fixed an issue that the month/year text will reset when pressing cancel. ([#3080](https://github.com/infor-design/enterprise/issues/3080))
- `[Monthview]` Fixed a layout issue on the header in IE 11. ([#2862](https://github.com/infor-design/enterprise/issues/2862))
- `[Pie]` Fixed an issue where legends in pie chart gets cut off on mobile view. ([#902](https://github.com/infor-design/enterprise/issues/902))
- `[Popupmenu]` In mobile settings (specifically iOS), input fields will now allow for text input when also being assigned a context menu. ([#2613](https://github.com/infor-design/enterprise/issues/2613))
- `[Popupmenu]` Fixed an issue where the destroy event was bubbling up to other parent components. ([#2809](https://github.com/infor-design/enterprise/issues/2809))
- `[Popupmenu]` Fixed an issue where checkable menu items were not causing a popupmenu list to become properly formatted to fit the checkmarks when generated as part of a Flex Toolbar.  Also reworked the selection system to better handle selectable sections. ([#2989](https://github.com/infor-design/enterprise/issues/2809))
- `[Toolbar]` Fixed a bug where the dropdown/toolbar menu is being cut off on iOS device. ([#2800](https://github.com/infor-design/enterprise/issues/2800))
- `[Tooltip]` Fixed a personalization bug on Dark Themes where text colors were sometimes illegible when using certain color configurations. ([#3011](https://github.com/infor-design/enterprise/issues/3011))

### v4.23.0 Chores & Maintenance

- `[Build System]` Created separate sets linting rules for demoapp, source code, and tests, as well as a base set of rules for all environments. ([#2662](https://github.com/infor-design/enterprise/issues/2662))

(70 Issues Solved This Release, Backlog Enterprise 378, Backlog Ng 82, 939 Functional Tests, 1136 e2e Tests)

## v4.22.0

### v4.22.0 Deprecation

- `[Icons]` The alert icons now all have a white background allowing them to appear on colored areas. There was previously a special `-solid` version of the icons created that is now not needed, if you used the `icon-<name>-solid` icon change it to just `icon-<name>`. ([#396](https://github.com/infor-design/design-system/issues/396))

### v4.22.0 Features

- `[Build]` Replaced UglifyES in the minification script with Terser ([#2660](https://github.com/infor-design/enterprise/issues/2660))
- `[Build]` Added the Locale culture files to the minification script. `.min.js` versions of each locale are now available in the `dist/` folder. ([#2660](https://github.com/infor-design/enterprise/issues/2660))
- `[Calendar / Weekview]` Added a new week-view component that can be used standalone and ability switch to calendar week view in calendar. ([#1757](https://github.com/infor-design/enterprise/issues/1757))
- `[Application Menu]` Improved design of the App Menu Accordion's hierarchy, among other visual improvements, in the Uplift theme. ([#2739](https://github.com/infor-design/enterprise/issues/2739))
- `[Calendar]` Fixed layout issues in uplift theme. ([#2907](https://github.com/infor-design/enterprise/issues/2907))
- `[Charts]` Added support for context menu event with charts. ([#2699](https://github.com/infor-design/enterprise/issues/2699))
- `[Checkboxes]` Fixed layout issues when in grid rows. ([#2907](https://github.com/infor-design/enterprise/issues/2907))
- `[Contextual Action Panel]` Added support for passing in a full range of settings to the underlying Modal component API. ([#2433](https://github.com/infor-design/enterprise/issues/2433))
- `[Export]` Added support for separator to use custom string or object type with Export to CSV. ([#2490](https://github.com/infor-design/enterprise/issues/2490))
- `[Locale]` Added support for fetching minified culture files. ([#2660](https://github.com/infor-design/enterprise/issues/2660))
- `[Locale]` Added new translations for missing entries. ([#2896](https://github.com/infor-design/enterprise/issues/2896))
- `[Locale]` Fixed a bug that the language would reset when opening some components if a seperate language is used. ([#2982](https://github.com/infor-design/enterprise/issues/2982))
- `[Modal]` Added support for a "fullsize" sheet display at all times, or simply beneath the responsive breakpoint. ([#2433](https://github.com/infor-design/enterprise/issues/2433))
- `[Tabs-Vertical]` Added the ability to personalize Vertical Tabs in accordance with theming. ([#2824](https://github.com/infor-design/enterprise/issues/2824))
- `[Wizard]` Added support for short labels. If short labels not supplied it will add ellipsis to text and tooltip. ([#2604](https://github.com/infor-design/enterprise/issues/2604))

### v4.22.0 Fixes

- `[Accordion]` Fixed a Safari bug where accordion headers would not lose focus when another accordion header was clicked. ([#2851](https://github.com/infor-design/enterprise/issues/2851))
- `[Application Menu]` Fixed an issue where footer toolbar area was overlapping to menu content. ([#2552](https://github.com/infor-design/enterprise/issues/2552))
- `[Application Menu]` Fixed an issue where tooltip was showing white text on white background which makes text to be unreadable. ([#2811](https://github.com/infor-design/enterprise/issues/2811))
- `[Application Menu]` Fixed a bug where application menus were not dismissed when clicking directly on Popupmenu triggers in a mobile setting. ([#2831](https://github.com/infor-design/enterprise/issues/2831))
- `[Application Menu]` Fixed an issue on mobile where the body was scroll bouncing when dragging/scrolling in the app menu. ([#2434](https://github.com/infor-design/enterprise/issues/2434))
- `[Bar Chart]` Fixed an issue where labels were overwritten when use more then one chart on page. ([#2723](https://github.com/infor-design/enterprise/issues/2723))
- `[Buttons]` Adjust the contrast of buttons (tertiary) on uplift theme. ([#396](https://github.com/infor-design/design-system/issues/396))
- `[Calendar]` Fixed an issue where the upcoming event description was overlapping the upcoming duration when text is too long, adjust width of spinbox count and fixed alignment of all day checkbox in uplift light theme. ([#2778](https://github.com/infor-design/enterprise/issues/2778))
- `[Datagrid]` Fixed an issue where if you have duplicate Id's the columns many become misaligned. ([#2687](https://github.com/infor-design/enterprise/issues/2687))
- `[Datagrid]` Made the text all white on the targeted achievement formatter. ([#2730](https://github.com/infor-design/enterprise/issues/2730))
- `[Datagrid]` Fixed keyword search so that it will again work with client side paging. ([#2797](https://github.com/infor-design/enterprise/issues/2797))
- `[Datagrid]` Fixed an issue where the header and cells do not align perfectly. ([#2849](https://github.com/infor-design/enterprise/issues/2849))
- `[Datagrid]` Fixed an issue where actions menu was not opening after reload the data. ([#2876](https://github.com/infor-design/enterprise/issues/2876))
- `[Datepicker]` Moved the today button to the datepicker header and adding a setting to hide it if wanted. ([#2704](https://github.com/infor-design/enterprise/issues/2704))
- `[FieldSet]` Fixed an issue where the fieldset text in chart completion overlap when resizing the browser. ([#2610](https://github.com/infor-design/enterprise/issues/2610))
- `[Datepicker]` Fixed a bug in datepicker where the destroy method does not readd the masking functionality. [2832](https://github.com/infor-design/enterprise/issues/2832))
- `[Field Options]` Fixed an issue where the option menu is misaligned in full length input field in uplift theme. ([#2765](https://github.com/infor-design/enterprise/issues/2765))
- `[Icons]` Added and updated the following icons: icon-new, icon-calculator, icon-save-new, icon-doc-check. ([#391](https://github.com/infor-design/design-system/issues/391))
- `[Icons]` Added and updated the following icons: icon-bed, icon-user-clock, icon-phone-filled, icon-phone-empty. ([#419](https://github.com/infor-design/design-system/issues/419))
- `[Listview]` Fixed an issue where empty message would not be centered if the listview in a flex container. ([#2716](https://github.com/infor-design/enterprise/issues/2716))
- `[Locale/Initialize]` Fixed an issue where opening some components like Contextual Action Panel would change the current locale because it calls initialize when it loads. ([#2873](https://github.com/infor-design/enterprise/issues/2873))
- `[Mask]` Added an example showing how to user percent format with the locale. ([#434](https://github.com/infor-design/enterprise/issues/434))
- `[Modal]` Fixed an issue where encoded html would not be recoded on the title. ([#246](https://github.com/infor-design/enterprise/issues/246))
- `[Modal]` Fixed an issue where the page content behind the modal is still scrollable while the modal window is open on iOS devices. ([#2678](https://github.com/infor-design/enterprise/issues/2678))
- `[Popupmenu]` Prevent popupmenus from closing after exit and reentry to the popupmenu submenu structure. ([#2702](https://github.com/infor-design/enterprise/issues/2702))
- `[Swaplist]` Fixed an issue where passed data for searched items were not syncing for beforeswap event. ([#2819](https://github.com/infor-design/enterprise/issues/2819))
- `[Tabs]` Add more padding to the count styles. ([#2744](https://github.com/infor-design/enterprise/issues/2744))
- `[Tabs]` Fixed the disabled tab color. ([#396](https://github.com/infor-design/design-system/issues/396))
- `[Tabs-Module]` Fixed styling and appearance issues on an example page demonstrating the Go Button alongside a Searchfield with Categories. ([#2745](https://github.com/infor-design/enterprise/issues/2745))
- `[Tabs-Multi]` Fixed an issue where tooltip was not showing when hovering a tab with cut-off text. ([#2747](https://github.com/infor-design/enterprise/issues/2747))
- `[Toolbar Flex]` Fixed a bug in toolbar flex where the title is getting truncated even if there's enough space for it. ([#2810](https://github.com/infor-design/enterprise/issues/2810))
- `[Validation]` Fixed an issue where if the mask is set to use a time other than the default time for the locale, this was not taken into account in validation. ([#2821](https://github.com/infor-design/enterprise/issues/2821))

### v4.22.0 Chores & Maintenance

- `[Demo App]` Changed the theme switch to call the page refresh. ([#2743](https://github.com/infor-design/enterprise/issues/2743))
- `[Export]` Added support for separator to use custom string or object type with Export to CSV. ([#2490](https://github.com/infor-design/enterprise/issues/2490))

(53 Issues Solved This Release, Backlog Enterprise 342, Backlog Ng 81, 892 Functional Tests, 909 e2e Tests)

## v4.21.0

### v4.21.0 Deprecation

- `[Icons]` Removed the hardcoded red color of the `icon-flag` so it can be used as a normal icon. If red is desired please add an additional class of `icon-flag icon-error`. ([#2548](https://github.com/infor-design/enterprise/issues/2548))

### v4.21.0 Features

- `[Calendar]` Added the ability to show tooltip on event and event icon and the ability to fire a context menu event. ([#2518](https://github.com/infor-design/enterprise/issues/2518))
- `[Datagrid]` Added the ability to use frozen columns with tree grid. ([#2102](https://github.com/infor-design/enterprise/issues/2102))
- `[Datagrid]` Added support for a fixed row size, this can be used in some cases like frozen columns where rows may have a different size than the three row heights (normal, short, medium). ([#2101](https://github.com/infor-design/enterprise/issues/2101))
- `[Datagrid]` Added filter row editor options to api setting. ([#2648](https://github.com/infor-design/enterprise/issues/2648))
- `[Datagrid]` Fixed an issue that alert text is cut off when using the textEllipsis option. ([#2773](https://github.com/infor-design/enterprise/issues/2773))
- `[Editor]` Added events to trigger on view change. ([#2430](https://github.com/infor-design/enterprise/issues/2430))
- `[Homepage]` Added a parameter to the `resize` event that provides metadata about the Homepage's state, including a calculated container height. ([#2446](https://github.com/infor-design/enterprise/issues/2446))
- `[Locale]` Added support for big numbers (18.6) to formatNumber and parseNumber. ([#1800](https://github.com/infor-design/enterprise/issues/1800))

### v4.21.0 Fixes

- `[Application Menu]` Fixed an indentation issue with child elements in an accordion in the Angular application (enterprise-ng). ([#2616](https://github.com/infor-design/enterprise/issues/2616))
- `[AppMenu/Accordion]` Improved performance on Angular by not calling siftFor on the app menu build. ([#2767](https://github.com/infor-design/enterprise/issues/2767))
- `[AppMenu/Accordion]` Fixed a bug where the busy indicator would immediately close. ([#2767](https://github.com/infor-design/enterprise/issues/2767))
- `[Button]` Fixed an issue where updated method was not teardown and re-init. ([#2304](https://github.com/infor-design/enterprise/issues/2304))
- `[Circle Pager]` Fixed a bug where it was not showing on mobile view. ([#2589](https://github.com/infor-design/enterprise/issues/2589))
- `[Contextual Action Panel]` Fixed an issue where if the title is longer, there will be an overflow causing a white space on the right on mobile view. ([#2605](https://github.com/infor-design/enterprise/issues/2605))
- `[Custom Builds]` Fixed a problem where including components with extra punctuation (periods, etc) may cause a build to fail. ([#1322](https://github.com/infor-design/enterprise/issues/1322))
- `[Datagrid]` Fixed an issue where key navigation was not working for inlineEditor. ([#2157](https://github.com/infor-design/enterprise/issues/2157))
- `[Datagrid]` Fixed a bug where calling update rows in the filter callback will cause an infinite loop. ([#2526](https://github.com/infor-design/enterprise/issues/2526))
- `[Datagrid]` Fixed a bug where the value would clear when using a lookup editor with a mask on new rows. ([#2305](https://github.com/infor-design/enterprise/issues/2305))
- `[Datagrid]` Fixed a bug where horizontal scrolling would not work when in a card/widget. ([#1785](https://github.com/infor-design/enterprise/issues/1785))
- `[Datagrid]` Fixed an issue where dirty and row status on the same cell would cause a UI issue. ([#2641](https://github.com/infor-design/enterprise/issues/2641))
- `[Datagrid]` Changed the onKeyDown callback to fire on any key. ([#536](https://github.com/infor-design/enterprise-ng/issues/536))
- `[Datagrid]` Added a more descriptive aria-label to checkboxes if the required descriptors exist. ([#2031](https://github.com/infor-design/enterprise-ng/issues/2031))
- `[Datagrid]` Added an announcement of the selection state of a row. ([#2535](https://github.com/infor-design/enterprise/issues/2535))
- `[Datagrid]` Fixed filtering on time columns when time is a string. ([#2535](https://github.com/infor-design/enterprise/issues/2535))
- `[Datagrid]` Fixed icon layout issues on the filter row in medium rowHeight mode. ([#2709](https://github.com/infor-design/enterprise/issues/2709))
- `[Datagrid]` Fixed an issue where short row height was misaligning in Uplift theme. ([#2717](https://github.com/infor-design/enterprise/issues/2717))
- `[Datagrid]` Fixed an issue where new row and dirty cell were not working when combined. ([#2729](https://github.com/infor-design/enterprise/issues/2729))
- `[Dropdown]` Fixed an issue where tooltip on all browsers and ellipsis on firefox, ie11 was not showing with long text after update. ([#2534](https://github.com/infor-design/enterprise/issues/2534))
- `[Editor]` Fixed an issue where clear formatting was causing to break while switch mode on Firefox. ([#2424](https://github.com/infor-design/enterprise/issues/2424))
- `[Empty Message]` Fixed padding and alignment issues, the icon is now centered better. ([#2424](https://github.com/infor-design/enterprise/issues/2733))
- `[Fileupload Advanced]` Added custom errors example page. ([#2620](https://github.com/infor-design/enterprise/issues/2620))
- `[Flex Toolbar]` Fixed a lifecycle problem that was preventing Menu Buttons with a `removeOnDestroy` setting from opening. ([#2664](https://github.com/infor-design/enterprise/issues/2664))
- `[Homepage]` Fixed an issue where dynamically added widget was not positioning correctly. ([#2425](https://github.com/infor-design/enterprise/issues/2425))
- `[Icons]` Fixed an issue with partially invisible empty messages in uplift theme. ([#2474](https://github.com/infor-design/enterprise/issues/2474))
- `[Icons (Component)]` Fixed a bug where it was possible to store a full base-tag prefixed URL in the `use` setting, which shouldn't be possible. ([PR#2738](https://github.com/infor-design/enterprise/pull/2738))
- `[Locale]` Fixed a bug where getCulturePath does not work if the sohoxi.js file name has a hash part. ([#2637](https://github.com/infor-design/enterprise/issues/2637))
- `[Locale]` Fixed a bug found when using NG8 that the default us locale causes issues. It is now an official requirement that you set a locale for all components that require locale information. ([#2640](https://github.com/infor-design/enterprise/issues/2640))
- `[Locale]` Fixed an occurrence where an nonstandard locale filename was not correctly processed. ([#2684](https://github.com/infor-design/enterprise/issues/2684))
- `[Lookup]` Fixed memory leak issues after destroy. ([#2494](https://github.com/infor-design/enterprise/issues/2494))
- `[Modal]` Fixed memory leak issues after destroy. ([#2497](https://github.com/infor-design/enterprise/issues/2497))
- `[Popupmenu]` Fixed DOM leak where many arrows could be inserted in the DOM. ([#568](https://github.com/infor-design/enterprise-ng/issues/568))
- `[Pager]` Fixed a bug where clicking disabled buttons caused a refresh of the page in NG. ([#2170](https://github.com/infor-design/enterprise/issues/2170))
- `[Slider]` Updated the color variant logic to match new uplift theming. ([#2647](https://github.com/infor-design/enterprise/issues/2647))
- `[Tabs]` Fixed a memory leak caused by removing a tab. ([#2686](https://github.com/infor-design/enterprise/issues/2686))
- `[Toast]` Fixed memory leak issues after destroy. ([#2634](https://github.com/infor-design/enterprise/issues/2634))
- `[Toolbar]` Fixed the conditions for when `noSearchfieldReinvoke` destroys an inner Searchfield that's been previously invoked. ([PR#2738](https://github.com/infor-design/enterprise/pull/2738))
- `[Uplift Theme]` Various improvements to the Dark/Contrast variants, with a focus on passing WCAG ([#2541](https://github.com/infor-design/enterprise/issues/2541)) ([#2588](https://github.com/infor-design/enterprise/issues/2588))

### v4.21.0 Chores & Maintenance

- `[Custom Builds]` Improved Sass builder's ability to code split and include partials once. ([#1038](https://github.com/infor-design/enterprise/issues/1038))

(61 Issues Solved This Release, Backlog Enterprise 335, Backlog Ng 76, 867 Functional Tests, 880 e2e Tests)

## v4.20.0

### v4.20.0 Deprecation

- `[ListFilter]` Deprecated `startsWith` in favor of `wordStartsWith`, due to the addition of the `phraseStartsWith` filterMode. ([#1606](https://github.com/infor-design/enterprise/issues/1606))
- `[Popdown]` Deprecated `Popdown` in favor of `Popover`. Both components have similar functionality and we want to trim the code logic down. ([#2468](https://github.com/infor-design/enterprise/issues/2468))
- `[StepProcess]` Deprecated `StepProcess` as the component is no longer commonly used. We will remove it within 3-6 versions. ([#1476](https://github.com/infor-design/enterprise/issues/1476))
- `[CompositeForm]` Deprecated `CompositeForm` as the component is no longer commonly used. We will remove it within 3-6 versions. ([#1476](https://github.com/infor-design/enterprise/issues/1476))
- `[FieldOptions]` Deprecated `FieldOptions` as the component is no longer commonly used. We will remove it within 3-6 versions. ([#1476](https://github.com/infor-design/enterprise/issues/1476))

### v4.20.0 Features

- `[Datagrid]` Added support to resize column widths after a value change via the stretchColumnOnChange setting. ([#2174](https://github.com/infor-design/enterprise/issues/2174))
- `[Datagrid]` Added a Sort Function to the datagrid column to allow the value to be formatted for the sort. ([#2274](https://github.com/infor-design/enterprise/issues/2274)))
- `[Datagrid]` Added placeholder functionality to Lookup, Dropdown, and Decimal Formatters. ([#2408](https://github.com/infor-design/enterprise/issues/2408)))
- `[Datagrid]` Added support to restrict the size of a column with minWidth and maxWidth setting on the column. ([#2313](https://github.com/infor-design/enterprise/issues/2313))
- `[Datagrid]` Automatically remove nonVisibleCellError when a row is removed. ([#2436](https://github.com/infor-design/enterprise/issues/2436))
- `[Datagrid]` Fixed header alignment with textOverflow ellipsis setting. ([#2351](https://github.com/infor-design/enterprise/issues/2351))
- `[Datagrid]` Fixed an issue where code-block editor focus was not working. ([#526](https://github.com/infor-design/enterprise-ng/issues/526))
- `[Datagrid]` Automatically remove nonVisibleCellError when a row is removed. ([#2436](https://github.com/infor-design/enterprise/issues/2436))
- `[Datagrid]` Add a fix to show ellipsis text on lookups in the datagrid filter. ([#2122](https://github.com/infor-design/enterprise/issues/2122))
- `[Datagrid]` Made grouping work better with editable, including fixes to addRow, removeRow, messages, and dirty indication. ([#1851](https://github.com/infor-design/enterprise/issues/1851))
- `[Datagrid]` Changed the beforeCommitCellEdit event into a function on the column that is synchronous. ([#2442](https://github.com/infor-design/enterprise/issues/2442))
- `[Datagrid]` Fixed a bug that the selected event would fire when no rows are deselected and on initial load. ([#2472](https://github.com/infor-design/enterprise/issues/2472))
- `[Datagrid]` Removed a white background from the colorpicker editor in high contrast theme. ([#1574](https://github.com/infor-design/enterprise/issues/1574))
- `[Datepicker]` Made the showMonthYearPicker option true by default and added a newly designed panel to select the year and day. ([#1958](https://github.com/infor-design/enterprise/issues/1958))
- `[Datepicker]` Fixed a layout issue in IE 11 with the datepicker title. ([#2598](https://github.com/infor-design/enterprise/issues/2598))
- `[Datepicker]` Fixed issues with the mask when using the range picker. ([#2597](https://github.com/infor-design/enterprise/issues/2597))
- `[Dropdown]` Fixed an issue where ellipsis was not working when use firefox new tab. ([#2236](https://github.com/infor-design/enterprise/issues/2236))
- `[Form Compact]` Added checkboxes/radios, and improved visual style. ([#2193](https://github.com/infor-design/enterprise/issues/2193))
- `[Images]` Created an additional image class to apply focus state without coercing width and height. ([#2025](https://github.com/infor-design/enterprise/issues/2025))
- `[ListFilter]` Added `phraseStartsWith` filterMode for only matching a search term against the beginning of a string. ([#1606](https://github.com/infor-design/enterprise/issues/1606))
- `[Multiselect]` Changed interactions in filtered lists to no longer reset text inside the search input and the contents of the list. ([#920](https://github.com/infor-design/enterprise/issues/920))
- `[Toast]` Added api settings for drag drop and save position. ([#1876](https://github.com/infor-design/enterprise/issues/1876))
- `[Uplift Theme]` Various minor improvements. ([#2318](https://github.com/infor-design/enterprise/issues/2318))

### v4.20.0 Fixes

- `[Alerts]` Removed dirty tracker from the page due to layout issues. ([#1679](https://github.com/infor-design/enterprise/issues/1679))
- `[App Menu]` Fixed an issue where the lower toolbar inverts left and right keyboard actions. ([#2240](https://github.com/infor-design/enterprise/issues/2240))
- `[Bar Chart]` Fixed an issue where the tooltip would not show. ([#2097](https://github.com/infor-design/enterprise/issues/2097))
- `[Calendar]` Added more information to the onMonthRendered callback. ([#2419](https://github.com/infor-design/enterprise/issues/2419))
- `[Calendar]` Changed updated method so it can reinit the calendar with new data. ([#2419](https://github.com/infor-design/enterprise/issues/2419))
- `[Calendar]` Fixed stack exceeded error in angular using updated and legend. ([#2419](https://github.com/infor-design/enterprise/issues/2419))
- `[Calendar]` Added an eventclick and eventdoubleclick information to the onMonthRendered callback. ([#2419](https://github.com/infor-design/enterprise/issues/2419))
- `[Calendar]` Allow Validation of the Calendar Popup. ([#1742](https://github.com/infor-design/enterprise/issues/1742))
- `[Calendar]` Prevent double click from reopening the event popup. ([#1705](https://github.com/infor-design/enterprise/issues/1705))
- `[Calendar]` Enable vertical scrolling at short window sizes in monthview. ([#2489](https://github.com/infor-design/enterprise/issues/2489))
- `[Charts]` Made fixes so all charts change color in uplift theme. ([#2058](https://github.com/infor-design/enterprise/issues/2058))
- `[Charts]` Fixes dynamic tooltips on a bar chart. ([#2447](https://github.com/infor-design/enterprise/issues/2447))
- `[Colorpicker]` Fixed colorpicker left and right keys advanced oppositely in right-to-left mode. ([#2352](https://github.com/infor-design/enterprise/issues/2352))
- `[Column Chart]` Fixed an issue where the tooltip would not show. ([#2097](https://github.com/infor-design/enterprise/issues/2097))
- `[Datagrid]` Fixes an issue where method selectedRows() was returning incorrect information when new row added via addRow(). ([#1794](https://github.com/infor-design/enterprise/issues/1794))
- `[Datagrid]` Fixed the text width functions for better auto sized columns when using editors and special formatters. ([#2270](https://github.com/infor-design/enterprise/issues/2270))
- `[Datagrid]` Fixes the alignment of the alert and warning icons on a lookup editor. ([#2175](https://github.com/infor-design/enterprise/issues/2175))
- `[Datagrid]` Fixes tooltip on the non displayed table errors. ([#2264](https://github.com/infor-design/enterprise/issues/2264))
- `[Datagrid]` Fixes an issue with alignment when toggling the filter row. ([#2332](https://github.com/infor-design/enterprise/issues/2332))
- `[Datagrid]` Fixes an issue where method setFilterConditions() were not working for multiselect filter. ([#2414](https://github.com/infor-design/enterprise/issues/2414))
- `[Datagrid]` Fixes an error on tree grid when using server-side paging. ([#2132](https://github.com/infor-design/enterprise/issues/2132))
- `[Datagrid]` Fixed an issue where autocompletes popped up on cell editors. ([#1575](https://github.com/infor-design/enterprise/issues/1575))
- `[Datagrid]` Fixes reset columns to set the correct hidden status. ([#2315](https://github.com/infor-design/enterprise/issues/2315))
- `[Datagrid]` Fixes the filtering of null values. ([#2336](https://github.com/infor-design/enterprise/issues/2336))
- `[Datagrid]` Fixed an issue where performance was significantly slower for export methods. ([#2291](https://github.com/infor-design/enterprise/issues/2291))
- `[Datagrid]` Fixes a bug that stopped the search in datagrid personalization from working. ([#2299](https://github.com/infor-design/enterprise/issues/2299))
- `[Datagrid]` Fixes an error on tree grid when using server-side paging. ([#2132](https://github.com/infor-design/enterprise/issues/2132))
- `[Datagrid]` Fixed an issue where autocompletes popped up on cell editors. ([#1575](https://github.com/infor-design/enterprise/issues/1575))
- `[Datagrid]` Fixes the filtering of null values. ([#2336](https://github.com/infor-design/enterprise/issues/2336))
- `[Datagrid]` Fixed an issue where performance was significantly slower for export methods. ([#2291](https://github.com/infor-design/enterprise/issues/2291))
- `[Datagrid]` Fixed an issue where source would not fire on sorting. ([#2390](https://github.com/infor-design/enterprise/issues/2390))
- `[Datagrid]` Fixes the styling of non editable checkbox cells so they look disabled. ([#2340](https://github.com/infor-design/enterprise/issues/2340))
- `[Datagrid]` Changed the dynamic column tooltip function to pass the row and more details. This changes the order of parameters but since this feature is new did not consider this a breaking change. If you are using this please take note. ([#2333](https://github.com/infor-design/enterprise/issues/2333))
- `[Datagrid]` Fixed a bug is the isEditable column callback in editable tree grid where some data was missing in the callback. ([#2357](https://github.com/infor-design/enterprise/issues/2357))
- `[Datepicker]` Removed the advanceMonths option as the dropdowns for this are no longer there in the new design. ([#970](https://github.com/infor-design/enterprise/issues/970))
- `[Datepicker]` Fixed an issue where range selection was not working. ([#2569](https://github.com/infor-design/enterprise/issues/2569))
- `[Datepicker]` Fixed some issue where footer buttons were not working properly with range selection. ([#2595](https://github.com/infor-design/enterprise/issues/2595))
- `[Datepicker]` Fixed an issue where time was not updating after change on range selection. ([#2599](https://github.com/infor-design/enterprise/issues/2599))
- `[Datagrid]` Fixed a bug where deselect all would not deselect some rows when using grouping. ([#1796](https://github.com/infor-design/enterprise/issues/1796))
- `[Datagrid]` Fixed a bug where summary counts in grouping would show even if the group is collapsed. ([#2221](https://github.com/infor-design/enterprise/issues/2221))
- `[Datagrid]` Fixed issues when using paging (client side) and removeRow. ([#2590](https://github.com/infor-design/enterprise/issues/2590))
- `[Demoapp]` When displaying Uplift theme, now shows the correct alternate fonts for some locales when switching via the `locale` query string. ([#2365](https://github.com/infor-design/enterprise/issues/2365))
- `[Dropdown]` Fixed a memory leak when calling destroy. ([#2493](https://github.com/infor-design/enterprise/issues/2493))
- `[Editor]` Fixed a bug where tab or shift tab would break out of the editor when doing an indent/outdent. ([#2421](https://github.com/infor-design/enterprise/issues/2421))
- `[Editor]` Fixed a bug where the dirty indicator would be hidden above. ([#2577](https://github.com/infor-design/enterprise/issues/2577))
- `[Fieldfilter]` Fixed an issue where fields were getting wrap to second line on iPhone SE. ([#1861](https://github.com/infor-design/enterprise/issues/1861))
- `[Fieldfilter]` Fixed an issue where Dropdown was not switching mode on example page. ([#2288](https://github.com/infor-design/enterprise/issues/2288))
- `[Field Options]` Fixed an issue where input example was not working. ([#2348](https://github.com/infor-design/enterprise/issues/2348))
- `[Homepages]` Fixed an issue where personalize and chart text colors were not working with hero. ([#2097](https://github.com/infor-design/enterprise/issues/2097))
- `[Images]` Fixed an issue where images were not tabbable or receiving a visual focus state. ([#2025](https://github.com/infor-design/enterprise/issues/2025))
- `[Listview]` Fixed a bug that caused the listview to run initialize too many times. ([#2179](https://github.com/infor-design/enterprise/issues/2179))
- `[Lookup]` Added `autocomplete="off"` to lookup input fields to prevent browser interference. ([#2366](https://github.com/infor-design/enterprise/issues/2366))
- `[Lookup]` Fixed a bug that caused a filter to reapply when reopening the modal. ([#2566](https://github.com/infor-design/enterprise/issues/2566))
- `[Lookup]` Fixed a bug that caused a selections to reapply when reopening the modal. ([#2568](https://github.com/infor-design/enterprise/issues/2568))
- `[Locale]` Fixed race condition when using initialize and loading locales with a parent locale. ([#2540](https://github.com/infor-design/enterprise/issues/2540))
- `[Lookup]` Fixed a double scrollbar when the modal needs to be scrolled. ([#2586](https://github.com/infor-design/enterprise/issues/2586))
- `[Modal]` Fixed an issue where the modal component would disappear if its content had a checkbox in it in RTL. ([#332](https://github.com/infor-design/enterprise-ng/issues/332))
- `[Modal]` Fixed an issue where tabbing was very slow on large DOMs in IE 11. ([#2607](https://github.com/infor-design/enterprise/issues/2607))
- `[Personalization]` Fixed an issue where the text color was too dark. Changed the text color to be more readable in high contrast mode. ([#2539](https://github.com/infor-design/enterprise/issues/2539))
- `[Personalization]` Updated some of the colors to more readable in contrast mode. ([#2097](https://github.com/infor-design/enterprise/issues/2097))
- `[Personalization]` Fixes an issue where text color was too dark. ([#2476](https://github.com/infor-design/enterprise/issues/2476))
- `[Pager]` Fixed an issue where click was not firing on any of the buttons with ie11. ([#2560](https://github.com/infor-design/enterprise/issues/2560))
- `[Pager]` Added a complete Popupmenu settings object for configuring the Page Size Selector Button, and deprecated the `attachPageSizeMenuToBody` setting in favor of `pageSizeMenuSettings.attachToBody`. ([#2356](https://github.com/infor-design/enterprise/issues/2356))
- `[Pager]` Fixed memory leak when using the `attachToBody` setting to change the menu's render location. ([#2482](https://github.com/infor-design/enterprise/issues/2482))
- `[Popdown]` Fixed usability issue where the Popdown could close prematurely when attempting to use inner components, such as Dropdowns. ([#2092](https://github.com/infor-design/enterprise/issues/2092))
- `[Popover]` Correctly align the popover close button. ([#1576](https://github.com/infor-design/enterprise/issues/1576))
- `[Popover]` Fixed an issue where buttons inside the popover would overflow at smaller screen sizes. ([#2271](https://github.com/infor-design/enterprise/issues/2271))
- `[Popupmenu]` Fixed an issue where js error was showing after removing a menu item. ([#414](https://github.com/infor-design/enterprise-ng/issues/414))
- `[Popupmenu]` Fixed a layout issue on disabled checkboxes in multiselect popupmenus. ([#2340](https://github.com/infor-design/enterprise/issues/2340))
- `[Popupmenu]` Fixed a bug on IOS that prevented menu scrolling. ([#645](https://github.com/infor-design/enterprise/issues/645))
- `[Popupmenu]` Fixed a bug on IOS that prevented some submenus from showing. ([#1928](https://github.com/infor-design/enterprise/issues/1928))
- `[Popupmenu]` Added a type-check during building/rebuilding of submenus that prevents an error when a submenu `<ul>` tag is not present. ([#2458](https://github.com/infor-design/enterprise/issues/2458))
- `[Scatter Plot]` Fixed the incorrect color on the tooltips. ([#1066](https://github.com/infor-design/enterprise/issues/1066))
- `[Stepprocess]` Fixed an issue where a newly enabled step is not shown. ([#2391](https://github.com/infor-design/enterprise/issues/2391))
- `[Searchfield]` Fixed an issue where the close icon on a searchfield is inoperable. ([#2578](https://github.com/infor-design/enterprise/issues/2578))
- `[Searchfield]` Fixed strange alignment of text/icons on the Uplift theme. ([#2612](https://github.com/infor-design/enterprise/issues/2612))
- `[Tabs]` Fixed the more tabs button to style as disabled when the tabs component is disabled. ([#2347](https://github.com/infor-design/enterprise/issues/2347))
- `[Tabs]` Added the select method inside the hide method to ensure proper focusing of the selected tab. ([#2346](https://github.com/infor-design/enterprise/issues/2346))
- `[Tabs]` Added an independent count for adding new tabs and their associated IDs to prevent duplication. ([#2345](https://github.com/infor-design/enterprise/issues/2345))
- `[Toolbar]` Fixed memory leaks. ([#2496](https://github.com/infor-design/enterprise/issues/2496))
- `[Toolbar]` Fixed an issue where `noSearchfieldReinvoke` was not being respected during the teardown method, causing lifecycle issues in Angular. ([#2691](https://github.com/infor-design/enterprise/issues/2691))
- `[Toolbar Flex]` Removed a 100% height on the toolbar which caused issues when nested in some situations. ([#474](https://github.com/infor-design/enterprise-ng/issues/474))
- `[Listview]` Fixed search to work when not using templates. ([#466](https://github.com/infor-design/enterprise-ng/issues/466))

### v4.20.0 Chores & Maintenance

- `[Build]` Add a file verification tool to the build process to ensure all necessary files are present. ([#2384](https://github.com/infor-design/enterprise/issues/2384))
- `[Demo App]` Add the uplift theme to the theme switcher menu. ([#2335](https://github.com/infor-design/enterprise/issues/2335))
- `[Demo App]` Fixed routing issues that could cause 500 errors or crash the Demoapp. ([#2343](https://github.com/infor-design/enterprise/issues/2343))
- `[Demo App]` Fixed an issue where the sorting was wrong on compressor data. ([#2390](https://github.com/infor-design/enterprise/issues/2390))

(95 Issues Solved This Release, Backlog Enterprise 296, Backlog Ng 79, 852 Functional Tests, 865 e2e Tests)

## v4.19.3

- `[Datagrid]` Fixes the multiselect filter on header from reloading during serverside filtering. ([#2383](https://github.com/infor-design/enterprise/issues/2383))
- `[Datagrid]` Fixed an issue where contextmenu was not opening with first click. ([#2398](https://github.com/infor-design/enterprise/issues/2398))
- `[Datagrid / Tooltip]` Fixed an error on some datagrid cells when tooltips are attached. ([#2403](https://github.com/infor-design/enterprise/issues/2403))

## v4.19.2

- `[Build]` Fixes missing minified files in the build and a missing svg-extended.html deprecated file for backwards compatibility. ([Teams](https://bit.ly/2FlzYCT))

## v4.19.0

### v4.19.0 Deprecations

- `[CSS]` The Soho light theme CSS file has been renamed from `light-theme.css` to `theme-soho-light.css` ([1972](https://github.com/infor-design/enterprise/issues/1972))
- `[CSS]` The Soho dark theme CSS file has been renamed from `dark-theme.css` to `theme-soho-dark.css` ([1972](https://github.com/infor-design/enterprise/issues/1972))
- `[CSS]` The Soho high-contrast theme CSS file has been renamed from `high-contrast-theme.css` to `theme-soho-contrast.css` ([1972](https://github.com/infor-design/enterprise/issues/1972))
- `[Datagrid]` The older savedColumns method has been deprecated since 4.10 and is now removed. Use saveUserSettings instead. ([#1766](https://github.com/infor-design/enterprise/issues/1766))

### v4.19.0 Features

- `[App Menu]` Improved style of personalized app menu. ([#2195](https://github.com/infor-design/enterprise/pull/2195))
- `[Column]` Added support to existing custom tooltip content in the callback setting. ([#1909](https://github.com/infor-design/enterprise/issues/1909))
- `[Contextual Action Panel]` Fixed an issue where the close button was misaligned. ([#1943](https://github.com/infor-design/enterprise/issues/1943))
- `[Datagrid]` Added support for disabling rows by data or a dynamic function, rows are disabled from selection and editing. ([#1614](https://github.com/infor-design/enterprise/issues/1614))
- `[Datagrid]` Fixes a column alignment issue when resizing and sorting columns that were originally set to percentage width. ([#1797](https://github.com/infor-design/enterprise/issues/1797))
- `[Datagrid]` Fixes a column alignment issue when there are duplicate column ids. ([#1797](https://github.com/infor-design/enterprise/issues/1797))
- `[Datagrid]` Fixes a column alignment by clearing a cache to help prevent column misalignment from randomly happening. ([#1797](https://github.com/infor-design/enterprise/issues/1797))
- `[Datagrid]` Fixes an issue that caused the active page to not restore correctly when saving user settings, . ([#1766](https://github.com/infor-design/enterprise/issues/1766))
- `[Datagrid]` Fixes an issue with dropdown filters when the ids are numbers. ([#1879](https://github.com/infor-design/enterprise/issues/1879))
- `[Datagrid]` Fixed alignment issues in the new uplift theme. ([#2212](https://github.com/infor-design/enterprise/issues/2212))
- `[Datagrid]` Fixes Datagrid time filtering for string type dates. ([#2281](https://github.com/infor-design/enterprise/issues/2281))
- `[Form Compact]` Adds support for Datepicker, Timepicker, Lookup, and File Uploader fields. ([#1955](https://github.com/infor-design/enterprise/issues/1955))
- `[Keyboard]` Added a new API that you can call at anytime to see what key is being pressed at the moment. ([#1906](https://github.com/infor-design/enterprise/issues/1906))
- `[Targeted/Completion Chart]` Added back the ability to inline svg icons and hyperlinks. ([#2152](https://github.com/infor-design/enterprise/issues/2152))
- `[Themes]` Added support for multiple themes in the demo app and renamed distribute Uplift (only) theme files. ([#1972](https://github.com/infor-design/enterprise/issues/1972))

### v4.19.0 Fixes

- `[App Menu]` Fixed an issue where the menu would not be entirely colored if short. ([#2062](https://github.com/infor-design/enterprise/issues/2062))
- `[App Menu]` Changed the scroll area to the outside when using a footer. ([#2062](https://github.com/infor-design/enterprise/issues/2062))
- `[App Menu]` Expandable area updates within application menu. ([#1982](https://github.com/infor-design/enterprise/pull/1982))
- `[App Menu]` Fixed an issue where role switcher was not clickable with long title. ([#2060](https://github.com/infor-design/enterprise/issues/2060))
- `[App Menu]` Fixed an issue where it was not possible to manually add a filter field that you can control on your own. Caveat to this is if you set filterable: false it will no longer remove the filter field from the DOM, if you do that you must now do it manually. ([#2066](https://github.com/infor-design/enterprise/issues/2066))
- `[App Menu]` Added support for mobile when dismissOnClickMobile setting is true to dismiss application menu when a role is selected. ([#2520](https://github.com/infor-design/enterprise/issues/2520))
- `[App Menu]` Fixed an issue with the logo which was positioned badly when scrolling. ([#2116](https://github.com/infor-design/enterprise/issues/2116))
- `[Calendar]` Fixed some bugs having a calendar month along or just a legend, fixed the clicking of upcoming days and added a dblclick even emitter. ([#2149](https://github.com/infor-design/enterprise/issues/2149))
- `[Colorpicker]` Fixed an issue where the colorpicker label is cut off in extra small input field. ([#2023](https://github.com/infor-design/enterprise/issues/2023))
- `[Colorpicker]` Fixed an issue where the colorpickers are not responsive at mobile screen sizes. ([#1995](https://github.com/infor-design/enterprise/issues/1995))
- `[Colorpicker]` Fixed an issue where the text is not visible on IE11 after choosing a color. ([#2134](https://github.com/infor-design/enterprise/issues/2134))
- `[Completion Chart]` Cleaned up excessive padding in some cases. ([#2171](https://github.com/infor-design/enterprise/issues/2171))
- `[Context Menu]` Fixes a bug where a left click on the originating field would not close a context menu opened with a right click. ([#1992](https://github.com/infor-design/enterprise/issues/1992))
- `[Contextual Action Panel]` Fixed an issue where the CAP title is too close to the edge at small screen sizes. ([#2249](https://github.com/infor-design/enterprise/issues/2249))
- `[Datagrid]` Fixed an issue where using the context menu with datagrid was not properly destroyed which being created multiple times. ([#392](https://github.com/infor-design/enterprise-ng/issues/392))
- `[Datagrid]` Fixed charts in columns not resizing correctly to short row height. ([#1930](https://github.com/infor-design/enterprise/issues/1930))
- `[Datagrid]` Fixed an issue for xss where console.log was not sanitizing and make grid to not render. ([#1941](https://github.com/infor-design/enterprise/issues/1941))
- `[Datagrid]` Fixed charts in columns not resizing correctly to short row height. ([#1930](https://github.com/infor-design/enterprise/issues/1930))
- `[Datagrid]` Fixed a layout issue on primary buttons in expandable rows. ([#1999](https://github.com/infor-design/enterprise/issues/1999))
- `[Datagrid]` Fixed a layout issue on short row grouped header buttons. ([#2005](https://github.com/infor-design/enterprise/issues/2005))
- `[Datagrid]` Fixed an issue where disabled button color for contextual toolbar was not applying. ([#2150](https://github.com/infor-design/enterprise/issues/2150))
- `[Datagrid]` Fixed an issue for xss where console.log was not sanitizing and make grid to not render. ([#1941](https://github.com/infor-design/enterprise/issues/1941))
- `[Datagrid]` Added an onBeforeSelect call back that you can return false from to disable row selection. ([#1906](https://github.com/infor-design/enterprise/issues/1906))
- `[Datagrid]` Fixed an issue where header checkbox was not sync after removing selected rows. ([#2226](https://github.com/infor-design/enterprise/issues/2226))
- `[Datagrid]` Fixed an issue where custom filter conditions were not setting up filter button. ([#2234](https://github.com/infor-design/enterprise/issues/2234))
- `[Datagrid]` Fixed an issue where pager was not updating while removing rows. ([#1985](https://github.com/infor-design/enterprise/issues/1985))
- `[Datagrid]` Adds a function to add a visual dirty indictaor and a new function to get all modified rows. Modified means either dirty, in-progress or in error. Existing API's are not touched. ([#2091](https://github.com/infor-design/enterprise/issues/2091))
- `[Datagrid]` Fixes an error when saving columns if you have a lookup column. ([#2279](https://github.com/infor-design/enterprise/issues/2279))
- `[Datagrid]` Fixed a bug with column reset not working sometimes. ([#1921](https://github.com/infor-design/enterprise/issues/1921))
- `[Datagrid]` Fixed grouped headers not sorting when selectable is multiselect. ([#2251](https://github.com/infor-design/enterprise/issues/2251))
- `[Datagrid]` Fixed a bug where the sort indicator disappeared when changing pages. ([#2228](https://github.com/infor-design/enterprise/issues/2228))
- `[Datagrid]` Fixed rendering on modals with single columns. ([#1923](https://github.com/infor-design/enterprise/issues/1923))
- `[Datagrid]` Fixed double firing of popupmenu events. ([#2140](https://github.com/infor-design/enterprise/issues/2140))
- `[Datagrid]` Fixed incorrect pattern in filterConditions. ([#2159](https://github.com/infor-design/enterprise/issues/2159))
- `[Datepicker]` Fixed an issue loading on IE 11. ([#2183](https://github.com/infor-design/enterprise-ng/issues/2183))
- `[Dropdown]` Fixed the dropdown appearing misaligned at smaller screen sizes. ([#2248](https://github.com/infor-design/enterprise/issues/2248))
- `[Editor]` Fixed an issue where button state for toolbar buttons were wrong when clicked one after another. ([#391](https://github.com/infor-design/enterprise/issues/391))
- `[Hierarchy]` Fixed a bug where the hierarchy will only partially load with two instances on a page. ([#2205](https://github.com/infor-design/enterprise/issues/2205))
- `[Field Options]` Fixed an issue where field options were misaligning, especially spin box was focusing outside of the field. ([#1862](https://github.com/infor-design/enterprise/issues/1862))
- `[Field Options]` Fixed a border alignment issue. ([#2107](https://github.com/infor-design/enterprise/issues/2107))
- `[Fileuploader]` Fixed an issue where the fileuploader icon and close icon were misplaced and not visible in RTL after uploading a file. ([#2098](https://github.com/infor-design/enterprise/issues/2098))
- `[Fileuploader]` Fixed an issue where backspace in IE11 caused the browser to go back instead of removing the uploaded file from the input. ([#2184](https://github.com/infor-design/enterprise/issues/2184))
- `[Input]` Improved alignment of icons in the uplift theme input components. ([#2072](https://github.com/infor-design/enterprise/issues/2072))
- `[Listview]` Improved accessibility when configured as selectable (all types), as well as re-enabled accessibility e2e Tests. ([#403](https://github.com/infor-design/enterprise/issues/403))
- `[Locale]` Synced up date and time patterns with the CLDR several time patterns in particular were corrected. ([#2022](https://github.com/infor-design/enterprise/issues/2022))
- `[Locale]` Fixed an issue loading duplicate locales such as en-GB where the strings are copies, before you might get undefined strings. ([#2216](https://github.com/infor-design/enterprise/issues/2216))
- `[Locale]` Added support for es-419 locale. ([#2204](https://github.com/infor-design/enterprise/issues/2204))
- `[Locale]` Restored functionality for dynamically changing fonts for some languages. ([#2144](https://github.com/infor-design/enterprise/issues/2144))
- `[Modal]` Fixed a demoapp issue where the select all checkbox wasn't selecting all. ([2225](https://github.com/infor-design/enterprise/issues/2225))
- `[Monthview]` Fixed an issue where the previous and next buttons were not correctly reversed in right-to-left mode. ([1910](https://github.com/infor-design/enterprise/issues/1910))
- `[Personalization]` Changed the default turquoise personalization to a darker one. ([#2063](https://github.com/infor-design/enterprise/issues/2063))
- `[Personalization]` Changed the default turquoise personalization to a darker one. ([#2063](https://github.com/infor-design/enterprise/issues/2063))
- `[Personalization]` Added a default option to the personalization color pickers. ([#2063](https://github.com/infor-design/enterprise/issues/2063))
- `[Personalization]` Added more classes and examples for the personalization colors so that you can personalize certain form elements. ([#2120](https://github.com/infor-design/enterprise/issues/2120))
- `[Personalization]` Added several form examples with buttons and completion chart that can be personalized. ([#1963](https://github.com/infor-design/enterprise/issues/1963))
- `[Personalization]` Added an example of normal tabs behaving like header tabs in a personalized area. ([#1962](https://github.com/infor-design/enterprise/issues/1962))
- `[Personalization]` Added completion chart and alerts to the list of header items that will work when personalized. ([#2171](https://github.com/infor-design/enterprise/issues/2171))
- `[Personalization]` Fixed a bug where the overlay would not disappear when manually loading stylesheets. ([#2258](https://github.com/infor-design/enterprise/issues/2258))
- `[Popupmenu]` Fixed an issue where disabled submenus were opening on mouseover. ([#1863](https://github.com/infor-design/enterprise/issues/1863))
- `[Radios]` Fixed an issue where in `RTL` the radio seems visually separate from it's label. ([#2096](https://github.com/infor-design/enterprise/issues/2096))
- `[Summary Form]` Updated to improve readability. ([#1765](https://github.com/infor-design/enterprise/issues/1765))
- `[Targeted Achievement]` Updated to work in uplift theme. ([#2220](https://github.com/infor-design/enterprise/issues/2220))
- `[Timepicker]` Fixed an issue where AM/PM dropdown tooltip was displaying on android devices. ([#1446](https://github.com/infor-design/enterprise/issues/1446))
- `[Timepicker]` Fixed an issue where dropdown popup was out of position on android devices. ([#2021](https://github.com/infor-design/enterprise/issues/2021))
- `[Timepicker]` Updated the Swedish translation for Set Time. ([#2153](https://github.com/infor-design/enterprise/issues/2153))
- `[Tree]` Fixed an issue where children property null was breaking tree to not render. ([#1908](https://github.com/infor-design/enterprise/issues/1908))

### v4.19.0 Chores & Maintenance

- `[General]` Updated to jquery 3.4.1 to fix a jquery bug seen occasionally. ([#2109](https://github.com/infor-design/enterprise/issues/2109))
- `[General]` Fixed relative links in several markdown files.
- `[Demo App]` Fixed CSP and handling of image paths for better support of images in examples on IDS demo sites (demo.design.infor.com). ([#1888](https://github.com/infor-design/enterprise/issues/1888))
- `[Personalize]` Separated personalization styles into standalone file for improved maintainability. ([#2127](https://github.com/infor-design/enterprise/issues/2127))

(84 Issues Solved This Release, Backlog Enterprise 311, Backlog Ng 79, 839 Functional Tests, 876 e2e Tests)

## v4.18.2

### v4.18.2 Fixes

- `[Autocomplete]` Fixed an XSS injection issue. ([#502](https://github.com/infor-design/enterprise-ng/issues/502)).
- `[Dropdown]` Fixed an XSS injection issue. ([#503](https://github.com/infor-design/enterprise-ng/issues/503)).

## v4.18.1

### v4.18.1 Fixes

- `[Input]` Added backwards-compatibility for previous accessibility changes to labels. ([#2118](https://github.com/infor-design/enterprise/issues/2118)). Additional information can be found in the [Form Component documentation](https://github.com/infor-design/enterprise/blob/4.18.x/src/components/form/readme.md#field-labels).

## v4.18.0

### v4.18.0 Features

- `[App Menu]` Added support for personalization by adding the `is-personalizable` class the menu will now change colors along with headers ([#1847](https://github.com/infor-design/enterprise/issues/1847))
- `[App Menu]` Added a special role switcher dropdown to change the menu role. ([#1935](https://github.com/infor-design/enterprise/issues/1935))
- `[Personalize]` Added classes for the personalization colors so that you can personalize certain form elements. ([#1847](https://github.com/infor-design/enterprise/issues/1847))
- `[Expandable Area]` Added example of a standalone button the toggles a form area. ([#1935](https://github.com/infor-design/enterprise/issues/1935))
- `[Datagrid]` Added support so if there are multiple inputs within an editor they work with the keyboard tab key. ([#355](https://github.com/infor-design/enterprise-ng/issues/355))
- `[Datagrid]` Fixed an error on IE when doing an excel export. ([#2018](https://github.com/infor-design/enterprise/issues/2018))
- `[Editor]` Added a JS setting and CSS styles to support usage of a Flex Toolbar ([#1120](https://github.com/infor-design/enterprise/issues/1120))
- `[Header]` Added a JS setting and CSS styles to support usage of a Flex Toolbar ([#1120](https://github.com/infor-design/enterprise/issues/1120))
- `[Mask]` Added a setting for passing a locale string, allowing Number masks to be localized.  This enables usage of the `groupSize` property, among others, from locale data in the Mask. ([#440](https://github.com/infor-design/enterprise/issues/440))
- `[Masthead]` Added CSS styles to support usage of a Flex Toolbar ([#1120](https://github.com/infor-design/enterprise/issues/1120))
- `[Notification]` Added example of a Widget/Card with notification and add code to truncate the text (via ellipsis) if it is lengthy. ([#1881](https://github.com/infor-design/enterprise/issues/1881))
- `[Theme/Colors]` Added new component for getting theme and color information. This is used throughout the code. There was a hidden property `Soho.theme`, if you used this in some way you should now use `Soho.theme.currentTheme`. ([#1866](https://github.com/infor-design/enterprise/issues/1866))

### v4.18.0 Fixes

- `[App Menu]` Fixed some accessibility issues on the nav menu. ([#1721](https://github.com/infor-design/enterprise/issues/1721))
- `[Busy Indicator]` Fixed a bug that causes a javascript error when the busy indicator is used on the body tag. ([#1918](https://github.com/infor-design/enterprise/issues/1918))
- `[Css/Sass]` Fixed an issue where the High Contrast theme and Uplift theme were not using the right tokens. ([#1897](https://github.com/infor-design/enterprise/pull/1897))
- `[Colors]` Fixed the color palette demo page to showcase the correct hex values based on the current theme ([#1801](https://github.com/infor-design/enterprise/issues/1801))
- `[Contextual Action Panel]` Fixed an issue where cap modal would only open the first time. ([#1993](https://github.com/infor-design/enterprise/issues/1993))
- `[Datepicker]` Fixed an issue in NG where the custom validation is removed during the teardown of a datepicker.([NG #411](https://github.com/infor-design/enterprise-ng/issues/411))
- `[Datagrid]` Fixed an issue where lookup filterConditions were not rendering. ([#1873](https://github.com/infor-design/enterprise/issues/1873))
- `[Datagrid]` Fixed an issue where when using filtering and server side paging the filter operations would cause two ajax requests. ([#2069](https://github.com/infor-design/enterprise/issues/2069))
- `[Datagrid]` Fixed issue where header columns are misaligned with body columns on load. ([#1892](https://github.com/infor-design/enterprise/issues/1892))
- `[Datagrid]` Fixed an issue where filtering was missing translation. ([#1900](https://github.com/infor-design/enterprise/issues/1900))
- `[Datagrid]` Fixed an issue with the checkbox formatter where string based 1 or 0 would not work as a dataset source. ([#1948](https://github.com/infor-design/enterprise/issues/1948))
- `[Datagrid]` Fixed a bug where text would be misaligned when repeatedly toggling the filter row. ([#1969](https://github.com/infor-design/enterprise/issues/1969))
- `[Datagrid]` Added an example of expandOnActivate on a customer editor. ([#353](https://github.com/infor-design/enterprise-ng/issues/353))
- `[Datagrid]` Added ability to pass a function to the tooltip option for custom formatting. ([#354](https://github.com/infor-design/enterprise-ng/issues/354))
- `[Datagrid]` Fixed `aria-checked` not toggling correctly on selection of multiselect checkbox. ([#1961](https://github.com/infor-design/enterprise/issues/1961))
- `[Datagrid]` Fixed incorrectly exported CSV/Excel data. ([#2001](https://github.com/infor-design/enterprise/issues/2001))
- `[Dropdown]` Changed the way dropdowns work with screen readers to be a collapsible listbox.([#404](https://github.com/infor-design/enterprise/issues/404))
- `[Dropdown]` Fixed an issue where multiselect dropdown unchecking "Select All" was not getting clear after close list with Safari browser.([#1882](https://github.com/infor-design/enterprise/issues/1882))
- `[Dropdown]` Added an example of a color dropdown showing palette colors as icons.([#2013](https://github.com/infor-design/enterprise/issues/2013))
- `[Datagrid]` Fixed a misalignment of the close icon on mobile. ([#2018](https://github.com/infor-design/enterprise/issues/2018))
- `[List/Detail]` Removed some legacy CSS code that was causing text inside of inline Toolbar Searchfields to become transparent. ([#2075](https://github.com/infor-design/enterprise/issues/2075))
- `[Listbuilder]` Fixed an issue where the text was not sanitizing. ([#1692](https://github.com/infor-design/enterprise/issues/1692))
- `[Lookup]` Fixed an issue where the tooltip was using audible text in the code block component. ([#354](https://github.com/infor-design/enterprise-ng/issues/354))
- `[Locale]` Fixed trailing zeros were getting ignored when displaying thousands values. ([#404](https://github.com/infor-design/enterprise/issues/1840))
- `[MenuButton]` Improved the way menu buttons work with screen readers.([#404](https://github.com/infor-design/enterprise/issues/404))
- `[Message]` Added an audible announce of the message type.([#964](https://github.com/infor-design/enterprise/issues/964))
- `[Message]` Change audible announce of message type added in #964 to an option that is strictly audible.([#2120](https://github.com/infor-design/enterprise/issues/2120))
- `[Modal]` Changed text and button font colors to pass accessibility checks.([#964](https://github.com/infor-design/enterprise/issues/964))
- `[Multiselect]` Fixed an issue where previous selection was still selected after clear all by "Select All" option. ([#2003](https://github.com/infor-design/enterprise/issues/2003))
- `[Notifications]` Fixed a few issues with notification background colors by using the corresponding ids-identity token for each. ([1857](https://github.com/infor-design/enterprise/issues/1857), [1865](https://github.com/infor-design/enterprise/issues/1865))
- `[Notifications]` Fixed an issue where you couldn't click the close icon in Firefox. ([1573](https://github.com/infor-design/enterprise/issues/1573))
- `[Radios]` Fixed the last radio item was being selected when clicking on the first when displayed horizontal. ([#1878](https://github.com/infor-design/enterprise/issues/1878))
- `[Signin]` Fixed accessibility issues. ([#421](https://github.com/infor-design/enterprise/issues/421))
- `[Skiplink]` Fixed a z-index issue on skip links over the nav menu. ([#1721](https://github.com/infor-design/enterprise/issues/1721))
- `[Slider]` Changed the demo so the tooltip will hide when resizing the page. ([#2033](https://github.com/infor-design/enterprise/issues/2033))
- `[Stepprocess]` Fixed rtl style issues. ([#413](https://github.com/infor-design/enterprise/issues/413))
- `[Swaplist]` Fixed disabled styling on swap header buttons. ([#2019](https://github.com/infor-design/enterprise/issues/2019))
- `[Tabs]` Fixed an issue where focus was changed after enable/disable tabs. ([#1934](https://github.com/infor-design/enterprise/issues/1934))
- `[Tabs-Module]` Fixed an issue where the close icon was outside the searchfield. ([#1704](https://github.com/infor-design/enterprise/issues/1704))
- `[Toolbar]` Fixed issues when tooltip shows on hover of toolbar ([#1622](https://github.com/infor-design/enterprise/issues/1622))
- `[Validation]` Fixed an issue where the isAlert settings set to true, the border color, control text color, control icon color was displaying the color for the alert rather than displaying the default color. ([#1922](https://github.com/infor-design/enterprise/issues/1922))

### v4.18.0 Chore & Maintenance

- `[Buttons]` Updated button disabled states with corresponding ids-identity tokens. ([1914](https://github.com/infor-design/enterprise/issues/1914)
- `[Docs]` Added a statement on supporting accessibility. ([#1540](https://github.com/infor-design/enterprise/issues/1540))
- `[Docs]` Added the supported screen readers and some notes on accessibility. ([#1722](https://github.com/infor-design/enterprise/issues/1722))

(50 Issues Solved This Release, Backlog Enterprise 294, Backlog Ng 80, 809 Functional Tests, 803 e2e Tests)

## v4.17.1

### v4.17.1 Fixes

- `[Datagrid]` Fixed an issue where the second to last column was having resize issues with frozen column sets.(<https://github.com/infor-design/enterprise/issues/1890>)
- `[Datagrid]` Re-align icons and items in the datagrid's "short header" configuration.(<https://github.com/infor-design/enterprise/issues/1880>)
- `[Locale]` Fixed incorrect "groupsize" for `en-US` locale.(<https://github.com/infor-design/enterprise/issues/1907>)

### v4.17.1 Chores & Maintenance

- `[Demoapp]` Fixed embedded icons example with missing icons.(<https://github.com/infor-design/enterprise/issues/1889>)
- `[Demoapp]` Fixed notification demo examples.(<https://github.com/infor-design/enterprise/issues/1893>, <https://github.com/infor-design/enterprise/pull/1896>)

(5 Issues Solved this patch release)

## v4.17.0

- [Npm Package](https://www.npmjs.com/package/ids-enterprise)
- [IDS Enterprise Angular Change Log](https://github.com/infor-design/enterprise-ng/blob/master/docs/CHANGELOG.md)

### v4.17.0 Future Deprecation

- `[Mask]` Using legacy mask options is now deprecated (was starting 4.3.2) and we will remove this in approximately 6 months from the code base. This means using the `data-mask` option and the `mode` as well as legacy patterns in favor of the newer settings and regexes. ([#439](https://github.com/infor-design/enterprise/issues/439))

### v4.17.0 Features

- `[Datagrid]` Added support for ellipsis to header text. ([#842](https://github.com/infor-design/enterprise/issues/842))
- `[Datagrid]` Added support to cancel `rowactivated` event. Now it will trigger the new event `beforerowactivated` which will wait/sync to cancel or proceed to do `rowactivated` event. ([#1021](https://github.com/infor-design/enterprise/issues/1021))
- `[Datagrid]` Added option to align grouped headers text. ([#1714](https://github.com/infor-design/enterprise/issues/1714))
- `[Datagrid]` Tabbing through a new row moves focus to next line for a lookup column. ([#1822](https://github.com/infor-design/enterprise/issues/1822))
- `[Datagrid]` Validation tooltip does not wrap words correctly across multiple lines. ([#1829](https://github.com/infor-design/enterprise/issues/1829))
- `[Dropdown]` Added support to make dropdown readonly fields optionally not tab-able. ([#1591](https://github.com/infor-design/enterprise/issues/1591))
- `[Form Compact]` Implemented design for field-heavy forms. This design is experimental, likely not production ready, and subject to change without notice. ([#1699](https://github.com/infor-design/enterprise/issues/1699))
- `[Hierarchy]` Changed the newer stacked layout to support mutiple root elements. ([#1677](https://github.com/infor-design/enterprise/issues/1677))
- `[Locale]` Added support for passing in `locale` or `language` to the `parse` and `format` and `translation` functions so they will work without changing the current locale or language. ([#462](https://github.com/infor-design/enterprise/issues/462))
- `[Locale]` Added support for setting a specific group size other than the ones in the locale. This includes using no group size. ([#462](https://github.com/infor-design/enterprise/issues/462))
- `[Locale]` Added support for showing timezones in the current language with a fall back for IE 11. ([#592](https://github.com/infor-design/enterprise/issues/592))
- `[Locale]` Added support for different group sizes. This was previously not working correctly for locales like hi-IN (using 3, 2 group sizes) and en-US (using 3, 0 group sizes). We will later make this work on masks on a separate issue. ([#441](https://github.com/infor-design/enterprise/issues/441))
- `[Locale]` Its now possible to add new locales in by adding them to the `defaultLocales` and `supportedLocales` sets. ([#402](https://github.com/infor-design/enterprise/issues/402))
- `[Locale]` Added an example to show extending locales with new strings and an api method to make it easier. because of the way this is split, if your directly adding to `Locale.cultures` you will need to adjust your code to extend from `Locale.languages` instead. ([#402](https://github.com/infor-design/enterprise/issues/402))
- `[Locale]` Added support for having a different language and locale. This is done by calling the new `setLanguage` function. ([#1552](https://github.com/infor-design/enterprise/issues//1552))
- `[Locale / Mask]` Added limited initial support for some unicode languages. This means you can convert to and from numbers typed in Devangari, Arabic, and Chinese (Financial and Simplified). ([#439](https://github.com/infor-design/enterprise/issues/439))
- `[Locale]` Added support for passing a `locale` other the the current locale to calendar, monthview, datepicker and timepicker. ([#462](https://github.com/infor-design/enterprise/issues/462))
- `[Mask]` It is now possible to type numbers in unicode such as Devangari, Arabic, and Chinese (Financial and Simplified) into the the masks that involve numbers. ([#439](https://github.com/infor-design/enterprise/issues/439))
- `[Modal]` Added an option to dictate the maximum width of the modal. ([#1802](https://github.com/infor-design/enterprise/issues/1802))
- `[Icons]` Add support for creating an svg file for the Uplift theme's (alpha) new icons from ids-identity@2.4.0 assets. ([#1759](https://github.com/infor-design/enterprise/issues/1759))
- `[Radar]` Added support to three label sizes (name, abbrName, shortName). ([#1553](https://github.com/infor-design/enterprise/issues/1553))

### v4.17.0 Fixes

- `[Accordion]` Fixed a bug where some truncated text elements were not generating a tooltip. ([#1736](https://github.com/infor-design/enterprise/issues/1736))
- `[Builder]` Cropped Header for Builder Panel When Text is Long. ([#1814](https://github.com/infor-design/enterprise/issues/1814))
- `[Calendar]` Event model title color is not correct if the modal is opened and another event is selected. ([#1739](https://github.com/infor-design/enterprise/issues/1739))
- `[Calendar]` Modal is still displayed after changing months. ([#1741](https://github.com/infor-design/enterprise/issues/1741))
- `[Calendar]` Changing some event spans is causing missing dates on the dialogs. ([#1708](https://github.com/infor-design/enterprise/issues/1708))
- `[Composite Form]` Fix a bug in IE11 where composite form content overflows to the lower container. ([#1768](https://github.com/infor-design/enterprise/issues/1768))
- `[Datagrid]` Added a fix where the column is next to the edge of the browser and the filter dropdown popup overflow the page.([#1604](https://github.com/infor-design/enterprise/issues/1604))
- `[Datagrid]` Added a fix to allow the commit of a cell edit after tabbing into a cell once having clicked into a previous cell.([#1608](https://github.com/infor-design/enterprise/issues/1608))
- `[Datagrid]` Stretch column not working in Edge browser. ([#1716](https://github.com/infor-design/enterprise/issues/1716))
- `[Datagrid]` Fixed a bug where the source callback was not called when filtering. ([#1688](https://github.com/infor-design/enterprise/issues/1688))
- `[Datagrid]` Fixed a bug where filtering Order Date with `is-not-empty` on a null value would not correctly filter out results. ([#1718](https://github.com/infor-design/enterprise/issues/1718))
- `[Datagrid]` Fixed a bug where when using the `disableClientSideFilter` setting the filtered event would not be called correctly. ([#1689](https://github.com/infor-design/enterprise/issues/1689))
- `[Datagrid]` Fixed a bug where hidden columns inside a colspan were aligning incorrectly. ([#1764](https://github.com/infor-design/enterprise/issues/1764))
- `[Dropdown]` Fixed a layout error on non inline fields with errors. ([#1770](https://github.com/infor-design/enterprise/issues/1770))
- `[Dropdown]` Fixed a bug where the dropdown did not close when tabbing if using the `noSearch` setting. ([#1731](https://github.com/infor-design/enterprise/issues/1731))
- `[Modal]` Fixed a bug where the modal can overflow the page. ([#1802](https://github.com/infor-design/enterprise/issues/1802))
- `[Radio Button]` Fixed a rendering problem on the selected state of Radio Buttons used inside of Accordion components. ([#1568](https://github.com/infor-design/enterprise/issues/1568))
- `[Radio Button]` Fixed a z-index issue that was causing radio buttons to sometimes display over top of page sections where they should have instead scrolled beneath. ([#1014](https://github.com/infor-design/enterprise/issues/1014))

### v4.17.0 Chore & Maintenance

- `[Css/Sass]` Replaced font-size numerical declarations with their ids-identity token counterpart. ([#1640](https://github.com/infor-design/enterprise/issues/1640))
- `[Demoapp]` Removed query parameter for changing fonts. ([#1747](https://github.com/infor-design/enterprise/issues/1747))
- `[Build]` Added a process to notify developers that things are being deprecated or going away. Documented the current deprecations in this system and made [notes for developers](https://github.com/infor-design/enterprise/blob/master/docs/CODING-STANDARDS.md#deprecations). ([#1747](https://github.com/infor-design/enterprise/issues/1747))

(30 Issues Solved This Release, Backlog Enterprise 224, Backlog Ng 59, 785 Functional Tests, 793 e2e Tests)

## v4.16.0

- [Npm Package](https://www.npmjs.com/package/ids-enterprise)
- [IDS Enterprise Angular Change Log](https://github.com/infor-design/enterprise-ng/blob/master/docs/CHANGELOG.md)

### v4.16.0 Features

- `[Busy Indicator]` Made a fix to make it possible to use a busy indicator on a modals. ([#827](https://github.com/infor-design/enterprise/issues/827))
- `[Datagrid]` Added an option to freeze columns from scrolling on the left and/or right. The new option is called `frozenColumns`. See notes on what works and doesnt with frozen column in the datagrid docs frozen column section. ([#464](https://github.com/infor-design/enterprise/issues/464))
- `[Editor]` Added new state called "preview" a non editable mode to editor. Where it only shows the HTML with no toolbar, borders etc. ([#1413](https://github.com/infor-design/enterprise/issues/1413))
- `[Field Filter]` Added support to get and set filter type programmatically. ([#1181](https://github.com/infor-design/enterprise/issues/1181))
- `[Hierarchy]` Add print media styles to decrease ink usage and increase presentability for print format. Note that you may need to enable the setting to print background images, both Mac and PC have a setting for this. ([#456](https://github.com/infor-design/enterprise/issues/456))
- `[Hierarchy]` Added a new "stacked" layout to eventually replace the current layouts. This works better responsively and prevents horizontal scrolling. ([#1629](https://github.com/infor-design/enterprise/issues/1629))
- `[Pager]` Added a "condensed" page size selector button for use on pagers in smaller containers, such as the list side of the list/detail pattern. ([#1459](https://github.com/infor-design/enterprise/issues/1459))

### v4.16.0 Future Deprecation

- `[Hierarchy]` The following options are now deprecated and will be removed approximately 2019-05-15. `paging` and `mobileView`. ([#1629](https://github.com/infor-design/enterprise/issues/1629))
- `[Hierarchy]` Stacked layout will become the default layout in favor of the existing horizontal layout, so the horizontal layout is now considered deprecated and will be removed approximately 2019-05-15. ([#1629](https://github.com/infor-design/enterprise/issues/1629))

### v4.16.0 Fixes

- `[Application Menu]` Fixed the truncation of long text in an accordion element in the application menu by adding a tooltip to truncated elements. ([#457](https://github.com/infor-design/enterprise/issues/457))
- `[Calendar]` Disable the new event modal when no template is defined. ([#1700](https://github.com/infor-design/enterprise/issues/1700))
- `[Dropdown]` Fixed a bug where the ellipsis was not showing on long text in some browsers. ([#1550](https://github.com/infor-design/enterprise/issues/1550))
- `[Datagrid]` Fixed a bug in equals filter on multiselect filters. ([#1586](https://github.com/infor-design/enterprise/issues/1586))
- `[Datagrid]` Fixed a bug where incorrect data is shown in the events in tree grid. ([#315](https://github.com/infor-design/enterprise-ng/issues/315))
- `[Datagrid]` Fixed a bug where when using minWidth on a column and sorting the column will become misaligned. ([#1481](https://github.com/infor-design/enterprise/issues/1481))
- `[Datagrid]` Fixed a bug where when resizing the last column may become invisible. ([#1456](https://github.com/infor-design/enterprise/issues/1456))
- `[Datagrid]` Fixed a bug where a checkbox column will become checked when selecting if there is no selection checkbox. ([#1641](https://github.com/infor-design/enterprise/issues/1641))
- `[Datagrid]` Fixed a bug where the last column would sometimes not render fully for buttons with longer text. ([#1246](https://github.com/infor-design/enterprise/issues/1246))
- `[Datagrid]` Fixed a bug where showMonthYearPicker did not work correctly on date filters. ([#1532](https://github.com/infor-design/enterprise-ng/issues/1532))
- `[Validation]` Fixed a bug in removeError where the icon is sometimes not removed. ([#1556](https://github.com/infor-design/enterprise/issues/1556))
- `[Datepicker]` Fixed the range picker to clear when changing months in a filter. ([#1537](https://github.com/infor-design/enterprise/issues/1537))
- `[Datepicker]` Fixed disabled dates example to validate again on disabled dates. ([#1445](https://github.com/infor-design/enterprise/issues/1445))
- `[Datagrid]` Fixed a Date Editor bug when passing a series of zeroes to a datagrid cell with an editable date. ([#1020](https://github.com/infor-design/enterprise/issues/1020))
- `[Dropdown]` Fixed a bug where a dropdown will never reopen if it is closed by clicking a menu button. ([#1670](https://github.com/infor-design/enterprise/issues/1670))
- `[Icons]` Established missing icon sourcing and sizing consistency from ids-identity icon/svg assets. ([PR#1628](https://github.com/infor-design/enterprise/pull/1628))
- `[Listview]` Addressed performance issues with paging on all platforms, especially Windows and IE/Edge browsers. As part of this, reworked all components that integrate with the Pager component to render their contents based on a dataset, as opposed to DOM elements. ([#922](https://github.com/infor-design/enterprise/issues/922))
- `[Lookup]` Fixed a bug with settings: async, server-side, and single select modes.  The grid was not deselecting the previously selected value when a new row was clicked.  If the value is preselected in the markup, the lookup modal will no longer close prematurely. ([PR#1654](https://github.com/infor-design/enterprise/issues/1654))
- `[Pager]` Made it possible to set and persist custom tooltips on first, previous, next and last pager buttons. ([#922](https://github.com/infor-design/enterprise/issues/922))
- `[Pager]` Fixed propagation of the `pagesizes` setting when using `updated()`. Previously the array was deep extended instead of being replaced outright. ([#1466](https://github.com/infor-design/enterprise/issues/1466))
- `[Tree]` Fixed a bug when calling the disable or enable methods of the tree. This was not working with ie11. ([PR#1600](https://github.com/infor-design/enterprise/issues/1600))
- `[Stepprocess]` Fixed a bug where the step folder was still selected when it was collapsed or expanded. ([#1633](https://github.com/infor-design/enterprise/issues/1633))
- `[Swaplist]` Fixed a bug where items were not able to drag anymore after make the search. ([#1703](https://github.com/infor-design/enterprise/issues/1703))
- `[Toolbar Flex]` Added the ability to pass in a `beforeOpen` callback to the More Actions menu (fixes a bug where it wasn't possible to dynamically add content to the More Actions menu in same way that was possible on the original Toolbar component)
- `[Toolbar Flex]` Fixed a bug where selected events were not bubbling up for a menu button on a flex toolbar. ([#1709](https://github.com/infor-design/enterprise/issues/1709))
- `[Stepprocess]` Disabled step selected when using the next or previous button. ([#1697](https://github.com/infor-design/enterprise/issues/1697))
- `[Tree]` Fixed a bug when calling the disable or enable methods of the tree. This was not working with ie11. ([PR#1600](https://github.com/infor-design/enterprise/issues/1600))

### v4.16.0 Chore & Maintenance

- `[Demo App]` Removed the search icon from the header on test pages as it doesn't function. ([#1449](https://github.com/infor-design/enterprise/issues/1449))
- `[Demo App]` Added a fix for incorrect links when running on windows. ([#1549](https://github.com/infor-design/enterprise/issues/1549))
- `[Docs]` Added a fix to prevent the documentation generator from failing intermittently. ([#1377](https://github.com/infor-design/enterprise/issues/1377))

(29 Issues Solved This Release, Backlog Enterprise 203, Backlog Ng 69, 735 Functional Tests, 670 e2e Tests)

## v4.15.0

- [Npm Package](https://www.npmjs.com/package/ids-enterprise)
- [IDS Enterprise Angular Change Log](https://github.com/infor-design/enterprise-ng/blob/master/docs/CHANGELOG.md)

### v4.15.0 Features

- `[Datagrid]` Added support for lookup in the datagrid filter. ([#653](https://github.com/infor-design/enterprise/issues/653))
- `[Datagrid]` Added support for masks on lookup editors. ([#406](https://github.com/infor-design/enterprise/issues/406))
- `[Validation]` When using legacy mode validation, made the icon dim if the text was on top of it. ([#644](https://github.com/infor-design/enterprise/issues/644))
- `[Calendar]` Now possible to edit events both with the API and by clicking/double clicking events. And other improvements. ([#1436](https://github.com/infor-design/enterprise/issues/1436))
- `[Datagrid]` Added new methods to clear dirty cells on cells, rows, and all. ([#1303](https://github.com/infor-design/enterprise/issues/1303))
- `[Tree]` Added several improvements: the ability to show a dropdown on the tree node, the ability to add nodes in between current nodes, the ability to set checkboxes for selection only on some nodes, and the ability to customize icons. ([#1364](https://github.com/infor-design/enterprise/issues/1364))
- `[Datagrid]` Added the ability to display or hide the new row indicator with a new `showNewIndicator` option. ([#1589](https://github.com/infor-design/enterprise/issues/1589))

### v4.15.0 Fixes

- `[Icons]` Icons with the word `confirm` have been changed to `success`. This is partially backwards compatible for now. We deprecated `confirm` and will remove in the next major version so rename your icons. Example `icon-confirm` to `icon-success`. ([#963](https://github.com/infor-design/enterprise/issues/963))
- `[Icons]` The alert icons now have a white background allowing them to appear on colored sections. There are now two versions, for example: `icon-error` and `icon-error-solid`. These are used in calendar. ([#1436](https://github.com/infor-design/enterprise/issues/1436))
- `[Circle Pager]` Made significant improvements to resizing, especially on tabs. ([#1284](https://github.com/infor-design/enterprise/issues/1284))
- `[Datagrid]` In high contrast mode the background is now white when editing cells. ([#1421](https://github.com/infor-design/enterprise/issues/1421))
- `[Dropdown]` Fixed an issue where filter did not work in no-search mode with the Caps Lock key. ([#1500](https://github.com/infor-design/enterprise/issues/1500))
- `[Popupmenu]` Fixed an issue when using the same menu on multiple inputs wherein destroying one instance actually destroyed all instances. ([#1025](https://github.com/infor-design/enterprise/issues/1025))
- `[Swaplist]` Fixed a bug where Shift+M did not work when typing in the search. ([#1408](https://github.com/infor-design/enterprise/issues/1408))
- `[Popupmenu]` Fixed a bug in immediate mode where right click only worked the first time. ([#1507](https://github.com/infor-design/enterprise/issues/1507))
- `[Editor]` Fixed a bug where clear formatting did not work in safari. ([#911](https://github.com/infor-design/enterprise/issues/911))
- `[Colorpicker]` Fixed a bug in Angular where the picker did not respond correctly to `editable=false` and `disabled=true`. ([#257](https://github.com/infor-design/enterprise-ng/issues/257))
- `[Locale]` Fixed a bug where the callback did not complete on nonexistent locales. ([#1267](https://github.com/infor-design/enterprise/issues/1267))
- `[Calendar]` Fixed a bug where event details remain when filtering event types. ([#1436](https://github.com/infor-design/enterprise/issues/1436))
- `[Busy Indicator]` Fixed a bug where the indicator closed when clicking on accordions. ([#281](https://github.com/infor-design/enterprise-ng/issues/281))
- `[Datagrid Tree]` Fixed the need for unique IDs on the tree nodes. ([#1361](https://github.com/infor-design/enterprise/issues/1361))
- `[Editor]` Improved the result of pasting bullet lists from MS Word. ([#1351](https://github.com/infor-design/enterprise/issues/1351))
- `[Hierarchy]` Fixed layout issues in the context menu in RTL mode. ([#1310](https://github.com/infor-design/enterprise/issues/1310))
- `[Datagrid]` Added a setting `allowChildExpandOnMatch` that optionally determines if a search/filter will show and allow nonmatching children to be shown. ([#1422](https://github.com/infor-design/enterprise/issues/1422))
- `[Datagrid]` If a link is added with a href it will now be followed when clicking, rather than needing to use the click method setting on columns. ([#1473](https://github.com/infor-design/enterprise/issues/1473))
- `[Datagrid Tree]` Fixed a bug where Expand/Collapse text is added into the +/- cell. ([#1145](https://github.com/infor-design/enterprise/issues/1145))
- `[Dropdown]` Fixed a bug in NG where two dropdowns in different components would cause each other to freeze. ([#229](https://github.com/infor-design/enterprise-ng/issues/229))
- `[Editor]` Verified a past fix where editor would not work with all buttons when in a modal. ([#408](https://github.com/infor-design/enterprise/issues/408))
- `[Datagrid Tree]` Fixed a bug in `updateRow` that caused the indent of the tree grid to collapse. ([#405](https://github.com/infor-design/enterprise/issues/405))
- `[Empty Message]` Fixed a bug where a null empty message would not be possible. This is used to show no empty message on initial load delays. ([#1467](https://github.com/infor-design/enterprise/issues/1467))
- `[Lookup]` Fixed a bug where nothing is inserted when you click a link editor in the lookup. ([#1315](https://github.com/infor-design/enterprise/issues/1315))
- `[About]` Fixed a bug where the version would not show when set. It would show the IDS version. ([#1414](https://github.com/infor-design/enterprise/issues/1414))
- `[Datagrid]` Fixed a bug in `disableClientSort` / `disableClientFilter`. It now retains visual indicators on sort and filter. ([#1248](https://github.com/infor-design/enterprise/issues/1248))
- `[Tree]` Fixed a bug where selected nodes are selected again after loading child nodes. ([#1270](https://github.com/infor-design/enterprise/issues/1270))
- `[Input]` Fixed a bug where inputs that have tooltips will not be selectable with the cursor. ([#1354](https://github.com/infor-design/enterprise/issues/1354))
- `[Accordion]` Fixed a bug where double clicking a header will open and then close the accordion. ([#1314](https://github.com/infor-design/enterprise/issues/1314))
- `[Datagrid]` Fixed a bug on hover with taller cells where the hover state would not cover the entire cell. ([#1490](https://github.com/infor-design/enterprise/issues/1490))
- `[Editor]` Fixed a bug where the image would still be shown if you press the Esc key and cancel the image dialog. ([#1489](https://github.com/infor-design/enterprise/issues/1489))
- `[Datagrid Lookup]` Added additional missing event info for ajax requests and filtering. ([#1486](https://github.com/infor-design/enterprise/issues/1486))
- `[Tabs]` Added protection from inserting HTML tags in the add method (XSS). ([#1462](https://github.com/infor-design/enterprise/issues/1462))
- `[App Menu]` Added better text wrapping for longer titles. ([#1116](https://github.com/infor-design/enterprise/issues/1116))
- `[Contextual Action Panel]` Fixed some examples so that they reopen more than one time. ([#1116](https://github.com/infor-design/enterprise/issues/506))
- `[Searchfield]` Fixed a border styling issue on longer labels in the search. ([#1500](https://github.com/infor-design/enterprise/issues/1500))
- `[Tabs Multi]` Improved the experience on mobile by collapsing the menus a bit. ([#971](https://github.com/infor-design/enterprise/issues/971))
- `[Lookup]` Fixed missing ellipsis menu on mobile devices. ([#1068](https://github.com/infor-design/enterprise/issues/1068))
- `[Accordion]` Fixed incorrect font size on p tags in the accordion. ([#1116](https://github.com/infor-design/enterprise/issues/1116))
- `[Line Chart]` Fixed and improved the legend text on mobile viewport. ([#609](https://github.com/infor-design/enterprise/issues/609))

### v4.15.0 Chore & Maintenance

- `[General]` Migrated sass to use IDS color variables. ([#1435](https://github.com/infor-design/enterprise/issues/1435))
- `[Angular]` Added all settings from 4.13 in time for future 5.1.0 ([#274](https://github.com/infor-design/enterprise-ng/issues/274))
- `[General]` Fixed some incorrect layouts. ([#1357](https://github.com/infor-design/enterprise/issues/1357))
- `[Targeted Achievement]` Removed some older non working examples. ([#520](https://github.com/infor-design/enterprise/issues/520))

(50 Issues Solved This Release, Backlog Enterprise 294, Backlog Ng 80, 809 Functional Tests, 716 e2e Tests)

## v4.14.0

- [Npm Package](https://www.npmjs.com/package/ids-enterprise)
- [IDS Enterprise Angular Change Log](https://github.com/infor-design/enterprise-ng/blob/master/docs/CHANGELOG.md)

### v4.14.0 Features

- `[Datepicker/Monthview]` Added a setting for the day of week the calendar starts that can be used outside of the Locale setting. ([#1179](https://github.com/infor-design/enterprise/issues/1179))
- `[Datagrid]` Made the tree datagrid work a lot better with filtering. ([#1281](https://github.com/infor-design/enterprise/issues/1281))
- `[Autocomplete/SearchField]` Added a caseSensitive filtering option. ([#385](https://github.com/infor-design/enterprise/issues/385))
- `[Datagrid]` Added an option `headerAlign` to set alignment on the header different than the rows. ([#420](https://github.com/infor-design/enterprise/issues/420))
- `[Message]` Added the ability to use certain formatter html tags in the message content. ([#379](https://github.com/infor-design/enterprise/issues/379))

### v4.14.0 Fixes

- `[Swaplist]` Fixed a bug that if you drag really fast everything disappears. ([#1195](https://github.com/infor-design/enterprise/issues/1195))
- `[Hierarchy]` Fixed a bug that part of the profile menu is cut off. ([#931](https://github.com/infor-design/enterprise/issues/931))
- `[Datagrid/Dropdown]` Fixed a bug that part of the dropdown menu is cut off. ([#1420](https://github.com/infor-design/enterprise/issues/1420))
- `[Modal]` Fixed bugs where with certain field types modal validation was not working. ([#1213](https://github.com/infor-design/enterprise/issues/1213))
- `[Dropdown]` Fixed a regression where the tooltip was not showing when data is overflowed. ([#1400](https://github.com/infor-design/enterprise/issues/1400))
- `[Tooltip]` Fixed a bugs where a tooltip would show up in unexpected places. ([#1396](https://github.com/infor-design/enterprise/issues/1396))
- `[Datagrid/Dropdown]` Fixed a bug where an error would occur if showSelectAll is used. ([#1360](https://github.com/infor-design/enterprise/issues/1360))
- `[Datagrid/Tooltip]` Fixed a bugs where a tooltip would show up in the header unexpectedly. ([#1395](https://github.com/infor-design/enterprise/issues/1395))
- `[Popupmenu]` Fixed incorrect highlighting on disabled list items.  ([#982](https://github.com/infor-design/enterprise/issues/982))
- `[Contextual Action Panel]` Fixed issues with certain styles of invoking the CAP where it would not reopen a second time. ([#1139](https://github.com/infor-design/enterprise/issues/1139))
- `[Spinbox]` Added a fix so the page will not zoom when click + and - on mobile devices. ([#1070](https://github.com/infor-design/enterprise/issues/1070))
- `[Splitter]` Removed the tooltip from the expand/collapse button as it was superfluous. ([#1180](https://github.com/infor-design/enterprise/issues/1180))
- `[Datagrid]` Added a fix so the last column when stretching will do so with percentage so it will stay when the page resize or the menu opens/closes. ([#1168](https://github.com/infor-design/enterprise/issues/1168))
- `[Datagrid]` Fixed bugs in the server side and filtering example. ([#396](https://github.com/infor-design/enterprise/issues/396))
- `[Datagrid]` Fixed a bug in applyFilter with datefields. ([#1269](https://github.com/infor-design/enterprise/issues/1269))
- `[Datagrid]` Fixed a bug in updateCellNode where sometimes it did not work. ([#1122](https://github.com/infor-design/enterprise/issues/1122))
- `[Hierarchy]` Made the empty image ring the same color as the left edge. ([#932](https://github.com/infor-design/enterprise/issues/932))
- `[Datagrid/Dropdown]` Fixed an issue that tab did not close dropdown editors. ([#1198](https://github.com/infor-design/enterprise/issues/1198))
- `[Datagrid/Dropdown]` Fixed a bug that if you click open a dropdown editor then you cannot use arrow keys to select. ([#1387](https://github.com/infor-design/enterprise/issues/1387))
- `[Datagrid/Dropdown]` Fixed a bug that if a smaller number of items the menu would be too short. ([#1298](https://github.com/infor-design/enterprise/issues/1298))
- `[Searchfield]` Fixed a bug that the search field didnt work in safari. ([#225](https://github.com/infor-design/enterprise/issues/225))
- `[Datagrid/Dropdown]` Fixed a bug that source is used the values may be cleared out when opening the list. ([#1185](https://github.com/infor-design/enterprise/issues/1185))
- `[Personalization]` Fixed a bug that when calling initialize the personalization would reset. ([#1231](https://github.com/infor-design/enterprise/issues/1231))
- `[Tabs]` Fixed the alignment of the closing icon. ([#1056](https://github.com/infor-design/enterprise/issues/1056))
- `[Dropdown]` Fixed list alignment issues on mobile. ([#1069](https://github.com/infor-design/enterprise/issues/1069))
- `[Dropdown]` Fixed issues where the listbox would not close on mobile. ([#1119](https://github.com/infor-design/enterprise/issues/1119))
- `[Dropdown]` Fixed a bug where modals would close on url hash change. ([#1207](https://github.com/infor-design/enterprise/issues/1207))
- `[Contextual Action Panel]` Fixed an issue where buttons would occasionally be out of view. ([#283](https://github.com/infor-design/enterprise/issues/283))
- `[Empty Message]` Added a new icon to indicate using the search function. ([#1325](https://github.com/infor-design/enterprise/issues/1325))
- `[Searchfield]` Added a fix for landscape mode on mobile. ([#1102](https://github.com/infor-design/enterprise/issues/1102))
- `[Datagrid]` Added a fix for hard to read fields in high contrast mode. ([#1193](https://github.com/infor-design/enterprise/issues/1193))

### v4.14.0 Chore & Maintenance

- `[General]` Fixed problems with the css mapping where the line numbers were wrong in the map files. ([#962](https://github.com/infor-design/enterprise/issues/962))
- `[Docs]` Added setting so themes can be shown in the documentation pages. ([#1327](https://github.com/infor-design/enterprise/issues/1327))
- `[Docs]` Made links to example pages open in a new window. ([#1132](https://github.com/infor-design/enterprise/issues/1132))

(43 Issues Solved This Release, Backlog Enterprise 181, Backlog Ng 64, 682 Functional Tests, 612 e2e Tests)

## v4.13.0

- [Npm Package](https://www.npmjs.com/package/ids-enterprise)
- [IDS Enterprise Angular Change Log](https://github.com/infor-design/enterprise-ng/blob/master/docs/CHANGELOG.md)

### v4.13.0 Features

- `[Calendar]` Added some new features such as upcoming events view, RTL, keyboard support and fixed styling issues and bugs. ([#1221](https://github.com/infor-design/enterprise/issues/1221))
- `[Flex Toolbar]` Added search field integration, so that the search field is mainly close to being able to replace the legacy toolbar. ([#269](https://github.com/infor-design/enterprise/issues/269))
- `[Bar]` Added short, medium label support for adapting the chart to responsive views. ([#1094](https://github.com/infor-design/enterprise/issues/1094))
- `[Textarea]` Added maxLength option to prevent typing over a set maximum. ([#1046](https://github.com/infor-design/enterprise/issues/1046))
- `[Textarea]` Added maxGrow option to prevent growing when typing over a set max. ([#1147](https://github.com/infor-design/enterprise/issues/1147))
- `[Datagrid]` If using the `showDirty` option the indication will now be on each cell. ([#1183](https://github.com/infor-design/enterprise/issues/1183))
- `[Datepicker]` Added an option `useCurrentTime` that will insert current time instead of noon time with date and timepickers. ([#1087](https://github.com/infor-design/enterprise/issues/1087))
- `[General]` Included an IE 11 polyfill for ES6 Promises, this is a new dependency in the package.json you should include. ([#1172](https://github.com/infor-design/enterprise/issues/1172))
- `[General]` Add translations in 38 languages including new support for Slovak (sk-SK). ([#557](https://github.com/infor-design/enterprise/issues/557))

### v4.13.0 Fixes

- `[Tooltips]` Fixed an important bug where tooltips would stick around in the page on the top corner. ([#1273](https://github.com/infor-design/enterprise/issues/1273))
- `[Tooltips]` Fixed some contrast issues on the high contrast theme. ([#1249](https://github.com/infor-design/enterprise/issues/1249))
- `[Tooltips]` Fixed a bug where Toolbar "More Actions" menu buttons could incorrectly display a tooltip overlapping an open menu. ([#1242](https://github.com/infor-design/enterprise/issues/1242))
- `[Datepicker / Timepicker]` Removed the need to use the customValidation setting. You can remove this option from your code. The logic will pick up if you added customValidation to your input by adding a data-validate option. You also may need to add `date` or `availableDate` validation to your  data-validate attribute if these validations are desired along with your custom or required validation. ([#862](https://github.com/infor-design/enterprise/issues/862))
- `[Menubutton]` Added a new setting `hideMenuArrow` you can use for buttons that don't require an arrow, such as menu buttons. ([#1088](https://github.com/infor-design/enterprise/issues/1088))
- `[Dropdown]` Fixed issues with destroy when multiple dropdown components are on the page. ([#1202](https://github.com/infor-design/enterprise/issues/1202))
- `[Datagrid]` Fixed alignment issues when using filtering with some columns that do not have a filter. ([#1124](https://github.com/infor-design/enterprise/issues/1124))
- `[Datagrid]` Fixed an error when dynamically adding context menus. ([#1216](https://github.com/infor-design/enterprise/issues/1216))
- `[Datagrid]` Added an example of dynamic intermediate paging and filtering. ([#396](https://github.com/infor-design/enterprise/issues/396))
- `[Dropdown]` Fixed alignment issues on mobile devices. ([#1069](https://github.com/infor-design/enterprise/issues/1069))
- `[Datepicker]` Fixed incorrect assumptions, causing incorrect umalqura calendar calculations. ([#1189](https://github.com/infor-design/enterprise/issues/1189))
- `[Datepicker]` Fixed an issue where the dialog would not close on click out if opening the time dropdown components first. ([#1278](https://github.com/infor-design/enterprise/issues/))
- `[General]` Added the ability to stop renderLoop. ([#214](https://github.com/infor-design/enterprise/issues/214))
- `[Datepicker]` Fixed an issue reselecting ranges with the date picker range option. ([#1197](https://github.com/infor-design/enterprise/issues/1197))
- `[Editor]` Fixed bugs on IE with background color option. ([#392](https://github.com/infor-design/enterprise/issues/392))
- `[Colorpicker]` Fixed issue where the palette is not closed on enter key / click. ([#1050](https://github.com/infor-design/enterprise/issues/1050))
- `[Accordion]` Fixed issues with context menus on the accordion. ([#639](https://github.com/infor-design/enterprise/issues/639))
- `[Searchfield]` Made no results appear not clickable. ([#329](https://github.com/infor-design/enterprise/issues/329))
- `[Datagrid]` Added an example of groups and paging. ([#435](https://github.com/infor-design/enterprise/issues/435))
- `[Editor]` Fixed the dirty indicator when using toolbar items. ([#910](https://github.com/infor-design/enterprise/issues/910))
- `[Datagrid]` Fixed a bug that made tooltips disappear when a lookup editor is closed. ([#1186](https://github.com/infor-design/enterprise/issues/1186))
- `[Datagrid]` Fixed a bug where not all rows are removed in the removeSelected function. ([#1036](https://github.com/infor-design/enterprise/issues/1036))
- `[Datagrid]` Fixed bugs in activateRow and deactivateRow in some edge cases. ([#948](https://github.com/infor-design/enterprise/issues/948))
- `[Datagrid]` Fixed formatting of tooltips on the header and filter. ([#955](https://github.com/infor-design/enterprise/issues/955))
- `[Datagrid]` Fixed wrong page number when saving the page number in localstorage and reloading. ([#798](https://github.com/infor-design/enterprise/issues/798))
- `[Tree]` Fixed issues when expanding and collapsing after dragging nodes around. ([#1183](https://github.com/infor-design/enterprise/issues/1183))
- `[ContextualActionPanel]` Fixed a bug where the CAP will be closed if clicking an accordion in it. ([#1138](https://github.com/infor-design/enterprise/issues/1138))
- `[Colorpicker]` Added a setting (customColors) to prevent adding default colors if totally custom colors are used. ([#1135](https://github.com/infor-design/enterprise/issues/1135))
- `[AppMenu]` Improved contrast in high contrast theme. ([#1146](https://github.com/infor-design/enterprise/issues/1146))
- `[Searchfield]` Fixed issue where ascenders/descenders are cut off. ([#1101](https://github.com/infor-design/enterprise/issues/1101))
- `[Tree]` Added sortstop and sortstart events. ([#1003](https://github.com/infor-design/enterprise/issues/1003))
- `[Searchfield]` Fixed some alignment issues in different browsers. ([#1106](https://github.com/infor-design/enterprise/issues/1106))
- `[Searchfield]` Fixed some contrast issues in different browsers. ([#1104](https://github.com/infor-design/enterprise/issues/1104))
- `[Searchfield]` Prevent multiple selected events from firing. ([#1259](https://github.com/infor-design/enterprise/issues/1259))
- `[Autocomplete]` Added a beforeOpen setting ([#398](https://github.com/infor-design/enterprise/issues/398))
- `[Toolbar]` Fixed an error where toolbar tried to focus a DOM item that was removed. ([#1177](https://github.com/infor-design/enterprise/issues/1177))
- `[Dropdown]` Fixed a problem where the bottom of some lists is cropped. ([#909](https://github.com/infor-design/enterprise/issues/909))
- `[General]` Fixed a few components so that they could still initialize when hidden. ([#230](https://github.com/infor-design/enterprise/issues/230))
- `[Datagrid]` Fixed missing tooltips on new row. ([#1081](https://github.com/infor-design/enterprise/issues/1081))
- `[Lookup]` Fixed a bug using select all where it would select the previous list. ([#295](https://github.com/infor-design/enterprise/issues/295))
- `[Datagrid]` Fixed missing summary row on initial render in some cases. ([#330](https://github.com/infor-design/enterprise/issues/330))
- `[Button]` Fixed alignment of text and icons. ([#973](https://github.com/infor-design/enterprise/issues/973))
- `[Datagrid]` Fixed missing source call when loading last page first. ([#1162](https://github.com/infor-design/enterprise/issues/1162))
- `[SwapList]` Made sure swap list will work in all cases and in angular. ([#152](https://github.com/infor-design/enterprise/issues/152))
- `[Toast]` Fixed a bug where some toasts on certain urls may not close. ([#1305](https://github.com/infor-design/enterprise/issues/1305))
- `[Datepicker / Lookup]` Fixed bugs where they would not load on tabs. ([#1304](https://github.com/infor-design/enterprise/issues/1304))

### v4.13.0 Chore & Maintenance

- `[General]` Added more complete visual tests. ([#978](https://github.com/infor-design/enterprise/issues/978))
- `[General]` Cleaned up some of the sample pages start at A, making sure examples work and tests are covered for better QA (on going). ([#1136](https://github.com/infor-design/enterprise/issues/1136))
- `[General]` Upgraded to ids-identity 2.0.x ([#1062](https://github.com/infor-design/enterprise/issues/1062))
- `[General]` Cleanup missing files in the directory listings. ([#985](https://github.com/infor-design/enterprise/issues/985))
- `[Angular 1.0]` We removed the angular 1.0 directives from the code and examples. These are no longer being updated. You can still use older versions of this or move on to Angular 7.x ([#1136](https://github.com/infor-design/enterprise/issues/1136))
- `[Uplift]` Included the uplift theme again as alpha for testing. It will show with a watermark and is only available via the personalize api or url params in the demo app. ([#1224](https://github.com/infor-design/enterprise/issues/1224))

(69 Issues Solved This Release, Backlog Enterprise 199, Backlog Ng 63, 662 Functional Tests, 659 e2e Tests)

## v4.12.0

- [Npm Package](https://www.npmjs.com/package/ids-enterprise)
- [IDS Enterprise Angular Change Log](https://github.com/infor-design/enterprise-ng/blob/master/docs/CHANGELOG.md)

### v4.12.0 Features

- `[General]` The ability to make custom/smaller builds has further been improved. We improved the component matching, made it possible to run the tests on only included components, fixed the banner, and improved the terminal functionality. Also removed/deprecated the older mapping tool. ([#417](https://github.com/infor-design/enterprise/issues/417))
- `[Message]` Added the ability to have different types (Info, Confirm, Error, Alert). ([#963](https://github.com/infor-design/enterprise/issues/963))
- `[General]` Further fixes to for xss issues. ([#683](https://github.com/infor-design/enterprise/issues/683))
- `[Pager]` Made it possible to use the pager as a standalone component. ([#250](https://github.com/infor-design/enterprise/issues/250))
- `[Editor]` Added a clear formatting button. ([#473](https://github.com/infor-design/enterprise/issues/473))
- `[Datepicker]` Added an option to show the time as current time instead of midnight. ([#889](https://github.com/infor-design/enterprise/issues/889))
- `[About]` Dialog now shows device information. ([#684](https://github.com/infor-design/enterprise/issues/684))

### v4.12.0 Fixes

- `[Datagrid Tree]` Fixed incorrect data on activated event. ([#412](https://github.com/infor-design/enterprise/issues/412))
- `[Datagrid]` Improved the export function so it works on different locales. ([#378](https://github.com/infor-design/enterprise/issues/378))
- `[Tabs]` Fixed a bug where clicking the x on tabs with a dropdowns would incorrectly open the dropdown. ([#276](https://github.com/infor-design/enterprise/issues/276))
- `[Datagrid]` Changed the `settingschange` event so it will only fire once. ([#903](https://github.com/infor-design/enterprise/issues/903))
- `[Listview]` Improved rendering performance. ([#430](https://github.com/infor-design/enterprise/issues/430))
- `[General]` Fixed issues when using base tag, that caused icons to disappear. ([#766](https://github.com/infor-design/enterprise/issues/766))
- `[Empty Message]` Made it possible to assign code to the button click if used. ([#667](https://github.com/infor-design/enterprise/issues/667))
- `[Datagrid]` Added translations for the new tooltip. ([#227](https://github.com/infor-design/enterprise/issues/227))
- `[Dropdown]` Fixed contrast issue in high contrast theme. ([#945](https://github.com/infor-design/enterprise/issues/945))
- `[Datagrid]` Reset to default did not reset dropdown columns. ([#847](https://github.com/infor-design/enterprise/issues/847))
- `[Datagrid]` Fixed bugs in keyword search highlighting with special characters. ([#849](https://github.com/infor-design/enterprise/issues/849))
- `[Datagrid]` Fixed bugs that causes NaN to appear in date fields. ([#891](https://github.com/infor-design/enterprise/issues/891))
- `[Dropdown]` Fixed issue where validation is not trigger on IOS on click out. ([#659](https://github.com/infor-design/enterprise/issues/659))
- `[Lookup]` Fixed bug in select all in multiselect with paging. ([#926](https://github.com/infor-design/enterprise/issues/926))
- `[Modal]` Fixed bug where the modal would close if hitting enter on a checkbox and inputs. ([#320](https://github.com/infor-design/enterprise/issues/320))
- `[Lookup]` Fixed bug trying to reselect a second time. ([#296](https://github.com/infor-design/enterprise/issues/296))
- `[Tabs]` Fixed behavior when closing and disabling tabs. ([#947](https://github.com/infor-design/enterprise/issues/947))
- `[Dropdown]` Fixed layout issues when using icons in the dropdown. ([#663](https://github.com/infor-design/enterprise/issues/663))
- `[Datagrid]` Fixed a bug where the tooltip did not show on validation. ([#1008](https://github.com/infor-design/enterprise/issues/1008))
- `[Tabs]` Fixed issue with opening spillover on IOS. ([#619](https://github.com/infor-design/enterprise/issues/619))
- `[Datagrid]` Fixed bugs when using `exportable: false` in certain column positions. ([#787](https://github.com/infor-design/enterprise/issues/787))
- `[Searchfield]` Removed double border. ([#328](https://github.com/infor-design/enterprise/issues/328))

### v4.12.0 Chore & Maintenance

- `[Masks]` Added missing and more documentation, cleaned up existing docs. ([#1033](https://github.com/infor-design/enterprise/issues/1033))
- `[General]` Based on design site comments, we improved some pages and fixed some missing links. ([#1034](https://github.com/infor-design/enterprise/issues/1034))
- `[Bar Chart]` Added test coverage. ([#848](https://github.com/infor-design/enterprise/issues/848))
- `[Datagrid]` Added full api test coverage. ([#242](https://github.com/infor-design/enterprise/issues/242))

(55 Issues Solved This Release, Backlog Enterprise 185, Backlog Ng 50, 628 Functional Tests, 562 e2e Tests)

## v4.11.0

- [Npm Package](https://www.npmjs.com/package/ids-enterprise)
- [IDS Enterprise Angular Change Log](https://github.com/infor-design/enterprise-ng/blob/master/docs/CHANGELOG.md)

### v4.11.0 Features

- `[General]` It is now possible to make custom builds. With a custom build you specify a command with a list of components that you use. This can be used to reduce the bundle size for both js and css. ([#417](https://github.com/infor-design/enterprise/issues/417))
- `[Calendar]` Added more features including: a readonly view, ability for events to span days, tooltips and notifications ([#417](https://github.com/infor-design/enterprise/issues/417))
- `[Lookup]` Added the ability to select across pages, even when doing server side paging. ([#375](https://github.com/infor-design/enterprise/issues/375))
- `[Datagrid]` Improved tooltip performance, and now tooltips show on cells that are not fully displayed. ([#447](https://github.com/infor-design/enterprise/issues/447))

### v4.11.0 Fixes

- `[Dropdown]` The onKeyDown callback was not firing if CTRL key is used. This is fixed. ([#793](https://github.com/infor-design/enterprise/issues/793))
- `[Tree]` Added a small feature to preserve the tree node states on reload. ([#792](https://github.com/infor-design/enterprise/issues/792))
- `[Tree]` Added a disable/enable method to disable/enable the whole tree. ([#752](https://github.com/infor-design/enterprise/issues/752))
- `[App Menu]` Fixed a bug clearing the search filter box. ([#702](https://github.com/infor-design/enterprise/issues/702))
- `[Column Chart]` Added a yAxis option, you can use to format the yAxis in custom ways. ([#627](https://github.com/infor-design/enterprise/issues/627))
- `[General]` More fixes to use external ids tokens. ([#708](https://github.com/infor-design/enterprise/issues/708))
- `[Datagrid]` Fixed an error calling selectRows with an integer. ([#756](https://github.com/infor-design/enterprise/issues/756))
- `[Tree]` Fixed a bug that caused newly added rows to not be draggable. ([#618](https://github.com/infor-design/enterprise/issues/618))
- `[Dropdown / Multiselect]` Re-added the ability to have a placeholder on the component. ([#832](https://github.com/infor-design/enterprise/issues/832))
- `[Datagrid]` Fixed a bug that caused dropdown filters to not save on reload of page (saveUserSettings) ([#791](https://github.com/infor-design/enterprise/issues/791))
- `[Dropdown]` Fixed a bug that caused an unneeded scrollbar. ([#786](https://github.com/infor-design/enterprise/issues/786))
- `[Tree]` Added drag events and events for when the data is changed. ([#801](https://github.com/infor-design/enterprise/issues/801))
- `[Datepicker]` Fixed a bug updating settings, where time was not changing correctly. ([#305](https://github.com/infor-design/enterprise/issues/305))
- `[Tree]` Fixed a bug where the underlying dataset was not synced up. ([#718](https://github.com/infor-design/enterprise/issues/718))
- `[Lookup]` Fixed incorrect text color on chrome. ([#762](https://github.com/infor-design/enterprise/issues/762))
- `[Editor]` Fixed duplicate ID's on the popup dialogs. ([#746](https://github.com/infor-design/enterprise/issues/746))
- `[Dropdown]` Fixed misalignment of icons on IOS. ([#657](https://github.com/infor-design/enterprise/issues/657))
- `[Demos]` Fixed a bug that caused RTL pages to sometimes load blank. ([#814](https://github.com/infor-design/enterprise/issues/814))
- `[Modal]` Fixed a bug that caused the modal to close when clicking an accordion on the modal. ([#747](https://github.com/infor-design/enterprise/issues/747))
- `[Tree]` Added a restoreOriginalState method to set the tree back to its original state. ([#751](https://github.com/infor-design/enterprise/issues/751))
- `[Datagrid]` Added an example of a nested datagrid with scrolling. ([#172](https://github.com/infor-design/enterprise/issues/172))
- `[Datagrid]` Fixed column alignment issues on grouped column examples. ([#147](https://github.com/infor-design/enterprise/issues/147))
- `[Datagrid]` Fixed bugs when dragging and resizing grouped columns. ([#374](https://github.com/infor-design/enterprise/issues/374))
- `[Validation]` Fixed a bug that caused validations with changing messages to not go away on correction. ([#640](https://github.com/infor-design/enterprise/issues/640))
- `[Datagrid]` Fixed bugs in actionable mode (enter was not moving down). ([#788](https://github.com/infor-design/enterprise/issues/788))
- `[Bar Charts]` Fixed bug that caused tooltips to occasionally not show up. ([#739](https://github.com/infor-design/enterprise/issues/739))
- `[Dirty]` Fixed appearance/contrast on high contrast theme. ([#692](https://github.com/infor-design/enterprise/issues/692))
- `[Locale]` Fixed incorrect date time format. ([#608](https://github.com/infor-design/enterprise/issues/608))
- `[Dropdown]` Fixed bug where filtering did not work with CAPS lock on. ([#608](https://github.com/infor-design/enterprise/issues/608))
- `[Accordion]` Fixed styling issue on safari. ([#282](https://github.com/infor-design/enterprise/issues/282))
- `[Dropdown]` Fixed a bug on mobile devices, where the list would close on scrolling. ([#656](https://github.com/infor-design/enterprise/issues/656))

### v4.11.0 Chore & Maintenance

- `[Textarea]` Added additional test coverage. ([#337](https://github.com/infor-design/enterprise/issues/337))
- `[Tree]` Added additional test coverage. ([#752](https://github.com/infor-design/enterprise/issues/752))
- `[Busy Indicator]` Added additional test coverage. ([#233](https://github.com/infor-design/enterprise/issues/233))
- `[Docs]` Added additional information for developers on how to use IDS. ([#721](https://github.com/infor-design/enterprise/issues/721))
- `[Docs]` Added Id's and test notes to all pages. ([#259](https://github.com/infor-design/enterprise/issues/259))
- `[Docs]` Fixed issues on the wizard docs. ([#824](https://github.com/infor-design/enterprise/issues/824))
- `[Accordion]` Added additional test coverage. ([#516](https://github.com/infor-design/enterprise/issues/516))
- `[General]` Added sass linter (stylelint). ([#767](https://github.com/infor-design/enterprise/issues/767))

(53 Issues Solved This Release, Backlog Enterprise 170, Backlog Ng 41, 587 Functional Tests, 458 e2e Tests)

## v4.10.0

- [Npm Package](https://www.npmjs.com/package/ids-enterprise)
- [IDS Enterprise Angular Change Log](https://github.com/infor-design/enterprise-ng/blob/master/docs/CHANGELOG.md)

### v4.10.0 Features

- `[Tooltips]` Will now activate on longpress on mobile devices. ([#400](https://github.com/infor-design/enterprise/issues/400))
- `[Contextmenu]` Will now activate on longpress on mobile devices (except when on inputs). ([#245](https://github.com/infor-design/enterprise/issues/245))
- `[Locale]` Added support for zh-Hant and zh-Hans. ([#397](https://github.com/infor-design/enterprise/issues/397))
- `[Tree]` Greatly improved rendering and expanding performance. ([#251](https://github.com/infor-design/enterprise/issues/251))
- `[General]` Internally all of the sass is now extended from [IDS Design tokens]( https://github.com/infor-design/design-system) ([#354](https://github.com/infor-design/enterprise/issues/354))
- `[Calendar]` Added initial readonly calendar. At the moment the calendar can only render events and has a filtering feature. More will be added next sprint. ([#261](https://github.com/infor-design/enterprise/issues/261))

### v4.10.0 Fixes

- `[Dropdown]` Minor Breaking Change for Xss reasons we removed the ability to set a custom hex color on icons in the dropdown. You can still pass in one of the alert colors from the colorpalette (fx alert, good, info). This was not even shown in the examples so may not be missed. ([#256](https://github.com/infor-design/enterprise/issues/256))
- `[Popupmenu]` Fixed a problem in popupmenu, if it was opened in immediate mode, submenus will be cleared of their text when the menu is eventually closed. ([#701](https://github.com/infor-design/enterprise/issues/701))
- `[Editor]` Fixed xss injection problem on the link dialog. ([#257](https://github.com/infor-design/enterprise/issues/257))
- `[Spinbox]` Fixed a height / alignment issue on spinboxes when used in short height configuration. ([#547](https://github.com/infor-design/enterprise/issues/547))
- `[Datepicker / Mask]` Fixed an issue in angular that caused using backspace to not save back to the model. ([#51](https://github.com/infor-design/enterprise-ng/issues/51))
- `[Field Options]` Fixed mobile support so they now work on touch better on IOS and Android. ([#555](https://github.com/infor-design/enterprise-ng/issues/555))
- `[Tree]` Tree with + and - for the folders was inversed visually. This was fixed, update your svg.html ([#685](https://github.com/infor-design/enterprise-ng/issues/685))
- `[Modal]` Fixed an alignment issue with the closing X on the top corner. ([#662](https://github.com/infor-design/enterprise-ng/issues/662))
- `[Popupmenu]` Fixed a visual flickering when opening dynamic submenus. ([#588](https://github.com/infor-design/enterprise/issues/588))
- `[Tree]` Added full unit and functional tests. ([#264](https://github.com/infor-design/enterprise/issues/264))
- `[Lookup]` Added full unit and functional tests. ([#344](https://github.com/infor-design/enterprise/issues/344))
- `[Datagrid]` Added more unit and functional tests. ([#242](https://github.com/infor-design/enterprise/issues/242))
- `[General]` Updated the develop tools and sample app to Node 10. During this update we set package-lock.json to be ignored in .gitignore ([#540](https://github.com/infor-design/enterprise/issues/540))
- `[Modal]` Allow beforeOpen callback to run optionally whether you have content or not passed back. ([#409](https://github.com/infor-design/enterprise/issues/409))
- `[Datagrid]` The lookup editor now supports left, right, and center align on the column settings. ([#228](https://github.com/infor-design/enterprise/issues/228))
- `[Mask]` When adding prefixes and suffixes (like % and $) if all the rest of the text is cleared, these will also now be cleared. ([#433](https://github.com/infor-design/enterprise/issues/433))
- `[Popupmenu]` Fixed low contrast selection icons in high contrast theme. ([#410](https://github.com/infor-design/enterprise/issues/410))
- `[Header Popupmenu]` Fixed missing focus state. ([#514](https://github.com/infor-design/enterprise/issues/514))
- `[Datepicker]` When using legends on days, fixed a problem that the hover states are shown incorrectly when changing month. ([#514](https://github.com/infor-design/enterprise/issues/514))
- `[Listview]` When the search field is disabled, it was not shown with disabled styling, this is fixed. ([#422](https://github.com/infor-design/enterprise/issues/422))
- `[Donut]` When having 4 or 2 sliced the tooltip would not show up on some slices. This is fixed. ([#482](https://github.com/infor-design/enterprise/issues/482))
- `[Datagrid]` Added a searchExpandableRow option so that you can control if data in expandable rows is searched/expanded. ([#480](https://github.com/infor-design/enterprise/issues/480))
- `[Multiselect]` If more items then fit are selected the tooltip was not showing on initial load, it only showed after changing values. This is fixed. ([#633](https://github.com/infor-design/enterprise/issues/633))
- `[Tooltip]` An example was added showing how you can show tooltips on disabled buttons. ([#453](https://github.com/infor-design/enterprise/issues/453))
- `[Modal]` A title with brackets in it was not escaping the text correctly. ([#246](https://github.com/infor-design/enterprise/issues/246))
- `[Modal]` Pressing enter when on inputs such as file upload no longer closes the modal. ([#321](https://github.com/infor-design/enterprise/issues/321))
- `[Locale]` Sent out translations so things like the Editor New/Same window dialog will be translated in the future. ([#511](https://github.com/infor-design/enterprise/issues/511))
- `[Nested Datagrid]` Fixed focus issues, the wrong cell in the nest was getting focused. ([#371](https://github.com/infor-design/enterprise/issues/371))

(44 Issues Solved This Release, Backlog Enterprise 173, Backlog Ng 44, 565 Functional Tests, 426 e2e Tests)

## v4.9.0

- [Npm Package](https://www.npmjs.com/package/ids-enterprise)
- [IDS Enterprise Angular Change Log](https://github.com/infor-design/enterprise-ng/blob/master/docs/CHANGELOG.md)

### v4.9.0 Features

- `[Datagrid]` Changed the way alerts work on rows. It now no longer requires an extra column. The rowStatus column will now be ignored so can be removed. When an alert / error / info message is added to the row the whole row will highlight. ([Check out the example.](https://bit.ly/2LC33iJ) ([#258](https://github.com/infor-design/enterprise/issues/258))
- `[Modal]` Added an option `showCloseBtn` which when set to true will show a X button on the top left corner. ([#358](https://github.com/infor-design/enterprise/issues/358))
- `[Multiselect / Dropdown]` Added the ability to see the search term during ajax requests. ([#267](https://github.com/infor-design/enterprise/issues/267))
- `[Scatterplot]` Added a scatter plot chart similar to a bubble chart but with shapes. ([Check out the example.](https://bit.ly/2K9N59M) ([#341](https://github.com/infor-design/enterprise/issues/341))
- `[Toast]` Added an option `allowLink` which when set to true will allow you to specify a `<a>` in the message content to add a link to the message. ([#341](https://github.com/infor-design/enterprise/issues/341))

### v4.9.0 Fixes

- `[Accordion]` Fixed an issue that prevented a right click menu from working on the accordion. ([#238](https://github.com/infor-design/enterprise/issues/238))
- `[Charts]` Fixed up missing empty states and selection methods so they work on all charts. ([#265](https://github.com/infor-design/enterprise/issues/265))
- `[Datagrid]` Fixed the performance of pasting from excel. ([#240](https://github.com/infor-design/enterprise/issues/240))
- `[Datagrid]` The keyword search will now clear when reloading data. ([#307](https://github.com/infor-design/enterprise/issues/307))
- `[Docs]` Fixed several noted missing pages and broken links in the docs. ([#244](https://github.com/infor-design/enterprise/issues/244))
- `[Dropdown]` Fixed bug in badges configuration. ([#270](https://github.com/infor-design/enterprise/issues/270))
- `[Flex Layout]` Fixed field-flex to work better on IE. ([#252](https://github.com/infor-design/enterprise/issues/252))
- `[Editor]` Fixed bug that made it impossible to edit the visual tab. ([#478](https://github.com/infor-design/enterprise/issues/478))
- `[Editor]` Fixed a bug with dirty indicator that caused a messed up layout. ([#241](https://github.com/infor-design/enterprise/issues/241))
- `[Lookup]` Fixed it so that select will work correctly when filtering. ([#248](https://github.com/infor-design/enterprise/issues/248))
- `[Header]` Fixed missing `More` tooltip on the header. ([#345](https://github.com/infor-design/enterprise/issues/345))
- `[Validation]` Added fixes to prevent `error` and `valid` events from going off more than once. ([#237](https://github.com/infor-design/enterprise/issues/237))
- `[Validation]` Added fixes to make multiple messages work better. There is now a `getMessages()` function that will return all erros on a field as an array. The older `getMessage()` will still return a string. ([#237](https://github.com/infor-design/enterprise/issues/237))
- `[Validation]` Fixed un-needed event handlers when using fields on a tab. ([#332](https://github.com/infor-design/enterprise/issues/332))

### v4.9.0 Chore & Maintenance

- `[Blockgrid]` Added full test coverage ([#234](https://github.com/infor-design/enterprise/issues/234))
- `[CAP]` Fixed some examples that would not close ([#283](https://github.com/infor-design/enterprise/issues/283))
- `[Datepicker]` Added full test coverage ([#243](https://github.com/infor-design/enterprise/issues/243))
- `[Datagrid]` Fixed an example so that it shows how to clear a dropdown filter. ([#254](https://github.com/infor-design/enterprise/issues/254))
- `[Docs]` Added TEAMS.MD for collecting info on the teams using ids. If you are not in the list let us know or make a pull request. ([#350](https://github.com/infor-design/enterprise/issues/350))
- `[Listview]` Fixed some links in the sample app that caused some examples to fail. ([#273](https://github.com/infor-design/enterprise/issues/273))
- `[Tabs]` Added more test coverage ([#239](https://github.com/infor-design/enterprise/issues/239))
- `[Toast]` Added full test coverage ([#232](https://github.com/infor-design/enterprise/issues/232))
- `[Testing]` Added visual regression tests, and more importantly a system for doing them via CI. ([#255](https://github.com/infor-design/enterprise/issues/255))

(34 Issues Solved This Release, Backlog Enterprise 158, Backlog Ng 41, 458 Functional Tests, 297 e2e Tests)

## v4.8.0

- [Npm Package](https://www.npmjs.com/package/ids-enterprise)
- [IDS Enterprise Angular Change Log](https://github.com/infor-design/enterprise-ng/blob/master/docs/CHANGELOG.md)

### v4.8.0 Features

- `[Datagrid]` Added an example of Nested Datagrids with ([basic nested grid support.](https://bit.ly/2lGKM4a)) ([#SOHO-3474](https://jira.infor.com/browse/SOHO-3474))
- `[Datagrid]` Added support for async validation. ([#SOHO-7943](https://jira.infor.com/browse/SOHO-7943))
- `[Export]` Extracted excel export code so it can be run outside the datagrid. ([#SOHO-7246](https://jira.infor.com/browse/SOHO-7246))

### v4.8.0 Fixes

- `[Searchfield / Toolbar Searchfield]` Merged code between them so there is just one component. This reduced code and fixed many bugs. ([#161](https://github.com/infor-design/enterprise/pull/161))
- `[Datagrid]` Fixed issues using expand row after hiding/showing columns. ([#SOHO-8103](https://jira.infor.com/browse/SOHO-8103))
- `[Datagrid]` Fixed issue that caused nested grids in expandable rows to hide after hiding/showing columns on the parent grid. ([#SOHO-8102](https://jira.infor.com/browse/SOHO-8102))
- `[Datagrid]` Added an example showing Math rounding on numeric columns ([#SOHO-5168](https://jira.infor.com/browse/SOHO-5168))
- `[Datagrid]` Date editors now maintain date format correctly. ([#SOHO-5861](https://jira.infor.com/browse/SOHO-5861))
- `[Datagrid]` Fixed alignment off sort indicator on centered columns. ([#SOHO-7444](https://jira.infor.com/browse/SOHO-7444))
- `[Datagrid]` Behavior Change - Sorting clicking now no longer refocuses last cell. ([#SOHO-7682](https://jira.infor.com/browse/SOHO-7682))
- `[Datagrid]` Fixed formatter error that showed NaN on some number cells. ([#SOHO-7839](https://jira.infor.com/browse/SOHO-7682))
- `[Datagrid]` Fixed a bug rendering last column in some situations. ([#SOHO-7987](https://jira.infor.com/browse/SOHO-7987))
- `[Datagrid]` Fixed incorrect data in context menu event. ([#SOHO-7991](https://jira.infor.com/browse/SOHO-7991))
- `[Dropdown]` Added an onKeyDown option so keys can be overriden. ([#SOHO-4815](https://jira.infor.com/browse/SOHO-4815))
- `[Slider]` Fixed step slider to work better jumping across steps. ([#SOHO-6271](https://jira.infor.com/browse/SOHO-6271))
- `[Tooltip]` Will strip tooltip markup to prevent xss. ([#SOHO-6522](https://jira.infor.com/browse/SOHO-6522))
- `[Contextual Action Panel]` Fixed alignment issue on x icon. ([#SOHO-6612](https://jira.infor.com/browse/SOHO-6612))
- `[Listview]` Fixed scrollbar size when removing items. ([#SOHO-7402](https://jira.infor.com/browse/SOHO-7402))
- `[Navigation Popup]` Fixed a bug setting initial selected value. ([#SOHO-7411](https://jira.infor.com/browse/SOHO-7411))
- `[Grid]` Added a no-margin setting for nested grids with no indentation. ([#SOHO-7495](https://jira.infor.com/browse/SOHO-7495))
- `[Grid]` Fixed positioning of checkboxes in the grid. ([#SOHO-7979](https://jira.infor.com/browse/SOHO-7979))
- `[Tabs]` Fixed bug calling add in NG applications. ([#SOHO-7511](https://jira.infor.com/browse/SOHO-7511))
- `[Listview]` Selected event now contains the dataset row. ([#SOHO-7512](https://jira.infor.com/browse/SOHO-7512))
- `[Multiselect]` Fixed incorrect showing of delselect button in certain states. ([#SOHO-7535](https://jira.infor.com/browse/SOHO-7535))
- `[Search]` Fixed bug where highlight search terms where not shown in bold. ([#SOHO-7796](https://jira.infor.com/browse/SOHO-7796))
- `[Multiselect]` Improved performance on select all. ([#SOHO-7816](https://jira.infor.com/browse/SOHO-7816))
- `[Spinbox]` Fixed problem where you could arrow up in a readonly spinbox. ([#SOHO-8025](https://jira.infor.com/browse/SOHO-8025))
- `[Dropdown]` Fixed bug selecting two items with same value. ([#SOHO-8029](https://jira.infor.com/browse/SOHO-8029))
- `[Modal]` Fixed incorrect enabling of submit on validating modals. ([#SOHO-8042](https://jira.infor.com/browse/SOHO-8042))
- `[Modal]` Fixed incorrect closing of modal on enter key. ([#SOHO-8059](https://jira.infor.com/browse/SOHO-8059))
- `[Rating]` Allow decimal values for example 4.3. ([#SOHO-8063](https://jira.infor.com/browse/SOHO-8063))
- `[Datepicker]` Prevent datepicker from scrolling to the top of the browser. ([#SOHO-8107](https://jira.infor.com/browse/SOHO-8107))
- `[Tag]` Fixed layout on Right-To-Left. ([#SOHO-8120](https://jira.infor.com/browse/SOHO-8120))
- `[Listview]` Fixed missing render event. ([#SOHO-8129](https://jira.infor.com/browse/SOHO-8129))
- `[Angular Datagrid]` Fixed maskOptions input definition. ([#SOHO-8131](https://jira.infor.com/browse/SOHO-8131))
- `[Datepicker]` Fixed several bugs on the UmAlQura Calendar. ([#SOHO-8147](https://jira.infor.com/browse/SOHO-8147))
- `[Datagrid]` Fixed bug on expanding and collapsing multiple expandable rows. ([#SOHO-8154](https://jira.infor.com/browse/SOHO-8154))
- `[Pager]` Fixed focus state clicking page numbers. ([#SOHO-4528](https://jira.infor.com/browse/SOHO-4528))
- `[SearchField]` Fixed bug initializing search field with text. ([#SOHO-4820](https://jira.infor.com/browse/SOHO-4820))
- `[ColorPicker]` Fixed bug with incorrect cursor on readonly color picker. ([#SOHO-8030](https://jira.infor.com/browse/SOHO-8030))
- `[Pie]` Fixed ui glitch on mobile when pressing slices. ([#SOHO-8141](https://jira.infor.com/browse/SOHO-8141))

### v4.8.0 Chore & Maintenance

- `[Npm Package]` Added back sass files in correct folder structure. ([#SOHO-7583](https://jira.infor.com/browse/SOHO-7583))
- `[Menu Button]` Added button functional and e2e Tests. ([#SOHO-7600](https://jira.infor.com/browse/SOHO-7600))
- `[Textarea]` Added Textarea functional and e2e Tests. ([#SOHO-7929](https://jira.infor.com/browse/SOHO-7929))
- `[ListFilter]` Added ListFilter functional and e2e Tests. ([#SOHO-7975](https://jira.infor.com/browse/SOHO-7975))
- `[Colorpicker]` Added Colorpicker functional and e2e Tests. ([#SOHO-8078](https://jira.infor.com/browse/SOHO-8078))
- `[Site / Docs]` Fixed a few broken links ([#SOHO-7993](https://jira.infor.com/browse/SOHO-7993))

(62 Jira Issues Solved This Release, Backlog Dev 186, Design 110, Unresolved 349, Test Count 380 Functional, 178 e2e )

## v4.7.0

- [Full Jira Release Notes](https://bit.ly/2HyT3zF)
- [Npm Package](https://www.npmjs.com/package/ids-enterprise)
- [IDS Enterprise Angular Change Log](https://github.com/infor-design/enterprise-ng/blob/master/docs/CHANGELOG.md)

### v4.7.0 Features

- `[Github]` The project was migrated to be open source on github with a new workflow and testing suite.
- `[Tag]` Added a Tag angular component. ([#SOHO-8005](https://jira.infor.com/browse/SOHO-8006))
- `[Validate]` Exposed validate and removeMessage methods. ([#SOHO-8003](https://jira.infor.com/browse/SOHO-8003))
- `[General]` Upgrade to Angular 6 ([#SOHO-7927](https://jira.infor.com/browse/SOHO-7927))
- `[General]` Introduced nightly versions in npm ([#SOHO-7804](https://jira.infor.com/browse/SOHO-7804))
- `[Multiselect]` A tooltip now shows if more content is selected than fits in the input. ([#SOHO-7799](https://jira.infor.com/browse/SOHO-7799))
- `[Datepicker]` Added an option to restrict moving to months that are not available to select from. ([#SOHO-7384](https://jira.infor.com/browse/SOHO-7384))
- `[Validation]` Added and icon alert([#SOHO-7225](https://jira.infor.com/browse/SOHO-7225)
- `[General]` Code is now available on ([public npm](https://www.npmjs.com/package/ids-enterprise)) ([#SOHO-7083](https://jira.infor.com/browse/SOHO-7083))

### v4.7.0 Fixes

- `[Lookup]` Fixed existing example that shows using an autocomplete on a lookup. ([#SOHO-8070](https://jira.infor.com/browse/SOHO-8070))
- `[Lookup]` Fixed existing example that shows creating a customized dialog on the lookup ([#SOHO-8069](https://jira.infor.com/browse/SOHO-8069))
- `[Lookup]` Fixed existing example that incorrectly showed a checkbox column. ([#SOHO-8068](https://jira.infor.com/browse/SOHO-8068))
- `[Line Chart]` Fixed an error when provoking the tooltip. ([#/SOHO-8051](https://jira.infor.com/browse/SOHO-8051))
- `[Module Tabs]` Fixed a bug toggling the menu on mobile. ([#/SOHO-8043](https://jira.infor.com/browse/SOHO-8043))
- `[Autocomplete]` Fixed a bug that made enter key not work to select. ([#SOHO-8036](https://jira.infor.com/browse/SOHO-8036))
- `[Tabs]` Removed an errant scrollbar that appeared sometimes on IE ([#SOHO-8034](https://jira.infor.com/browse/SOHO-8034))
- `[Datagrid]` The drill down click event now currently shows the right row information in the event data. ([#SOHO-8023](https://jira.infor.com/browse/SOHO-8023))
- `[Datagrid]` Fixed a broken nested data example. ([#SOHO-8019](https://jira.infor.com/browse/SOHO-8019))
- `[Datagrid]` Fixed a broken paging example. ([#SOHO-8013](https://jira.infor.com/browse/SOHO-8013))
- `[Datagrid]` Hyperlinks now can be clicked when in a datagrid expandable row. ([#SOHO-8009](https://jira.infor.com/browse/SOHO-8009))
- `[Popupmenu]` Removed extra padding on icon menus ([#SOHO-8006](https://jira.infor.com/browse/SOHO-8006))
- `[Spinbox]` Range limits now work correctly ([#SOHO-7999](https://jira.infor.com/browse/SOHO-7999))
- `[Dropdown]` Fixed not working filtering on nosearch option. ([#SOHO-7998](https://jira.infor.com/browse/SOHO-7998))
- `[Hierarchy]` Children layout and in general layouts where improved. ([#SOHO-7992](https://jira.infor.com/browse/SOHO-7992))
- `[Buttons]` Fixed layout issues on mobile. ([#SOHO-7982](https://jira.infor.com/browse/SOHO-7982))
- `[Datagrid]` Fixed format initialization issue ([#SOHO-7982](https://jira.infor.com/browse/SOHO-7982))
- `[Lookup]` Fixed a problem that caused the lookup to only work once. ([#SOHO-7971](https://jira.infor.com/browse/SOHO-7971))
- `[Treemap]` Fix a bug using `fixture.detectChanges()`. ([#SOHO-7969](https://jira.infor.com/browse/SOHO-7969))
- `[Textarea]` Fixed a bug that made it possible for the count to go to a negative value. ([#SOHO-7952](https://jira.infor.com/browse/SOHO-7952))
- `[Tabs]` Fixed a bug that made extra events fire. ([#SOHO-7948](https://jira.infor.com/browse/SOHO-7948))
- `[Toolbar]` Fixed a with showing icons and text in the overflowmenu. ([#SOHO-7942](https://jira.infor.com/browse/SOHO-7942))
- `[DatePicker]` Fixed an error when restricting dates. ([#SOHO-7922](https://jira.infor.com/browse/SOHO-7922))
- `[TimePicker]` Fixed sort order of times in arabic locales. ([#SOHO-7920](https://jira.infor.com/browse/SOHO-7920))
- `[Multiselect]` Fixed initialization of selected items. ([#SOHO-7916](https://jira.infor.com/browse/SOHO-7916))
- `[Line Chart]` Solved a problem clicking lines to select. ([#SOHO-7912](https://jira.infor.com/browse/SOHO-7912))
- `[Hierarchy]` Improved RTL version ([#SOHO-7888](https://jira.infor.com/browse/SOHO-7888))
- `[Datagrid]` Row click event now shows correct data when using Groups ([#SOHO-7861](https://jira.infor.com/browse/SOHO-7861))
- `[Modal]` Fixed cut of border on checkboxe focus states. ([#SOHO-7856](https://jira.infor.com/browse/SOHO-7856))
- `[Colorpicker]` Fixed cropped labels when longer ([#SOHO-7817](https://jira.infor.com/browse/SOHO-7817))
- `[Label]` Fixed cut off Thai characters ([#SOHO-7814](https://jira.infor.com/browse/SOHO-7814))
- `[Colorpicker]` Fixed styling issue on margins ([#SOHO-7776](https://jira.infor.com/browse/SOHO-7776))
- `[Hierarchy]` Fixed several layout issues and changed the paging example to show the back button on the left. ([#SOHO-7622](https://jira.infor.com/browse/SOHO-7622))
- `[Bar Chart]` Fixed RTL layout issues ([#SOHO-5196](https://jira.infor.com/browse/SOHO-5196))
- `[Lookup]` Made delimiter an option / changable ([#SOHO-4695](https://jira.infor.com/browse/SOHO-4695))

### v4.7.0 Chore & Maintenance

- `[Timepicker]` Added functional and e2e Tests ([#SOHO-7809](https://jira.infor.com/browse/SOHO-7809))
- `[General]` Restructured the project to clean up and separate the demo app from code. ([#SOHO-7803](https://jira.infor.com/browse/SOHO-7803))

(56 Jira Issues Solved This Release, Backlog Dev 218, Design 101, Unresolved 391, Test Count 232 Functional, 117 e2e )

## v4.6.0

- [Full Jira Release Notes](https://bit.ly/2jodbem)
- [Npm Package](http://npm.infor.com)
- [IDS Enterprise Angular Change Log](https://github.com/infor-design/enterprise-ng/blob/master/docs/CHANGELOG.md)

### v4.6.0 Key New Features

- `[Treemap]` New Component Added
- `[Website]` Launch of new docs site <https://design.infor.com/code/ids-enterprise/latest>
- `[Security]` Ids Now passes CSP (Content Security Policy) Compliance for info see <docs/SECURITY.md>.
- `[Toolbar]` New ["toolbar"](http://usalvlhlpool1.infor.com/4.6.0/components/toolbar-flex/list)
    - Based on css so it is much faster.
    - Expect a future breaking change from flex-toolbar to this toolbar when all features are implemented.
    - As of now collapsible search is not supported yet.

### v4.6.0 Behavior Changes

- `[App Menu]` Now automatically closes when items are clicked on mobile devices.

### v4.6.0 Improvements

- `[Angular]` Validation now allows dynamic functions.
- `[Editor]` Added a clear method.
- `[Locale]` Map iw locale to Hebrew.
- `[Locale]` Now defaults locals with no country. For example en maps to en-US es and es-ES.
- `[Color Picker]` Added option to clear the color.
- `[Angular]` Allow Formatters, Editors to work with Soho. without the migration script.
- `[Added a new labels example <http://usalvlhlpool1.infor.com/4.6.0/components/form/example-labels.html>
- `[Angular]` Added new Chart Wrappers (Line, Bar, Column ect ).
- `[Datagrid]` Added file up load editor.
- `[Editor]` Its possible to put a link on an image now.

### v4.6.0 Code Updates / Breaking Changes

- `[Templates]` The internal template engine changed for better XSS security as a result one feature is no longer supported. If you have a delimiter syntax to embed html like `{{& name}}`, change this to be `{{{name}}}`.
- `[jQuery]` Updated from 3.1.1 to 3.3.1.

### v4.6.0 Bug Fixes

- `[Angular]` Added fixes so that the `soho.migrate` script is no longer needed.
- `[Angular Datagrid]` Added filterWhenTyping option.
- `[Angular Popup]` Expose close, isOpen and keepOpen.
- `[Angular Linechart]` Added "xAxis" and "yAxis" options.
- `[Angular Treemap]` Added new wrapper.
- `[Angular Rating]` Added a rating wrapper.
- `[Angular Circle Page]` Added new wrapper.
- `[Checkbox]` Fixed issue when you click the top left of the page, would toggle the last checkbox.
- `[Composite Form]` Fixed broken swipe.
- `[Colorpicker]` Fixed cases where change did not fire.
- `[Colorpicker]` Added short field option.
- `[Completion Chart]` Added more colors.
- `[Datagrid]` Fixed some misaligned icons on short row height.
- `[Datagrid]` Fixed issue that blank dropdown filter items would not show.
- `[Datagrid]` Added click arguments for more information on editor clicks and callback data.
- `[Datagrid]` Fixed wrong data on events on second page with expandable row.
- `[Datagrid]` Fixed focus / filter bugs.
- `[Datagrid]` Fixed bug with filter dropdowns on IOS.
- `[Datagrid]` Fixed column alignment when scrolling and RTL.
- `[Datagrid]` Fixed NaN error when using the colspan example.
- `[Datagrid]` Made totals work correctly when filtering.
- `[Datagrid]` Fixed issue with focus when multiple grids on a page.
- `[Datagrid]` Removed extra rows from the grid export when using expandable rows.
- `[Datagrid]` Fixed performance of select all on paging client side.
- `[Datagrid]` Fixed text alignment on header when some columns are not filterable.
- `[Datagrid]` Fixed wrong cursor on non actionable rows.
- `[Hierarchy]` Fixed layout issues.
- `[Mask]` Fixed issue when not using decimals in the pattern option.
- `[Modal]` Allow editor and dropdown to properly block the submit button.
- `[Menu Button]` Fixed beforeOpen so it also runs on submenus.
- `[Message]` Fixed XSS vulnerability.
- `[Pager]` Added fixes for RTL.
- `[List Detail]` Improved amount of space the header takes
- `[Multiselect]` Fixed problems when using the tab key well manipulating the multiselect.
- `[Multiselect]` Fixed bug with select all not working correctly.
- `[Multiselect]` Fixed bug with required validation rule.
- `[Spinbox]` Fixed issue on short field versions.
- `[Textarea]` Fixed issue with counter when in angular and on a modal.
- `[Toast]` Fixed XSS vulnerability.
- `[Tree]` Fixed checkbox click issue.
- `[Lookup]` Fixed issue in the example when running on Edge.
- `[Validation]` Fixed broken form submit validation.
- `[Vertical Tabs]` Fix cut off header.

(98 Jira Issues Solved This Release, Backlog Dev 388, Design 105, Unresolved 595, Test Coverage 6.66%)

## v4.5.0

### v4.5.0 Key New Features

- `[Font]` Experimental new font added from IDS as explained.
- `[Datagrid]` Added support for pasting from excel.
- `[Datagrid]` Added option to specify which column stretches.

### v4.5.0 Behavior Changes

- `[Search Field]` `ESC` incorrectly cleared the field and was inconsistent. The proper key is `ctrl + backspace` (PC )/ `alt + delete` (mac) to clear all field contents. `ESC` no longer does anything.

### v4.5.0 Improvements

- `[Datagrid]` Added support for a two line title on the header.
- `[Dropdown]` Added onKeyPress override for custom key strokes.
- `[Contextual Action Panel]` Added an option to add a right side close button.
- `[Datepicker]` Added support to select ranges.
- `[Maintenence]` Added more unit tests.
- `[Maintenence]` Removed jsHint in favor of Eslint.

### v4.5.0 Code Updates / Breaking Changes

- `[Swaplist]` changed custom events `beforeswap and swapupdate` data (SOHO-7407). From `Array: list-items-moved` to `Object: from: container-info, to: container-info and items: list-items-moved`. It now uses data in a more reliable way

### v4.5.0 Bug Fixes

- `[Angular]` Added new wrappers for Radar, Bullet, Line, Pie, Sparkline.
- `[Angular Dropdown]` Fixed missing data from select event.
- `[Colorpicker]` Added better translation support.
- `[Compound Field]` Fixed layout with some field types.
- `[Datepicker]` Fixed issues with validation in certain locales.
- `[Datepicker]` Not able to validate on MMMM.
- `[Datagrid]` Fixed bug that filter did not work when it started out hidden.
- `[Datagrid]` Fixed issue with context menu not opening repeatedly.
- `[Datagrid]` Fixed bug in indeterminate paging with smaller page sizes.
- `[Datagrid]` Fixed error when editing some numbers.
- `[Datagrid]` Added support for single line markup.
- `[Datagrid]` Fixed exportable option, which was not working for both csv and xls export.
- `[Datagrid]` Fixed column sizing logic to work better with alerts and alerts plus text.
- `[Datagrid]` Fixed bug when reordering rows with expandable rows.
- `[Datagrid]` Added events for opening and closing the filter row.
- `[Datagrid]` Fixed bugs on multiselect + tree grid.
- `[Datagrid]` Fixed problems with missing data on click events when paging.
- `[Datagrid]` Fixed problems editing with paging.
- `[Datagrid]` Fixed Column alignment calling updateDataset.
- `[Datagrid]` Now passes sourceArgs for the filter row.
- `[Dropdown]` Fixed cursor on disabled items.
- `[Editor]` Added paste support for links.
- `[Editor]` Fixed bug that prevented some shortcut keys from working.
- `[Editor]` Fixed link pointers in readonly mode.
- `[Expandable Area]` Fixed bug when not working on second page.
- `[General]` Some ES6 imports missing.
- `[Personalization]` Added support for cache bust.
- `[Locale]` Fixed some months missing in some cultures.
- `[Listview]` Removed redundant resize events.
- `[Line]` Fixed problems updating data.
- `[Mask]` Fixed bug on alpha masks that ignored the last character.
- `[Modal]` Allow enter key to be stopped for forms.
- `[Modal]` Allow filter row to work if a grid is on a modal.
- `[Fileupload]` Fixed bug when running in Contextual Action Panel.
- `[Searchfield]` Fixed wrong width.
- `[Step Process]` Improved layout and responsive.
- `[Step Process]` Improved wrapping of step items.
- `[Targeted Achievement]` Fixed icon alignment.
- `[Timepicker]` Fixed error calling removePunctuation.
- `[Text Area]` Adding missing classes for use in responsive-forms.
- `[Toast]` Fixed missing animation.
- `[Tree]` Fixed a bug where if the callback is not async the node wont open.
- `[Track Dirty]` Fixed error when used on a file upload.
- `[Track Dirty]` Did not work to reset dirty on editor and Multiselect.
- `[Validation]` Fixed more extra events firing.

(67 Jira Issues Solved This Release, Backlog Dev 378, Design 105, Unresolved 585, Test Coverage 6% )<|MERGE_RESOLUTION|>--- conflicted
+++ resolved
@@ -6,11 +6,8 @@
 
 - `[Datagrid]` The last row border was removed but this was incorrect, reverted this. ([#4140](https://github.com/infor-design/enterprise/issues/4140))
 - `[Datagrid]` Fixed an alignment issue in datagrid filter that caused some fields to be misaligned. ([#4151](https://github.com/infor-design/enterprise/issues/4151))
-<<<<<<< HEAD
 - `[Datagrid]` Fixed an alignment issue with column colspan. In some situations it was not rendering correctly causing some cells to be misaligned. ([#4109](https://github.com/infor-design/enterprise/issues/ 4109))
-=======
 - `[Datagrid]` Changed invalid css fill-available property. ([#4133](https://github.com/infor-design/enterprise/issues/4133))
->>>>>>> 4e23c49b
 
 ## v4.30.0
 
