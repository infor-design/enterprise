--- conflicted
+++ resolved
@@ -4,11 +4,8 @@
 
 ### v4.27.0 Fixes
 
-<<<<<<< HEAD
+- `[Colorpicker]` Fixed the dropdown icon position is too close to the right edge of the field. ([#3508](https://github.com/infor-design/enterprise/issues/3508))
 - `[Datagrid]` Fixed an issue where date range filter was unable to filter data. ([#3503](https://github.com/infor-design/enterprise/issues/3503))
-=======
-- `[Colorpicker]` Fixed the dropdown icon position is too close to the right edge of the field. ([#3508](https://github.com/infor-design/enterprise/issues/3508))
->>>>>>> 49f450e9
 - `[Datagrid]` Fixed a bug were datagrid tree would have very big text in the tree nodes on IOS. ([#3347](https://github.com/infor-design/enterprise/issues/3347))
 - `[Datagrid]` Fixed a bug when setting the UI indicator with `setSortIndicator` then it would take two clicks to sort the inverse direction. ([#3391](https://github.com/infor-design/enterprise/issues/3391))
 - `[Datagrid]` Fixed an issue where date range filter was not working. ([#3337](https://github.com/infor-design/enterprise/issues/3337))
