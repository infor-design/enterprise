--- conflicted
+++ resolved
@@ -13,11 +13,8 @@
 - `[Application Menu]` Fixed a bug where some buttons did not have labels for the icon buttons in toolbars. Check your application if you use this pattern. ([#4085](https://github.com/infor-design/enterprise/issues/4085))
 - `[Buttons]` Reverted an inner Css rule change that set 'btn' classes to contains vs starts with. ([#4120](https://github.com/infor-design/enterprise/issues/4120))
 - `[Datagrid]` Fixed an issue where the tooltip for tree grid was not working properly. ([#827](https://github.com/infor-design/enterprise-ng/issues/827))
-<<<<<<< HEAD
 - `[Datagrid]` Fixed an issue where the keyword search was not working for server side paging. ([#3977](https://github.com/infor-design/enterprise/issues/3977))
-=======
 - `[Datagrid]` Fixed an issue where the data was not exporting to excel when using the groupable setting. ([#4081](https://github.com/infor-design/enterprise/issues/4081))
->>>>>>> dac3c5e3
 - `[Datagrid]` Fixed an issue where if a context menu is opened and then closed with ESC the focus would be reset to the top of the page. ([#4085](https://github.com/infor-design/enterprise/issues/4085))
 - `[Datagrid]` Fixed an issue where the tooltip would not show up if you focus a cell with ellipsis text with the keyboard. ([#4085](https://github.com/infor-design/enterprise/issues/4085))
 - `[Datagrid]` Made the header checkbox focusable. ([#4085](https://github.com/infor-design/enterprise/issues/4085))
