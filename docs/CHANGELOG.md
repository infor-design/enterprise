--- conflicted
+++ resolved
@@ -1,6 +1,5 @@
 # What's New with Enterprise
 
-<<<<<<< HEAD
 ## v4.26.0
 
 ### v4.26.0 Deprecation
@@ -22,7 +21,6 @@
 - `[Validation]` Fixed an issue where calling removeMessage would not remove a manually added error class. ([#3318](https://github.com/infor-design/enterprise/issues/3318))
 
 ### v4.26.0 Chores & Maintenance
-=======
 ## v4.25.1
 
 ### v4.25.1 Fixes
@@ -30,7 +28,6 @@
 - `[Datagrid]` Fixed a bug where if there was an editor datagrid might error when loading. ([#3313](https://github.com/infor-design/enterprise/issues/3313))
 - `[Mask]` Fixed a bug where leading zeroes were not possible to apply against Number Masks on standard input fields that also handled formatting for thousands separators. ([#3315](https://github.com/infor-design/enterprise/issues/3315))
 - `[General]` Improved the colors of windows chrome custom scrollbars in uplift themes. ([#3413](https://github.com/infor-design/enterprise/issues/3413))
->>>>>>> e16d007f
 
 ## v4.25.0
 
