--- conflicted
+++ resolved
@@ -13,12 +13,9 @@
 
 ## v4.61.0 Fixes
 
-<<<<<<< HEAD
 - `[Datagrid]` Fix a bug in datagrid where text is align right when using mask options in filter. ([#5999](https://github.com/infor-design/enterprise/issues/5999))
-=======
+- `[Datepicker]` Fix on the flickering behavior when range datepicker is shown. ([#6098](https://github.com/infor-design/enterprise/issues/6098))
 - `[ContextualActionPanel]` Fixed UI issues where the toolbars inside of the body moved to the CAPs header instead of retaining to its original place. ([#6041](https://github.com/infor-design/enterprise/issues/6041))
-- `[Datepicker]` Fix on the flickering behavior when range datepicker is shown. ([#6098](https://github.com/infor-design/enterprise/issues/6098))
->>>>>>> decccba2
 - `[Editor]` Fix a bug in editor where CTRL-H (add hyperlink) breaks the interface. ([#6015](https://github.com/infor-design/enterprise/issues/6015))
 - `[Spinbox]` Spinbox should update to correct value when Enter is pressed. ([#6036](https://github.com/infor-design/enterprise/issues/6036))
 - `[Timepicker]` Fix a bug in timepicker where hours reset to 1 when changing period. ([#6049](https://github.com/infor-design/enterprise/issues/6049))
