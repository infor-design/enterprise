# What's New with Enterprise

<<<<<<< HEAD
## v4.94.1

## v4.94.1 Fixes

- `[Homepage]` Fixed bug that caused errors on resize when no widgets. ([#8611](https://github.com/infor-design/enterprise/issues/8611))
- `[Timeline]` Added fix to timeline layout. ([#8586](https://github.com/infor-design/enterprise/issues/8586))
=======
## v4.95.0

## v4.95.0 Features

- `[About]` Added copy to clipboard button. ([#8438](https://github.com/infor-design/enterprise/issues/8438))
- `[Module Nav]` Added setting `disableSwitcher` to disable nav switcher. ([#8381](https://github.com/infor-design/enterprise/issues/8381))

## v4.95.0 Fixes

- `[Cards]` Fixed title and button regression and position. ([#8602](https://github.com/infor-design/enterprise/issues/8602))
- `[Contextual Action Panel]` Fixed added padding on contextual action panel. ([#8553](https://github.com/infor-design/enterprise/issues/8553))
- `[Forms]` Fixed fileupload layout in compact form. ([#8537](https://github.com/infor-design/enterprise/issues/8537))
- `[Datagrid]` Fixed search icon misalignment in dropwdown cells. ([#8515](https://github.com/infor-design/enterprise/issues/8515))
- `[Datagrid]` Fixed an error editing on non first page in server side paging datagrid. ([#8537](https://github.com/infor-design/enterprise-ng/issues/1672))
- `[Cards]` Fixed title and button regression and position. ([#8602](https://github.com/infor-design/enterprise/issues/8602))
- `[Forms]` Fixed fileupload layout in compact form. ([#8537](https://github.com/infor-design/enterprise/issues/8537))
- `[Tabs]` Fixed error in tab popup. ([#8596](https://github.com/infor-design/enterprise/issues/8596))
>>>>>>> 4edb5690

## v4.94.0

## v4.94.0 Features

- `[About]` Added copy to clipboard button. ([#8438](https://github.com/infor-design/enterprise/issues/8438))
- `[Datagrid]` Added setting `showEditorIcons` to always display icon without hover. ([#8439](https://github.com/infor-design/enterprise/issues/8439))
- `[Datagrid]` Disabled filter dropdown if selection is only one. ([NG#1570](https://github.com/infor-design/enterprise-ng/issues/1570))
- `[Homepage]` Added row height style classes for widgets. ([#8211](https://github.com/infor-design/enterprise/issues/8211))
- `[Lookup]` Added placeholder setting in toolbar. ([#8416](https://github.com/infor-design/enterprise/issues/8416))
- `[Modal]` Added setting `draggable` to be able to drag modals. ([#7019](https://github.com/infor-design/enterprise/issues/7019))

## v4.94.0 Fixes

- `[Avatar]` Is no longer round by default. To use it in module nav add the new `square` class. ([#8539](https://github.com/infor-design/enterprise/issues/8539))
- `[Hierarchy]` Fixed broken size on avatars on hierarchy. ([#8584](https://github.com/infor-design/enterprise/issues/8584))
- `[Bar]` Fixed axis label visibility by adding font-size in `axis-labels` container. ([#8431](https://github.com/infor-design/enterprise/issues/8431))
- `[Button]` Added start and stop methods for generative timeout. ([#8541](https://github.com/infor-design/enterprise/issues/8541))
- `[Calendar]` Fixed event icon not properly rendered across week view mode. ([#8456](https://github.com/infor-design/enterprise/issues/8456))
- `[Calendar]` Fixed inconsistencies in border colors of events in calendar. ([#8452](https://github.com/infor-design/enterprise/issues/8452))
- `[Calendar]` Fixed height calculation of homepage. ([NG#1478](https://github.com/infor-design/enterprise-ng/issues/1478))
- `[Cards]` Fixed title and button regression and position. ([#8602](https://github.com/infor-design/enterprise/issues/8602))
- `[Count]` Fixed misalignment in card header icon. ([#8448](https://github.com/infor-design/enterprise/issues/8448))
- `[Datagrid]` Fixed an error editing on non first page in server side paging datagrid. ([#8537](https://github.com/infor-design/enterprise-ng/issues/1672))
- `[Datagrid]` Fixed datagrid unable to have resize handle when using different column structure such as single lines. ([#8417](https://github.com/infor-design/enterprise/issues/8417))
- `[Datagrid]` Removed escaping HTML for cell nodes. ([#8516](https://github.com/infor-design/enterprise/issues/8516))
- `[Datagrid]` Fixed missing headers in frozen columns. ([NG#1590](https://github.com/infor-design/enterprise-ng/issues/1590))
- `[Datagrid]` Select event is not triggered when clicking a hyperlink. ([#8498](https://github.com/infor-design/enterprise/issues/8498))
- `[Datagrid]` Fixed searchfield icon alignment in filter. ([#8504](https://github.com/infor-design/enterprise/issues/8504))
- `[Datagrid/Card]` When in a card/widget the size of the datagrid would be incorrect and the pager would be moved to the wrong place. Now on default widget size the widget will contain the pager correctly. You may need css for custom sized widgets or non default widget sizes. ([#8496](https://github.com/infor-design/enterprise/issues/8372))
- `[Datepicker]` Added action in args passed on selected event. ([#8433](https://github.com/infor-design/enterprise/issues/8433))
- `[Forms]` Fixed fileupload layout in compact form. ([#8537](https://github.com/infor-design/enterprise/issues/8537))
- `[Hierarchy]` Fix broken size on avatars on hierarchy. ([#8584](https://github.com/infor-design/enterprise/issues/8584))
- `[Homepage]` Fixed the resize issues of bar, column, donut and line when using in homepage. ([#8410](https://github.com/infor-design/enterprise/issues/8410))
- `[ModuleNav]` Fixed 6th level header accordion alignment. ([#8460](https://github.com/infor-design/enterprise/issues/8460))
- `[Radio]` Fixed alignment in short form of radio button. ([#8193](https://github.com/infor-design/enterprise/issues/8193))
- `[Radio]` Fixed alignment in datagrid radio button. ([#8349](https://github.com/infor-design/enterprise/issues/8349))
- `[Searchfield]` Fixed cut-off searchfield button. ([#8333](https://github.com/infor-design/enterprise/issues/8333))
- `[Searchfield]` Fixed clear button misalignment in RTL. ([#8342](https://github.com/infor-design/enterprise/issues/8342))
- `[Tabs]` Fixed error in tab popup. ([#8596](https://github.com/infor-design/enterprise/issues/8596))
- `[Tabs]` Added guards on possible undefined objects. ([#8419](https://github.com/infor-design/enterprise/issues/8419))
- `[Tabs]` Fixed `beforeactivated` event not cancelling activation of tabs properly. ([NG#1578](https://github.com/infor-design/enterprise-ng/issues/1578))
- `[TabsHeader]` Fixed tooltip not showing properly when there is an ellipsis in tabs. ([#8446](https://github.com/infor-design/enterprise/issues/8446))
- `[Textarea]` Fixed the character count message in textarea.([#8449](https://github.com/infor-design/enterprise/issues/8449))
- `[Timeline]` Fixed alignment in widget.([#8524](https://github.com/infor-design/enterprise/issues/8524))
- `[Toolbar]` Fixed button shapes in toolbar. ([#8523](https://github.com/infor-design/enterprise/issues/8523))
- `[ToolbarFlex]` Fixed more button throwing error when click two times. ([#8430](https://github.com/infor-design/enterprise/issues/8430))

## v4.93.0

## v4.93.0 Features

- `[Calendar]` Added event tree option for calendar. ([3870](https://github.com/infor-design/enterprise/issues/3870))
- `[Contextual Action Panel]` Added content details and back button arrow. ([#8112](https://github.com/infor-design/enterprise/issues/8112))
- `[Datagrid]` Added data automation id of the column's filter operator. ([#8372](https://github.com/infor-design/enterprise/issues/8372))
- `[Datagrid]` Fix problems parsing dates in certain date formats. ([#8479](https://github.com/infor-design/enterprise/issues/8479))
- `[Locale]` Added `dateTimestamp` date format. ([#8373](https://github.com/infor-design/enterprise/issues/8373))
- `[Donut/Pie]` Added a legend title in donut and pie chart legends. ([#7933](https://github.com/infor-design/enterprise/issues/7933))
- `[Locale]` Added `dateTimestamp` date format. ([#8373](https://github.com/infor-design/enterprise/issues/8373))

## v4.93.0 Fixes

- `[Checkboxes]` Fixed RTL alignment for dirty tracker and required label. ([#8308](https://github.com/infor-design/enterprise/issues/8308))
- `[Colorpicker]` Fixed RTL alignment for color picker. ([#8306](https://github.com/infor-design/enterprise/issues/8306))
- `[Datagrid]` Fixed a bug unable to use the left/right arrow keys on the text in an editable cell. ([#8457](https://github.com/infor-design/enterprise/issues/8457))
- `[Datagrid]` Fixed series of misalignment in RTL for datagrid small row height. ([#8293](https://github.com/infor-design/enterprise/issues/8293))
- `[Datagrid]` Fixed a bug in datagrid cell where readonly background color was not recognizable. ([#8459](https://github.com/infor-design/enterprise/issues/8459))
- `[Datagrid]` Fixed a bug where the text moves upward when the cell is focused. ([#8472](https://github.com/infor-design/enterprise/issues/8472))
- `[Datagrid]` Fixed cell editable not getting focused on click. ([#8408](https://github.com/infor-design/enterprise/issues/8408))
- `[Datagrid]` Fixed wrong cell focus on blur in tree grid. ([NG#1616](https://github.com/infor-design/enterprise-ng/issues/1616))
- `[Datagrid]` Fixed cell editable not getting focused on click. ([#8408](https://github.com/infor-design/enterprise/issues/8408))
- `[Datagrid]` Fixed cell value replacing special characters on cell change. ([#8285](https://github.com/infor-design/enterprise/issues/8285))
- `[Datepicker]` Fixed datepicker popover footer button position in RTL. ([#8400](https://github.com/infor-design/enterprise/issues/8400))
- `[Datepicker]` Fixed increment/decrement and today key being activated in range mode. ([#8363](https://github.com/infor-design/enterprise/issues/8363))
- `[Docs]` Changed `attributes` property type to array/object. ([#8228](https://github.com/infor-design/enterprise/issues/8228))
- `[Fileupload]` Fixed padding in fileupload so that text and clear icon won't overlap. ([#8428](https://github.com/infor-design/enterprise/issues/8428))
- `[Header]` Fixed border line of search field in mobile view non collapsible. ([#7112](https://github.com/infor-design/enterprise/issues/7112))
- `[Lookup]` Fixed unexpected multiselect selecting lookup when entering manual input. ([NG#1635](https://github.com/infor-design/enterprise-ng/issues/1635))
- `[Masthead]` Fixed incorrect color on hover. ([#8391](https://github.com/infor-design/enterprise/issues/8391))
- `[Multiselect]` Fixed misaligned `x` buttons. ([#8421](https://github.com/infor-design/enterprise/issues/8421))
- `[Multiselect]` Fixed misaligned dropdown trigger in RTL. ([#8305](https://github.com/infor-design/enterprise/issues/8305))
- `[Lookup]` Fixed close button icon in lookup modal RTL. ([#8303](https://github.com/infor-design/enterprise/issues/8303))
- `[Masthead]` Fixed incorrect color on hover. ([8391](https://github.com/infor-design/enterprise/issues/8391))
- `[Masthead]` Fixed incorrectly visible `audible` spans. ([#8422](https://github.com/infor-design/enterprise/issues/8422))
- `[Modal]` Fixed a bug where hitting the escape button in a modal with subcomponents popover caused a crash. ([#8344](https://github.com/infor-design/enterprise/issues/8344))
- `[Modal]` Fixed a bug where the colorpicker did not close when hitting the escape key in the modal datagrid. ([#8411](https://github.com/infor-design/enterprise/issues/8411))
- `[Modal]` Fixed a bug where parent modal closes instead of currently active modal when pressing the escape key. ([NG#1639](https://github.com/infor-design/enterprise/issues/1639))
- `[Multiselect]` Fixed misaligned `x` buttons. ([8421](https://github.com/infor-design/enterprise/issues/8421))
- `[Pie]` Fixed an error encountered when having many records inside the graph. ([#8422](https://github.com/infor-design/enterprise/issues/8422))
- `[Popupmenu]` Fixed a bug where single select check items were getting deselected. ([8422](https://github.com/infor-design/enterprise/issues/8422))
- `[Multiselect]` Fixed misaligned `x` buttons. ([#8421](https://github.com/infor-design/enterprise/issues/8421))
- `[Popupmenu]` Fixed a bug where single select check items were getting deselected. ([#8422](https://github.com/infor-design/enterprise/issues/8422))
- `[Searchfield]` Fixed alignment issues in go button.([#8334](https://github.com/infor-design/enterprise/issues/8334))
- `[Searchfield]` Fixed alignment issues in clear button.([#8399](https://github.com/infor-design/enterprise/issues/8399))
- `[Slider]` Fixed visibility of slider ticks inside of a modal.([#8397](https://github.com/infor-design/enterprise/issues/8397))
- `[Spinbox]` Fixed the position of number value in RTL. ([#8307](https://github.com/infor-design/enterprise/issues/8307))
- `[Tabs]` Fixed undefined errors when tabs vertical are set to no initial tabs. ([#8488](https://github.com/infor-design/enterprise/issues/8488))
- `[Tabs]` Fixed add tab button focus. ([#8294](https://github.com/infor-design/enterprise/issues/8294))
- `[TabsHeader]` Added fixes for the focus state and minor layout issue in left and right to left. ([#8405](https://github.com/infor-design/enterprise/issues/8405))
- `[TabsHeader]` Added setting `maxWidth` for tabs for long titles. ([#8434](https://github.com/infor-design/enterprise/issues/8434))
- `[TabsModule]` Added setting `maxWidth` for tabs for long titles. ([#8017](https://github.com/infor-design/enterprise/issues/8017))
- `[TabsModule]` Fixed alabaster in tabs module. ([#8404](https://github.com/infor-design/enterprise/issues/8404))
- `[Tree]` Added escape HTML in `updateNode`. ([#8427](https://github.com/infor-design/enterprise/issues/8427))
- `[Tooltip]` Allowed tooltip to be shown by fixing expression error when having special characters. ([#8017](https://github.com/infor-design/enterprise/issues/8017))

## v4.92.3

## v4.92.3 Fixes

- `[Datagrid]` Fixed cell editable not getting focused on click. ([8408](https://github.com/infor-design/enterprise/issues/8408))
- `[Datagrid]` Fixed cell value replacing special characters on cell change. ([8285](https://github.com/infor-design/enterprise/issues/8285))
- `[Popupmenu]` Fixed a bug where single select check items were getting deselected. ([8422](https://github.com/infor-design/enterprise/issues/8422))
- `[TabsHeader]` Added setting `maxWidth` for tabs for long titles. ([#8434](https://github.com/infor-design/enterprise/issues/8434))

## v4.92.2

## v4.92.2 Fixes

- `[Datagrid]` Fixed cell editable not getting focused on click. ([#8408](https://github.com/infor-design/enterprise/issues/8408))
- `[Masthead]` Fixed incorrect color on hover. ([8391](https://github.com/infor-design/enterprise/issues/8391))
- `[TabsHeader]` Added fixes for the focus state and minor layout issue in left and right to left. ([#8405](https://github.com/infor-design/enterprise/issues/8405))

## v4.92.1

## v4.92.1 Features

- `[Icons]` Added new icon `widgets-smart-panel`. ([#8403](https://github.com/infor-design/enterprise/issues/8403))
- `[Icons]` Fixed spaces in `icon-user-status-unknown` icon. ([#8403](https://github.com/infor-design/enterprise/issues/8403))

## v4.92.0

## v4.92.0 Features

- `[Avatar]` Added a new `avatar` class that can show initials and can be used in the module nav guest area. ([#8374](https://github.com/infor-design/enterprise/issues/8374))
- `[BusyIndicator]` Added loading indicator for AI action. ([#8312](https://github.com/infor-design/enterprise/issues/8312))
- `[Button]` Added Generative AI button type. ([#8310](https://github.com/infor-design/enterprise/issues/8310))
- `[Calendar]` Added new design for selected, hover, focused and current day in Calendar Monthview, Week View and Day View. ([#5065](https://github.com/infor-design/enterprise/issues/5065))
- `[Calendar]` Added feature of updating legends and disabled dates on before render of month. ([#8248](https://github.com/infor-design/enterprise/issues/8248))
- `[Datagrid]` Added option to disable tooltip in columns. ([#8252](https://github.com/infor-design/enterprise/issues/8252))
- `[Editor]` Added AI icon button in editor. ([#8311](https://github.com/infor-design/enterprise/issues/8311))
- `[Header]` Added an example configuration with both a hamburger and a back button. ([#8327](https://github.com/infor-design/enterprise/issues/8327))
- `[Icons]` Added new icons which are more substantial in look. ([#8129](https://github.com/infor-design/enterprise/issues/8129))
- `[Lookup]` Added css setting for lookup. ([#8206](https://github.com/infor-design/enterprise/issues/8206))

## v4.92.0 Fixes

- `[Bar Chart]` Fixed thrown errors when having duplicate sets in the dataset for bar chart. ([#8209](https://github.com/infor-design/enterprise/issues/8209))
- `[Cards]` Fixed widget header alignment with the parent. ([#8351](https://github.com/infor-design/enterprise/issues/8351))
- `[Cards]` Fixed title alignment for bordered and borderless. ([#8212](https://github.com/infor-design/enterprise/issues/8212))
- `[Checkbox]` Fixed focus border style. ([#8015](https://github.com/infor-design/enterprise/issues/8015))
- `[Contextual Action Panel]` Fixed alignments of searchfield icons in RTL. ([#8208](https://github.com/infor-design/enterprise/issues/8208))
- `[Datagrid]` Fixed frozen columns getting out of sync when columnReorder is set to true. ([#8198](https://github.com/infor-design/enterprise/issues/8198))
- `[Datagrid]` Replaced the toolbar with a flex toolbar for the editable example. ([#8093](https://github.com/infor-design/enterprise/issues/8093))
- `[Datagrid]` Fixed Hyperlink Formatter cssClass string resolution. ([#8340](https://github.com/infor-design/enterprise/issues/8340))
- `[Datagrid]` Fixed contextual toolbar auto hide when performing action. ([#8352](https://github.com/infor-design/enterprise/issues/8352))
- `[Dropdown]` Fixed handling for null, undefined objects passed to updateItemIcon method. ([#8353](https://github.com/infor-design/enterprise/issues/8353))
- `[Datagrid]` Fixed Hyperlink Formatter `cssClass` string resolution. ([#8340](https://github.com/infor-design/enterprise/issues/8340))
- `[Datagrid]` Fixed position of icons in trigger fields in datagrid editors. ([#8379](https://github.com/infor-design/enterprise/issues/8379))
- `[Dropdown]` Fixed handling for null, undefined objects passed to updateItemIcon method. ([#8353](https://github.com/infor-design/enterprise/issues/8353))
- `[Datagrid]` Fixed contextual toolbar auto hide when performing action. ([#8352](https://github.com/infor-design/enterprise/issues/8352))
- `[Fieldset]` Changed padding in reset for better compatibility. ([#1756](https://github.com/infor-design/enterprise-wc/issues/1756))
- `[Header]` Fixed bottom border styles in dark mode. ([#8152](https://github.com/infor-design/enterprise/issues/8152))
- `[Header/Personalization]` The default color is now alabaster (white) instead of azure. ([#7861](https://github.com/infor-design/enterprise/issues/7861))
- `[Link]` Changed selected border color for link card. ([#8225](https://github.com/infor-design/enterprise/issues/8225))
- `[Fieldset]` Changed padding in reset for better compatibility. ([#1756](https://github.com/infor-design/enterprise-wc/issues/1756))
- `[Homepage]` Adjusted top and bottom padding of the widgets. ([#8362](https://github.com/infor-design/enterprise-wc/issues/8362))
- `[Locale]` Changed all `zh` locales time format as suggested by native speakers. ([#8313](https://github.com/infor-design/enterprise/issues/8313))
- `[Lookup]` Fixed clear button in keyword search not updating search results on click. ([#8258](https://github.com/infor-design/enterprise/issues/8258))
- `[Masthead]` Fixed incorrect color on hover. ([8391](https://github.com/infor-design/enterprise/issues/8391))
- `[Mask]` Alternative approach for checking instance of RegExp if `instanceof RegExp` returns false. ([8365](https://github.com/infor-design/enterprise/issues/8365))
- `[Modal]` Fixed a bug where the modal would shift up when toggling a switch inside of it. ([#8018](https://github.com/infor-design/enterprise/issues/8018))
- `[Modal]` Fixed a bug where textarea field is bigger than other fields on screen widths less that 400px. ([#8125](https://github.com/infor-design/enterprise/issues/8125))
- `[Process Indicator]` Adjusted alignment of icon in compact process indicator. ([#8241](https://github.com/infor-design/enterprise/issues/8241))
- `[Popover]` Fixed string rendering issues for content. ([#1609](https://github.com/infor-design/enterprise/issues/1609))
- `[Pager]` Added `showPager` and `hidePager` method to show and hide the pager bar. ([#8094](https://github.com/infor-design/enterprise/issues/8094))
- `[Process Indicator]` Adjusted alignment of icon in compact process indicator. ([#8241](https://github.com/infor-design/enterprise/issues/8241))
- `[Scatterplot]` Fixed legend position to be centered inside the div parent. ([#8194](https://github.com/infor-design/enterprise/issues/8194))
- `[Searchfield]` Fixed compact size height. ([NG#1605](https://github.com/infor-design/enterprise-ng/issues/1605))
- `[Searchfield]` Updated hover color for header searchfield clear icon. ([#8223](https://github.com/infor-design/enterprise/issues/8223))
- `[Tabs]` Fixed size in close button of tab list. ([#8274](https://github.com/infor-design/enterprise/issues/8274))
- `[Tabs]` Adjusted icon alignment and color for searchfield in tabs. ([#8272](https://github.com/infor-design/enterprise/issues/8272))
- `[Tabs]` Fixed tabs add tab button focus. ([#8275](https://github.com/infor-design/enterprise/issues/8275))
- `[Tabs]` Added setting to disable error icon in validation. ([#8254](https://github.com/infor-design/enterprise/issues/8254))
- `[Tabs]` Fixed UI issues on counts. ([#8385](https://github.com/infor-design/enterprise/issues/8385))
- `[Tabs Header]` Fixed focus border not visible in classic contrast alabaster. ([#8265](https://github.com/infor-design/enterprise/issues/8265))
- `[Tabs Module]` Fixed more button not visible in alabaster. ([#8271](https://github.com/infor-design/enterprise/issues/8271))
- `[Tabs Vertical]` Fixed focus state outline when having scrollable. ([#8269](https://github.com/infor-design/enterprise/issues/8269))
- `[Widgets]` Removed small invisible border on borderless widget. ([#8380](https://github.com/infor-design/enterprise/issues/8380))

## v4.91.0

## v4.91.0 Features

- `[Dates]` Added a new `twoDigitYear` setting to set the switch over for two digit years. ([#8061](https://github.com/infor-design/enterprise/issues/8061))
- `[ModuleNav]` Added a new "guest" section and some new settings to toggle the search and module switcher section. ([#8232](https://github.com/infor-design/enterprise/issues/8232))
- `[ModuleNav]` Added `attributes` setting (for automation id) in the module nav switcher. ([#8270](https://github.com/infor-design/enterprise/issues/8270))

## v4.91.0 Fixes

- `[Accordion]` Fixed a bug where focus border was not fully shown in sub header. ([#8109](https://github.com/infor-design/enterprise/issues/8109))
- `[Breadcrumb]` Fixed a bug where overflow menu items don't fire a callback function. ([#8154](https://github.com/infor-design/enterprise/issues/8154))
- `[Cards/Widget]` Fixed vertical alignment of detail title in cards/widget. ([#8235](https://github.com/infor-design/enterprise/issues/8235))
- `[Charts]` Improved the positioning of chart legend color. ([#8159](https://github.com/infor-design/enterprise/issues/8159))
- `[Circlepager]` Fixed the positioning of the next and previous buttons. ([#8266](https://github.com/infor-design/enterprise/issues/8266))
- `[Bar Chart]` Displayed the x-axis ticks for the bar grouped when single group. ([#7976](https://github.com/infor-design/enterprise/issues/7976))
- `[Button]` Fixed wrong hover color on button. ([#8220](https://github.com/infor-design/enterprise/issues/8220))
- `[BusyIndicator]` Fixed updated method of busy indicator throwing error when calling with no parameters. ([#8257](https://github.com/infor-design/enterprise/issues/8257))
- `[Datagrid]` Fixed rendering issues on filter range when selected by render default. ([#8147](https://github.com/infor-design/enterprise/issues/8147))
- `[Datagrid]` Fixed the contextual toolbar not hiding after performing button actions. ([NG#1580](https://github.com/infor-design/enterprise-ng/issues/1580))
- `[Datagrid]` Fixed a bug where dropdown remains open when scrolling and modal is closed. ([#8127](https://github.com/infor-design/enterprise/issues/8127))
- `[Datagrid]` Fixed extra space increase on editable fields when clicking in and out of it. ([#8155](https://github.com/infor-design/enterprise/issues/8155))
- `[Datagrid]` Added `contentWidth` column setting to set width in formatters. ([#8132](https://github.com/infor-design/enterprise/issues/8132))
- `[Datagrid]` Fixed tab key navigation when using actionable mode when having editor. ([#8141](https://github.com/infor-design/enterprise/issues/8141))
- `[Datagrid]` Fixed tab key navigation when using actionable mode when having formatter. ([#8245](https://github.com/infor-design/enterprise/issues/8245))
- `[Datagrid]` Fixed invisible color on required icon in datagrid. ([#8260](https://github.com/infor-design/enterprise/issues/8260))
- `[Datagrid]` Fixed disabled color for colorpicker. ([#8218](https://github.com/infor-design/enterprise/issues/8218))
- `[Datagrid]` Fixed dropdown icon misalignment in extra small row height. ([#8216](https://github.com/infor-design/enterprise/issues/8216))
- `[Dropdown]` Fixed a bug where list is broken when empty icon is in the first option. ([#8105](https://github.com/infor-design/enterprise/issues/8105))
- `[Message]` Fixed success icon alignment in message header. ([#8240](https://github.com/infor-design/enterprise/issues/8240))
- `[ModuleNav]` Removed usage guidance from readme.md to support updated doc site structure. ([#8282](https://github.com/infor-design/enterprise/issues/8282))
- `[Pager]` Fixed double call on update pager when using keydown. ([#8156](https://github.com/infor-design/enterprise/issues/8156))
- `[Pie/Donut]` Fixed rendering issues when having bordered class in the widget. ([#8164](https://github.com/infor-design/enterprise/issues/8164))
- `[Personalization]` Removed box shadow on selected tabs. ([#8086](https://github.com/infor-design/enterprise/issues/8086))
- `[Popupmenu]` Fixed a bug where menu buttons did not close when toggled. ([#8232](https://github.com/infor-design/enterprise/issues/8232))
- `[Searchfield]` Fixed styling issues in RTL. ([#6982](https://github.com/infor-design/enterprise/issues/6982))
- `[Searchfield]` Fixed searchfield stylings in RTL and in mobile viewport. ([#8103](https://github.com/infor-design/enterprise/issues/8103))

## v4.89.1 (Preview)

## v4.89.1 (Preview) Fixes

- `[Personalization]` Fixed incorrect values in the `Soho.theme.personalizationColors` api. ([#8151](https://github.com/infor-design/enterprise/issues/8151))

## v4.90.0

## v4.90.0 Features

## v4.90.0 Fixes

- `[About]` Removed operating system field. ([#8118](https://github.com/infor-design/enterprise/issues/8118))
- `[Accordion]` Fixed a bug where the plus-minus icon shows ellipsis on mobile viewport. ([#8044](https://github.com/infor-design/enterprise/issues/8044))
- `[Badges]` Adjusted color and positioning of dismissible button in multiselect dropdown tags. ([#8036](https://github.com/infor-design/enterprise/issues/8036))
- `[Breadcrumb]` Fixed misaligned item in RTL in Safari browser. ([#8167](https://github.com/infor-design/enterprise/issues/8167))
- `[BusyIndicator]` Fixed unescaped html strings not rendering properly. ([#8189](https://github.com/infor-design/enterprise/issues/8189))
- `[Button]` Adjusted personalize button hover colors. ([#8035](https://github.com/infor-design/enterprise/issues/8035))
- `[Calendar]` Added additional check on triggering `eventclick` to avoid executing twice. ([#8051](https://github.com/infor-design/enterprise/issues/8051))
- `[Colorpicker]` Updated color palette for colorpicker. ([#8165](https://github.com/infor-design/enterprise/issues/8165))
- `[ColumnChart]` Fixed position of rotate feature of column chart in RTL. ([#8010](https://github.com/infor-design/enterprise/issues/8010))
- `[ContextualActionPanel]` Fixed close button layout for RTL. ([#8166](https://github.com/infor-design/enterprise/issues/8166))
- `[ContextualActionPanel]` Removed 'Run' button from vertical examples. ([#8120](https://github.com/infor-design/enterprise/issues/8120))
- `[Datagrid]` Fixed a bug where error icon was not showing in the correct position in RTL mode. ([#8022](https://github.com/infor-design/enterprise/issues/8022))
- `[Datagrid]` Fixed a bug where the drag handle was overlapping the header text in firefox. ([#8012](https://github.com/infor-design/enterprise/issues/8012))
- `[Datagrid]` Adjusted hover styling for search and expand buttons. ([#8078](https://github.com/infor-design/enterprise/issues/8078))
- `[Datagrid]` Fixed issue where cells with custom component are changed on update row. ([NG#1564](https://github.com/infor-design/enterprise-ng/issues/1564))
- `[Datagrid]` Fixed misalignment on date cells when selected. ([#8021](https://github.com/infor-design/enterprise/issues/8021))
- `[Datagrid]` Fixed an issue where the new row did not display an error tooltip on the first cell. ([#8071](https://github.com/infor-design/enterprise/issues/8071))
- `[Datagrid]` Fixed an issue where script values are executed on updating cell. ([#8083](https://github.com/infor-design/enterprise/issues/8083))
- `[Datagrid]` Fixed an issue where dirty tracker will appear even no change was made from the cell. ([#8020](https://github.com/infor-design/enterprise/issues/8020))
- `[Dropdown]` Fixed a bug where values containing double quotes threw an error. ([#8179](https://github.com/infor-design/enterprise/issues/8179))
- `[Homepage]` Improve hover animation after resize. ([#8201](https://github.com/infor-design/enterprise/issues/8201))
- `[Fileupload]` Added condition to not allow for input clearing for readonly and disabled. ([#8024](https://github.com/infor-design/enterprise/issues/8024))
- `[Locale]` Added new locales from the translation team. ([#8196](https://github.com/infor-design/enterprise/issues/8196))
- `[Modal]` Adjusted modal title spacing to avoid icon from cropping. ([#8031](https://github.com/infor-design/enterprise/issues/8031))
- `[Datagrid]` Added ability for expandable and summary rows to be updated after cell update. ([#8058](https://github.com/infor-design/enterprise/issues/8058))
- `[Tabs]` Changed all azure components like header and header tabs to be alabaster by default. ([#7861](https://github.com/infor-design/enterprise/issues/7861))

## v4.89.0 (Preview)

## v4.89.0 (Preview) Features

- `[Icons]` Added new icon designs. ([#8129](https://github.com/infor-design/enterprise/issues/8129))
- `[Tabs]` Changed all azure components like header and header tabs to be alabaster by default. ([#7861](https://github.com/infor-design/enterprise/issues/7861))
- `[Timepicker]` Remove `disabled` prop in trigger button on enable call. ([NG#1567](https://github.com/infor-design/enterprise-ng/issues/1567))
- `[Modal]` Fixed the searchfield size when settings has title in toolbar. ([#8025](https://github.com/infor-design/enterprise/issues/8025))
- `[Page-Patterns]` Fixed background on hovered selected tab. ([#8088](https://github.com/infor-design/enterprise/issues/8088))
- `[ProcessIndicator]` Fixed icon alignment in RTL. ([#8168](https://github.com/infor-design/enterprise/issues/8168))
- `[Popupmenu]` Added fix for icon size in new. ([#8175](https://github.com/infor-design/enterprise/issues/8175))
- `[Popupmenu]` Fixed submenu icon is overlapped with the item label in RTL. ([#8172](https://github.com/infor-design/enterprise/issues/8172))
- `[Popupmenu]` Fixed popupmenu submenu not closing in some scenarios. ([#8043](https://github.com/infor-design/enterprise/issues/8043))
- `[Popupmenu]` Added fix for extra space in submenu text. ([#8161](https://github.com/infor-design/enterprise/issues/8161))
- `[Searchfield]` Fixed animation of collapsible searchfield. ([#8076](https://github.com/infor-design/enterprise/issues/8076))
- `[Searchfield]` Adjusted height so that focus is fully seen. ([#8085](https://github.com/infor-design/enterprise/issues/8085))
- `[Searchfield]` Fixed border and height for searchfield with categories in RTL. ([#8101](https://github.com/infor-design/enterprise/issues/8101))
- `[Searchfield]` Fixed border radius for searchfield with dropdown in RTL. ([#8102](https://github.com/infor-design/enterprise/issues/8102))
- `[Splitter]` Fixed position of splitter when using in modal. ([#8005](https://github.com/infor-design/enterprise/issues/8005))
- `[Tabs Header]` Fixed gradient color for personalizable overflowing header tabs. ([#8110](https://github.com/infor-design/enterprise/issues/8110))
- `[Tabs-Module]` Removed padding in embedded mode. ([#8060](https://github.com/infor-design/enterprise/issues/8060))
- `[Timepicker]` Removed `disabled` prop in trigger button on enable call. ([NG#1567](https://github.com/infor-design/enterprise-ng/issues/1567))

## v4.89.0

## v4.89.0 Features

- `[Datagrid]` Added ability for expandable and summary rows to be updated after cell update. ([#8058](https://github.com/infor-design/enterprise/issues/8058))

## v4.89.0 Fixes

- `[Accordion]` Adjusted rules of accordion top border to be consistent whether open or closed. ([#7978](https://github.com/infor-design/enterprise/issues/7978))
- `[BarStacked]` Fixed the uneven legend spaces. ([#7874](https://github.com/infor-design/enterprise/issues/7874))
- `[Button]` Adjusted rule for primary button styling when hovered in new version. ([#7977](https://github.com/infor-design/enterprise/issues/7977))
- `[Button]` Adjusted rule for button styling on contextual action toolbars. ([#8084](https://github.com/infor-design/enterprise/issues/8084))
- `[Cards]` Adjusted menu button positioning for no header. ([#8081](https://github.com/infor-design/enterprise/issues/8081))
- `[Circlepager]` Fixed a bug causing a visual glitch when resizing the circle pager. ([#7894](https://github.com/infor-design/enterprise/issues/7894))
- `[Datagrid]` Fixed the position of empty message without icon in the datagrid. ([#7854](https://github.com/infor-design/enterprise/issues/7854))
- `[Datagrid]` Space between text in rows are not trimmed as default. ([#7849](https://github.com/infor-design/enterprise/issues/7849))
- `[Datagrid]` Added option to use for flex toolbar. ([#7928](https://github.com/infor-design/enterprise/issues/7928))
- `[Datagrid]` Whitespace should be shown on cell when expanded. ([#7848](https://github.com/infor-design/enterprise/issues/7848))
- `[Datagrid]` Additional check for modal width. ([#7923](https://github.com/infor-design/enterprise/issues/7923))
- `[Datagrid]` Additional check for select row when datagrid has grouping and filter. ([NG#1549](https://github.com/infor-design/enterprise-ng/issues/1549))
- `[Datepicker]` Adjusted sizing of monthview popup to better accommodate smaller dimensions. ([#7974](https://github.com/infor-design/enterprise/issues/7974))
- `[Datepicker]` Fixed datepicker prematurely closing after selecting a date when having a time format. ([#7916](https://github.com/infor-design/enterprise/issues/7916))
- `[Dropdown]` Fixed a bug where the text and dropdown icon were overlapping on smaller viewports. ([#8000](https://github.com/infor-design/enterprise/issues/8000))
- `[EmptyMessage]` Fixed empty message card content to center position. ([#7883](https://github.com/infor-design/enterprise/issues/7883))
- `[General]` Adjusted the reset for spans. ([#1513](https://github.com/infor-design/enterprise/issues/7854))
- `[Module Nav]` Fixed a bug where the settings was behind the main module nav element. ([#8063](https://github.com/infor-design/enterprise/issues/8063))
- `[Module Nav]` Fixed a bug where the accordion in the page container inherited module nav accordion styles. ([#8040](https://github.com/infor-design/enterprise/issues/7884))
- `[Pie/Donut]` Fixed the displayed legend when selecting a different one. ([#7845](https://github.com/infor-design/enterprise/issues/7845))
- `[Pie/Donut]` Fixed a bug in clicking legends causing to change whole list to the last clicked legend name. ([#8139](https://github.com/infor-design/enterprise/issues/8139))
- `[Pie/Donut]` Fixed a bug in where legends can be clicked if selectable settings set to false. ([#8140](https://github.com/infor-design/enterprise/issues/8140))
- `[Popupmenu]` Fixed shared menu not closing and opening correctly. ([NG#1552](https://github.com/infor-design/enterprise-ng/issues/1552))
- `[ProcessIndicator]` Adjusted icon sizing to remove gaps between separators. ([#7982](https://github.com/infor-design/enterprise/issues/7982))
- `[Radios]` Adjusted styling of checked disabled radio button. ([#8082](https://github.com/infor-design/enterprise/issues/8082))
- `[Searchfield]` Adjusted icon colors in classic. ([#7947](https://github.com/infor-design/enterprise/issues/7947))
- `[Searchfield]` Adjusted width on mobile. ([#6831](https://github.com/infor-design/enterprise/issues/6831))
- `[Slider]` Added handling of slider touch events. ([#7957](https://github.com/infor-design/enterprise/issues/7957))
- `[Spinbox]` Adjusted spinbox wrapper sizing to stop increment button from overflowing in classic. ([#7988](https://github.com/infor-design/enterprise/issues/7988))
- `[Tabs]` Fixed alabaster design issues in header, tab, tab-header, tabs-module, tabs-multi components. ([#7922](https://github.com/infor-design/enterprise/issues/7922))
- `[Tabs]` Adjusted placement of icons in tab list spillover. ([#7970](https://github.com/infor-design/enterprise/issues/7970))
- `[Tabs]` Fixed the focus state of radio button not fully shown in tabs. ([#7955](https://github.com/infor-design/enterprise/issues/7955))
- `[Targeted-Achievement]` Fixed waring color not displaying properly. ([#7891](https://github.com/infor-design/enterprise/issues/7891))
- `[Treemap]` Adjusted label styling in RTL. ([#6891](https://github.com/infor-design/enterprise/issues/6891))
- `[Validation]` Fixed the position of exclamation points of validation in non english localization. ([#5119](https://github.com/infor-design/enterprise/issues/5119))
- `[Weekview]` Added overnight event view when end time goes to next day. ([#7840](https://github.com/infor-design/enterprise/issues/7840))
- `[Weekview]` Fixed an issue with the week change when clicking the `Today` button. ([#7792](https://github.com/infor-design/enterprise/issues/7792))
- `[Weekview]` Fixed selected day keeps getting restarted when changing theme or mode in mobile view. ([#7927](https://github.com/infor-design/enterprise/issues/7927))
- `[Weekview]` Use abbreviated month names when in mobile size. ([#7924](https://github.com/infor-design/enterprise/issues/7924))

## v4.88.0

## v4.88.0 Features

- `[Checkbox]` Changed color of checkbox in dark mode. ([#7991](https://github.com/infor-design/enterprise/issues/7991))
- `[Form/Label]` Implemented a form layout designed to facilitate an inline design within a responsive-form container. ([#7764](https://github.com/infor-design/enterprise/issues/7764))
- `[Homepages]` Changed incorrect width on quad widgets. ([#8056](https://github.com/infor-design/enterprise/issues/8056))
- `[Module Nav]` Added usage guidance to docs. ([#7869](https://github.com/infor-design/enterprise/issues/7869))
- `[Module Nav]` Added mobile behaviors. ([#7804](https://github.com/infor-design/enterprise/issues/7804))
- `[Module Nav]` Fixed an alignment issue. ([#7934](https://github.com/infor-design/enterprise/issues/7934))
- `[Module Nav]` Added mobile click to close setting, and made breakpoints fire on resize, added hamburger logic and new mobile states per phone vs bigger. ([#8019](https://github.com/infor-design/enterprise/issues/8019))

## v4.88.0 Fixes

- `[Accordion]` Updated selected header text color. ([#7769](https://github.com/infor-design/enterprise/issues/7769))
- `[ApplicationMenu]` Fixed an issue where the hover button background color was incorrect. ([#7933](https://github.com/infor-design/enterprise/issues/7782))
- `[Bar]` Fixed overlapping and cropped axis labels (left & right) when horizontal bar label is lengthy. ([#7614](https://github.com/infor-design/enterprise/issues/7614))
- `[Breadcrumb]` Updated hover color for breadcrumb in header. ([#7801](https://github.com/infor-design/enterprise/issues/7801))
- `[Build]` Fixed wrong filename in build download. ([#7992](https://github.com/infor-design/enterprise/issues/7992))
- `[Button]` Updated hover color for header and CAP. ([#7944/7943](https://github.com/infor-design/enterprise/issues/7944))
- `[Button]` Fixed stylings for button menu and secondary combo. ([#7783](https://github.com/infor-design/enterprise/issues/7783))
- `[Button]` Formatted the appending of a cssClass property to include a prefix whitespace. ([#7852](https://github.com/infor-design/enterprise/issues/7852))
- `[Card/Widget]` Fixed a bug where the button action was not aligned properly in RTL mode. ([#7843](https://github.com/infor-design/enterprise/issues/7843))
- `[Card/Widget]` Fixed inconsistency in widget size. ([#7896](https://github.com/infor-design/enterprise/issues/7896))
- `[Calendar]` Fixed legend colors for selected days of week. ([#7800](https://github.com/infor-design/enterprise/issues/7800))
- `[Calendar]` Added check on setting current date so it doesn't override provided date settings. ([#7806](https://github.com/infor-design/enterprise/issues/7806))
- `[Calendar]` Adjusted indentation to avoid button overlapping. ([#7966](https://github.com/infor-design/enterprise/issues/7966))
- `[Card]` Fixed issues when using both card and tabs component. ([#7915](https://github.com/infor-design/enterprise/issues/7915))
- `[Card/Widget]` Fixed inconsistency in widget size. ([#7896](https://github.com/infor-design/enterprise/issues/7896))
- `[Chart]` Fixed on focus border being off in chart legend items. ([#7850](https://github.com/infor-design/enterprise/issues/7850))
- `[Column]` Fixed the size of the chart titles in columns. ([#7889](https://github.com/infor-design/enterprise/issues/7889))
- `[Column]` Fixed an error loading on windows and a warning. ([#7941](https://github.com/infor-design/enterprise/issues/7941))
- `[Contextmenu]` Changed color of checkbox in dark mode. ([#7991](https://github.com/infor-design/enterprise/issues/7991))
- `[Datagrid]` Fixed a bug where the validation icon position was not correct in RTL (Right-to-Left) mode. ([#7768](https://github.com/infor-design/enterprise/issues/7768))
- `[Datagrid]` Added undefined check for column settings to avoid errors in spacer. ([#7807](https://github.com/infor-design/enterprise/issues/7807))
- `[Datagrid]` Added Placeholder for Datagrid Date Field. ([NG#1531](https://github.com/infor-design/enterprise-ng/issues/1531))
- `[Datagrid]` Adjusted positioning of `drilldown` button. ([#7014](https://github.com/infor-design/enterprise/issues/7014))
- `[Datagrid]` Added a test page for column filter locale settings. ([#7554](https://github.com/infor-design/enterprise/issues/7554)
- `[Datagrid]` Adjusted positioning of `drilldown` button. ([#7014](https://github.com/infor-design/enterprise/issues/7014))
- `[Datagrid]` Fixed a bug where expanded rows showed as activated. ([#7979](https://github.com/infor-design/enterprise/issues/7979))
- `[Dropdown]` Fix on dropdown not focusing in mobile. ([#7815](https://github.com/infor-design/enterprise/issues/7815))
- `[Dropdown]` Fixed on dropdown not focusing in mobile. ([#7815](https://github.com/infor-design/enterprise/issues/7815))
- `[Dropdown]` Fixed dropdown position when expanded on corners. ([NG#1541](https://github.com/infor-design/enterprise-ng/issues/1541))
- `[Dropdown]` Fixed display render when the option has no icon. ([#7813](https://github.com/infor-design/enterprise/issues/7813))
- `[Editor]` Fixed editor text not changing to other font headers after changing colors. ([#7793](https://github.com/infor-design/enterprise/issues/7793))
- `[Editor]` Fixed editor text not changing to other font headers in some scenarios after changing colors in Firefox. ([#7796](https://github.com/infor-design/enterprise/issues/7796))
- `[Fieldfilter]` Fixed uneven focus border for clear button. Adjusted day focus border sizing. Fixed misaligned datepicker short field. ([#7919](https://github.com/infor-design/enterprise/issues/7919))
- `[Icons]` Fixed icon pipeline, made icons downloadable and added new empty state icons and a few standard icons. ([#518](https://github.com/infor-design/design-system/issues/518))
- `[Homepage]` Added better default color for hero now that its white. ([#7938](https://github.com/infor-design/enterprise/issues/7938))
- `[Line]` Fixed bottom spacing issue in RTL. ([#7776](https://github.com/infor-design/enterprise/issues/7776))
- `[Listview]` Adjusted searchfield in listview when inside modal to fix alignment. ([NG#1547](https://github.com/infor-design/enterprise-ng/issues/1547))
- `[Lookup]` Fixed count text positioning. ([#7905](https://github.com/infor-design/enterprise/issues/7905))
- `[Module Nav]` Updated examples to closer reflect usage guidance. ([#7870](https://github.com/infor-design/enterprise/issues/7870))
- `[Modal]` Added overflow in modal body for horizontal scroll. ([#7827](https://github.com/infor-design/enterprise/issues/7827))
- `[Popover]` Added scrollable class for popover. ([#7678](https://github.com/infor-design/enterprise/issues/7678))
- `[Popupmenu]` Fixed placement of shared popupmenu. ([NG#1546](https://github.com/infor-design/enterprise-ng/issues/1546))
- `[Radios]` Adjusted the styling of the checked and unchecked radio button. ([#7899](https://github.com/infor-design/enterprise/issues/7899))
- `[Searchfield]` Fixed no results text should not be selected. ([#7756](https://github.com/infor-design/enterprise/issues/7756))
- `[Searchfield]` Fixed on go button misalignment. ([#7910](https://github.com/infor-design/enterprise/issues/7910))
- `[Searchfield]` Adjusted position and hover color for custom button. ([#7832](https://github.com/infor-design/enterprise/issues/7832))
- `[Searchfield]` Fix on go button misalignment. ([#7910](https://github.com/infor-design/enterprise/issues/7910))
- `[Searchfield]` Fix ability to select and delete text in firefox. Adjusted custom button positioning. ([#7962](https://github.com/infor-design/enterprise/issues/7962))
- `[Searchfield]` Fixed on go button misalignment. ([#7910](https://github.com/infor-design/enterprise/issues/7910))
- `[Tabs]` Fixed the focus alignment in tabs for RTL. ([#7772](https://github.com/infor-design/enterprise/issues/7772))
- `[Tabs]` Added fixes for zoom issue on vertical tabs. ([#8046](https://github.com/infor-design/enterprise/issues/8046))
- `[Toolbar]` Added additional selectors and colors for dark theme dropdown label. ([#7897](https://github.com/infor-design/enterprise/issues/7897))
- `[Tree]` Fixed Cross-Site Scripting (XSS) when setting up tree node. ([#7631](https://github.com/infor-design/enterprise/issues/7631))
- `[Weekview]` Adjusted the positioning of text within the footer cell to keep it centered. Adjusted calendar icon position to be better aligned. ([#7926](https://github.com/infor-design/enterprise/issues/7926))
- `[Weekview]` Added event modal on `doubleclick`. ([#7824](https://github.com/infor-design/enterprise/issues/7824))

## v4.87.0

## v4.87.0 Features

- `[Datagrid]` Has a new design with a soft grey header. The white header background option is removed and this is now the default. ([#7814](https://github.com/infor-design/enterprise/issues/7814))
- `[Datagrid]` Fix the datagrid filter color when disabled. ([#7908](https://github.com/infor-design/enterprise/issues/7908))
- `[Icons]` Fixed shape and markup of status icons. Note: May need to update your code. ([#7747](https://github.com/infor-design/enterprise/issues/7661))
- `[Masthead]` Set height of masthead to 40px. ([#7857](https://github.com/infor-design/enterprise/issues/7857))
- `[Popover]` Improved popover title style and position, excluding the 'alternate' class. ([#7676](https://github.com/infor-design/enterprise/issues/7676))
- `[Radios]` Added hitbox feature for mobile devices. ([#7659](https://github.com/infor-design/enterprise/issues/7659))
- `[Timepicker]` Fix issue with `enable` function. ([#7887](https://github.com/infor-design/enterprise/issues/7887))
- `[Typography]` Added `text-wrap` class. ([#7497](https://github.com/infor-design/enterprise/issues/7497))

## v4.87.0 Fixes

- `[Badges/Alerts/Tags/Icons]` Added docs and clearer examples. ([#7661](https://github.com/infor-design/enterprise-ng/issues/7661))
- `[Bar]` Fixed an issue where the x-axis labels on the bar chart were not visible. ([#7797](https://github.com/infor-design/enterprise/issues/7797))
- `[Badges/Tags/]` Changed border radius to 12px. ([#7862](https://github.com/infor-design/enterprise-ng/issues/7862))
- `[Calendar]` Fixed uncaught error in `cordova` apps. ([#7818](https://github.com/infor-design/enterprise/issues/7818))
- `[Circlepager]` Fixed circle pager's position inside of a card. ([#7724](https://github.com/infor-design/enterprise/issues/7724))
- `[Color]` Fixed on Slate's personalization header text color. ([#7811](https://github.com/infor-design/enterprise-ng/issues/7811))
- `[Calendar]` Fixed uncaught error in `cordova` apps. ([#7818](https://github.com/infor-design/enterprise/issues/7818))
- `[ColorPicker]` Fixed color selection on color picker. ([#7760](https://github.com/infor-design/enterprise-ng/issues/7760))
- `[Column-Stacked]` Corrected the misalignment of legend labels. ([#7722](https://github.com/infor-design/enterprise/issues/7722))
- `[Dropdown]` Adjusted dropdown text in Firefox. ([#7763](https://github.com/infor-design/enterprise/issues/7763))
- `[Datagrid]` Fixed bug where default filter wasn't honored for date or time columns. ([#7766](https://github.com/infor-design/enterprise/issues/7766))
- `[Datagrid]` Fixed datagrid column filter not open after a series of simultaneous clicking of column filters. ([#7750](https://github.com/infor-design/enterprise/issues/7750))
- `[Datagrid]` Added expanded default for expandable formatter. ([#7680](https://github.com/infor-design/enterprise/issues/7680))
- `[Datepicker]` Fixed bug where date range selected is not properly rendered in some scenarios. ([#7528](https://github.com/infor-design/enterprise/issues/7528))
- `[Datepicker]` Added a new `listcontextmenu` event that fires on right click of menu items. ([#7822](https://github.com/infor-design/enterprise/issues/7822))
- `[Editor]` Re-fixed an xss issue in editor (iframes not permitted). ([#7590](https://github.com/infor-design/enterprise/issues/7590))
- `[Editor]` Added swatch bar on colorpicker button. ([#7571](https://github.com/infor-design/enterprise/issues/7571))
- `[Editor]` Fixed fonts selection selection on editor. ([#7762](https://github.com/infor-design/enterprise-ng/issues/7762))
- `[Editor]` Changed the header color from dark to grey and other minor style improvements. ([#7606](https://github.com/infor-design/enterprise-ng/issues/7606))
- `[FieldFilter]` Fixed Dropdown border not rendered properly. ([#7600](https://github.com/infor-design/enterprise/issues/7600))
- `[Fileupload]` Fixed a bug where validation is not triggered after clearing the input. ([#7645](https://github.com/infor-design/enterprise/issues/7645))
- `[FileuploadAdvanced]` Fixed Close Button not rendered properly. ([#7604](https://github.com/infor-design/enterprise/issues/7604))
- `[FileuploadAdvanced]` Changed file upload copy. ([#7787](https://github.com/infor-design/enterprise/issues/7787))
- `[Header]` Changed toolbar to flex-toolbar in header. ([#7479](https://github.com/infor-design/enterprise/issues/7479))
- `[Homepage]` Changed selector so multiple hero banners in a page will work. ([#7819](https://github.com/infor-design/enterprise/issues/7819))
- `[Icon]` Adjusted width of icons. ([#7616](https://github.com/infor-design/enterprise/issues/7616))
- `[Hyperlink]` Fixed hyperlink focus style in completion chart. ([#7731](https://github.com/infor-design/enterprise/issues/7731))
- `[Icon]` Adjusted width of icons. ([#7616](https://github.com/infor-design/enterprise/issues/7616))
- `[Images]` Fixed incorrect image size. ([#7616](https://github.com/infor-design/enterprise/issues/7616))
- `[ListView]` Fix the hyperlinks in lists to have an underline. ([#7616](https://github.com/infor-design/enterprise/issues/7838))
- `[ModuleNav]` Added css to constrain images to 32px. ([#7820](https://github.com/infor-design/enterprise-ng/issues/7820))
- `[ModuleNav]` Fixed missing tooltip on the settings button. ([#1525](https://github.com/infor-design/enterprise-ng/issues/1525))
- `[ModuleNav]` Added `enableOutsideClick()` feature to collapse/hide menu via content click. ([#7786](https://github.com/infor-design/enterprise/issues/7786))
- `[ModuleNav]` Fixed missing tooltip on the settings button. ([NG#1525](https://github.com/infor-design/enterprise-ng/issues/1525))
- `[ModuleNav/Dropdown]` Added support for external URLs to the Dropdown component's list, as well as support for setting these in Module Nav Switcher. ([NG#1533](https://github.com/infor-design/enterprise-ng/issues/1533))
- `[ModuleNav]` Reduced item padding so more items can fit in the menu before scrolling occurs. ([#7770](https://github.com/infor-design/enterprise/issues/7770))
- `[ModuleNav]` Fixed issues in dark mode. ([#7753](https://github.com/infor-design/enterprise/issues/7753))
- `[ModuleNav]` Added option/example to disable search in the dropdown menu ([NG#1535](https://github.com/infor-design/enterprise-ng/issues/1535))
- `[ModuleNav]` Added option/example to disable search in the dropdown menu ([#1535](https://github.com/infor-design/enterprise-ng/issues/1535))
- `[Number]` Added additional check for `formatNumber`. ([#7752](https://github.com/infor-design/enterprise/issues/7752))
- `[Popover]` Fixes on issues with textarea and datagrid in popover when opening and closing. ([#7677](https://github.com/infor-design/enterprise/issues/7677))
- `[Popover]` Fixes on issues with textarea and datagrid in popover when opening and closing. ([#7677](https://github.com/infor-design/enterprise/issues/7677))
- `[Pager]` Fixed pager `pagesizes` default settings cannot be overridden with custom settings. ([#7629](https://github.com/infor-design/enterprise/issues/7629))
- `[Popover]` Fixed popover having issues on simultaneous clicks. ([#7679](https://github.com/infor-design/enterprise/issues/7679))
- `[Popover]` Fixed where popover connected on click will not close on click (it just reopened). ([#7679](https://github.com/infor-design/enterprise/issues/7679))
- `[Sparkline]` Fixed median fill on dark theme. ([#7717](https://github.com/infor-design/enterprise/issues/7717))
- `[Searchfield]` Adjusted height for go button. ([#6695](https://github.com/infor-design/enterprise/issues/6695))
- `[Tabs]` Fixed alabaster design issues in tabs, tab-headers, tabs-module, tabs-multi components. ([#7803](https://github.com/infor-design/enterprise/issues/7803))
- `[Tooltip]` Fixed in `extraClass` example page for tooltip. ([#7669](https://github.com/infor-design/enterprise/issues/7669))
- `[WeekView]` Fixed bug where going to next didn't render the complete week. ([#7684](https://github.com/infor-design/enterprise/issues/7684))
- `[WeekView]` Fixed the response of render on breakpoint in week view. ([#7727](https://github.com/infor-design/enterprise/issues/7727))

## v4.86.0

## v4.86.0 Features

- `[Dropdown/ModuleNav]` Added no results text when filtering and no items are found. ([#7662](https://github.com/infor-design/enterprise/issues/7662))

## v4.86.0 Fixes

- `[Accordion/ModuleNav/Appmenu]` Focus does not focus the expander buttons only the parent items. ([#7626](https://github.com/infor-design/enterprise/issues/7626))
- `[Bar]` Fixed a bug where the bottom axis label was cut off. ([#7612](https://github.com/infor-design/enterprise/issues/7612))
- `[Bar]` Fixed incorrect legend position on stacked charts. ([#7693](https://github.com/infor-design/enterprise/issues/7693))
- `[Button]` Fixed a bug where submenu icons were not aligned correctly. ([#7626](https://github.com/infor-design/enterprise/issues/7626))
- `[Button/Header]` Fixed some colors in dark mode. ([7586](https://github.com/infor-design/enterprise/issues/7586))
- `[Cards]` Fixed alignments and positioning of other elements inside a card widget. ([#7589](https://github.com/infor-design/enterprise/issues/7589))
- `[Column-Stacked]` Fixed a regression bug where the stacked column chart was not rendering correctly. ([#7644](https://github.com/infor-design/enterprise/issues/7644))
- `[Datagrid]` Fixed button icon background hover color when rows are selected. ([#7607](https://github.com/infor-design/enterprise/issues/7607))
- `[Datagrid]` Fixed a bug in datagrid where default operator for lookup is not rendered properly. ([#7530](https://github.com/infor-design/enterprise/issues/7530))
- `[Datagrid]` Changed `updateColumns` to update column groups when null or empty. ([#7720](https://github.com/infor-design/enterprise/issues/7720))
- `[Datepicker]` Fixed a bug in datepicker range not rendering properly in modal IOS. ([#7603](https://github.com/infor-design/enterprise/issues/7603))
- `[Dropdown/ModuleNav]` Fixed indents and UI improvements. ([#7662](https://github.com/infor-design/enterprise/issues/7662))
- `[Dropdown/ModuleNav]` Fixed indents and UI improvements and added empty states. ([#7662](https://github.com/infor-design/enterprise/issues/7662))
- `[Editor]` Fixed an issue where an editor with an initial value containing `<br \>` tags were being seen as dirty when `resetdirty` is called. ([#7483](https://github.com/infor-design/enterprise/issues/7483))
- `[Editor]` Fixed a bug where pasting an html table into the editor wouldn't show the borders. ([#7463](https://github.com/infor-design/enterprise/issues/7463))
- `[FileUpload]` Fixed the alignment of the close button and file icon button. ([#7570](https://github.com/infor-design/enterprise/issues/7570))
- `[Homepage]` In some cases the new background color did not fill all the way in the page. ([#7696](https://github.com/infor-design/enterprise/issues/7696))
- `[Icons]` Removed `phone-linear` in some examples as the icon is now called `phone`. ([#7747](https://github.com/infor-design/enterprise/issues/7747))
- `[Locale]` Updated all internal strings in local files to sentence case. Updated translations will follow in a month. ([#7683](https://github.com/infor-design/enterprise/issues/7711))
- `[Modal]` On some devices the overflow/scrolling is still missing on modal and contents can break out the bottom of the modal. ([#7711](https://github.com/infor-design/enterprise/issues/7711))
- `[Layouts]` Removed some older layouts and examples from page layouts. ([#7733](https://github.com/infor-design/enterprise/issues/7733))
- `[Message]` Fixed alignment issue on the icons. ([#7746](https://github.com/infor-design/enterprise/issues/7746))
- `[ModuleNav]` Fixed rounding and `zindex` issues. ([#7654](https://github.com/infor-design/enterprise/issues/7654))
- `[ModuleNav]` Added an option to set the icon to false initially. ([#7740](https://github.com/infor-design/enterprise/issues/7740))
- `[Notification]` Updated color styles when notification is in sub header. ([#7623](https://github.com/infor-design/enterprise/issues/7623))
- `[Page-Patterns]` Fixed the width of the search field in page pattern example. ([#7561](https://github.com/infor-design/enterprise/issues/7561))
- `[Popupmenu]` Fixed the behavior of the component when having submenus in NG. ([#7556](https://github.com/infor-design/enterprise/issues/7556))
- `[Tabs]` Fixed an error in tabs where it is not sortable in NG. ([NG#1480](https://github.com/infor-design/enterprise-ng/issues/1480))
- `[Tabs Header]` Fixed colors of disabled in dark mode. ([#7465](https://github.com/infor-design/enterprise/issues/7465))
- `[Tooltip]` Fixed an error in tooltip where some string is unrecognizable. ([NG#1499](https://github.com/infor-design/enterprise-ng/issues/1499))
- `[Tooltip]` Fixed invisible links on hover on tooltips in contrast mode. ([7737](https://github.com/infor-design/enterprise/issues/7737))
- `[WeekView]` Fixed bug where agenda variant ignored `showAllDay` setting. ([#7700](https://github.com/infor-design/enterprise/issues/7700))

## v4.85.0

## v4.85.0 Features

- `[Colors]` Added new slate color palette with lower range colors. Some elements are updated. ([#7624](https://github.com/infor-design/enterprise/issues/7624))
- `[Stats]` Added a new component called stats similar to counts. We would like counts deprecated so please use stats in place of counts now as it has a cleaner UI. ([#7506](https://github.com/infor-design/enterprise/issues/7506))

## v4.85.0 Fixes

- `[Accordion]` Updated color style for accordion selected panel. ([#7593](https://github.com/infor-design/enterprise/issues/7593))
- `[Applicationmenu]` Fixed menu items cannot be seen properly when using alabaster. ([#7609](https://github.com/infor-design/enterprise/issues/7609))
- `[Applicationmenu]` Fixed bottom border color cannot be seen properly. ([#7565](https://github.com/infor-design/enterprise/issues/7565))
- `[Button]` Adjusted the left and right paddings of the button from `30px` to `32px`. ([#7508](https://github.com/infor-design/enterprise/issues/7508))
- `[Card]` Fixed widget size for subtitle examples. ([#7580](https://github.com/infor-design/enterprise/issues/7580))
- `[Card]` Fixed height for card button. ([#7637](https://github.com/infor-design/enterprise/issues/7637))
- `[Card]` Updated hover style for button in listview. ([#7636](https://github.com/infor-design/enterprise/issues/7636))
- `[Chart]` Added setting to force legend to popup. ([#7453](https://github.com/infor-design/enterprise/issues/7453))
- `[Column-Stacked]` Improved the column stacked and labels to be aligned correctly. ([#7266](https://github.com/infor-design/enterprise/issues/7266))
- `[ContextualActionPanel]` Fixed overflow issues on mobile view. ([#7585](https://github.com/infor-design/enterprise/issues/7585))
- `[Datagrid]` Fixed on incorrect row updates on adding a new row to the next page. ([#7486](https://github.com/infor-design/enterprise/issues/7486))
- `[Datagrid]` Fixed disabled filter columns in datagrid. ([#7467](https://github.com/infor-design/enterprise/issues/7467))
- `[Datagrid]` Fixed a bug where the select all checkbox was not clickable. ([#7499](https://github.com/infor-design/enterprise/issues/7499))
- `[Datagrid]` Fixed a bug in datepicker filter icon's hover state and alignment. ([#7562](https://github.com/infor-design/enterprise/issues/7562))
- `[Datagrid]` Fixed a bug where disabled buttons in cells were `hoverable`. ([#7611](https://github.com/infor-design/enterprise/issues/7611))
- `[Dropdown]` Fixed a bug in dropdown where `mouseenter` and keydown triggers simultaneous. ([#7464](https://github.com/infor-design/enterprise/issues/7464))
- `[Editor]` Fixed an xss issue in editor (iframes not permitted). ([#7590](https://github.com/infor-design/enterprise/issues/7590))
- `[Homepage]` Fixed invisible edit options and vertical dragging/resizing. ([#7579](https://github.com/infor-design/enterprise/issues/7579))
- `[Icons]` Fixed size of icons and made them 80x80. ([#1369](https://jira.infor.com/browse/IDS-1360))
- `[Listview/Card]` Fixed the UI of listview search with filters. ([#7546](https://github.com/infor-design/enterprise/issues/7546))
- `[Listview]` Adjusted overflow styles for list views in cards. ([#7557](https://github.com/infor-design/enterprise/issues/7557))
- `[Locale]` Fixed a bug using extend translations on some languages (`fr-CA/pt-BR`). ([#7491](https://github.com/infor-design/enterprise/issues/7491))
- `[Locale/Multiselect]` Changed text from selected to selection as requested by translators. ([#5886](https://github.com/infor-design/enterprise/issues/5886))
- `[Lookup]` Fixed a bug in lookup width not responsive in grid system. ([#7205](https://github.com/infor-design/enterprise/issues/7205))
- `[MonthView]` Added event triggers for when monthview is expanded and collapsed. ([#7605](https://github.com/infor-design/enterprise/issues/7605))
- `[Modal]` Fixed icon alignment in the title. ([#7639](https://github.com/infor-design/enterprise/issues/7639))
- `[Modal]` Added ID check in event triggers. ([#7475](https://github.com/infor-design/enterprise/issues/7475))
- `[Module Nav]` Added new settings for configuration of accordion, and auto-initialization of child components. ([NG#1477](https://github.com/infor-design/enterprise-ng/issues/1477))
- `[Module Nav Switcher]` Made compatibility improvements for the Module Nav Switcher NG component. ([NG#1477](https://github.com/infor-design/enterprise-ng/issues/1477))
- `[Multiselect]` Fixed a bug where the multiselect dropdown icon was overlapping the field. ([#7502](https://github.com/infor-design/enterprise/issues/7502))
- `[Popupmenu]` Fixed the placement of popup when parent element is outside of viewport. ([#5018](https://github.com/infor-design/enterprise/issues/5018))
- `[SearchField]` Fixed x alignment on older toolbar example. ([#7572](https://github.com/infor-design/enterprise/issues/58875726))
- `[Splitter]` Added new design changes and more examples. Note that the collapse button is no longer supported for now. ([#7542](https://github.com/infor-design/enterprise/issues/7542))
- `[Toolbar]` Fixed a bug where search icon was not aligned properly. ([#7642](https://github.com/infor-design/enterprise/issues/7642))
- `[Toolbar Flex]` Updated popupmenu color styles. ([#7383](https://github.com/infor-design/enterprise/issues/7383))
- `[Tooltip]` Improved consistency of tooltip size between text and text with icon. ([#7509](https://github.com/infor-design/enterprise/issues/7509))
- `[Tooltip]` Changed response method in beforeShow to allow passing true instead of content explicitly ([#7594](https://github.com/infor-design/enterprise/issues/7594))
- `[Toast]` Changed background color in dark mode for better contrast. ([#7648](https://github.com/infor-design/enterprise/issues/7648))

## v4.84.3 Fixes

- `[Applicationmenu]` Fixed bottom border color cannot be seen properly. ([#7565](https://github.com/infor-design/enterprise/issues/7565))
- `[ContextualActionPanel/Modal]` Fixed overflow issues on mobile view. ([#7585](https://github.com/infor-design/enterprise/issues/7585))
- `[Colors]` Added dark and contrast mode for app nav. ([#7624](https://github.com/infor-design/enterprise/issues/7624))
- `[Module Nav]` Added new settings for configuration of accordion, and auto-initialization of child components. ([NG#1477](https://github.com/infor-design/enterprise-ng/issues/1477))

## v4.84.2 Fixes

- `[Module Nav]` Added more fixes to support the angular wrapper. ([#7386](https://github.com/infor-design/enterprise/issues/7386))
- `[Card]` Fixed widget size for subtitle examples. ([#7580](https://github.com/infor-design/enterprise/issues/7580))
- `[Homepage]` Fixed invisible edit options and vertical dragging/resizing. ([#7579](https://github.com/infor-design/enterprise/issues/7579))

## v4.84.1

## v4.84.1 Fixes

- `[Dropdown]` Fixed an issue where Module Nav Role Switcher wasn't properly rendering the Dropdown pseudo-elements in Angular environments. ([NG #1477](https://github.com/infor-design/enterprise-ng/issues/1477))
- `[Module Nav]` Fixed an issue where it was not possible to disable filtering events. ([NG #1477](https://github.com/infor-design/enterprise-ng/issues/1477))
- `[Popupmenu]` Fixed some styling bugs when attached as a menu button menu in Module Nav components. ([NG #1477](https://github.com/infor-design/enterprise-ng/issues/1477))

## v4.84.0

## v4.84.0 Features

- `[Line Chart]` Added short and abbreviated name options for the data. ([#5906](https://github.com/infor-design/enterprise/issues/5906))
- `[Masked Input]` Added setting to retain value if maximum length is already reached. ([#7274](https://github.com/infor-design/enterprise/issues/7274))
- `[Module Nav]` Added the new Module Nav component. ([#7386](https://github.com/infor-design/enterprise/issues/7386))
- `[WeekView]` Added stacked view template for week view agenda variant. ([#7373](https://github.com/infor-design/enterprise/issues/7373))

## v4.84.0 Fixes

- `[Bar]` Added a setting called `defaultTickCount` (`5` as default) to automatically add ticks when there are no dataset values. ([#NG1463](https://github.com/infor-design/enterprise-ng/issues/1463))
- `[Busy Indicator]` Updated colors for busy indicator. ([#7098](https://github.com/infor-design/enterprise/issues/7098))
- `[Button]` Adjusted alignment for popupmenu icon buttons. ([#7408](https://github.com/infor-design/enterprise/issues/7408))
- `[Charts]` Improved the positioning of chart legend. ([#7452](https://github.com/infor-design/enterprise/issues/7452))
- `[Datagrid]` Fixed an issue where the table was not filling the entire datagrid container in firefox. ([#6956](https://github.com/infor-design/enterprise/issues/6956))
- `[Datagrid]` Fixed a bug where the colorpicker editor could not be toggles. ([#7362](https://github.com/infor-design/enterprise/issues/7362))
- `[Datagrid]` Clear `rowstatus` in tree node for clearRowError to work correctly. ([#6033](https://github.com/infor-design/enterprise/issues/6033))
- `[Datagrid]` Fixed an issue where `showColumn` was not functioning correctly with frozen columns. ([#7428](https://github.com/infor-design/enterprise/issues/7428))
- `[Datagrid]` Changed `enterkeykhint` behavior for filtering to filter with the virtual keyboard on mobile devices. ([#1489](https://github.com/infor-design/enterprise/issues/1489))
- `[Datagrid]` Fixed Pager not rendering correctly on page refresh. ([#6811](https://github.com/infor-design/enterprise/issues/6811))
- `[Dropdown]` Fixed the visibility of dropdown palette icons in dark mode. ([#7431](https://github.com/infor-design/enterprise/issues/7431))
- `[Dropdown]` Removed overflow none style for dropdown modal. ([#6033](https://github.com/infor-design/enterprise/issues/6033))
- `[Header]` Fix on header text not being readable due to color styles. ([#7466](https://github.com/infor-design/enterprise/issues/7466))
- `[Images]` Added class for images cursor pointer and make an example with click handler. ([#7007](https://github.com/infor-design/enterprise/issues/7007))
- `[Editor]` Fixed editor hover styles. ([#7535](https://github.com/infor-design/enterprise/issues/7535))
- `[Header]` Fixed an issue where the header text was difficult to read due to color styles. ([#7466](https://github.com/infor-design/enterprise/issues/7466))
- `[Header]` Fixed on header text not being readable due to color styles. ([#7466](https://github.com/infor-design/enterprise/issues/7466))
- `[Locale]` Added Comma translate option for locale for generating lists. ([#5887](https://github.com/infor-design/enterprise/issues/5887))
- `[Lookup]` Added undefined check for lookup values when updating grid. ([#7403](https://github.com/infor-design/enterprise/issues/7403))
- `[Listview]` Fixed invisible button on hover. ([#7544](https://github.com/infor-design/enterprise/issues/7544))
- `[Modal]` Fixed button alignment on modals. ([#7543](https://github.com/infor-design/enterprise/issues/7543))
- `[Tabs/Module]` Fixed a bug the personalization color was the same as the tab color (again). ([#7516](https://github.com/infor-design/enterprise/issues/7516))
- `[SearchField]` Fixed misaligned icons on toolbar search and pager buttons. ([#7527](https://github.com/infor-design/enterprise/issues/7527))
- `[Textarea]` Fixed an issue where the textarea was throwing an error. ([#7536](https://github.com/infor-design/enterprise/issues/7536))
- `[Toolbar]` Fixed x alignment on old toolbars. ([#7550](https://github.com/infor-design/enterprise/issues/7550))

## v4.83.0

## v4.83.0 Features

- `[Cards/Widgets]` Added new design and features for the cards/widget component, this includes different rounded corners and shadows. ([#7379](https://github.com/infor-design/enterprise/issues/7379))
- `[Cards/Widgets]` All icon buttons on cards should use a new icon please change `icon-more` to `icon-vertical-ellipsis`. ([#7379](https://github.com/infor-design/enterprise/issues/7379))
- `[CSS Utilities]` Added CSS utility classes to the library to provide a standardized and efficient way of achieving consistent styling. ([#7377](https://github.com/infor-design/enterprise/issues/7377))
- `[Homepage]` Changed the gutter size, banner size, and widget size for the homepage. ([#7445](https://github.com/infor-design/enterprise/issues/7445))
- `[Icons]` Icon updated for 16 icons, added new icons `change-department, shifting, shift-origin, shift-destination, swap-list-left, swap-list-right`. ([#7510](https://github.com/infor-design/enterprise/issues/7510))

## v4.83.0 Fixes

- `[Busy Indicator]` Updated colors for busy indicator. ([#7098](https://github.com/infor-design/enterprise/issues/7098))
- `[Builder]` Fixed subtitle text not shown properly. ([#7207](https://github.com/infor-design/enterprise/issues/7207))
- `[Builder]` Fixed a bug where subtitle text was not shown properly. ([#7207](https://github.com/infor-design/enterprise/issues/7207))
- `[Button]` Adjusted alignment for popupmenu icon buttons. ([#7408](https://github.com/infor-design/enterprise/issues/7408))
- `[Button]` Adjusted personalized colors. ([#7406](https://github.com/infor-design/enterprise/issues/7406))
- `[Datagrid]` Fix on unique ID generator for tooltips. ([#7393](https://github.com/infor-design/enterprise/issues/7393))
- `[Datagrid]` Made `clearRowStatus` in tree node for `clearRowError` work correctly. ([#6033](https://github.com/infor-design/enterprise/issues/6033))
- `[Datepicker]` Fixed validation not showing after component update. ([#7240](https://github.com/infor-design/enterprise/issues/7240))
- `[EmptyMessage]` Improved centering of widget and homepage contents for various widget sizes to enhance the overall user experience. ([#7360](https://github.com/infor-design/enterprise/issues/7360))
- `[Header]` Fixed header components not aligned and visibly shown properly. ([#7209](https://github.com/infor-design/enterprise/issues/7209))
- `[Header]` Fix on header text not being readable due to color styles. ([#7466](https://github.com/infor-design/enterprise/issues/7466))
- `[Icons]` Icons updated for 44 icons, added new `success-message` empty state and two new icons `vertical-ellipsis` and `microphone-filled`. ([#7394](https://github.com/infor-design/enterprise/issues/7394))
- `[Icons]` Icons updated for 44 icons, added new `success-message` empty state and two new icons: `vertical-ellipsis` and `microphone-filled`. ([#7394](https://github.com/infor-design/enterprise/issues/7394))
- `[Monthview]` Fixed on updated method creating duplicates. ([NG#1446](https://github.com/infor-design/enterprise-ng/issues/1446))
- `[Popupmenu]` Fix on popupmenu arrow not appearing when showArrow is true. ([#5061](https://github.com/infor-design/enterprise/issues/5061))
- `[Popupmenu]` Fixed a bug where the popupmenu arrow was not appearing despite `showArrow` being set to true. ([#5061](https://github.com/infor-design/enterprise/issues/5061))
- `[Popupmenu]` Fixed on popupmenu arrow not appearing when showArrow is true. ([#5061](https://github.com/infor-design/enterprise/issues/5061))
- `[Popupmenu]` Fixed popupmenu previous states not getting saved when called resize and update. ([#6601](https://github.com/infor-design/enterprise/issues/6601))
- `[Searchfield]` Fixed collapsible issues with search icon color and behavior. ([#7390](https://github.com/infor-design/enterprise/issues/7390))
- `[Popupmenu]` Fixed on popupmenu arrow not appearing when showArrow is true. ([#5061](https://github.com/infor-design/enterprise/issues/5061))
- `[Locale]` Added new translations. ([#1243](https://github.com/infor-design/enterprise/issues/7512)
- `[Monthview]` Fix on updated method creating duplicates. ([NG#1446](https://github.com/infor-design/enterprise-ng/issues/1446))
- `[Monthview]` Fixed on updated method creating duplicates. ([NG#1446](https://github.com/infor-design/enterprise-ng/issues/1446))
- `[Tabs Module]` Fixed closing an active tab in the overflow menu results in a blank screen. ([#7321](https://github.com/infor-design/enterprise/issues/7321))
- `[Toolbar]` Added hover style for contextual toolbar. ([#7459](https://github.com/infor-design/enterprise/issues/7459))
- `[Toolbar/Toolbar Flex]` Added hover state to buttons. ([#7327](https://github.com/infor-design/enterprise/issues/7327))
- `[Toolbar-Flex]` Fixed redundant aria-disabled in toolbar when element is disabled. ([#6339](https://github.com/infor-design/enterprise/issues/6339))
- `[Toolbar Flex]` Fixed buttons being not visible on window resize. ([#7421](https://github.com/infor-design/enterprise/issues/7421))
- `[Toolbar Flex]` Updated header examples and included header to use flex toolbar by default. ([#6837](https://github.com/infor-design/enterprise/issues/6837))

## v4.82.0

## v4.82.0 Features

- `[Card]` Added borderless class for cards. ([WC#1169](https://github.com/infor-design/enterprise-wc/issues/1169))

## v4.82.0 Fixes

- `[App Menu]` Colors should remain the same when changing theme colors. ([#7302](https://github.com/infor-design/enterprise/issues/7302))
- `[Badge]` Fixed success state badge color in new light theme. ([#7353](https://github.com/infor-design/enterprise/issues/7353))
- `[Bar]` Fixed items not being selected/deselected from the legend. ([#7330](https://github.com/infor-design/enterprise/issues/7330))
- `[Breadcrumb]` Updated breadcrumb hover color. ([#7337](https://github.com/infor-design/enterprise/issues/7337))
- `[Card]` Updated background color in classic high contrast. ([#7374](https://github.com/infor-design/enterprise/issues/7374))
- `[Card]` Fixed group-action unnecessary scroll bar. ([#7343](https://github.com/infor-design/enterprise/issues/7343))
- `[Count]` Fix personalize styles for instance count to adjust icon colors. ([6947](https://github.com/infor-design/enterprise/issues/6947))
- `[Column]` Fixed data chart and legend doesn't match up. ([#7199](https://github.com/infor-design/enterprise/issues/7199))
- `[Datagrid]` Fixed on styling in row status icon when first column is not a select column. ([NG#5913](https://github.com/infor-design/enterprise-ng/issues/5913))
- `[Datagrid]` Fixed table layout with a distinct hover background color for both activated and non-activated rows. ([#7320](https://github.com/infor-design/enterprise/issues/7369))
- `[Body]` Updated background color in classic high contrast. ([#7374](https://github.com/infor-design/enterprise/issues/7374))
- `[Card]` Fixed group-action unnecessary scroll bar. ([#7343](https://github.com/infor-design/enterprise/issues/7343))
- `[Datagrid]` Fixed header icon tooltip showing when undefined. ([#6929](https://github.com/infor-design/enterprise/issues/6929))
- `[Datagrid]` Fix on styling in row status icon when first column is not a select column. ([NG#5913](https://github.com/infor-design/enterprise-ng/issues/5913))
- `[Datagrid]` Fixed paging source argument is empty when re-assigning grid options. ([6947](https://github.com/infor-design/enterprise/issues/6947))
- `[Datagrid]` Changed pager type to initial when updating datagrid with paging setting. ([#7398](https://github.com/infor-design/enterprise/issues/7398))
- `[Datagrid]` Fixed datagrid toolbar to be able to show buttons more than two. ([6921](https://github.com/infor-design/enterprise/issues/6921))
- `[Editor]` Fixed links are not readable in dark mode. ([#7331](https://github.com/infor-design/enterprise/issues/7331))
- `[Field-Filter]` Fixed a bug in field filter where the design is not properly aligned on Modal. ([#7358](https://github.com/infor-design/enterprise/issues/7358))
- `[Header]` Fixed border in search field in the header. ([#7297](https://github.com/infor-design/enterprise/issues/7297))
- `[Header]` Fixed the font sizes and alignments. ([#7317](https://github.com/infor-design/enterprise/issues/7317))
- `[Listbuilder]` Fixed icon alignment on toolbar so that it's centered on focused. ([#7397](https://github.com/infor-design/enterprise/issues/7397))
- `[Listview]` Fixed the height restriction in listview when used in card. ([#7094](https://github.com/infor-design/enterprise/issues/7094))
- `[Lookup]` Fix in keyword search not filtering single comma. ([#7165](https://github.com/infor-design/enterprise/issues/7165))
- `[Lookup]` Fix in keyword search not filtering single quote. ([#7165](https://github.com/infor-design/enterprise/issues/7165))
- `[Notification]` Fix in example page of notification, updated parent element. ([#7391](https://github.com/infor-design/enterprise/issues/7391))
- `[Pager]` Fixed the pager's underline style to enhance its appearance when it is being hovered over. ([#7352](https://github.com/infor-design/enterprise/issues/7352))
- `[Personalization]` Changed default color back to azure and add alabaster in personalization colors. ([#7320](https://github.com/infor-design/enterprise/issues/7320))
- `[Personalization]` Fixed color changing doesn't add CSS class to the header in Safari browser. ([#7338](https://github.com/infor-design/enterprise/issues/7338))
- `[Personalization]` Adjusted header text/tabs colors. ([#7319](https://github.com/infor-design/enterprise/issues/7319))
- `[Personalization]` Additional fixes for default color back to azure and added alabaster in personalization colors. ([#7340](https://github.com/infor-design/enterprise/issues/7340))
- `[Popupmenu]` Fixed on popupmenu more icon not visible when open. ([#7383](https://github.com/infor-design/enterprise/issues/7383))
- `[Searchfield]` Fixed on misalignment in searchfield clear icon. ([#7382](https://github.com/infor-design/enterprise/issues/7382))
- `[Searchfield]` Fixed searchfield icon adjustments. ([#7387](https://github.com/infor-design/enterprise/issues/7387))
- `[SearchField]` Fixed undefined error on `toolbarFlexItem`. ([#7402](https://github.com/infor-design/enterprise/issues/7402))
- `[Tabs]` Fixed the alignment of focus in RTL view. ([#6992](https://github.com/infor-design/enterprise/issues/6992))
- `[Tabs Header]` Fixed the alignment of close button. ([#7273](https://github.com/infor-design/enterprise/issues/7273))
- `[Textarea]` Fixed track dirty when updated() method was triggered. ([NG#1429](https://github.com/infor-design/enterprise-ng/issues/1429))
- `[Timeline]` Fixed the alignment when timeline is inside a card. ([#7278](https://github.com/infor-design/enterprise/issues/7278))
- `[Timeline]` Fixed issue with timeline content exceeding allotted space when additional elements were added. ([#7299](https://github.com/infor-design/enterprise/issues/7299))
- `[Timeline]` Added test page to test scenario of timeline with no dates. ([#7298](https://github.com/infor-design/enterprise/issues/7298))
- `[Tooltip]` Added appendTo settings to fix tooltip positioning on the structure. ([#7220](https://github.com/infor-design/enterprise/issues/7220))
- `[Tooltip]` Fixed tooltip not on top of all elements when shown and manually moved. ([#7130](https://github.com/infor-design/enterprise/issues/7130))
- `[Tooltip]` Added appendTo settings to fix tooltip positioning on the structure. ([#7220](https://github.com/infor-design/enterprise/issues/7220))

## v4.81.0

## v4.81.0 Important Changes

- `[Docs]` Added action sheet to the doc site. ([#7230](https://github.com/infor-design/enterprise/issues/7230))
- `[General]` Project now uses node 18 (18.13.0) for development. All dependencies are updated. ([#6634](https://github.com/infor-design/enterprise/issues/6634))
- `[General]` Updated to d3.v7 which impacts all charts. ([#6634](https://github.com/infor-design/enterprise/issues/6634))
- `[Bar]` Fixed missing left axis label. ([#7181](https://github.com/infor-design/enterprise/issues/7181))
- `[Bar]` Fixed regressed long text example. ([#7183](https://github.com/infor-design/enterprise/issues/7183))
- `[Build]` Fixed build errors on windows. ([#7228](https://github.com/infor-design/enterprise/issues/7228))
- `[Icons]` Added new empty state icons, and in different and larger sizes. ([#7115](https://github.com/infor-design/enterprise/issues/7115))

## v4.81.0 Features

- `[Calendar]` Added `weekview` number on the monthview in datepicker. Use `showWeekNumber` to enable it. ([#5785](https://github.com/infor-design/enterprise/issues/5785))

## v4.81.0 Fixes

- `[Actionsheet]` Updated font and icon colors for classic actionsheet. ([#7012](https://github.com/infor-design/enterprise/issues/7012))
- `[Accordion]` Additional fix in accordion collapsing cards on expand bug. ([#6820](https://github.com/infor-design/enterprise/issues/6820))
- `[Alerts/Badges/Tags]` Updated warning and alert colors. ([#7162](https://github.com/infor-design/enterprise/issues/7162))
- `[App Menu]` Updated `appmenu` icon colors. ([#7303](https://github.com/infor-design/enterprise/issues/7303))
- `[Background]` Updated default background color in high contrast. ([#7261](https://github.com/infor-design/enterprise/issues/7261))
- `[Bar]` Fixed bug introduced by d3 changes with bar selection. ([#7182](https://github.com/infor-design/enterprise/issues/7182))
- `[Button]` Fixed icon button size and icon centering. ([#7201](https://github.com/infor-design/enterprise/issues/7201))
- `[Button]` Fixed disabled button color in classic version. ([#7185](https://github.com/infor-design/enterprise/issues/7185))
- `[Button]` Button adjustments for compact mode. ([#7161](https://github.com/infor-design/enterprise/issues/7161))
- `[Button]` Button adjustments for secondary menu in dark and contrast mode. ([#7221](https://github.com/infor-design/enterprise/issues/7221))
- `[ContextMenu]` Fixed a bug where wrong menu is displayed in nested menus on mobile device. ([NG#1417](https://github.com/infor-design/enterprise-ng/issues/1417))
- `[Datagrid]` Fixed re-rendering of the grid when `disableClientFilter` set to true. ([#7282](https://github.com/infor-design/enterprise/issues/7282))
- `[Datagrid]` Fixed a bug in datagrid where sorting is not working properly. ([#6787](https://github.com/infor-design/enterprise/issues/6787))
- `[Datagrid]` Fixed background color of lookups in filter row when in light mode. ([#7176](https://github.com/infor-design/enterprise/issues/7176))
- `[Datagrid]` Fixed a bug in datagrid where custom toolbar is being replaced with data grid generated toolbar. ([NG#1434](https://github.com/infor-design/enterprise-ng/issues/1434))
- `[Datagrid]` Fixed bug in Safari where dynamically switching from RTL to LTR doesn't update all the alignments. ([NG#1431](https://github.com/infor-design/enterprise-ng/issues/1431))
- `[Datagrid]` Fixed odd hover color when using row activation and is list. ([#7232](https://github.com/infor-design/enterprise/issues/7232))
- `[Datagrid]` Fixed dragging columns after a cancelled drop moves more than one column. ([#7017](https://github.com/infor-design/enterprise/issues/7017))
- `[Dropdown]` Fixed swatch default color in themes. ([#7108](https://github.com/infor-design/enterprise/issues/7108))
- `[Dropdown/Multiselect]` Fixed disabled options are not displayed as disabled when using ajax. ([#7150](https://github.com/infor-design/enterprise/issues/7150))
- `[EmptyMessage]` Updated the example page for widgets. ([#7033](https://github.com/infor-design/enterprise/issues/7033))
- `[Field-Filter]` Fixed a bug in field filter where the design is not properly aligned. ([#7001](https://github.com/infor-design/enterprise/issues/7001))
- `[Field-Filter]` Icon adjustments in Safari. ([#7264](https://github.com/infor-design/enterprise/issues/7264))
- `[Fileupload]` Icon adjustments in compact mode. ([#7149](https://github.com/infor-design/enterprise/issues/7149))
- `[Fileupload]` Icon adjustments in classic mode. ([#7265](https://github.com/infor-design/enterprise/issues/7265))
- `[Header]` Fixed a bug in `subheader` where the color its not appropriate on default theme. ([#7173](https://github.com/infor-design/enterprise/issues/7173))
- `[Header]` Changed the header from pseudo elements to actual icon. Please make the follow [change to your app menu icon](https://github.com/infor-design/enterprise/pull/7285/files#diff-4ee8ef8a5fe8ef128f558004ce5a73d8b2939256ea3c614ac26492078171529bL3-R5) to get the best output. ([#7163](https://github.com/infor-design/enterprise/issues/7163))
- `[Homepage/Personalize/Page-Patterns]` Fixed homepage hero widget, builder header, and other section of tabs with the new design and color combination. ([#7136](https://github.com/infor-design/enterprise/issues/7136))
- `[MenuButton]` Fixed some color on menu buttons. ([#7184](https://github.com/infor-design/enterprise/issues/7184))
- `[Modal]` Fixed alignment of tooltip error in modal. ([#7125](https://github.com/infor-design/enterprise/issues/7125))
- `[Hyperlink]` Changed hover color in dark theme. ([#7095](https://github.com/infor-design/enterprise/issues/7095))
- `[Icon]` Changed icon alert info color in dark theme. ([#7158](https://github.com/infor-design/enterprise/issues/7158))
- `[Icon]` Updated icon name in example page. ([#7269](https://github.com/infor-design/enterprise/issues/7269))
- `[Listview]` Added an additional translation for records selected in listview. ([#6528](https://github.com/infor-design/enterprise/issues/6528))
- `[Lookup]` Fixed a bug in lookup where items are not selected for async data. ([NG#1409](https://github.com/infor-design/enterprise-ng/issues/1409))
- `[Listview]` Fixed overflow in listview when there is a search bar included. ([#7015](https://github.com/infor-design/enterprise/issues/7015))
- `[Personalization]` Added color mapping in personalization. ([#7073](https://github.com/infor-design/enterprise/issues/7073))
- `[Personalization]` Fixed style changed when changing the modes and colors. ([#7171](https://github.com/infor-design/enterprise/issues/7171))
- `[Personalization]` Fix default values in the personalization API. ([#7167](https://github.com/infor-design/enterprise/issues/7167))
- `[Personalization]` Fix header tabs/header colors for a variation when header tabs are not in header element. ([#7153](https://github.com/infor-design/enterprise/issues/7153) [#7211](https://github.com/infor-design/enterprise/issues/7211) [#7212](https://github.com/infor-design/enterprise/issues/7212) [#7217](https://github.com/infor-design/enterprise/issues/7217) [#7218](https://github.com/infor-design/enterprise/issues/7218))
- `[Personalization]` Fix secondary button color in header. ([#7204](https://github.com/infor-design/enterprise/issues/7204))
- `[Popupmenu]` Fix on inverse colors not showing in popupmenu in masthead. ([#7005](https://github.com/infor-design/enterprise/issues/7005))
- `[Searchfield]` Custom button adjustments in mobile. ([#7134](https://github.com/infor-design/enterprise/issues/7134))
- `[Searchfield]` Go button adjustments for flex toolbar. ([#6014](https://github.com/infor-design/enterprise/issues/6014))
- `[Searchfield]` Collapse button adjustments in mobile. ([#7164](https://github.com/infor-design/enterprise/issues/7164))
- `[Searchfield]` Collapse button adjustments in header. ([#7210](https://github.com/infor-design/enterprise/issues/7210))
- `[Slider]` Fixed sliding and dropping the handle outside of the component doesn't trigger the change event. ([#7028](https://github.com/infor-design/enterprise/issues/7028))
- `[Tabs]` Changed header tabs disabled color to darker color. ([#7219](https://github.com/infor-design/enterprise/issues/7219))
- `[Tabs]` Fixed incorrect fade out color in horizontal header tabs. ([#7244](https://github.com/infor-design/enterprise/issues/7244))
- `[Timepicker]` Fixed 24h time validation. ([#7188](https://github.com/infor-design/enterprise/issues/7188))
- `[Toolbar]` Fixed buttons aren't going in the overflow menu if placed after search field. ([#7194](https://github.com/infor-design/enterprise/issues/7194))
- `[Typography]` Updated documentation to align usage guidance. ([#7187](https://github.com/infor-design/enterprise/issues/7187))

## v4.80.1 Fixes

- `[Button]` Fixed button status colors disabled in toolbar/toolbar flex in alabaster and personalize colors. ([#7166](https://github.com/infor-design/enterprise/issues/7166))
- `[Dropdown]` Fixed swatch default color in themes. ([#7108](https://github.com/infor-design/enterprise/issues/7108))
- `[Hyperlink]` Changed hover color in dark theme. ([#7095](https://github.com/infor-design/enterprise/issues/7095))
- `[Timepicker]` Fixed field value when day period goes first in the time format. ([#7116](https://github.com/infor-design/enterprise/issues/7116))
- `[Datagrid]` Fixed background color of lookups in filter row when in light mode. ([#7176](https://github.com/infor-design/enterprise/issues/7176))
- `[Dropdown/Multiselect]` Fixed disabled options are not displayed as disabled when using ajax. ([#7150](https://github.com/infor-design/enterprise/issues/7150))
- `[Header]` Fixed a bug in `subheader` where the color its not appropriate on default theme. ([#7173](https://github.com/infor-design/enterprise/issues/7173))
- `[MenuButton]` Fixed some color on menu buttons. ([#7184](https://github.com/infor-design/enterprise/issues/7184))

## v4.80.0

## v4.80.0 Important Changes

- `[Personalization]` The default color is now alabaster (white) rather than the previous azure color. This effects header and tabs header as previously noted. ([#6979](https://github.com/infor-design/enterprise/issues/6979))
- `[Header]` Changed the default color from azure to alabaster. I.E. The default header color is now alabaster but can still be set to any of the other 8 colors. So far the older look azure can be used. ([#6979](https://github.com/infor-design/enterprise/issues/6979))
- `[Tabs Header]` Changed the default background color for tabs header to also use alabaster with the same ability to use any of the other 8 personalization colors. ([#6979](https://github.com/infor-design/enterprise/issues/6979))
- `[Button]` The style of all buttons (primary/tertiary and secondary) have been updated and changed, in addition we added new destructive buttons. ([#6977](https://github.com/infor-design/enterprise/issues/6977))
- `[Button]` Fixed button status colors disabled in toolbar/toolbar flex in alabaster and personalize colors. ([#7166](https://github.com/infor-design/enterprise/issues/7166))
- `[Datagrid]` Added ability to change the color of the header in datagrid between (`dark` or `light (alabaster)`). ([#7008](https://github.com/infor-design/enterprise/issues/7008))
- `[Searchfield]` Completed a design review of searchfield and enhanced it with updated several design improvements. ([#6707](https://github.com/infor-design/enterprise/issues/6707))

## v4.80.0 Features

- `[About]` Browser version for chrome no longer contains minor version. ([#7067](https://github.com/infor-design/enterprise/issues/7067))
- `[Lookup]` Added modal settings to lookup. ([#4319](https://github.com/infor-design/enterprise/issues/4319))
- `[Radar]` Converted Radar scripts to puppeteer. ([#6989](https://github.com/infor-design/enterprise/issues/6989))
- `[Colors]` Correct Status Colors.([#6993](https://github.com/infor-design/enterprise/issues/6993))
- `[Colors]` Re-add yellow alerts.([#6922](https://github.com/infor-design/enterprise/issues/6922))
- `[Chart]` Added 'info' and theme color options in settings.([#7084](https://github.com/infor-design/enterprise/issues/7084))
- `[Icons]` Added three new icons: `icon-paint-brush, icon-psych-precaution, icon-observation-precaution`. ([#7040](https://github.com/infor-design/enterprise/issues/7040))
- `[Icons]` Added four new icons: `up-down-chevron, approve-all, import-spreadsheet, microphone`. ([#7142](https://github.com/infor-design/enterprise/issues/7142))

## v4.80.0 Fixes

- `[Button]` Fixed a bug where buttons are not readable in dark mode in the new design. ([#7082](https://github.com/infor-design/enterprise/issues/7082))
- `[Checkbox]` Fixed a bug where checkbox labels not wrapping when using `form-responsive` class. ([#6826](https://github.com/infor-design/enterprise/issues/6826))
- `[Datagrid]` Fixed a bug in datagrid where icon is not aligned in custom card. ([#7000](https://github.com/infor-design/enterprise/issues/7000))
- `[Datagrid]` Fixed a bug where datepicker icon background color is incorrect upon hovering. ([#7053](https://github.com/infor-design/enterprise/issues/7053))
- `[Datagrid]` Fixed a bug in datagrid where dropdown filter does not render correctly. ([#7006](https://github.com/infor-design/enterprise/issues/7006))
- `[Datagrid]` Fixed a bug in datagrid where flex toolbar is not properly destroyed. ([NG#1423](https://github.com/infor-design/enterprise-ng/issues/1423))
- `[Datagrid]` Fixed a bug in datagrid in datagrid where the icon cause clipping issues. ([#7000](https://github.com/infor-design/enterprise/issues/7000))
- `[Datagrid]` Fixed a bug in datagrid where date cell is still in edit state after editing when using Safari. ([#6963](https://github.com/infor-design/enterprise/issues/6963))
- `[Datagrid]` Fixed a bug in datagrid where summary row become selected after selecting row one. ([#7128](https://github.com/infor-design/enterprise/issues/7128))
- `[Datagrid]` Updated dirty cell check in datagrid. ([#6893](https://github.com/infor-design/enterprise/issues/6893))
- `[Datepicker]` Fixed a bug in datagrid where disabled dates were not showing in Safari. ([#6920](https://github.com/infor-design/enterprise/issues/6920))
- `[Datepicker]` Fixed a bug where range display is malformed in RTL. ([#6933](https://github.com/infor-design/enterprise/issues/6933))
- `[Datepicker]` Fixed exception occurring in disable dates. ([#7086](https://github.com/infor-design/enterprise/issues/7086))
- `[Header]` Adjusted classic header colors. ([#7069](https://github.com/infor-design/enterprise/issues/7069))
- `[Lookup]` Adjusted width in lookup. ([#6924](https://github.com/infor-design/enterprise/issues/6924))
- `[Searchfield]` Searchfield enhancement bugfixes on colors. ([#7079](https://github.com/infor-design/enterprise/issues/7079))
- `[Searchfield]` Searchfield icon placement fixes in classic. ([#7134](https://github.com/infor-design/enterprise/issues/7134))
- `[Lookup]` Adjusted width in lookup. ([#6924](https://github.com/infor-design/enterprise/issues/6924))
- `[Lookup]` Fixed a bug where custom modal script gets error after closing the modal in the second time. ([#7057](https://github.com/infor-design/enterprise/issues/7057))
- `[Listview]` Fix on contextual button hover color. ([#7090](https://github.com/infor-design/enterprise/issues/7090))
- `[Searchfield]` Searchfield enhancement bugfixes on colors. ([#7079](https://github.com/infor-design/enterprise/issues/7079))
- `[Searchfield]` Fix on non-collapsible positioning and borders. ([#7111](https://github.com/infor-design/enterprise/issues/7111))
- `[Searchfield]` Adjust icon position and colors. ([#7106](https://github.com/infor-design/enterprise/issues/7106))
- `[Searchfield]` Adjust border colors in category. ([#7110](https://github.com/infor-design/enterprise/issues/7110))
- `[Splitter]` Store location only when save setting is set to true. ([#7045](https://github.com/infor-design/enterprise/issues/7045))
- `[Tabs]` Fixed a bug where add tab button is not visible in new default view. ([#7146](https://github.com/infor-design/enterprise/issues/7146))
- `[Tabs]` Fixed a bug where tab list is not viewable dark mode classic view. ([#7097](https://github.com/infor-design/enterprise/issues/7097))
- `[Tabs]` Fixed a bug in tabs header and swatch personalize colors. ([#7046](https://github.com/infor-design/enterprise/issues/7046))
- `[Tabs]` Added puppeteer scripts for tooltip title. ([#7003](https://github.com/infor-design/enterprise/issues/7003))
- `[Tabs Header]` Updated example page, recalibrated positioning and fixed theme discrepancies. ([#7085](https://github.com/infor-design/enterprise/issues/7085))
- `[Tabs Module]` Fixed a bug in go button where it was affected by the latest changes for button. ([#7037](https://github.com/infor-design/enterprise/issues/7037))
- `[Textarea]` Added paste event listener for textarea. ([NG#6924](https://github.com/infor-design/enterprise-ng/issues/1401))
- `[Toolbar]` Adjustment in title width. ([#7113](https://github.com/infor-design/enterprise/issues/7113))
- `[Toolbar Flex]` Fix on toolbar key navigation.([#7041](https://github.com/infor-design/enterprise/issues/7041))
- `[User Status Icons]` Now have a more visible fill and a stroke behind them. ([#7040](https://github.com/infor-design/enterprise/issues/7040))

## v4.70.0

## v4.70.0 Important Notes

- `[General]` Some elements are no longer hooked under `window` for example `Locale` `Formatters` and `Editors`. To resolve it using Locale.set as an example use the `Soho` namespace i.e. `Soho.Locale.set()`. ([#6634](https://github.com/infor-design/enterprise/issues/6634))

## v4.70.0 Features

- `[Checkbox]` Converted Checkbox scripts to puppeteer. ([#6936](https://github.com/infor-design/enterprise/issues/6936))
- `[Circlepager]` Converted `Circlepager` scripts to puppeteer. ([#6971](https://github.com/infor-design/enterprise/issues/6971))
- `[Icons]` Bumped `ids-identity` to get a new empty state icon `empty-no-search-result` and a new system icon `advance-settings`.([#6999](https://github.com/infor-design/enterprise/issues/6999))

## v4.70.0 Fixes

- `[Accordion]` Fixed a bug where expanded card closes in NG when opening accordion. ([#6820](https://github.com/infor-design/enterprise/issues/6820))
- `[Counts]` Fixed a bug in counts where two rows of labels cause misalignment. ([#6845](https://github.com/infor-design/enterprise/issues/6845))
- `[Counts]` Added example page for widget count with color background. ([#7234](https://github.com/infor-design/enterprise/issues/7234))
- `[Datagrid]` Fixed a bug in datagrid where expandable row input cannot edit the value. ([#6781](https://github.com/infor-design/enterprise/issues/6781))
- `[Datagrid]` Fixed a bug in datagrid where clear dirty cell does not work properly in frozen columns. ([#6952](https://github.com/infor-design/enterprise/issues/6952))
- `[Datagrid]` Adjusted date and timepicker icons in datagrid filter. ([#6917](https://github.com/infor-design/enterprise/issues/6917))
- `[Datagrid]` Fixed a bug where frozen column headers are not rendered on update. ([NG#1399](https://github.com/infor-design/enterprise-ng/issues/1399))
- `[Datagrid]` Added toolbar update on datagrid update. ([NG#1357](https://github.com/infor-design/enterprise-ng/issues/1357))
- `[Datepicker]` Added Firefox increment/decrement keys. ([#6877](https://github.com/infor-design/enterprise/issues/6877))
- `[Datepicker]` Fixed a bug in mask value in datepicker when update is called. ([NG#1380](https://github.com/infor-design/enterprise-ng/issues/1380))
- `[Dropdown]` Fixed a bug in dropdown where there is a null in a list when changing language to Chinese. ([#6916](https://github.com/infor-design/enterprise/issues/6916))
- `[Editor]` Fixed a bug in editor where insert image is not working properly when adding attributes. ([#6864](https://github.com/infor-design/enterprise/issues/6864))
- `[Editor]` Fixed a bug in editor where paste and plain text is not cleaning the text/html properly. ([#6892](https://github.com/infor-design/enterprise/issues/6892))
- `[Locale]` Fixed a bug in locale where same language translation does not render properly. ([#6847](https://github.com/infor-design/enterprise/issues/6847))
- `[Icons]` Fixed incorrect colors of new empty state icons. ([#6965](https://github.com/infor-design/enterprise/issues/6965))
- `[Popupmenu]` Fixed a bug in popupmenu where submenu and submenu items are not indented properly. ([#6860](https://github.com/infor-design/enterprise/issues/6860))
- `[Process Indicator]` Fix on extra line after final step. ([#6744](https://github.com/infor-design/enterprise/issues/6744))
- `[Searchfield]` Changed toolbar in example page to flex toolbar. ([#6737](https://github.com/infor-design/enterprise/issues/6737))
- `[Tabs]` Added tooltip on add new tab button. ([#6902](https://github.com/infor-design/enterprise/issues/6902))
- `[Tabs]` Adjusted header and tab colors in themes. ([#6673](https://github.com/infor-design/enterprise/issues/6673))
- `[Timepicker]` Filter method in datagrid is called on timepicker's change event. ([#6896](https://github.com/infor-design/enterprise/issues/6896))

## v4.69.0

## v4.69.0 Important Features

- `[Icons]` All icons have padding on top and bottom effectively making them 4px smaller by design. This change may require some UI corrections to css. ([#6868](https://github.com/infor-design/enterprise/issues/6868))
- `[Icons]` Over 60 new icons and 126 new industry focused icons. ([#6868](https://github.com/infor-design/enterprise/issues/6868))
- `[Icons]` The icon `save-closed` is now `save-closed-old` in the deprecated, we suggest not using this old icon. ([#6868](https://github.com/infor-design/enterprise/issues/6868))
- `[Icons]` Alert icons come either filled or not filled (outlined) filled alert icons like  `icon-alert-alert` are now `icon-success-alert` and `alert-filled` we suggest no longer using filled alert icons, use only the outlined ones. ([#6868](https://github.com/infor-design/enterprise/issues/6868))

## v4.69.0 Features

- `[Datagrid]` Added puppeteer script for extra class for tooltip. ([#6900](https://github.com/infor-design/enterprise/issues/6900))
- `[Header]` Converted Header scripts to puppeteer. ([#6919](https://github.com/infor-design/enterprise/issues/6919))
- `[Icons]` Added [enhanced and new empty states icons](https://main-enterprise.demo.design.infor.com/components/icons/example-empty-widgets.html) with a lot more color. These should replace existing ones but it is opt-in. ([#6868](https://github.com/infor-design/enterprise/issues/6868))
- `[Lookup]` Added puppeteer script for lookup double click apply enhancement. ([#6886](https://github.com/infor-design/enterprise/issues/6886))
- `[Stepchart]` Converted Stepchart scripts to puppeteer. ([#6940](https://github.com/infor-design/enterprise/issues/6940))

## v4.69.0 Fixes

- `[Datagrid]` Fixed a bug in datagrid where sorting is not working properly. ([#6787](https://github.com/infor-design/enterprise/issues/6787))
- `[Datagrid]` Fixed a bug in datagrid where add row is not working properly when using frozen columns. ([#6918](https://github.com/infor-design/enterprise/issues/6918))
- `[Datagrid]` Fixed a bug in datagrid where tooltip flashes continuously on hover. ([#5907](https://github.com/infor-design/enterprise/issues/5907))
- `[Datagrid]` Fixed a bug in datagrid where is empty and is not empty is not working properly. ([#5273](https://github.com/infor-design/enterprise/issues/5273))
- `[Datagrid]` Fixed a bug in datagrid where inline editor input text is not being selected upon clicking. ([NG#1365](https://github.com/infor-design/enterprise-ng/issues/1365))
- `[Datagrid]` Fixed a bug in datagrid where multiselect filter is not rendering properly. ([#6846](https://github.com/infor-design/enterprise/issues/6846))
- `[Datagrid]` Fixed a bug in datagrid where row shading is not rendered properly. ([#6850](https://github.com/infor-design/enterprise/issues/6850))
- `[Datagrid]` Fixed a bug in datagrid where icon is not rendering properly in small and extra small row height. ([#6866](https://github.com/infor-design/enterprise/issues/6866))
- `[Datagrid]` Fixed a bug in datagrid where sorting is not rendering properly when there is a previously focused cell. ([#6851](https://github.com/infor-design/enterprise/issues/6851))
- `[Datagrid]` Additional checks when updating cell so that numbers aren't converted twice. ([NG#1370](https://github.com/infor-design/enterprise-ng/issues/1370))
- `[Datagrid]` Additional fixes on dirty indicator not updating on drag columns. ([#6867](https://github.com/infor-design/enterprise/issues/6867))
- `[General]` Instead of optional dependencies use a custom command. ([#6876](https://github.com/infor-design/enterprise/issues/6876))
- `[Modal]` Fixed a bug where suppress key setting is not working. ([#6793](https://github.com/infor-design/enterprise/issues/6793))
- `[Searchfield]` Additional visual fixes in classic on go button in searchfield toolbar. ([#6686](https://github.com/infor-design/enterprise/issues/6686))
- `[Splitter]` Fixed on splitter not working when parent height changes dynamically. ([#6819](https://github.com/infor-design/enterprise/issues/6819))
- `[Toolbar Flex]` Added additional checks for destroying toolbar. ([#6844](https://github.com/infor-design/enterprise/issues/6844))

## v4.68.0

## v4.68.0 Features

- `[Button]` Added Protractor to Puppeteer conversion scripts. ([#6626](https://github.com/infor-design/enterprise/issues/6626))
- `[Calendar]` Added puppeteer script for show/hide legend. ([#6810](https://github.com/infor-design/enterprise/issues/6810))
- `[Colors]` Added puppeteer script for color classes targeting color & border color. ([#6801](https://github.com/infor-design/enterprise/issues/6801))
- `[Column]` Added puppeteer script for combined column chart. ([#6381](https://github.com/infor-design/enterprise/issues/6381))
- `[Datagrid]` Added additional setting in datagrid header for tooltip extra class. ([#6802](https://github.com/infor-design/enterprise/issues/6802))
- `[Datagrid]` Added `dblClickApply` setting in lookup for selection of item. ([#6546](https://github.com/infor-design/enterprise/issues/6546))

## v4.68.0 Fixes

- `[Bar Chart]` Fixed a bug in bar charts grouped, where arias are identical to each series. ([#6748](https://github.com/infor-design/enterprise/issues/6748))
- `[Datagrid]` Fixed a bug in datagrid where tooltip flashes continuously on hover. ([#5907](https://github.com/infor-design/enterprise/issues/5907))
- `[Datagrid]` Fixed a bug in datagrid where expandable row animation is not rendering properly. ([#6813](https://github.com/infor-design/enterprise/issues/6813))
- `[Datagrid]` Fixed a bug in datagrid where dropdown filter does not render correctly. ([#6834](https://github.com/infor-design/enterprise/issues/6834))
- `[Datagrid]` Fixed alignment issues in trigger fields. ([#6678](https://github.com/infor-design/enterprise/issues/6678))
- `[Datagrid]` Added a null guard in tree list when list is not yet loaded. ([#6816](https://github.com/infor-design/enterprise/issues/6816))
- `[Datagrid]` Added a setting `ariaDescribedBy` in the column to override `aria-describedby` value of the cells. ([#6530](https://github.com/infor-design/enterprise/issues/6530))
- `[Datagrid]` Allowed beforeCommitCellEdit event to be sent for Editors.Fileupload. ([#6821](https://github.com/infor-design/enterprise/issues/6821))]
- `[Datagrid]` Classic theme trigger field adjustments in datagrid. ([#6678](https://github.com/infor-design/enterprise/issues/6678))
- `[Datagrid]` Added null guard in tree list when list is not yet loaded. ([#6816](https://github.com/infor-design/enterprise/issues/6816))
- `[Datagrid]` Fix on dirty indicator not updating on drag columns. ([#6867](https://github.com/infor-design/enterprise/issues/6867))
- `[Editor]` Fixed a bug in editor where block quote is not continued in the next line. ([#6794](https://github.com/infor-design/enterprise/issues/6794))
- `[Editor]` Fixed a bug in editor where breaking space doesn't render dirty indicator properly. ([NG#1363](https://github.com/infor-design/enterprise-ng/issues/1363))
- `[Searchfield]` Visual fixes on go button in searchfield toolbar. ([#6686](https://github.com/infor-design/enterprise/issues/6686))
- `[Searchfield]` Added null check in xButton. ([#6858](https://github.com/infor-design/enterprise/issues/6858))
- `[Textarea]` Fixed a bug in textarea where validation breaks after enabling/disabling. ([#6773](https://github.com/infor-design/enterprise/issues/6773))
- `[Typography]` Updated text link color in dark theme. ([#6807](https://github.com/infor-design/enterprise/issues/6807))
- `[Lookup]` Fixed where field stays disabled when enable API is called ([#6145](https://github.com/infor-design/enterprise/issues/6145))

(28 Issues Solved This Release, Backlog Enterprise 274, Backlog Ng 51, 1105 Functional Tests, 1303 e2e Tests, 561 Puppeteer Tests)

## v4.67.0

## v4.67.0 Important Notes

- `[CDN]` The former CDN `cdn.hookandloop.infor.com` can no longer be maintained by IT and needs to be discontinued. It will exist for approximately one year more (TBD), so please remove direct use from any production code. ([#6754](https://github.com/infor-design/enterprise/issues/6754))
- `[Datepicker]` The functionality to enter today with a `t` is now under a setting `todayWithKeyboard-false`, it is false because you cant type days like September in a full picker. ([#6653](https://github.com/infor-design/enterprise/issues/6653))
- `[Datepicker]` The functionality to increase the day with a `+/-` it defaults to false because it conflicts with many other internal shortcut keys. ([#6632](https://github.com/infor-design/enterprise/issues/6632))

## v4.67.0 Markup Changes

- `[AppMenu]` As a design change the `Infor` logo is no longer to be shown on the app menu and has been removed. This reduces visual clutter, and is more inline with Koch global brand to leave it out. ([#6726](https://github.com/infor-design/enterprise/issues/6726))

## v4.67.0 Features

- `[Calendar]` Add a setting for calendar to show and hide the legend. ([#6533](https://github.com/infor-design/enterprise/issues/6533))
- `[Datagrid]` Added puppeteer script for header icon with tooltip. ([#6738](https://github.com/infor-design/enterprise/issues/6738))
- `[Icons]` Added new icons for `interaction` and `interaction-reply`. ([#6721](https://github.com/infor-design/enterprise/issues/6721))
- `[Monthview]` Added puppeteer script for monthview legend visibility when month changes ([#6382](https://github.com/infor-design/enterprise/issues/6382))
- `[Searchfield]` Added puppeteer script for filter and sort icon. ([#6007](https://github.com/infor-design/enterprise/issues/6007))
- `[Searchfield]` Added puppeteer script for custom icon. ([#6723](https://github.com/infor-design/enterprise/issues/6723))

## v4.67.0 Fixes

- `[Accordion]` Added a safety check in accordion. ([#6789](https://github.com/infor-design/enterprise/issues/6789))
- `[Badge/Tag/Icon]` Fixed info color in dark mode. ([#6763](https://github.com/infor-design/enterprise/issues/6763))
- `[Button]` Added notification badges for buttons with labels. ([NG#1347](https://github.com/infor-design/enterprise-ng/issues/1347))
- `[Button]` Added dark theme button colors. ([#6512](https://github.com/infor-design/enterprise/issues/6512))
- `[Calendar]` Fixed a bug in calendar where bottom border is not properly rendering. ([#6668](https://github.com/infor-design/enterprise/issues/6668))
- `[Color Palette]` Added status color CSS classes for color and border-color properties. ([#6711](https://github.com/infor-design/enterprise/issues/6711))
- `[Datagrid]` Fixed a bug in datagrid inside a modal where the column is rendering wider than normal. ([#6782](https://github.com/infor-design/enterprise/issues/6782))
- `[Datagrid]` Fixed a bug in datagrid where when changing rowHeight as a setting and re-rendering it doesn't apply. ([#6783](https://github.com/infor-design/enterprise/issues/6783))
- `[Datagrid]` Fixed a bug in datagrid where isEditable is not returning row correctly. ([#6746](https://github.com/infor-design/enterprise/issues/6746))
- `[Datagrid]` Updated datagrid header CSS height. ([#6697](https://github.com/infor-design/enterprise/issues/6697))
- `[Datagrid]` Fixed on datagrid column width. ([#6725](https://github.com/infor-design/enterprise/issues/6725))
- `[Datagrid]` Fixed an error editing in datagrid with grouped headers. ([#6759](https://github.com/infor-design/enterprise/issues/6759))
- `[Datagrid]` Updated space key checks for expand button. ([#6756](https://github.com/infor-design/enterprise/issues/6756))
- `[Datagrid]` Fixed an error when hovering cells with tooltips setup and using grouped headers. ([#6753](https://github.com/infor-design/enterprise/issues/6753))
- `[Editor]` Fixed bug in editor where background color is not rendering properly. ([#6685](https://github.com/infor-design/enterprise/issues/6685))
- `[Listview]` Fixed a bug where listview is not rendering properly when dataset has zero integer value. ([#6640](https://github.com/infor-design/enterprise/issues/6640))
- `[Popupmenu]` Fixed a bug in popupmenu where getSelected() is not working on multiselect. ([NG#1349](https://github.com/infor-design/enterprise/issues-ng/1349))
- `[Toolbar-Flex]` Removed deprecated message by using `beforeMoreMenuOpen` setting. ([#NG1352](https://github.com/infor-design/enterprise-ng/issues/1352))
- `[Trackdirty]` Added optional chaining for safety check of trackdirty element. ([#6696](https://github.com/infor-design/enterprise/issues/6696))
- `[WeekView]` Added Day View and Week View Shading. ([#6568](https://github.com/infor-design/enterprise/issues/6568))

(30 Issues Solved This Release, Backlog Enterprise 252, Backlog Ng 49, 1104 Functional Tests, 1342 e2e Tests, 506 Puppeteer Tests)

## v4.66.0

## v4.66.0 Features

- `[Busyindicator]` Converted protractor tests to puppeteer. ([#6623](https://github.com/infor-design/enterprise/issues/6623))
- `[Calendar]` Converted protractor tests to puppeteer. ([#6524](https://github.com/infor-design/enterprise/issues/6524))
- `[Datagrid]` Added puppeteer script for render only one row. ([#6645](https://github.com/infor-design/enterprise/issues/6645))
- `[Datagrid]` Added test scripts for add row. ([#6644](https://github.com/infor-design/enterprise/issues/6644))
- `[Datepicker]` Added setting for adjusting day using +/- in datepicker. ([#6632](https://github.com/infor-design/enterprise/issues/6632))
- `[Targeted-Achievement]` Add puppeteer test for show tooltip on targeted achievement. ([#6550](https://github.com/infor-design/enterprise/issues/6550))
- `[Icons]` Added new icons for `interaction` and `interaction-reply`. ([#6666](https://github.com/infor-design/enterprise/issues/6629))
- `[Searchfield]` Added option to add custom icon button. ([#6453](https://github.com/infor-design/enterprise/issues/6453))
- `[Targeted-Achievement]` Added puppeteer test for show tooltip on targeted achievement. ([#6550](https://github.com/infor-design/enterprise/issues/6550))
- `[Textarea]` Converted protractor tests to puppeteer. ([#6629](https://github.com/infor-design/enterprise/issues/6629))

## v4.66.0 Fixes

- `[Datagrid]` Fixed trigger icon background color on hover when row is activated. ([#6679](https://github.com/infor-design/enterprise/issues/6679))
- `[Datagrid]` Fixed the datagrid alert icon was not visible and the trigger cell moves when hovering over when editor has trigger icon. ([#6663](https://github.com/infor-design/enterprise/issues/6663))
- `[Datagrid]` Fixed redundant `aria-describedby` attributes at cells. ([#6530](https://github.com/infor-design/enterprise/issues/6530))
- `[Datagrid]` Fixed on edit outline in textarea not filling the entire cell. ([#6588](https://github.com/infor-design/enterprise/issues/6588))
- `[Datagrid]` Updated filter phrases for datepicker. ([#6587](https://github.com/infor-design/enterprise/issues/6587))
- `[Datagrid]` Fixed the overflowing of the multiselect dropdown on the page and pushes the container near the screen's edge. ([#6580](https://github.com/infor-design/enterprise/issues/6580))
- `[Datagrid]` Fixed unselectRow on `treegrid` sending rowData incorrectly. ([#6548](https://github.com/infor-design/enterprise/issues/6548))
- `[Datagrid]` Fixed incorrect rowData for grouping tooltip callback. ([NG#1298](https://github.com/infor-design/enterprise-ng/issues/1298))
- `[Datagrid]` Fixed a bug in `treegrid` where data are duplicated when row height is changed. ([#4979](https://github.com/infor-design/enterprise/issues/4979))
- `[Datagrid]` Fix bug on where changing `groupable` and dataset does not update datagrid. ([NG#1332](https://github.com/infor-design/enterprise-ng/issues/1332))
- `[Datepicker]` Fixed missing `monthrendered` event on initial calendar open. ([NG#1345](https://github.com/infor-design/enterprise-ng/issues/1345))
- `[Editor]` Fixed a bug where paste function is not working on editor when copied from Windows Adobe Reader. ([#6521](https://github.com/infor-design/enterprise/issues/6521))
- `[Editor]` Fixed a bug where editor has dark screen after inserting an image. ([NG#1323](https://github.com/infor-design/enterprise-ng/issues/1323))
- `[Editor]` Fixed a bug where reset dirty is not working on special characters in Edge browser. ([#6584](https://github.com/infor-design/enterprise/issues/6584))
- `[Fileupload Advanced]` Fixed on max fileupload limit. ([#6625](https://github.com/infor-design/enterprise/issues/6625))
- `[Monthview]` Fixed missing legend data on visible previous / next month with using loadLegend API. ([#6665](https://github.com/infor-design/enterprise/issues/6665))
- `[Notification]` Updated css of notification to fix alignment in RTL mode. ([#6555](https://github.com/infor-design/enterprise/issues/6555))
- `[Searchfield]` Fixed a bug on Mac OS Safari where x button can't clear the contents of the searchfield. ([#6631](https://github.com/infor-design/enterprise/issues/6631))
- `[Popdown]` Fixed `popdown` not closing when clicking outside in NG. ([NG#1304](https://github.com/infor-design/enterprise-ng/issues/1304))
- `[Tabs]` Fixed on close button not showing in Firefox. ([#6610](https://github.com/infor-design/enterprise/issues/6610))
- `[Tabs]` Remove target panel element on remove event. ([#6621](https://github.com/infor-design/enterprise/issues/6621))
- `[Tabs Module]` Fixed category border when focusing the searchfield. ([#6618](https://github.com/infor-design/enterprise/issues/6618))
- `[Toolbar Searchfield]` Fixed searchfield toolbar in alternate style. ([#6615](https://github.com/infor-design/enterprise/issues/6615))
- `[Tooltip]` Fixed tooltip event handlers created on show not cleaning up properly on hide. ([#6613](https://github.com/infor-design/enterprise/issues/6613))

(39 Issues Solved This Release, Backlog Enterprise 230, Backlog Ng 42, 1102 Functional Tests, 1380 e2e Tests, 462 Puppeteer Tests)

## v4.65.0

## v4.65.0 Features

- `[Bar]` Enhanced the VPAT accessibility in bar chart. ([#6074](https://github.com/infor-design/enterprise/issues/6074))
- `[Bar]` Added puppeteer script for axis labels test. ([#6551](https://github.com/infor-design/enterprise/issues/6551))
- `[Bubble]` Converted protractor tests to puppeteer. ([#6527](https://github.com/infor-design/enterprise/issues/6527))
- `[Bullet]` Converted protractor tests to puppeteer. ([#6622](https://github.com/infor-design/enterprise/issues/6622))
- `[Cards]` Added puppeteer script for cards test. ([#6525](https://github.com/infor-design/enterprise/issues/6525))
- `[Datagrid]` Added tooltipOption settings for columns. ([#6361](https://github.com/infor-design/enterprise/issues/6361))
- `[Datagrid]` Added add multiple rows option. ([#6404](https://github.com/infor-design/enterprise/issues/6404))
- `[Datagrid]` Added puppeteer script for refresh column. ([#6212](https://github.com/infor-design/enterprise/issues/6212))
- `[Datagrid]` Added puppeteer script for cell editing test. ([#6552](https://github.com/infor-design/enterprise/issues/6552))
- `[Modal]` Added icon puppeteer test for modal component. ([#6549](https://github.com/infor-design/enterprise/issues/6549))
- `[Tabs]` Added puppeteer script for new searchfield design ([#6282](https://github.com/infor-design/enterprise/issues/6282))
- `[Tag]` Converted protractor tests to puppeteer. ([#6617](https://github.com/infor-design/enterprise/issues/6617))
- `[Targeted Achievement]` Converted protractor tests to puppeteer. ([#6627](https://github.com/infor-design/enterprise/issues/6627))

## v4.65.0 Fixes

- `[Accordion]` Fixed the bottom border of the completely disabled accordion in dark mode. ([#6406](https://github.com/infor-design/enterprise/issues/6406))
- `[AppMenu]` Fixed a bug where events are added to the wrong elements for filtering. Also fixed an issue where if no accordion is added the app menu will error. ([#6592](https://github.com/infor-design/enterprise/issues/6592))
- `[Chart]` Removed automatic legend bottom placement when reaching a minimum width. ([#6474](https://github.com/infor-design/enterprise/issues/6474))
- `[Chart]` Fixed the result logged in console to be same as the Soho Interfaces. ([NG#1296](https://github.com/infor-design/enterprise-ng/issues/1296))
- `[ContextualActionPanel]` Fixed a bug where the toolbar searchfield with close icon looks off on mobile viewport. ([#6448](https://github.com/infor-design/enterprise/issues/6448))
- `[Datagrid]` Fixed a bug in datagrid where focus is not behaving properly when inlineEditor is set to true. ([NG#1300](https://github.com/infor-design/enterprise-ng/issues/1300))
- `[Datagrid]` Fixed a bug where `treegrid` doesn't expand a row via keyboard when editable is set to true. ([#6434](https://github.com/infor-design/enterprise/issues/6434))
- `[Datagrid]` Fixed a bug where the search icon and x icon are misaligned across datagrid and removed extra margin space in modal in Firefox. ([#6418](https://github.com/infor-design/enterprise/issues/6418))
- `[Datagrid]` Fixed a bug where page changed to one on removing a row in datagrid. ([#6475](https://github.com/infor-design/enterprise/issues/6475))
- `[Datagrid]` Header is rerendered when calling updated method, also added paging info settings. ([#6476](https://github.com/infor-design/enterprise/issues/6476))
- `[Datagrid]` Fixed a bug where column widths were not changing in settings. ([#5227](https://github.com/infor-design/enterprise/issues/5227))
- `[Datagrid]` Fixed a bug where it renders all rows in the datagrid when adding one row. ([#6491](https://github.com/infor-design/enterprise/issues/6491))
- `[Datagrid]` Fixed a bug where using shift-click to multiselect on datagrid with treeGrid setting = true selects from the first row until bottom row. ([NG#1274](https://github.com/infor-design/enterprise-ng/issues/1274))
- `[Datepicker]` Fixed a bug where the datepicker is displaying NaN when using french format. ([NG#1273](https://github.com/infor-design/enterprise-ng/issues/1273))
- `[Datepicker]` Added listener for calendar `monthrendered` event and pass along. ([NG#1324](https://github.com/infor-design/enterprise-ng/issues/1324))
- `[Input]` Fixed a bug where the password does not show or hide in Firefox. ([#6481](https://github.com/infor-design/enterprise/issues/6481))
- `[Listview]` Fixed disabled font color not showing in listview. ([#6391](https://github.com/infor-design/enterprise/issues/6391))
- `[Listview]` Changed toolbar-flex to contextual-toolbar for multiselect listview. ([#6591](https://github.com/infor-design/enterprise/issues/6591))
- `[Locale]` Added monthly translations. ([#6556](https://github.com/infor-design/enterprise/issues/6556))
- `[Lookup]` Fixed a bug where search-list icon, launch icon, and ellipses is misaligned and the table and title overlaps in responsive view. ([#6487](https://github.com/infor-design/enterprise/issues/6487))
- `[Modal]` Fixed an issue on some monitors where the overlay is too dim. ([#6566](https://github.com/infor-design/enterprise/issues/6566))
- `[Page-Patterns]` Fixed a bug where the header disappears when the the last item in the list is clicked and the browser is smaller in Chrome and Edge. ([#6328](https://github.com/infor-design/enterprise/issues/6328))
- `[Tabs Module]` Fixed multiple UI issues in tabs module with searchfield. ([#6526](https://github.com/infor-design/enterprise/issues/6526))
- `[ToolbarFlex]` Fixed a bug where the teardown might error on situations. ([#1327](https://github.com/infor-design/enterprise/issues/1327))
- `[Tabs]` Fixed a bug where tabs focus indicator is not fixed on Classic Theme. ([#6464](https://github.com/infor-design/enterprise/issues/6464))
- `[Validation]` Fixed a bug where the tooltip would show on the header when the message has actually been removed. ([#6547](https://github.com/infor-design/enterprise/issues/6547)

(45 Issues Solved This Release, Backlog Enterprise 233, Backlog Ng 42, 1102 Functional Tests, 1420 e2e Tests, 486 Puppeteer Tests)<|MERGE_RESOLUTION|>--- conflicted
+++ resolved
@@ -1,13 +1,11 @@
 # What's New with Enterprise
 
-<<<<<<< HEAD
 ## v4.94.1
 
 ## v4.94.1 Fixes
 
 - `[Homepage]` Fixed bug that caused errors on resize when no widgets. ([#8611](https://github.com/infor-design/enterprise/issues/8611))
 - `[Timeline]` Added fix to timeline layout. ([#8586](https://github.com/infor-design/enterprise/issues/8586))
-=======
 ## v4.95.0
 
 ## v4.95.0 Features
@@ -25,7 +23,6 @@
 - `[Cards]` Fixed title and button regression and position. ([#8602](https://github.com/infor-design/enterprise/issues/8602))
 - `[Forms]` Fixed fileupload layout in compact form. ([#8537](https://github.com/infor-design/enterprise/issues/8537))
 - `[Tabs]` Fixed error in tab popup. ([#8596](https://github.com/infor-design/enterprise/issues/8596))
->>>>>>> 4edb5690
 
 ## v4.94.0
 
