--- conflicted
+++ resolved
@@ -11,9 +11,7 @@
 
 - `[Application Menu]` Fixed an issue where the dropdown icon is not properly centered in Safari. ([#3766](https://github.com/infor-design/enterprise/issues/3766))
 - `[Accordion]` Fixed an issue where the chevron icon is not properly centered in Safari. ([#2161](https://github.com/infor-design/enterprise/issues/2161))
-<<<<<<< HEAD
 - `[Accordion]` Fixed issue where hidden headers were not excluded from tab navigation. ([#3835](https://github.com/infor-design/enterprise/issues/3835))
-=======
 - `[Calendar]` Fixed a bug that when setting accordions to allowOnePane it did not work. ([#3773](https://github.com/infor-design/enterprise/issues/3773))
 - `[Calendar]` Fixed a bug where the accordion sections would show a line on hover in high contrast mode. ([#2779](https://github.com/infor-design/enterprise/issues/2779))
 - `[Calendar]` Fixed a bug where the days would be out of alignment if the end and starts dates intersect. ([#1725](https://github.com/infor-design/enterprise/issues/1725))
@@ -21,7 +19,6 @@
 - `[Accordion]` Fixed an issue where the chevron icon is not poperly centered in Safari. ([#2161](https://github.com/infor-design/enterprise/issues/2161))
 - `[Contextual Action Panel]` Fixed an issue where the searchfield should be collapsible on mobile view. ([#918](https://github.com/infor-design/enterprise/issues/918))
 - `[Accordion]` Fixed an issue where the chevron icon is not properly centered in Safari. ([#2161](https://github.com/infor-design/enterprise/issues/2161))
->>>>>>> a29cf673
 - `[Datagrid]` Fix a bug with columns with buttons, they had an unneeded animation that caused states to be delayed when painting. ([#3808](https://github.com/infor-design/enterprise/issues/3808))
 - `[Datagrid]` Fix a bug with cellNavigation false, the focus state was still visible. ([#3937](https://github.com/infor-design/enterprise/issues/3937))
 - `[Datagrid]` Fix a bug with cellNavigation false, the focus state was incorrect on stretched rows in IE. ([#1644](https://github.com/infor-design/enterprise/issues/1644))
@@ -34,11 +31,8 @@
 - `[Datagrid]` Fixed an issue where readonly and checkbox cells would show up on the summary row. ([#3862](https://github.com/infor-design/enterprise/issues/3862))
 - `[Icons]` Fixed an issue with the amend icon in uplift theme. The meaning was lost on a design change and it has been updated. ([#3613](https://github.com/infor-design/enterprise/issues/3613))
 - `[Locale]` Changed results text to lower case. ([#3974](https://github.com/infor-design/enterprise/issues/3974))
-<<<<<<< HEAD
 - `[Lookup]` Fixed an issue in the min width examples that showed up in Safari only. ([#3949](https://github.com/infor-design/enterprise/issues/3949))
-=======
 - `[Lookup]` Fixed a bug that the required validation would not reset from empty in certain cases. ([#810](https://github.com/infor-design/enterprise-ng/issues/810))
->>>>>>> a29cf673
 - `[Textarea]` Added tests to show that the textarea count text is translated. ([#3807](https://github.com/infor-design/enterprise/issues/3807))
 - `[Tree]` Fixed an issue where previous text selection was not clearing after clicked to any tree-node. ([#3794](https://github.com/infor-design/enterprise/issues/3794))
 
