# What's New with Enterprise

## v4.91.0

## v4.91.0 Fixes

<<<<<<< HEAD
- `[Accordion]` Fixed a bug where focus border was not fully shown in subheader. ([#8109](https://github.com/infor-design/enterprise/issues/8109))
=======
- `[Charts]` Improved the positioning of chart legend color. ([#8159](https://github.com/infor-design/enterprise/issues/8159))
- `[Bar Chart]` Displayed the x-axis ticks for the bar grouped when single group. ([#7976](https://github.com/infor-design/enterprise/issues/7976))
>>>>>>> 5a39a99c
- `[Dropdown]` Fixed a bug where list is broken when empty icon is in the first option. ([#8105](https://github.com/infor-design/enterprise/issues/8105))

## v4.90.0

## v4.90.0 Features

## v4.90.0 Fixes

- `[About]` Removed operating system field. ([#8118](https://github.com/infor-design/enterprise/issues/8118))
- `[Accordion]` Fixed a bug where the plus-minus icon shows ellipsis on mobile viewport. ([#8044](https://github.com/infor-design/enterprise/issues/8044))
- `[Badges]` Adjusted color and positioning of dismissible button in multiselect dropdown tags. ([#8036](https://github.com/infor-design/enterprise/issues/8036))
- `[Breadcrumb]` Fixed misaligned item in RTL in Safari browser. ([#8167](https://github.com/infor-design/enterprise/issues/8167))
- `[BusyIndicator]` Fixed unescaped html strings not rendering properly. ([#8189](https://github.com/infor-design/enterprise/issues/8189))
- `[Button]` Adjusted personalize button hover colors. ([#8035](https://github.com/infor-design/enterprise/issues/8035))
- `[Calendar]` Added additional check on triggering `eventclick` to avoid executing twice. ([#8051](https://github.com/infor-design/enterprise/issues/8051))
- `[Colorpicker]` Updated color palette for colorpicker. ([#8165](https://github.com/infor-design/enterprise/issues/8165))
- `[ColumnChart]` Fixed position of rotate feature of column chart in RTL. ([#8010](https://github.com/infor-design/enterprise/issues/8010))
- `[ContextualActionPanel]` Fixed close button layout for RTL. ([#8166](https://github.com/infor-design/enterprise/issues/8166))
- `[ContextualActionPanel]` Removed 'Run' button from vertical examples. ([#8120](https://github.com/infor-design/enterprise/issues/8120))
- `[Datagrid]` Fixed a bug where error icon was not showing in the correct position in RTL mode. ([#8022](https://github.com/infor-design/enterprise/issues/8022))
- `[Datagrid]` Fixed a bug where the drag handle was overlapping the header text in firefox. ([#8012](https://github.com/infor-design/enterprise/issues/8012))
- `[Datagrid]` Adjusted hover styling for search and expand buttons. ([#8078](https://github.com/infor-design/enterprise/issues/8078))
- `[Datagrid]` Fixed issue where cells with custom component are changed on update row. ([NG#1564](https://github.com/infor-design/enterprise-ng/issues/1564))
- `[Datagrid]` Fixed misalignment on date cells when selected. ([#8021](https://github.com/infor-design/enterprise/issues/8021))
- `[Datagrid]` Fixed an issue where the new row did not display an error tooltip on the first cell. ([#8071](https://github.com/infor-design/enterprise/issues/8071))
- `[Datagrid]` Fixed an issue where script values are executed on updating cell. ([#8083](https://github.com/infor-design/enterprise/issues/8083))
- `[Datagrid]` Fixed an issue where dirty tracker will appear even no change was made from the cell. ([#8020](https://github.com/infor-design/enterprise/issues/8020))
- `[Dropdown]` Fixed a bug where values containing double quotes threw an error. ([#8179](https://github.com/infor-design/enterprise/issues/8179))
- `[Homepage]` Improve hover animation after resize. ([#8201](https://github.com/infor-design/enterprise/issues/8201))
- `[Fileupload]` Added condition to not allow for input clearing for readonly and disabled. ([#8024](https://github.com/infor-design/enterprise/issues/8024))
- `[Locale]` Added new locales from the translation team. ([#8196](https://github.com/infor-design/enterprise/issues/8196))
- `[Modal]` Adjusted modal title spacing to avoid icon from cropping. ([#8031](https://github.com/infor-design/enterprise/issues/8031))
- `[Modal]` Fixed the searchfield size when settings has title in toolbar. ([#8025](https://github.com/infor-design/enterprise/issues/8025))
- `[Page-Patterns]` Fixed background on hovered selected tab. ([#8088](https://github.com/infor-design/enterprise/issues/8088))
- `[ProcessIndicator]` Fixed icon alignment in RTL. ([#8168](https://github.com/infor-design/enterprise/issues/8168))
- `[Popupmenu]` Added fix for icon size in new. ([#8175](https://github.com/infor-design/enterprise/issues/8175))
- `[Popupmenu]` Fixed submenu icon is overlapped with the item label in RTL. ([#8172](https://github.com/infor-design/enterprise/issues/8172))
- `[Popupmenu]` Fixed popupmenu submenu not closing in some scenarios. ([#8043](https://github.com/infor-design/enterprise/issues/8043))
- `[Popupmenu]` Added fix for extra space in submenu text. ([#8161](https://github.com/infor-design/enterprise/issues/8161))
- `[Searchfield]` Fixed animation of collapsible searchfield. ([#8076](https://github.com/infor-design/enterprise/issues/8076))
- `[Searchfield]` Adjusted height so that focus is fully seen. ([#8085](https://github.com/infor-design/enterprise/issues/8085))
- `[Searchfield]` Fixed border and height for searchfield with categories in RTL. ([#8101](https://github.com/infor-design/enterprise/issues/8101))
- `[Searchfield]` Fixed border radius for searchfield with dropdown in RTL. ([#8102](https://github.com/infor-design/enterprise/issues/8102))
- `[Splitter]` Fixed position of splitter when using in modal. ([#8005](https://github.com/infor-design/enterprise/issues/8005))
- `[Tabs Header]` Fixed gradient color for personalizable overflowing header tabs. ([#8110](https://github.com/infor-design/enterprise/issues/8110))
- `[Tabs-Module]` Removed padding in embedded mode. ([#8060](https://github.com/infor-design/enterprise/issues/8060))
- `[Timepicker]` Removed `disabled` prop in trigger button on enable call. ([NG#1567](https://github.com/infor-design/enterprise-ng/issues/1567))

## v4.89.0

## v4.89.0 Features

- `[Datagrid]` Added ability for expandable and summary rows to be updated after cell update. ([#8058](https://github.com/infor-design/enterprise/issues/8058))

## v4.89.0 Fixes

- `[Accordion]` Adjusted rules of accordion top border to be consistent whether open or closed. ([#7978](https://github.com/infor-design/enterprise/issues/7978))
- `[BarStacked]` Fixed the uneven legend spaces. ([#7874](https://github.com/infor-design/enterprise/issues/7874))
- `[Button]` Adjusted rule for primary button styling when hovered in new version. ([#7977](https://github.com/infor-design/enterprise/issues/7977))
- `[Button]` Adjusted rule for button styling on contextual action toolbars. ([#8084](https://github.com/infor-design/enterprise/issues/8084))
- `[Cards]` Adjusted menu button positioning for no header. ([#8081](https://github.com/infor-design/enterprise/issues/8081))
- `[Circlepager]` Fixed a bug causing a visual glitch when resizing the circle pager. ([#7894](https://github.com/infor-design/enterprise/issues/7894))
- `[Datagrid]` Fixed the position of empty message without icon in the datagrid. ([#7854](https://github.com/infor-design/enterprise/issues/7854))
- `[Datagrid]` Space between text in rows are not trimmed as default. ([#7849](https://github.com/infor-design/enterprise/issues/7849))
- `[Datagrid]` Added option to use for flex toolbar. ([#7928](https://github.com/infor-design/enterprise/issues/7928))
- `[Datagrid]` Whitespace should be shown on cell when expanded. ([#7848](https://github.com/infor-design/enterprise/issues/7848))
- `[Datagrid]` Additional check for modal width. ([#7923](https://github.com/infor-design/enterprise/issues/7923))
- `[Datagrid]` Additional check for select row when datagrid has grouping and filter. ([NG#1549](https://github.com/infor-design/enterprise-ng/issues/1549))
- `[Datepicker]` Adjusted sizing of monthview popup to better accommodate smaller dimensions. ([#7974](https://github.com/infor-design/enterprise/issues/7974))
- `[Datepicker]` Fixed datepicker prematurely closing after selecting a date when having a time format. ([#7916](https://github.com/infor-design/enterprise/issues/7916))
- `[Dropdown]` Fixed a bug where the text and dropdown icon were overlapping on smaller viewports. ([#8000](https://github.com/infor-design/enterprise/issues/8000))
- `[EmptyMessage]` Fixed empty message card content to center position. ([#7883](https://github.com/infor-design/enterprise/issues/7883))
- `[General]` Adjusted the reset for spans. ([#1513](https://github.com/infor-design/enterprise/issues/7854))
- `[Module Nav]` Fixed a bug where the settings was behind the main module nav element. ([#8063](https://github.com/infor-design/enterprise/issues/8063))
- `[Module Nav]` Fixed a bug where the accordion in the page container inherited module nav accordion styles. ([#8040](https://github.com/infor-design/enterprise/issues/7884))
- `[Pie/Donut]` Fixed the displayed legend when selecting a different one. ([#7845](https://github.com/infor-design/enterprise/issues/7845))
- `[Pie/Donut]` Fixed a bug in clicking legends causing to change whole list to the last clicked legend name. ([#8139](https://github.com/infor-design/enterprise/issues/8139))
- `[Pie/Donut]` Fixed a bug in where legends can be clicked if selectable settings set to false. ([#8140](https://github.com/infor-design/enterprise/issues/8140))
- `[Popupmenu]` Fixed shared menu not closing and opening correctly. ([NG#1552](https://github.com/infor-design/enterprise-ng/issues/1552))
- `[ProcessIndicator]` Adjusted icon sizing to remove gaps between separators. ([#7982](https://github.com/infor-design/enterprise/issues/7982))
- `[Radios]` Adjusted styling of checked disabled radio button. ([#8082](https://github.com/infor-design/enterprise/issues/8082))
- `[Searchfield]` Adjusted icon colors in classic. ([#7947](https://github.com/infor-design/enterprise/issues/7947))
- `[Searchfield]` Adjusted width on mobile. ([#6831](https://github.com/infor-design/enterprise/issues/6831))
- `[Slider]` Added handling of slider touch events. ([#7957](https://github.com/infor-design/enterprise/issues/7957))
- `[Spinbox]` Adjusted spinbox wrapper sizing to stop increment button from overflowing in classic. ([#7988](https://github.com/infor-design/enterprise/issues/7988))
- `[Tabs]` Fixed alabaster design issues in header, tab, tab-header, tabs-module, tabs-multi components. ([#7922](https://github.com/infor-design/enterprise/issues/7922))
- `[Tabs]` Adjusted placement of icons in tab list spillover. ([#7970](https://github.com/infor-design/enterprise/issues/7970))
- `[Tabs]` Fixed the focus state of radio button not fully shown in tabs. ([#7955](https://github.com/infor-design/enterprise/issues/7955))
- `[Targeted-Achievement]` Fixed waring color not displaying properly. ([#7891](https://github.com/infor-design/enterprise/issues/7891))
- `[Treemap]` Adjusted label styling in RTL. ([#6891](https://github.com/infor-design/enterprise/issues/6891))
- `[Validation]` Fixed the position of exclamation points of validation in non english localization. ([#5119](https://github.com/infor-design/enterprise/issues/5119))
- `[Weekview]` Added overnight event view when end time goes to next day. ([#7840](https://github.com/infor-design/enterprise/issues/7840))
- `[Weekview]` Fixed an issue with the week change when clicking the `Today` button. ([#7792](https://github.com/infor-design/enterprise/issues/7792))
- `[Weekview]` Fixed selected day keeps getting restarted when changing theme or mode in mobile view. ([#7927](https://github.com/infor-design/enterprise/issues/7927))
- `[Weekview]` Use abbreviated month names when in mobile size. ([#7924](https://github.com/infor-design/enterprise/issues/7924))

## v4.88.0

## v4.88.0 Features

- `[Checkbox]` Changed color of checkbox in dark mode. ([#7991](https://github.com/infor-design/enterprise/issues/7991))
- `[Form/Label]` Implemented a form layout designed to facilitate an inline design within a responsive-form container. ([#7764](https://github.com/infor-design/enterprise/issues/7764))
- `[Homepages]` Changed incorrect width on quad widgets. ([#8056](https://github.com/infor-design/enterprise/issues/8056))
- `[Module Nav]` Added usage guidance to docs. ([#7869](https://github.com/infor-design/enterprise/issues/7869))
- `[Module Nav]` Added mobile behaviors. ([#7804](https://github.com/infor-design/enterprise/issues/7804))
- `[Module Nav]` Fixed an alignment issue. ([#7934](https://github.com/infor-design/enterprise/issues/7934))
- `[Module Nav]` Added mobile click to close setting, and made breakpoints fire on resize, added hamburger logic and new mobile states per phone vs bigger. ([#8019](https://github.com/infor-design/enterprise/issues/8019))

## v4.88.0 Fixes

- `[Accordion]` Updated selected header text color. ([#7769](https://github.com/infor-design/enterprise/issues/7769))
- `[ApplicationMenu]` Fixed an issue where the hover button background color was incorrect. ([#7933](https://github.com/infor-design/enterprise/issues/7782))
- `[Bar]` Fixed overlapping and cropped axis labels (left & right) when horizontal bar label is lengthy. ([#7614](https://github.com/infor-design/enterprise/issues/7614))
- `[Breadcrumb]` Updated hover color for breadcrumb in header. ([#7801](https://github.com/infor-design/enterprise/issues/7801))
- `[Build]` Fixed wrong filename in build download. ([#7992](https://github.com/infor-design/enterprise/issues/7992))
- `[Button]` Updated hover color for header and CAP. ([#7944/7943](https://github.com/infor-design/enterprise/issues/7944))
- `[Button]` Fixed stylings for button menu and secondary combo. ([#7783](https://github.com/infor-design/enterprise/issues/7783))
- `[Button]` Formatted the appending of a cssClass property to include a prefix whitespace. ([#7852](https://github.com/infor-design/enterprise/issues/7852))
- `[Card/Widget]` Fixed a bug where the button action was not aligned properly in RTL mode. ([#7843](https://github.com/infor-design/enterprise/issues/7843))
- `[Card/Widget]` Fixed inconsistency in widget size. ([#7896](https://github.com/infor-design/enterprise/issues/7896))
- `[Calendar]` Fixed legend colors for selected days of week. ([#7800](https://github.com/infor-design/enterprise/issues/7800))
- `[Calendar]` Added check on setting current date so it doesn't override provided date settings. ([#7806](https://github.com/infor-design/enterprise/issues/7806))
- `[Calendar]` Adjusted indentation to avoid button overlapping. ([#7966](https://github.com/infor-design/enterprise/issues/7966))
- `[Card]` Fixed issues when using both card and tabs component. ([#7915](https://github.com/infor-design/enterprise/issues/7915))
- `[Card/Widget]` Fixed inconsistency in widget size. ([#7896](https://github.com/infor-design/enterprise/issues/7896))
- `[Chart]` Fixed on focus border being off in chart legend items. ([#7850](https://github.com/infor-design/enterprise/issues/7850))
- `[Column]` Fixed the size of the chart titles in columns. ([#7889](https://github.com/infor-design/enterprise/issues/7889))
- `[Column]` Fixed an error loading on windows and a warning. ([#7941](https://github.com/infor-design/enterprise/issues/7941))
- `[Contextmenu]` Changed color of checkbox in dark mode. ([#7991](https://github.com/infor-design/enterprise/issues/7991))
- `[Datagrid]` Fixed a bug where the validation icon position was not correct in RTL (Right-to-Left) mode. ([#7768](https://github.com/infor-design/enterprise/issues/7768))
- `[Datagrid]` Added undefined check for column settings to avoid errors in spacer. ([#7807](https://github.com/infor-design/enterprise/issues/7807))
- `[Datagrid]` Added Placeholder for Datagrid Date Field. ([NG#1531](https://github.com/infor-design/enterprise-ng/issues/1531))
- `[Datagrid]` Adjusted positioning of `drilldown` button. ([#7014](https://github.com/infor-design/enterprise/issues/7014))
- `[Datagrid]` Added a test page for column filter locale settings. ([#7554](https://github.com/infor-design/enterprise/issues/7554)
- `[Datagrid]` Adjusted positioning of `drilldown` button. ([#7014](https://github.com/infor-design/enterprise/issues/7014))
- `[Datagrid]` Fixed a bug where expanded rows showed as activated. ([#7979](https://github.com/infor-design/enterprise/issues/7979))
- `[Dropdown]` Fix on dropdown not focusing in mobile. ([#7815](https://github.com/infor-design/enterprise/issues/7815))
- `[Dropdown]` Fixed on dropdown not focusing in mobile. ([#7815](https://github.com/infor-design/enterprise/issues/7815))
- `[Dropdown]` Fixed dropdown position when expanded on corners. ([NG#1541](https://github.com/infor-design/enterprise-ng/issues/1541))
- `[Dropdown]` Fixed display render when the option has no icon. ([#7813](https://github.com/infor-design/enterprise/issues/7813))
- `[Editor]` Fixed editor text not changing to other font headers after changing colors. ([#7793](https://github.com/infor-design/enterprise/issues/7793))
- `[Editor]` Fixed editor text not changing to other font headers in some scenarios after changing colors in Firefox. ([#7796](https://github.com/infor-design/enterprise/issues/7796))
- `[Fieldfilter]` Fixed uneven focus border for clear button. Adjusted day focus border sizing. Fixed misaligned datepicker short field. ([#7919](https://github.com/infor-design/enterprise/issues/7919))
- `[Icons]` Fixed icon pipeline, made icons downloadable and added new empty state icons and a few standard icons. ([#518](https://github.com/infor-design/design-system/issues/518))
- `[Homepage]` Added better default color for hero now that its white. ([#7938](https://github.com/infor-design/enterprise/issues/7938))
- `[Line]` Fixed bottom spacing issue in RTL. ([#7776](https://github.com/infor-design/enterprise/issues/7776))
- `[Listview]` Adjusted searchfield in listview when inside modal to fix alignment. ([NG#1547](https://github.com/infor-design/enterprise-ng/issues/1547))
- `[Lookup]` Fixed count text positioning. ([#7905](https://github.com/infor-design/enterprise/issues/7905))
- `[Module Nav]` Updated examples to closer reflect usage guidance. ([#7870](https://github.com/infor-design/enterprise/issues/7870))
- `[Modal]` Added overflow in modal body for horizontal scroll. ([#7827](https://github.com/infor-design/enterprise/issues/7827))
- `[Popover]` Added scrollable class for popover. ([#7678](https://github.com/infor-design/enterprise/issues/7678))
- `[Popupmenu]` Fixed placement of shared popupmenu. ([NG#1546](https://github.com/infor-design/enterprise-ng/issues/1546))
- `[Radios]` Adjusted the styling of the checked and unchecked radio button. ([#7899](https://github.com/infor-design/enterprise/issues/7899))
- `[Searchfield]` Fixed no results text should not be selected. ([#7756](https://github.com/infor-design/enterprise/issues/7756))
- `[Searchfield]` Fixed on go button misalignment. ([#7910](https://github.com/infor-design/enterprise/issues/7910))
- `[Searchfield]` Adjusted position and hover color for custom button. ([#7832](https://github.com/infor-design/enterprise/issues/7832))
- `[Searchfield]` Fix on go button misalignment. ([#7910](https://github.com/infor-design/enterprise/issues/7910))
- `[Searchfield]` Fix ability to select and delete text in firefox. Adjusted custom button positioning. ([#7962](https://github.com/infor-design/enterprise/issues/7962))
- `[Searchfield]` Fixed on go button misalignment. ([#7910](https://github.com/infor-design/enterprise/issues/7910))
- `[Tabs]` Fixed the focus alignment in tabs for RTL. ([#7772](https://github.com/infor-design/enterprise/issues/7772))
- `[Tabs]` Added fixes for zoom issue on vertical tabs. ([#8046](https://github.com/infor-design/enterprise/issues/8046))
- `[Toolbar]` Added additional selectors and colors for dark theme dropdown label. ([#7897](https://github.com/infor-design/enterprise/issues/7897))
- `[Tree]` Fixed Cross-Site Scripting (XSS) when setting up tree node. ([#7631](https://github.com/infor-design/enterprise/issues/7631))
- `[Weekview]` Adjusted the positioning of text within the footer cell to keep it centered. Adjusted calendar icon position to be better aligned. ([#7926](https://github.com/infor-design/enterprise/issues/7926))
- `[Weekview]` Added event modal on `doubleclick`. ([#7824](https://github.com/infor-design/enterprise/issues/7824))

## v4.87.0

## v4.87.0 Features

- `[Datagrid]` Has a new design with a soft grey header. The white header background option is removed and this is now the default. ([#7814](https://github.com/infor-design/enterprise/issues/7814))
- `[Datagrid]` Fix the datagrid filter color when disabled. ([#7908](https://github.com/infor-design/enterprise/issues/7908))
- `[Icons]` Fixed shape and markup of status icons. Note: May need to update your code. ([#7747](https://github.com/infor-design/enterprise/issues/7661))
- `[Masthead]` Set height of masthead to 40px. ([#7857](https://github.com/infor-design/enterprise/issues/7857))
- `[Popover]` Improved popover title style and position, excluding the 'alternate' class. ([#7676](https://github.com/infor-design/enterprise/issues/7676))
- `[Radios]` Added hitbox feature for mobile devices. ([#7659](https://github.com/infor-design/enterprise/issues/7659))
- `[Timepicker]` Fix issue with `enable` function. ([#7887](https://github.com/infor-design/enterprise/issues/7887))
- `[Typography]` Added `text-wrap` class. ([#7497](https://github.com/infor-design/enterprise/issues/7497))

## v4.87.0 Fixes

- `[Badges/Alerts/Tags/Icons]` Added docs and clearer examples. ([#7661](https://github.com/infor-design/enterprise-ng/issues/7661))
- `[Bar]` Fixed an issue where the x-axis labels on the bar chart were not visible. ([#7797](https://github.com/infor-design/enterprise/issues/7797))
- `[Badges/Tags/]` Changed border radius to 12px. ([#7862](https://github.com/infor-design/enterprise-ng/issues/7862))
- `[Calendar]` Fixed uncaught error in `cordova` apps. ([#7818](https://github.com/infor-design/enterprise/issues/7818))
- `[Circlepager]` Fixed circle pager's position inside of a card. ([#7724](https://github.com/infor-design/enterprise/issues/7724))
- `[Color]` Fixed on Slate's personalization header text color. ([#7811](https://github.com/infor-design/enterprise-ng/issues/7811))
- `[Calendar]` Fixed uncaught error in `cordova` apps. ([#7818](https://github.com/infor-design/enterprise/issues/7818))
- `[ColorPicker]` Fixed color selection on color picker. ([#7760](https://github.com/infor-design/enterprise-ng/issues/7760))
- `[Column-Stacked]` Corrected the misalignment of legend labels. ([#7722](https://github.com/infor-design/enterprise/issues/7722))
- `[Dropdown]` Adjusted dropdown text in Firefox. ([#7763](https://github.com/infor-design/enterprise/issues/7763))
- `[Datagrid]` Fixed bug where default filter wasn't honored for date or time columns. ([#7766](https://github.com/infor-design/enterprise/issues/7766))
- `[Datagrid]` Fixed datagrid column filter not open after a series of simultaneous clicking of column filters. ([#7750](https://github.com/infor-design/enterprise/issues/7750))
- `[Datagrid]` Added expanded default for expandable formatter. ([#7680](https://github.com/infor-design/enterprise/issues/7680))
- `[Datepicker]` Fixed bug where date range selected is not properly rendered in some scenarios. ([#7528](https://github.com/infor-design/enterprise/issues/7528))
- `[Datepicker]` Added a new `listcontextmenu` event that fires on right click of menu items. ([#7822](https://github.com/infor-design/enterprise/issues/7822))
- `[Editor]` Re-fixed an xss issue in editor (iframes not permitted). ([#7590](https://github.com/infor-design/enterprise/issues/7590))
- `[Editor]` Added swatch bar on colorpicker button. ([#7571](https://github.com/infor-design/enterprise/issues/7571))
- `[Editor]` Fixed fonts selection selection on editor. ([#7762](https://github.com/infor-design/enterprise-ng/issues/7762))
- `[Editor]` Changed the header color from dark to grey and other minor style improvements. ([#7606](https://github.com/infor-design/enterprise-ng/issues/7606))
- `[FieldFilter]` Fixed Dropdown border not rendered properly. ([#7600](https://github.com/infor-design/enterprise/issues/7600))
- `[Fileupload]` Fixed a bug where validation is not triggered after clearing the input. ([#7645](https://github.com/infor-design/enterprise/issues/7645))
- `[FileuploadAdvanced]` Fixed Close Button not rendered properly. ([#7604](https://github.com/infor-design/enterprise/issues/7604))
- `[FileuploadAdvanced]` Changed file upload copy. ([#7787](https://github.com/infor-design/enterprise/issues/7787))
- `[Header]` Changed toolbar to flex-toolbar in header. ([#7479](https://github.com/infor-design/enterprise/issues/7479))
- `[Homepage]` Changed selector so multiple hero banners in a page will work. ([#7819](https://github.com/infor-design/enterprise/issues/7819))
- `[Icon]` Adjusted width of icons. ([#7616](https://github.com/infor-design/enterprise/issues/7616))
- `[Hyperlink]` Fixed hyperlink focus style in completion chart. ([#7731](https://github.com/infor-design/enterprise/issues/7731))
- `[Icon]` Adjusted width of icons. ([#7616](https://github.com/infor-design/enterprise/issues/7616))
- `[Images]` Fixed incorrect image size. ([#7616](https://github.com/infor-design/enterprise/issues/7616))
- `[ListView]` Fix the hyperlinks in lists to have an underline. ([#7616](https://github.com/infor-design/enterprise/issues/7838))
- `[ModuleNav]` Added css to constrain images to 32px. ([#7820](https://github.com/infor-design/enterprise-ng/issues/7820))
- `[ModuleNav]` Fixed missing tooltip on the settings button. ([#1525](https://github.com/infor-design/enterprise-ng/issues/1525))
- `[ModuleNav]` Added `enableOutsideClick()` feature to collapse/hide menu via content click. ([#7786](https://github.com/infor-design/enterprise/issues/7786))
- `[ModuleNav]` Fixed missing tooltip on the settings button. ([NG#1525](https://github.com/infor-design/enterprise-ng/issues/1525))
- `[ModuleNav/Dropdown]` Added support for external URLs to the Dropdown component's list, as well as support for setting these in Module Nav Switcher. ([NG#1533](https://github.com/infor-design/enterprise-ng/issues/1533))
- `[ModuleNav]` Reduced item padding so more items can fit in the menu before scrolling occurs. ([#7770](https://github.com/infor-design/enterprise/issues/7770))
- `[ModuleNav]` Fixed issues in dark mode. ([#7753](https://github.com/infor-design/enterprise/issues/7753))
- `[ModuleNav]` Added option/example to disable search in the dropdown menu ([NG#1535](https://github.com/infor-design/enterprise-ng/issues/1535))
- `[ModuleNav]` Added option/example to disable search in the dropdown menu ([#1535](https://github.com/infor-design/enterprise-ng/issues/1535))
- `[Number]` Added additional check for `formatNumber`. ([#7752](https://github.com/infor-design/enterprise/issues/7752))
- `[Popover]` Fixes on issues with textarea and datagrid in popover when opening and closing. ([#7677](https://github.com/infor-design/enterprise/issues/7677))
- `[Popover]` Fixes on issues with textarea and datagrid in popover when opening and closing. ([#7677](https://github.com/infor-design/enterprise/issues/7677))
- `[Pager]` Fixed pager `pagesizes` default settings cannot be overridden with custom settings. ([#7629](https://github.com/infor-design/enterprise/issues/7629))
- `[Popover]` Fixed popover having issues on simultaneous clicks. ([#7679](https://github.com/infor-design/enterprise/issues/7679))
- `[Popover]` Fixed where popover connected on click will not close on click (it just reopened). ([#7679](https://github.com/infor-design/enterprise/issues/7679))
- `[Sparkline]` Fixed median fill on dark theme. ([#7717](https://github.com/infor-design/enterprise/issues/7717))
- `[Searchfield]` Adjusted height for go button. ([#6695](https://github.com/infor-design/enterprise/issues/6695))
- `[Tabs]` Fixed alabaster design issues in tabs, tab-headers, tabs-module, tabs-multi components. ([#7803](https://github.com/infor-design/enterprise/issues/7803))
- `[Tooltip]` Fixed in `extraClass` example page for tooltip. ([#7669](https://github.com/infor-design/enterprise/issues/7669))
- `[WeekView]` Fixed bug where going to next didn't render the complete week. ([#7684](https://github.com/infor-design/enterprise/issues/7684))
- `[WeekView]` Fixed the response of render on breakpoint in week view. ([#7727](https://github.com/infor-design/enterprise/issues/7727))

## v4.86.0

## v4.86.0 Features

- `[Dropdown/ModuleNav]` Added no results text when filtering and no items are found. ([#7662](https://github.com/infor-design/enterprise/issues/7662))

## v4.86.0 Fixes

- `[Accordion/ModuleNav/Appmenu]` Focus does not focus the expander buttons only the parent items. ([#7626](https://github.com/infor-design/enterprise/issues/7626))
- `[Bar]` Fixed a bug where the bottom axis label was cut off. ([#7612](https://github.com/infor-design/enterprise/issues/7612))
- `[Bar]` Fixed incorrect legend position on stacked charts. ([#7693](https://github.com/infor-design/enterprise/issues/7693))
- `[Button]` Fixed a bug where submenu icons were not aligned correctly. ([#7626](https://github.com/infor-design/enterprise/issues/7626))
- `[Button/Header]` Fixed some colors in dark mode. ([7586](https://github.com/infor-design/enterprise/issues/7586))
- `[Cards]` Fixed alignments and positioning of other elements inside a card widget. ([#7589](https://github.com/infor-design/enterprise/issues/7589))
- `[Column-Stacked]` Fixed a regression bug where the stacked column chart was not rendering correctly. ([#7644](https://github.com/infor-design/enterprise/issues/7644))
- `[Datagrid]` Fixed button icon background hover color when rows are selected. ([#7607](https://github.com/infor-design/enterprise/issues/7607))
- `[Datagrid]` Fixed a bug in datagrid where default operator for lookup is not rendered properly. ([#7530](https://github.com/infor-design/enterprise/issues/7530))
- `[Datagrid]` Changed `updateColumns` to update column groups when null or empty. ([#7720](https://github.com/infor-design/enterprise/issues/7720))
- `[Datepicker]` Fixed a bug in datepicker range not rendering properly in modal IOS. ([#7603](https://github.com/infor-design/enterprise/issues/7603))
- `[Dropdown/ModuleNav]` Fixed indents and UI improvements. ([#7662](https://github.com/infor-design/enterprise/issues/7662))
- `[Dropdown/ModuleNav]` Fixed indents and UI improvements and added empty states. ([#7662](https://github.com/infor-design/enterprise/issues/7662))
- `[Editor]` Fixed an issue where an editor with an initial value containing `<br \>` tags were being seen as dirty when `resetdirty` is called. ([#7483](https://github.com/infor-design/enterprise/issues/7483))
- `[Editor]` Fixed a bug where pasting an html table into the editor wouldn't show the borders. ([#7463](https://github.com/infor-design/enterprise/issues/7463))
- `[FileUpload]` Fixed the alignment of the close button and file icon button. ([#7570](https://github.com/infor-design/enterprise/issues/7570))
- `[Homepage]` In some cases the new background color did not fill all the way in the page. ([#7696](https://github.com/infor-design/enterprise/issues/7696))
- `[Icons]` Removed `phone-linear` in some examples as the icon is now called `phone`. ([#7747](https://github.com/infor-design/enterprise/issues/7747))
- `[Locale]` Updated all internal strings in local files to sentence case. Updated translations will follow in a month. ([#7683](https://github.com/infor-design/enterprise/issues/7711))
- `[Modal]` On some devices the overflow/scrolling is still missing on modal and contents can break out the bottom of the modal. ([#7711](https://github.com/infor-design/enterprise/issues/7711))
- `[Layouts]` Removed some older layouts and examples from page layouts. ([#7733](https://github.com/infor-design/enterprise/issues/7733))
- `[Message]` Fixed alignment issue on the icons. ([#7746](https://github.com/infor-design/enterprise/issues/7746))
- `[ModuleNav]` Fixed rounding and `zindex` issues. ([#7654](https://github.com/infor-design/enterprise/issues/7654))
- `[ModuleNav]` Added an option to set the icon to false initially. ([#7740](https://github.com/infor-design/enterprise/issues/7740))
- `[Notification]` Updated color styles when notification is in sub header. ([#7623](https://github.com/infor-design/enterprise/issues/7623))
- `[Page-Patterns]` Fixed the width of the search field in page pattern example. ([#7561](https://github.com/infor-design/enterprise/issues/7561))
- `[Popupmenu]` Fixed the behavior of the component when having submenus in NG. ([#7556](https://github.com/infor-design/enterprise/issues/7556))
- `[Tabs]` Fixed an error in tabs where it is not sortable in NG. ([NG#1480](https://github.com/infor-design/enterprise-ng/issues/1480))
- `[Tabs Header]` Fixed colors of disabled in dark mode. ([#7465](https://github.com/infor-design/enterprise/issues/7465))
- `[Tooltip]` Fixed an error in tooltip where some string is unrecognizable. ([NG#1499](https://github.com/infor-design/enterprise-ng/issues/1499))
- `[Tooltip]` Fixed invisible links on hover on tooltips in contrast mode. ([7737](https://github.com/infor-design/enterprise/issues/7737))
- `[WeekView]` Fixed bug where agenda variant ignored `showAllDay` setting. ([#7700](https://github.com/infor-design/enterprise/issues/7700))

## v4.85.0

## v4.85.0 Features

- `[Colors]` Added new slate color palette with lower range colors. Some elements are updated. ([#7624](https://github.com/infor-design/enterprise/issues/7624))
- `[Stats]` Added a new component called stats similar to counts. We would like counts deprecated so please use stats in place of counts now as it has a cleaner UI. ([#7506](https://github.com/infor-design/enterprise/issues/7506))

## v4.85.0 Fixes

- `[Accordion]` Updated color style for accordion selected panel. ([#7593](https://github.com/infor-design/enterprise/issues/7593))
- `[Applicationmenu]` Fixed menu items cannot be seen properly when using alabaster. ([#7609](https://github.com/infor-design/enterprise/issues/7609))
- `[Applicationmenu]` Fixed bottom border color cannot be seen properly. ([#7565](https://github.com/infor-design/enterprise/issues/7565))
- `[Button]` Adjusted the left and right paddings of the button from `30px` to `32px`. ([#7508](https://github.com/infor-design/enterprise/issues/7508))
- `[Card]` Fixed widget size for subtitle examples. ([#7580](https://github.com/infor-design/enterprise/issues/7580))
- `[Card]` Fixed height for card button. ([#7637](https://github.com/infor-design/enterprise/issues/7637))
- `[Card]` Updated hover style for button in listview. ([#7636](https://github.com/infor-design/enterprise/issues/7636))
- `[Chart]` Added setting to force legend to popup. ([#7453](https://github.com/infor-design/enterprise/issues/7453))
- `[Column-Stacked]` Improved the column stacked and labels to be aligned correctly. ([#7266](https://github.com/infor-design/enterprise/issues/7266))
- `[ContextualActionPanel]` Fixed overflow issues on mobile view. ([#7585](https://github.com/infor-design/enterprise/issues/7585))
- `[Datagrid]` Fixed on incorrect row updates on adding a new row to the next page. ([#7486](https://github.com/infor-design/enterprise/issues/7486))
- `[Datagrid]` Fixed disabled filter columns in datagrid. ([#7467](https://github.com/infor-design/enterprise/issues/7467))
- `[Datagrid]` Fixed a bug where the select all checkbox was not clickable. ([#7499](https://github.com/infor-design/enterprise/issues/7499))
- `[Datagrid]` Fixed a bug in datepicker filter icon's hover state and alignment. ([#7562](https://github.com/infor-design/enterprise/issues/7562))
- `[Datagrid]` Fixed a bug where disabled buttons in cells were `hoverable`. ([#7611](https://github.com/infor-design/enterprise/issues/7611))
- `[Dropdown]` Fixed a bug in dropdown where `mouseenter` and keydown triggers simultaneous. ([#7464](https://github.com/infor-design/enterprise/issues/7464))
- `[Editor]` Fixed an xss issue in editor (iframes not permitted). ([#7590](https://github.com/infor-design/enterprise/issues/7590))
- `[Homepage]` Fixed invisible edit options and vertical dragging/resizing. ([#7579](https://github.com/infor-design/enterprise/issues/7579))
- `[Icons]` Fixed size of icons and made them 80x80. ([#1369](https://jira.infor.com/browse/IDS-1360))
- `[Listview/Card]` Fixed the UI of listview search with filters. ([#7546](https://github.com/infor-design/enterprise/issues/7546))
- `[Listview]` Adjusted overflow styles for list views in cards. ([#7557](https://github.com/infor-design/enterprise/issues/7557))
- `[Locale]` Fixed a bug using extend translations on some languages (`fr-CA/pt-BR`). ([#7491](https://github.com/infor-design/enterprise/issues/7491))
- `[Locale/Multiselect]` Changed text from selected to selection as requested by translators. ([#5886](https://github.com/infor-design/enterprise/issues/5886))
- `[Lookup]` Fixed a bug in lookup width not responsive in grid system. ([#7205](https://github.com/infor-design/enterprise/issues/7205))
- `[MonthView]` Added event triggers for when monthview is expanded and collapsed. ([#7605](https://github.com/infor-design/enterprise/issues/7605))
- `[Modal]` Fixed icon alignment in the title. ([#7639](https://github.com/infor-design/enterprise/issues/7639))
- `[Modal]` Added ID check in event triggers. ([#7475](https://github.com/infor-design/enterprise/issues/7475))
- `[Module Nav]` Added new settings for configuration of accordion, and auto-initialization of child components. ([NG#1477](https://github.com/infor-design/enterprise-ng/issues/1477))
- `[Module Nav Switcher]` Made compatibility improvements for the Module Nav Switcher NG component. ([NG#1477](https://github.com/infor-design/enterprise-ng/issues/1477))
- `[Multiselect]` Fixed a bug where the multiselect dropdown icon was overlapping the field. ([#7502](https://github.com/infor-design/enterprise/issues/7502))
- `[Popupmenu]` Fixed the placement of popup when parent element is outside of viewport. ([#5018](https://github.com/infor-design/enterprise/issues/5018))
- `[SearchField]` Fixed x alignment on older toolbar example. ([#7572](https://github.com/infor-design/enterprise/issues/58875726))
- `[Splitter]` Added new design changes and more examples. Note that the collapse button is no longer supported for now. ([#7542](https://github.com/infor-design/enterprise/issues/7542))
- `[Toolbar]` Fixed a bug where search icon was not aligned properly. ([#7642](https://github.com/infor-design/enterprise/issues/7642))
- `[Toolbar Flex]` Updated popupmenu color styles. ([#7383](https://github.com/infor-design/enterprise/issues/7383))
- `[Tooltip]` Improved consistency of tooltip size between text and text with icon. ([#7509](https://github.com/infor-design/enterprise/issues/7509))
- `[Tooltip]` Changed response method in beforeShow to allow passing true instead of content explicitly ([#7594](https://github.com/infor-design/enterprise/issues/7594))
- `[Toast]` Changed background color in dark mode for better contrast. ([#7648](https://github.com/infor-design/enterprise/issues/7648))

## v4.84.3 Fixes

- `[Applicationmenu]` Fixed bottom border color cannot be seen properly. ([#7565](https://github.com/infor-design/enterprise/issues/7565))
- `[ContextualActionPanel/Modal]` Fixed overflow issues on mobile view. ([#7585](https://github.com/infor-design/enterprise/issues/7585))
- `[Colors]` Added dark and contrast mode for app nav. ([#7624](https://github.com/infor-design/enterprise/issues/7624))
- `[Module Nav]` Added new settings for configuration of accordion, and auto-initialization of child components. ([NG#1477](https://github.com/infor-design/enterprise-ng/issues/1477))

## v4.84.2 Fixes

- `[Module Nav]` Added more fixes to support the angular wrapper. ([#7386](https://github.com/infor-design/enterprise/issues/7386))
- `[Card]` Fixed widget size for subtitle examples. ([#7580](https://github.com/infor-design/enterprise/issues/7580))
- `[Homepage]` Fixed invisible edit options and vertical dragging/resizing. ([#7579](https://github.com/infor-design/enterprise/issues/7579))

## v4.84.1

## v4.84.1 Fixes

- `[Dropdown]` Fixed an issue where Module Nav Role Switcher wasn't properly rendering the Dropdown pseudo-elements in Angular environments. ([NG #1477](https://github.com/infor-design/enterprise-ng/issues/1477))
- `[Module Nav]` Fixed an issue where it was not possible to disable filtering events. ([NG #1477](https://github.com/infor-design/enterprise-ng/issues/1477))
- `[Popupmenu]` Fixed some styling bugs when attached as a menu button menu in Module Nav components. ([NG #1477](https://github.com/infor-design/enterprise-ng/issues/1477))

## v4.84.0

## v4.84.0 Features

- `[Line Chart]` Added short and abbreviated name options for the data. ([#5906](https://github.com/infor-design/enterprise/issues/5906))
- `[Masked Input]` Added setting to retain value if maximum length is already reached. ([#7274](https://github.com/infor-design/enterprise/issues/7274))
- `[Module Nav]` Added the new Module Nav component. ([#7386](https://github.com/infor-design/enterprise/issues/7386))
- `[WeekView]` Added stacked view template for week view agenda variant. ([#7373](https://github.com/infor-design/enterprise/issues/7373))

## v4.84.0 Fixes

- `[Bar]` Added a setting called `defaultTickCount` (`5` as default) to automatically add ticks when there are no dataset values. ([#NG1463](https://github.com/infor-design/enterprise-ng/issues/1463))
- `[Busy Indicator]` Updated colors for busy indicator. ([#7098](https://github.com/infor-design/enterprise/issues/7098))
- `[Button]` Adjusted alignment for popupmenu icon buttons. ([#7408](https://github.com/infor-design/enterprise/issues/7408))
- `[Charts]` Improved the positioning of chart legend. ([#7452](https://github.com/infor-design/enterprise/issues/7452))
- `[Datagrid]` Fixed an issue where the table was not filling the entire datagrid container in firefox. ([#6956](https://github.com/infor-design/enterprise/issues/6956))
- `[Datagrid]` Fixed a bug where the colorpicker editor could not be toggles. ([#7362](https://github.com/infor-design/enterprise/issues/7362))
- `[Datagrid]` Clear `rowstatus` in tree node for clearRowError to work correctly. ([#6033](https://github.com/infor-design/enterprise/issues/6033))
- `[Datagrid]` Fixed an issue where `showColumn` was not functioning correctly with frozen columns. ([#7428](https://github.com/infor-design/enterprise/issues/7428))
- `[Datagrid]` Changed `enterkeykhint` behavior for filtering to filter with the virtual keyboard on mobile devices. ([#1489](https://github.com/infor-design/enterprise/issues/1489))
- `[Datagrid]` Fixed Pager not rendering correctly on page refresh. ([#6811](https://github.com/infor-design/enterprise/issues/6811))
- `[Dropdown]` Fixed the visibility of dropdown palette icons in dark mode. ([#7431](https://github.com/infor-design/enterprise/issues/7431))
- `[Dropdown]` Removed overflow none style for dropdown modal. ([#6033](https://github.com/infor-design/enterprise/issues/6033))
- `[Header]` Fix on header text not being readable due to color styles. ([#7466](https://github.com/infor-design/enterprise/issues/7466))
- `[Images]` Added class for images cursor pointer and make an example with click handler. ([#7007](https://github.com/infor-design/enterprise/issues/7007))
- `[Editor]` Fixed editor hover styles. ([#7535](https://github.com/infor-design/enterprise/issues/7535))
- `[Header]` Fixed an issue where the header text was difficult to read due to color styles. ([#7466](https://github.com/infor-design/enterprise/issues/7466))
- `[Header]` Fixed on header text not being readable due to color styles. ([#7466](https://github.com/infor-design/enterprise/issues/7466))
- `[Locale]` Added Comma translate option for locale for generating lists. ([#5887](https://github.com/infor-design/enterprise/issues/5887))
- `[Lookup]` Added undefined check for lookup values when updating grid. ([#7403](https://github.com/infor-design/enterprise/issues/7403))
- `[Listview]` Fixed invisible button on hover. ([#7544](https://github.com/infor-design/enterprise/issues/7544))
- `[Modal]` Fixed button alignment on modals. ([#7543](https://github.com/infor-design/enterprise/issues/7543))
- `[Tabs/Module]` Fixed a bug the personalization color was the same as the tab color (again). ([#7516](https://github.com/infor-design/enterprise/issues/7516))
- `[SearchField]` Fixed misaligned icons on toolbar search and pager buttons. ([#7527](https://github.com/infor-design/enterprise/issues/7527))
- `[Textarea]` Fixed an issue where the textarea was throwing an error. ([#7536](https://github.com/infor-design/enterprise/issues/7536))
- `[Toolbar]` Fixed x alignment on old toolbars. ([#7550](https://github.com/infor-design/enterprise/issues/7550))

## v4.83.0

## v4.83.0 Features

- `[Cards/Widgets]` Added new design and features for the cards/widget component, this includes different rounded corners and shadows. ([#7379](https://github.com/infor-design/enterprise/issues/7379))
- `[Cards/Widgets]` All icon buttons on cards should use a new icon please change `icon-more` to `icon-vertical-ellipsis`. ([#7379](https://github.com/infor-design/enterprise/issues/7379))
- `[CSS Utilities]` Added CSS utility classes to the library to provide a standardized and efficient way of achieving consistent styling. ([#7377](https://github.com/infor-design/enterprise/issues/7377))
- `[Homepage]` Changed the gutter size, banner size, and widget size for the homepage. ([#7445](https://github.com/infor-design/enterprise/issues/7445))
- `[Icons]` Icon updated for 16 icons, added new icons `change-department, shifting, shift-origin, shift-destination, swap-list-left, swap-list-right`. ([#7510](https://github.com/infor-design/enterprise/issues/7510))

## v4.83.0 Fixes

- `[Busy Indicator]` Updated colors for busy indicator. ([#7098](https://github.com/infor-design/enterprise/issues/7098))
- `[Builder]` Fixed subtitle text not shown properly. ([#7207](https://github.com/infor-design/enterprise/issues/7207))
- `[Builder]` Fixed a bug where subtitle text was not shown properly. ([#7207](https://github.com/infor-design/enterprise/issues/7207))
- `[Button]` Adjusted alignment for popupmenu icon buttons. ([#7408](https://github.com/infor-design/enterprise/issues/7408))
- `[Button]` Adjusted personalized colors. ([#7406](https://github.com/infor-design/enterprise/issues/7406))
- `[Datagrid]` Fix on unique ID generator for tooltips. ([#7393](https://github.com/infor-design/enterprise/issues/7393))
- `[Datagrid]` Made `clearRowStatus` in tree node for `clearRowError` work correctly. ([#6033](https://github.com/infor-design/enterprise/issues/6033))
- `[Datepicker]` Fixed validation not showing after component update. ([#7240](https://github.com/infor-design/enterprise/issues/7240))
- `[EmptyMessage]` Improved centering of widget and homepage contents for various widget sizes to enhance the overall user experience. ([#7360](https://github.com/infor-design/enterprise/issues/7360))
- `[Header]` Fixed header components not aligned and visibly shown properly. ([#7209](https://github.com/infor-design/enterprise/issues/7209))
- `[Header]` Fix on header text not being readable due to color styles. ([#7466](https://github.com/infor-design/enterprise/issues/7466))
- `[Icons]` Icons updated for 44 icons, added new `success-message` empty state and two new icons `vertical-ellipsis` and `microphone-filled`. ([#7394](https://github.com/infor-design/enterprise/issues/7394))
- `[Icons]` Icons updated for 44 icons, added new `success-message` empty state and two new icons: `vertical-ellipsis` and `microphone-filled`. ([#7394](https://github.com/infor-design/enterprise/issues/7394))
- `[Monthview]` Fixed on updated method creating duplicates. ([NG#1446](https://github.com/infor-design/enterprise-ng/issues/1446))
- `[Popupmenu]` Fix on popupmenu arrow not appearing when showArrow is true. ([#5061](https://github.com/infor-design/enterprise/issues/5061))
- `[Popupmenu]` Fixed a bug where the popupmenu arrow was not appearing despite `showArrow` being set to true. ([#5061](https://github.com/infor-design/enterprise/issues/5061))
- `[Popupmenu]` Fixed on popupmenu arrow not appearing when showArrow is true. ([#5061](https://github.com/infor-design/enterprise/issues/5061))
- `[Popupmenu]` Fixed popupmenu previous states not getting saved when called resize and update. ([#6601](https://github.com/infor-design/enterprise/issues/6601))
- `[Searchfield]` Fixed collapsible issues with search icon color and behavior. ([#7390](https://github.com/infor-design/enterprise/issues/7390))
- `[Popupmenu]` Fixed on popupmenu arrow not appearing when showArrow is true. ([#5061](https://github.com/infor-design/enterprise/issues/5061))
- `[Locale]` Added new translations. ([#1243](https://github.com/infor-design/enterprise/issues/7512)
- `[Monthview]` Fix on updated method creating duplicates. ([NG#1446](https://github.com/infor-design/enterprise-ng/issues/1446))
- `[Monthview]` Fixed on updated method creating duplicates. ([NG#1446](https://github.com/infor-design/enterprise-ng/issues/1446))
- `[Tabs Module]` Fixed closing an active tab in the overflow menu results in a blank screen. ([#7321](https://github.com/infor-design/enterprise/issues/7321))
- `[Toolbar]` Added hover style for contextual toolbar. ([#7459](https://github.com/infor-design/enterprise/issues/7459))
- `[Toolbar/Toolbar Flex]` Added hover state to buttons. ([#7327](https://github.com/infor-design/enterprise/issues/7327))
- `[Toolbar-Flex]` Fixed redundant aria-disabled in toolbar when element is disabled. ([#6339](https://github.com/infor-design/enterprise/issues/6339))
- `[Toolbar Flex]` Fixed buttons being not visible on window resize. ([#7421](https://github.com/infor-design/enterprise/issues/7421))
- `[Toolbar Flex]` Updated header examples and included header to use flex toolbar by default. ([#6837](https://github.com/infor-design/enterprise/issues/6837))

## v4.82.0

## v4.82.0 Features

- `[Card]` Added borderless class for cards. ([WC#1169](https://github.com/infor-design/enterprise-wc/issues/1169))

## v4.82.0 Fixes

- `[App Menu]` Colors should remain the same when changing theme colors. ([#7302](https://github.com/infor-design/enterprise/issues/7302))
- `[Badge]` Fixed success state badge color in new light theme. ([#7353](https://github.com/infor-design/enterprise/issues/7353))
- `[Bar]` Fixed items not being selected/deselected from the legend. ([#7330](https://github.com/infor-design/enterprise/issues/7330))
- `[Breadcrumb]` Updated breadcrumb hover color. ([#7337](https://github.com/infor-design/enterprise/issues/7337))
- `[Card]` Updated background color in classic high contrast. ([#7374](https://github.com/infor-design/enterprise/issues/7374))
- `[Card]` Fixed group-action unnecessary scroll bar. ([#7343](https://github.com/infor-design/enterprise/issues/7343))
- `[Count]` Fix personalize styles for instance count to adjust icon colors. ([6947](https://github.com/infor-design/enterprise/issues/6947))
- `[Column]` Fixed data chart and legend doesn't match up. ([#7199](https://github.com/infor-design/enterprise/issues/7199))
- `[Datagrid]` Fixed on styling in row status icon when first column is not a select column. ([NG#5913](https://github.com/infor-design/enterprise-ng/issues/5913))
- `[Datagrid]` Fixed table layout with a distinct hover background color for both activated and non-activated rows. ([#7320](https://github.com/infor-design/enterprise/issues/7369))
- `[Body]` Updated background color in classic high contrast. ([#7374](https://github.com/infor-design/enterprise/issues/7374))
- `[Card]` Fixed group-action unnecessary scroll bar. ([#7343](https://github.com/infor-design/enterprise/issues/7343))
- `[Datagrid]` Fixed header icon tooltip showing when undefined. ([#6929](https://github.com/infor-design/enterprise/issues/6929))
- `[Datagrid]` Fix on styling in row status icon when first column is not a select column. ([NG#5913](https://github.com/infor-design/enterprise-ng/issues/5913))
- `[Datagrid]` Fixed paging source argument is empty when re-assigning grid options. ([6947](https://github.com/infor-design/enterprise/issues/6947))
- `[Datagrid]` Changed pager type to initial when updating datagrid with paging setting. ([#7398](https://github.com/infor-design/enterprise/issues/7398))
- `[Datagrid]` Fixed datagrid toolbar to be able to show buttons more than two. ([6921](https://github.com/infor-design/enterprise/issues/6921))
- `[Editor]` Fixed links are not readable in dark mode. ([#7331](https://github.com/infor-design/enterprise/issues/7331))
- `[Field-Filter]` Fixed a bug in field filter where the design is not properly aligned on Modal. ([#7358](https://github.com/infor-design/enterprise/issues/7358))
- `[Header]` Fixed border in search field in the header. ([#7297](https://github.com/infor-design/enterprise/issues/7297))
- `[Header]` Fixed the font sizes and alignments. ([#7317](https://github.com/infor-design/enterprise/issues/7317))
- `[Listbuilder]` Fixed icon alignment on toolbar so that it's centered on focused. ([#7397](https://github.com/infor-design/enterprise/issues/7397))
- `[Listview]` Fixed the height restriction in listview when used in card. ([#7094](https://github.com/infor-design/enterprise/issues/7094))
- `[Lookup]` Fix in keyword search not filtering single comma. ([#7165](https://github.com/infor-design/enterprise/issues/7165))
- `[Lookup]` Fix in keyword search not filtering single quote. ([#7165](https://github.com/infor-design/enterprise/issues/7165))
- `[Notification]` Fix in example page of notification, updated parent element. ([#7391](https://github.com/infor-design/enterprise/issues/7391))
- `[Pager]` Fixed the pager's underline style to enhance its appearance when it is being hovered over. ([#7352](https://github.com/infor-design/enterprise/issues/7352))
- `[Personalization]` Changed default color back to azure and add alabaster in personalization colors. ([#7320](https://github.com/infor-design/enterprise/issues/7320))
- `[Personalization]` Fixed color changing doesn't add CSS class to the header in Safari browser. ([#7338](https://github.com/infor-design/enterprise/issues/7338))
- `[Personalization]` Adjusted header text/tabs colors. ([#7319](https://github.com/infor-design/enterprise/issues/7319))
- `[Personalization]` Additional fixes for default color back to azure and added alabaster in personalization colors. ([#7340](https://github.com/infor-design/enterprise/issues/7340))
- `[Popupmenu]` Fixed on popupmenu more icon not visible when open. ([#7383](https://github.com/infor-design/enterprise/issues/7383))
- `[Searchfield]` Fixed on misalignment in searchfield clear icon. ([#7382](https://github.com/infor-design/enterprise/issues/7382))
- `[Searchfield]` Fixed searchfield icon adjustments. ([#7387](https://github.com/infor-design/enterprise/issues/7387))
- `[SearchField]` Fixed undefined error on `toolbarFlexItem`. ([#7402](https://github.com/infor-design/enterprise/issues/7402))
- `[Tabs]` Fixed the alignment of focus in RTL view. ([#6992](https://github.com/infor-design/enterprise/issues/6992))
- `[Tabs Header]` Fixed the alignment of close button. ([#7273](https://github.com/infor-design/enterprise/issues/7273))
- `[Textarea]` Fixed track dirty when updated() method was triggered. ([NG#1429](https://github.com/infor-design/enterprise-ng/issues/1429))
- `[Timeline]` Fixed the alignment when timeline is inside a card. ([#7278](https://github.com/infor-design/enterprise/issues/7278))
- `[Timeline]` Fixed issue with timeline content exceeding allotted space when additional elements were added. ([#7299](https://github.com/infor-design/enterprise/issues/7299))
- `[Timeline]` Added test page to test scenario of timeline with no dates. ([#7298](https://github.com/infor-design/enterprise/issues/7298))
- `[Tooltip]` Added appendTo settings to fix tooltip positioning on the structure. ([#7220](https://github.com/infor-design/enterprise/issues/7220))
- `[Tooltip]` Fixed tooltip not on top of all elements when shown and manually moved. ([#7130](https://github.com/infor-design/enterprise/issues/7130))
- `[Tooltip]` Added appendTo settings to fix tooltip positioning on the structure. ([#7220](https://github.com/infor-design/enterprise/issues/7220))

## v4.81.0

## v4.81.0 Important Changes

- `[Docs]` Added action sheet to the doc site. ([#7230](https://github.com/infor-design/enterprise/issues/7230))
- `[General]` Project now uses node 18 (18.13.0) for development. All dependencies are updated. ([#6634](https://github.com/infor-design/enterprise/issues/6634))
- `[General]` Updated to d3.v7 which impacts all charts. ([#6634](https://github.com/infor-design/enterprise/issues/6634))
- `[Bar]` Fixed missing left axis label. ([#7181](https://github.com/infor-design/enterprise/issues/7181))
- `[Bar]` Fixed regressed long text example. ([#7183](https://github.com/infor-design/enterprise/issues/7183))
- `[Build]` Fixed build errors on windows. ([#7228](https://github.com/infor-design/enterprise/issues/7228))
- `[Icons]` Added new empty state icons, and in different and larger sizes. ([#7115](https://github.com/infor-design/enterprise/issues/7115))

## v4.81.0 Features

- `[Calendar]` Added `weekview` number on the monthview in datepicker. Use `showWeekNumber` to enable it. ([#5785](https://github.com/infor-design/enterprise/issues/5785))

## v4.81.0 Fixes

- `[Actionsheet]` Updated font and icon colors for classic actionsheet. ([#7012](https://github.com/infor-design/enterprise/issues/7012))
- `[Accordion]` Additional fix in accordion collapsing cards on expand bug. ([#6820](https://github.com/infor-design/enterprise/issues/6820))
- `[Alerts/Badges/Tags]` Updated warning and alert colors. ([#7162](https://github.com/infor-design/enterprise/issues/7162))
- `[App Menu]` Updated `appmenu` icon colors. ([#7303](https://github.com/infor-design/enterprise/issues/7303))
- `[Background]` Updated default background color in high contrast. ([#7261](https://github.com/infor-design/enterprise/issues/7261))
- `[Bar]` Fixed bug introduced by d3 changes with bar selection. ([#7182](https://github.com/infor-design/enterprise/issues/7182))
- `[Button]` Fixed icon button size and icon centering. ([#7201](https://github.com/infor-design/enterprise/issues/7201))
- `[Button]` Fixed disabled button color in classic version. ([#7185](https://github.com/infor-design/enterprise/issues/7185))
- `[Button]` Button adjustments for compact mode. ([#7161](https://github.com/infor-design/enterprise/issues/7161))
- `[Button]` Button adjustments for secondary menu in dark and contrast mode. ([#7221](https://github.com/infor-design/enterprise/issues/7221))
- `[ContextMenu]` Fixed a bug where wrong menu is displayed in nested menus on mobile device. ([NG#1417](https://github.com/infor-design/enterprise-ng/issues/1417))
- `[Datagrid]` Fixed re-rendering of the grid when `disableClientFilter` set to true. ([#7282](https://github.com/infor-design/enterprise/issues/7282))
- `[Datagrid]` Fixed a bug in datagrid where sorting is not working properly. ([#6787](https://github.com/infor-design/enterprise/issues/6787))
- `[Datagrid]` Fixed background color of lookups in filter row when in light mode. ([#7176](https://github.com/infor-design/enterprise/issues/7176))
- `[Datagrid]` Fixed a bug in datagrid where custom toolbar is being replaced with data grid generated toolbar. ([NG#1434](https://github.com/infor-design/enterprise-ng/issues/1434))
- `[Datagrid]` Fixed bug in Safari where dynamically switching from RTL to LTR doesn't update all the alignments. ([NG#1431](https://github.com/infor-design/enterprise-ng/issues/1431))
- `[Datagrid]` Fixed odd hover color when using row activation and is list. ([#7232](https://github.com/infor-design/enterprise/issues/7232))
- `[Datagrid]` Fixed dragging columns after a cancelled drop moves more than one column. ([#7017](https://github.com/infor-design/enterprise/issues/7017))
- `[Dropdown]` Fixed swatch default color in themes. ([#7108](https://github.com/infor-design/enterprise/issues/7108))
- `[Dropdown/Multiselect]` Fixed disabled options are not displayed as disabled when using ajax. ([#7150](https://github.com/infor-design/enterprise/issues/7150))
- `[EmptyMessage]` Updated the example page for widgets. ([#7033](https://github.com/infor-design/enterprise/issues/7033))
- `[Field-Filter]` Fixed a bug in field filter where the design is not properly aligned. ([#7001](https://github.com/infor-design/enterprise/issues/7001))
- `[Field-Filter]` Icon adjustments in Safari. ([#7264](https://github.com/infor-design/enterprise/issues/7264))
- `[Fileupload]` Icon adjustments in compact mode. ([#7149](https://github.com/infor-design/enterprise/issues/7149))
- `[Fileupload]` Icon adjustments in classic mode. ([#7265](https://github.com/infor-design/enterprise/issues/7265))
- `[Header]` Fixed a bug in `subheader` where the color its not appropriate on default theme. ([#7173](https://github.com/infor-design/enterprise/issues/7173))
- `[Header]` Changed the header from pseudo elements to actual icon. Please make the follow [change to your app menu icon](https://github.com/infor-design/enterprise/pull/7285/files#diff-4ee8ef8a5fe8ef128f558004ce5a73d8b2939256ea3c614ac26492078171529bL3-R5) to get the best output. ([#7163](https://github.com/infor-design/enterprise/issues/7163))
- `[Homepage/Personalize/Page-Patterns]` Fixed homepage hero widget, builder header, and other section of tabs with the new design and color combination. ([#7136](https://github.com/infor-design/enterprise/issues/7136))
- `[MenuButton]` Fixed some color on menu buttons. ([#7184](https://github.com/infor-design/enterprise/issues/7184))
- `[Modal]` Fixed alignment of tooltip error in modal. ([#7125](https://github.com/infor-design/enterprise/issues/7125))
- `[Hyperlink]` Changed hover color in dark theme. ([#7095](https://github.com/infor-design/enterprise/issues/7095))
- `[Icon]` Changed icon alert info color in dark theme. ([#7158](https://github.com/infor-design/enterprise/issues/7158))
- `[Icon]` Updated icon name in example page. ([#7269](https://github.com/infor-design/enterprise/issues/7269))
- `[Listview]` Added an additional translation for records selected in listview. ([#6528](https://github.com/infor-design/enterprise/issues/6528))
- `[Lookup]` Fixed a bug in lookup where items are not selected for async data. ([NG#1409](https://github.com/infor-design/enterprise-ng/issues/1409))
- `[Listview]` Fixed overflow in listview when there is a search bar included. ([#7015](https://github.com/infor-design/enterprise/issues/7015))
- `[Personalization]` Added color mapping in personalization. ([#7073](https://github.com/infor-design/enterprise/issues/7073))
- `[Personalization]` Fixed style changed when changing the modes and colors. ([#7171](https://github.com/infor-design/enterprise/issues/7171))
- `[Personalization]` Fix default values in the personalization API. ([#7167](https://github.com/infor-design/enterprise/issues/7167))
- `[Personalization]` Fix header tabs/header colors for a variation when header tabs are not in header element. ([#7153](https://github.com/infor-design/enterprise/issues/7153) [#7211](https://github.com/infor-design/enterprise/issues/7211) [#7212](https://github.com/infor-design/enterprise/issues/7212) [#7217](https://github.com/infor-design/enterprise/issues/7217) [#7218](https://github.com/infor-design/enterprise/issues/7218))
- `[Personalization]` Fix secondary button color in header. ([#7204](https://github.com/infor-design/enterprise/issues/7204))
- `[Popupmenu]` Fix on inverse colors not showing in popupmenu in masthead. ([#7005](https://github.com/infor-design/enterprise/issues/7005))
- `[Searchfield]` Custom button adjustments in mobile. ([#7134](https://github.com/infor-design/enterprise/issues/7134))
- `[Searchfield]` Go button adjustments for flex toolbar. ([#6014](https://github.com/infor-design/enterprise/issues/6014))
- `[Searchfield]` Collapse button adjustments in mobile. ([#7164](https://github.com/infor-design/enterprise/issues/7164))
- `[Searchfield]` Collapse button adjustments in header. ([#7210](https://github.com/infor-design/enterprise/issues/7210))
- `[Slider]` Fixed sliding and dropping the handle outside of the component doesn't trigger the change event. ([#7028](https://github.com/infor-design/enterprise/issues/7028))
- `[Tabs]` Changed header tabs disabled color to darker color. ([#7219](https://github.com/infor-design/enterprise/issues/7219))
- `[Tabs]` Fixed incorrect fade out color in horizontal header tabs. ([#7244](https://github.com/infor-design/enterprise/issues/7244))
- `[Timepicker]` Fixed 24h time validation. ([#7188](https://github.com/infor-design/enterprise/issues/7188))
- `[Toolbar]` Fixed buttons aren't going in the overflow menu if placed after search field. ([#7194](https://github.com/infor-design/enterprise/issues/7194))
- `[Typography]` Updated documentation to align usage guidance. ([#7187](https://github.com/infor-design/enterprise/issues/7187))

## v4.80.1 Fixes

- `[Button]` Fixed button status colors disabled in toolbar/toolbar flex in alabaster and personalize colors. ([#7166](https://github.com/infor-design/enterprise/issues/7166))
- `[Dropdown]` Fixed swatch default color in themes. ([#7108](https://github.com/infor-design/enterprise/issues/7108))
- `[Hyperlink]` Changed hover color in dark theme. ([#7095](https://github.com/infor-design/enterprise/issues/7095))
- `[Timepicker]` Fixed field value when day period goes first in the time format. ([#7116](https://github.com/infor-design/enterprise/issues/7116))
- `[Datagrid]` Fixed background color of lookups in filter row when in light mode. ([#7176](https://github.com/infor-design/enterprise/issues/7176))
- `[Dropdown/Multiselect]` Fixed disabled options are not displayed as disabled when using ajax. ([#7150](https://github.com/infor-design/enterprise/issues/7150))
- `[Header]` Fixed a bug in `subheader` where the color its not appropriate on default theme. ([#7173](https://github.com/infor-design/enterprise/issues/7173))
- `[MenuButton]` Fixed some color on menu buttons. ([#7184](https://github.com/infor-design/enterprise/issues/7184))

## v4.80.0

## v4.80.0 Important Changes

- `[Personalization]` The default color is now alabaster (white) rather than the previous azure color. This effects header and tabs header as previously noted. ([#6979](https://github.com/infor-design/enterprise/issues/6979))
- `[Header]` Changed the default color from azure to alabaster. I.E. The default header color is now alabaster but can still be set to any of the other 8 colors. So far the older look azure can be used. ([#6979](https://github.com/infor-design/enterprise/issues/6979))
- `[Tabs Header]` Changed the default background color for tabs header to also use alabaster with the same ability to use any of the other 8 personalization colors. ([#6979](https://github.com/infor-design/enterprise/issues/6979))
- `[Button]` The style of all buttons (primary/tertiary and secondary) have been updated and changed, in addition we added new destructive buttons. ([#6977](https://github.com/infor-design/enterprise/issues/6977))
- `[Button]` Fixed button status colors disabled in toolbar/toolbar flex in alabaster and personalize colors. ([#7166](https://github.com/infor-design/enterprise/issues/7166))
- `[Datagrid]` Added ability to change the color of the header in datagrid between (`dark` or `light (alabaster)`). ([#7008](https://github.com/infor-design/enterprise/issues/7008))
- `[Searchfield]` Completed a design review of searchfield and enhanced it with updated several design improvements. ([#6707](https://github.com/infor-design/enterprise/issues/6707))

## v4.80.0 Features

- `[About]` Browser version for chrome no longer contains minor version. ([#7067](https://github.com/infor-design/enterprise/issues/7067))
- `[Lookup]` Added modal settings to lookup. ([#4319](https://github.com/infor-design/enterprise/issues/4319))
- `[Radar]` Converted Radar scripts to puppeteer. ([#6989](https://github.com/infor-design/enterprise/issues/6989))
- `[Colors]` Correct Status Colors.([#6993](https://github.com/infor-design/enterprise/issues/6993))
- `[Colors]` Re-add yellow alerts.([#6922](https://github.com/infor-design/enterprise/issues/6922))
- `[Chart]` Added 'info' and theme color options in settings.([#7084](https://github.com/infor-design/enterprise/issues/7084))
- `[Icons]` Added three new icons: `icon-paint-brush, icon-psych-precaution, icon-observation-precaution`. ([#7040](https://github.com/infor-design/enterprise/issues/7040))
- `[Icons]` Added four new icons: `up-down-chevron, approve-all, import-spreadsheet, microphone`. ([#7142](https://github.com/infor-design/enterprise/issues/7142))

## v4.80.0 Fixes

- `[Button]` Fixed a bug where buttons are not readable in dark mode in the new design. ([#7082](https://github.com/infor-design/enterprise/issues/7082))
- `[Checkbox]` Fixed a bug where checkbox labels not wrapping when using `form-responsive` class. ([#6826](https://github.com/infor-design/enterprise/issues/6826))
- `[Datagrid]` Fixed a bug in datagrid where icon is not aligned in custom card. ([#7000](https://github.com/infor-design/enterprise/issues/7000))
- `[Datagrid]` Fixed a bug where datepicker icon background color is incorrect upon hovering. ([#7053](https://github.com/infor-design/enterprise/issues/7053))
- `[Datagrid]` Fixed a bug in datagrid where dropdown filter does not render correctly. ([#7006](https://github.com/infor-design/enterprise/issues/7006))
- `[Datagrid]` Fixed a bug in datagrid where flex toolbar is not properly destroyed. ([NG#1423](https://github.com/infor-design/enterprise-ng/issues/1423))
- `[Datagrid]` Fixed a bug in datagrid in datagrid where the icon cause clipping issues. ([#7000](https://github.com/infor-design/enterprise/issues/7000))
- `[Datagrid]` Fixed a bug in datagrid where date cell is still in edit state after editing when using Safari. ([#6963](https://github.com/infor-design/enterprise/issues/6963))
- `[Datagrid]` Fixed a bug in datagrid where summary row become selected after selecting row one. ([#7128](https://github.com/infor-design/enterprise/issues/7128))
- `[Datagrid]` Updated dirty cell check in datagrid. ([#6893](https://github.com/infor-design/enterprise/issues/6893))
- `[Datepicker]` Fixed a bug in datagrid where disabled dates were not showing in Safari. ([#6920](https://github.com/infor-design/enterprise/issues/6920))
- `[Datepicker]` Fixed a bug where range display is malformed in RTL. ([#6933](https://github.com/infor-design/enterprise/issues/6933))
- `[Datepicker]` Fixed exception occurring in disable dates. ([#7086](https://github.com/infor-design/enterprise/issues/7086))
- `[Header]` Adjusted classic header colors. ([#7069](https://github.com/infor-design/enterprise/issues/7069))
- `[Lookup]` Adjusted width in lookup. ([#6924](https://github.com/infor-design/enterprise/issues/6924))
- `[Searchfield]` Searchfield enhancement bugfixes on colors. ([#7079](https://github.com/infor-design/enterprise/issues/7079))
- `[Searchfield]` Searchfield icon placement fixes in classic. ([#7134](https://github.com/infor-design/enterprise/issues/7134))
- `[Lookup]` Adjusted width in lookup. ([#6924](https://github.com/infor-design/enterprise/issues/6924))
- `[Lookup]` Fixed a bug where custom modal script gets error after closing the modal in the second time. ([#7057](https://github.com/infor-design/enterprise/issues/7057))
- `[Listview]` Fix on contextual button hover color. ([#7090](https://github.com/infor-design/enterprise/issues/7090))
- `[Searchfield]` Searchfield enhancement bugfixes on colors. ([#7079](https://github.com/infor-design/enterprise/issues/7079))
- `[Searchfield]` Fix on non-collapsible positioning and borders. ([#7111](https://github.com/infor-design/enterprise/issues/7111))
- `[Searchfield]` Adjust icon position and colors. ([#7106](https://github.com/infor-design/enterprise/issues/7106))
- `[Searchfield]` Adjust border colors in category. ([#7110](https://github.com/infor-design/enterprise/issues/7110))
- `[Splitter]` Store location only when save setting is set to true. ([#7045](https://github.com/infor-design/enterprise/issues/7045))
- `[Tabs]` Fixed a bug where add tab button is not visible in new default view. ([#7146](https://github.com/infor-design/enterprise/issues/7146))
- `[Tabs]` Fixed a bug where tab list is not viewable dark mode classic view. ([#7097](https://github.com/infor-design/enterprise/issues/7097))
- `[Tabs]` Fixed a bug in tabs header and swatch personalize colors. ([#7046](https://github.com/infor-design/enterprise/issues/7046))
- `[Tabs]` Added puppeteer scripts for tooltip title. ([#7003](https://github.com/infor-design/enterprise/issues/7003))
- `[Tabs Header]` Updated example page, recalibrated positioning and fixed theme discrepancies. ([#7085](https://github.com/infor-design/enterprise/issues/7085))
- `[Tabs Module]` Fixed a bug in go button where it was affected by the latest changes for button. ([#7037](https://github.com/infor-design/enterprise/issues/7037))
- `[Textarea]` Added paste event listener for textarea. ([NG#6924](https://github.com/infor-design/enterprise-ng/issues/1401))
- `[Toolbar]` Adjustment in title width. ([#7113](https://github.com/infor-design/enterprise/issues/7113))
- `[Toolbar Flex]` Fix on toolbar key navigation.([#7041](https://github.com/infor-design/enterprise/issues/7041))
- `[User Status Icons]` Now have a more visible fill and a stroke behind them. ([#7040](https://github.com/infor-design/enterprise/issues/7040))

## v4.70.0

## v4.70.0 Important Notes

- `[General]` Some elements are no longer hooked under `window` for example `Locale` `Formatters` and `Editors`. To resolve it using Locale.set as an example use the `Soho` namespace i.e. `Soho.Locale.set()`. ([#6634](https://github.com/infor-design/enterprise/issues/6634))

## v4.70.0 Features

- `[Checkbox]` Converted Checkbox scripts to puppeteer. ([#6936](https://github.com/infor-design/enterprise/issues/6936))
- `[Circlepager]` Converted `Circlepager` scripts to puppeteer. ([#6971](https://github.com/infor-design/enterprise/issues/6971))
- `[Icons]` Bumped `ids-identity` to get a new empty state icon `empty-no-search-result` and a new system icon `advance-settings`.([#6999](https://github.com/infor-design/enterprise/issues/6999))

## v4.70.0 Fixes

- `[Accordion]` Fixed a bug where expanded card closes in NG when opening accordion. ([#6820](https://github.com/infor-design/enterprise/issues/6820))
- `[Counts]` Fixed a bug in counts where two rows of labels cause misalignment. ([#6845](https://github.com/infor-design/enterprise/issues/6845))
- `[Counts]` Added example page for widget count with color background. ([#7234](https://github.com/infor-design/enterprise/issues/7234))
- `[Datagrid]` Fixed a bug in datagrid where expandable row input cannot edit the value. ([#6781](https://github.com/infor-design/enterprise/issues/6781))
- `[Datagrid]` Fixed a bug in datagrid where clear dirty cell does not work properly in frozen columns. ([#6952](https://github.com/infor-design/enterprise/issues/6952))
- `[Datagrid]` Adjusted date and timepicker icons in datagrid filter. ([#6917](https://github.com/infor-design/enterprise/issues/6917))
- `[Datagrid]` Fixed a bug where frozen column headers are not rendered on update. ([NG#1399](https://github.com/infor-design/enterprise-ng/issues/1399))
- `[Datagrid]` Added toolbar update on datagrid update. ([NG#1357](https://github.com/infor-design/enterprise-ng/issues/1357))
- `[Datepicker]` Added Firefox increment/decrement keys. ([#6877](https://github.com/infor-design/enterprise/issues/6877))
- `[Datepicker]` Fixed a bug in mask value in datepicker when update is called. ([NG#1380](https://github.com/infor-design/enterprise-ng/issues/1380))
- `[Dropdown]` Fixed a bug in dropdown where there is a null in a list when changing language to Chinese. ([#6916](https://github.com/infor-design/enterprise/issues/6916))
- `[Editor]` Fixed a bug in editor where insert image is not working properly when adding attributes. ([#6864](https://github.com/infor-design/enterprise/issues/6864))
- `[Editor]` Fixed a bug in editor where paste and plain text is not cleaning the text/html properly. ([#6892](https://github.com/infor-design/enterprise/issues/6892))
- `[Locale]` Fixed a bug in locale where same language translation does not render properly. ([#6847](https://github.com/infor-design/enterprise/issues/6847))
- `[Icons]` Fixed incorrect colors of new empty state icons. ([#6965](https://github.com/infor-design/enterprise/issues/6965))
- `[Popupmenu]` Fixed a bug in popupmenu where submenu and submenu items are not indented properly. ([#6860](https://github.com/infor-design/enterprise/issues/6860))
- `[Process Indicator]` Fix on extra line after final step. ([#6744](https://github.com/infor-design/enterprise/issues/6744))
- `[Searchfield]` Changed toolbar in example page to flex toolbar. ([#6737](https://github.com/infor-design/enterprise/issues/6737))
- `[Tabs]` Added tooltip on add new tab button. ([#6902](https://github.com/infor-design/enterprise/issues/6902))
- `[Tabs]` Adjusted header and tab colors in themes. ([#6673](https://github.com/infor-design/enterprise/issues/6673))
- `[Timepicker]` Filter method in datagrid is called on timepicker's change event. ([#6896](https://github.com/infor-design/enterprise/issues/6896))

## v4.69.0

## v4.69.0 Important Features

- `[Icons]` All icons have padding on top and bottom effectively making them 4px smaller by design. This change may require some UI corrections to css. ([#6868](https://github.com/infor-design/enterprise/issues/6868))
- `[Icons]` Over 60 new icons and 126 new industry focused icons. ([#6868](https://github.com/infor-design/enterprise/issues/6868))
- `[Icons]` The icon `save-closed` is now `save-closed-old` in the deprecated, we suggest not using this old icon. ([#6868](https://github.com/infor-design/enterprise/issues/6868))
- `[Icons]` Alert icons come either filled or not filled (outlined) filled alert icons like  `icon-alert-alert` are now `icon-success-alert` and `alert-filled` we suggest no longer using filled alert icons, use only the outlined ones. ([#6868](https://github.com/infor-design/enterprise/issues/6868))

## v4.69.0 Features

- `[Datagrid]` Added puppeteer script for extra class for tooltip. ([#6900](https://github.com/infor-design/enterprise/issues/6900))
- `[Header]` Converted Header scripts to puppeteer. ([#6919](https://github.com/infor-design/enterprise/issues/6919))
- `[Icons]` Added [enhanced and new empty states icons](https://main-enterprise.demo.design.infor.com/components/icons/example-empty-widgets.html) with a lot more color. These should replace existing ones but it is opt-in. ([#6868](https://github.com/infor-design/enterprise/issues/6868))
- `[Lookup]` Added puppeteer script for lookup double click apply enhancement. ([#6886](https://github.com/infor-design/enterprise/issues/6886))
- `[Stepchart]` Converted Stepchart scripts to puppeteer. ([#6940](https://github.com/infor-design/enterprise/issues/6940))

## v4.69.0 Fixes

- `[Datagrid]` Fixed a bug in datagrid where sorting is not working properly. ([#6787](https://github.com/infor-design/enterprise/issues/6787))
- `[Datagrid]` Fixed a bug in datagrid where add row is not working properly when using frozen columns. ([#6918](https://github.com/infor-design/enterprise/issues/6918))
- `[Datagrid]` Fixed a bug in datagrid where tooltip flashes continuously on hover. ([#5907](https://github.com/infor-design/enterprise/issues/5907))
- `[Datagrid]` Fixed a bug in datagrid where is empty and is not empty is not working properly. ([#5273](https://github.com/infor-design/enterprise/issues/5273))
- `[Datagrid]` Fixed a bug in datagrid where inline editor input text is not being selected upon clicking. ([NG#1365](https://github.com/infor-design/enterprise-ng/issues/1365))
- `[Datagrid]` Fixed a bug in datagrid where multiselect filter is not rendering properly. ([#6846](https://github.com/infor-design/enterprise/issues/6846))
- `[Datagrid]` Fixed a bug in datagrid where row shading is not rendered properly. ([#6850](https://github.com/infor-design/enterprise/issues/6850))
- `[Datagrid]` Fixed a bug in datagrid where icon is not rendering properly in small and extra small row height. ([#6866](https://github.com/infor-design/enterprise/issues/6866))
- `[Datagrid]` Fixed a bug in datagrid where sorting is not rendering properly when there is a previously focused cell. ([#6851](https://github.com/infor-design/enterprise/issues/6851))
- `[Datagrid]` Additional checks when updating cell so that numbers aren't converted twice. ([NG#1370](https://github.com/infor-design/enterprise-ng/issues/1370))
- `[Datagrid]` Additional fixes on dirty indicator not updating on drag columns. ([#6867](https://github.com/infor-design/enterprise/issues/6867))
- `[General]` Instead of optional dependencies use a custom command. ([#6876](https://github.com/infor-design/enterprise/issues/6876))
- `[Modal]` Fixed a bug where suppress key setting is not working. ([#6793](https://github.com/infor-design/enterprise/issues/6793))
- `[Searchfield]` Additional visual fixes in classic on go button in searchfield toolbar. ([#6686](https://github.com/infor-design/enterprise/issues/6686))
- `[Splitter]` Fixed on splitter not working when parent height changes dynamically. ([#6819](https://github.com/infor-design/enterprise/issues/6819))
- `[Toolbar Flex]` Added additional checks for destroying toolbar. ([#6844](https://github.com/infor-design/enterprise/issues/6844))

## v4.68.0

## v4.68.0 Features

- `[Button]` Added Protractor to Puppeteer conversion scripts. ([#6626](https://github.com/infor-design/enterprise/issues/6626))
- `[Calendar]` Added puppeteer script for show/hide legend. ([#6810](https://github.com/infor-design/enterprise/issues/6810))
- `[Colors]` Added puppeteer script for color classes targeting color & border color. ([#6801](https://github.com/infor-design/enterprise/issues/6801))
- `[Column]` Added puppeteer script for combined column chart. ([#6381](https://github.com/infor-design/enterprise/issues/6381))
- `[Datagrid]` Added additional setting in datagrid header for tooltip extra class. ([#6802](https://github.com/infor-design/enterprise/issues/6802))
- `[Datagrid]` Added `dblClickApply` setting in lookup for selection of item. ([#6546](https://github.com/infor-design/enterprise/issues/6546))

## v4.68.0 Fixes

- `[Bar Chart]` Fixed a bug in bar charts grouped, where arias are identical to each series. ([#6748](https://github.com/infor-design/enterprise/issues/6748))
- `[Datagrid]` Fixed a bug in datagrid where tooltip flashes continuously on hover. ([#5907](https://github.com/infor-design/enterprise/issues/5907))
- `[Datagrid]` Fixed a bug in datagrid where expandable row animation is not rendering properly. ([#6813](https://github.com/infor-design/enterprise/issues/6813))
- `[Datagrid]` Fixed a bug in datagrid where dropdown filter does not render correctly. ([#6834](https://github.com/infor-design/enterprise/issues/6834))
- `[Datagrid]` Fixed alignment issues in trigger fields. ([#6678](https://github.com/infor-design/enterprise/issues/6678))
- `[Datagrid]` Added a null guard in tree list when list is not yet loaded. ([#6816](https://github.com/infor-design/enterprise/issues/6816))
- `[Datagrid]` Added a setting `ariaDescribedBy` in the column to override `aria-describedby` value of the cells. ([#6530](https://github.com/infor-design/enterprise/issues/6530))
- `[Datagrid]` Allowed beforeCommitCellEdit event to be sent for Editors.Fileupload. ([#6821](https://github.com/infor-design/enterprise/issues/6821))]
- `[Datagrid]` Classic theme trigger field adjustments in datagrid. ([#6678](https://github.com/infor-design/enterprise/issues/6678))
- `[Datagrid]` Added null guard in tree list when list is not yet loaded. ([#6816](https://github.com/infor-design/enterprise/issues/6816))
- `[Datagrid]` Fix on dirty indicator not updating on drag columns. ([#6867](https://github.com/infor-design/enterprise/issues/6867))
- `[Editor]` Fixed a bug in editor where block quote is not continued in the next line. ([#6794](https://github.com/infor-design/enterprise/issues/6794))
- `[Editor]` Fixed a bug in editor where breaking space doesn't render dirty indicator properly. ([NG#1363](https://github.com/infor-design/enterprise-ng/issues/1363))
- `[Searchfield]` Visual fixes on go button in searchfield toolbar. ([#6686](https://github.com/infor-design/enterprise/issues/6686))
- `[Searchfield]` Added null check in xButton. ([#6858](https://github.com/infor-design/enterprise/issues/6858))
- `[Textarea]` Fixed a bug in textarea where validation breaks after enabling/disabling. ([#6773](https://github.com/infor-design/enterprise/issues/6773))
- `[Typography]` Updated text link color in dark theme. ([#6807](https://github.com/infor-design/enterprise/issues/6807))
- `[Lookup]` Fixed where field stays disabled when enable API is called ([#6145](https://github.com/infor-design/enterprise/issues/6145))

(28 Issues Solved This Release, Backlog Enterprise 274, Backlog Ng 51, 1105 Functional Tests, 1303 e2e Tests, 561 Puppeteer Tests)

## v4.67.0

## v4.67.0 Important Notes

- `[CDN]` The former CDN `cdn.hookandloop.infor.com` can no longer be maintained by IT and needs to be discontinued. It will exist for approximately one year more (TBD), so please remove direct use from any production code. ([#6754](https://github.com/infor-design/enterprise/issues/6754))
- `[Datepicker]` The functionality to enter today with a `t` is now under a setting `todayWithKeyboard-false`, it is false because you cant type days like September in a full picker. ([#6653](https://github.com/infor-design/enterprise/issues/6653))
- `[Datepicker]` The functionality to increase the day with a `+/-` it defaults to false because it conflicts with many other internal shortcut keys. ([#6632](https://github.com/infor-design/enterprise/issues/6632))

## v4.67.0 Markup Changes

- `[AppMenu]` As a design change the `Infor` logo is no longer to be shown on the app menu and has been removed. This reduces visual clutter, and is more inline with Koch global brand to leave it out. ([#6726](https://github.com/infor-design/enterprise/issues/6726))

## v4.67.0 Features

- `[Calendar]` Add a setting for calendar to show and hide the legend. ([#6533](https://github.com/infor-design/enterprise/issues/6533))
- `[Datagrid]` Added puppeteer script for header icon with tooltip. ([#6738](https://github.com/infor-design/enterprise/issues/6738))
- `[Icons]` Added new icons for `interaction` and `interaction-reply`. ([#6721](https://github.com/infor-design/enterprise/issues/6721))
- `[Monthview]` Added puppeteer script for monthview legend visibility when month changes ([#6382](https://github.com/infor-design/enterprise/issues/6382))
- `[Searchfield]` Added puppeteer script for filter and sort icon. ([#6007](https://github.com/infor-design/enterprise/issues/6007))
- `[Searchfield]` Added puppeteer script for custom icon. ([#6723](https://github.com/infor-design/enterprise/issues/6723))

## v4.67.0 Fixes

- `[Accordion]` Added a safety check in accordion. ([#6789](https://github.com/infor-design/enterprise/issues/6789))
- `[Badge/Tag/Icon]` Fixed info color in dark mode. ([#6763](https://github.com/infor-design/enterprise/issues/6763))
- `[Button]` Added notification badges for buttons with labels. ([NG#1347](https://github.com/infor-design/enterprise-ng/issues/1347))
- `[Button]` Added dark theme button colors. ([#6512](https://github.com/infor-design/enterprise/issues/6512))
- `[Calendar]` Fixed a bug in calendar where bottom border is not properly rendering. ([#6668](https://github.com/infor-design/enterprise/issues/6668))
- `[Color Palette]` Added status color CSS classes for color and border-color properties. ([#6711](https://github.com/infor-design/enterprise/issues/6711))
- `[Datagrid]` Fixed a bug in datagrid inside a modal where the column is rendering wider than normal. ([#6782](https://github.com/infor-design/enterprise/issues/6782))
- `[Datagrid]` Fixed a bug in datagrid where when changing rowHeight as a setting and re-rendering it doesn't apply. ([#6783](https://github.com/infor-design/enterprise/issues/6783))
- `[Datagrid]` Fixed a bug in datagrid where isEditable is not returning row correctly. ([#6746](https://github.com/infor-design/enterprise/issues/6746))
- `[Datagrid]` Updated datagrid header CSS height. ([#6697](https://github.com/infor-design/enterprise/issues/6697))
- `[Datagrid]` Fixed on datagrid column width. ([#6725](https://github.com/infor-design/enterprise/issues/6725))
- `[Datagrid]` Fixed an error editing in datagrid with grouped headers. ([#6759](https://github.com/infor-design/enterprise/issues/6759))
- `[Datagrid]` Updated space key checks for expand button. ([#6756](https://github.com/infor-design/enterprise/issues/6756))
- `[Datagrid]` Fixed an error when hovering cells with tooltips setup and using grouped headers. ([#6753](https://github.com/infor-design/enterprise/issues/6753))
- `[Editor]` Fixed bug in editor where background color is not rendering properly. ([#6685](https://github.com/infor-design/enterprise/issues/6685))
- `[Listview]` Fixed a bug where listview is not rendering properly when dataset has zero integer value. ([#6640](https://github.com/infor-design/enterprise/issues/6640))
- `[Popupmenu]` Fixed a bug in popupmenu where getSelected() is not working on multiselect. ([NG#1349](https://github.com/infor-design/enterprise/issues-ng/1349))
- `[Toolbar-Flex]` Removed deprecated message by using `beforeMoreMenuOpen` setting. ([#NG1352](https://github.com/infor-design/enterprise-ng/issues/1352))
- `[Trackdirty]` Added optional chaining for safety check of trackdirty element. ([#6696](https://github.com/infor-design/enterprise/issues/6696))
- `[WeekView]` Added Day View and Week View Shading. ([#6568](https://github.com/infor-design/enterprise/issues/6568))

(30 Issues Solved This Release, Backlog Enterprise 252, Backlog Ng 49, 1104 Functional Tests, 1342 e2e Tests, 506 Puppeteer Tests)

## v4.66.0

## v4.66.0 Features

- `[Busyindicator]` Converted protractor tests to puppeteer. ([#6623](https://github.com/infor-design/enterprise/issues/6623))
- `[Calendar]` Converted protractor tests to puppeteer. ([#6524](https://github.com/infor-design/enterprise/issues/6524))
- `[Datagrid]` Added puppeteer script for render only one row. ([#6645](https://github.com/infor-design/enterprise/issues/6645))
- `[Datagrid]` Added test scripts for add row. ([#6644](https://github.com/infor-design/enterprise/issues/6644))
- `[Datepicker]` Added setting for adjusting day using +/- in datepicker. ([#6632](https://github.com/infor-design/enterprise/issues/6632))
- `[Targeted-Achievement]` Add puppeteer test for show tooltip on targeted achievement. ([#6550](https://github.com/infor-design/enterprise/issues/6550))
- `[Icons]` Added new icons for `interaction` and `interaction-reply`. ([#6666](https://github.com/infor-design/enterprise/issues/6629))
- `[Searchfield]` Added option to add custom icon button. ([#6453](https://github.com/infor-design/enterprise/issues/6453))
- `[Targeted-Achievement]` Added puppeteer test for show tooltip on targeted achievement. ([#6550](https://github.com/infor-design/enterprise/issues/6550))
- `[Textarea]` Converted protractor tests to puppeteer. ([#6629](https://github.com/infor-design/enterprise/issues/6629))

## v4.66.0 Fixes

- `[Datagrid]` Fixed trigger icon background color on hover when row is activated. ([#6679](https://github.com/infor-design/enterprise/issues/6679))
- `[Datagrid]` Fixed the datagrid alert icon was not visible and the trigger cell moves when hovering over when editor has trigger icon. ([#6663](https://github.com/infor-design/enterprise/issues/6663))
- `[Datagrid]` Fixed redundant `aria-describedby` attributes at cells. ([#6530](https://github.com/infor-design/enterprise/issues/6530))
- `[Datagrid]` Fixed on edit outline in textarea not filling the entire cell. ([#6588](https://github.com/infor-design/enterprise/issues/6588))
- `[Datagrid]` Updated filter phrases for datepicker. ([#6587](https://github.com/infor-design/enterprise/issues/6587))
- `[Datagrid]` Fixed the overflowing of the multiselect dropdown on the page and pushes the container near the screen's edge. ([#6580](https://github.com/infor-design/enterprise/issues/6580))
- `[Datagrid]` Fixed unselectRow on `treegrid` sending rowData incorrectly. ([#6548](https://github.com/infor-design/enterprise/issues/6548))
- `[Datagrid]` Fixed incorrect rowData for grouping tooltip callback. ([NG#1298](https://github.com/infor-design/enterprise-ng/issues/1298))
- `[Datagrid]` Fixed a bug in `treegrid` where data are duplicated when row height is changed. ([#4979](https://github.com/infor-design/enterprise/issues/4979))
- `[Datagrid]` Fix bug on where changing `groupable` and dataset does not update datagrid. ([NG#1332](https://github.com/infor-design/enterprise-ng/issues/1332))
- `[Datepicker]` Fixed missing `monthrendered` event on initial calendar open. ([NG#1345](https://github.com/infor-design/enterprise-ng/issues/1345))
- `[Editor]` Fixed a bug where paste function is not working on editor when copied from Windows Adobe Reader. ([#6521](https://github.com/infor-design/enterprise/issues/6521))
- `[Editor]` Fixed a bug where editor has dark screen after inserting an image. ([NG#1323](https://github.com/infor-design/enterprise-ng/issues/1323))
- `[Editor]` Fixed a bug where reset dirty is not working on special characters in Edge browser. ([#6584](https://github.com/infor-design/enterprise/issues/6584))
- `[Fileupload Advanced]` Fixed on max fileupload limit. ([#6625](https://github.com/infor-design/enterprise/issues/6625))
- `[Monthview]` Fixed missing legend data on visible previous / next month with using loadLegend API. ([#6665](https://github.com/infor-design/enterprise/issues/6665))
- `[Notification]` Updated css of notification to fix alignment in RTL mode. ([#6555](https://github.com/infor-design/enterprise/issues/6555))
- `[Searchfield]` Fixed a bug on Mac OS Safari where x button can't clear the contents of the searchfield. ([#6631](https://github.com/infor-design/enterprise/issues/6631))
- `[Popdown]` Fixed `popdown` not closing when clicking outside in NG. ([NG#1304](https://github.com/infor-design/enterprise-ng/issues/1304))
- `[Tabs]` Fixed on close button not showing in Firefox. ([#6610](https://github.com/infor-design/enterprise/issues/6610))
- `[Tabs]` Remove target panel element on remove event. ([#6621](https://github.com/infor-design/enterprise/issues/6621))
- `[Tabs Module]` Fixed category border when focusing the searchfield. ([#6618](https://github.com/infor-design/enterprise/issues/6618))
- `[Toolbar Searchfield]` Fixed searchfield toolbar in alternate style. ([#6615](https://github.com/infor-design/enterprise/issues/6615))
- `[Tooltip]` Fixed tooltip event handlers created on show not cleaning up properly on hide. ([#6613](https://github.com/infor-design/enterprise/issues/6613))

(39 Issues Solved This Release, Backlog Enterprise 230, Backlog Ng 42, 1102 Functional Tests, 1380 e2e Tests, 462 Puppeteer Tests)

## v4.65.0

## v4.65.0 Features

- `[Bar]` Enhanced the VPAT accessibility in bar chart. ([#6074](https://github.com/infor-design/enterprise/issues/6074))
- `[Bar]` Added puppeteer script for axis labels test. ([#6551](https://github.com/infor-design/enterprise/issues/6551))
- `[Bubble]` Converted protractor tests to puppeteer. ([#6527](https://github.com/infor-design/enterprise/issues/6527))
- `[Bullet]` Converted protractor tests to puppeteer. ([#6622](https://github.com/infor-design/enterprise/issues/6622))
- `[Cards]` Added puppeteer script for cards test. ([#6525](https://github.com/infor-design/enterprise/issues/6525))
- `[Datagrid]` Added tooltipOption settings for columns. ([#6361](https://github.com/infor-design/enterprise/issues/6361))
- `[Datagrid]` Added add multiple rows option. ([#6404](https://github.com/infor-design/enterprise/issues/6404))
- `[Datagrid]` Added puppeteer script for refresh column. ([#6212](https://github.com/infor-design/enterprise/issues/6212))
- `[Datagrid]` Added puppeteer script for cell editing test. ([#6552](https://github.com/infor-design/enterprise/issues/6552))
- `[Modal]` Added icon puppeteer test for modal component. ([#6549](https://github.com/infor-design/enterprise/issues/6549))
- `[Tabs]` Added puppeteer script for new searchfield design ([#6282](https://github.com/infor-design/enterprise/issues/6282))
- `[Tag]` Converted protractor tests to puppeteer. ([#6617](https://github.com/infor-design/enterprise/issues/6617))
- `[Targeted Achievement]` Converted protractor tests to puppeteer. ([#6627](https://github.com/infor-design/enterprise/issues/6627))

## v4.65.0 Fixes

- `[Accordion]` Fixed the bottom border of the completely disabled accordion in dark mode. ([#6406](https://github.com/infor-design/enterprise/issues/6406))
- `[AppMenu]` Fixed a bug where events are added to the wrong elements for filtering. Also fixed an issue where if no accordion is added the app menu will error. ([#6592](https://github.com/infor-design/enterprise/issues/6592))
- `[Chart]` Removed automatic legend bottom placement when reaching a minimum width. ([#6474](https://github.com/infor-design/enterprise/issues/6474))
- `[Chart]` Fixed the result logged in console to be same as the Soho Interfaces. ([NG#1296](https://github.com/infor-design/enterprise-ng/issues/1296))
- `[ContextualActionPanel]` Fixed a bug where the toolbar searchfield with close icon looks off on mobile viewport. ([#6448](https://github.com/infor-design/enterprise/issues/6448))
- `[Datagrid]` Fixed a bug in datagrid where focus is not behaving properly when inlineEditor is set to true. ([NG#1300](https://github.com/infor-design/enterprise-ng/issues/1300))
- `[Datagrid]` Fixed a bug where `treegrid` doesn't expand a row via keyboard when editable is set to true. ([#6434](https://github.com/infor-design/enterprise/issues/6434))
- `[Datagrid]` Fixed a bug where the search icon and x icon are misaligned across datagrid and removed extra margin space in modal in Firefox. ([#6418](https://github.com/infor-design/enterprise/issues/6418))
- `[Datagrid]` Fixed a bug where page changed to one on removing a row in datagrid. ([#6475](https://github.com/infor-design/enterprise/issues/6475))
- `[Datagrid]` Header is rerendered when calling updated method, also added paging info settings. ([#6476](https://github.com/infor-design/enterprise/issues/6476))
- `[Datagrid]` Fixed a bug where column widths were not changing in settings. ([#5227](https://github.com/infor-design/enterprise/issues/5227))
- `[Datagrid]` Fixed a bug where it renders all rows in the datagrid when adding one row. ([#6491](https://github.com/infor-design/enterprise/issues/6491))
- `[Datagrid]` Fixed a bug where using shift-click to multiselect on datagrid with treeGrid setting = true selects from the first row until bottom row. ([NG#1274](https://github.com/infor-design/enterprise-ng/issues/1274))
- `[Datepicker]` Fixed a bug where the datepicker is displaying NaN when using french format. ([NG#1273](https://github.com/infor-design/enterprise-ng/issues/1273))
- `[Datepicker]` Added listener for calendar `monthrendered` event and pass along. ([NG#1324](https://github.com/infor-design/enterprise-ng/issues/1324))
- `[Input]` Fixed a bug where the password does not show or hide in Firefox. ([#6481](https://github.com/infor-design/enterprise/issues/6481))
- `[Listview]` Fixed disabled font color not showing in listview. ([#6391](https://github.com/infor-design/enterprise/issues/6391))
- `[Listview]` Changed toolbar-flex to contextual-toolbar for multiselect listview. ([#6591](https://github.com/infor-design/enterprise/issues/6591))
- `[Locale]` Added monthly translations. ([#6556](https://github.com/infor-design/enterprise/issues/6556))
- `[Lookup]` Fixed a bug where search-list icon, launch icon, and ellipses is misaligned and the table and title overlaps in responsive view. ([#6487](https://github.com/infor-design/enterprise/issues/6487))
- `[Modal]` Fixed an issue on some monitors where the overlay is too dim. ([#6566](https://github.com/infor-design/enterprise/issues/6566))
- `[Page-Patterns]` Fixed a bug where the header disappears when the the last item in the list is clicked and the browser is smaller in Chrome and Edge. ([#6328](https://github.com/infor-design/enterprise/issues/6328))
- `[Tabs Module]` Fixed multiple UI issues in tabs module with searchfield. ([#6526](https://github.com/infor-design/enterprise/issues/6526))
- `[ToolbarFlex]` Fixed a bug where the teardown might error on situations. ([#1327](https://github.com/infor-design/enterprise/issues/1327))
- `[Tabs]` Fixed a bug where tabs focus indicator is not fixed on Classic Theme. ([#6464](https://github.com/infor-design/enterprise/issues/6464))
- `[Validation]` Fixed a bug where the tooltip would show on the header when the message has actually been removed. ([#6547](https://github.com/infor-design/enterprise/issues/6547)

(45 Issues Solved This Release, Backlog Enterprise 233, Backlog Ng 42, 1102 Functional Tests, 1420 e2e Tests, 486 Puppeteer Tests)

## v4.64.2 Fixes

- `[Datepicker]` Added listener for calendar `monthrendered` event and pass along. ([NG#1324](https://github.com/infor-design/enterprise-ng/issues/1324))
- `[Modal]` Fixed bug where popup goes behind modal when in application menu in resizable mode. ([NG#1272](https://github.com/infor-design/enterprise-ng/issues/1272))
- `[Monthview]` Fixed bug where monthview duplicates on updating legends. ([NG#1305](https://github.com/infor-design/enterprise-ng/issues/1305))

## v4.64.0

### v4.64.0 Important Notes

- `[General]` Fixed the map file is no longer included with the minified version of `sohoxi.min.js`. ([#6489](https://github.com/infor-design/enterprise/issues/6489))

## v4.64.0 Features

- `[Accordion]` Added visual regression tests in puppeteer. ([#5836](https://github.com/infor-design/enterprise/issues/5836))
- `[Autocomplete]` Removed protractor tests. ([#6248](https://github.com/infor-design/enterprise/issues/6248))
- `[Bar]` Added the ability to set axis labels on different positions (top, right, bottom, left). ([#5382](https://github.com/infor-design/enterprise/issues/5382))
- `[Blockgrid]` Converted protractor tests to puppeteer. ([#6327](https://github.com/infor-design/enterprise/issues/6327))
- `[Breadcrumb]` Converted protractor tests to puppeteer. ([#6505](https://github.com/infor-design/enterprise/issues/6505))
- `[Button]` Added puppeteer script for button badge toggle test. ([#6449](https://github.com/infor-design/enterprise/issues/6449))
- `[Colors]` Converted protractor tests to puppeteer. ([#6513](https://github.com/infor-design/enterprise/issues/6513))
- `[Counts]` Converted protractor tests to puppeteer. ([#6517](https://github.com/infor-design/enterprise/issues/6517))
- `[Datagrid]` Added a new method for cell editing for new row added. ([#6338](https://github.com/infor-design/enterprise/issues/6338))
- `[Datepicker]` Added puppeteer script for datepicker clear (empty string) test . ([#6421](https://github.com/infor-design/enterprise/issues/6421))
- `[Error Page]` Converted protractor tests to puppeteer. ([#6518](https://github.com/infor-design/enterprise/issues/6518))
- `[Modal]` Added an ability to add icon in title section of the modal. ([#5905](https://github.com/infor-design/enterprise/issues/5905))

## v4.64.0 Fixes

- `[Bar Stacked]` Fixed a bug where chart tooltip total shows 99.999 instead of 100 on 100% Stacked Bar Chart. ([#6236](https://github.com/infor-design/enterprise/issues/6326))
- `[ContextMenu]` Fixed a bug in context menu where it is not indented properly. ([#6223](https://github.com/infor-design/enterprise/issues/6223))
- `[Button]` Fixed a bug where changing from primary to secondary disrupts the css styling. ([#6223](https://github.com/infor-design/enterprise-ng/issues/1282))
- `[Datagrid]` Fixed a bug where toolbar is still visible even no buttons, title and errors appended. ([#6290](https://github.com/infor-design/enterprise/issues/6290))
- `[Datagrid]` Added setting for color change in active checkbox selection. ([#6303](https://github.com/infor-design/enterprise/issues/6303))
- `[Datagrid]` Set changed cell to active when update is finished. ([#6317](https://github.com/infor-design/enterprise/issues/6317))
- `[Datagrid]` Fixed row height of extra-small rows on editable datagrid with icon columns. ([#6284](https://github.com/infor-design/enterprise/issues/6284))
- `[Datagrid]` Added trimSpaces option for leading spaces upon blur. ([#6244](https://github.com/infor-design/enterprise/issues/6244))
- `[Datagrid]` Fixed header alignment when formatter is ellipsis. ([#6251](https://github.com/infor-design/enterprise/issues/6251))
- `[Datagrid]` Fixed a bug where the datepicker icon is not visible when the datagrid starts as non editable and toggled to editable and is visible when the datagrid starts as editable and toggled to non editable. ([#6289](https://github.com/infor-design/enterprise/issues/6289))
- `[Datagrid]` Changed the minDate and maxDate on a demo page to be more current. ([#6416](https://github.com/infor-design/enterprise/issues/6416))
- `[Datepicker]` Fixed a bug where selecting a date that's consecutive to the previous range won't select that date. ([#6272](https://github.com/infor-design/enterprise/issues/6272))
- `[Datepicker]` Fixed a bug where datepicker is not setting time and date consistently in Arabic locale. ([#6270](https://github.com/infor-design/enterprise/issues/6270))
- `[Flex Toolbar]` Fixed the data automation id to be more reliable for popupmenu and overflowed buttons. ([#6175](https://github.com/infor-design/enterprise/issues/6175))
- `[Icons]` Fixed the inconsistency between solid and outlined icons. ([#6165](https://github.com/infor-design/enterprise/issues/6165))
- `[Icons]` Changed the error color to change in themes in some areas. ([#6273](https://github.com/infor-design/enterprise/issues/6273))
- `[Line Chart]` Fixed a bug where the alignment of focus is overlapping another component. ([#6384](https://github.com/infor-design/enterprise/issues/6384))
- `[Listview]` Fixed a bug where the search icon is misaligned in Firefox and Safari. ([#6390](https://github.com/infor-design/enterprise/issues/6390))
- `[Locale]` Fixed incorrect date format for Latvian language. ([#6123](https://github.com/infor-design/enterprise/issues/6123))
- `[Locale]` Fixed incorrect data in `ms-my`, `nn-No` and `nb-NO`. ([#6472](https://github.com/infor-design/enterprise/issues/6472))
- `[Lookup]` Fixed bug where lookup still appeared when modal closes. ([#6218](https://github.com/infor-design/enterprise/issues/6218))
- `[Modal]` Fixed bug where popup goes behind modal when in application menu in resizable mode. ([NG#1272](https://github.com/infor-design/enterprise-ng/issues/1272))
- `[Modal]` Fixed bug where popup goes behind modal when in application menu in resizable mode. ([NG#1272](https://github.com/infor-design/enterprise-ng/issues/1272))
- `[Monthview]` Fixed bug where monthview duplicates on updating legends. ([NG#1305](https://github.com/infor-design/enterprise-ng/issues/1305))
- `[Personalization]` Fixed bug where the dark mode header color was not correct in the tokens and caused the personalization dropdown to be incorrect. ([#6446](https://github.com/infor-design/enterprise/issues/6446))
- `[Tabs]` Fixed memory leak in tabs component. ([NG#1286](https://github.com/infor-design/enterprise-ng/issues/1286))
- `[Tabs]` Fixed a bug where tab focus indicator is not aligned properly in RTL composite forms. ([#6464](https://github.com/infor-design/enterprise/issues/6464))
- `[Targeted-Achievement]` Fixed a bug where the icon is cut off in Firefox. ([#6400](https://github.com/infor-design/enterprise/issues/6400))
- `[Toolbar]` Fixed a bug where the search icon is misaligned in Firefox. ([#6405](https://github.com/infor-design/enterprise/issues/6405))
- `[Toolbar Flex]` Fixed a bug where the `addMenuElementLinks` function execute incorrectly when menu item has multi-level submenus. ([#6120](https://github.com/infor-design/enterprise/issues/6120))
- `[Tree]` The expanded event did not fire when source is being used. ([#1294](https://github.com/infor-design/enterprise-ng/issues/1294))
- `[Typography]` Fixed a bug where the text are overlapping in Firefox. ([#6450](https://github.com/infor-design/enterprise/issues/6450))
- `[WeekView]` Fixed a bug where 'today' date is not being rendered properly. ([#6260](https://github.com/infor-design/enterprise/issues/6260))
- `[WeekView]` Fixed a bug where month-year label is not changing upon clicking the arrow button. ([#6415](https://github.com/infor-design/enterprise/issues/6415))
- `[Validator]` Fixed a bug where toolbar error message still appears after error is removed. ([#6253](https://github.com/infor-design/enterprise/issues/6253))

(61 Issues Solved This Release, Backlog Enterprise 219, Backlog Ng 41, 1100 Functional Tests, 1468 e2e Tests, 436 Puppeteer Tests)

## v4.63.3 Fixes

- `[Validation]` Fixed a bug where the tooltip would show on the header when the message has actually been removed. ([#6547](https://github.com/infor-design/enterprise/issues/6547)

## v4.63.2 Fixes

- `[Personalization]` Re-Fixed bug where the dark mode header color was not correct in the tokens and caused the personalization dropdown to be incorrect, classic theme was missed. ([#6446](https://github.com/infor-design/enterprise/issues/6446)

## v4.63.1 Fixes

- `[Personalization]` Fixed bug where the dark mode header color was not correct in the tokens and caused the personalization dropdown to be incorrect. ([#6446](https://github.com/infor-design/enterprise/issues/6446)

## v4.63.0

## v4.63.0 Fixes

- `[Accordion]` Added expand animation back. ([#6268](https://github.com/infor-design/enterprise/issues/6268))
- `[Badges]` Fixed a bug where in badges is not properly aligned in Contrast Mode. ([#6273](https://github.com/infor-design/enterprise/issues/6273))
- `[Button]` Fixed a bug where notification badges are not destroyed when updating the button settings. ([NG#1241](https://github.com/infor-design/enterprise-ng/issues/1241))
- `[Calendar]` Allowed product devs to add custom css class to event labels in Calendar Component. ([#6304](https://github.com/infor-design/enterprise/issues/6304))
- `[Calendar]` Fixed the thickness of right and bottom border. ([#6246](https://github.com/infor-design/enterprise/issues/6246))
- `[Card]` Fixed a regression bug where the flex toolbar's position was not properly aligned when selecting listview items. ([#6346](https://github.com/infor-design/enterprise/issues/6346)]
- `[Charts]` Fixed the misalignment of the legend and legend color with the highlight of the selected legend. ([#6301](https://github.com/infor-design/enterprise/issues/6301))
- `[ContextualActionPanel]` Moved notification to appropriate location and trigger redraw of styles. ([#6264](https://github.com/infor-design/enterprise/issues/6264))
- `[ContextualActionPanel]` Added close CAP function to a demo example. ([#6274](https://github.com/infor-design/enterprise/issues/6274))
- `[Datagrid]` Fixed misaligned lookup icon button upon click/editing. ([#6233](https://github.com/infor-design/enterprise/issues/6233))
- `[Datagrid]` Fixed a bug where tooltip is not displayed even when settings is turned on in disabled rows. ([#6128](https://github.com/infor-design/enterprise/issues/6128))
- `[Datagrid]` Fixed misaligned lookup icon button upon click/editing. ([#6233](https://github.com/infor-design/enterprise/issues/6233))
- `[Datepicker]` Fixed a bug on setValue() when pass an empty string for clearing field. ([#6168](https://github.com/infor-design/enterprise/issues/6168))
- `[Datepicker]` Fixed a bug on datepicker not clearing in angular version. ([NG#1256](https://github.com/infor-design/enterprise-ng/issues/1256))
- `[Dropdown]` Fixed on keydown events not working when dropdown is nested in label. ([NG#1262](https://github.com/infor-design/enterprise-ng/issues/1262))
- `[Editor]` Fixed editor where toolbar is being focused on after pressing bold/italic keys instead of the text itself. ([#5262](https://github.com/infor-design/enterprise-ng/issues/5262))
- `[Field-Filter]` Fixed alignment of filter icons and text field. ([#5866](https://github.com/infor-design/enterprise/issues/5866))
- `[Field-Options]` Fixed field options label overflow. ([#6255](https://github.com/infor-design/enterprise/issues/6255))
- `[Field-Options]` Fixed a bug where in the text and highlight box are not fit accordingly. ([#6322](https://github.com/infor-design/enterprise/issues/6322))
- `[Field-Options]` Fixed alignment of field options in the Color Picker when in compact mode in Safari and alignment of search icon in Clearable Searchfield. ([#6256](https://github.com/infor-design/enterprise/issues/6256))
- `[Form-Compact]` Fixed alignment of Field 16 and Field 18 in Safari. ([#6345](https://github.com/infor-design/enterprise/issues/6345))
- `[General]` Fixed memory leaks in listview, toolbar, datagrid, cards and header. ([NG#1275](https://github.com/infor-design/enterprise-ng/issues/1275))
- `[Listview]` Added flex toolbar for multiselect listview. ([NG#1249](https://github.com/infor-design/enterprise-ng/issues/1249))
- `[Listview]` Adjusted spaces between the search icon and filter wrapper. ([#6007](https://github.com/infor-design/enterprise/issues/6007))
- `[Listview]` Changed the font size of heading, subheading, and micro in Listview Component. ([#4996](https://github.com/infor-design/enterprise/issues/4996))
- `[Modal]` Fixed on too wide minimum width when close button is enabled. ([NG#1240](https://github.com/infor-design/enterprise-ng/issues/1240))
- `[Searchfield]` Fixed on searchfield clear button not working in Safari. ([6185](https://github.com/infor-design/enterprise-ng/issues/6185))
- `[Searchfield]` Fixed UI issues on the new searchfield design. ([#6331](https://github.com/infor-design/enterprise/issues/6331))
- `[Sink Page]` Fixed misaligned search icon toolbar in sink page. ([#6369](https://github.com/infor-design/enterprise/issues/6369))
- `[Sink Page]` Fixed close icon position in Datagrid section Personalized Column. ([#6375](https://github.com/infor-design/enterprise/issues/6375))
- `[Slider]` Fixed background color of slider in a modal in new dark theme. ([6211](https://github.com/infor-design/enterprise-ng/issues/6211))
- `[Swaplist]` Fixed a bug in swaplist where the filter is not behaving correctly on certain key search. ([#6222](https://github.com/infor-design/enterprise/issues/6222))
- `[SwipeAction]` Fixed scrollbar being visible in `firefox`. ([#6312](https://github.com/infor-design/enterprise/issues/6312))
- `[Tabs]` Fixed Z-index conflict between modal overlay and draggable module tabs. ([#6297](https://github.com/infor-design/enterprise/issues/6297))
- `[Tabs]` Fixed a bug where the tab activated events are fired on closing a tab. ([#1452](https://github.com/infor-design/enterprise/issues/1452))
- `[Tabs Module` Fixed the new UI searchfield design in Tabs Module component. ([#6348](https://github.com/infor-design/enterprise/issues/6348))
- `[Tabs Module` Ensure searchfield X clear button is visible at smaller breakpoints. ([#5173](https://github.com/infor-design/enterprise/issues/5173))
- `[Tabs Module` Ensure searchfield X clear button is visible at smaller breakpoints. ([#5178](https://github.com/infor-design/enterprise/issues/5178))
- `[Targeted-Achievement]` Added tooltip on icon in targeted-achievement chart ([#6308](https://github.com/infor-design/enterprise/issues/6308))
- `[TextArea]` Fixed medium size text area when in responsive view. ([#6334](https://github.com/infor-design/enterprise/issues/6334))
- `[Validation]` Updated example page to include validation event for email field. ([#6296](https://github.com/infor-design/enterprise/issues/6296))

## v4.63.0 Features

- `[Datagrid]` Added close button on file error message ([#6178](https://github.com/infor-design/enterprise/issues/6178))
- `[Datagrid]` Added puppeteer script for fallback image tooltip text. ([#6278](https://github.com/infor-design/enterprise/issues/6278))
- `[File Upload]` Added close button on file error message. ([#6229](https://github.com/infor-design/enterprise/issues/6229))
- `[Searchfield]` Implemented a new design for searchfield. ([#5865](https://github.com/infor-design/enterprise/issues/5865))

(40 Issues Solved This Release, Backlog Enterprise 191, Backlog Ng 42, 1101 Functional Tests, 1576 e2e Tests, 295 Puppeteer Tests)

## v4.62.3 Fixes

- `[Personalization]` Re-Fixed bug where the dark mode header color was not correct in the tokens and caused the personalization dropdown to be incorrect, classic theme was missed. ([#6446](https://github.com/infor-design/enterprise/issues/6446)

## v4.62.2 Fixes

- `[Personalization]` Fixed bug where the dark mode header color was not correct in the tokens and caused the personalization dropdown to be incorrect. ([#6446](https://github.com/infor-design/enterprise/issues/6446))
- `[Locale]` Fixed incorrect data in `ms-my`, `nn-No` and `nb-NO`. ([#6472](https://github.com/infor-design/enterprise/issues/6472))

## v4.62.1 Fixes

- `[Calendar]` Allow product devs to add custom css class to event labels in Calendar Component. ([#6304](https://github.com/infor-design/enterprise/issues/6304))

## v4.62.0

## v4.62.0 Features

- `[Datagrid]` Added tooltip for fallback image. ([#6178](https://github.com/infor-design/enterprise/issues/6178))
- `[Datepicker]` Added legend load for datepicker. ([NG#1261](https://github.com/infor-design/enterprise-ng/issues/1261))
- `[File Upload]` Added setFailed status ([#5671](https://github.com/infor-design/enterprise/issues/5671))
- `[Icon]` Created a puppeteer script for the new launch icon. ([#5854](https://github.com/infor-design/enterprise/issues/5854))
- `[Icon]` Created a puppeteer script for the new mobile icon. ([#6199](https://github.com/infor-design/enterprise/issues/6199))
- `[Listview]` Added filters in Listview Component. ([#6007](https://github.com/infor-design/enterprise/issues/6007))
- `[Spinbox]` Created a puppeteer script for Spinbox Field sizes on mobile. ([#5843](https://github.com/infor-design/enterprise/issues/5843))
- `[ToolbarFlex]` Allow toolbar flex navigation buttons to have notification badge. ([NG#1235](https://github.com/infor-design/enterprise-ng/issues/1235))

## v4.62.0 Fixes

- `[ApplicationMenu]` Remove a Safari-specific style rule the misaligns the button svg arrow. ([#5722](https://github.com/infor-design/enterprise/issues/5722))
- `[Arrange]` Fix an alignment issue in the demo app. ([#5281](https://github.com/infor-design/enterprise/issues/5281))
- `[Calendar]` Fix day of the week to show three letters as default in range calendar. ([#6193](https://github.com/infor-design/enterprise/issues/6193))
- `[ContextualActionPanel]` Fix an issue with the example page where the Contextual Action Panel is not initialized on open. ([#6065](https://github.com/infor-design/enterprise/issues/6065))
- `[ContextualActionPanel]` Remove unnecessary markup injection behavior from example. ([#6065](https://github.com/infor-design/enterprise/issues/6065))
- `[Datagrid]` Fixed a regression bug where the datepicker icon button and time value upon click were misaligned. ([#6198](https://github.com/infor-design/enterprise/issues/6198))
- `[Datagrid]` Show pagesize selector even in hidePagerOnOnePage mode ([#3706](https://github.com/infor-design/enterprise/issues/3706))
- `[Datagrid]` Corrected a filter type in a demo app page. ([#5497](https://github.com/infor-design/enterprise/issues/5497))
- `[Datagrid]` Remove widths in demo app page to prevent truncation of column. ([#5495](https://github.com/infor-design/enterprise/issues/5495))
- `[Datagrid]` Fixed a regression bug where the datepicker icon button and time value upon click were misaligned. ([#6198](https://github.com/infor-design/enterprise/issues/6198))
- `[Dropdown]` Fixed multiple accessibility issues with multiselect dropdown. ([#6075](https://github.com/infor-design/enterprise/issues/6075))
- `[Dropdown]` Fixed an overflow issue on Windows 10 Chrome. ([#4940](https://github.com/infor-design/enterprise/issues/4940))
- `[Editor]` Fix on editor changing text in another editor. ([NG#1232](https://github.com/infor-design/enterprise-ng/issues/1232))
- `[FileUploadAdvanced]` Fixed a missing link in french locale. ([#6226](https://github.com/infor-design/enterprise/issues/6226))
- `[Homepage]` Fixed instability of the visual tests. ([#6179](https://github.com/infor-design/enterprise/issues/6179))
- `[Lookup]` Remove unnecessary filter from example page. ([#5677](https://github.com/infor-design/enterprise/issues/5677))
- `[Modal]` Updated close method that will close even if there are subcomponents opened. ([#6048](https://github.com/infor-design/enterprise/issues/6048))
- `[Modal]` Fix a demo app issue where the proper settings were not added to the required key in the validation object. ([#5571](https://github.com/infor-design/enterprise/issues/5571))
- `[Tabs/Module]` Override fill style of search icon created by 'soho-personalization'. Fix alignment of close icon in specific circumstance. ([#6207](https://github.com/infor-design/enterprise/issues/6207))
- `[Searchfield]` Fix on searchfield categories where popup wrapper gets duplicated whenever update is called. ([NG#1186](https://github.com/infor-design/enterprise-ng/issues/1186))
- `[Searchfield/Header]` Enhanced the font colors, background colors for the searchfield inside of the `header` & `subheader`. ([#6047](https://github.com/infor-design/enterprise/issues/6047))
- `[Tabs]` Fix a bug where tabs indicator is not properly aligned in RTL. ([#6068](https://github.com/infor-design/enterprise/issues/6068))
- `[Tabs/Module]` Fixed a bug the personalization color was the same as the tab color. ([#6236](https://github.com/infor-design/enterprise/issues/6236))
- `[Tag]` Fix on tag text not showing when placed inside a popover. ([#6092](https://github.com/infor-design/enterprise/issues/6092))
- `[Toolbar]` Fixed an issue where the input disappears in toolbar at mobile size. ([#5388](https://github.com/infor-design/enterprise/issues/5388))
- `[Tooltip]` Fixed the `maxWidth` setting to work properly. ([#6100](https://github.com/infor-design/enterprise/issues/6100))
- `[Widget]` Fix on drag image including the overflow area. ([NG#1216](https://github.com/infor-design/enterprise-ng/issues/1216))

(47 Issues Solved This Release, Backlog Enterprise 187, Backlog Ng 37, 1101 Functional Tests, 1574 e2e Tests, 293 Puppeteer Tests)

## v4.61.1

## v4.61.1 Fixes

- `[Datagrid]` Fixed a regression bug where the datepicker icon button and time value upon click were misaligned. ([#6198](https://github.com/infor-design/enterprise/issues/6198))
- `[Tag]` Fix on tag text not showing when placed inside a popover. ([#6092](https://github.com/infor-design/enterprise/issues/6092))
- `[Tooltip]` Fixed the `maxWidth` setting to work properly. ([#6100](https://github.com/infor-design/enterprise/issues/6100))
- `[Widget]` Fix on drag image including the overflow area. ([NG#1216](https://github.com/infor-design/enterprise-ng/issues/1216))

## v4.61.0 Features

- `[ApplicationMenu]` Converted protractor test suites to puppeteer. ([#5835](https://github.com/infor-design/enterprise/issues/5835))
- `[Bar]` Fixed an issue with legend text overlapping. ([#6113](https://github.com/infor-design/enterprise/issues/6113)
- `[Bar]` Converted protractor test suites to puppeteer. ([#5838](https://github.com/infor-design/enterprise/issues/5838)
- `[Bar Stacked]` Converted protractor test suites to puppeteer. ([#5840](https://github.com/infor-design/enterprise/issues/5840))
- `[ContextualActionPanel]` Added setting for cssClass option. ([#1215](https://github.com/infor-design/enterprise-ng/issues/1215))
- `[Datagrid]` Added visual test for responsive view with puppeteer. ([#5844](https://github.com/infor-design/enterprise/issues/5844))
- `[Datagrid]` Changed where image events are added. ([#5442](https://github.com/infor-design/enterprise/issues/5442))
- `[Datepicker]` Added setting in datepicker where you can disable masking input. ([#6080](https://github.com/infor-design/enterprise/issues/6080))
- `[Editor]` Fix a bug where dirty tracker is not reset when using lots of new line in Edge. ([#6032](https://github.com/infor-design/enterprise/issues/6032))
- `[Card]` Fix a memory leak on events. ([#6155](https://github.com/infor-design/enterprise/issues/6155))
- `[Card]` Create a Puppeteer Script for Actionable Button Card ([#6062](https://github.com/infor-design/enterprise/issues/6062))
- `[General]` Added jest image snapshot for visual regression testing with puppeteer. ([#6105](https://github.com/infor-design/enterprise/issues/6105))
- `[General]` Removed global inline function that adds disabled labels to disabled inputs. ([#6131](https://github.com/infor-design/enterprise/issues/6131))
- `[Hierarchy]` Converted the old protractor e2e test suites to puppeteer tests. ([#5833](https://github.com/infor-design/enterprise/issues/5833))
- `[Homepage]` Added homepage puppeteer test scripts and snapshots. ([#5831](https://github.com/infor-design/enterprise/issues/5831))
- `[Icons]` Design removed some deprecated icons. If you are using `info-field` -> should use `icon-info`. If you are using `info-field-solid` -> should use `icon-info-alert`. If you are using `info-field-alert` -> should use `icon-info-alert`. ([#6091](https://github.com/infor-design/enterprise/issues/6091))
- `[Icons]` Update icon design for `icon-mobile`. ([#6144](https://github.com/infor-design/enterprise/issues/6144))
- `[Locale]` Refined some Latvian translations. ([#5969](https://github.com/infor-design/enterprise/issues/5969))
- `[Locale]` Refined some Lithuanian translations. ([#5960](https://github.com/infor-design/enterprise/issues/5960))
- `[Locale]` Refined some Filipino translations. ([#5864](https://github.com/infor-design/enterprise/issues/5864))
- `[Locale]` Refined some Japanese translations. ([#6115](https://github.com/infor-design/enterprise/issues/6115))
- `[Locale]` Added puppeteer script for PH translation ([#6150](https://github.com/infor-design/enterprise/pull/6150))
- `[Process Indicator]` Fixes a double line separator issue on Windows10 Chrome. ([#5997](https://github.com/infor-design/enterprise/issues/5997))
- `[Swipe-action]` Added a Puppeteer Script for Swipe Container. ([#6129](https://github.com/infor-design/enterprise/issues/6129))
- `[Tag]` The dismiss button was missing a button type causing the form to submit. ([#6149](https://github.com/infor-design/enterprise/issues/6149))

## v4.61.0 Fixes

- `[Column Grouped]` Fix an issue where columns with small values were floating above the baseline axis. ([#6109](https://github.com/infor-design/enterprise/issues/6109))
- `[Chart]` Fix collision of legend text and color block. ([#6113](https://github.com/infor-design/enterprise/issues/6113))
- `[ContextualActionPanel]` Fixed UI issues where the toolbars inside of the body moved to the CAPs header instead of retaining to its original place. ([#6041](https://github.com/infor-design/enterprise/issues/6041))
- `[ContextualActionPanel]` Update and fix example-markup page to a working example. ([#6065](https://github.com/infor-design/enterprise/issues/6065))
- `[Datagrid]` Fix a bug in timepicker inside datagrid where hours is reset 0 when changing it to 12. ([#6076](https://github.com/infor-design/enterprise/issues/6076))
- `[Datagrid]` Fix on value not shown in lookup cell in safari. ([#6003](https://github.com/infor-design/enterprise/issues/6003))
- `[Datagrid]` Fix a bug in datagrid where text is align right when using mask options in filter. ([#5999](https://github.com/infor-design/enterprise/issues/5999))
- `[Datagrid]` Fix a bug in datagrid where datepicker range having an exception when having values before changing to range type. ([#6008](https://github.com/infor-design/enterprise/issues/6008))
- `[Datepicker]` Fix on the flickering behavior when range datepicker is shown. ([#6098](https://github.com/infor-design/enterprise/issues/6098))
- `[Dropdown]` Fix on dropdown multiselect where change event is not triggered when clicking X. ([#6098](https://github.com/infor-design/enterprise/issues/6098))
- `[Editor]` Fix a bug in editor where CTRL-H (add hyperlink) breaks the interface. ([#6015](https://github.com/infor-design/enterprise/issues/6015))
- `[Modal]` Changed maximum modal width. ([#6024](https://github.com/infor-design/enterprise/issues/6024))
- `[Dropdown]` Fix a misaligned input in Classic Theme in Firefox. ([#6096](https://github.com/infor-design/enterprise/issues/6096))
- `[Dropdown]` Fix an issue specific to Windows 10 and Chrome where entering a capital letter (Shift + T, e.g.) after opening the dropdown does not focus the entry associated with the letter pressed. ([#6069](https://github.com/infor-design/enterprise/issues/6069))
- `[Dropdown]` Fix on dropdown multiselect where change event is not triggered when clicking X. ([#6098](https://github.com/infor-design/enterprise/issues/6098))
- `[Donut]` Fix center tooltip showing on wrong donut chart when multiple donut charts. ([#6103](https://github.com/infor-design/enterprise/issues/6103))
- `[Editor]` Fix a bug in editor where CTRL-H (add hyperlink) breaks the interface. ([#6015](https://github.com/infor-design/enterprise/issues/6015))
- `[Hyperlinks]` Remove margin and padding from hyperlinks. ([#5991](https://github.com/infor-design/enterprise/issues/5991))
- `[Masthead]` Remove actions button from header in example page. ([#5959](https://github.com/infor-design/enterprise/issues/5959))
- `[Searchfield]` Fix a bug in NG where searchfield is in full width even when it's collapsible. ([NG#1225](https://github.com/infor-design/enterprise-ng/issues/1225))
- `[Spinbox]` Spinbox should update to correct value when Enter is pressed. ([#6036](https://github.com/infor-design/enterprise/issues/6036))
- `[Tabs]` Fixed a bug where the tabs container is focused in Windows10 on Firefox. ([#6110](https://github.com/infor-design/enterprise/issues/6110))
- `[Tabs Module]` Fixes a misaligned search field close button icon. ([#6126](https://github.com/infor-design/enterprise/issues/6126))
- `[Timepicker]` Fix a bug in timepicker where hours reset to 1 when changing period. ([#6049](https://github.com/infor-design/enterprise/issues/6049))
- `[Timepicker]` Fix a bug in timepicker where hours is not properly created when changing from AM/PM. ([#6104](https://github.com/infor-design/enterprise/issues/6104))

(41 Issues Solved This Release, Backlog Enterprise 198, Backlog Ng 38, 1100 Functional Tests, 1635 e2e Tests, 321 Puppeteer Tests)

## v4.60.3

## v4.60.3 Fixes

- `[Tabs/Module]` Fixed a bug the personalization color was the same as the tab color. ([#6236](https://github.com/infor-design/enterprise/issues/6236))

## v4.60.2

## v4.60.2 Fixes

- `[Datagrid]` Fixed a regression bug where the datepicker icon button and time value upon click were misaligned. ([#6198](https://github.com/infor-design/enterprise/issues/6198))

## v4.60.1 Fixes

- `[Column Grouped]` Fix an issue where columns with small values were floating above the baseline axis. ([#6109](https://github.com/infor-design/enterprise/issues/6109))
- `[Datepicker]` Added setting in datepicker where you can disable masking input. ([#6080](https://github.com/infor-design/enterprise/issues/6080))
- `[Datagrid]` Fix a bug in timepicker inside datagrid where hours is reset 0 when changing it to 12. ([#6076](https://github.com/infor-design/enterprise/issues/6076))
- `[Datagrid]` Fix on value not shown in lookup cell in safari. ([#6003](https://github.com/infor-design/enterprise/issues/6003))
- `[Donut]` Fix center tooltip showing on wrong donut chart when multiple donut charts. ([#6103](https://github.com/infor-design/enterprise/issues/6103))
- `[Dropdown]` Fix an issue specific to Windows 10 and Chrome where entering a capital letter (Shift + T, e.g.) after opening the dropdown does not focus the entry associated with the letter pressed. ([#6069](https://github.com/infor-design/enterprise/issues/6069))
- `[Dropdown]` Fix a misaligned input in Classic Theme in Firefox. ([#6096](https://github.com/infor-design/enterprise/issues/6096))
- `[General]` Removed global inline function that adds disabled labels to disabled inputs. ([#6131](https://github.com/infor-design/enterprise/issues/6131))
- `[Tabs]` Fixed a bug where the tabs container is focused in Windows10 on Firefox. ([#6110](https://github.com/infor-design/enterprise/issues/6110))
- `[Timepicker]` Fix a bug in timepicker where hours reset to 1 when changing period. ([#6049](https://github.com/infor-design/enterprise/issues/6049))
- `[Timepicker]` Fix a bug in timepicker where hours is not properly created when changing from AM/PM. ([#6104](https://github.com/infor-design/enterprise/issues/6104))

## v4.60.0 Features

- `[Application Menu]` Added puppeteer tests for resizable application menu. ([#5755](https://github.com/infor-design/enterprise/issues/5755))
- `[Badges]` Update styling of badges. ([#5608](https://github.com/infor-design/enterprise/issues/5608))
- `[Badges/Tags]` Corrected the colors of badges/tags for better accessibility contrast. ([#5673](https://github.com/infor-design/enterprise/issues/5673))
- `[Button]` Fix a bug where updated settings not properly rendering disabled state. ([#5928](https://github.com/infor-design/enterprise/issues/5928))
- `[Calendar]` Added puppeteer script for event colors and legend. ([#6084](https://github.com/infor-design/enterprise/pull/6084))
- `[Card]` Added actionable button card by using `<button>` or `<a>` tags. ([#5768](https://github.com/infor-design/enterprise/issues/5768))
- `[Card]` Added actionable button card by using `<button>` or `<a>` tags. ([#5768](https://github.com/infor-design/enterprise/issues/5768))
- `[Datagrid]` Fix a will add a setting in column to toggle the clearing of cells. ([#5849](https://github.com/infor-design/enterprise/issues/5849))
- `[Dropdown]` Create a Puppeteer Script for Enter key opens dropdown list, when it should only be used to select items within an open list. ([#5842](https://github.com/infor-design/enterprise/issues/5842))
- `[Fileupload]` Added puppeteer test to check that progress bar is present when uploading a file. ([#5808](https://github.com/infor-design/enterprise/issues/5808))
- `[Monthview]` Added ability to update legend on month change. ([#5988](https://github.com/infor-design/enterprise/issues/5988))
- `[Popupmenu]` Correctly position dismissible close icon inside Popupmenu. ([#6083](https://github.com/infor-design/enterprise/issues/6083))
- `[Swipe Container]` Added mobile enhancements and style changes. ([#5615](https://github.com/infor-design/enterprise/issues/5615))
- `[Tooltip]` Converted the tooltip protractor test suites to puppeteer. ([#5830](https://github.com/infor-design/enterprise/issues/5830))

## v4.60.0 Fixes

- `[About/Form]` Fixed a translation issue where there's a space before the colon that is incorrect in French Locales. ([#5817](https://github.com/infor-design/enterprise/issues/5817))
- `[About]` Added event exposure in about component. ([NG#1124](https://github.com/infor-design/enterprise-ng/issues/1124))
- `[Actionsheet]` Fixed an Angular issue where the `renderRootElems` method was not re-rendered when going to other action sheet test pages due to SPA routing concept. ([NG#1188](https://github.com/infor-design/enterprise-ng/issues/1188))
- `[Calendar]` Fixed an issue where you could not have more than one in the same page. ([#6042](https://github.com/infor-design/enterprise/issues/6042))
- `[Column]` Fix a bug where bar size is still showing even the value is zero in column chart. ([#5911](https://github.com/infor-design/enterprise/issues/5911))
- `[Datagrid]` Fix a bug where targeted achievement colors are not displaying correctly when using other locales. ([#5972](https://github.com/infor-design/enterprise/issues/5972))
- `[Datagrid]` Fix a bug in datagrid where filterable headers cannot be tab through in modal. ([#5735](https://github.com/infor-design/enterprise/issues/5735))
- `[Datagrid]` Fix a bug in datagrid where stretch column last broke and the resize would loose the last column. ([#6063](https://github.com/infor-design/enterprise/issues/6063))
- `[Datagrid]` Fix a bug where leading spaces not triggering dirty indicator in editable data cell. ([#5927](https://github.com/infor-design/enterprise/issues/5927))
- `[Datagrid]` Fix Edit Input Date Field on medium row height in Datagrid. ([#5955](https://github.com/infor-design/enterprise/issues/5955))
- `[Datagrid]` Fixed close icon alignment on mobile viewport. ([#6023](https://github.com/infor-design/enterprise/issues/6023))
- `[Datagrid]` Fixed close icon alignment on mobile viewport, Safari browser. ([#5946](https://github.com/infor-design/enterprise/issues/5946))
- `[Datagrid]` Fixed UI alignment of close icon button on mobile view. ([#5947](https://github.com/infor-design/enterprise/issues/5947))
- `[Datagrid]` Fixed file upload icon alignment in datagrid. ([#5846](https://github.com/infor-design/enterprise/issues/5846))
- `[Datepicker]` Fix on initial range values not showing in datepicker. ([NG#1200](https://github.com/infor-design/enterprise-ng/issues/1200))
- `[Dropdown]` Fixed a regression bug where pressing function keys while the dropdown has focus causes letters to be typed. ([#4976](https://github.com/infor-design/enterprise/issues/4976))
- `[Editor]` Changed selector for for image value selection from id to name. ([#5915](https://github.com/infor-design/enterprise/issues/5915))
- `[Editor]` Fix a bug which changes the approach intended by the user after typing in editor. ([#5937](https://github.com/infor-design/enterprise/issues/5937))
- `[Editor]` Fix a bug which clears list format when it's not part of the selected text. ([#5592](https://github.com/infor-design/enterprise/issues/5592))
- `[Editor]` Changed language on the link dialog to use the term "link" for better translations. ([#5987](https://github.com/infor-design/enterprise/issues/5987))
- `[Export]` Added data sanitization in Export to CSV. ([#5982](https://github.com/infor-design/enterprise/issues/5982))
- `[Field Options]` Fixed UI alignment of close icon button (searchfield) in Field Options. ([#5983](https://github.com/infor-design/enterprise/issues/5983))
- `[General]` Fixed several memory leaks with the attached data object. ([#6020](https://github.com/infor-design/enterprise/issues/6020))
- `[Header]` Fixed a regression bug where the buttonset was not properly aligned correctly. ([#6039](https://github.com/infor-design/enterprise/issues/6039))
- `[Icon]` Fixed the translate icon so it can take a color, fixed the tag icon as it was rendered oddly. ([#5870](https://github.com/infor-design/enterprise/issues/5870))
- `[Listbuilder]` Fix on disable bug: Will not enable on call to enable() after disable() twice. ([#5885](https://github.com/infor-design/enterprise/issues/5885))
- `[Locale]` Changed the text from Insert Anchor to Insert Hyperlink. Some translations my still reference anchor until updated from the translation team. ([#5987](https://github.com/infor-design/enterprise/issues/5987))
- `[Modal]` Fixed a bug on hidden elements not focusable when it is turned visible. ([#6086](https://github.com/infor-design/enterprise/issues/6086))
- `[Modal]` Fixed a regression bug where elements inside of the tab panel were being disabled when its `li` tab is not selected (is-selected class) initially. ([NG#1210](https://github.com/infor-design/enterprise-ng/issues/1210))
- `[Searchfield]` Fixed UI alignment of close icon button (searchfield) in Datagrid. ([#5954](https://github.com/infor-design/enterprise/issues/5954))
- `[Tabs Module]` Fixed UI alignment of close icon button on mobile view([#5951](https://github.com/infor-design/enterprise/issues/5951))
- `[Tooltip]` Fixed a bug where the inner html value of the tooltip adds unnecessary whitespace and new line when getting the text value. ([#6059](https://github.com/infor-design/enterprise/issues/6059))

(52 Issues Solved This Release, Backlog Enterprise 222, Backlog Ng 35, 1100 Functional Tests, 1695 e2e Tests, 263 Puppeteer Tests)

## v4.59.4 Fixes

- `[Modal]` Reverted problematic issue. ([#6086](https://github.com/infor-design/enterprise/issues/6086))

## v4.59.3 Fixes

- `[Modal]` Fixed a bug on hidden elements not focusable when it is turned visible. ([#6086](https://github.com/infor-design/enterprise/issues/6086))

## v4.59.2 Fixes

- `[Calendar]` Fixed an issue where you could not have more than one in the same page. ([#6042](https://github.com/infor-design/enterprise/issues/6042))
- `[Header]` Fixed a regression bug where the buttonset was not properly aligned correctly. ([#6039](https://github.com/infor-design/enterprise/issues/6039))

## v4.59.1 Fixes

- `[Modal]` Fixed a regression bug where elements inside of the tab panel were being disabled when its `li` tab is not selected (is-selected class) initially. ([NG#1210](https://github.com/infor-design/enterprise-ng/issues/1210))

## v4.59.0 Markup Changes

- `[About]` Changed the OS Version to not show the version. This is because this information is incorrect and the correct information is no longer given by newer versions of Operating systems in any browser. or this reason the version is removed from the OS field on the about dialog. ([#5813](https://github.com/infor-design/enterprise/issues/5813))

## v4.59.0 Fixes

- `[Calendar]` Added an option to configure month label to use abbreviation and changed month label to display on the first day of the months rendered in calendar. ([#5941](https://github.com/infor-design/enterprise/issues/5941))
- `[Calendar]` Fixed the personalize column checkbox not syncing when having two datagrids. ([#5859](https://github.com/infor-design/enterprise/issues/5859))
- `[Cards]` Added focus state on selected cards. ([#5684](https://github.com/infor-design/enterprise/issues/5684))
- `[Colorpicker]` Fixed a bug where the red diagonal line that goes beyond its border when field-short/form-layout-compact is used. ([#5744](https://github.com/infor-design/enterprise/issues/5744))
- `[Datagrid]` Fixed a bug where the maskOptions function is never called when the grid has filtering. ([#5847](https://github.com/infor-design/enterprise/issues/5847))
- `[Calendar]` Fixed the personalize column checkbox not syncing when having two datagrids. ([#5859](https://github.com/infor-design/enterprise/issues/5859))
- `[Fieldset]` Implemented design improvements. ([#5638](https://github.com/infor-design/enterprise/issues/5638))
- `[Fileupload-Advanced]` Fixed a bug where it cannot add a new file after removing the old one. ([#5598](https://github.com/infor-design/enterprise/issues/5598))
- `[Datagrid]` Fixed a bug where the maskOptions function is never called when the grid has filtering. ([#5847](https://github.com/infor-design/enterprise/issues/5847))
- `[Datagrid]` Fixed a bug where fileupload value is undefined when trying to upload. ([#5846](https://github.com/infor-design/enterprise/issues/5846))
- `[Dropdown]` Clear search matches after an item is selected. ([#5632](https://github.com/infor-design/enterprise/issues/5632))
- `[Dropdown]` Shorten filter delay for single character entries. ([#5793](https://github.com/infor-design/enterprise/issues/5793))
- `[Fieldset]` Implemented design improvements. ([#5638](https://github.com/infor-design/enterprise/issues/5638))
- `[Linechart]` Added default values on line width and y-axis when data in dataset is blank. ([#1172](https://github.com/infor-design/enterprise-ng/issues/1172))
- `[Listview]` Fixed a bug where the alert icons in RTL were missing. ([#5827](https://github.com/infor-design/enterprise/issues/5827))
- `[Locale]` Fixed `latvian` translation for records per page. ([#5969](https://github.com/infor-design/enterprise/issues/5969))
- `[Locale]` Fixed `latvian` translation for Select All. ([#5895](https://github.com/infor-design/enterprise/issues/5895))
- `[Locale]` Capitalized the `finnish` translation for seconds. ([#5894](https://github.com/infor-design/enterprise/issues/5894))
- `[Locale]` Added missing translations for font picker. ([#5784](https://github.com/infor-design/enterprise/issues/5784))
- `[Modal]` Fixed a close button overlapped when title is long. ([#5795](https://github.com/infor-design/enterprise/issues/5795))
- `[Modal]` Modal exits if Escape key is pressed in datagrid. ([#5796](https://github.com/infor-design/enterprise/issues/5796))
- `[Modal]` Fixed modal focus issues with inline display none. ([#5875](https://github.com/infor-design/enterprise/issues/5875))
- `[Searchfield]` Fixed a bug where the close button icon is overlapping with the search icon in RTL. ([#5807](https://github.com/infor-design/enterprise/issues/5807))
- `[Spinbox]` Fixed a bug where the spinbox controls still show the ripple effect even it's disabled. ([#5719](https://github.com/infor-design/enterprise/issues/5719))
- `[Tabs]` Added the ability to set the position of counts via settings (top & bottom), removed the counts in spillover, and positioned the counts depending on the current locale. ([#5258](https://github.com/infor-design/enterprise/issues/5258))
- `[Tabs Module]` Fixed the searchfield menu inside of tabs module in responsive layout. ([#6320](https://github.com/infor-design/enterprise/issues/6320))
- `[Toolbar]` Fixed an issue where things in the page get scrambled if you have a button with undefined ids. ([#1194](https://github.com/infor-design/enterprise-ng/issues/1194))

## v4.59.0 Features

- `[Calendar]` Modify validations to allow custom colors. ([#5743](https://github.com/infor-design/enterprise/issues/5743))
- `[Accordion]` Adjusted spacing and hitboxes for Mobile Enhancements. ([#5611](https://github.com/infor-design/enterprise/issues/5611))
- `[Area]` Converted the area protractor test suites to puppeteer. ([#5834](https://github.com/infor-design/enterprise/issues/5834))
- `[Cards]` Added mobile enhancements and style changes. ([#5609](https://github.com/infor-design/enterprise/issues/5609))
- `[Button]` Added test scripts for button. ([#5851](https://github.com/infor-design/enterprise/issues/5851))
- `[BusyIndicator]` Added hide event. ([#5794](https://github.com/infor-design/enterprise/issues/5794))
- `[Column]` Added example page for legend colors. ([#5761](https://github.com/infor-design/enterprise/issues/5761))
- `[Datagrid]` Added datagrid feature using arrow keys to select. ([#5713](https://github.com/infor-design/enterprise/issues/5713))
- `[Datagrid]` Added exportToCsv option for datagrid toolbar. ([#5786](https://github.com/infor-design/enterprise/issues/5786))
- `[Datagrid]` Added new event `filteroperatorchanged` to datagrid. ([#5899](https://github.com/infor-design/enterprise/issues/5899))
- `[File Upload]` Added puppeteer tests for file upload. ([#5808](https://github.com/infor-design/enterprise/issues/5808))
- `[Toolbar-Flex]` Added responsive design for searchfield with categories and basic searchfield. ([#5619](https://github.com/infor-design/enterprise/issues/5619))
- `[Timepicker]` Added settings in timepicker to limit the hours that can be selected. ([#5880](https://github.com/infor-design/enterprise/issues/5880))
- `[TrackDirty]` Converted the trackdirty protractor test suites to puppeteer. ([#5829](https://github.com/infor-design/enterprise/issues/5829))

(47 Issues Solved This Release, Backlog Enterprise 219, Backlog Ng 34, 1100 Functional Tests, 1692 e2e Tests, 179 Puppeteer Tests)

## v4.58.3 Fixes

- `[Datagrid]` Added new event `filteroperatorchanged` to datagrid. ([#5899](https://github.com/infor-design/enterprise/issues/5899))

## v4.58.2 Fixes

- `[Toolbar]` Fixed an issue where things in the page get scrambled if you have a button with undefined ids. ([#1194](https://github.com/infor-design/enterprise-ng/issues/1194))

## v4.58.1 Fixes

- `[Misc]` Fixed several security issues with xss (details hidden). ([#GSHA](https://github.com/infor-design/enterprise/security/advisories))

## v4.58.0 Features

- `[Accordion]` Added puppeteer tests for accordion. ([#5836](https://github.com/infor-design/enterprise/issues/5836))
- `[App Menu]` Fixed a bug causing re-invoke of the entire Application Menu and its child components whenever a new App Menu trigger is added to the stored `triggers` array. ([#5480](https://github.com/infor-design/enterprise/issues/5480))
- `[Actionsheet]` Added puppeteer tests for actionsheet. ([#5832](https://github.com/infor-design/enterprise/issues/5832))
- `[Column]` Added support to add a line chart in column-grouped. ([#4598](https://github.com/infor-design/enterprise/issues/4598))
- `[Column]` Added feature to rotate labels. ([#5773](https://github.com/infor-design/enterprise/issues/5773))
- `[Column Chart]` Added the ability to add axis labels in column-grouped chart. ([#5721](https://github.com/infor-design/enterprise/issues/5721))
- `[Datagrid]` Added option to format numbers and dates based on current locale. ([#5663](https://github.com/infor-design/enterprise/issues/5663))
- `[Slider]` Added support for tooltip to show on load in slider. ([#3747](https://github.com/infor-design/enterprise/issues/3747))

## v4.58.0 Fixes

- `[Modal]` Added option to disable primary trigger on field. ([#5728](https://github.com/infor-design/enterprise/issues/5728))
- `[Calendar]` Fix the header days where it should be seen when scrolled down. ([#5742](https://github.com/infor-design/enterprise/issues/5742))
- `[Datagrid]` Tab doesn't go to cells if cellNavigation is false. ([#5734](https://github.com/infor-design/enterprise/issues/5734))
- `[Calendar]` Fix the header days where it should be seen when scrolled down. ([#5742](https://github.com/infor-design/enterprise/issues/5742))
- `[Contextmenu/Popupmenu]` Fixed breaking of shared menu if a datagrid is present on the page. ([#5818](https://github.com/infor-design/enterprise/issues/5818))
- `[Datagrid]` Tab doesn't go to cells if cellNavigation is false. ([#5734](https://github.com/infor-design/enterprise/issues/5734))
- `[Dropdown]` Clear search matches after an item is selected. ([#5632](https://github.com/infor-design/enterprise/issues/5632))
- `[Locale]` Fix issue in parsing date when AM/PM comes first before Hours `a:hh:mm`. ([#5129](https://github.com/infor-design/enterprise/issues/5129))
- `[Modal]` Added option to disable primary trigger on field. ([#5728](https://github.com/infor-design/enterprise/issues/5728))
- `[Searchfield]` Save input value when searchfield collapses but is not cleared via button click or key. ([#5792](https://github.com/infor-design/enterprise/issues/5792))
- `[Tabs]` Fixed regression bug where tabs are no longer working inside the modal. ([#5867](https://github.com/infor-design/enterprise/issues/5867))
- `[Tabs]` Fix focus indicator in Sink Page. ([#5714](https://github.com/infor-design/enterprise/issues/5714))
- `[Tabs-Vertical]` Fixed on Tabs Vertical Aria and Roles. ([#5712](https://github.com/infor-design/enterprise/issues/5712))
- `[Toolbar Searchfield]` Fixed the height the collapse button on a smaller viewport (`766px` and below). ([#5791](https://github.com/infor-design/enterprise/issues/5791))
- `[Lookup]` Rows are selected based on the initial values in the input field. ([#1132](https://github.com/infor-design/enterprise-ng/issues/1132))

(30 Issues Solved This Release, Backlog Enterprise 224, Backlog Ng 33, 1269 Functional Tests, 1689 e2e Tests, 167 Puppeteer Tests)

## v4.57.2 Fixes

- `[Misc]` Fixed several security issues with xss (details hidden). ([#GSHA](https://github.com/infor-design/enterprise/security/advisories))

## v4.57.1 Fixes

- `[Tabs]` Fixed regression bug where tabs are no longer working inside the modal. ([#5867](https://github.com/infor-design/enterprise/issues/5867))

## v4.57.0 Features

- `[Accordion]` Added the ability to have a notification badge in accordion headers. ([#5594](https://github.com/infor-design/enterprise/issues/5594))
- `[Breadcrumb]` Added hitbox styles for breadcrumb. ([#5408](https://github.com/infor-design/enterprise/issues/5408))
- `[Button]` Added the ability to have a hitbox. With this feature, it will have a better tapping/clicking on smaller devices. ([#5568](https://github.com/infor-design/enterprise/issues/5568))
- `[Button]` Added the ability to have a notification badge in buttons. ([#5594](https://github.com/infor-design/enterprise/issues/5594))
- `[Calendar]` Added hitbox option for calendar. ([#5602](https://github.com/infor-design/enterprise/issues/5602))
- `[Checkbox]` Added hitbox area styles for checkboxes. ([#5603](https://github.com/infor-design/enterprise/issues/5603))
- `[Datagrid]` Added Datagrid Fallback Image when image cannot be loaded. ([#5442](https://github.com/infor-design/enterprise/issues/5442))
- `[File Upload]` Show progress percent while file is uploading. ([#3934](https://github.com/infor-design/enterprise/issues/3934))
- `[Input]` Added a new form style `form-layout-large` to input component. ([#5606](https://github.com/infor-design/enterprise/issues/5606))
- `[Icon]` Updated several icons see issue for details. ([#5774](https://github.com/infor-design/enterprise/issues/5774))
- `[Message]` Changed some stylings on mobile experience. ([#5567](https://github.com/infor-design/enterprise/issues/5567))
- `[Modal]` Adjusted stylings on mobile viewport. ([#5601](https://github.com/infor-design/enterprise/issues/5601))
- `[Notification]` Added tooltip in notification. ([#5562](https://github.com/infor-design/enterprise/issues/5562))
- `[Notification]` Added close functions (by ID and latest) in notification. ([#5562](https://github.com/infor-design/enterprise/issues/5562))
- `[Datagrid]` Added support for text filter types to specify a selected filter condition. ([#5750](https://github.com/infor-design/enterprise/issues/5750))
- `[Environment]` Fixed `ie` css class included to html tag for Edge browser. ([#5587](https://github.com/infor-design/enterprise/issues/5587))

### v4.57.0 Markup Changes

- `[Tabs]` Some of the aria attributes have been changed, see the issue for details.([#5712](https://github.com/infor-design/enterprise/issues/5712))
- `[Notification Badge]` Rename methods in Notification Badge for better readability. ([#1169](https://github.com/infor-design/enterprise-ng/issues/1169))

## v4.57.0 Fixes

- `[ApplicationMenu]` Fix for broken UI in Safari when hiding and expanding the navigation menu. ([#5620](https://github.com/infor-design/enterprise/issues/5620))
- `[ApplicationMenu]` Fix application menu broken UI on first render. ([#5766](https://github.com/infor-design/enterprise/issues/5766))
- `[Calendar]` Removed the example legend in the default settings. ([#1130](https://github.com/infor-design/enterprise-ng/issues/1130))
- `[Cards]` Fixed misaligned list within expandable cards pane. ([#5223](https://github.com/infor-design/enterprise/issues/5223))
- `[Counts]` Updated the font size of `xl-text` from `50px` to `48px`. ([#5588](https://github.com/infor-design/enterprise/issues/5588))
- `[Counts]` Fixed title and icon position when in RTL. ([#5566](https://github.com/infor-design/enterprise/issues/5566))
- `[Datagrid]` Removed margin in icon when size is small or extra small. ([#5726](https://github.com/infor-design/enterprise/issues/5726))
- `[Datagrid]` Added additional check for vertical scroll. ([#1154](https://github.com/infor-design/enterprise-ng/issues/1154))
- `[Datepicker]` Fix on default legends being shown regardless if settings have custom legends. ([#5683](https://github.com/infor-design/enterprise/issues/5683))
- `[EmptyMessage]` Added `16px` spacings in the empty message container. ([#5639](https://github.com/infor-design/enterprise/issues/5639))
- `[FieldFilter]` Fixed missing trigger icons on short field filter options. ([#5727](https://github.com/infor-design/enterprise/issues/5727))
- `[Form]` Fixed misaligned trigger icon of datepicker on safari. ([#5751](https://github.com/infor-design/enterprise/issues/5751))
- `[Header]` Fix on Advanced Search not seen on headers when changing colors. ([#5782](https://github.com/infor-design/enterprise/issues/5782))
- `[Locale]` Fixed currency position and a translation on `tl-PH` locale. ([#5695](https://github.com/infor-design/enterprise/issues/5695))
- `[Lookup]` Fix an uncentered lookup icon in composite form. ([#5657](https://github.com/infor-design/enterprise/issues/5657))
- `[Searchfield]` Fix on uneven searchfield in firefox. ([#5620](https://github.com/infor-design/enterprise/issues/5620))
- `[Searchfield]` Fix on uneven searchfield in firefox. ([#5695](https://github.com/infor-design/enterprise/issues/5695))
- `[Searchfield]` Fix on misaligned close button on mobile view. ([#5782](https://github.com/infor-design/enterprise/issues/5782))
- `[Searchfield]` Change width when parent container becomes smaller. ([#4696](https://github.com/infor-design/enterprise/issues/4696))
- `[Spinbox]` Remove functionality of Home and End buttons on Spinbox. ([#5659](https://github.com/infor-design/enterprise/issues/5659))
- `[Spinbox]` Fix spinbox misalignment on sample sizes. ([#5733](https://github.com/infor-design/enterprise/issues/5733))
- `[Tabs]` Fix a bug on vertical tabs scroll on panel containers. ([#5565](https://github.com/infor-design/enterprise/issues/5565))
- `[Treemap]` Fix Treemap's misaligned footer-text on the new theme. ([#5365](https://github.com/infor-design/enterprise/issues/5365))

(41 Issues Solved This Release, Backlog Enterprise 192, Backlog Ng 28, 1166 Functional Tests, 1712 e2e Tests, 150 Puppeteer Tests)

## v4.56.0 Features

- `[ContextualActionPanel]` Changed the color of the toolbar header in the new theme. ([#5685](https://github.com/infor-design/enterprise/issues/5685))
- `[Charts]` Added ability to disable the selection of the charts including the legend. ([#2736](https://github.com/infor-design/enterprise/issues/2736))
- `[Datagrid]` Adds the ability to update values of a specific column on Datagrid. ([#3491](https://github.com/infor-design/enterprise/issues/3491))
- `[Icon]` Updated the launch icon to be less Philippines. ([#5595](https://github.com/infor-design/enterprise/issues/5595))
- `[Locale]` Added a new locale `tl-PH` for Philippines (`tagalog`). ([#5695](https://github.com/infor-design/enterprise/issues/5695))
- `[Tabs]` Adds the ability to split the tabs. ([#4600](https://github.com/infor-design/enterprise/issues/4600))
- `[Toolbar Flex]` Adds control of button set areas via the Button set API. ([NG#1101](https://github.com/infor-design/enterprise-ng/issues/1101))

## v4.56.0 Fixes

- `[BusyIndicator]` Sized and Aligned busy indicator within a compact form field. ([#5655](https://github.com/infor-design/enterprise/issues/5655))
- `[Calendar]` Calendar event IDs can support numbers. ([#5556](https://github.com/infor-design/enterprise/issues/5556))
- `[Calendar]` Fixed wrong color on icons on the header. ([#5647](https://github.com/infor-design/enterprise/issues/5647))
- `[Calendar]` Fixed markForRefresh for display range in calendar. ([#5675](https://github.com/infor-design/enterprise/issues/5675))
- `[Calendar]` Adds the ability to support cross year date range in calendar. ([#5675](https://github.com/infor-design/enterprise/issues/5675))
- `[Calendar]` Fixed additional row due to DST for display range in calendar. ([#5675](https://github.com/infor-design/enterprise/issues/5675))
- `[Datagrid]` Date format should reflect in date filter when range option is selected. ([#4864](https://github.com/infor-design/enterprise/issues/4864))
- `[Datagrid]` Add test page for `selectAllCurrentPage` with toolbar count. ([#4921](https://github.com/infor-design/enterprise/issues/4921))
- `[Datepicker]` Fix on datepicker header not being shown in smaller screens. ([#5550](https://github.com/infor-design/enterprise/issues/5550))
- `[Datagrid]` Fixed an issue where the selection idx was not updating after append/update data to child nodes for tree. ([#5631](https://github.com/infor-design/enterprise/issues/5631))
- `[Datagrid]` Fixed a bug where row status is not properly rendered on Tree List. ([#5552](https://github.com/infor-design/enterprise/issues/5552))
- `[Dropdown]` Fixed disabling of function keys F1 to F12. ([#4976](https://github.com/infor-design/enterprise/issues/4976))
- `[Dropdown]` Fixed a bug where selecting the first item on the list doesn't trigger the `change` event that will select the value immediately. ([NG#1102](https://github.com/infor-design/enterprise-ng/issues/1102))
- `[Dropdown]` Fixed an accessibility issue where the error message was unannounced using a screen reader. ([#5130](https://github.com/infor-design/enterprise/issues/5130))
- `[Homepage]` Fix on homepage example charts misaligned when on mobile. ([#5650](https://github.com/infor-design/enterprise/issues/5650))
- `[Popupmenu]` Fixed an not released issue where opening menus limited the ability to click after. ([#5648/#5649](https://github.com/infor-design/enterprise/issues/5648))
- `[Popupmenu]` Allow switches to be clickable in popupmenu for backwards compatibility. ([#1127](https://github.com/infor-design/enterprise-ng/issues/1127))
- `[Icons]` Fix sizes on some of the icons in classic mode. ([#5626](https://github.com/infor-design/enterprise/issues/5626))
- `[Icons]` Fix sizes on some of the icons in tree in classic mode. ([#5626](https://github.com/infor-design/enterprise/issues/5626))
- `[Line Chart]` Fixed a bug where the line chart was not positioned correctly when all the values were zero. ([#5640](https://github.com/infor-design/enterprise/issues/5640))
- `[Listview]` Fixed the links example to better show disabled links. ([#5678](https://github.com/infor-design/enterprise/issues/5678))
- `[Locale]` Fixed an additional case where large numbers cannot be formatted correctly. ([#5605](https://github.com/infor-design/enterprise/issues/5605))
- `[Locale]` Expanded support from 10 to 20 decimal places. Max number is 21, 20 now. ([#5622](https://github.com/infor-design/enterprise/issues/5622))
- `[Tabs]` Fix a bug where tabs indicator is not aligned when scaled down. ([#5164](https://github.com/infor-design/enterprise/issues/5164))
- `[Tabs]` Fix a bug where tabs indicator is not aligned on RTL. ([#5541](https://github.com/infor-design/enterprise/issues/5541))
- `[Tree]` Fix on return item when calling addNode. ([#5334](https://github.com/infor-design/enterprise/issues/5334))

(44 Issues Solved This Release, Backlog Enterprise 176, Backlog Ng 25, 1134 Functional Tests, 1693 e2e Tests)

## v4.55.3 Fixes

- `[Datagrid]` Fixed an issue where the selection idx was not updating after append/update data to child nodes for tree. ([#5631](https://github.com/infor-design/enterprise/issues/5631))
- `[Locale]` Fixed a bug where very large numbers would get a zero added. ([#5308](https://github.com/infor-design/enterprise/issues/5308))
- `[Locale]` Fixed a bug where very large numbers with negative added an extra zero in formatNumber. ([#5318](https://github.com/infor-design/enterprise/issues/5318))
- `[Locale]` Expanded support from 10 to 20 decimal places. Max number is 21, 20 now. ([#5622](https://github.com/infor-design/enterprise/issues/5622))

## v4.55.2 Fixes

- `[Icons]` Fix sizes on some of the icons in classic mode. ([#5626](https://github.com/infor-design/enterprise/issues/5626))

## v4.55.1 Fixes

- `[Locale]` Fixed an additional case where large numbers cannot be formatted correctly. ([#5605](https://github.com/infor-design/enterprise/issues/5605))

## v4.55.0 Features

- `[ApplicationMenu]` Added the ability to resize the app menu. ([#5193](https://github.com/infor-design/enterprise/issues/5193))
- `[Completion Chart]` Added tooltip in completion chart. ([#5346](https://github.com/infor-design/enterprise/issues/5346))
- `[Custom Builds]` Fixed a bug where importing the base Charts API directly would cause an error. ([#5463](https://github.com/infor-design/enterprise/issues/5463))
- `[Datagrid]` Adds the ability to have a selection radio buttons on Datagrid. ([#5384](https://github.com/infor-design/enterprise/issues/5384))
- `[Datagrid]` Added a `verticalScrollToEnd` property when you reached the end of the datagrid list. ([#5435](https://github.com/infor-design/enterprise/issues/5435))
- `[Datagrid]` Added separate mask options for filter row. ([#5519](https://github.com/infor-design/enterprise/issues/5519))
- `[Editor]` Added support for `ol` type attribute to be able to use the other list styles (`alphabetically ordered (lowercase and uppercase)`, and `roman numbers (lowercase and uppercase)`) of `ol` tag. ([#5462](https://github.com/infor-design/enterprise/issues/5462))
- `[Icons]` Now generating the icons from figma instead of sketch, this should be of low impact but keep your eye on icons in general as they have all changed in generation and log any issues found. ([#5170](https://github.com/infor-design/enterprise/issues/5170))
- `[Lookup]` Fixed a bug for short field and its icons not rendering properly. ([#5541](https://github.com/infor-design/enterprise/issues/5541))
- `[Message]` Add info status handling to message.([#5459](https://github.com/infor-design/enterprise/issues/5459))
- `[Message]` Add an optional close button setting to dismiss the message. ([#5464](https://github.com/infor-design/enterprise/issues/5464))
- `[Modal]` Added the ability to have a custom tooltip on modal close button. ([#5391](https://github.com/infor-design/enterprise/issues/5391))
- `[Swaplist]` Added option to copy items from lists instead of moving them. ([#5513](https://github.com/infor-design/enterprise/issues/5513))
- `[Popdown]` Added a click outside event in popdown. ([#3618](https://github.com/infor-design/enterprise/issues/3618))
- `[Timepicker]` Fixed a bug for timepicker icon not rendering properly. ([#5558](https://github.com/infor-design/enterprise/issues/5558))
- `[Typography]` New typography paragraph text style. ([#5325](https://github.com/infor-design/enterprise/issues/5325))

## v4.55.0 Fixes

- `[Cards]` Fixed a bug card group toolbar overlaps then disappears after clicking the checkboxes. ([#5445](https://github.com/infor-design/enterprise/issues/5445))
- `[Calendar]` Fixed month label not set on first enabled date of the month. ([#5581](https://github.com/infor-design/enterprise/issues/5581))
- `[Calendar]` Fix on overlap in today text and calendar view changer when in mobile. ([#5438](https://github.com/infor-design/enterprise/issues/5438))
- `[Charts]` Fixed a bug where automation ids is not properly rendered on legend, text and slices. ([#5441](https://github.com/infor-design/enterprise/issues/5441))
- `[Datagrid]` Fixed a bug where the checkbox overlaps with the label when `editorOptions.multiple` is set to true. Also added formatters and editor for multiselect. ([NG#1075](https://github.com/infor-design/enterprise-ng/issues/1075))
- `[Datagrid]` Fixed an issue where tree list indentation is not left aligned when row has no children and datagrid row height is extra small or small. ([#5487](https://github.com/infor-design/enterprise/issues/5487))
- `[Message]` Added maxWidth setting to allow message to go full width when title is long. ([#5443](https://github.com/infor-design/enterprise/issues/5443))
- `[Datagrid]` Fix unescaped HTML of range value to match escaped HTML of data value. ([#4832](https://github.com/infor-design/enterprise/issues/4832))
- `[Datagrid]` Fix an XSS vulnerability in the name property of the columns objects array. ([#5428](https://github.com/infor-design/enterprise/issues/5428))
- `[Datagrid]` Fixed an issue where the excel export did not download in MS Edge. ([#5507](https://github.com/infor-design/enterprise/issues/5507))
- `[Editor]` Fixed an issue where font color was not working and extra spaces were get removed. ([#5137](https://github.com/infor-design/enterprise/issues/5137))
- `[EmptyMessage]` Fixed a bug where the empty message chart were not properly rendered when using auto height widget/card. ([#5527](https://github.com/infor-design/enterprise/issues/5527))
- `[Hierarchy]` Fixed line and icon alignment in hierarchy when in RTL format. ([#5544](https://github.com/infor-design/enterprise/issues/5544))
- `[Message]` Added maxWidth setting to allow message to go full width when title is long. ([#5443](https://github.com/infor-design/enterprise/issues/5443))
- `[Modal]` Fixed a bug where events are not properly called when calling stacked dialogs. ([#5471](https://github.com/infor-design/enterprise/issues/5471))
- `[Timepicker]` Fixed a bug where the Chinese time format doesn't render correctly after selecting time and periods (AM/PM). ([#5420](https://github.com/infor-design/enterprise/issues/5420))
- `[Tree]` Fixed an issue where lengthy node text doesn't wrap to lines and cuts off. ([#5499](https://github.com/infor-design/enterprise/issues/5499))

(51 Issues Solved This Release, Backlog Enterprise 129, Backlog Ng 29, 1222 Functional Tests, 1693 e2e Tests)

## v4.54.3 Fixes

- `[Locale]` Fixed a bug where very large numbers would get a zero added. ([#5308](https://github.com/infor-design/enterprise/issues/5308))
- `[Locale]` Fixed a bug where very large numbers with negative added an extra zero in formatNumber. ([#5318](https://github.com/infor-design/enterprise/issues/5318))
- `[Locale]` Expanded support from 10 to 20 decimal places. Max number is 21, 20 now. ([#5622](https://github.com/infor-design/enterprise/issues/5622))

## v4.54.2 Fixes

- `[Locale]` Fixed an additional case where large numbers cannot be formatted correctly. ([#5605](https://github.com/infor-design/enterprise/issues/5605))

## v4.54.1 Fixes

- `[Datagrid]` Added separate mask options for filter row. ([#5519](https://github.com/infor-design/enterprise/issues/5519))

## v4.54.0 Features

- `[Cards]` Added the ability of single and multi selection of cards. ([#5253](https://github.com/infor-design/enterprise/issues/5253))
- `[Datagrid]` Added support to row reorder for groupable settings. ([#5233](https://github.com/infor-design/enterprise/issues/5233))
- `[Donut]` Added the ability to add center tooltip for Donut. ([#5302](https://github.com/infor-design/enterprise/issues/5302))
- `[Notification Badge]` Added Notification Badge component that has the ability to move to any corner of the icon element. ([#5344](https://github.com/infor-design/enterprise/issues/5344))

## v4.54.0 Fixes

- `[Blockgrid]` Added additional design with no image ([#5379](https://github.com/infor-design/enterprise/issues/5379))
- `[Charts]` Fixed a bug where the vertical grid line strokes were invisible when in High Contrast and Colors was non-Default ([#5301](https://github.com/infor-design/enterprise/issues/5301))
- `[CirclePager]` Fixed a bug where the slides were not properly showing for RTL languages ([#2885](https://github.com/infor-design/enterprise/issues/2885))
- `[CirclePager]` Fixed a bug where the CSS was the same for all of the circles in homepage/example-hero-widget ([#5337](https://github.com/infor-design/enterprise/issues/5337))
- `[ContextualActionPanel]` Added `title` prop in CAP to control the title via `modaSettings`, and added missing `beforeclose` event. ([NG#1048](https://github.com/infor-design/enterprise-ng/issues/1048))
- `[ContextMenu]` Fixed a bug where field option is not rendered properly on mobile ([#5335](https://github.com/infor-design/enterprise/issues/5335))
- `[Datagrid]` - Fixed a bug where the row height cut off the focus ring on the Action Item buttons for Classic/New mode and XS, S, M settings ([#5394](https://github.com/infor-design/enterprise/issues/5394))
- `[Datagrid]` - Fixed a bug where the selection color would bleed through clickable tags. ([#5533](https://github.com/infor-design/enterprise/issues/5533))
- `[Datagrid]` Fixed an issue where toggling the selectable setting did not correctly enable the checkbox. ([#5482](https://github.com/infor-design/enterprise/issues/5482))
- `[Datagrid]` Fixed an issue where row reorder handle align was not right for extra small and small height. ([#5233](https://github.com/infor-design/enterprise/issues/5233))
- `[Datagrid]` - Fixed a bug where the first two columns row heights did not match the others for the Medium setting ([#5366](https://github.com/infor-design/enterprise/issues/5366))
- `[Datagrid]` - Fixed a bug where the font color on tags was black when a row was hovered over in dark mode. Font color now white. ([#5289](https://github.com/infor-design/enterprise/issues/5289))
- `[Datagrid]` Fixed a bug where the font color on tags was black when a row was hovered over in dark mode. Font color now white. ([#5289](https://github.com/infor-design/enterprise/issues/5289))
- `[Datagrid]` Fixed issues with NaN displaying on Decimal and Dropdown inputs when blank options are selected. ([#5395](https://github.com/infor-design/enterprise/issues/5395))
- `[Datagrid]` - Fixed a bug where the row height cut off the focus ring on the Action Item buttons for Classic/New mode and XS, S, M settings ([#5394](https://github.com/infor-design/enterprise/issues/5394))
- `[Datagrid]` Fixed a bug where the font color on tags was black when a row was hovered over in dark mode. Font color now white. ([#5289](https://github.com/infor-design/enterprise/issues/5289))
- `[Datagrid]` Fixed issues with NaN displaying on Decimal and Dropdown inputs when blank options are selected. ([#5395](https://github.com/infor-design/enterprise/issues/5395))
- `[Datagrid]` Delete key should fire event in dropdown search. ([#5402](https://github.com/infor-design/enterprise/issues/5402))
- `[Datepicker]` Fixed a bug where the -/+ keys were not detected in datepicker. ([#5353](https://github.com/infor-design/enterprise/issues/5353))
- `[Datagrid]` Fixed a bug that prevented the headers of the right frozen columns as well as the order date column from being exported properly. ([#5332](https://github.com/infor-design/enterprise/issues/5332))
- `[Datagrid]` Fixed a bug where the font color on tags was black when a row was hovered over in dark mode. Font color now white. ([#5289](https://github.com/infor-design/enterprise/issues/5289))
- `[Datagrid]` Fixed issues with NaN displaying on Decimal and Dropdown inputs when blank options are selected. ([#5395](https://github.com/infor-design/enterprise/issues/5395))
- `[Datagrid]` Fixed a bug where filter options were unable to reopen after doing pagination and clicking other filter options. ([#5286](https://github.com/infor-design/enterprise/issues/5286))
- `[Datepicker]` Fixed a bug where the -/+ keys were not detected in datepicker. ([#5353](https://github.com/infor-design/enterprise/issues/5353))
- `[Donut]` Changed legend design when item exceeds maximum width of chart. ([#5292](https://github.com/infor-design/enterprise/issues/5292))
- `[Dropdown]` Fixed a bug where backspace in Dropdown is not working when pressed. ([#5113](https://github.com/infor-design/enterprise/issues/5113))
- `[Editor]` Added tooltip in fontpicker. ([#5472](https://github.com/infor-design/enterprise/issues/5472))
- `[Fileupload]` Fixed a bug where the required asterisk does not appear on the labels associated with required fields. ([#5285](https://github.com/infor-design/enterprise/issues/5285))
- `[Homepage]` Adjusted height and width of example homepage ([#5425](https://github.com/infor-design/enterprise/issues/5425))
- `[Icon]` Changed button icon colors to slate6 ([#5307](https://github.com/infor-design/enterprise/issues/5307))
- `[Input]` Fixed a bug where clear icon were not properly aligned with the input field in classic mode. ([#5324](https://github.com/infor-design/enterprise/issues/5324))
- `[Locale]` Fixed an issue with the finish time format. ([#5447](https://github.com/infor-design/enterprise/issues/5447))
- `[Lookup]` Fixed an issue where in autoApply with single select the modal will close when paging. ([#5466](https://github.com/infor-design/enterprise/issues/5466))
- `[Lookup]` Fixed an issue where selection for server side and paging was not working. ([#986](https://github.com/infor-design/enterprise-ng/issues/986))
- `[Lookup]` Added api setting to allow duplicate selected value to input element. ([#986](https://github.com/infor-design/enterprise-ng/issues/986))
- `[Modal]` Enter key will trigger primary button when in an input field. ([#5198](https://github.com/infor-design/enterprise/issues/5198))
- `[Monthview]` Fixed a bug where a vertical scroll is showing when it is unnecessary. ([#5350](https://github.com/infor-design/enterprise/issues/5350))
- `[Multiselect]` Fixed a regression bug where clear icon were not properly aligned on compact mode. ([#5396](https://github.com/infor-design/enterprise/issues/5396))
- `[Personalize]` Added css to remove color gradient on overflowing horizontal tab headers. fix is limited to personalize styling ([#5303](https://github.com/infor-design/enterprise/issues/5303))
- `[Popdown]` Remove deprecation console warning. We still consider this component deprecated but will not remove until 5.0 version. The warning was only removed for now. ([#1070](https://github.com/infor-design/enterprise-ng/issues/1070))
- `[ToolbarFlex]` updated logic to account for the AllowTabs property and set toolbar items with a tab-index of 0 when allowTabs is true ([#5387](https://github.com/infor-design/enterprise/issues/5387))
- `[Tabs]` Remove tabs animation when clicking tabs. ([#4818](https://github.com/infor-design/enterprise-ng/issues/4818))

(40 Issues Solved This Release, Backlog Enterprise 145, Backlog Ng 24, 1195 Functional Tests, 1697 e2e Tests)

### v4.54.0 Markup Changes

- `[TrackDirty]` Removed Track Dirty from the main components list and integrated the underlying examples into their corresponding individual components.([#5319](https://github.com/infor-design/enterprise/issues/5319))

## v4.53.5 Fixes

- `[Lookup]` Fixed two additional issues where selection for server side and paging was not working. ([#986](https://github.com/infor-design/enterprise-ng/issues/986))
- `[Lookup]` Fixed an issue where in autoApply with single select the modal will close when paging. ([#5466](https://github.com/infor-design/enterprise/issues/5466))

## v4.53.3 Fixes

- `[Lookup]` Fixed an issue where selection for server side and paging was not working. ([#986](https://github.com/infor-design/enterprise-ng/issues/986))

## v4.53.0 Features

- `[Action Sheet]` Added a mobile device-friendly action sheet component. ([#5256](https://github.com/infor-design/enterprise/issues/5256))
- `[Cards]` Added card variations (Status, Hyperlink and Photo Card) with improve hitboxes for tapping. ([#5250](https://github.com/infor-design/enterprise/issues/5250))
- `[Cards]` Added improvements to the expandable cards and made a jQuery instance to be available in the angular wrapper. ([#5252](https://github.com/infor-design/enterprise/issues/5252))
- `[ContextualActionPanel]` Added vertical tabs example on the Contextual Action Panel. ([#5234](https://github.com/infor-design/enterprise/issues/5234))
- `[Swipe Action]` Added a mobile device-friendly swipe action component. ([#5254](https://github.com/infor-design/enterprise/issues/5254))

## v4.53.0 Fixes

- `[Application Menu]` Fixed a bug where the menu list will not properly rendered on autocomplete if you type a character that is not available in the list. ([#4863](https://github.com/infor-design/enterprise/issues/4863))
- `[Calendar]` Fixed a bug where calendar event is not rendered on WeekView if add event (modal) is used before add event (api). ([#5236](https://github.com/infor-design/enterprise/issues/5236))
- `[Circle Pager]` Fixed size interactions and changes for mobile view port. ([#5251](https://github.com/infor-design/enterprise/issues/5251))
- `[Datagrid]` Fixed an issue where personalize column headers were not rendering properly. ([#5361](https://github.com/infor-design/enterprise/issues/5361))
- `[Datagrid]` Fixed a bug where animation blue circle is off-center. ([#5246](https://github.com/infor-design/enterprise/issues/5246))
- `[Datagrid]` Fixed a bug where hovering lookup cells showed a grey background. ([#5157](https://github.com/infor-design/enterprise/issues/5157))
- `[Datagrid]` Fixed an issue for xss where special characters was not sanitizing and make grid to not render. ([#975](https://github.com/infor-design/enterprise-ng/issues/975))
- `[Datagrid]` Fixed a bug where the home and end key should behave as default when in editable cell and not shifting to the first and end row in datagrid. ([#5179](https://github.com/infor-design/enterprise/issues/5179))
- `[Datepicker]` Fixed a bug where the setting attributes were missing in datepicker input and datepicker trigger on NG wrapper. ([#1044](https://github.com/infor-design/enterprise-ng/issues/1044))
- `[Datepicker]` Fixed a bug where the selection range was not being properly rendered in mobile. ([#5211](https://github.com/infor-design/enterprise/issues/5211))
- `[Datepicker]` Made the `autocomplete` attribute configurable by using the `autocompleteAttribute` setting. ([#5092](https://github.com/infor-design/enterprise/issues/5092))
- `[Dropdown]` Made the `noSearch` setting prevent filtering using the Dropdown's search input element as expected. ([#5159](https://github.com/infor-design/enterprise/issues/5159))
- `[Dropdown]` Prevented the Dropdown from re-selecting and firing change events if the same value is picked from its list. ([#5159](https://github.com/infor-design/enterprise/issues/5159))
- `[Dropdown]` Fixed a bug that resulted in the updatable dropdown value being changed when selecting the more actions button. ([#5222](https://github.com/infor-design/enterprise/issues/5222))
- `[Editor]` Fixed a bug where automation id attributes are not properly rendered on editor elements. ([#5082](https://github.com/infor-design/enterprise/issues/5082))
- `[Lookup]` Fixed a bug where lookup attributes are not added in the cancel and apply/save button. ([#5202](https://github.com/infor-design/enterprise/issues/5202))
- `[Lookup]` Exposed two events from the datagrid `afterpaging` and `selected` for more flexibility. ([#986](https://github.com/infor-design/enterprise-ng/issues/986))
- `[Locale]` Fixed a bug where very large numbers with negative added an extra zero in formatNumber. ([#5308](https://github.com/infor-design/enterprise/issues/5308))
- `[Locale]` Fixed a bug where very large numbers would get a zero added. ([#5308](https://github.com/infor-design/enterprise/issues/5308))
- `[Locale]` Fixed a bug where very large numbers with negative added an extra zero in formatNumber. ([#5318](https://github.com/infor-design/enterprise/issues/5318))
- `[Lookup]` Fixed a regression bug where the close/clear icon were not properly aligned on mobile and tablet viewport. ([#5299](https://github.com/infor-design/enterprise/issues/5299))
- `[Lookup]` Fixed a bug where rows become unselected when reopened. ([#5261](https://github.com/infor-design/enterprise/issues/5261))
- `[Modal]` Added the ability to set the tabindex. ([#5358](https://github.com/infor-design/enterprise/issues/5358))
- `[Monthview]` Fixed an issue where month year pick list was misaligning for in page examples. ([#5345](https://github.com/infor-design/enterprise/issues/5345))
- `[Multiselect]` Fixed a regression bug where close icon in badge/tags were not properly aligned. ([#5351](https://github.com/infor-design/enterprise/issues/5351))
- `[Page-Patterns]` Fixed an issue where the weight range slider was overlapping the sales amount text area. ([#5284](https://github.com/infor-design/enterprise/issues/5284))
- `[Pager]` Fixed an issue where tooltip was not working after switch to 2nd page for disable/enable buttons with standalone Pager. ([#1047](https://github.com/infor-design/enterprise-ng/issues/1047))
- `[Personalization]` Fixed a bug where user was unable to see highlighted text in the header when using the new light default theme. ([#5219](https://github.com/infor-design/enterprise/issues/5219))
- `[Personalization]` Fixed an issue where hyperlinks were not showing up for dark theme. ([#5144](https://github.com/infor-design/enterprise-ng/issues/5144))
- `[Popupmenu]` Fixed a bug where unwanted link/hash occurs if the menu if the menu is destroyed when clicking a menu item. ([#NG1046](https://github.com/infor-design/enterprise-ng/issues/1046))
- `[Spinbox]` Fixed a bug where spinbox and its border is not properly rendered on responsive view. ([#5146](https://github.com/infor-design/enterprise/issues/5146))
- `[Searchfield]` Fixed a bug where the close button is not rendered properly on mobile view. ([#5182](https://github.com/infor-design/enterprise/issues/5182))
- `[Searchfield]` Fixed a bug where the search icon in search field is not aligned properly on firefox view. ([#5290](https://github.com/infor-design/enterprise/issues/5290))
- `[Searchfield]` Made the `autocomplete` attribute configurable by using the `autocompleteAttribute` setting. ([#5092](https://github.com/infor-design/enterprise/issues/5092))
- `[Searchfield]` Fixed a bug where the button does not have the same height as the searchfield input. ([#5314](https://github.com/infor-design/enterprise/issues/5314))
- `[Searchbar]` Fixed a bug where the search bar overlapped the "Websites" header when browser is minimized or viewed in mobile. ([#5248](https://github.com/infor-design/enterprise/issues/5248))
- `[Slider]` Fixed a bug where the slider produces NaN value on tooltip. ([#5336](https://github.com/infor-design/enterprise/issues/5336))
- `[Splitter]` Fixed position of splitter button. ([#5121](https://github.com/infor-design/enterprise/issues/5121))
- `[Tooltip/Popover]` Split the Popover and Tooltip into separate components. ([#5197](https://github.com/infor-design/enterprise/issues/5197))

(52 Issues Solved This Release, Backlog Enterprise 147, Backlog Ng 28, 1095 Functional Tests, 1668 e2e Tests)

## v4.52.3 Fixes

- `[Locale]` Expanded support from 10 to 20 decimal places. Max number is 21, 20 now. ([#5622](https://github.com/infor-design/enterprise/issues/5622))

## v4.52.2 Fixes

- `[Locale]` Fixed a bug where very large numbers would get a zero added. ([#5308](https://github.com/infor-design/enterprise/issues/5308))
- `[Locale]` Fixed a bug where very large numbers with negative added an extra zero in formatNumber. ([#5318](https://github.com/infor-design/enterprise/issues/5318))

## v4.52.1 Fixes

- `[Datagrid]` Fixed an issue where personalize column headers were not rendering properly. ([#5361](https://github.com/infor-design/enterprise/issues/5361))

## v4.52.0

### v4.52.0 Markup Changes

- `[Datagrid]` When fixing bugs in datagrid hover states we removed the use of `is-focused` on table `td` elements. ([#5091](https://github.com/infor-design/enterprise/issues/5091))

### v4.52.0 Fixes

- `[Application Menu]` Fixed a bug where the expanded accordion were incorrectly colored as selected when uses the personalization colors. ([#5128](https://github.com/infor-design/enterprise/issues/5128))
- `[About]` Fixed a bug where overflowing scrollbar in About Modal is shown on a smaller viewport. ([#5206](https://github.com/infor-design/enterprise/issues/5206))
- `[Bar Chart]` Fixed an issue where the `onerror` script was able to execute. ([#1030](https://github.com/infor-design/enterprise-ng/issues/1030))
- `[Calendar]` Fixed a bug where if the calendar event is not set to whole day then the week view and day view will not properly render on UI. ([#5195](https://github.com/infor-design/enterprise/issues/5195))
- `[Datagrid]` Fixed a bug where changing a selection mode between single and mixed on a datagrid with frozen columns were not properly rendered on UI. ([#5067](https://github.com/infor-design/enterprise/issues/5067))
- `[Datagrid]` Fixed a bug where filter options were not opening anymore after doing sorting on server-side paging. ([#5073](https://github.com/infor-design/enterprise/issues/5073))
- `[Datagrid/Lookup]` Fixed a bug where unselecting all items in an active page affects other selected items on other pages. ([#4503](https://github.com/infor-design/enterprise/issues/4503))
- `[Datagrid]` When fixing bugs in datagrid hover states we removed the use of `is-focused` on table `td` elements. ([#5091](https://github.com/infor-design/enterprise/issues/5091))
- `[Datagrid/Lookup]` Fixed a bug where the plus minus icon animation was cut off. ([#4962](https://github.com/infor-design/enterprise/issues/4962))
- `[Datagrid]` Fixed a bug where unselecting all items in an active page affects other selected items on other pages. ([#4503](https://github.com/infor-design/enterprise/issues/4503))
- `[Datagrid]` Fixed a bug where the tag text in the column is not shown properly when hovering it on Alternate Row Shading. ([#5210](https://github.com/infor-design/enterprise/issues/5210))
- `[Datagrid]` Fixed a bug where the clear filter icons position were not properly aligned with the lookup. ([#5239](https://github.com/infor-design/enterprise/issues/5239))
- `[Dropdown]` Fixed a bug where automatic highlighting of a blank option after opening the list was not working ([#5095](https://github.com/infor-design/enterprise/issues/5095))
- `[Dropdown/Multiselect]` Fixed a bug where the id attribute prefix were missing from the dropdown list when searching with typeahead settings. ([#5053](https://github.com/infor-design/enterprise/issues/5053))
- `[Field Options]` Fixed misalignment of field options for the colorpicker, clearable input field, and clearable searchfield with its close icon. ([#5139](https://github.com/infor-design/enterprise/issues/5139))
- `[Field Options]` Fixed misalignment of close button in searchfield with field options. ([#5138](https://github.com/infor-design/enterprise/issues/5138))
- `[Homepage]` Fixed an issue where remove card event was not triggered on card/widget. ([#4798](https://github.com/infor-design/enterprise/issues/4798))
- `[Locale]` Changed the start day of the week to Monday as per translation team request. ([#5199](https://github.com/infor-design/enterprise/issues/5199))
- `[Mask/Datagrid]` Fixed a bug in number masks where entering a decimal while the field's entire text content was selected could cause unexpected formatting. ([#4974](https://github.com/infor-design/enterprise/issues/4974))
- `[Monthview]` Fixed an issue where selected date was not stay on provided day/month/year. ([#5064](https://github.com/infor-design/enterprise/issues/5064))
- `[Monthview]` Added support for mobile view. ([#5075](https://github.com/infor-design/enterprise/issues/5075))
- `[Spinbox]` Fixed a bug where spinbox and its border is not properly rendered on responsive view. ([#5146](https://github.com/infor-design/enterprise/issues/5146))
- `[Tabs Module]` Fixed a bug where long tab labels overflowed behind the close icon. ([#5187](https://github.com/infor-design/enterprise/issues/5187))

(33 Issues Solved This Release, Backlog Enterprise 134, Backlog Ng 34, 1183 Functional Tests, 1652 e2e Tests)

## v4.51.4

### v4.51.4 Fixes

- `[Locale]` Fixed a bug where very large numbers would get a zero added. ([#5308](https://github.com/infor-design/enterprise/issues/5308))

## v4.51.3

### v4.51.3 Fixes

- `[Locale]` Fixed a bug where very large numbers with negative added an extra zero in formatNumber. ([#5308](https://github.com/infor-design/enterprise/issues/5308))
- `[Mask/Datagrid]` Fixed a bug in number masks where entering a decimal while the field's entire text content was selected could cause unexpected formatting. ([#4974](https://github.com/infor-design/enterprise/issues/4974))

## v4.51.2

### v4.51.2 Fixes

- `[Locale]` Fixed a bug where very large numbers with negative added an extra zero in formatNumber. ([#5308](https://github.com/infor-design/enterprise/issues/5308))
- `[Mask/Datagrid]` Fixed a bug in number masks where entering a decimal while the field's entire text content was selected could cause unexpected formatting. ([#4974](https://github.com/infor-design/enterprise/issues/4974))

## v4.51.1

### v4.51.1 Fixes

- `[Datagrid]` Fixed a bug where cells with a leading space triggered the dirty indicator even without changing the cell value on second blur/selection. ([#4825](https://github.com/infor-design/enterprise/issues/4825))
- `[Radio]` Fixed a bug where legend tag blinks when clicking the radio buttons. ([#4901](https://github.com/infor-design/enterprise/issues/4901))

## v4.51.0

### v4.51.0 Markup Changes

- `[About]` The version in the html section of the document was not added correctly and is now showing the correct version string. ([#5069](https://github.com/infor-design/enterprise/issues/5069))
- `[Datagrid]` Fixed a bug where cells with a leading space triggered the dirty indicator even without changing the cell value on second blur/selection. ([#4825](https://github.com/infor-design/enterprise/issues/4825))
- `[Datepicker/Monthview/Calendar]` We changed all Chinese locales to have monday as the first day of the week and this could impact scripts. ([#5147](https://github.com/infor-design/enterprise/issues/5147))
- `[Dropdown]` We added  `aria-readonly` to all readonly dropdowns. ([#5107](https://github.com/infor-design/enterprise/issues/5107))
- `[Dropdown]` Dropdowns are now appended to the section in the page with `role="main"` there should be just one of these sections in each page. ([#1033](https://github.com/infor-design/enterprise-ng/issues/1033))
- `[Input]` If using the password reveal feature, note that we change dit from using a `type="password"` to using a class to toggle the state. ([#5099](https://github.com/infor-design/enterprise/issues/5099))
- `[Pager]` When fixing an accessibility complaint on pager we made all pager buttons tabbable and removed the `tabindex` this could impact some test scripts. ([#4862](https://github.com/infor-design/enterprise/issues/4862))
- `[Tabs]` We add the ability to drag tabs, if this is enabled there are a number of sort properties and classes that have been added that may need to be scripted in the future. ([#4520](https://github.com/infor-design/enterprise/issues/4520))

### v4.51.0 Fixes

- `[Circlepager]` Fixed a bug where circle buttons doesn't work on smaller viewport and first initialization of the page. ([#4966](https://github.com/infor-design/enterprise/issues/4966))
- `[General]` The master branch is now called main. Also cleaned up some language in the repo known to be less inclusive. ([#5027](https://github.com/infor-design/enterprise/issues/5027))
- `[Datagrid]` Fixed an issue where stretching the last column of a table was not consistent when resizing the window. ([#5045](https://github.com/infor-design/enterprise/issues/5045))
- `[Datagrid]` Fixed an issue where time format HHmm was not working for time picker editor. ([#4926](https://github.com/infor-design/enterprise/issues/4926))
- `[Datagrid]` Fixed an issue where setting stretchColumn to 'last' did not stretch the last column in the table. ([#4913](https://github.com/infor-design/enterprise/issues/4913))
- `[Datagrid]` Fixed an issue where when focusing dropdowns and then using arrow key, it would move across the grid columns leaving multiple open dropdowns. ([#4851](https://github.com/infor-design/enterprise/issues/4851))
- `[Datagrid]` Fixed an issue where the copy paste html to editable cell was cause to generate new cells. ([#4848](https://github.com/infor-design/enterprise/issues/4848))
- `[Datagrid]` Fixed some visual glitches related to focus/hover state and editable date/time cells. ([#5091](https://github.com/infor-design/enterprise/issues/5091))
- `[Datepicker]` Fixed an issue where time was changing, if selected time was before noon for Danish language locale da-DK. ([#4987](https://github.com/infor-design/enterprise/issues/4987))
- `[Datepicker]` Removed deprecation warning for close method. ([#5120](https://github.com/infor-design/enterprise/issues/5120))
- `[Dropdown]` Fixed a bug where the dropdown list gets detached to the input field. ([5056](https://github.com/infor-design/enterprise/issues/5056))
- `[Dropdown]` Improved accessibility on readonly dropdowns by adding the aria-readonly property. ([#5107](https://github.com/infor-design/enterprise/issues/5107))
- `[Editor]` Fixed a bug where the anchor link does not firing the change event. ([#5141](https://github.com/infor-design/enterprise/issues/5141))
- `[Editor]` Fixed a bug that links would not wrap in the editor when multiline. ([#5145](https://github.com/infor-design/enterprise/issues/5145))
- `[General]` Fixed incorrect version that was showing up as `[Object]` in the about dialog and html. ([#5069](https://github.com/infor-design/enterprise/issues/5069))
- `[Hierarchy]` Improved accessibility on readonly dropdowns by adding the aria-readonly property. ([#5107](https://github.com/infor-design/enterprise/issues/5107))
- `[Hierarchy]` Fixed an issue where the action refs passed around were broken. ([#5124](https://github.com/infor-design/enterprise/issues/5124))
- `[Listview]` Fixed a bug where changing selectable setting from 'mixed' to 'single' does not remove checkboxes. ([#5048](https://github.com/infor-design/enterprise/issues/5048))
- `[Locale]` Fixed an issue where the date and available date validation was not working for Croatian locale hr-HR. ([#4964](https://github.com/infor-design/enterprise/issues/4964))
- `[Locale]` Fixed an issue where the am/pm dot was causing issue to parseDate() method for greek language. ([#4793](https://github.com/infor-design/enterprise/issues/4793))
- `[Locale]` Fixed all chinese locales to have monday as the first day of the week. ([#5147](https://github.com/infor-design/enterprise/issues/5147))
- `[Lookup]` Fixed an issue where readonly lookups showed up as enabled. ([#5149](https://github.com/infor-design/enterprise/issues/5149))
- `[Multiselect]` Fixed a bug where the position of dropdown list was not correct when selecting multiple items on mobile. ([#5021](https://github.com/infor-design/enterprise/issues/5021))
- `[Modal]` Fixed a bug that prevented modals from closing while a tooltip was displayed inside ([#5047](https://github.com/infor-design/enterprise/issues/5047))
- `[Pager]` Fixed an accessibility issue to use tabs instead arrow keys. ([#4862](https://github.com/infor-design/enterprise/issues/4862))
- `[Password]` Changed the password reveal feature to not use `text="password"` and use css instead. This makes it possible to hide autocomplete. ([#5098](https://github.com/infor-design/enterprise/issues/5098))
- `[Radio]` Fixed a bug where legend tag blinks when clicking the radio buttons. ([#4901](https://github.com/infor-design/enterprise/issues/4901))
- `[Tabs]` Fixed a bug where where if urls contain a href with a forward slash (paths), then this would error. Note that in this situation you need to make sure the tab panel is linked without the hash. ([#5014](https://github.com/infor-design/enterprise/issues/5014))
- `[Tabs]` Added support to sortable drag and drop tabs. Non touch devices it good with almost every type of tabs `Module`, `Vertical`, `Header`, `Scrollable` and `Regular`. For touch devices only support with `Module` and `Vertical` Tabs. ([#4520](https://github.com/infor-design/enterprise/issues/4520))
- `[Tabs]` Changed the `rename()` method to also modify a tab's corresponding "More Tabs" menu item, if the menu is open. ([#5105](https://github.com/infor-design/enterprise/issues/5105))
- `[Toast]` Fixed a bug where toast message were unable to drag down to it's current position when `position` sets to 'bottom right'. ([#5015](https://github.com/infor-design/enterprise/issues/5015))
- `[Toolbar]` Add fix for invisible inputs in the toolbar. ([#5122](https://github.com/infor-design/enterprise/issues/5122))
- `[Toolbar]` Prevent individual buttons from getting stuck inside the Toolbar's overflow menu ([#4857](https://github.com/infor-design/enterprise/issues/4857))
- `[Tree]` Added api support for collapse/expand node methods. ([#4707](https://github.com/infor-design/enterprise/issues/4707))

(42 Issues Solved This Release, Backlog Enterprise 166, Backlog Ng 28, 1081 Functional Tests, 1647 e2e Tests)

## v4.50.4

### v4.50.4 Fixes

- `[Locale]` Fixed a bug where very large numbers with negative added an extra zero in formatNumber. ([#5308](https://github.com/infor-design/enterprise/issues/5308))

## v4.50.3

### v4.50.3 Fixes

- `[Lookup]` Fixed an issue where readonly lookups showed up as enabled. ([#5149](https://github.com/infor-design/enterprise/issues/5149))

## v4.50.2

### v4.50.2 Fixes

- `[General]` Fixed incorrect version that was showing up as `[Object]` in the about dialog and html. ([#5069](https://github.com/infor-design/enterprise/issues/5069))

## v4.50.1

### v4.50.1 Fixes

- `[Datagrid]` Set the tabbable feature off for the datagrid editors. ([#5089](https://github.com/infor-design/enterprise/issues/5089))
- `[Datagrid]` Fixed issues with misalignment on filter fields with icons. ([#5063](https://github.com/infor-design/enterprise/issues/5063))
- `[Lookup]` Fixed a bug where non editable lookups could not be clicked/opened. ([#5062](https://github.com/infor-design/enterprise/issues/5062))
- `[Lookup]` Fixed a bug where non strict / non editable lookups could not be clicked/opened. ([#5087](https://github.com/infor-design/enterprise/issues/5087))

## v4.50.0

### v4.50.0 Important Notes

- `[General]` We bumped the version from 4.39 (four - thirty nine) to 4.50 (four - fifty) to correspond with the general release of Soho (IDS) Design system 4.5 so the versions sync up better. We could not use 4.5 since it was already in use previously. ([#5012](https://github.com/infor-design/enterprise/issues/5012))
- `[General]` We Updated development dependencies. Most important things to note are: we now support node 14 for development and this is recommended. ([#4998](https://github.com/infor-design/enterprise/issues/4998))
- `[Tabs]` Changed the target element from 'li' to 'a' to be consistent. ([#4566](https://github.com/infor-design/enterprise/issues/4566))

### v4.50.0 Fixes

- `[Breadcrumb]` Changed the colors for disabled breadcrumbs to make them lighter than the enabled ones. ([#4917](https://github.com/infor-design/enterprise/issues/4917))
- `[Bar Chart]` Added support for double click to Bar, Bar Grouped, Bar Stacked. ([#3229](https://github.com/infor-design/enterprise/issues/3229))
- `[Bullet Chart]` Added support for double click. ([#3229](https://github.com/infor-design/enterprise/issues/3229))
- `[BusyIndicator]` Fixed a bug that caused the busy-indicator to show below the busy indicator container. ([#4953](https://github.com/infor-design/enterprise/issues/4953))
- `[Color Picker]`Fix issue with text disappearing and improve responsiveness when there isn't space horizontally ([#4930](https://github.com/infor-design/enterprise/issues/4930))
- `[Column Chart]` Added support for double click to Column, Column Grouped, Column Stacked, Column Stacked-singular and Column Positive Negative. ([#3229](https://github.com/infor-design/enterprise/issues/3229))
- `[Datagrid]` Added api setting `allowChildExpandOnMatchOnly` with Datagrid. It will show/hide children match only or all of them this setting only will effect if use with `allowChildExpandOnMatch:true`. ([#4209](https://github.com/infor-design/enterprise/issues/4209))
- `[Datagrid]` Fixed a bug where filter dropdown menus did not close when focusing a filter input. ([#4766](https://github.com/infor-design/enterprise/issues/4766))
- `[Datagrid]` Fixed an issue where the keyboard was not working to sort data for sortable columns. ([#4858](https://github.com/infor-design/enterprise/issues/4858))
- `[Datagrid]` Fixed an issue where the keyboard was not working to select all from header checkbox. ([#4859](https://github.com/infor-design/enterprise/issues/4859))
- `[Datagrid]` Fixed an issue where the selection was getting clear after use pagesize dropdown for client side paging. ([#4915](https://github.com/infor-design/enterprise/issues/4915))
- `[Datagrid]` Fixed an error seen clicking items if using a flex toolbar for the datagrid toolbar. ([#4941](https://github.com/infor-design/enterprise/issues/4941))
- `[Datagrid]` Only show row status when dirty indicator and row status both exist to address conflicting visual issue. ([#4918](https://github.com/infor-design/enterprise/issues/4918))
- `[Datagrid]` Fixed an issue where selecting a row added background to row-status. ([#4918](https://github.com/infor-design/enterprise/issues/4918))
- `[Datagrid]` Fixed an issue where the filter menu would not reopen in some cases. ([#4995](https://github.com/infor-design/enterprise/issues/4995))
- `[Datepicker]` Added a setting that replaces the trigger icon with an actual button for better accessibility, enabled by default. ([#4820](https://github.com/infor-design/enterprise/issues/4820))
- `[Datepicker]` Updated validation.js to check if date picker contains a time value ([#4888](https://github.com/infor-design/enterprise/issues/4888))
- `[Datepicker]` Fixed a UI issue where the apply and cancel buttons were unable to see on small screens. ([#4950](https://github.com/infor-design/enterprise/issues/4950))
- `[Datagrid]` Clean up hover appearance of datagrid actions button when the grid is viewed as a list. ([#4963](https://github.com/infor-design/enterprise/issues/4963))
- `[Editor]`Adjusted the editor to not treat separators after headers as leading and removing them. ([#4751](https://github.com/infor-design/enterprise/issues/4751))
- `[Environment]`Updated the regular expression search criteria from `Edge` to `Edg` to resolve the EDGE is not detected issue. ([#4603](https://github.com/infor-design/enterprise/issues/4603))
- `[Field Filter]` Fixed a UI issues where the input field has a missing border and the dropdown list does not properly align when it opened. ([#4982](https://github.com/infor-design/enterprise/issues/4982))
- `[Editor]`Adjusted the editor to not treat separators after headers as leading and removing them. ([#4751](https://github.com/infor-design/enterprise/issues/4751))
- `[General]` Can run stylelint command on W10 cmd for development ([#4993](https://github.com/infor-design/enterprise/issues/4993))
- `[General]` We Updated jQuery to use 3.6.0. ([#1690](https://github.com/infor-design/enterprise/issues/1690))
- `[Header]` Removed breadcrumb coloring from current class, which was causing the wrong kind of emphasis for breadcrumbs in headers. ([#5003](https://github.com/infor-design/enterprise/issues/5003))
- `[Input]` Changed the disabled search field color for Safari to match that of other browsers. ([#4611](https://github.com/infor-design/enterprise/issues/4611))
- `[Lookup]` Isolated the scss/css .close.icon class inside of .modal-content and removed any extra top property to fix the alignment issue.([#4933](https://github.com/infor-design/enterprise/issues/4933))
- `[Lookup]` Added a setting that replaces the trigger icon with an actual button for better accessibility, enabled by default. ([#4820](https://github.com/infor-design/enterprise/issues/4820))
- `[Lookup]` fix close button alignment issue. ([#5088](https://github.com/infor-design/enterprise/issues/5088))
- `[Line Chart]` Added support for double click to Area, Bubble, Line and Scatterplot. ([#3229](https://github.com/infor-design/enterprise/issues/3229))
- `[Message]` Added automation id's to the message's modal main area dialog as well with `modal` prefix. ([#4871](https://github.com/infor-design/enterprise/issues/4871))
- `[Modal]` Fixed a bug where full size responsive setting doesn't work on android phones in landscape mode. ([#4451](https://github.com/infor-design/enterprise/issues/4451))
- `[Pie Chart]` Added support for double click to Pie and Donut. ([#3229](https://github.com/infor-design/enterprise/issues/3229))
- `[Pie Chart]` Fixed bug were pie chart type does not remove old class name ([#3144](https://github.com/infor-design/enterprise/issues/3144))
- `[Pie Chart]` Improved the accessibility of legend items with roles and offscreen labels. ([#4831](https://github.com/infor-design/enterprise/issues/4831))
- `[Radar Chart]` Added support for double click. ([#3229](https://github.com/infor-design/enterprise/issues/3229))
- `[Rating]` Fixed color of the un-checked rating star. ([#4853](https://github.com/infor-design/enterprise/issues/4853))
- `[Popupmenu]` Fixed a lifecycle issue on menus that are shared between trigger elements, where these menus were incorrectly being torn down. ([NG#987](https://github.com/infor-design/enterprise-ng/issues/987))
- `[Searchfield]` Fixed alignment issues with the close button in various scenarios ([#4989](https://github.com/infor-design/enterprise/issues/4989), [#5096](https://github.com/infor-design/enterprise/issues/5096), [#5158](https://github.com/infor-design/enterprise/issues/4989), [#5090](https://github.com/infor-design/enterprise/issues/4989))
- `[Switch]` Adjust styles to be more discernible between checked and checked+disabled ([#4341](https://github.com/infor-design/enterprise/issues/4341))
- `[Tabs (Horizontal/Header)]` Fixed bug with the placement of the focus state in RTL mode, and other minor visual improvements. ([#4877](https://github.com/infor-design/enterprise/issues/4877))
- `[Tabs Module]` Fixed a bug where clear button was missing when clearable setting is activated in tabs module searchfield. ([#4898](https://github.com/infor-design/enterprise/issues/4898))
- `[Textarea]` Fixed a bug where the textarea options like autogrow, autoGrowMaxHeight doesn't work after the initialization inside of the accordion. ([#4977](https://github.com/infor-design/enterprise/issues/4977))
- `[Timepicker]` Added a setting that replaces the trigger icon with an actual button for better accessibility, enabled by default. ([#4820](https://github.com/infor-design/enterprise/issues/4820))
- `[Toast]` Fixed a bug where the first toast in the page is not announced to screen readers. ([#4519](https://github.com/infor-design/enterprise/issues/4519))
- `[Tooltip]` Fixed a bug in tooltip that prevented linking id-based tooltip content. ([#4827](https://github.com/infor-design/enterprise/issues/4827))

(48 Issues Solved This Release, Backlog Enterprise 152, Backlog Ng 32, 1086 Functional Tests, 1640 e2e Tests)

## v4.38.1

### v4.38.1 Fixes

- `[BusyIndicator]` Fixed a bug that caused the busy-indicator to show below the busy indicator container. ([#4953](https://github.com/infor-design/enterprise/issues/4953))

## v4.38.0

### v4.38.0 Important Changes

- `[Themes]` Renamed the concept of themes to versions and renamed uplift to new and soho to classic. The new/uplift theme is now the default and its recommend you use it as your default. The old scripts and names will still work ok but new copies with the new names are added for you. In addition Variants are now called Modes. But we got rid of the older script names from 2017 as they have been deprecated for a while now. In addition the ids-identity package thats included was bumped to 4.0 if using tokens directly from this the paths there have been changed to reflect the new names. ([#2606](https://github.com/infor-design/enterprise/issues/2606))

### v4.38.0 Fixes

- `[Application Menu]` Fixed visibility of expander icon on classic theme. ([#4874](https://github.com/infor-design/enterprise/issues/4874))
- `[Accordion]` Fixed an issue where the afterexpand and aftercollapse events fired before the states are set.  ([#4838](https://github.com/infor-design/enterprise/issues/4838))
- `[Breadcrumb]` Fixed unnecessary scrollbar in safari on a flex toolbar. ([#4839](https://github.com/infor-design/enterprise/issues/4839))
- `[Calendar]` Fixed calendar event details listview on mobile perspective. ([#4886](https://github.com/infor-design/enterprise/issues/4886))
- `[Datagrid]` Fixed an issue with missing scrollbars when in frozen column mode on wide screens. ([#4922](https://github.com/infor-design/enterprise/issues/4922))
- `[Datagrid]` Added the ability to use shift click to select in mixed selection mode. ([#4748](https://github.com/infor-design/enterprise/issues/4748))
- `[Datagrid]` Fixed alignment issue when editing. ([#4814](https://github.com/infor-design/enterprise/issues/4814))
- `[Datagrid]` Added a fix for checkbox aria cells, the aria was in the wrong location. ([#4790](https://github.com/infor-design/enterprise/issues/4790))
- `[Datagrid]` Fixed a bug where shift+f10 did not open the context menu in the Datagrid. ([#4614](https://github.com/infor-design/enterprise/issues/4614))
- `[Datagrid]` Fixed an issue where tooltips on buttons in the contextual action toolbar in datagrid would never show up. ([#4876](https://github.com/infor-design/enterprise/issues/4876))
- `[Datagrid]` Fixed an issue where when using selectAllCurrentPage the deselect all did not trigger an event. ([#4916](https://github.com/infor-design/enterprise/issues/4916))
- `[Datagrid]` Fixed an issue where when using a scroll-flex container to contain datagrid it did not show the Y scrollbar. ([#4914](https://github.com/infor-design/enterprise/issues/4914))
- `[EmptyMessage]` Fixed an issue where you may get double the click handlers. ([#4889](https://github.com/infor-design/enterprise/issues/4889))
- `[Environment]` Fixed feature detection classes and routines on IPad 13 and up. ([#4855](https://github.com/infor-design/enterprise/issues/4855))
- `[Fileupload Advanced]` Fixed a bug where the disable and enable methods were not working correctly. ([#4872](https://github.com/infor-design/enterprise/issues/4872))
- `[General]` Increased windows custom css scrollbars from 8px to 12px. ([#4837](https://github.com/infor-design/enterprise/issues/4837))
- `[Input]` Fixed a bug where the cursor overlapped the icon in right aligned lookup and input fields when selecting the field. ([#4718](https://github.com/infor-design/enterprise/issues/4718))
- `[ListView]` Fixed an issue selecting after focusing the list with the keyboard. ([#4621](https://github.com/infor-design/enterprise/issues/4621))
- `[Lookup]` Fixed an issue with select all across pages in lookup. ([#4503](https://github.com/infor-design/enterprise/issues/4503))
- `[Lookup]` Fixed an issue clearing selections with selectAcrossPages. ([#4539](https://github.com/infor-design/enterprise/issues/4539))
- `[Message]` Fixed multiple events were firing. ([#953](https://github.com/infor-design/enterprise-ng/issues/953))
- `[Popover]` Fixed a bug where the close button did not get an automation ID and added automation ID to the title. ([#4743](https://github.com/infor-design/enterprise/issues/4743))
- `[Locale/Multiselect]` Fixed a bug where translations could not be made correctly on All label and Selected Label, so we dropped having the label in the field. You can use the allTextString and selectedTextString if you want something special. ([#4505](https://github.com/infor-design/enterprise/issues/4505))
- `[Locale]` Fixed a bug in Estonian translations. ([#4805](https://github.com/infor-design/enterprise/issues/4805))
- `[Locale]` Fixed several bugs in Greek translations. ([#4791](https://github.com/infor-design/enterprise/issues/4791))
- `[Locale]` Fixed a bug in Turkish translations. ([#4788](https://github.com/infor-design/enterprise/issues/4788))
- `[Locale]` Fixed a bug in Thai translations. ([#4738](https://github.com/infor-design/enterprise/issues/4738))
- `[Searchfield]` Fixed an accessibility issue where the X was not tabbable with the keyboard. To fix this added a tabbable setting which is on by default. If you want it off you can set it to false but you would pass accessibility testing. ([#4815](https://github.com/infor-design/enterprise/issues/4815))
- `[Tabs]` Fixed an iOS bug that was preventing dismissible tabs to be dismissed by tap. ([#4763](https://github.com/infor-design/enterprise/issues/4763))
- `[Tabs Module]` Fixed positioning of the icon in tabs module. ([#4842](https://github.com/infor-design/enterprise/issues/4842))
- `[Tabs Module]` Fixed the focus border of the home button and make it tabbable in tabs module. ([#4850](https://github.com/infor-design/enterprise/issues/4850))
- `[Tabs Vertical]` Fixed black hover state in new (uplift) theme contrast mode. ([#4867](https://github.com/infor-design/enterprise/issues/4867))
- `[Validation]` Fixed an issue where validation messages did not have the correct aria for accessibility. ([#4830](https://github.com/infor-design/enterprise/issues/4830))
- `[TabsModule]` Fixed positioning of the icon in tabs module. ([#4842](https://github.com/infor-design/enterprise/issues/4842))
- `[Timepicker]` Improved accessibility on both the input field and its inner picker elements. ([#4403](https://github.com/infor-design/enterprise/issues/4403))

(37 Issues Solved This Release, Backlog Enterprise 136, Backlog Ng 32, 1082 Functional Tests, 1638 e2e Tests)

## v4.37.3

### v4.37.3 Fixes

- `[BusyIndicator]` Fixed a bug that caused the busy-indicator to show below the busy indicator container. ([#4953](https://github.com/infor-design/enterprise/issues/4953))

### v4.37.2 Fixes

- `[Datagrid]` Fixed an issue with missing scrollbars when in frozen column mode on wide screens. ([#4922](https://github.com/infor-design/enterprise/issues/4922))

## v4.37.1

### v4.37.1 Fixes

- `[General]` Increased windows custom css scrollbars from 8px to 12px. ([#4837](https://github.com/infor-design/enterprise/issues/4837))
- `[Datagrid]` Fixed an issue where when using a scroll-flex container to contain datagrid it did not show the Y scrollbar. ([#4914](https://github.com/infor-design/enterprise/issues/4914))

## v4.37.0

### v4.37.0 Features

- `[FileUpload]` Added the ability to drag files onto the file upload field like in 3.x versions. ([#4723](https://github.com/infor-design/enterprise/issues/4723))
- `[Datagrid]` Added the ability to edit columns formatted with tags and badges with an Input editor. ([#4637](https://github.com/infor-design/enterprise/issues/4637))
- `[Datagrid]` Added the ability to pass a locale numberFormat to the TargetedAchievement formatter and also set the default to two decimals. ([#4802](https://github.com/infor-design/enterprise/issues/4802))
- `[Dropdown]` Added basic virtual scrolling to dropdown for if you have thousands of items. Only basic dropdown functionality will work with this setting but it improved performance on larger dropdown lists. ([#4708](https://github.com/infor-design/enterprise/issues/4708))
- `[Sidebar]` Added the ability to hide and show the side bar with the list detail view. ([#4394](https://github.com/infor-design/enterprise/issues/4394))

### v4.37.0 Fixes

- `[App Menu]` Fixed a regression bug  where the searchfield icon duplicated and were not properly aligned with the searchfield. ([#4737](https://github.com/infor-design/enterprise/issues/4737))
- `[App Menu]` Removed the close button animation on the hamburger button when app menus open. ([#4756](https://github.com/infor-design/enterprise/issues/4756))
- `[Bar Chart]` Fixed an issue where the data was passing wrong for grouped type custom tooltip. ([#4548](https://github.com/infor-design/enterprise/issues/4548))
- `[Busy Indicator]` Fixed an error was showing when called `close()` method too soon after `activate()`. ([#980](https://github.com/infor-design/enterprise-ng/issues/980))
- `[Calendar]` Fixed a regression where clicking Legend checkboxes was no longer possible. ([#4746](https://github.com/infor-design/enterprise/issues/4746))
- `[Checkboxes]` Fixed a bug where if checkboxes are in a specific relative layout the checkboxes may click the wrong one. ([#4808](https://github.com/infor-design/enterprise/issues/4808))
- `[Column Chart]` Fixed an issue where the data was passing wrong for grouped type custom tooltip. ([#4548](https://github.com/infor-design/enterprise/issues/4548))
- `[Datagrid]` Fixed an issue where the filter border on readonly lookups was not displayed in high contrast mode. ([#4724](https://github.com/infor-design/enterprise/issues/4724))
- `[Datagrid]` Added missing aria row group role to the datagrid. ([#4479](https://github.com/infor-design/enterprise/issues/4479))
- `[Datagrid]` Fixed a bug where when setting a group and decimal out of the current locale then editing would not work. ([#4806](https://github.com/infor-design/enterprise/issues/4806))
- `[Dropdown]` Fixed an issue where some elements did not correctly get an id in the dropdown. ([#4742](https://github.com/infor-design/enterprise/issues/4742))
- `[Dropdown]` Fixed a bug where you could click the label and focus a disabled dropdown. ([#4739](https://github.com/infor-design/enterprise/issues/4739))
- `[Homepage]` Fixed the wrong metadata was sending for resize, reorder and remove card events. ([#4798](https://github.com/infor-design/enterprise/issues/4798))
- `[Locale]` Fixed an issue where if the 11th digit is a zero the formatNumbers and truncateDecimals function will loose a digit. ([#4656](https://github.com/infor-design/enterprise/issues/4656))
- `[Modal]` Improved detection of non-focusable elements when a Modal is configured to auto focus one of its inner components. ([#4740](https://github.com/infor-design/enterprise/issues/4740))
- `[Module Tabs]` Fixed a bug related to automatic linking of Application Menu trigger tabs in Angular environments ([#4736](https://github.com/infor-design/enterprise/issues/4736))
- `[ProcessIndicator]` Fixed a layout issue on the index page and added a rejected icon. ([#4770](https://github.com/infor-design/enterprise/issues/4770))
- `[Rating]` Fixed an issue where the rating was not clear on toggle. ([#4571](https://github.com/infor-design/enterprise/issues/4571))
- `[Splitter]` Fixed the splitter was dragging to wrong direction in RTL. ([#1813](https://github.com/infor-design/enterprise/issues/1813))
- `[Swaplist]` Fixed an issue where the user attributes need to be override existing attributes. ([#4694](https://github.com/infor-design/enterprise/issues/4694))
- `[Tabs]` Fixed a bug where the info icon were not aligned correctly in the tab, and info message were not visible. ([#4711](https://github.com/infor-design/enterprise/issues/4711))
- `[Tabs]` Fixed a bug where the tab key would move through tabs rather than moving to the tab content. ([#4745](https://github.com/infor-design/enterprise/issues/4745))
- `[Toolbar Searchfield]` Fixed a bug where the toolbar searchfield were unable to focused when tabbing through the page. ([#4683](https://github.com/infor-design/enterprise/issues/4683))
- `[Toolbar Searchfield]` Fixed a bug where the search bar were showing extra outline when focused. ([#4682](https://github.com/infor-design/enterprise/issues/4682))
- `[Track Dirty]` Fixed an error that was showing when using dirty indicator within a tab component. ([#936](https://github.com/infor-design/enterprise-ng/issues/936))
- `[Tree]` Fixed an issue where the character entity was stripped for addNode() method. ([#4694](https://github.com/infor-design/enterprise/issues/4694))

(49 Issues Solved This Release, Backlog Enterprise 137, Backlog Ng 35, 1082 Functional Tests, 1639 e2e Tests)

## v4.36.2

### v4.36.2 Fixes

- `[App Menu]` Removed the close button animation on the hamburger button when app menus open. ([#4756](https://github.com/infor-design/enterprise/issues/4756))
- `[App Menu]` Fixed a regression bug  where the searchfield icon duplicated and were not properly aligned with the searchfield. ([#4737](https://github.com/infor-design/enterprise/issues/4737))
- `[Calendar]` Fixed a regression where clicking Legend checkboxes was no longer possible. ([#4746](https://github.com/infor-design/enterprise/issues/4746))
- `[FileUpload]` Added the ability to drag files onto the file upload field like in 3.x versions. ([#4723](https://github.com/infor-design/enterprise/issues/4723))
- `[Modal]` Improved detection of non-focusable elements when a Modal is configured to auto focus one of its inner components. ([#4740](https://github.com/infor-design/enterprise/issues/4740))
- `[Locale]` Fixed an issue where if the 11th digit is a zero the formatNumbers and truncateDecimals function will loose a digit. ([#4656](https://github.com/infor-design/enterprise/issues/4656))
- `[Rating]` Fixed an issue where the rating was not clear on toggle. ([#4571](https://github.com/infor-design/enterprise/issues/4571))

## v4.36.1

### v4.36.1 Fixes

- `[Calendar]` Fixed a regression where clicking Legend checkboxes was no longer possible. ([#4746](https://github.com/infor-design/enterprise/issues/4746))
- `[Dropdown]` Fixed an issue where some elements did not correctly get an id in the dropdown. ([#4742](https://github.com/infor-design/enterprise/issues/4742))
- `[Editor]` Fixed a follow up issue with readonly links in the editor. ([#4702](https://github.com/infor-design/enterprise/issues/4702))

## v4.36.0

### v4.36.0 Important Changes

- `[Datagrid]` Fixed a bug where the datagrid header checkbox had the wrong aria-checked state when only some rows are selected, this change occurred because the aria-checked was not on the focusable element so was not announced. If using automation scripts on this attribute, you should be aware and adjust accordingly. ([#4491](https://github.com/infor-design/enterprise/issues/4491))

### v4.36.0 Features

- `[Datagrid]` Made the summary row sticky on the bottom of the datagrid. ([#4645](https://github.com/infor-design/enterprise/issues/4645))
- `[Lookup]` Added a clear callback function like the click callback that fires when clicking the clear X if enabled. ([#4693](https://github.com/infor-design/enterprise/issues/4693))
- `[Tabs]` Added a setting for making the text on Module Tabs' optional Application Menu trigger only accessible to screen readers. ([#4590](https://github.com/infor-design/enterprise/issues/4590))

### v4.36.0 Fixes

- `[Application Menu]` Fixed an issue with filtering where nested items matching the filter were not always displayed. ([#4592](https://github.com/infor-design/enterprise/issues/4592))
- `[Column Chart]` Fixed an alignment issue with the labels in grouped column charts. ([#4645](https://github.com/infor-design/enterprise/issues/4645))
- `[Datagrid]` Fixed a bug where filterWhenTyping did not work on lookup filter columns. ([#4678](https://github.com/infor-design/enterprise/issues/4678))
- `[Datagrid]` Fixed an issue where updateRow will not correctly sync and merge data. ([#4674](https://github.com/infor-design/enterprise/issues/4674))
- `[Datagrid]` Fixed a bug where the error icon overlapped to the calendar icon when a row has been selected and hovered. ([#4670](https://github.com/infor-design/enterprise/issues/4670))
- `[Datagrid]` Fixed a bug where multiselect would loose selection across pages when using selectRowsAcrossPages. ([#954](https://github.com/infor-design/enterprise-ng/issues/954))
- `[Datagrid]` Made a fix that when calling applyFilter the lookup checkbox did not update. ([#4693](https://github.com/infor-design/enterprise/issues/4693))
- `[Datagrid]` Added the datagrid api to the current clearArguments setting's callback. ([#4693](https://github.com/infor-design/enterprise/issues/4693))
- `[Datagrid]` Fixed the inbuilt date validation to use the datagrid column settings for date fields. ([#4693](https://github.com/infor-design/enterprise/issues/4730))
- `[Dropdown]` Fixed a bug where the tooltips are invoked for each dropdown item. This was slow with a lot of items. ([#4672](https://github.com/infor-design/enterprise/issues/4672))
- `[Dropdown]` Fixed a bug where mouseup was used rather than click to open the list and this was inconsistent. ([#4638](https://github.com/infor-design/enterprise/issues/4638))
- `[Editor]` Fixed an issue where the dirty indicator was not reset when the contents contain `<br>` tags. ([#4624](https://github.com/infor-design/enterprise/issues/4624))
- `[Editor]` Fixed a bug where hyperlinks were not clickable in readonly state. ([#4702](https://github.com/infor-design/enterprise/issues/4702))
- `[Homepage]` Fixed a bug where the border behaves differently and does not change back correctly when hovering in editable mode. ([#4640](https://github.com/infor-design/enterprise/issues/4640))
- `[Homepage]` Added support for small size (260x260) widgets and six columns. ([#4663](https://github.com/infor-design/enterprise/issues/4663))
- `[Homepage]` Fixed an issue where the animation was not working on widget removed. ([#4686](https://github.com/infor-design/enterprise/issues/4686))
- `[Homepage]` Fixed a bug where the border behaves differently and does not change back correctly when hovering in editable mode. ([#4640](https://github.com/infor-design/enterprise/issues/4640))
- `[Listview]` Fixed an issue where the contextmenu was not open on longpress and text as not selectable for iOS device. ([#4655](https://github.com/infor-design/enterprise/issues/4655))
- `[Locale]` Don't attempt to set d3 locale if d3 is not being used ([#4668](https://github.com/infor-design/enterprise/issues/4486))
- `[Modal]` Fixed a bug where the autofocus was not working on anchor tag inside of the modal and moving the first button as a default focus if there's no `isDefault` property set up.
- `[Pager]` Fixed a bug that automation id's are not added when the attachToBody is used. ([#4692](https://github.com/infor-design/enterprise/issues/4692))
- `[Rating]` Fixed a bug with the readonly function, it did not toggle the readonly state correctly. ([#958](https://github.com/infor-design/enterprise-ng/issues/958))
- `[Tabs]` Added support for a "More Actions" button to exist beside horizontal/header tabs. ([#4532](https://github.com/infor-design/enterprise/issues/4532))
- `[Tree]` Fixed an issue where the parent value was get deleted after use `addNode()` method. ([#4486](https://github.com/infor-design/enterprise/issues/4486))
- `[Wizard]` Fixed a slight layout issue with the highlighted step in RTL mode. ([#4714](https://github.com/infor-design/enterprise/issues/4714))

(42 Issues Solved This Release, Backlog Enterprise 136, Backlog Ng 32, 1084 Functional Tests, 1642 e2e Tests)

## v4.35.4

### v4.35.4 Fixes

- `[Datagrid]` Added the datagrid api to the current clearArguments setting's callback. ([#4693](https://github.com/infor-design/enterprise/issues/4693))

## v4.35.3

### v4.35.3 Fixes

- `[Datagrid]` Made a fix that when calling applyFilter the lookup checkbox did not update. ([#4693](https://github.com/infor-design/enterprise/issues/4693))
- `[Dropdown]` Fixed a bug where the tooltips are invoked for each dropdown item. This was slow with a lot of items. ([#4672](https://github.com/infor-design/enterprise/issues/4672))
- `[Dropdown]` Fixed a bug where mouseup was used rather than click to open the list and this was inconsistent. ([#4638](https://github.com/infor-design/enterprise/issues/4638))
- `[Lookup]` Added a clear callback function like the click callback that fires when clicking the clear X if enabled. ([#4693](https://github.com/infor-design/enterprise/issues/4693))
- `[Pager]` Fixed a bug that automation id's are not added when the attachToBody is used. ([#4692](https://github.com/infor-design/enterprise/issues/4692))
- `[Rating]` Fixed a bug with the readonly function, it did not toggle the readonly state correctly. ([#958](https://github.com/infor-design/enterprise-ng/issues/958))

## v4.35.2

### v4.35.2 Fixes

- `[Datagrid]` Fixed an additional issue where updateRow will cause rows to no longer be reorderable. ([#4674](https://github.com/infor-design/enterprise/issues/4674))

## v4.35.1

### v4.35.1 Fixes

- `[Datagrid]` Fixed an issue where updateRow will not correctly sync and merge data. ([#4674](https://github.com/infor-design/enterprise/issues/4674))
- `[Datagrid]` Fixed a bug where filterWhenTyping did not work on lookup filter columns. ([#4678](https://github.com/infor-design/enterprise/issues/4678))
- `[Editor]` Fixed an issue where the dirty indicator was not reset when the contents contain `<br>` tags. ([#4624](https://github.com/infor-design/enterprise/issues/4624))

## v4.35.0

### v4.35.0 Important Notes

- `[Breadcrumb]` We added support for the use of `span` in place of `a` tags inside Breadcrumb List Items at the component API level.  In order to facilitate this, some internal API methods had to be changed to recognize the list item instead of the anchor.  If you rely on the Breadcrumb API and reference breadcrumb item anchor tags, please note that before adopting this version, you should change your code to instead reference the list items, or only use the BreadcrumbItem API.

### v4.35.0 Features

- `[Datagrid]` Added support to select all rows on current page only for client side paging. ([#4265](https://github.com/infor-design/enterprise/issues/4265))
- `[Datagrid]` Added a new ProcessIndicator formatter. ([#3918](https://github.com/infor-design/enterprise/issues/3918))
- `[Dropdown]` Improved behavior of list item navigation/selection when a Dropdown is configured with "no search" mode activated. ([#4483](https://github.com/infor-design/enterprise/issues/4483))
- `[Lookup]` Added the ability to change the lookup icon. ([#4527](https://github.com/infor-design/enterprise/issues/4527))
- `[ProcessIndicator]` Added: labels, more icon support, and a content areas and made it responsive. ([#3918](https://github.com/infor-design/enterprise/issues/3918))

### v4.35.0 Fixes

- `[Application Menu]` Fixed accessibility issues getting redundant info in expand/collapse button. ([#4462](https://github.com/infor-design/enterprise/issues/4462))
- `[Application Menu]` Fixed accessibility issues with missing instructional text and incorrect aria-role assignments on the App Menu triggers (hamburger buttons) and Role switcher buttons. ([#4489](https://github.com/infor-design/enterprise/issues/4489))
- `[About]` Made it possible to close About dialogs that previously had open, nested Modals present. ([NG#915](https://github.com/infor-design/enterprise-ng/issues/915))
- `[Badges]` Fixed alignment issues in uplift theme. ([#4578](https://github.com/infor-design/enterprise/issues/4578))
- `[Busy Indicator]` Fixed an issue where the whole page and parent div was shifts when active. ([#746](https://github.com/infor-design/enterprise-ng/issues/746))
- `[Button]` Fixed the tooltip in action button to be not visible when there's no title attribute. ([#4473](https://github.com/infor-design/enterprise/issues/4473))
- `[Column Chart]` Fixed a minor alignment issue in the xAxis labels ([#4460](https://github.com/infor-design/enterprise/issues/4460))
- `[Colorpicker]` Fixed an issue where values were not being selecting when multiple colorpickers are present. ([#4146](https://github.com/infor-design/enterprise/issues/4146))
- `[Datagrid]` Fix a bug where changing selectable on the fly did not change the select behavior. ([#4575](https://github.com/infor-design/enterprise/issues/4575))
- `[Datagrid]` Fixed an issue where the click event was not fire for hyperlinks keyword search results. ([#4550](https://github.com/infor-design/enterprise/issues/4550))
- `[Datagrid]` Added api setting for selection on enter edit mode. ([#4485](https://github.com/infor-design/enterprise/issues/4485))
- `[Datagrid]` Fixed a bug where the onPostRenderCell function would get an empty container if using frozen columns. ([#947](https://github.com/infor-design/enterprise-ng/issues/947))
- `[Datagrid]` Fix a bug where changing selectable on the fly did not change the select behavior. ([#4575](https://github.com/infor-design/enterprise/issues/4575))
- `[Dropdown]` Fixed a bug where the last option icon changes when searching/filtering in dropdown search field. ([#4474](https://github.com/infor-design/enterprise/issues/4474))
- `[Editor/Fontpicker]` Fixed a bug where the label relationship were not valid in the editor role. Adding `aria-labelledby` will fix the association for both editor and the label. Also, added an audible label in fontpicker. ([#4454](https://github.com/infor-design/enterprise/issues/4454))
- `[Field Options]` Fixed an issue where the action button was misaligned for safari. ([#4610](https://github.com/infor-design/enterprise/issues/4610))
- `[FileUploadAdvanced]` Fixed an issue where abort method was not working properly to remove the file block when upload fails. ([#938](https://github.com/infor-design/enterprise-ng/issues/938))
- `[Header]` Fixed a bug where the searchfield automatically expands when clicking the app menu button. ([#4617](https://github.com/infor-design/enterprise/issues/4617))
- `[Lookup]` Fixed some layout issues when using the editable and clearable options on the filter row. ([#4527](https://github.com/infor-design/enterprise/issues/4527))
- `[Lookup]` Fixed incorrect counts when using allowSelectAcrossPages. ([#4316](https://github.com/infor-design/enterprise/issues/4316))
- `[Mask]` Fixed broken date/time masks in the `sv-SE` locale. ([#4613](https://github.com/infor-design/enterprise/issues/4613))
- `[Tree]` Fixed an issue where the character entity references were render differently for parent and child levels. ([#4512](https://github.com/infor-design/enterprise/issues/4512))
- `[Tooltip/Pager]` Fixed an issue where the tooltip would show at the top when clicking paging buttons. ([#218](https://github.com/infor-design/enterprise-ng/issues/218))

(40 Issues Solved This Release, Backlog Enterprise 173, Backlog Ng 42, 1083 Functional Tests, 1638 e2e Tests)

## v4.34.3

### v4.34.3 Fixes

- `[Lookup]` Added the ability to change the lookup icon. ([#4527](https://github.com/infor-design/enterprise/issues/4527))
- `[Lookup]` Fixed some layout issues when using the editable and clearable options on the filter row. ([#4527](https://github.com/infor-design/enterprise/issues/4527))

## v4.34.2

### v4.34.2 Fixes

- `[Dropdown/Autocomplete]` Fix a bug where these components would fail in IE 11. Note that IE 11 isn't "supported" but we fixed these issues to give teams more time to migrate. ([#4608](https://github.com/infor-design/enterprise/issues/4608))
- `[General]` Fix a bug where the regex scripts will error on Big Sur. ([#4612](https://github.com/infor-design/enterprise/issues/4612))

## v4.34.1

### v4.34.1 Fixes

- `[Datagrid]` Fix a bug where changing selectable on the fly did not change the select behavior. ([#4575](https://github.com/infor-design/enterprise/issues/4575)

## v4.34.0

### v4.34.0 Features

- `[All Components]` Added `attributes` setting to set automation id's and id's. ([#4498](https://github.com/infor-design/enterprise/issues/4498))
- `[Datagrid]` Added a limited experimental sticky header feature. ([#3993](https://github.com/infor-design/enterprise/issues/3993))
- `[Input]` Add a `revealText` plugin that will add a button to password fields to hide and show sensitive information such as SIN or passwords. ([#4098](https://github.com/infor-design/enterprise/issues/4098))
- `[Listview]` Added a new setting `allowDeselect` which will make it such that if you select an item you cant deselect, you can only select another item. ([#4376](https://github.com/infor-design/enterprise/issues/4376))
- `[Locale]` Added a new set of translations from the translation team. ([#4501](https://github.com/infor-design/enterprise/issues/4501))
- `[Locale/Charts]` The numbers inside charts are now formatted using the current locale's, number settings. This can be disabled/changed in some charts by passing in a localeInfo object to override the default settings. ([#4437](https://github.com/infor-design/enterprise/issues/4437))
- `[Treemap]` Added ability to show a tooltip. ([#2794](https://github.com/infor-design/enterprise/issues/2794))

### v4.34.0 Fixes

- `[Autocomplete]` Fixed an issue where a slow and incomplete ajax request would cause the dropdown to briefly show wrong contents. ([#4387](https://github.com/infor-design/enterprise/issues/4387))
- `[Breadcrumb]` Fixed an issue where css only breadcrumbs were missing styles. ([#4501](https://github.com/infor-design/enterprise/issues/4501))
- `[Datepicker]` Fixed an issue where range highlight was not aligning for Mac/Safari. ([#4352](https://github.com/infor-design/enterprise/issues/4352))
- `[Datagrid]` Fixed an issue with a custom toolbar, where buttons would click twice. ([#4471](https://github.com/infor-design/enterprise/issues/4471))
- `[Datagrid]` Fixed an issue where the special characters (é, à, ü, û, ...) export to csv was not generated them correctly. ([#4347](https://github.com/infor-design/enterprise/issues/4347))
- `[Datagrid]` Fixed an issue where the leading spaces were removed on editing cells. ([#4380](https://github.com/infor-design/enterprise/issues/4380))
- `[Datagrid]` Fixed an issue where the double click event was not firing for checkbox columns. ([#4381](https://github.com/infor-design/enterprise/issues/4381))
- `[Datagrid]` Fixed an issue where the dropdown in a datagrid would stay open when clicking to the next page of results. ([#4396](https://github.com/infor-design/enterprise/issues/4396))
- `[Datagrid]` Fixed a bug where a scroll bar shows even when there's no data in datagrid. ([#4228](https://github.com/infor-design/enterprise/issues/4228))
- `[Datagrid]` Fixed an issue where calling setFocus on the datagrid would stop open menus from working. ([#4429](https://github.com/infor-design/enterprise/issues/4429))
- `[Datagrid]` To allow for some script tools to work we now set draggable to true. ([#4490](https://github.com/infor-design/enterprise/issues/4490))
- `[Datagrid]` Fixed an error on the filter box on the personalization dialog where it would error if there is a column with no name field. ([#4495](https://github.com/infor-design/enterprise/issues/4495))
- `[Datagrid]` Fixed links when changing personalization as they would inherit the wrong color. ([#4481](https://github.com/infor-design/enterprise/issues/4481))
- `[Datagrid]` Fixed a bug where searching with the search on the toolbar would not highlight results. ([#4488](https://github.com/infor-design/enterprise/issues/4488))
- `[Datagrid]` Fixed an issue with a custom toolbar, where buttons would click twice. ([#4471](https://github.com/infor-design/enterprise/issues/4471))
- `[Datagrid]` Fixed a bug in updateRow where it did not sync up all data passed in with the dataset. ([#4476](https://github.com/infor-design/enterprise/issues/4476))
- `[Datepicker]` Changed the month/year picker to skip 10 years instead of one. ([#4388](https://github.com/infor-design/enterprise/issues/4388))
- `[Dropdown]` Improved the behavior of the `noSearch` dropdown when using the keyboard. ([#4388](https://github.com/infor-design/enterprise/issues/4388))
- `[Editor]` Fixed an issue where the focus was getting lost after pressing toolbar buttons. ([#4335](https://github.com/infor-design/enterprise/issues/4335))
- `[Editor]` Fixed an issue where the color picker was not opening the popup for overflow menu and had name as undefined in list. ([#4398](https://github.com/infor-design/enterprise/issues/4398))
- `[Editor]` Fixed an issue where font-size tags are stripped from the css. ([#4557](https://github.com/infor-design/enterprise/issues/4557))
- `[Favorites]` Removed the favorites component as its not really a component, info on it can be found under buttons in the toggle example. ([#4405](https://github.com/infor-design/enterprise/issues/4405))
- `[Fieldset]` Fixed a bug where summary form data gets cut off on a smaller viewport. ([#3861](https://github.com/infor-design/enterprise/issues/3861))
- `[Homepage]` Fixed an issue where the four column widgets were incorrectly positioned, left aligned on large screen. ([#4541](https://github.com/infor-design/enterprise/issues/4541))
- `[List Detail]` Fixed css height for list detail in responsive view ([#4426](https://github.com/infor-design/enterprise/issues/4426))
- `[Listview]` Fixed a bug where readonly and non-selectable listview should not have hover state. ([#4452](https://github.com/infor-design/enterprise/issues/4452))
- `[Lookup]` Fixed a bug where the filter header together with the checkbox column is not properly align. ([#3774](https://github.com/infor-design/enterprise/issues/3774))
- `[MenuButton]` Removed the menubutton component sections as its not really a component, info on it can be found under buttons in the MenuButton examples. ([#4416](https://github.com/infor-design/enterprise/issues/4416))
- `[Message]` Added support for lists in the message, also fixed a problem when doing so, with screen readers. ([#4400](https://github.com/infor-design/enterprise/issues/4400))
- `[Message]` Added the `noRefocus` setting that will feed through to the modal. ([#4507](https://github.com/infor-design/enterprise/issues/4507))
- `[Splitter]` Added missing audible labels in splitter collapse button and splitter handle. ([#4404](https://github.com/infor-design/enterprise/issues/4404))
- `[Tabs Module]` Fixed a bug where tab items were not centered correctly in uplift theme. ([#4538](https://github.com/infor-design/enterprise/issues/4538))
- `[Treemap]` Fixed a bug where small slices may show a "tip" below the chart. ([#2794](https://github.com/infor-design/enterprise/issues/2794))

(56 Issues Solved This Release, Backlog Enterprise 185, Backlog Ng 42, 1082 Functional Tests, 1612 e2e Tests)<|MERGE_RESOLUTION|>--- conflicted
+++ resolved
@@ -4,12 +4,9 @@
 
 ## v4.91.0 Fixes
 
-<<<<<<< HEAD
 - `[Accordion]` Fixed a bug where focus border was not fully shown in subheader. ([#8109](https://github.com/infor-design/enterprise/issues/8109))
-=======
 - `[Charts]` Improved the positioning of chart legend color. ([#8159](https://github.com/infor-design/enterprise/issues/8159))
 - `[Bar Chart]` Displayed the x-axis ticks for the bar grouped when single group. ([#7976](https://github.com/infor-design/enterprise/issues/7976))
->>>>>>> 5a39a99c
 - `[Dropdown]` Fixed a bug where list is broken when empty icon is in the first option. ([#8105](https://github.com/infor-design/enterprise/issues/8105))
 
 ## v4.90.0
