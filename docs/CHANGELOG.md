# What's New with Enterprise

## v4.71.0

## v4.71.0 Important Changes

- `[Button]` Changed style and features of existing buttons and added destructive buttons. ([#6977](https://github.com/infor-design/enterprise/issues/6977))
- `[Datagrid]` Added ability to set the color of the header in datagrid (`dark` or `light`). ([#7008](https://github.com/infor-design/enterprise/issues/7008))
- `[Searchfield]` Added enhancement changes in searchfield. ([#6707](https://github.com/infor-design/enterprise/issues/6707))
- `[Tabs]` Added puppeteer scripts for tooltip title. ([#7003](https://github.com/infor-design/enterprise/issues/7003))
- `[Tabs Header]` Changed the default background for tabs header in default and alternate. ([#6979](https://github.com/infor-design/enterprise/issues/6979))

## v4.71.0 Features

- `[About]` Browser version for crhome no longer contains minor version. ([#7067](https://github.com/infor-design/enterprise/issues/7067))
- `[Lookup]` Added modal settings to lookup. ([#4319](https://github.com/infor-design/enterprise/issues/4319))
- `[Radar]` Converted Radar scripts to puppeteer. ([#6989](https://github.com/infor-design/enterprise/issues/6989))
- `[Colors]` Correct Status Colors.([#6993](https://github.com/infor-design/enterprise/issues/6993))
- `[Colors]` Re-add yellow alerts.([#6922](https://github.com/infor-design/enterprise/issues/6922))
- `[Icons]` Added three new icons: `icon-paint-brush, icon-psych-precaution, icon-observation-precaution`. ([#7040](https://github.com/infor-design/enterprise/issues/7040))

## v4.71.0 Fixes

- `[Datagrid]` Fixed a bug in datagrid where dropdown filter does not render correctly. ([#7006](https://github.com/infor-design/enterprise/issues/7006))
- `[Datagrid]` Fixed a bug in datagrid where flex toolbar is not properly destroyed. ([NG#1423](https://github.com/infor-design/enterprise-ng/issues/1423))
- `[Datagrid]` Fixed a bug in datagrid in datagrid where the icon cause clipping issues. ([#7000](https://github.com/infor-design/enterprise/issues/7000))
- `[Datagrid]` Fixed a bug in datagrid where date cell is still in edit state after editing when using Safari. ([#6963](https://github.com/infor-design/enterprise/issues/6963))
- `[Datagrid]` Updated dirty cell check in datagrid. ([#6893](https://github.com/infor-design/enterprise/issues/6893))
- `[Datepicker]` Fixed a bug in datagrid where disabled dates were not showing in Safari. ([#6920](https://github.com/infor-design/enterprise/issues/6920))
- `[Datepicker]` Fixed a bug where range display is malformed in RTL. ([#6933](https://github.com/infor-design/enterprise/issues/6933))
- `[Lookup]` Adjusted width in lookup. ([#6924](https://github.com/infor-design/enterprise/issues/6924))
<<<<<<< HEAD
- `[Tabs Module]` Fixed a bug in go button where it was affected by the latest changes for button. ([#7037](https://github.com/infor-design/enterprise/issues/7037))
=======
- `[Lookup]` Fixed a bug where custom modal script gets error after closing the modal in the second time. ([#7057](https://github.com/infor-design/enterprise/issues/7057))
>>>>>>> e5e5b500
- `[Textarea]` Added paste event listener for textarea. ([NG#6924](https://github.com/infor-design/enterprise-ng/issues/1401))
- `[User Status Icons]` Now have a more visible fill and a stroke behind them. ([#7040](https://github.com/infor-design/enterprise/issues/7040))

## v4.70.0

## v4.70.0 Important Features

## v4.70.0 Features

- `[Checkbox]` Converted Checkbox scripts to puppeteer. ([#6936](https://github.com/infor-design/enterprise/issues/6936))
- `[Circlepager]` Converted `Circlepager` scripts to puppeteer. ([#6971](https://github.com/infor-design/enterprise/issues/6971))
- `[Icons]` Bumped `ids-identity` to get a new empty state icon `empty-no-search-result` and a new system icon `advance-settings`.([#6999](https://github.com/infor-design/enterprise/issues/6999))

## v4.70.0 Fixes

- `[Accordion]` Fixed a bug where expanded card closes in NG when opening accordion. ([#6820](https://github.com/infor-design/enterprise/issues/6820))
- `[Counts]` Fixed a bug in counts where two rows of labels cause misalignment. ([#6845](https://github.com/infor-design/enterprise/issues/6845))
- `[Datagrid]` Fixed a bug in datagrid where expandable row input cannot edit the value. ([#6781](https://github.com/infor-design/enterprise/issues/6781))
- `[Datagrid]` Fixed a bug in datagrid where clear dirty cell does not work properly in frozen columns. ([#6952](https://github.com/infor-design/enterprise/issues/6952))
- `[Datagrid]` Adjusted date and timepicker icons in datagrid filter. ([#6917](https://github.com/infor-design/enterprise/issues/6917))
- `[Datagrid]` Fixed a bug where frozen column headers are not rendered on update. ([NG#1399](https://github.com/infor-design/enterprise-ng/issues/1399))
- `[Datagrid]` Added toolbar update on datagrid update. ([NG#1357](https://github.com/infor-design/enterprise-ng/issues/1357))
- `[Datepicker]` Added Firefox increment/decrement keys. ([#6877](https://github.com/infor-design/enterprise/issues/6877))
- `[Datepicker]` Fixed a bug in mask value in datepicker when update is called. ([NG#1380](https://github.com/infor-design/enterprise-ng/issues/1380))
- `[Dropdown]` Fixed a bug in dropdown where there is a null in a list when changing language to Chinese. ([#6916](https://github.com/infor-design/enterprise/issues/6916))
- `[Editor]` Fixed a bug in editor where insert image is not working properly when adding attributes. ([#6864](https://github.com/infor-design/enterprise/issues/6864))
- `[Editor]` Fixed a bug in editor where paste and plain text is not cleaning the text/html properly. ([#6892](https://github.com/infor-design/enterprise/issues/6892))
- `[Locale]` Fixed a bug in locale where same language translation does not render properly. ([#6847](https://github.com/infor-design/enterprise/issues/6847))
- `[Icons]` Fixed incorrect colors of new empty state icons. ([#6965](https://github.com/infor-design/enterprise/issues/6965))
- `[Popupmenu]` Fixed a bug in popupmenu where submenu and submenu items are not indented properly. ([#6860](https://github.com/infor-design/enterprise/issues/6860))
- `[Process Indicator]` Fix on extra line after final step. ([#6744](https://github.com/infor-design/enterprise/issues/6744))
- `[Searchfield]` Changed toolbar in example page to flex toolbar. ([#6737](https://github.com/infor-design/enterprise/issues/6737))
- `[Tabs]` Added tooltip on add new tab button. ([#6902](https://github.com/infor-design/enterprise/issues/6902))
- `[Tabs]` Adjusted header and tab colors in themes. ([#6673](https://github.com/infor-design/enterprise/issues/6673))
- `[Timepicker]` Filter method in datagrid is called on timepicker's change event. ([#6896](https://github.com/infor-design/enterprise/issues/6896))

## v4.69.0

## v4.69.0 Important Features

- `[Icons]` All icons have padding on top and bottom effectively making them 4px smaller by design. This change may require some UI corrections to css. ([#6868](https://github.com/infor-design/enterprise/issues/6868))
- `[Icons]` Over 60 new icons and 126 new industry focused icons. ([#6868](https://github.com/infor-design/enterprise/issues/6868))
- `[Icons]` The icon `save-closed` is now `save-closed-old` in the deprecated, we suggest not using this old icon. ([#6868](https://github.com/infor-design/enterprise/issues/6868))
- `[Icons]` Alert icons come either filled or not filled (outlined) filled alert icons like  `icon-alert-alert` are now `icon-success-alert` and `alert-filled` we suggest no longer using filled alert icons, use only the outlined ones. ([#6868](https://github.com/infor-design/enterprise/issues/6868))

## v4.69.0 Features

- `[Datagrid]` Added puppeteer script for extra class for tooltip. ([#6900](https://github.com/infor-design/enterprise/issues/6900))
- `[Header]` Converted Header scripts to puppeteer. ([#6919](https://github.com/infor-design/enterprise/issues/6919))
- `[Icons]` Added [enhanced and new empty states icons](https://main-enterprise.demo.design.infor.com/components/icons/example-empty-widgets.html) with a lot more color. These should replace existing ones but it is opt-in. ([#6868](https://github.com/infor-design/enterprise/issues/6868))
- `[Lookup]` Added puppeteer script for lookup double click apply enhancement. ([#6886](https://github.com/infor-design/enterprise/issues/6886))
- `[Stepchart]` Converted Stepchart scripts to puppeteer. ([#6940](https://github.com/infor-design/enterprise/issues/6940))

## v4.69.0 Fixes

- `[Datagrid]` Fixed a bug in datagrid where sorting is not working properly. ([#6787](https://github.com/infor-design/enterprise/issues/6787))
- `[Datagrid]` Fixed a bug in datagrid where add row is not working properly when using frozen columns. ([#6918](https://github.com/infor-design/enterprise/issues/6918))
- `[Datagrid]` Fixed a bug in datagrid where tooltip flashes continuously on hover. ([#5907](https://github.com/infor-design/enterprise/issues/5907))
- `[Datagrid]` Fixed a bug in datagrid where is empty and is not empty is not working properly. ([#5273](https://github.com/infor-design/enterprise/issues/5273))
- `[Datagrid]` Fixed a bug in datagrid where inline editor input text is not being selected upon clicking. ([NG#1365](https://github.com/infor-design/enterprise-ng/issues/1365))
- `[Datagrid]` Fixed a bug in datagrid where multiselect filter is not rendering properly. ([#6846](https://github.com/infor-design/enterprise/issues/6846))
- `[Datagrid]` Fixed a bug in datagrid where row shading is not rendered properly. ([#6850](https://github.com/infor-design/enterprise/issues/6850))
- `[Datagrid]` Fixed a bug in datagrid where icon is not rendering properly in small and extra small row height. ([#6866](https://github.com/infor-design/enterprise/issues/6866))
- `[Datagrid]` Fixed a bug in datagrid where sorting is not rendering properly when there is a previously focused cell. ([#6851](https://github.com/infor-design/enterprise/issues/6851))
- `[Datagrid]` Additional checks when updating cell so that numbers aren't converted twice. ([NG#1370](https://github.com/infor-design/enterprise-ng/issues/1370))
- `[Datagrid]` Additional fixes on dirty indicator not updating on drag columns. ([#6867](https://github.com/infor-design/enterprise/issues/6867))
- `[General]` Instead of optional dependencies use a custom command. ([#6876](https://github.com/infor-design/enterprise/issues/6876))
- `[Modal]` Fixed a bug where suppress key setting is not working. ([#6793](https://github.com/infor-design/enterprise/issues/6793))
- `[Searchfield]` Additional visual fixes in classic on go button in searchfield toolbar. ([#6686](https://github.com/infor-design/enterprise/issues/6686))
- `[Splitter]` Fixed on splitter not working when parent height changes dynamically. ([#6819](https://github.com/infor-design/enterprise/issues/6819))
- `[Toolbar Flex]` Added additional checks for destroying toolbar. ([#6844](https://github.com/infor-design/enterprise/issues/6844))

## v4.68.0

## v4.68.0 Features

- `[Button]` Added Protractor to Puppeteer conversion scripts. ([#6626](https://github.com/infor-design/enterprise/issues/6626))
- `[Calendar]` Added puppeteer script for show/hide legend. ([#6810](https://github.com/infor-design/enterprise/issues/6810))
- `[Colors]` Added puppeteer script for color classes targeting color & border color. ([#6801](https://github.com/infor-design/enterprise/issues/6801))
- `[Column]` Added puppeteer script for combined column chart. ([#6381](https://github.com/infor-design/enterprise/issues/6381))
- `[Datagrid]` Added additional setting in datagrid header for tooltip extra class. ([#6802](https://github.com/infor-design/enterprise/issues/6802))
- `[Datagrid]` Added `dblClickApply` setting in lookup for selection of item. ([#6546](https://github.com/infor-design/enterprise/issues/6546))

## v4.68.0 Fixes

- `[Bar Chart]` Fixed a bug in bar charts grouped, where arias are identical to each series. ([#6748](https://github.com/infor-design/enterprise/issues/6748))
- `[Datagrid]` Fixed a bug in datagrid where tooltip flashes continuously on hover. ([#5907](https://github.com/infor-design/enterprise/issues/5907))
- `[Datagrid]` Fixed a bug in datagrid where expandable row animation is not rendering properly. ([#6813](https://github.com/infor-design/enterprise/issues/6813))
- `[Datagrid]` Fixed a bug in datagrid where dropdown filter does not render correctly. ([#6834](https://github.com/infor-design/enterprise/issues/6834))
- `[Datagrid]` Fixed alignment issues in trigger fields. ([#6678](https://github.com/infor-design/enterprise/issues/6678))
- `[Datagrid]` Added a null guard in tree list when list is not yet loaded. ([#6816](https://github.com/infor-design/enterprise/issues/6816))
- `[Datagrid]` Added a setting `ariaDescribedBy` in the column to override `aria-describedby` value of the cells. ([#6530](https://github.com/infor-design/enterprise/issues/6530))
- `[Datagrid]` Allowed beforeCommitCellEdit event to be sent for Editors.Fileupload. ([#6821](https://github.com/infor-design/enterprise/issues/6821))]
- `[Datagrid]` Classic theme trigger field adjustments in datagrid. ([#6678](https://github.com/infor-design/enterprise/issues/6678))
- `[Datagrid]` Added null guard in tree list when list is not yet loaded. ([#6816](https://github.com/infor-design/enterprise/issues/6816))
- `[Datagrid]` Fix on dirty indicator not updating on drag columns. ([#6867](https://github.com/infor-design/enterprise/issues/6867))
- `[Editor]` Fixed a bug in editor where block quote is not continued in the next line. ([#6794](https://github.com/infor-design/enterprise/issues/6794))
- `[Editor]` Fixed a bug in editor where breaking space doesn't render dirty indicator properly. ([NG#1363](https://github.com/infor-design/enterprise-ng/issues/1363))
- `[Searchfield]` Visual fixes on go button in searchfield toolbar. ([#6686](https://github.com/infor-design/enterprise/issues/6686))
- `[Searchfield]` Added null check in xButton. ([#6858](https://github.com/infor-design/enterprise/issues/6858))
- `[Textarea]` Fixed a bug in textarea where validation breaks after enabling/disabling. ([#6773](https://github.com/infor-design/enterprise/issues/6773))
- `[Typography]` Updated text link color in dark theme. ([#6807](https://github.com/infor-design/enterprise/issues/6807))
- `[Lookup]` Fixed where field stays disabled when enable API is called ([#6145](https://github.com/infor-design/enterprise/issues/6145))

(28 Issues Solved This Release, Backlog Enterprise 274, Backlog Ng 51, 1105 Functional Tests, 1303 e2e Tests, 561 Puppeteer Tests)

## v4.67.0

## v4.67.0 Important Notes

- `[CDN]` The former CDN `cdn.hookandloop.infor.com` can no longer be maintained by IT and needs to be discontinued. It will exist for approximately one year more (TBD), so please remove direct use from any production code. ([#6754](https://github.com/infor-design/enterprise/issues/6754))
- `[Datepicker]` The functionality to enter today with a `t` is now under a setting `todayWithKeyboard-false`, it is false because you cant type days like September in a full picker. ([#6653](https://github.com/infor-design/enterprise/issues/6653))
- `[Datepicker]` The functionality to increase the day with a `+/-` it defaults to false because it conflicts with many other internal shortcut keys. ([#6632](https://github.com/infor-design/enterprise/issues/6632))

## v4.67.0 Markup Changes

- `[AppMenu]` As a design change the `Infor` logo is no longer to be shown on the app menu and has been removed. This reduces visual clutter, and is more inline with Koch global brand to leave it out. ([#6726](https://github.com/infor-design/enterprise/issues/6726))

## v4.67.0 Features

- `[Calendar]` Add a setting for calendar to show and hide the legend. ([#6533](https://github.com/infor-design/enterprise/issues/6533))
- `[Datagrid]` Added puppeteer script for header icon with tooltip. ([#6738](https://github.com/infor-design/enterprise/issues/6738))
- `[Icons]` Added new icons for `interaction` and `interaction-reply`. ([#6721](https://github.com/infor-design/enterprise/issues/6721))
- `[Monthview]` Added puppeteer script for monthview legend visibility when month changes ([#6382](https://github.com/infor-design/enterprise/issues/6382))
- `[Searchfield]` Added puppeteer script for filter and sort icon. ([#6007](https://github.com/infor-design/enterprise/issues/6007))
- `[Searchfield]` Added puppeteer script for custom icon. ([#6723](https://github.com/infor-design/enterprise/issues/6723))

## v4.67.0 Fixes

- `[Accordion]` Added a safety check in accordion. ([#6789](https://github.com/infor-design/enterprise/issues/6789))
- `[Badge/Tag/Icon]` Fixed info color in dark mode. ([#6763](https://github.com/infor-design/enterprise/issues/6763))
- `[Button]` Added notification badges for buttons with labels. ([NG#1347](https://github.com/infor-design/enterprise-ng/issues/1347))
- `[Button]` Added dark theme button colors. ([#6512](https://github.com/infor-design/enterprise/issues/6512))
- `[Calendar]` Fixed a bug in calendar where bottom border is not properly rendering. ([#6668](https://github.com/infor-design/enterprise/issues/6668))
- `[Color Palette]` Added status color CSS classes for color and border-color properties. ([#6711](https://github.com/infor-design/enterprise/issues/6711))
- `[Datagrid]` Fixed a bug in datagrid inside a modal where the column is rendering wider than normal. ([#6782](https://github.com/infor-design/enterprise/issues/6782))
- `[Datagrid]` Fixed a bug in datagrid where when changing rowHeight as a setting and re-rendering it doesn't apply. ([#6783](https://github.com/infor-design/enterprise/issues/6783))
- `[Datagrid]` Fixed a bug in datagrid where isEditable is not returning row correctly. ([#6746](https://github.com/infor-design/enterprise/issues/6746))
- `[Datagrid]` Updated datagrid header CSS height. ([#6697](https://github.com/infor-design/enterprise/issues/6697))
- `[Datagrid]` Fixed on datagrid column width. ([#6725](https://github.com/infor-design/enterprise/issues/6725))
- `[Datagrid]` Fixed an error editing in datagrid with grouped headers. ([#6759](https://github.com/infor-design/enterprise/issues/6759))
- `[Datagrid]` Updated space key checks for expand button. ([#6756](https://github.com/infor-design/enterprise/issues/6756))
- `[Datagrid]` Fixed an error when hovering cells with tooltips setup and using grouped headers. ([#6753](https://github.com/infor-design/enterprise/issues/6753))
- `[Editor]` Fixed bug in editor where background color is not rendering properly. ([#6685](https://github.com/infor-design/enterprise/issues/6685))
- `[Listview]` Fixed a bug where listview is not rendering properly when dataset has zero integer value. ([#6640](https://github.com/infor-design/enterprise/issues/6640))
- `[Popupmenu]` Fixed a bug in popupmenu where getSelected() is not working on multiselectable. ([NG#1349](https://github.com/infor-design/enterprise/issues-ng/1349))
- `[Toolbar-Flex]` Removed deprecated message by using `beforeMoreMenuOpen` setting. ([#NG1352](https://github.com/infor-design/enterprise-ng/issues/1352))
- `[Trackdirty]` Added optional chaining for safety check of trackdirty element. ([#6696](https://github.com/infor-design/enterprise/issues/6696))
- `[WeekView]` Added Day View and Week View Shading. ([#6568](https://github.com/infor-design/enterprise/issues/6568))

(30 Issues Solved This Release, Backlog Enterprise 252, Backlog Ng 49, 1104 Functional Tests, 1342 e2e Tests, 506 Puppeteer Tests)

## v4.66.0

## v4.66.0 Features

- `[Busyindicator]` Converted protractor tests to puppeteer. ([#6623](https://github.com/infor-design/enterprise/issues/6623))
- `[Calendar]` Converted protractor tests to puppeteer. ([#6524](https://github.com/infor-design/enterprise/issues/6524))
- `[Datagrid]` Added puppeteer script for render only one row. ([#6645](https://github.com/infor-design/enterprise/issues/6645))
- `[Datagrid]` Added test scripts for add row. ([#6644](https://github.com/infor-design/enterprise/issues/6644))
- `[Datepicker]` Added setting for adjusting day using +/- in datepicker. ([#6632](https://github.com/infor-design/enterprise/issues/6632))
- `[Targeted-Achievement]` Add puppeteer test for show tooltip on targeted achievement. ([#6550](https://github.com/infor-design/enterprise/issues/6550))
- `[Icons]` Added new icons for `interaction` and `interaction-reply`. ([#6666](https://github.com/infor-design/enterprise/issues/6629))
- `[Searchfield]` Added option to add custom icon button. ([#6453](https://github.com/infor-design/enterprise/issues/6453))
- `[Targeted-Achievement]` Added puppeteer test for show tooltip on targeted achievement. ([#6550](https://github.com/infor-design/enterprise/issues/6550))
- `[Textarea]` Converted protractor tests to puppeteer. ([#6629](https://github.com/infor-design/enterprise/issues/6629))

## v4.66.0 Fixes

- `[Datagrid]` Fixed trigger icon background color on hover when row is activated. ([#6679](https://github.com/infor-design/enterprise/issues/6679))
- `[Datagrid]` Fixed the datagrid alert icon was not visible and the trigger cell moves when hovering over when editor has trigger icon. ([#6663](https://github.com/infor-design/enterprise/issues/6663))
- `[Datagrid]` Fixed redundant `aria-describedby` attributes at cells. ([#6530](https://github.com/infor-design/enterprise/issues/6530))
- `[Datagrid]` Fixed on edit outline in textarea not filling the entire cell. ([#6588](https://github.com/infor-design/enterprise/issues/6588))
- `[Datagrid]` Updated filter phrases for datepicker. ([#6587](https://github.com/infor-design/enterprise/issues/6587))
- `[Datagrid]` Fixed the overflowing of the multiselect dropdown on the page and pushes the container near the screen's edge. ([#6580](https://github.com/infor-design/enterprise/issues/6580))
- `[Datagrid]` Fixed unselectRow on `treegrid` sending rowData incorrectly. ([#6548](https://github.com/infor-design/enterprise/issues/6548))
- `[Datagrid]` Fixed incorrect rowData for grouping tooltip callback. ([NG#1298](https://github.com/infor-design/enterprise-ng/issues/1298))
- `[Datagrid]` Fixed a bug in `treegrid` where data are duplicated when row height is changed. ([#4979](https://github.com/infor-design/enterprise/issues/4979))
- `[Datagrid]` Fix bug on where changing `groupable` and dataset does not update datagrid. ([NG#1332](https://github.com/infor-design/enterprise-ng/issues/1332))
- `[Datepicker]` Fixed missing `monthrendered` event on initial calendar open. ([NG#1345](https://github.com/infor-design/enterprise-ng/issues/1345))
- `[Editor]` Fixed a bug where paste function is not working on editor when copied from Windows Adobe Reader. ([#6521](https://github.com/infor-design/enterprise/issues/6521))
- `[Editor]` Fixed a bug where editor has dark screen after inserting an image. ([NG#1323](https://github.com/infor-design/enterprise-ng/issues/1323))
- `[Editor]` Fixed a bug where reset dirty is not working on special characters in Edge browser. ([#6584](https://github.com/infor-design/enterprise/issues/6584))
- `[Fileupload Advanced]` Fixed on max fileupload limit. ([#6625](https://github.com/infor-design/enterprise/issues/6625))
- `[Monthview]` Fixed missing legend data on visible previous / next month with using loadLegend API. ([#6665](https://github.com/infor-design/enterprise/issues/6665))
- `[Notification]` Updated css of notification to fix alignment in RTL mode. ([#6555](https://github.com/infor-design/enterprise/issues/6555))
- `[Searchfield]` Fixed a bug on Mac OS Safari where x button can't clear the contents of the searchfield. ([#6631](https://github.com/infor-design/enterprise/issues/6631))
- `[Popdown]` Fixed `popdown` not closing when clicking outside in NG. ([NG#1304](https://github.com/infor-design/enterprise-ng/issues/1304))
- `[Tabs]` Fixed on close button not showing in Firefox. ([#6610](https://github.com/infor-design/enterprise/issues/6610))
- `[Tabs]` Remove target panel element on remove event. ([#6621](https://github.com/infor-design/enterprise/issues/6621))
- `[Tabs Module]` Fixed category border when focusing the searchfield. ([#6618](https://github.com/infor-design/enterprise/issues/6618))
- `[Toolbar Searchfield]` Fixed searchfield toolbar in alternate style. ([#6615](https://github.com/infor-design/enterprise/issues/6615))
- `[Tooltip]` Fixed tooltip event handlers created on show not cleaning up properly on hide. ([#6613](https://github.com/infor-design/enterprise/issues/6613))

(39 Issues Solved This Release, Backlog Enterprise 230, Backlog Ng 42, 1102 Functional Tests, 1380 e2e Tests, 462 Puppeteer Tests)

## v4.65.0

## v4.65.0 Features

- `[Bar]` Enhanced the VPAT accessibility in bar chart. ([#6074](https://github.com/infor-design/enterprise/issues/6074))
- `[Bar]` Added puppeteer script for axis labels test. ([#6551](https://github.com/infor-design/enterprise/issues/6551))
- `[Bubble]` Converted protractor tests to puppeteer. ([#6527](https://github.com/infor-design/enterprise/issues/6527))
- `[Bullet]` Converted protractor tests to puppeteer. ([#6622](https://github.com/infor-design/enterprise/issues/6622))
- `[Cards]` Added puppeteer script for cards test. ([#6525](https://github.com/infor-design/enterprise/issues/6525))
- `[Datagrid]` Added tooltipOption settings for columns. ([#6361](https://github.com/infor-design/enterprise/issues/6361))
- `[Datagrid]` Added add multiple rows option. ([#6404](https://github.com/infor-design/enterprise/issues/6404))
- `[Datagrid]` Added puppeteer script for refresh column. ([#6212](https://github.com/infor-design/enterprise/issues/6212))
- `[Datagrid]` Added puppeteer script for cell editing test. ([#6552](https://github.com/infor-design/enterprise/issues/6552))
- `[Modal]` Added icon puppeteer test for modal component. ([#6549](https://github.com/infor-design/enterprise/issues/6549))
- `[Tabs]` Added puppeteer script for new searchfield design ([#6282](https://github.com/infor-design/enterprise/issues/6282))
- `[Tag]` Converted protractor tests to puppeteer. ([#6617](https://github.com/infor-design/enterprise/issues/6617))
- `[Targeted Achievement]` Converted protractor tests to puppeteer. ([#6627](https://github.com/infor-design/enterprise/issues/6627))

## v4.65.0 Fixes

- `[Accordion]` Fixed the bottom border of the completely disabled accordion in dark mode. ([#6406](https://github.com/infor-design/enterprise/issues/6406))
- `[AppMenu]` Fixed a bug where events are added to the wrong elements for filtering. Also fixed an issue where if no accordion is added the app menu will error. ([#6592](https://github.com/infor-design/enterprise/issues/6592))
- `[Chart]` Removed automatic legend bottom placement when reaching a minimum width. ([#6474](https://github.com/infor-design/enterprise/issues/6474))
- `[Chart]` Fixed the result logged in console to be same as the Soho Interfaces. ([NG#1296](https://github.com/infor-design/enterprise-ng/issues/1296))
- `[ContextualActionPanel]` Fixed a bug where the toolbar searchfield with close icon looks off on mobile viewport. ([#6448](https://github.com/infor-design/enterprise/issues/6448))
- `[Datagrid]` Fixed a bug in datagrid where focus is not behaving properly when inlineEditor is set to true. ([NG#1300](https://github.com/infor-design/enterprise-ng/issues/1300))
- `[Datagrid]` Fixed a bug where `treegrid` doesn't expand a row via keyboard when editable is set to true. ([#6434](https://github.com/infor-design/enterprise/issues/6434))
- `[Datagrid]` Fixed a bug where the search icon and x icon are misaligned across datagrid and removed extra margin space in modal in Firefox. ([#6418](https://github.com/infor-design/enterprise/issues/6418))
- `[Datagrid]` Fixed a bug where page changed to one on removing a row in datagrid. ([#6475](https://github.com/infor-design/enterprise/issues/6475))
- `[Datagrid]` Header is rerendered when calling updated method, also added paging info settings. ([#6476](https://github.com/infor-design/enterprise/issues/6476))
- `[Datagrid]` Fixed a bug where column widths were not changing in settings. ([#5227](https://github.com/infor-design/enterprise/issues/5227))
- `[Datagrid]` Fixed a bug where it renders all rows in the datagrid when adding one row. ([#6491](https://github.com/infor-design/enterprise/issues/6491))
- `[Datagrid]` Fixed a bug where using shift-click to multiselect on datagrid with treeGrid setting = true selects from the first row until bottom row. ([NG#1274](https://github.com/infor-design/enterprise-ng/issues/1274))
- `[Datepicker]` Fixed a bug where the datepicker is displaying NaN when using french format. ([NG#1273](https://github.com/infor-design/enterprise-ng/issues/1273))
- `[Datepicker]` Added listener for calendar `monthrendered` event and pass along. ([NG#1324](https://github.com/infor-design/enterprise-ng/issues/1324))
- `[Input]` Fixed a bug where the password does not show or hide in Firefox. ([#6481](https://github.com/infor-design/enterprise/issues/6481))
- `[Listview]` Fixed disabled font color not showing in listview. ([#6391](https://github.com/infor-design/enterprise/issues/6391))
- `[Listview]` Changed toolbar-flex to contextual-toolbar for multiselect listview. ([#6591](https://github.com/infor-design/enterprise/issues/6591))
- `[Locale]` Added monthly translations. ([#6556](https://github.com/infor-design/enterprise/issues/6556))
- `[Lookup]` Fixed a bug where search-list icon, launch icon, and ellipses is misaligned and the table and title overlaps in responsive view. ([#6487](https://github.com/infor-design/enterprise/issues/6487))
- `[Modal]` Fixed an issue on some monitors where the overlay is too dim. ([#6566](https://github.com/infor-design/enterprise/issues/6566))
- `[Page-Patterns]` Fixed a bug where the header disappears when the the last item in the list is clicked and the browser is smaller in Chrome and Edge. ([#6328](https://github.com/infor-design/enterprise/issues/6328))
- `[Tabs Module]` Fixed multiple UI issues in tabs module with searchfield. ([#6526](https://github.com/infor-design/enterprise/issues/6526))
- `[ToolbarFlex]` Fixed a bug where the teardown might error on situations. ([#1327](https://github.com/infor-design/enterprise/issues/1327))
- `[Tabs]` Fixed a bug where tabs focus indicator is not fixed on Classic Theme. ([#6464](https://github.com/infor-design/enterprise/issues/6464))
- `[Validation]` Fixed a bug where the tooltip would show on the header when the message has actually been removed. ([#6547](https://github.com/infor-design/enterprise/issues/6547)

(45 Issues Solved This Release, Backlog Enterprise 233, Backlog Ng 42, 1102 Functional Tests, 1420 e2e Tests, 486 Puppeteer Tests)

## v4.64.2 Fixes

- `[Datepicker]` Added listener for calendar `monthrendered` event and pass along. ([NG#1324](https://github.com/infor-design/enterprise-ng/issues/1324))
- `[Modal]` Fixed bug where popup goes behind modal when in application menu in resizable mode. ([NG#1272](https://github.com/infor-design/enterprise-ng/issues/1272))
- `[Monthview]` Fixed bug where monthview duplicates on updating legends. ([NG#1305](https://github.com/infor-design/enterprise-ng/issues/1305))

## v4.64.0

### v4.64.0 Important Notes

- `[General]` Fixed the map file is no longer included with the minified version of `sohoxi.min.js`. ([#6489](https://github.com/infor-design/enterprise/issues/6489))

## v4.64.0 Features

- `[Accordion]` Added visual regression tests in puppeteer. ([#5836](https://github.com/infor-design/enterprise/issues/5836))
- `[Autocomplete]` Removed protractor tests. ([#6248](https://github.com/infor-design/enterprise/issues/6248))
- `[Bar]` Added the ability to set axis labels on different positions (top, right, bottom, left). ([#5382](https://github.com/infor-design/enterprise/issues/5382))
- `[Blockgrid]` Converted protractor tests to puppeteer. ([#6327](https://github.com/infor-design/enterprise/issues/6327))
- `[Breadcrumb]` Converted protractor tests to puppeteer. ([#6505](https://github.com/infor-design/enterprise/issues/6505))
- `[Button]` Added puppeteer script for button badge toggle test. ([#6449](https://github.com/infor-design/enterprise/issues/6449))
- `[Colors]` Converted protractor tests to puppeteer. ([#6513](https://github.com/infor-design/enterprise/issues/6513))
- `[Counts]` Converted protractor tests to puppeteer. ([#6517](https://github.com/infor-design/enterprise/issues/6517))
- `[Datagrid]` Added a new method for cell editing for new row added. ([#6338](https://github.com/infor-design/enterprise/issues/6338))
- `[Datepicker]` Added puppeteer script for datepicker clear (empty string) test . ([#6421](https://github.com/infor-design/enterprise/issues/6421))
- `[Error Page]` Converted protractor tests to puppeteer. ([#6518](https://github.com/infor-design/enterprise/issues/6518))
- `[Modal]` Added an ability to add icon in title section of the modal. ([#5905](https://github.com/infor-design/enterprise/issues/5905))

## v4.64.0 Fixes

- `[Bar Stacked]` Fixed a bug where chart tooltip total shows 99.999 instead of 100 on 100% Stacked Bar Chart. ([#6236](https://github.com/infor-design/enterprise/issues/6326))
- `[ContextMenu]` Fixed a bug in context menu where it is not indented properly. ([#6223](https://github.com/infor-design/enterprise/issues/6223))
- `[Button]` Fixed a bug where changing from primary to secondary disrupts the css styling. ([#6223](https://github.com/infor-design/enterprise-ng/issues/1282))
- `[Datagrid]` Fixed a bug where toolbar is still visible even no buttons, title and errors appended. ([#6290](https://github.com/infor-design/enterprise/issues/6290))
- `[Datagrid]` Added setting for color change in active checkbox selection. ([#6303](https://github.com/infor-design/enterprise/issues/6303))
- `[Datagrid]` Set changed cell to active when update is finished. ([#6317](https://github.com/infor-design/enterprise/issues/6317))
- `[Datagrid]` Fixed row height of extra-small rows on editable datagrid with icon columns. ([#6284](https://github.com/infor-design/enterprise/issues/6284))
- `[Datagrid]` Added trimSpaces option for leading spaces upon blur. ([#6244](https://github.com/infor-design/enterprise/issues/6244))
- `[Datagrid]` Fixed header alignment when formatter is ellipsis. ([#6251](https://github.com/infor-design/enterprise/issues/6251))
- `[Datagrid]` Fixed a bug where the datepicker icon is not visible when the datagrid starts as non editable and toggled to editable and is visible when the datagrid starts as editable and toggled to non editable. ([#6289](https://github.com/infor-design/enterprise/issues/6289))
- `[Datagrid]` Changed the minDate and maxDate on a demo page to be more current. ([#6416](https://github.com/infor-design/enterprise/issues/6416))
- `[Datepicker]` Fixed a bug where selecting a date that's consecutive to the previous range won't select that date. ([#6272](https://github.com/infor-design/enterprise/issues/6272))
- `[Datepicker]` Fixed a bug where datepicker is not setting time and date consistently in Arabic locale. ([#6270](https://github.com/infor-design/enterprise/issues/6270))
- `[Flex Toolbar]` Fixed the data automation id to be more reliable for popupmenu and overflowed buttons. ([#6175](https://github.com/infor-design/enterprise/issues/6175))
- `[Icons]` Fixed the inconsistency between solid and outlined icons. ([#6165](https://github.com/infor-design/enterprise/issues/6165))
- `[Icons]` Changed the error color to change in themes in some areas. ([#6273](https://github.com/infor-design/enterprise/issues/6273))
- `[Line Chart]` Fixed a bug where the alignment of focus is overlapping another component. ([#6384](https://github.com/infor-design/enterprise/issues/6384))
- `[Listview]` Fixed a bug where the search icon is misaligned in Firefox and Safari. ([#6390](https://github.com/infor-design/enterprise/issues/6390))
- `[Locale]` Fixed incorrect date format for Latvian language. ([#6123](https://github.com/infor-design/enterprise/issues/6123))
- `[Locale]` Fixed incorrect data in `ms-my`, `nn-No` and `nb-NO`. ([#6472](https://github.com/infor-design/enterprise/issues/6472))
- `[Lookup]` Fixed bug where lookup still appeared when modal closes. ([#6218](https://github.com/infor-design/enterprise/issues/6218))
- `[Modal]` Fixed bug where popup goes behind modal when in application menu in resizable mode. ([NG#1272](https://github.com/infor-design/enterprise-ng/issues/1272))
- `[Modal]` Fixed bug where popup goes behind modal when in application menu in resizable mode. ([NG#1272](https://github.com/infor-design/enterprise-ng/issues/1272))
- `[Monthview]` Fixed bug where monthview duplicates on updating legends. ([NG#1305](https://github.com/infor-design/enterprise-ng/issues/1305))
- `[Personalization]` Fixed bug where the dark mode header color was not correct in the tokens and caused the personalization dropdown to be incorrect. ([#6446](https://github.com/infor-design/enterprise/issues/6446))
- `[Tabs]` Fixed memory leak in tabs component. ([NG#1286](https://github.com/infor-design/enterprise-ng/issues/1286))
- `[Tabs]` Fixed a bug where tab focus indicator is not aligned properly in RTL composite forms. ([#6464](https://github.com/infor-design/enterprise/issues/6464))
- `[Targeted-Achievement]` Fixed a bug where the icon is cut off in Firefox. ([#6400](https://github.com/infor-design/enterprise/issues/6400))
- `[Toolbar]` Fixed a bug where the search icon is misaligned in Firefox. ([#6405](https://github.com/infor-design/enterprise/issues/6405))
- `[Toolbar Flex]` Fixed a bug where the `addMenuElementLinks` function execute incorrectly when menu item has multi-level submenus. ([#6120](https://github.com/infor-design/enterprise/issues/6120))
- `[Tree]` The expanded event did not fire when source is being used. ([#1294](https://github.com/infor-design/enterprise-ng/issues/1294))
- `[Typography]` Fixed a bug where the text are overlapping in Firefox. ([#6450](https://github.com/infor-design/enterprise/issues/6450))
- `[WeekView]` Fixed a bug where 'today' date is not being rendered properly. ([#6260](https://github.com/infor-design/enterprise/issues/6260))
- `[WeekView]` Fixed a bug where month-year label is not changing upon clicking the arrow button. ([#6415](https://github.com/infor-design/enterprise/issues/6415))
- `[Validator]` Fixed a bug where toolbar error message still appears after error is removed. ([#6253](https://github.com/infor-design/enterprise/issues/6253))

(61 Issues Solved This Release, Backlog Enterprise 219, Backlog Ng 41, 1100 Functional Tests, 1468 e2e Tests, 436 Puppeteer Tests)

## v4.63.3 Fixes

- `[Validation]` Fixed a bug where the tooltip would show on the header when the message has actually been removed. ([#6547](https://github.com/infor-design/enterprise/issues/6547)

## v4.63.2 Fixes

- `[Personalization]` Re-Fixed bug where the dark mode header color was not correct in the tokens and caused the personalization dropdown to be incorrect, classic theme was missed. ([#6446](https://github.com/infor-design/enterprise/issues/6446)

## v4.63.1 Fixes

- `[Personalization]` Fixed bug where the dark mode header color was not correct in the tokens and caused the personalization dropdown to be incorrect. ([#6446](https://github.com/infor-design/enterprise/issues/6446)

## v4.63.0

## v4.63.0 Fixes

- `[Accordion]` Added expand animation back. ([#6268](https://github.com/infor-design/enterprise/issues/6268))
- `[Badges]` Fixed a bug where in badges is not properly aligned in Contrast Mode. ([#6273](https://github.com/infor-design/enterprise/issues/6273))
- `[Button]` Fixed a bug where notification badges are not destroyed when updating the button settings. ([NG#1241](https://github.com/infor-design/enterprise-ng/issues/1241))
- `[Calendar]` Allowed product devs to add custom css class to event labels in Calendar Component. ([#6304](https://github.com/infor-design/enterprise/issues/6304))
- `[Calendar]` Fixed the thickness of right and bottom border. ([#6246](https://github.com/infor-design/enterprise/issues/6246))
- `[Card]` Fixed a regression bug where the flex toolbar's position was not properly aligned when selecting listview items. ([#6346](https://github.com/infor-design/enterprise/issues/6346)]
- `[Charts]` Fixed the misalignment of the legend and legend color with the highlight of the selected legend. ([#6301](https://github.com/infor-design/enterprise/issues/6301))
- `[ContextualActionPanel]` Moved notification to appropriate location and trigger redraw of styles. ([#6264](https://github.com/infor-design/enterprise/issues/6264))
- `[ContextualActionPanel]` Added close CAP function to a demo example. ([#6274](https://github.com/infor-design/enterprise/issues/6274))
- `[Datagrid]` Fixed misaligned lookup icon button upon click/editing. ([#6233](https://github.com/infor-design/enterprise/issues/6233))
- `[Datagrid]` Fixed a bug where tooltip is not displayed even when settings is turned on in disabled rows. ([#6128](https://github.com/infor-design/enterprise/issues/6128))
- `[Datagrid]` Fixed misaligned lookup icon button upon click/editing. ([#6233](https://github.com/infor-design/enterprise/issues/6233))
- `[Datepicker]` Fixed a bug on setValue() when pass an empty string for clearing field. ([#6168](https://github.com/infor-design/enterprise/issues/6168))
- `[Datepicker]` Fixed a bug on datepicker not clearing in angular version. ([NG#1256](https://github.com/infor-design/enterprise-ng/issues/1256))
- `[Dropdown]` Fixed on keydown events not working when dropdown is nested in label. ([NG#1262](https://github.com/infor-design/enterprise-ng/issues/1262))
- `[Editor]` Fixed editor where toolbar is being focused on after pressing bold/italic keys instead of the text itself. ([#5262](https://github.com/infor-design/enterprise-ng/issues/5262))
- `[Field-Filter]` Fixed alignment of filter icons and text field. ([#5866](https://github.com/infor-design/enterprise/issues/5866))
- `[Field-Options]` Fixed field options label overflow. ([#6255](https://github.com/infor-design/enterprise/issues/6255))
- `[Field-Options]` Fixed a bug where in the text and highlight box are not fit accordingly. ([#6322](https://github.com/infor-design/enterprise/issues/6322))
- `[Field-Options]` Fixed alignment of field options in the Color Picker when in compact mode in Safari and alignment of search icon in Clearable Searchfield. ([#6256](https://github.com/infor-design/enterprise/issues/6256))
- `[Form-Compact]` Fixed alignment of Field 16 and Field 18 in Safari. ([#6345](https://github.com/infor-design/enterprise/issues/6345))
- `[General]` Fixed memory leaks in listview, toolbar, datagrid, cards and header. ([NG#1275](https://github.com/infor-design/enterprise-ng/issues/1275))
- `[Listview]` Added flex toolbar for multiselect listview. ([NG#1249](https://github.com/infor-design/enterprise-ng/issues/1249))
- `[Listview]` Adjusted spaces between the search icon and filter wrapper. ([#6007](https://github.com/infor-design/enterprise/issues/6007))
- `[Listview]` Changed the font size of heading, subheading, and micro in Listview Component. ([#4996](https://github.com/infor-design/enterprise/issues/4996))
- `[Modal]` Fixed on too wide minimum width when close button is enabled. ([NG#1240](https://github.com/infor-design/enterprise-ng/issues/1240))
- `[Searchfield]` Fixed on searchfield clear button not working in Safari. ([6185](https://github.com/infor-design/enterprise-ng/issues/6185))
- `[Searchfield]` Fixed UI issues on the new searchfield design. ([#6331](https://github.com/infor-design/enterprise/issues/6331))
- `[Sink Page]` Fixed misaligned search icon toolbar in sink page. ([#6369](https://github.com/infor-design/enterprise/issues/6369))
- `[Sink Page]` Fixed close icon position in Datagrid section Personalized Column. ([#6375](https://github.com/infor-design/enterprise/issues/6375))
- `[Slider]` Fixed background color of slider in a modal in new dark theme. ([6211](https://github.com/infor-design/enterprise-ng/issues/6211))
- `[Swaplist]` Fixed a bug in swaplist where the filter is not behaving correctly on certain key search. ([#6222](https://github.com/infor-design/enterprise/issues/6222))
- `[SwipeAction]` Fixed scrollbar being visible in `firefox`. ([#6312](https://github.com/infor-design/enterprise/issues/6312))
- `[Tabs]` Fixed Z-index conflict between modal overlay and draggable module tabs. ([#6297](https://github.com/infor-design/enterprise/issues/6297))
- `[Tabs]` Fixed a bug where the tab activated events are fired on closing a tab. ([#1452](https://github.com/infor-design/enterprise/issues/1452))
- `[Tabs Module` Fixed the new UI searchfield design in Tabs Module component. ([#6348](https://github.com/infor-design/enterprise/issues/6348))
- `[Tabs Module` Ensure searchfield X clear button is visible at smaller breakpoints. ([#5173](https://github.com/infor-design/enterprise/issues/5173))
- `[Tabs Module` Ensure searchfield X clear button is visible at smaller breakpoints. ([#5178](https://github.com/infor-design/enterprise/issues/5178))
- `[Targeted-Achievement]` Added tooltip on icon in targeted-achievement chart ([#6308](https://github.com/infor-design/enterprise/issues/6308))
- `[TextArea]` Fixed medium size text area when in responsive view. ([#6334](https://github.com/infor-design/enterprise/issues/6334))
- `[Validation]` Updated example page to include validation event for email field. ([#6296](https://github.com/infor-design/enterprise/issues/6296))

## v4.63.0 Features

- `[Datagrid]` Added close button on file error message ([#6178](https://github.com/infor-design/enterprise/issues/6178))
- `[Datagrid]` Added puppeteer script for fallback image tooltip text. ([#6278](https://github.com/infor-design/enterprise/issues/6278))
- `[File Upload]` Added close button on file error message. ([#6229](https://github.com/infor-design/enterprise/issues/6229))
- `[Searchfield]` Implemented a new design for searchfield. ([#5865](https://github.com/infor-design/enterprise/issues/5865))

(40 Issues Solved This Release, Backlog Enterprise 191, Backlog Ng 42, 1101 Functional Tests, 1576 e2e Tests, 295 Puppeteer Tests)

## v4.62.3 Fixes

- `[Personalization]` Re-Fixed bug where the dark mode header color was not correct in the tokens and caused the personalization dropdown to be incorrect, classic theme was missed. ([#6446](https://github.com/infor-design/enterprise/issues/6446)

## v4.62.2 Fixes

- `[Personalization]` Fixed bug where the dark mode header color was not correct in the tokens and caused the personalization dropdown to be incorrect. ([#6446](https://github.com/infor-design/enterprise/issues/6446))
- `[Locale]` Fixed incorrect data in `ms-my`, `nn-No` and `nb-NO`. ([#6472](https://github.com/infor-design/enterprise/issues/6472))

## v4.62.1 Fixes

- `[Calendar]` Allow product devs to add custom css class to event labels in Calendar Component. ([#6304](https://github.com/infor-design/enterprise/issues/6304))

## v4.62.0

## v4.62.0 Features

- `[Datagrid]` Added tooltip for fallback image. ([#6178](https://github.com/infor-design/enterprise/issues/6178))
- `[Datepicker]` Added legend load for datepicker. ([NG#1261](https://github.com/infor-design/enterprise-ng/issues/1261))
- `[File Upload]` Added setFailed status ([#5671](https://github.com/infor-design/enterprise/issues/5671))
- `[Icon]` Created a puppeteer script for the new launch icon. ([#5854](https://github.com/infor-design/enterprise/issues/5854))
- `[Icon]` Created a puppeteer script for the new mobile icon. ([#6199](https://github.com/infor-design/enterprise/issues/6199))
- `[Listview]` Added filters in Listview Component. ([#6007](https://github.com/infor-design/enterprise/issues/6007))
- `[Spinbox]` Created a puppeteer script for Spinbox Field sizes on mobile. ([#5843](https://github.com/infor-design/enterprise/issues/5843))
- `[ToolbarFlex]` Allow toolbar flex navigation buttons to have notification badge. ([NG#1235](https://github.com/infor-design/enterprise-ng/issues/1235))

## v4.62.0 Fixes

- `[ApplicationMenu]` Remove a Safari-specific style rule the misaligns the button svg arrow. ([#5722](https://github.com/infor-design/enterprise/issues/5722))
- `[Arrange]` Fix an alignment issue in the demo app. ([#5281](https://github.com/infor-design/enterprise/issues/5281))
- `[Calendar]` Fix day of the week to show three letters as default in range calendar. ([#6193](https://github.com/infor-design/enterprise/issues/6193))
- `[ContextualActionPanel]` Fix an issue with the example page where the Contextual Action Panel is not initialized on open. ([#6065](https://github.com/infor-design/enterprise/issues/6065))
- `[ContextualActionPanel]` Remove unnecessary markup injection behavior from example. ([#6065](https://github.com/infor-design/enterprise/issues/6065))
- `[Datagrid]` Fixed a regression bug where the datepicker icon button and time value upon click were misaligned. ([#6198](https://github.com/infor-design/enterprise/issues/6198))
- `[Datagrid]` Show pagesize selector even in hidePagerOnOnePage mode ([#3706](https://github.com/infor-design/enterprise/issues/3706))
- `[Datagrid]` Corrected a filter type in a demo app page. ([#5497](https://github.com/infor-design/enterprise/issues/5497))
- `[Datagrid]` Remove widths in demo app page to prevent truncation of column. ([#5495](https://github.com/infor-design/enterprise/issues/5495))
- `[Datagrid]` Fixed a regression bug where the datepicker icon button and time value upon click were misaligned. ([#6198](https://github.com/infor-design/enterprise/issues/6198))
- `[Dropdown]` Fixed multiple accessibility issues with multiselect dropdown. ([#6075](https://github.com/infor-design/enterprise/issues/6075))
- `[Dropdown]` Fixed an overflow issue on Windows 10 Chrome. ([#4940](https://github.com/infor-design/enterprise/issues/4940))
- `[Editor]` Fix on editor changing text in another editor. ([NG#1232](https://github.com/infor-design/enterprise-ng/issues/1232))
- `[FileUploadAdvanced]` Fixed a missing link in french locale. ([#6226](https://github.com/infor-design/enterprise/issues/6226))
- `[Homepage]` Fixed instability of the visual tests. ([#6179](https://github.com/infor-design/enterprise/issues/6179))
- `[Lookup]` Remove unnecessary filter from example page. ([#5677](https://github.com/infor-design/enterprise/issues/5677))
- `[Modal]` Updated close method that will close even if there are subcomponents opened. ([#6048](https://github.com/infor-design/enterprise/issues/6048))
- `[Modal]` Fix a demo app issue where the proper settings were not added to the required key in the validation object. ([#5571](https://github.com/infor-design/enterprise/issues/5571))
- `[Tabs/Module]` Override fill style of search icon created by 'soho-personalization'. Fix alignment of close icon in specific circumstance. ([#6207](https://github.com/infor-design/enterprise/issues/6207))
- `[Searchfield]` Fix on searchfield categories where popup wrapper gets duplicated whenever update is called. ([NG#1186](https://github.com/infor-design/enterprise-ng/issues/1186))
- `[Searchfield/Header]` Enhanced the font colors, background colors for the searchfield inside of the `header` & `subheader`. ([#6047](https://github.com/infor-design/enterprise/issues/6047))
- `[Tabs]` Fix a bug where tabs indicator is not properly aligned in RTL. ([#6068](https://github.com/infor-design/enterprise/issues/6068))
- `[Tabs/Module]` Fixed a bug the personalization color was the same as the tab color. ([#6236](https://github.com/infor-design/enterprise/issues/6236))
- `[Tag]` Fix on tag text not showing when placed inside a popover. ([#6092](https://github.com/infor-design/enterprise/issues/6092))
- `[Toolbar]` Fixed an issue where the input disappears in toolbar at mobile size. ([#5388](https://github.com/infor-design/enterprise/issues/5388))
- `[Tooltip]` Fixed the `maxWidth` setting to work properly. ([#6100](https://github.com/infor-design/enterprise/issues/6100))
- `[Widget]` Fix on drag image including the overflow area. ([NG#1216](https://github.com/infor-design/enterprise-ng/issues/1216))

(47 Issues Solved This Release, Backlog Enterprise 187, Backlog Ng 37, 1101 Functional Tests, 1574 e2e Tests, 293 Puppeteer Tests)

## v4.61.1

## v4.61.1 Fixes

- `[Datagrid]` Fixed a regression bug where the datepicker icon button and time value upon click were misaligned. ([#6198](https://github.com/infor-design/enterprise/issues/6198))
- `[Tag]` Fix on tag text not showing when placed inside a popover. ([#6092](https://github.com/infor-design/enterprise/issues/6092))
- `[Tooltip]` Fixed the `maxWidth` setting to work properly. ([#6100](https://github.com/infor-design/enterprise/issues/6100))
- `[Widget]` Fix on drag image including the overflow area. ([NG#1216](https://github.com/infor-design/enterprise-ng/issues/1216))

## v4.61.0 Features

- `[ApplicationMenu]` Converted protractor test suites to puppeteer. ([#5835](https://github.com/infor-design/enterprise/issues/5835))
- `[Bar]` Fixed an issue with legend text overlapping. ([#6113](https://github.com/infor-design/enterprise/issues/6113)
- `[Bar]` Converted protractor test suites to puppeteer. ([#5838](https://github.com/infor-design/enterprise/issues/5838)
- `[Bar Stacked]` Converted protractor test suites to puppeteer. ([#5840](https://github.com/infor-design/enterprise/issues/5840))
- `[ContextualActionPanel]` Added setting for cssClass option. ([#1215](https://github.com/infor-design/enterprise-ng/issues/1215))
- `[Datagrid]` Added visual test for responsive view with puppeteer. ([#5844](https://github.com/infor-design/enterprise/issues/5844))
- `[Datagrid]` Changed where image events are added. ([#5442](https://github.com/infor-design/enterprise/issues/5442))
- `[Datepicker]` Added setting in datepicker where you can disable masking input. ([#6080](https://github.com/infor-design/enterprise/issues/6080))
- `[Editor]` Fix a bug where dirty tracker is not reset when using lots of new line in Edge. ([#6032](https://github.com/infor-design/enterprise/issues/6032))
- `[Card]` Fix a memory leak on events. ([#6155](https://github.com/infor-design/enterprise/issues/6155))
- `[Card]` Create a Puppeteer Script for Actionable Button Card ([#6062](https://github.com/infor-design/enterprise/issues/6062))
- `[General]` Added jest image snapshot for visual regression testing with puppeteer. ([#6105](https://github.com/infor-design/enterprise/issues/6105))
- `[General]` Removed global inline function that adds disabled labels to disabled inputs. ([#6131](https://github.com/infor-design/enterprise/issues/6131))
- `[Hierarchy]` Converted the old protractor e2e test suites to puppeteer tests. ([#5833](https://github.com/infor-design/enterprise/issues/5833))
- `[Homepage]` Added homepage puppeteer test scripts and snapshots. ([#5831](https://github.com/infor-design/enterprise/issues/5831))
- `[Icons]` Design removed some deprecated icons. If you are using `info-field` -> should use `icon-info`. If you are using `info-field-solid` -> should use `icon-info-alert`. If you are using `info-field-alert` -> should use `icon-info-alert`. ([#6091](https://github.com/infor-design/enterprise/issues/6091))
- `[Icons]` Update icon design for `icon-mobile`. ([#6144](https://github.com/infor-design/enterprise/issues/6144))
- `[Locale]` Refined some Latvian translations. ([#5969](https://github.com/infor-design/enterprise/issues/5969))
- `[Locale]` Refined some Lithuanian translations. ([#5960](https://github.com/infor-design/enterprise/issues/5960))
- `[Locale]` Refined some Filipino translations. ([#5864](https://github.com/infor-design/enterprise/issues/5864))
- `[Locale]` Refined some Japanese translations. ([#6115](https://github.com/infor-design/enterprise/issues/6115))
- `[Locale]` Added puppeteer script for PH translation ([#6150](https://github.com/infor-design/enterprise/pull/6150))
- `[Process Indicator]` Fixes a double line separator issue on Windows10 Chrome. ([#5997](https://github.com/infor-design/enterprise/issues/5997))
- `[Swipe-action]` Added a Puppeteer Script for Swipe Container. ([#6129](https://github.com/infor-design/enterprise/issues/6129))
- `[Tag]` The dismiss button was missing a button type causing the form to submit. ([#6149](https://github.com/infor-design/enterprise/issues/6149))

## v4.61.0 Fixes

- `[Column Grouped]` Fix an issue where columns with small values were floating above the baseline axis. ([#6109](https://github.com/infor-design/enterprise/issues/6109))
- `[Chart]` Fix collision of legend text and color block. ([#6113](https://github.com/infor-design/enterprise/issues/6113))
- `[ContextualActionPanel]` Fixed UI issues where the toolbars inside of the body moved to the CAPs header instead of retaining to its original place. ([#6041](https://github.com/infor-design/enterprise/issues/6041))
- `[ContextualActionPanel]` Update and fix example-markup page to a working example. ([#6065](https://github.com/infor-design/enterprise/issues/6065))
- `[Datagrid]` Fix a bug in timepicker inside datagrid where hours is reset 0 when changing it to 12. ([#6076](https://github.com/infor-design/enterprise/issues/6076))
- `[Datagrid]` Fix on value not shown in lookup cell in safari. ([#6003](https://github.com/infor-design/enterprise/issues/6003))
- `[Datagrid]` Fix a bug in datagrid where text is align right when using mask options in filter. ([#5999](https://github.com/infor-design/enterprise/issues/5999))
- `[Datagrid]` Fix a bug in datagrid where datepicker range having an exception when having values before changing to range type. ([#6008](https://github.com/infor-design/enterprise/issues/6008))
- `[Datepicker]` Fix on the flickering behavior when range datepicker is shown. ([#6098](https://github.com/infor-design/enterprise/issues/6098))
- `[Dropdown]` Fix on dropdown multiselect where change event is not triggered when clicking X. ([#6098](https://github.com/infor-design/enterprise/issues/6098))
- `[Editor]` Fix a bug in editor where CTRL-H (add hyperlink) breaks the interface. ([#6015](https://github.com/infor-design/enterprise/issues/6015))
- `[Modal]` Changed maximum modal width. ([#6024](https://github.com/infor-design/enterprise/issues/6024))
- `[Dropdown]` Fix a misaligned input in Classic Theme in Firefox. ([#6096](https://github.com/infor-design/enterprise/issues/6096))
- `[Dropdown]` Fix an issue specific to Windows 10 and Chrome where entering a capital letter (Shift + T, e.g.) after opening the dropdown does not focus the entry associated with the letter pressed. ([#6069](https://github.com/infor-design/enterprise/issues/6069))
- `[Dropdown]` Fix on dropdown multiselect where change event is not triggered when clicking X. ([#6098](https://github.com/infor-design/enterprise/issues/6098))
- `[Donut]` Fix center tooltip showing on wrong donut chart when multiple donut charts. ([#6103](https://github.com/infor-design/enterprise/issues/6103))
- `[Editor]` Fix a bug in editor where CTRL-H (add hyperlink) breaks the interface. ([#6015](https://github.com/infor-design/enterprise/issues/6015))
- `[Hyperlinks]` Remove margin and padding from hyperlinks. ([#5991](https://github.com/infor-design/enterprise/issues/5991))
- `[Masthead]` Remove actions button from header in example page. ([#5959](https://github.com/infor-design/enterprise/issues/5959))
- `[Searchfield]` Fix a bug in NG where searchfield is in full width even when it's collapsible. ([NG#1225](https://github.com/infor-design/enterprise-ng/issues/1225))
- `[Spinbox]` Spinbox should update to correct value when Enter is pressed. ([#6036](https://github.com/infor-design/enterprise/issues/6036))
- `[Tabs]` Fixed a bug where the tabs container is focused in Windows10 on Firefox. ([#6110](https://github.com/infor-design/enterprise/issues/6110))
- `[Tabs Module]` Fixes a misaligned search field close button icon. ([#6126](https://github.com/infor-design/enterprise/issues/6126))
- `[Timepicker]` Fix a bug in timepicker where hours reset to 1 when changing period. ([#6049](https://github.com/infor-design/enterprise/issues/6049))
- `[Timepicker]` Fix a bug in timepicker where hours is not properly created when changing from AM/PM. ([#6104](https://github.com/infor-design/enterprise/issues/6104))

(41 Issues Solved This Release, Backlog Enterprise 198, Backlog Ng 38, 1100 Functional Tests, 1635 e2e Tests, 321 Puppeteer Tests)

## v4.60.3

## v4.60.3 Fixes

- `[Tabs/Module]` Fixed a bug the personalization color was the same as the tab color. ([#6236](https://github.com/infor-design/enterprise/issues/6236))

## v4.60.2

## v4.60.2 Fixes

- `[Datagrid]` Fixed a regression bug where the datepicker icon button and time value upon click were misaligned. ([#6198](https://github.com/infor-design/enterprise/issues/6198))

## v4.60.1 Fixes

- `[Column Grouped]` Fix an issue where columns with small values were floating above the baseline axis. ([#6109](https://github.com/infor-design/enterprise/issues/6109))
- `[Datepicker]` Added setting in datepicker where you can disable masking input. ([#6080](https://github.com/infor-design/enterprise/issues/6080))
- `[Datagrid]` Fix a bug in timepicker inside datagrid where hours is reset 0 when changing it to 12. ([#6076](https://github.com/infor-design/enterprise/issues/6076))
- `[Datagrid]` Fix on value not shown in lookup cell in safari. ([#6003](https://github.com/infor-design/enterprise/issues/6003))
- `[Donut]` Fix center tooltip showing on wrong donut chart when multiple donut charts. ([#6103](https://github.com/infor-design/enterprise/issues/6103))
- `[Dropdown]` Fix an issue specific to Windows 10 and Chrome where entering a capital letter (Shift + T, e.g.) after opening the dropdown does not focus the entry associated with the letter pressed. ([#6069](https://github.com/infor-design/enterprise/issues/6069))
- `[Dropdown]` Fix a misaligned input in Classic Theme in Firefox. ([#6096](https://github.com/infor-design/enterprise/issues/6096))
- `[General]` Removed global inline function that adds disabled labels to disabled inputs. ([#6131](https://github.com/infor-design/enterprise/issues/6131))
- `[Tabs]` Fixed a bug where the tabs container is focused in Windows10 on Firefox. ([#6110](https://github.com/infor-design/enterprise/issues/6110))
- `[Timepicker]` Fix a bug in timepicker where hours reset to 1 when changing period. ([#6049](https://github.com/infor-design/enterprise/issues/6049))
- `[Timepicker]` Fix a bug in timepicker where hours is not properly created when changing from AM/PM. ([#6104](https://github.com/infor-design/enterprise/issues/6104))

## v4.60.0 Features

- `[Application Menu]` Added puppeteer tests for resizable application menu. ([#5755](https://github.com/infor-design/enterprise/issues/5755))
- `[Badges]` Update styling of badges. ([#5608](https://github.com/infor-design/enterprise/issues/5608))
- `[Badges/Tags]` Corrected the colors of badges/tags for better accessibility contrast. ([#5673](https://github.com/infor-design/enterprise/issues/5673))
- `[Button]` Fix a bug where updated settings not properly rendering disabled state. ([#5928](https://github.com/infor-design/enterprise/issues/5928))
- `[Calendar]` Added puppeteer script for event colors and legend. ([#6084](https://github.com/infor-design/enterprise/pull/6084))
- `[Card]` Added actionable button card by using `<button>` or `<a>` tags. ([#5768](https://github.com/infor-design/enterprise/issues/5768))
- `[Card]` Added actionable button card by using `<button>` or `<a>` tags. ([#5768](https://github.com/infor-design/enterprise/issues/5768))
- `[Datagrid]` Fix a will add a setting in column to toggle the clearing of cells. ([#5849](https://github.com/infor-design/enterprise/issues/5849))
- `[Dropdown]` Create a Puppeteer Script for Enter key opens dropdown list, when it should only be used to select items within an open list. ([#5842](https://github.com/infor-design/enterprise/issues/5842))
- `[Fileupload]` Added puppeteer test to check that progress bar is present when uploading a file. ([#5808](https://github.com/infor-design/enterprise/issues/5808))
- `[Monthview]` Added ability to update legend on month change. ([#5988](https://github.com/infor-design/enterprise/issues/5988))
- `[Popupmenu]` Correctly position dismissible close icon inside Popupmenu. ([#6083](https://github.com/infor-design/enterprise/issues/6083))
- `[Swipe Container]` Added mobile enhancements and style changes. ([#5615](https://github.com/infor-design/enterprise/issues/5615))
- `[Tooltip]` Converted the tooltip protractor test suites to puppeteer. ([#5830](https://github.com/infor-design/enterprise/issues/5830))

## v4.60.0 Fixes

- `[About/Form]` Fixed a translation issue where there's a space before the colon that is incorrect in French Locales. ([#5817](https://github.com/infor-design/enterprise/issues/5817))
- `[About]` Added event exposure in about component. ([NG#1124](https://github.com/infor-design/enterprise-ng/issues/1124))
- `[Actionsheet]` Fixed an Angular issue where the `renderRootElems` method was not re-rendered when going to other action sheet test pages due to SPA routing concept. ([NG#1188](https://github.com/infor-design/enterprise-ng/issues/1188))
- `[Calendar]` Fixed an issue where you could not have more than one in the same page. ([#6042](https://github.com/infor-design/enterprise/issues/6042))
- `[Column]` Fix a bug where bar size is still showing even the value is zero in column chart. ([#5911](https://github.com/infor-design/enterprise/issues/5911))
- `[Datagrid]` Fix a bug where targeted achievement colors are not displaying correctly when using other locales. ([#5972](https://github.com/infor-design/enterprise/issues/5972))
- `[Datagrid]` Fix a bug in datagrid where filterable headers cannot be tab through in modal. ([#5735](https://github.com/infor-design/enterprise/issues/5735))
- `[Datagrid]` Fix a bug in datagrid where stretch column last broke and the resize would loose the last column. ([#6063](https://github.com/infor-design/enterprise/issues/6063))
- `[Datagrid]` Fix a bug where leading spaces not triggering dirty indicator in editable data cell. ([#5927](https://github.com/infor-design/enterprise/issues/5927))
- `[Datagrid]` Fix Edit Input Date Field on medium row height in Datagrid. ([#5955](https://github.com/infor-design/enterprise/issues/5955))
- `[Datagrid]` Fixed close icon alignment on mobile viewport. ([#6023](https://github.com/infor-design/enterprise/issues/6023))
- `[Datagrid]` Fixed close icon alignment on mobile viewport, Safari browser. ([#5946](https://github.com/infor-design/enterprise/issues/5946))
- `[Datagrid]` Fixed UI alignment of close icon button on mobile view. ([#5947](https://github.com/infor-design/enterprise/issues/5947))
- `[Datagrid]` Fixed file upload icon alignment in datagrid. ([#5846](https://github.com/infor-design/enterprise/issues/5846))
- `[Datepicker]` Fix on initial range values not showing in datepicker. ([NG#1200](https://github.com/infor-design/enterprise-ng/issues/1200))
- `[Dropdown]` Fixed a regression bug where pressing function keys while the dropdown has focus causes letters to be typed. ([#4976](https://github.com/infor-design/enterprise/issues/4976))
- `[Editor]` Changed selector for for image value selection from id to name. ([#5915](https://github.com/infor-design/enterprise/issues/5915))
- `[Editor]` Fix a bug which changes the approach intended by the user after typing in editor. ([#5937](https://github.com/infor-design/enterprise/issues/5937))
- `[Editor]` Fix a bug which clears list format when it's not part of the selected text. ([#5592](https://github.com/infor-design/enterprise/issues/5592))
- `[Editor]` Changed language on the link dialog to use the term "link" for better translations. ([#5987](https://github.com/infor-design/enterprise/issues/5987))
- `[Export]` Added data sanitization in Export to CSV. ([#5982](https://github.com/infor-design/enterprise/issues/5982))
- `[Field Options]` Fixed UI alignment of close icon button (searchfield) in Field Options. ([#5983](https://github.com/infor-design/enterprise/issues/5983))
- `[General]` Fixed several memory leaks with the attached data object. ([#6020](https://github.com/infor-design/enterprise/issues/6020))
- `[Header]` Fixed a regression bug where the buttonset was not properly aligned correctly. ([#6039](https://github.com/infor-design/enterprise/issues/6039))
- `[Icon]` Fixed the translate icon so it can take a color, fixed the tag icon as it was rendered oddly. ([#5870](https://github.com/infor-design/enterprise/issues/5870))
- `[Listbuilder]` Fix on disable bug: Will not enable on call to enable() after disable() twice. ([#5885](https://github.com/infor-design/enterprise/issues/5885))
- `[Locale]` Changed the text from Insert Anchor to Insert Hyperlink. Some translations my still reference anchor until updated from the translation team. ([#5987](https://github.com/infor-design/enterprise/issues/5987))
- `[Modal]` Fixed a bug on hidden elements not focusable when it is turned visible. ([#6086](https://github.com/infor-design/enterprise/issues/6086))
- `[Modal]` Fixed a regression bug where elements inside of the tab panel were being disabled when its `li` tab is not selected (is-selected class) initially. ([NG#1210](https://github.com/infor-design/enterprise-ng/issues/1210))
- `[Searchfield]` Fixed UI alignment of close icon button (searchfield) in Datagrid. ([#5954](https://github.com/infor-design/enterprise/issues/5954))
- `[Tabs Module]` Fixed UI alignment of close icon button on mobile view([#5951](https://github.com/infor-design/enterprise/issues/5951))
- `[Tooltip]` Fixed a bug where the inner html value of the tooltip adds unnecessary whitespace and new line when getting the text value. ([#6059](https://github.com/infor-design/enterprise/issues/6059))

(52 Issues Solved This Release, Backlog Enterprise 222, Backlog Ng 35, 1100 Functional Tests, 1695 e2e Tests, 263 Puppeteer Tests)

## v4.59.4 Fixes

- `[Modal]` Reverted problematic issue. ([#6086](https://github.com/infor-design/enterprise/issues/6086))

## v4.59.3 Fixes

- `[Modal]` Fixed a bug on hidden elements not focusable when it is turned visible. ([#6086](https://github.com/infor-design/enterprise/issues/6086))

## v4.59.2 Fixes

- `[Calendar]` Fixed an issue where you could not have more than one in the same page. ([#6042](https://github.com/infor-design/enterprise/issues/6042))
- `[Header]` Fixed a regression bug where the buttonset was not properly aligned correctly. ([#6039](https://github.com/infor-design/enterprise/issues/6039))

## v4.59.1 Fixes

- `[Modal]` Fixed a regression bug where elements inside of the tab panel were being disabled when its `li` tab is not selected (is-selected class) initially. ([NG#1210](https://github.com/infor-design/enterprise-ng/issues/1210))

## v4.59.0 Markup Changes

- `[About]` Changed the OS Version to not show the version. This is because this information is incorrect and the correct information is no longer given by newer versions of Operating systems in any browser. or this reason the version is removed from the OS field on the about dialog. ([#5813](https://github.com/infor-design/enterprise/issues/5813))

## v4.59.0 Fixes

- `[Calendar]` Added an option to configure month label to use abbreviation and changed month label to display on the first day of the months rendered in calendar. ([#5941](https://github.com/infor-design/enterprise/issues/5941))
- `[Calendar]` Fixed the personalize column checkbox not syncing when having two datagrids. ([#5859](https://github.com/infor-design/enterprise/issues/5859))
- `[Cards]` Added focus state on selected cards. ([#5684](https://github.com/infor-design/enterprise/issues/5684))
- `[Colorpicker]` Fixed a bug where the red diagonal line that goes beyond its border when field-short/form-layout-compact is used. ([#5744](https://github.com/infor-design/enterprise/issues/5744))
- `[Datagrid]` Fixed a bug where the maskOptions function is never called when the grid has filtering. ([#5847](https://github.com/infor-design/enterprise/issues/5847))
- `[Calendar]` Fixed the personalize column checkbox not syncing when having two datagrids. ([#5859](https://github.com/infor-design/enterprise/issues/5859))
- `[Fieldset]` Implemented design improvements. ([#5638](https://github.com/infor-design/enterprise/issues/5638))
- `[Fileupload-Advanced]` Fixed a bug where it cannot add a new file after removing the old one. ([#5598](https://github.com/infor-design/enterprise/issues/5598))
- `[Datagrid]` Fixed a bug where the maskOptions function is never called when the grid has filtering. ([#5847](https://github.com/infor-design/enterprise/issues/5847))
- `[Datagrid]` Fixed a bug where fileupload value is undefined when trying to upload. ([#5846](https://github.com/infor-design/enterprise/issues/5846))
- `[Dropdown]` Clear search matches after an item is selected. ([#5632](https://github.com/infor-design/enterprise/issues/5632))
- `[Dropdown]` Shorten filter delay for single character entries. ([#5793](https://github.com/infor-design/enterprise/issues/5793))
- `[Fieldset]` Implemented design improvements. ([#5638](https://github.com/infor-design/enterprise/issues/5638))
- `[Linechart]` Added default values on line width and y-axis when data in dataset is blank. ([#1172](https://github.com/infor-design/enterprise-ng/issues/1172))
- `[Listview]` Fixed a bug where the alert icons in RTL were missing. ([#5827](https://github.com/infor-design/enterprise/issues/5827))
- `[Locale]` Fixed `latvian` translation for records per page. ([#5969](https://github.com/infor-design/enterprise/issues/5969))
- `[Locale]` Fixed `latvian` translation for Select All. ([#5895](https://github.com/infor-design/enterprise/issues/5895))
- `[Locale]` Capitalized the `finnish` translation for seconds. ([#5894](https://github.com/infor-design/enterprise/issues/5894))
- `[Locale]` Added missing translations for font picker. ([#5784](https://github.com/infor-design/enterprise/issues/5784))
- `[Modal]` Fixed a close button overlapped when title is long. ([#5795](https://github.com/infor-design/enterprise/issues/5795))
- `[Modal]` Modal exits if Escape key is pressed in datagrid. ([#5796](https://github.com/infor-design/enterprise/issues/5796))
- `[Modal]` Fixed modal focus issues with inline display none. ([#5875](https://github.com/infor-design/enterprise/issues/5875))
- `[Searchfield]` Fixed a bug where the close button icon is overlapping with the search icon in RTL. ([#5807](https://github.com/infor-design/enterprise/issues/5807))
- `[Spinbox]` Fixed a bug where the spinbox controls still show the ripple effect even it's disabled. ([#5719](https://github.com/infor-design/enterprise/issues/5719))
- `[Tabs]` Added the ability to set the position of counts via settings (top & bottom), removed the counts in spillover, and positioned the counts depending on the current locale. ([#5258](https://github.com/infor-design/enterprise/issues/5258))
- `[Tabs Module]` Fixed the searchfield menu inside of tabs module in responsive layout. ([#6320](https://github.com/infor-design/enterprise/issues/6320))
- `[Toolbar]` Fixed an issue where things in the page get scrambled if you have a button with undefined ids. ([#1194](https://github.com/infor-design/enterprise-ng/issues/1194))

## v4.59.0 Features

- `[Calendar]` Modify validations to allow custom colors. ([#5743](https://github.com/infor-design/enterprise/issues/5743))
- `[Accordion]` Adjusted spacing and hitboxes for Mobile Enhancements. ([#5611](https://github.com/infor-design/enterprise/issues/5611))
- `[Area]` Converted the area protractor test suites to puppeteer. ([#5834](https://github.com/infor-design/enterprise/issues/5834))
- `[Cards]` Added mobile enhancements and style changes. ([#5609](https://github.com/infor-design/enterprise/issues/5609))
- `[Button]` Added test scripts for button. ([#5851](https://github.com/infor-design/enterprise/issues/5851))
- `[BusyIndicator]` Added hide event. ([#5794](https://github.com/infor-design/enterprise/issues/5794))
- `[Column]` Added example page for legend colors. ([#5761](https://github.com/infor-design/enterprise/issues/5761))
- `[Datagrid]` Added datagrid feature using arrow keys to select. ([#5713](https://github.com/infor-design/enterprise/issues/5713))
- `[Datagrid]` Added exportToCsv option for datagrid toolbar. ([#5786](https://github.com/infor-design/enterprise/issues/5786))
- `[Datagrid]` Added new event `filteroperatorchanged` to datagrid. ([#5899](https://github.com/infor-design/enterprise/issues/5899))
- `[File Upload]` Added puppeteer tests for file upload. ([#5808](https://github.com/infor-design/enterprise/issues/5808))
- `[Toolbar-Flex]` Added responsive design for searchfield with categories and basic searchfield. ([#5619](https://github.com/infor-design/enterprise/issues/5619))
- `[Timepicker]` Added settings in timepicker to limit the hours that can be selected. ([#5880](https://github.com/infor-design/enterprise/issues/5880))
- `[TrackDirty]` Converted the trackdirty protractor test suites to puppeteer. ([#5829](https://github.com/infor-design/enterprise/issues/5829))

(47 Issues Solved This Release, Backlog Enterprise 219, Backlog Ng 34, 1100 Functional Tests, 1692 e2e Tests, 179 Puppeteer Tests)

## v4.58.3 Fixes

- `[Datagrid]` Added new event `filteroperatorchanged` to datagrid. ([#5899](https://github.com/infor-design/enterprise/issues/5899))

## v4.58.2 Fixes

- `[Toolbar]` Fixed an issue where things in the page get scrambled if you have a button with undefined ids. ([#1194](https://github.com/infor-design/enterprise-ng/issues/1194))

## v4.58.1 Fixes

- `[Misc]` Fixed several security issues with xss (details hidden). ([#GSHA](https://github.com/infor-design/enterprise/security/advisories))

## v4.58.0 Features

- `[Accordion]` Added puppeteer tests for accordion. ([#5836](https://github.com/infor-design/enterprise/issues/5836))
- `[App Menu]` Fixed a bug causing re-invoke of the entire Application Menu and its child components whenever a new App Menu trigger is added to the stored `triggers` array. ([#5480](https://github.com/infor-design/enterprise/issues/5480))
- `[Actionsheet]` Added puppeteer tests for actionsheet. ([#5832](https://github.com/infor-design/enterprise/issues/5832))
- `[Column]` Added support to add a line chart in column-grouped. ([#4598](https://github.com/infor-design/enterprise/issues/4598))
- `[Column]` Added feature to rotate labels. ([#5773](https://github.com/infor-design/enterprise/issues/5773))
- `[Column Chart]` Added the ability to add axis labels in column-grouped chart. ([#5721](https://github.com/infor-design/enterprise/issues/5721))
- `[Datagrid]` Added option to format numbers and dates based on current locale. ([#5663](https://github.com/infor-design/enterprise/issues/5663))
- `[Slider]` Added support for tooltip to show on load in slider. ([#3747](https://github.com/infor-design/enterprise/issues/3747))

## v4.58.0 Fixes

- `[Modal]` Added option to disable primary trigger on field. ([#5728](https://github.com/infor-design/enterprise/issues/5728))
- `[Calendar]` Fix the header days where it should be seen when scrolled down. ([#5742](https://github.com/infor-design/enterprise/issues/5742))
- `[Datagrid]` Tab doesn't go to cells if cellNavigation is false. ([#5734](https://github.com/infor-design/enterprise/issues/5734))
- `[Calendar]` Fix the header days where it should be seen when scrolled down. ([#5742](https://github.com/infor-design/enterprise/issues/5742))
- `[Contextmenu/Popupmenu]` Fixed breaking of shared menu if a datagrid is present on the page. ([#5818](https://github.com/infor-design/enterprise/issues/5818))
- `[Datagrid]` Tab doesn't go to cells if cellNavigation is false. ([#5734](https://github.com/infor-design/enterprise/issues/5734))
- `[Dropdown]` Clear search matches after an item is selected. ([#5632](https://github.com/infor-design/enterprise/issues/5632))
- `[Locale]` Fix issue in parsing date when AM/PM comes first before Hours (a:hh:mm). ([#5129](https://github.com/infor-design/enterprise/issues/5129))
- `[Modal]` Added option to disable primary trigger on field. ([#5728](https://github.com/infor-design/enterprise/issues/5728))
- `[Searchfield]` Save input value when searchfield collapses but is not cleared via button click or key. ([#5792](https://github.com/infor-design/enterprise/issues/5792))
- `[Tabs]` Fixed regression bug where tabs are no longer working inside the modal. ([#5867](https://github.com/infor-design/enterprise/issues/5867))
- `[Tabs]` Fix focus indicator in Sink Page. ([#5714](https://github.com/infor-design/enterprise/issues/5714))
- `[Tabs-Vertical]` Fixed on Tabs Vertical Aria and Roles. ([#5712](https://github.com/infor-design/enterprise/issues/5712))
- `[Toolbar Searchfield]` Fixed the height the collapse button on a smaller viewport (`766px` and below). ([#5791](https://github.com/infor-design/enterprise/issues/5791))
- `[Lookup]` Rows are selected based on the initial values in the input field. ([#1132](https://github.com/infor-design/enterprise-ng/issues/1132))

(30 Issues Solved This Release, Backlog Enterprise 224, Backlog Ng 33, 1269 Functional Tests, 1689 e2e Tests, 167 Puppeteer Tests)

## v4.57.2 Fixes

- `[Misc]` Fixed several security issues with xss (details hidden). ([#GSHA](https://github.com/infor-design/enterprise/security/advisories))

## v4.57.1 Fixes

- `[Tabs]` Fixed regression bug where tabs are no longer working inside the modal. ([#5867](https://github.com/infor-design/enterprise/issues/5867))

## v4.57.0 Features

- `[Accordion]` Added the ability to have a notification badge in accordion headers. ([#5594](https://github.com/infor-design/enterprise/issues/5594))
- `[Breadcrumb]` Added hitbox styles for breadcrumb. ([#5408](https://github.com/infor-design/enterprise/issues/5408))
- `[Button]` Added the ability to have a hitbox. With this feature, it will have a better tapping/clicking on smaller devices. ([#5568](https://github.com/infor-design/enterprise/issues/5568))
- `[Button]` Added the ability to have a notification badge in buttons. ([#5594](https://github.com/infor-design/enterprise/issues/5594))
- `[Calendar]` Added hitbox option for calendar. ([#5602](https://github.com/infor-design/enterprise/issues/5602))
- `[Checkbox]` Added hitbox area styles for checkboxes. ([#5603](https://github.com/infor-design/enterprise/issues/5603))
- `[Datagrid]` Added Datagrid Fallback Image when image cannot be loaded. ([#5442](https://github.com/infor-design/enterprise/issues/5442))
- `[File Upload]` Show progress percent while file is uploading. ([#3934](https://github.com/infor-design/enterprise/issues/3934))
- `[Input]` Added a new form style `form-layout-large` to input component. ([#5606](https://github.com/infor-design/enterprise/issues/5606))
- `[Icon]` Updated several icons see issue for details. ([#5774](https://github.com/infor-design/enterprise/issues/5774))
- `[Message]` Changed some stylings on mobile experience. ([#5567](https://github.com/infor-design/enterprise/issues/5567))
- `[Modal]` Adjusted stylings on mobile viewport. ([#5601](https://github.com/infor-design/enterprise/issues/5601))
- `[Notification]` Added tooltip in notification. ([#5562](https://github.com/infor-design/enterprise/issues/5562))
- `[Notification]` Added close functions (by ID and latest) in notification. ([#5562](https://github.com/infor-design/enterprise/issues/5562))
- `[Datagrid]` Added support for text filter types to specify a selected filter condition. ([#5750](https://github.com/infor-design/enterprise/issues/5750))
- `[Environment]` Fixed `ie` css class included to html tag for Edge browser. ([#5587](https://github.com/infor-design/enterprise/issues/5587))

### v4.57.0 Markup Changes

- `[Tabs]` Some of the aria attributes have been changed, see the issue for details.([#5712](https://github.com/infor-design/enterprise/issues/5712))
- `[Notification Badge]` Rename methods in Notification Badge for better readability. ([#1169](https://github.com/infor-design/enterprise-ng/issues/1169))

## v4.57.0 Fixes

- `[ApplicationMenu]` Fix for broken UI in Safari when hiding and expanding the navigation menu. ([#5620](https://github.com/infor-design/enterprise/issues/5620))
- `[ApplicationMenu]` Fix application menu broken UI on first render. ([#5766](https://github.com/infor-design/enterprise/issues/5766))
- `[Calendar]` Removed the example legend in the default settings. ([#1130](https://github.com/infor-design/enterprise-ng/issues/1130))
- `[Cards]` Fixed misaligned list within expandable cards pane. ([#5223](https://github.com/infor-design/enterprise/issues/5223))
- `[Counts]` Updated the font size of `xl-text` from `50px` to `48px`. ([#5588](https://github.com/infor-design/enterprise/issues/5588))
- `[Counts]` Fixed title and icon position when in RTL. ([#5566](https://github.com/infor-design/enterprise/issues/5566))
- `[Datagrid]` Removed margin in icon when size is small or extra small. ([#5726](https://github.com/infor-design/enterprise/issues/5726))
- `[Datagrid]` Added additional check for vertical scroll. ([#1154](https://github.com/infor-design/enterprise-ng/issues/1154))
- `[Datepicker]` Fix on default legends being shown regardless if settings have custom legends. ([#5683](https://github.com/infor-design/enterprise/issues/5683))
- `[EmptyMessage]` Added `16px` spacings in the empty message container. ([#5639](https://github.com/infor-design/enterprise/issues/5639))
- `[FieldFilter]` Fixed missing trigger icons on short field filter options. ([#5727](https://github.com/infor-design/enterprise/issues/5727))
- `[Form]` Fixed misaligned trigger icon of datepicker on safari. ([#5751](https://github.com/infor-design/enterprise/issues/5751))
- `[Header]` Fix on Advanced Search not seen on headers when changing colors. ([#5782](https://github.com/infor-design/enterprise/issues/5782))
- `[Locale]` Fixed currency position and a translation on `tl-PH` locale. ([#5695](https://github.com/infor-design/enterprise/issues/5695))
- `[Lookup]` Fix an uncentered lookup icon in composite form. ([#5657](https://github.com/infor-design/enterprise/issues/5657))
- `[Searchfield]` Fix on uneven searchfield in firefox. ([#5620](https://github.com/infor-design/enterprise/issues/5620))
- `[Searchfield]` Fix on uneven searchfield in firefox. ([#5695](https://github.com/infor-design/enterprise/issues/5695))
- `[Searchfield]` Fix on misaligned close button on mobile view. ([#5782](https://github.com/infor-design/enterprise/issues/5782))
- `[Searchfield]` Change width when parent container becomes smaller. ([#4696](https://github.com/infor-design/enterprise/issues/4696))
- `[Spinbox]` Remove functionality of Home and End buttons on Spinbox. ([#5659](https://github.com/infor-design/enterprise/issues/5659))
- `[Spinbox]` Fix spinbox misalignment on sample sizes. ([#5733](https://github.com/infor-design/enterprise/issues/5733))
- `[Tabs]` Fix a bug on vertical tabs scroll on panel containers. ([#5565](https://github.com/infor-design/enterprise/issues/5565))
- `[Treemap]` Fix Treemap's misaligned footer-text on the new theme. ([#5365](https://github.com/infor-design/enterprise/issues/5365))

(41 Issues Solved This Release, Backlog Enterprise 192, Backlog Ng 28, 1166 Functional Tests, 1712 e2e Tests, 150 Puppeteer Tests)

## v4.56.0 Features

- `[ContextualActionPanel]` Changed the color of the toolbar header in the new theme. ([#5685](https://github.com/infor-design/enterprise/issues/5685))
- `[Charts]` Added ability to disable the selection of the charts including the legend. ([#2736](https://github.com/infor-design/enterprise/issues/2736))
- `[Datagrid]` Adds the ability to update values of a specific column on Datagrid. ([#3491](https://github.com/infor-design/enterprise/issues/3491))
- `[Icon]` Updated the launch icon to be less Philipines. ([#5595](https://github.com/infor-design/enterprise/issues/5595))
- `[Locale]` Added a new locale tl-PH for Philipines (tagalog). ([#5695](https://github.com/infor-design/enterprise/issues/5695))
- `[Tabs]` Adds the ability to split the tabs. ([#4600](https://github.com/infor-design/enterprise/issues/4600))
- `[Toolbar Flex]` Adds control of button set areas via the Button set API. ([NG#1101](https://github.com/infor-design/enterprise-ng/issues/1101))

## v4.56.0 Fixes

- `[BusyIndicator]` Sized and Aligned busy indicator within a compact form field. ([#5655](https://github.com/infor-design/enterprise/issues/5655))
- `[Calendar]` Calendar event IDs can support numbers. ([#5556](https://github.com/infor-design/enterprise/issues/5556))
- `[Calendar]` Fixed wrong color on icons on the header. ([#5647](https://github.com/infor-design/enterprise/issues/5647))
- `[Calendar]` Fixed markForRefresh for display range in calendar. ([#5675](https://github.com/infor-design/enterprise/issues/5675))
- `[Calendar]` Adds the ability to support cross year date range in calendar. ([#5675](https://github.com/infor-design/enterprise/issues/5675))
- `[Calendar]` Fixed additional row due to DST for display range in calendar. ([#5675](https://github.com/infor-design/enterprise/issues/5675))
- `[Datagrid]` Date format should reflect in date filter when range option is selected. ([#4864](https://github.com/infor-design/enterprise/issues/4864))
- `[Datagrid]` Add test page for `selectAllCurrentPage` with toolbar count. ([#4921](https://github.com/infor-design/enterprise/issues/4921))
- `[Datepicker]` Fix on datepicker header not being shown in smaller screens. ([#5550](https://github.com/infor-design/enterprise/issues/5550))
- `[Datagrid]` Fixed an issue where the selection idx was not updating after append/update data to child nodes for tree. ([#5631](https://github.com/infor-design/enterprise/issues/5631))
- `[Datagrid]` Fixed a bug where row status is not properly rendered on Tree List. ([#5552](https://github.com/infor-design/enterprise/issues/5552))
- `[Dropdown]` Fixed disabling of function keys F1 to F12. ([#4976](https://github.com/infor-design/enterprise/issues/4976))
- `[Dropdown]` Fixed a bug where selecting the first item on the list doesn't trigger the `change` event that will select the value immediately. ([NG#1102](https://github.com/infor-design/enterprise-ng/issues/1102))
- `[Dropdown]` Fixed an accessibility issue where the error message was unannounced using a screen reader. ([#5130](https://github.com/infor-design/enterprise/issues/5130))
- `[Homepage]` Fix on homepage example charts misaligned when on mobile. ([#5650](https://github.com/infor-design/enterprise/issues/5650))
- `[Popupmenu]` Fixed an not released issue where opening menus limited the ability to click after. ([#5648/#5649](https://github.com/infor-design/enterprise/issues/5648))
- `[Popupmenu]` Allow switches to be clickable in popupmenu for backwards compatibility. ([#1127](https://github.com/infor-design/enterprise-ng/issues/1127))
- `[Icons]` Fix sizes on some of the icons in classic mode. ([#5626](https://github.com/infor-design/enterprise/issues/5626))
- `[Icons]` Fix sizes on some of the icons in tree in classic mode. ([#5626](https://github.com/infor-design/enterprise/issues/5626))
- `[Line Chart]` Fixed a bug where the line chart was not positioned correctly when all the values were zero. ([#5640](https://github.com/infor-design/enterprise/issues/5640))
- `[Listview]` Fixed the links example to better show disabled links. ([#5678](https://github.com/infor-design/enterprise/issues/5678))
- `[Locale]` Fixed an additional case where large numbers cannot be formatted correctly. ([#5605](https://github.com/infor-design/enterprise/issues/5605))
- `[Locale]` Expanded support from 10 to 20 decimal places. Max number is 21, 20 now. ([#5622](https://github.com/infor-design/enterprise/issues/5622))
- `[Tabs]` Fix a bug where tabs indicator is not aligned when scaled down. ([#5164](https://github.com/infor-design/enterprise/issues/5164))
- `[Tabs]` Fix a bug where tabs indicator is not aligned on RTL. ([#5541](https://github.com/infor-design/enterprise/issues/5541))
- `[Tree]` Fix on return item when calling addNode. ([#5334](https://github.com/infor-design/enterprise/issues/5334))

(44 Issues Solved This Release, Backlog Enterprise 176, Backlog Ng 25, 1134 Functional Tests, 1693 e2e Tests)

## v4.55.3 Fixes

- `[Datagrid]` Fixed an issue where the selection idx was not updating after append/update data to child nodes for tree. ([#5631](https://github.com/infor-design/enterprise/issues/5631))
- `[Locale]` Fixed a bug where very large numbers would get a zero added. ([#5308](https://github.com/infor-design/enterprise/issues/5308))
- `[Locale]` Fixed a bug where very large numbers with negative added an extra zero in formatNumber. ([#5318](https://github.com/infor-design/enterprise/issues/5318))
- `[Locale]` Expanded support from 10 to 20 decimal places. Max number is 21, 20 now. ([#5622](https://github.com/infor-design/enterprise/issues/5622))

## v4.55.2 Fixes

- `[Icons]` Fix sizes on some of the icons in classic mode. ([#5626](https://github.com/infor-design/enterprise/issues/5626))

## v4.55.1 Fixes

- `[Locale]` Fixed an additional case where large numbers cannot be formatted correctly. ([#5605](https://github.com/infor-design/enterprise/issues/5605))

## v4.55.0 Features

- `[ApplicationMenu]` Added the ability to resize the app menu. ([#5193](https://github.com/infor-design/enterprise/issues/5193))
- `[Completion Chart]` Added tooltip in completion chart. ([#5346](https://github.com/infor-design/enterprise/issues/5346))
- `[Custom Builds]` Fixed a bug where importing the base Charts API directly would cause an error. ([#5463](https://github.com/infor-design/enterprise/issues/5463))
- `[Datagrid]` Adds the ability to have a selection radio buttons on Datagrid. ([#5384](https://github.com/infor-design/enterprise/issues/5384))
- `[Datagrid]` Added a `verticalScrollToEnd` property when you reached the end of the datagrid list. ([#5435](https://github.com/infor-design/enterprise/issues/5435))
- `[Datagrid]` Added separate mask options for filter row. ([#5519](https://github.com/infor-design/enterprise/issues/5519))
- `[Editor]` Added support for `ol` type attribute to be able to use the other list styles (`alphabetically ordered (lowercase and uppercase)`, and `roman numbers (lowercase and uppercase)`) of `ol` tag. ([#5462](https://github.com/infor-design/enterprise/issues/5462))
- `[Icons]` Now generating the icons from figma instead of sketch, this should be of low impact but keep your eye on icons in general as they have all changed in generation and log any issues found. ([#5170](https://github.com/infor-design/enterprise/issues/5170))
- `[Lookup]` Fixed a bug for short field and its icons not rendering properly. ([#5541](https://github.com/infor-design/enterprise/issues/5541))
- `[Message]` Add info status handling to message.([#5459](https://github.com/infor-design/enterprise/issues/5459))
- `[Message]` Add an optional close button setting to dismiss the message. ([#5464](https://github.com/infor-design/enterprise/issues/5464))
- `[Modal]` Added the ability to have a custom tooltip on modal close button. ([#5391](https://github.com/infor-design/enterprise/issues/5391))
- `[Swaplist]` Added option to copy items from lists instead of moving them. ([#5513](https://github.com/infor-design/enterprise/issues/5513))
- `[Popdown]` Added a click outside event in popdown. ([#3618](https://github.com/infor-design/enterprise/issues/3618))
- `[Timepicker]` Fixed a bug for timepicker icon not rendering properly. ([#5558](https://github.com/infor-design/enterprise/issues/5558))
- `[Typography]` New typography paragraph text style. ([#5325](https://github.com/infor-design/enterprise/issues/5325))

## v4.55.0 Fixes

- `[Cards]` Fixed a bug card group toolbar overlaps then disappears after clicking the checkboxes. ([#5445](https://github.com/infor-design/enterprise/issues/5445))
- `[Calendar]` Fixed month label not set on first enabled date of the month. ([#5581](https://github.com/infor-design/enterprise/issues/5581))
- `[Calendar]` Fix on overlap in today text and calendar view changer when in mobile. ([#5438](https://github.com/infor-design/enterprise/issues/5438))
- `[Charts]` Fixed a bug where automation ids is not properly rendered on legend, text and slices. ([#5441](https://github.com/infor-design/enterprise/issues/5441))
- `[Datagrid]` Fixed a bug where the checkbox overlaps with the label when `editorOptions.multiple` is set to true. Also added formatters and editor for multiselect. ([NG#1075](https://github.com/infor-design/enterprise-ng/issues/1075))
- `[Datagrid]` Fixed an issue where tree list indentation is not left aligned when row has no children and datagrid row height is extra small or small. ([#5487](https://github.com/infor-design/enterprise/issues/5487))
- `[Message]` Added maxWidth setting to allow message to go full width when title is long. ([#5443](https://github.com/infor-design/enterprise/issues/5443))
- `[Datagrid]` Fix unescaped HTML of range value to match escaped HTML of data value. ([#4832](https://github.com/infor-design/enterprise/issues/4832))
- `[Datagrid]` Fix an XSS vulnerability in the name property of the columns objects array. ([#5428](https://github.com/infor-design/enterprise/issues/5428))
- `[Datagrid]` Fixed an issue where the excel export did not download in MS Edge. ([#5507](https://github.com/infor-design/enterprise/issues/5507))
- `[Editor]` Fixed an issue where font color was not working and extra spaces were get removed. ([#5137](https://github.com/infor-design/enterprise/issues/5137))
- `[EmptyMessage]` Fixed a bug where the empty message chart were not properly rendered when using auto height widget/card. ([#5527](https://github.com/infor-design/enterprise/issues/5527))
- `[Hierarchy]` Fixed line and icon alignment in hierarchy when in rtl format. ([#5544](https://github.com/infor-design/enterprise/issues/5544))
- `[Message]` Added maxWidth setting to allow message to go full width when title is long. ([#5443](https://github.com/infor-design/enterprise/issues/5443))
- `[Modal]` Fixed a bug where events are not properly called when calling stacked dialogs. ([#5471](https://github.com/infor-design/enterprise/issues/5471))
- `[Timepicker]` Fixed a bug where the chinese time format doesn't render correctly after selecting time and periods (AM/PM). ([#5420](https://github.com/infor-design/enterprise/issues/5420))
- `[Tree]` Fixed an issue where lengthy node text doesn't wrap to lines and cuts off. ([#5499](https://github.com/infor-design/enterprise/issues/5499))

(51 Issues Solved This Release, Backlog Enterprise 129, Backlog Ng 29, 1222 Functional Tests, 1693 e2e Tests)

## v4.54.3 Fixes

- `[Locale]` Fixed a bug where very large numbers would get a zero added. ([#5308](https://github.com/infor-design/enterprise/issues/5308))
- `[Locale]` Fixed a bug where very large numbers with negative added an extra zero in formatNumber. ([#5318](https://github.com/infor-design/enterprise/issues/5318))
- `[Locale]` Expanded support from 10 to 20 decimal places. Max number is 21, 20 now. ([#5622](https://github.com/infor-design/enterprise/issues/5622))

## v4.54.2 Fixes

- `[Locale]` Fixed an additional case where large numbers cannot be formatted correctly. ([#5605](https://github.com/infor-design/enterprise/issues/5605))

## v4.54.1 Fixes

- `[Datagrid]` Added separate mask options for filter row. ([#5519](https://github.com/infor-design/enterprise/issues/5519))

## v4.54.0 Features

- `[Cards]` Added the ability of single and multi selection of cards. ([#5253](https://github.com/infor-design/enterprise/issues/5253))
- `[Datagrid]` Added support to row reorder for groupable settings. ([#5233](https://github.com/infor-design/enterprise/issues/5233))
- `[Donut]` Added the ability to add center tooltip for Donut. ([#5302](https://github.com/infor-design/enterprise/issues/5302))
- `[Notification Badge]` Added Notification Badge component that has the ability to move to any corner of the icon element. ([#5344](https://github.com/infor-design/enterprise/issues/5344))

## v4.54.0 Fixes

- `[Blockgrid]` Added additional design with no image ([#5379](https://github.com/infor-design/enterprise/issues/5379))
- `[Charts]` Fixed a bug where the vertical grid line strokes were invisible when in High Contrast and Colors was non-Default ([#5301](https://github.com/infor-design/enterprise/issues/5301))
- `[CirclePager]` Fixed a bug where the slides were not properly showing for RTL languages ([#2885](https://github.com/infor-design/enterprise/issues/2885))
- `[CirclePager]` Fixed a bug where the CSS was the same for all of the circles in homepage/example-hero-widget ([#5337](https://github.com/infor-design/enterprise/issues/5337))
- `[ContextualActionPanel]` Added `title` prop in CAP to control the title via `modaSettings`, and added missing `beforeclose` event. ([NG#1048](https://github.com/infor-design/enterprise-ng/issues/1048))
- `[ContextMenu]` Fixed a bug where field option is not rendered properly on mobile ([#5335](https://github.com/infor-design/enterprise/issues/5335))
- `[Datagrid]` - Fixed a bug where the row height cut off the focus ring on the Action Item buttons for Classic/New mode and XS, S, M settings ([#5394](https://github.com/infor-design/enterprise/issues/5394))
- `[Datagrid]` - Fixed a bug where the selection color would bleed through clickable tags. ([#5533](https://github.com/infor-design/enterprise/issues/5533))
- `[Datagrid]` Fixed an issue where toggling the selectable setting did not correctly enable the checkbox. ([#5482](https://github.com/infor-design/enterprise/issues/5482))
- `[Datagrid]` Fixed an issue where row reorder handle align was not right for extra small and small height. ([#5233](https://github.com/infor-design/enterprise/issues/5233))
- `[Datagrid]` - Fixed a bug where the first two columns row heights did not match the others for the Medium setting ([#5366](https://github.com/infor-design/enterprise/issues/5366))
- `[Datagrid]` - Fixed a bug where the font color on tags was black when a row was hovered over in dark mode. Font color now white. ([#5289](https://github.com/infor-design/enterprise/issues/5289))
- `[Datagrid]` Fixed a bug where the font color on tags was black when a row was hovered over in dark mode. Font color now white. ([#5289](https://github.com/infor-design/enterprise/issues/5289))
- `[Datagrid]` Fixed issues with NaN displaying on Decimal and Dropdown inputs when blank options are selected. ([#5395](https://github.com/infor-design/enterprise/issues/5395))
- `[Datagrid]` - Fixed a bug where the row height cut off the focus ring on the Action Item buttons for Classic/New mode and XS, S, M settings ([#5394](https://github.com/infor-design/enterprise/issues/5394))
- `[Datagrid]` Fixed a bug where the font color on tags was black when a row was hovered over in dark mode. Font color now white. ([#5289](https://github.com/infor-design/enterprise/issues/5289))
- `[Datagrid]` Fixed issues with NaN displaying on Decimal and Dropdown inputs when blank options are selected. ([#5395](https://github.com/infor-design/enterprise/issues/5395))
- `[Datagrid]` Delete key should fire event in dropdown search. ([#5402](https://github.com/infor-design/enterprise/issues/5402))
- `[Datepicker]` Fixed a bug where the -/+ keys were not detected in datepicker. ([#5353](https://github.com/infor-design/enterprise/issues/5353))
- `[Datagrid]` Fixed a bug that prevented the headers of the right frozen columns as well as the order date column from being exported properly. ([#5332](https://github.com/infor-design/enterprise/issues/5332))
- `[Datagrid]` Fixed a bug where the font color on tags was black when a row was hovered over in dark mode. Font color now white. ([#5289](https://github.com/infor-design/enterprise/issues/5289))
- `[Datagrid]` Fixed issues with NaN displaying on Decimal and Dropdown inputs when blank options are selected. ([#5395](https://github.com/infor-design/enterprise/issues/5395))
- `[Datagrid]` Fixed a bug where filter options were unable to reopen after doing pagination and clicking other filter options. ([#5286](https://github.com/infor-design/enterprise/issues/5286))
- `[Datepicker]` Fixed a bug where the -/+ keys were not detected in datepicker. ([#5353](https://github.com/infor-design/enterprise/issues/5353))
- `[Donut]` Changed legend design when item exceeds maximum width of chart. ([#5292](https://github.com/infor-design/enterprise/issues/5292))
- `[Dropdown]` Fixed a bug where backspace in Dropdown is not working when pressed. ([#5113](https://github.com/infor-design/enterprise/issues/5113))
- `[Editor]` Added tooltip in fontpicker. ([#5472](https://github.com/infor-design/enterprise/issues/5472))
- `[Fileupload]` Fixed a bug where the required asterisk does not appear on the labels associated with required fields. ([#5285](https://github.com/infor-design/enterprise/issues/5285))
- `[Homepage]` Adjusted height and width of example homepage ([#5425](https://github.com/infor-design/enterprise/issues/5425))
- `[Icon]` Changed button icon colors to slate6 ([#5307](https://github.com/infor-design/enterprise/issues/5307))
- `[Input]` Fixed a bug where clear icon were not properly aligned with the input field in classic mode. ([#5324](https://github.com/infor-design/enterprise/issues/5324))
- `[Locale]` Fixed an issue with the finish time format. ([#5447](https://github.com/infor-design/enterprise/issues/5447))
- `[Lookup]` Fixed an issue where in autoApply with single select the modal will close when paging. ([#5466](https://github.com/infor-design/enterprise/issues/5466))
- `[Lookup]` Fixed an issue where selection for server side and paging was not working. ([#986](https://github.com/infor-design/enterprise-ng/issues/986))
- `[Lookup]` Added api setting to allow duplicate selected value to input element. ([#986](https://github.com/infor-design/enterprise-ng/issues/986))
- `[Modal]` Enter key will trigger primary button when in an input field. ([#5198](https://github.com/infor-design/enterprise/issues/5198))
- `[Monthview]` Fixed a bug where a vertical scroll is showing when it is unnecessary. ([#5350](https://github.com/infor-design/enterprise/issues/5350))
- `[Multiselect]` Fixed a regression bug where clear icon were not properly aligned on compact mode. ([#5396](https://github.com/infor-design/enterprise/issues/5396))
- `[Personalize]` Added css to remove color gradient on overflowing horizontal tab headers. fix is limited to personalize styling ([#5303](https://github.com/infor-design/enterprise/issues/5303))
- `[Popdown]` Remove deprecation console warning. We still consider this component deprecated but will not remove until 5.0 version. The warning was only removed for now. ([#1070](https://github.com/infor-design/enterprise-ng/issues/1070))
- `[ToolbarFlex]` updated logic to account for the AllowTabs property and set toolbar items with a tab-index of 0 when allowTabs is ture ([#5387](https://github.com/infor-design/enterprise/issues/5387))
- `[Tabs]` Remove tabs animation when clicking tabs. ([#4818](https://github.com/infor-design/enterprise-ng/issues/4818))

(40 Issues Solved This Release, Backlog Enterprise 145, Backlog Ng 24, 1195 Functional Tests, 1697 e2e Tests)

### v4.54.0 Markup Changes

- `[TrackDirty]` Removed Track Dirty from the main components list and integrated the underlying examples into their corresponding individual components.([#5319](https://github.com/infor-design/enterprise/issues/5319))

## v4.53.5 Fixes

- `[Lookup]` Fixed two additional issues where selection for server side and paging was not working. ([#986](https://github.com/infor-design/enterprise-ng/issues/986))
- `[Lookup]` Fixed an issue where in autoApply with single select the modal will close when paging. ([#5466](https://github.com/infor-design/enterprise/issues/5466))

## v4.53.3 Fixes

- `[Lookup]` Fixed an issue where selection for server side and paging was not working. ([#986](https://github.com/infor-design/enterprise-ng/issues/986))

## v4.53.0 Features

- `[Action Sheet]` Added a mobile device-friendly action sheet component. ([#5256](https://github.com/infor-design/enterprise/issues/5256))
- `[Cards]` Added card variations (Status, Hyperlink and Photo Card) with improve hitboxes for tapping. ([#5250](https://github.com/infor-design/enterprise/issues/5250))
- `[Cards]` Added improvements to the expandable cards and made a jQuery instance to be available in the angular wrapper. ([#5252](https://github.com/infor-design/enterprise/issues/5252))
- `[ContextualActionPanel]` Added vertical tabs example on the Contextual Action Panel. ([#5234](https://github.com/infor-design/enterprise/issues/5234))
- `[Swipe Action]` Added a mobile device-friendly swipe action component. ([#5254](https://github.com/infor-design/enterprise/issues/5254))

## v4.53.0 Fixes

- `[Application Menu]` Fixed a bug where the menu list will not properly rendered on autocomplete if you type a character that is not available in the list. ([#4863](https://github.com/infor-design/enterprise/issues/4863))
- `[Calendar]` Fixed a bug where calendar event is not rendered on WeekView if add event (modal) is used before add event (api). ([#5236](https://github.com/infor-design/enterprise/issues/5236))
- `[Circle Pager]` Fixed size interactions and changes for mobile view port. ([#5251](https://github.com/infor-design/enterprise/issues/5251))
- `[Datagrid]` Fixed an issue where personalize column headers were not rendering properly. ([#5361](https://github.com/infor-design/enterprise/issues/5361))
- `[Datagrid]` Fixed a bug where animation blue circle is off-center. ([#5246](https://github.com/infor-design/enterprise/issues/5246))
- `[Datagrid]` Fixed a bug where hovering lookup cells showed a grey background. ([#5157](https://github.com/infor-design/enterprise/issues/5157))
- `[Datagrid]` Fixed an issue for xss where special characters was not sanitizing and make grid to not render. ([#975](https://github.com/infor-design/enterprise-ng/issues/975))
- `[Datagrid]` Fixed a bug where the home and end key should behave as default when in editable cell and not shifting to the first and end row in datagrid. ([#5179](https://github.com/infor-design/enterprise/issues/5179))
- `[Datepicker]` Fixed a bug where the setting attributes were missing in datepicker input and datepicker trigger on NG wrapper. ([#1044](https://github.com/infor-design/enterprise-ng/issues/1044))
- `[Datepicker]` Fixed a bug where the selection range was not being properly rendered in mobile. ([#5211](https://github.com/infor-design/enterprise/issues/5211))
- `[Datepicker]` Made the `autocomplete` attribute configurable by using the `autocompleteAttribute` setting. ([#5092](https://github.com/infor-design/enterprise/issues/5092))
- `[Dropdown]` Made the `noSearch` setting prevent filtering using the Dropdown's search input element as expected. ([#5159](https://github.com/infor-design/enterprise/issues/5159))
- `[Dropdown]` Prevented the Dropdown from re-selecting and firing change events if the same value is picked from its list. ([#5159](https://github.com/infor-design/enterprise/issues/5159))
- `[Dropdown]` Fixed a bug that resulted in the updatable dropdown value being changed when selecting the more actions button. ([#5222](https://github.com/infor-design/enterprise/issues/5222))
- `[Editor]` Fixed a bug where automation id attributes are not properly rendered on editor elements. ([#5082](https://github.com/infor-design/enterprise/issues/5082))
- `[Lookup]` Fixed a bug where lookup attributes are not added in the cancel and apply/save button. ([#5202](https://github.com/infor-design/enterprise/issues/5202))
- `[Lookup]` Exposed two events from the datagrid `afterpaging` and `selected` for more flexibility. ([#986](https://github.com/infor-design/enterprise-ng/issues/986))
- `[Locale]` Fixed a bug where very large numbers with negative added an extra zero in formatNumber. ([#5308](https://github.com/infor-design/enterprise/issues/5308))
- `[Locale]` Fixed a bug where very large numbers would get a zero added. ([#5308](https://github.com/infor-design/enterprise/issues/5308))
- `[Locale]` Fixed a bug where very large numbers with negative added an extra zero in formatNumber. ([#5318](https://github.com/infor-design/enterprise/issues/5318))
- `[Lookup]` Fixed a regression bug where the close/clear icon were not properly aligned on mobile and tablet viewport. ([#5299](https://github.com/infor-design/enterprise/issues/5299))
- `[Lookup]` Fixed a bug where rows become unselected when reopened. ([#5261](https://github.com/infor-design/enterprise/issues/5261))
- `[Modal]` Added the ability to set the tabindex. ([#5358](https://github.com/infor-design/enterprise/issues/5358))
- `[Monthview]` Fixed an issue where month year pick list was misaligning for inpage. ([#5345](https://github.com/infor-design/enterprise/issues/5345))
- `[Multiselect]` Fixed a regression bug where close icon in badge/tags were not properly aligned. ([#5351](https://github.com/infor-design/enterprise/issues/5351))
- `[Page-Patterns]` Fixed an issue where the weight range slider was overlapping the sales amount text area. ([#5284](https://github.com/infor-design/enterprise/issues/5284))
- `[Pager]` Fixed an issue where tooltip was not working after switch to 2nd page for disable/enable buttons with standalone Pager. ([#1047](https://github.com/infor-design/enterprise-ng/issues/1047))
- `[Personalization]` Fixed a bug where user was unable to see highlighted text in the header when using the new light default theme. ([#5219](https://github.com/infor-design/enterprise/issues/5219))
- `[Personalization]` Fixed an issue where hyperlinks were not showing up for dark theme. ([#5144](https://github.com/infor-design/enterprise-ng/issues/5144))
- `[Popupmenu]` Fixed a bug where unwanted link/hash occurs if the menu if the menu is destroyed when clicking a menu item. ([#NG1046](https://github.com/infor-design/enterprise-ng/issues/1046))
- `[Spinbox]` Fixed a bug where spinbox and its border is not properly rendered on responsive view. ([#5146](https://github.com/infor-design/enterprise/issues/5146))
- `[Searchfield]` Fixed a bug where the close button is not rendered properly on mobile view. ([#5182](https://github.com/infor-design/enterprise/issues/5182))
- `[Searchfield]` Fixed a bug where the search icon in search field is not aligned properly on firefox view. ([#5290](https://github.com/infor-design/enterprise/issues/5290))
- `[Searchfield]` Made the `autocomplete` attribute configurable by using the `autocompleteAttribute` setting. ([#5092](https://github.com/infor-design/enterprise/issues/5092))
- `[Searchfield]` Fixed a bug where the button does not have the same height as the searchfield input. ([#5314](https://github.com/infor-design/enterprise/issues/5314))
- `[Searchbar]` Fixed a bug where searchbar overlapped the "Websites" header when browser is minimized or viewed in mobile. ([#5248](https://github.com/infor-design/enterprise/issues/5248))
- `[Slider]` Fixed a bug where the slider produces NaN value on tooltip. ([#5336](https://github.com/infor-design/enterprise/issues/5336))
- `[Splitter]` Fixed position of splitter button. ([#5121](https://github.com/infor-design/enterprise/issues/5121))
- `[Tooltip/Popover]` Split the Popover and Tooltip into separate components. ([#5197](https://github.com/infor-design/enterprise/issues/5197))

(52 Issues Solved This Release, Backlog Enterprise 147, Backlog Ng 28, 1095 Functional Tests, 1668 e2e Tests)

## v4.52.3 Fixes

- `[Locale]` Expanded support from 10 to 20 decimal places. Max number is 21, 20 now. ([#5622](https://github.com/infor-design/enterprise/issues/5622))

## v4.52.2 Fixes

- `[Locale]` Fixed a bug where very large numbers would get a zero added. ([#5308](https://github.com/infor-design/enterprise/issues/5308))
- `[Locale]` Fixed a bug where very large numbers with negative added an extra zero in formatNumber. ([#5318](https://github.com/infor-design/enterprise/issues/5318))

## v4.52.1 Fixes

- `[Datagrid]` Fixed an issue where personalize column headers were not rendering properly. ([#5361](https://github.com/infor-design/enterprise/issues/5361))

## v4.52.0

### v4.52.0 Markup Changes

- `[Datagrid]` When fixing bugs in datagrid hover states we removed the use of `is-focused` on table `td` elements. ([#5091](https://github.com/infor-design/enterprise/issues/5091))

### v4.52.0 Fixes

- `[Application Menu]` Fixed a bug where the expanded accordion were incorrectly coloured as selected when uses the personalization colors. ([#5128](https://github.com/infor-design/enterprise/issues/5128))
- `[About]` Fixed a bug where overflowing scrollbar in About Modal is shown on a smaller viewport. ([#5206](https://github.com/infor-design/enterprise/issues/5206))
- `[Bar Chart]` Fixed an issue where onerror script was able to execute. ([#1030](https://github.com/infor-design/enterprise-ng/issues/1030))
- `[Calendar]` Fixed a bug where if the calendar event is not set to whole day then the week view and day view will not properly render on UI. ([#5195](https://github.com/infor-design/enterprise/issues/5195))
- `[Datagrid]` Fixed a bug where changing a selection mode between single and mixed on a datagrid with frozen columns were not properly rendered on UI. ([#5067](https://github.com/infor-design/enterprise/issues/5067))
- `[Datagrid]` Fixed a bug where filter options were not opening anymore after doing sorting on server-side paging. ([#5073](https://github.com/infor-design/enterprise/issues/5073))
- `[Datagrid/Lookup]` Fixed a bug where unselecting all items in an active page affects other selected items on other pages. ([#4503](https://github.com/infor-design/enterprise/issues/4503))
- `[Datagrid]` When fixing bugs in datagrid hover states we removed the use of `is-focused` on table `td` elements. ([#5091](https://github.com/infor-design/enterprise/issues/5091))
- `[Datagrid/Lookup]` Fixed a bug where the plus minus icon animation was cut off. ([#4962](https://github.com/infor-design/enterprise/issues/4962))
- `[Datagrid]` Fixed a bug where unselecting all items in an active page affects other selected items on other pages. ([#4503](https://github.com/infor-design/enterprise/issues/4503))
- `[Datagrid]` Fixed a bug where the tag text in the column is not shown properly when hovering it on Alternate Row Shading. ([#5210](https://github.com/infor-design/enterprise/issues/5210))
- `[Datagrid]` Fixed a bug where the clear filter icons position were not properly aligned with the lookup. ([#5239](https://github.com/infor-design/enterprise/issues/5239))
- `[Dropdown]` Fixed a bug where automatic highlighting of a blank option after opening the list was not working ([#5095](https://github.com/infor-design/enterprise/issues/5095))
- `[Dropdown/Multiselect]` Fixed a bug where the id attribute prefix were missing from the dropdown list when searching with typeahead settings. ([#5053](https://github.com/infor-design/enterprise/issues/5053))
- `[Field Options]` Fixed misalignment of field options for the colorpicker, clearable input field, and clearable searchfield with its close icon. ([#5139](https://github.com/infor-design/enterprise/issues/5139))
- `[Field Options]` Fixed misalignment of close button in searchfield with field options. ([#5138](https://github.com/infor-design/enterprise/issues/5138))
- `[Homepage]` Fixed an issue where remove card event was not triggered on card/widget. ([#4798](https://github.com/infor-design/enterprise/issues/4798))
- `[Locale]` Changed the start day of the week to monday as per translation team request. ([#5199](https://github.com/infor-design/enterprise/issues/5199))
- `[Mask/Datagrid]` Fixed a bug in number masks where entering a decimal while the field's entire text content was selected could cause unexpected formatting. ([#4974](https://github.com/infor-design/enterprise/issues/4974))
- `[Monthview]` Fixed an issue where selected date was not stay on provided day/month/year. ([#5064](https://github.com/infor-design/enterprise/issues/5064))
- `[Monthview]` Added support for mobile view. ([#5075](https://github.com/infor-design/enterprise/issues/5075))
- `[Spinbox]` Fixed a bug where spinbox and its border is not properly rendered on responsive view. ([#5146](https://github.com/infor-design/enterprise/issues/5146))
- `[Tabs Module]` Fixed a bug where long tab labels overflowed behind the close icon. ([#5187](https://github.com/infor-design/enterprise/issues/5187))

(33 Issues Solved This Release, Backlog Enterprise 134, Backlog Ng 34, 1183 Functional Tests, 1652 e2e Tests)

## v4.51.4

### v4.51.4 Fixes

- `[Locale]` Fixed a bug where very large numbers would get a zero added. ([#5308](https://github.com/infor-design/enterprise/issues/5308))

## v4.51.3

### v4.51.3 Fixes

- `[Locale]` Fixed a bug where very large numbers with negative added an extra zero in formatNumber. ([#5308](https://github.com/infor-design/enterprise/issues/5308))
- `[Mask/Datagrid]` Fixed a bug in number masks where entering a decimal while the field's entire text content was selected could cause unexpected formatting. ([#4974](https://github.com/infor-design/enterprise/issues/4974))

## v4.51.2

### v4.51.2 Fixes

- `[Locale]` Fixed a bug where very large numbers with negative added an extra zero in formatNumber. ([#5308](https://github.com/infor-design/enterprise/issues/5308))
- `[Mask/Datagrid]` Fixed a bug in number masks where entering a decimal while the field's entire text content was selected could cause unexpected formatting. ([#4974](https://github.com/infor-design/enterprise/issues/4974))

## v4.51.1

### v4.51.1 Fixes

- `[Datagrid]` Fixed a bug where cells with a leading space triggered the dirty indicator even without changing the cell value on second blur/selection. ([#4825](https://github.com/infor-design/enterprise/issues/4825))
- `[Radio]` Fixed a bug where legend tag blinks when clicking the radio buttons. ([#4901](https://github.com/infor-design/enterprise/issues/4901))

## v4.51.0

### v4.51.0 Markup Changes

- `[About]` The version in the html section of the document was not added correctly and is now showing the correct version string. ([#5069](https://github.com/infor-design/enterprise/issues/5069))
- `[Datagrid]` Fixed a bug where cells with a leading space triggered the dirty indicator even without changing the cell value on second blur/selection. ([#4825](https://github.com/infor-design/enterprise/issues/4825))
- `[Datepicker/Monthview/Calendar]` We changed all Chinese locales to have monday as the first day of the week and this could impact scripts. ([#5147](https://github.com/infor-design/enterprise/issues/5147))
- `[Dropdown]` We added  `aria-readonly` to all readonly dropdowns. ([#5107](https://github.com/infor-design/enterprise/issues/5107))
- `[Dropdown]` Dropdowns are now appended to the section in the page with `role="main"` there should be just one of these sections in each page. ([#1033](https://github.com/infor-design/enterprise-ng/issues/1033))
- `[Input]` If using the password reveal feature, note that we change dit from using a `type="password"` to using a class to toggle the state. ([#5099](https://github.com/infor-design/enterprise/issues/5099))
- `[Pager]` When fixing an accessibility complaint on pager we made all pager buttons tabable and removed the `tabindex` this could impact some test scripts. ([#4862](https://github.com/infor-design/enterprise/issues/4862))
- `[Tabs]` We add the ability to drag tabs, if this is enabled there are a number of sort properties and classes that have been added that may need to be scripted in the future. ([#4520](https://github.com/infor-design/enterprise/issues/4520))

### v4.51.0 Fixes

- `[Circlepager]` Fixed a bug where circle buttons doesn't work on smaller viewport and first initialization of the page. ([#4966](https://github.com/infor-design/enterprise/issues/4966))
- `[General]` The master branch is now called main. Also cleaned up some language in the repo known to be less inclusive. ([#5027](https://github.com/infor-design/enterprise/issues/5027))
- `[Datagrid]` Fixed an issue where stretching the last column of a table was not consistent when resizing the window. ([#5045](https://github.com/infor-design/enterprise/issues/5045))
- `[Datagrid]` Fixed an issue where time format HHmm was not working for time picker editor. ([#4926](https://github.com/infor-design/enterprise/issues/4926))
- `[Datagrid]` Fixed an issue where setting stretchColumn to 'last' did not stretch the last column in the table. ([#4913](https://github.com/infor-design/enterprise/issues/4913))
- `[Datagrid]` Fixed an issue where when focusing dropdowns and then using arrow key, it would move across the grid columns leaving multiple open dropdowns. ([#4851](https://github.com/infor-design/enterprise/issues/4851))
- `[Datagrid]` Fixed an issue where the copy paste html to editable cell was cause to generate new cells. ([#4848](https://github.com/infor-design/enterprise/issues/4848))
- `[Datagrid]` Fixed some visual glitches related to focus/hover state and editable date/time cells. ([#5091](https://github.com/infor-design/enterprise/issues/5091))
- `[Datepicker]` Fixed an issue where time was changing, if selected time was before noon for Danish language locale da-DK. ([#4987](https://github.com/infor-design/enterprise/issues/4987))
- `[Datepicker]` Removed deprecation warning for close method. ([#5120](https://github.com/infor-design/enterprise/issues/5120))
- `[Dropdown]` Fixed a bug where the dropdown list gets detached to the input field. ([5056](https://github.com/infor-design/enterprise/issues/5056))
- `[Dropdown]` Improved accessibility on readonly dropdowns by adding the aria-readonly property. ([#5107](https://github.com/infor-design/enterprise/issues/5107))
- `[Editor]` Fixed a bug where the anchor link does not firing the change event. ([#5141](https://github.com/infor-design/enterprise/issues/5141))
- `[Editor]` Fixed a bug that links would not wrap in the editor when multiline. ([#5145](https://github.com/infor-design/enterprise/issues/5145))
- `[General]` Fixed incorrect version that was showing up as `[Object]` in the about dialog and html. ([#5069](https://github.com/infor-design/enterprise/issues/5069))
- `[Hierarchy]` Improved accessibility on readonly dropdowns by adding the aria-readonly property. ([#5107](https://github.com/infor-design/enterprise/issues/5107))
- `[Hierarchy]` Fixed an issue where the action refs passed around were broken. ([#5124](https://github.com/infor-design/enterprise/issues/5124))
- `[Listview]` Fixed a bug where changing selectable setting from 'mixed' to 'single' does not remove checkboxes. ([#5048](https://github.com/infor-design/enterprise/issues/5048))
- `[Locale]` Fixed an issue where the date and available date validation was not working for Croatian locale hr-HR. ([#4964](https://github.com/infor-design/enterprise/issues/4964))
- `[Locale]` Fixed an issue where the am/pm dot was causing issue to parseDate() method for greek language. ([#4793](https://github.com/infor-design/enterprise/issues/4793))
- `[Locale]` Fixed all chinese locales to have monday as the first day of the week. ([#5147](https://github.com/infor-design/enterprise/issues/5147))
- `[Lookup]` Fixed an issue where readonly lookups showed up as enabled. ([#5149](https://github.com/infor-design/enterprise/issues/5149))
- `[Multiselect]` Fixed a bug where the position of dropdown list was not correct when selecting multiple items on mobile. ([#5021](https://github.com/infor-design/enterprise/issues/5021))
- `[Modal]` Fixed a bug that prevented modals from closing while a tooltip was displayed inside ([#5047](https://github.com/infor-design/enterprise/issues/5047))
- `[Pager]` Fixed an accessibility issue to use tabs instead arrow keys. ([#4862](https://github.com/infor-design/enterprise/issues/4862))
- `[Password]` Changed the password reveal feature to not use `text="password"` and use css instead. This makes it possible to hide autocomplete. ([#5098](https://github.com/infor-design/enterprise/issues/5098))
- `[Radio]` Fixed a bug where legend tag blinks when clicking the radio buttons. ([#4901](https://github.com/infor-design/enterprise/issues/4901))
- `[Tabs]` Fixed a bug where where if urls contain a href with a forward slash (paths), then this would error. Note that in this situation you need to make sure the tab panel is linked without the hash. ([#5014](https://github.com/infor-design/enterprise/issues/5014))
- `[Tabs]` Added support to sortable drag and drop tabs. Non touch devices it good with almost every type of tabs `Module`, `Vertical`, `Header`, `Scrollable` and `Regular`. For touch devices only support with `Module` and `Vertical` Tabs. ([#4520](https://github.com/infor-design/enterprise/issues/4520))
- `[Tabs]` Changed the `rename()` method to also modify a tab's corresponding "More Tabs" menu item, if the menu is open. ([#5105](https://github.com/infor-design/enterprise/issues/5105))
- `[Toast]` Fixed a bug where toast message were unable to drag down to it's current position when `position` sets to 'bottom right'. ([#5015](https://github.com/infor-design/enterprise/issues/5015))
- `[Toolbar]` Add fix for invisible inputs in the toolbar. ([#5122](https://github.com/infor-design/enterprise/issues/5122))
- `[Toolbar]` Prevent individual buttons from getting stuck inside the Toolbar's overflow menu ([#4857](https://github.com/infor-design/enterprise/issues/4857))
- `[Tree]` Added api support for collapse/expand node methods. ([#4707](https://github.com/infor-design/enterprise/issues/4707))

(42 Issues Solved This Release, Backlog Enterprise 166, Backlog Ng 28, 1081 Functional Tests, 1647 e2e Tests)

## v4.50.4

### v4.50.4 Fixes

- `[Locale]` Fixed a bug where very large numbers with negative added an extra zero in formatNumber. ([#5308](https://github.com/infor-design/enterprise/issues/5308))

## v4.50.3

### v4.50.3 Fixes

- `[Lookup]` Fixed an issue where readonly lookups showed up as enabled. ([#5149](https://github.com/infor-design/enterprise/issues/5149))

## v4.50.2

### v4.50.2 Fixes

- `[General]` Fixed incorrect version that was showing up as `[Object]` in the about dialog and html. ([#5069](https://github.com/infor-design/enterprise/issues/5069))

## v4.50.1

### v4.50.1 Fixes

- `[Datagrid]` Set the tabbable feature off for the datagrid editors. ([#5089](https://github.com/infor-design/enterprise/issues/5089))
- `[Datagrid]` Fixed issues with misalignment on filter fields with icons. ([#5063](https://github.com/infor-design/enterprise/issues/5063))
- `[Lookup]` Fixed a bug where non editable lookups could not be clicked/opened. ([#5062](https://github.com/infor-design/enterprise/issues/5062))
- `[Lookup]` Fixed a bug where non strict / non editable lookups could not be clicked/opened. ([#5087](https://github.com/infor-design/enterprise/issues/5087))

## v4.50.0

### v4.50.0 Important Notes

- `[General]` We bumped the version from 4.39 (four - thirty nine) to 4.50 (four - fifty) to correspond with the general release of Soho (IDS) Design system 4.5 so the versions sync up better. We could not use 4.5 since it was already in use previously. ([#5012](https://github.com/infor-design/enterprise/issues/5012))
- `[General]` We Updated development dependencies. Most important things to note are: we now support node 14 for development and this is recommended. ([#4998](https://github.com/infor-design/enterprise/issues/4998))
- `[Tabs]` Changed the target element from 'li' to 'a' to be consistent. ([#4566](https://github.com/infor-design/enterprise/issues/4566))

### v4.50.0 Fixes

- `[Breadcrumb]` Changed the colors for disabled breadcrumbs to make them lighter than the enabled ones. ([#4917](https://github.com/infor-design/enterprise/issues/4917))
- `[Bar Chart]` Added support for double click to Bar, Bar Grouped, Bar Stacked. ([#3229](https://github.com/infor-design/enterprise/issues/3229))
- `[Bullet Chart]` Added support for double click. ([#3229](https://github.com/infor-design/enterprise/issues/3229))
- `[BusyIndicator]` Fixed a bug that caused the busy-indicator to show below the busy indicator container. ([#4953](https://github.com/infor-design/enterprise/issues/4953))
- `[Color Picker]`Fix issue with text disappearing and improve responsiveness when there isn't space horizontally ([#4930](https://github.com/infor-design/enterprise/issues/4930))
- `[Column Chart]` Added support for double click to Column, Column Grouped, Column Stacked, Column Stacked-singular and Column Positive Negative. ([#3229](https://github.com/infor-design/enterprise/issues/3229))
- `[Datagrid]` Added api setting `allowChildExpandOnMatchOnly` with Datagrid. It will show/hide children match only or all of them this setting only will effect if use with `allowChildExpandOnMatch:true`. ([#4209](https://github.com/infor-design/enterprise/issues/4209))
- `[Datagrid]` Fixed a bug where filter dropdown menus did not close when focusing a filter input. ([#4766](https://github.com/infor-design/enterprise/issues/4766))
- `[Datagrid]` Fixed an issue where the keyboard was not working to sort data for sortable columns. ([#4858](https://github.com/infor-design/enterprise/issues/4858))
- `[Datagrid]` Fixed an issue where the keyboard was not working to select all from header checkbox. ([#4859](https://github.com/infor-design/enterprise/issues/4859))
- `[Datagrid]` Fixed an issue where the selection was getting clear after use pagesize dropdown for client side paging. ([#4915](https://github.com/infor-design/enterprise/issues/4915))
- `[Datagrid]` Fixed an error seen clicking items if using a flex toolbar for the datagrid toolbar. ([#4941](https://github.com/infor-design/enterprise/issues/4941))
- `[Datagrid]` Only show row status when dirty indicator and row status both exist to address conflicting visual issue. ([#4918](https://github.com/infor-design/enterprise/issues/4918))
- `[Datagrid]` Fixed an issue where selecting a row added background to row-status. ([#4918](https://github.com/infor-design/enterprise/issues/4918))
- `[Datagrid]` Fixed an issue where the filter menu would not reopen in some cases. ([#4995](https://github.com/infor-design/enterprise/issues/4995))
- `[Datepicker]` Added a setting that replaces the trigger icon with an actual button for better accessibility, enabled by default. ([#4820](https://github.com/infor-design/enterprise/issues/4820))
- `[Datepicker]` Updated validation.js to check if date picker contains a time value ([#4888](https://github.com/infor-design/enterprise/issues/4888))
- `[Datepicker]` Fixed a UI issue where the apply and cancel buttons were unable to see on small screens. ([#4950](https://github.com/infor-design/enterprise/issues/4950))
- `[Datagrid]` Clean up hover appearance of datagrid actions button when the grid is viewed as a list. ([#4963](https://github.com/infor-design/enterprise/issues/4963))
- `[Editor]`Adjusted the editor to not treat separators after headers as leading and removing them. ([#4751](https://github.com/infor-design/enterprise/issues/4751))
- `[Environment]`Updated the regular expression search criteria from Edge to Edg to resolve the EDGE is not detected issue. ([#4603](https://github.com/infor-design/enterprise/issues/4603))
- `[Field Filter]` Fixed a UI issues where the input field has a missing border and the dropdown list does not properly align when it opened. ([#4982](https://github.com/infor-design/enterprise/issues/4982))
- `[Editor]`Adjusted the editor to not treat separators after headers as leading and removing them. ([#4751](https://github.com/infor-design/enterprise/issues/4751))
- `[General]` Can run stylelint command on W10 cmd for development ([#4993](https://github.com/infor-design/enterprise/issues/4993))
- `[General]` We Updated jQuery to use 3.6.0. ([#1690](https://github.com/infor-design/enterprise/issues/1690))
- `[Header]` Removed breadcrumb coloring from current class, which was causing the wrong kind of emphasis for breadcrumbs in headers. ([#5003](https://github.com/infor-design/enterprise/issues/5003))
- `[Input]` Changed the disabled search field color for Safari to match that of other browsers. ([#4611](https://github.com/infor-design/enterprise/issues/4611))
- `[Lookup]` Isolated the scss/css .close.icon class inside of .modal-content and removed any extra top property to fix the alignment issue.([#4933](https://github.com/infor-design/enterprise/issues/4933))
- `[Lookup]` Added a setting that replaces the trigger icon with an actual button for better accessibility, enabled by default. ([#4820](https://github.com/infor-design/enterprise/issues/4820))
- `[Lookup]` fix close button alignment issue. ([#5088](https://github.com/infor-design/enterprise/issues/5088))
- `[Line Chart]` Added support for double click to Area, Bubble, Line and Scatterplot. ([#3229](https://github.com/infor-design/enterprise/issues/3229))
- `[Message]` Added automation id's to the message's modal main area dialog as well with `modal` prefix. ([#4871](https://github.com/infor-design/enterprise/issues/4871))
- `[Modal]` Fixed a bug where full size responsive setting doesn't work on android phones in landscape mode. ([#4451](https://github.com/infor-design/enterprise/issues/4451))
- `[Pie Chart]` Added support for double click to Pie and Donut. ([#3229](https://github.com/infor-design/enterprise/issues/3229))
- `[Pie Chart]` Fixed bug were pie chart type does not remove old class name ([#3144](https://github.com/infor-design/enterprise/issues/3144))
- `[Pie Chart]` Improved the accessibility of legend items with roles and offscreen labels. ([#4831](https://github.com/infor-design/enterprise/issues/4831))
- `[Radar Chart]` Added support for double click. ([#3229](https://github.com/infor-design/enterprise/issues/3229))
- `[Rating]` Fixed color of the un-checked rating star. ([#4853](https://github.com/infor-design/enterprise/issues/4853))
- `[Popupmenu]` Fixed a lifecycle issue on menus that are shared between trigger elements, where these menus were incorrectly being torn down. ([NG#987](https://github.com/infor-design/enterprise-ng/issues/987))
- `[Searchfield]` Fixed alignment issues with the close button in various scenarios ([#4989](https://github.com/infor-design/enterprise/issues/4989), [#5096](https://github.com/infor-design/enterprise/issues/5096), [#5158](https://github.com/infor-design/enterprise/issues/4989), [#5090](https://github.com/infor-design/enterprise/issues/4989))
- `[Switch]` Adjust styles to be more discernable between checked and checked+disabled ([#4341](https://github.com/infor-design/enterprise/issues/4341))
- `[Tabs (Horizontal/Header)]` Fixed bug with the placement of the focus state in RTL mode, and other minor visual improvements. ([#4877](https://github.com/infor-design/enterprise/issues/4877))
- `[Tabs Module]` Fixed a bug where clear button was missing when clearable setting is activated in tabs module searchfield. ([#4898](https://github.com/infor-design/enterprise/issues/4898))
- `[Textarea]` Fixed a bug where the textarea options like autogrow, autoGrowMaxHeight doesn't work after the initialization inside of the accordion. ([#4977](https://github.com/infor-design/enterprise/issues/4977))
- `[Timepicker]` Added a setting that replaces the trigger icon with an actual button for better accessibility, enabled by default. ([#4820](https://github.com/infor-design/enterprise/issues/4820))
- `[Toast]` Fixed a bug where the first toast in the page is not announced to screen readers. ([#4519](https://github.com/infor-design/enterprise/issues/4519))
- `[Tooltip]` Fixed a bug in tooltip that prevented linking id-based tooltip content. ([#4827](https://github.com/infor-design/enterprise/issues/4827))

(48 Issues Solved This Release, Backlog Enterprise 152, Backlog Ng 32, 1086 Functional Tests, 1640 e2e Tests)

## v4.38.1

### v4.38.1 Fixes

- `[BusyIndicator]` Fixed a bug that caused the busy-indicator to show below the busy indicator container. ([#4953](https://github.com/infor-design/enterprise/issues/4953))

## v4.38.0

### v4.38.0 Important Changes

- `[Themes]` Renamed the concept of themes to versions and renamed uplift to new and soho to classic. The new/uplift theme is now the default and its recommend you use it as your default. The old scripts and names will still work ok but new copies with the new names are added for you. In addition Variants are now called Modes. But we got rid of the older script names from 2017 as they have been deprecated for a while now. In addition the ids-identity package thats included was bumped to 4.0 if using tokens directly from this the paths there have been changed to reflect the new names. ([#2606](https://github.com/infor-design/enterprise/issues/2606))

### v4.38.0 Fixes

- `[Application Menu]` Fixed visibility of expander icon on classic theme. ([#4874](https://github.com/infor-design/enterprise/issues/4874))
- `[Accordion]` Fixed an issue where the afterexpand and aftercollapse events fired before the states are set.  ([#4838](https://github.com/infor-design/enterprise/issues/4838))
- `[Breadcrumb]` Fixed unnecessary scrollbar in safari on a flex toolbar. ([#4839](https://github.com/infor-design/enterprise/issues/4839))
- `[Calendar]` Fixed calendar event details listview on mobile perspective. ([#4886](https://github.com/infor-design/enterprise/issues/4886))
- `[Datagrid]` Fixed an issue with missing scrollbars when in frozen column mode on wide screens. ([#4922](https://github.com/infor-design/enterprise/issues/4922))
- `[Datagrid]` Added the ability to use shift click to select in mixed selection mode. ([#4748](https://github.com/infor-design/enterprise/issues/4748))
- `[Datagrid]` Fixed alignment issue when editing. ([#4814](https://github.com/infor-design/enterprise/issues/4814))
- `[Datagrid]` Added a fix for checkbox aria cells, the aria was in the wrong location. ([#4790](https://github.com/infor-design/enterprise/issues/4790))
- `[Datagrid]` Fixed a bug where shift+f10 did not open the context menu in the Datagrid. ([#4614](https://github.com/infor-design/enterprise/issues/4614))
- `[Datagrid]` Fixed an issue where tooltips on buttons in the contextual action toolbar in datagrid would never show up. ([#4876](https://github.com/infor-design/enterprise/issues/4876))
- `[Datagrid]` Fixed an issue where when using selectAllCurrentPage the deselect all did not trigger an event. ([#4916](https://github.com/infor-design/enterprise/issues/4916))
- `[Datagrid]` Fixed an issue where when using a scroll-flex container to contain datagrid it did not show the Y scrollbar. ([#4914](https://github.com/infor-design/enterprise/issues/4914))
- `[EmptyMessage]` Fixed an issue where you may get double the click handlers. ([#4889](https://github.com/infor-design/enterprise/issues/4889))
- `[Environment]` Fixed feature detection classes and routines on IPad 13 and up. ([#4855](https://github.com/infor-design/enterprise/issues/4855))
- `[Fileupload Advanced]` Fixed a bug where the disable and enable methods were not working correctly. ([#4872](https://github.com/infor-design/enterprise/issues/4872))
- `[General]` Increased windows custom css scrollbars from 8px to 12px. ([#4837](https://github.com/infor-design/enterprise/issues/4837))
- `[Input]` Fixed a bug where the cursor overlapped the icon in right aligned lookup and input fields when selecting the field. ([#4718](https://github.com/infor-design/enterprise/issues/4718))
- `[ListView]` Fixed an issue selecting after focusing the list with the keyboard. ([#4621](https://github.com/infor-design/enterprise/issues/4621))
- `[Lookup]` Fixed an issue with select all across pages in lookup. ([#4503](https://github.com/infor-design/enterprise/issues/4503))
- `[Lookup]` Fixed an issue clearing selections with selectAcrossPages. ([#4539](https://github.com/infor-design/enterprise/issues/4539))
- `[Message]` Fixed multiple events were firing. ([#953](https://github.com/infor-design/enterprise-ng/issues/953))
- `[Popover]` Fixed a bug where the close button did not get an automation ID and added automation ID to the title. ([#4743](https://github.com/infor-design/enterprise/issues/4743))
- `[Locale/Multiselect]` Fixed a bug where translations could not be made correctly on All label and Selected Label, so we dropped having the label in the field. You can use the allTextString and selectedTextString if you want something special. ([#4505](https://github.com/infor-design/enterprise/issues/4505))
- `[Locale]` Fixed a bug in Estonian translations. ([#4805](https://github.com/infor-design/enterprise/issues/4805))
- `[Locale]` Fixed several bugs in Greek translations. ([#4791](https://github.com/infor-design/enterprise/issues/4791))
- `[Locale]` Fixed a bug in Turkish translations. ([#4788](https://github.com/infor-design/enterprise/issues/4788))
- `[Locale]` Fixed a bug in Thai translations. ([#4738](https://github.com/infor-design/enterprise/issues/4738))
- `[Searchfield]` Fixed an accessibility issue where the X was not tabbable with the keyboard. To fix this added a tabbable setting which is on by default. If you want it off you can set it to false but you would pass accessibility testing. ([#4815](https://github.com/infor-design/enterprise/issues/4815))
- `[Tabs]` Fixed an iOS bug that was preventing dismissible tabs to be dismissed by tap. ([#4763](https://github.com/infor-design/enterprise/issues/4763))
- `[Tabs Module]` Fixed positioning of the icon in tabs module. ([#4842](https://github.com/infor-design/enterprise/issues/4842))
- `[Tabs Module]` Fixed the focus border of the home button and make it tabbable in tabs module. ([#4850](https://github.com/infor-design/enterprise/issues/4850))
- `[Tabs Vertical]` Fixed black hover state in new (uplift) theme contrast mode. ([#4867](https://github.com/infor-design/enterprise/issues/4867))
- `[Validation]` Fixed an issue where validation messages did not have the correct aria for accessibility. ([#4830](https://github.com/infor-design/enterprise/issues/4830))
- `[TabsModule]` Fixed positioning of the icon in tabs module. ([#4842](https://github.com/infor-design/enterprise/issues/4842))
- `[Timepicker]` Improved accessibility on both the input field and its inner picker elements. ([#4403](https://github.com/infor-design/enterprise/issues/4403))

(37 Issues Solved This Release, Backlog Enterprise 136, Backlog Ng 32, 1082 Functional Tests, 1638 e2e Tests)

## v4.37.3

### v4.37.3 Fixes

- `[BusyIndicator]` Fixed a bug that caused the busy-indicator to show below the busy indicator container. ([#4953](https://github.com/infor-design/enterprise/issues/4953))

### v4.37.2 Fixes

- `[Datagrid]` Fixed an issue with missing scrollbars when in frozen column mode on wide screens. ([#4922](https://github.com/infor-design/enterprise/issues/4922))

## v4.37.1

### v4.37.1 Fixes

- `[General]` Increased windows custom css scrollbars from 8px to 12px. ([#4837](https://github.com/infor-design/enterprise/issues/4837))
- `[Datagrid]` Fixed an issue where when using a scroll-flex container to contain datagrid it did not show the Y scrollbar. ([#4914](https://github.com/infor-design/enterprise/issues/4914))

## v4.37.0

### v4.37.0 Features

- `[FileUpload]` Added the ability to drag files onto the file upload field like in 3.x versions. ([#4723](https://github.com/infor-design/enterprise/issues/4723))
- `[Datagrid]` Added the ability to edit columns formatted with tags and badges with an Input editor. ([#4637](https://github.com/infor-design/enterprise/issues/4637))
- `[Datagrid]` Added the ability to pass a locale numberFormat to the TargetedAchievement formatter and also set the default to two decimals. ([#4802](https://github.com/infor-design/enterprise/issues/4802))
- `[Dropdown]` Added basic virtual scrolling to dropdown for if you have thousands of items. Only basic dropdown functionality will work with this setting but it improved performance on larger dropdown lists. ([#4708](https://github.com/infor-design/enterprise/issues/4708))
- `[Sidebar]` Added the ability to hide and show the side bar with the list detail view. ([#4394](https://github.com/infor-design/enterprise/issues/4394))

### v4.37.0 Fixes

- `[App Menu]` Fixed a regression bug  where the searchfield icon duplicated and were not properly aligned with the searchfield. ([#4737](https://github.com/infor-design/enterprise/issues/4737))
- `[App Menu]` Removed the close button animation on the hamburger button when app menus open. ([#4756](https://github.com/infor-design/enterprise/issues/4756))
- `[Bar Chart]` Fixed an issue where the data was passing wrong for grouped type custom tooltip. ([#4548](https://github.com/infor-design/enterprise/issues/4548))
- `[Busy Indicator]` Fixed an error was showing when called `close()` method too soon after `activate()`. ([#980](https://github.com/infor-design/enterprise-ng/issues/980))
- `[Calendar]` Fixed a regression where clicking Legend checkboxes was no longer possible. ([#4746](https://github.com/infor-design/enterprise/issues/4746))
- `[Checkboxes]` Fixed a bug where if checkboxes are in a specific relative layout the checkboxes may click the wrong one. ([#4808](https://github.com/infor-design/enterprise/issues/4808))
- `[Column Chart]` Fixed an issue where the data was passing wrong for grouped type custom tooltip. ([#4548](https://github.com/infor-design/enterprise/issues/4548))
- `[Datagrid]` Fixed an issue where the filter border on readonly lookups was not displayed in high contrast mode. ([#4724](https://github.com/infor-design/enterprise/issues/4724))
- `[Datagrid]` Added missing aria row group role to the datagrid. ([#4479](https://github.com/infor-design/enterprise/issues/4479))
- `[Datagrid]` Fixed a bug where when setting a group and decimal out of the current locale then editing would not work. ([#4806](https://github.com/infor-design/enterprise/issues/4806))
- `[Dropdown]` Fixed an issue where some elements did not correctly get an id in the dropdown. ([#4742](https://github.com/infor-design/enterprise/issues/4742))
- `[Dropdown]` Fixed a bug where you could click the label and focus a disabled dropdown. ([#4739](https://github.com/infor-design/enterprise/issues/4739))
- `[Homepage]` Fixed the wrong metadata was sending for resize, reorder and remove card events. ([#4798](https://github.com/infor-design/enterprise/issues/4798))
- `[Locale]` Fixed an issue where if the 11th digit is a zero the formatNumbers and truncateDecimals function will loose a digit. ([#4656](https://github.com/infor-design/enterprise/issues/4656))
- `[Modal]` Improved detection of non-focusable elements when a Modal is configured to auto focus one of its inner components. ([#4740](https://github.com/infor-design/enterprise/issues/4740))
- `[Module Tabs]` Fixed a bug related to automatic linking of Application Menu trigger tabs in Angular environments ([#4736](https://github.com/infor-design/enterprise/issues/4736))
- `[ProcessIndicator]` Fixed a layout issue on the index page and added a rejected icon. ([#4770](https://github.com/infor-design/enterprise/issues/4770))
- `[Rating]` Fixed an issue where the rating was not clear on toggle. ([#4571](https://github.com/infor-design/enterprise/issues/4571))
- `[Splitter]` Fixed the splitter was dragging to wrong direction in RTL. ([#1813](https://github.com/infor-design/enterprise/issues/1813))
- `[Swaplist]` Fixed an issue where the user attributes need to be override existing attributes. ([#4694](https://github.com/infor-design/enterprise/issues/4694))
- `[Tabs]` Fixed a bug where the info icon were not aligned correctly in the tab, and info message were not visible. ([#4711](https://github.com/infor-design/enterprise/issues/4711))
- `[Tabs]` Fixed a bug where the tab key would move through tabs rather than moving to the tab content. ([#4745](https://github.com/infor-design/enterprise/issues/4745))
- `[Toolbar Searchfield]` Fixed a bug where the toolbar searchfield were unable to focused when tabbing through the page. ([#4683](https://github.com/infor-design/enterprise/issues/4683))
- `[Toolbar Searchfield]` Fixed a bug where the search bar were showing extra outline when focused. ([#4682](https://github.com/infor-design/enterprise/issues/4682))
- `[Track Dirty]` Fixed an error that was showing when using dirty indicator within a tab component. ([#936](https://github.com/infor-design/enterprise-ng/issues/936))
- `[Tree]` Fixed an issue where the character entity was stripped for addNode() method. ([#4694](https://github.com/infor-design/enterprise/issues/4694))

(49 Issues Solved This Release, Backlog Enterprise 137, Backlog Ng 35, 1082 Functional Tests, 1639 e2e Tests)

## v4.36.2

### v4.36.2 Fixes

- `[App Menu]` Removed the close button animation on the hamburger button when app menus open. ([#4756](https://github.com/infor-design/enterprise/issues/4756))
- `[App Menu]` Fixed a regression bug  where the searchfield icon duplicated and were not properly aligned with the searchfield. ([#4737](https://github.com/infor-design/enterprise/issues/4737))
- `[Calendar]` Fixed a regression where clicking Legend checkboxes was no longer possible. ([#4746](https://github.com/infor-design/enterprise/issues/4746))
- `[FileUpload]` Added the ability to drag files onto the file upload field like in 3.x versions. ([#4723](https://github.com/infor-design/enterprise/issues/4723))
- `[Modal]` Improved detection of non-focusable elements when a Modal is configured to auto focus one of its inner components. ([#4740](https://github.com/infor-design/enterprise/issues/4740))
- `[Locale]` Fixed an issue where if the 11th digit is a zero the formatNumbers and truncateDecimals function will loose a digit. ([#4656](https://github.com/infor-design/enterprise/issues/4656))
- `[Rating]` Fixed an issue where the rating was not clear on toggle. ([#4571](https://github.com/infor-design/enterprise/issues/4571))

## v4.36.1

### v4.36.1 Fixes

- `[Calendar]` Fixed a regression where clicking Legend checkboxes was no longer possible. ([#4746](https://github.com/infor-design/enterprise/issues/4746))
- `[Dropdown]` Fixed an issue where some elements did not correctly get an id in the dropdow n. ([#4742](https://github.com/infor-design/enterprise/issues/4742))
- `[Editor]` Fixed a follow up issue with readonly links in the editor. ([#4702](https://github.com/infor-design/enterprise/issues/4702))

## v4.36.0

### v4.36.0 Important Changes

- `[Datagrid]` Fixed a bug where the datagrid header checkbox had the wrong aria-checked state when only some rows are selected, this change occured because the aria-checked was not on the focusable element so was not announced. If using automation scripts on this attribute, you should be aware and adjust accordingly. ([#4491](https://github.com/infor-design/enterprise/issues/4491))

### v4.36.0 Features

- `[Datagrid]` Made the summary row sticky on the bottom of the datagrid. ([#4645](https://github.com/infor-design/enterprise/issues/4645))
- `[Lookup]` Added a clear callback function like the click callback that fires when clicking the clear X if enabled. ([#4693](https://github.com/infor-design/enterprise/issues/4693))
- `[Tabs]` Added a setting for making the text on Module Tabs' optional Application Menu trigger only accessible to screen readers. ([#4590](https://github.com/infor-design/enterprise/issues/4590))

### v4.36.0 Fixes

- `[Application Menu]` Fixed an issue with filtering where nested items matching the filter were not always displayed. ([#4592](https://github.com/infor-design/enterprise/issues/4592))
- `[Column Chart]` Fixed an alignment issue with the labels in grouped column charts. ([#4645](https://github.com/infor-design/enterprise/issues/4645))
- `[Datagrid]` Fixed a bug where filterWhenTyping did not work on lookup filter columns. ([#4678](https://github.com/infor-design/enterprise/issues/4678))
- `[Datagrid]` Fixed an issue where updateRow will not correctly sync and merge data. ([#4674](https://github.com/infor-design/enterprise/issues/4674))
- `[Datagrid]` Fixed a bug where the error icon overlapped to the calendar icon when a row has been selected and hovered. ([#4670](https://github.com/infor-design/enterprise/issues/4670))
- `[Datagrid]` Fixed a bug where multiselect would loose selection across pages when using selectRowsAcrossPages. ([#954](https://github.com/infor-design/enterprise-ng/issues/954))
- `[Datagrid]` Made a fix that when calling applyFilter the lookup checkbox did not update. ([#4693](https://github.com/infor-design/enterprise/issues/4693))
- `[Datagrid]` Added the datagrid api to the current clearArguments setting's callback. ([#4693](https://github.com/infor-design/enterprise/issues/4693))
- `[Datagrid]` Fixed the inbuilt date validation to use the datagrid column settings for date fields. ([#4693](https://github.com/infor-design/enterprise/issues/4730))
- `[Dropdown]` Fixed a bug where the tooltips are invoked for each dropdown item. This was slow with a lot of items. ([#4672](https://github.com/infor-design/enterprise/issues/4672))
- `[Dropdown]` Fixed a bug where mouseup was used rather than click to open the list and this was inconsistent. ([#4638](https://github.com/infor-design/enterprise/issues/4638))
- `[Editor]` Fixed an issue where the dirty indicator was not reset when the contents contain `<br>` tags. ([#4624](https://github.com/infor-design/enterprise/issues/4624))
- `[Editor]` Fixed a bug where hyperlinks were not clickable in readonly state. ([#4702](https://github.com/infor-design/enterprise/issues/4702))
- `[Homepage]` Fixed a bug where the border behaves differently and does not change back correctly when hovering in editable mode. ([#4640](https://github.com/infor-design/enterprise/issues/4640))
- `[Homepage]` Added support for small size (260x260) widgets and six columns. ([#4663](https://github.com/infor-design/enterprise/issues/4663))
- `[Homepage]` Fixed an issue where the animation was not working on widget removed. ([#4686](https://github.com/infor-design/enterprise/issues/4686))
- `[Homepage]` Fixed a bug where the border behaves differently and does not change back correctly when hovering in editable mode. ([#4640](https://github.com/infor-design/enterprise/issues/4640))
- `[Listview]` Fixed an issue where the contextmenu was not open on longpress and text as not selectable for iOS device. ([#4655](https://github.com/infor-design/enterprise/issues/4655))
- `[Locale]` Don't attempt to set d3 locale if d3 is not being used ([#4668](https://github.com/infor-design/enterprise/issues/4486))
- `[Modal]` Fixed a bug where the autofocus was not working on anchor tag inside of the modal and moving the first button as a default focus if there's no `isDefault` property set up.
- `[Pager]` Fixed a bug that automation id's are not added when the attachToBody is used. ([#4692](https://github.com/infor-design/enterprise/issues/4692))
- `[Rating]` Fixed a bug with the readonly function, it did not toggle the readonly state correctly. ([#958](https://github.com/infor-design/enterprise-ng/issues/958))
- `[Tabs]` Added support for a "More Actions" button to exist beside horizontal/header tabs. ([#4532](https://github.com/infor-design/enterprise/issues/4532))
- `[Tree]` Fixed an issue where the parent value was get deleted after use `addNode()` method. ([#4486](https://github.com/infor-design/enterprise/issues/4486))
- `[Wizard]` Fixed a slight layout issue with the highlighted step in RTL mode. ([#4714](https://github.com/infor-design/enterprise/issues/4714))

(42 Issues Solved This Release, Backlog Enterprise 136, Backlog Ng 32, 1084 Functional Tests, 1642 e2e Tests)

## v4.35.4

### v4.35.4 Fixes

- `[Datagrid]` Added the datagrid api to the current clearArguments setting's callback. ([#4693](https://github.com/infor-design/enterprise/issues/4693))

## v4.35.3

### v4.35.3 Fixes

- `[Datagrid]` Made a fix that when calling applyFilter the lookup checkbox did not update. ([#4693](https://github.com/infor-design/enterprise/issues/4693))
- `[Dropdown]` Fixed a bug where the tooltips are invoked for each dropdown item. This was slow with a lot of items. ([#4672](https://github.com/infor-design/enterprise/issues/4672))
- `[Dropdown]` Fixed a bug where mouseup was used rather than click to open the list and this was inconsistent. ([#4638](https://github.com/infor-design/enterprise/issues/4638))
- `[Lookup]` Added a clear callback function like the click callback that fires when clicking the clear X if enabled. ([#4693](https://github.com/infor-design/enterprise/issues/4693))
- `[Pager]` Fixed a bug that automation id's are not added when the attachToBody is used. ([#4692](https://github.com/infor-design/enterprise/issues/4692))
- `[Rating]` Fixed a bug with the readonly function, it did not toggle the readonly state correctly. ([#958](https://github.com/infor-design/enterprise-ng/issues/958))

## v4.35.2

### v4.35.2 Fixes

- `[Datagrid]` Fixed an additional issue where updateRow will cause rows to no longer be reorderable. ([#4674](https://github.com/infor-design/enterprise/issues/4674))

## v4.35.1

### v4.35.1 Fixes

- `[Datagrid]` Fixed an issue where updateRow will not correctly sync and merge data. ([#4674](https://github.com/infor-design/enterprise/issues/4674))
- `[Datagrid]` Fixed a bug where filterWhenTyping did not work on lookup filter columns. ([#4678](https://github.com/infor-design/enterprise/issues/4678))
- `[Editor]` Fixed an issue where the dirty indicator was not reset when the contents contain `<br>` tags. ([#4624](https://github.com/infor-design/enterprise/issues/4624))

## v4.35.0

### v4.35.0 Important Notes

- `[Breadcrumb]` We added support for the use of `span` in place of `a` tags inside Breadcrumb List Items at the component API level.  In order to facilitate this, some internal API methods had to be changed to recognize the list item instead of the anchor.  If you rely on the Breadcrumb API and reference breadcrumb item anchor tags, please note that before adopting this version, you should change your code to instead reference the list items, or only use the BreadcrumbItem API.

### v4.35.0 Features

- `[Datagrid]` Added support to select all rows on current page only for client side paging. ([#4265](https://github.com/infor-design/enterprise/issues/4265))
- `[Datagrid]` Added a new ProcessIndicator formatter. ([#3918](https://github.com/infor-design/enterprise/issues/3918))
- `[Dropdown]` Improved behavior of list item navigation/selection when a Dropdown is configured with "no search" mode activated. ([#4483](https://github.com/infor-design/enterprise/issues/4483))
- `[Lookup]` Added the ability to change the lookup icon. ([#4527](https://github.com/infor-design/enterprise/issues/4527))
- `[ProcessIndicator]` Added: labels, more icon support, and a content areas and made it responsive. ([#3918](https://github.com/infor-design/enterprise/issues/3918))

### v4.35.0 Fixes

- `[Application Menu]` Fixed accessibility issues getting redundant info in expand/collapse button. ([#4462](https://github.com/infor-design/enterprise/issues/4462))
- `[Application Menu]` Fixed accessibility issues with missing instructional text and incorrect aria-role assignments on the App Menu triggers (hamburger buttons) and Role switcher buttons. ([#4489](https://github.com/infor-design/enterprise/issues/4489))
- `[About]` Made it possible to close About dialogs that previously had open, nested Modals present. ([NG#915](https://github.com/infor-design/enterprise-ng/issues/915))
- `[Badges]` Fixed alignment issues in uplift theme. ([#4578](https://github.com/infor-design/enterprise/issues/4578))
- `[Busy Indicator]` Fixed an issue where the whole page and parent div was shifts when active. ([#746](https://github.com/infor-design/enterprise-ng/issues/746))
- `[Button]` Fixed the tooltip in action button to be not visible when there's no title attribute. ([#4473](https://github.com/infor-design/enterprise/issues/4473))
- `[Column Chart]` Fixed a minor alignment issue in the xAxis labels ([#4460](https://github.com/infor-design/enterprise/issues/4460))
- `[Colorpicker]` Fixed an issue where values were not being selecting when multiple colopickers are present. ([#4146](https://github.com/infor-design/enterprise/issues/4146))
- `[Datagrid]` Fix a bug where changing selectable on the fly did not change the select behavior. ([#4575](https://github.com/infor-design/enterprise/issues/4575))
- `[Datagrid]` Fixed an issue where the click event was not fire for hyperlinks keyword search results. ([#4550](https://github.com/infor-design/enterprise/issues/4550))
- `[Datagrid]` Added api setting for selection on enter edit mode. ([#4485](https://github.com/infor-design/enterprise/issues/4485))
- `[Datagrid]` Fixed a bug where the onPostRenderCell function would get an empty container if using frozen columns. ([#947](https://github.com/infor-design/enterprise-ng/issues/947))
- `[Datagrid]` Fix a bug where changing selectable on the fly did not change the select behavior. ([#4575](https://github.com/infor-design/enterprise/issues/4575))
- `[Dropdown]` Fixed a bug where the last option icon changes when searching/filtering in dropdown search field. ([#4474](https://github.com/infor-design/enterprise/issues/4474))
- `[Editor/Fontpicker]` Fixed a bug where the label relationship were not valid in the editor role. Adding aria-labelledby will fix the association for both editor and the label. Also, added an audible label in fontpicker. ([#4454](https://github.com/infor-design/enterprise/issues/4454))
- `[Field Options]` Fixed an issue where the action button was misaligned for safari. ([#4610](https://github.com/infor-design/enterprise/issues/4610))
- `[FileUploadAdvanced]` Fixed an issue where abort method was not working properly to remove the file block when upload fails. ([#938](https://github.com/infor-design/enterprise-ng/issues/938))
- `[Header]` Fixed a bug where the searchfield automatically expands when clicking the app menu button. ([#4617](https://github.com/infor-design/enterprise/issues/4617))
- `[Lookup]` Fixed some layout issues when using the editable and clearable options on the filter row. ([#4527](https://github.com/infor-design/enterprise/issues/4527))
- `[Lookup]` Fixed incorrect counts when using allowSelectAcrossPages. ([#4316](https://github.com/infor-design/enterprise/issues/4316))
- `[Mask]` Fixed broken date/time masks in the `sv-SE` locale. ([#4613](https://github.com/infor-design/enterprise/issues/4613))
- `[Tree]` Fixed an issue where the character entity references were render differently for parent and child levels. ([#4512](https://github.com/infor-design/enterprise/issues/4512))
- `[Tooltip/Pager]` Fixed an issue where the tooltip would show at the top when clicking paging buttons. ([#218](https://github.com/infor-design/enterprise-ng/issues/218))

(40 Issues Solved This Release, Backlog Enterprise 173, Backlog Ng 42, 1083 Functional Tests, 1638 e2e Tests)

## v4.34.3

### v4.34.3 Fixes

- `[Lookup]` Added the ability to change the lookup icon. ([#4527](https://github.com/infor-design/enterprise/issues/4527))
- `[Lookup]` Fixed some layout issues when using the editable and clearable options on the filter row. ([#4527](https://github.com/infor-design/enterprise/issues/4527))

## v4.34.2

### v4.34.2 Fixes

- `[Dropdown/Autocomplete]` Fix a bug where these components would fail in IE 11. Note that IE 11 isn't "supported" but we fixed these issues to give teams more time to migrate. ([#4608](https://github.com/infor-design/enterprise/issues/4608))
- `[General]` Fix a bug where the regex scripts will error on Big Sur. ([#4612](https://github.com/infor-design/enterprise/issues/4612))

## v4.34.1

### v4.34.1 Fixes

- `[Datagrid]` Fix a bug where changing selectable on the fly did not change the select behavior. ([#4575](https://github.com/infor-design/enterprise/issues/4575)

## v4.34.0

### v4.34.0 Features

- `[All Components]` Added `attributes` setting to set automation id's and id's. ([#4498](https://github.com/infor-design/enterprise/issues/4498))
- `[Datagrid]` Added a limited experimental sticky header feature. ([#3993](https://github.com/infor-design/enterprise/issues/3993))
- `[Input]` Add a `revealText` plugin that will add a button to password fields to hide and show sensitive information such as SIN or passwords. ([#4098](https://github.com/infor-design/enterprise/issues/4098))
- `[Listview]` Added a new setting `allowDeselect` which will make it such that if you select an item you cant deselect, you can only select another item. ([#4376](https://github.com/infor-design/enterprise/issues/4376))
- `[Locale]` Added a new set of translations from the translation team. ([#4501](https://github.com/infor-design/enterprise/issues/4501))
- `[Locale/Charts]` The numbers inside charts are now formatted using the current locale's, number settings. This can be disabled/changed in some charts by passing in a localeInfo object to override the default settings. ([#4437](https://github.com/infor-design/enterprise/issues/4437))
- `[Treemap]` Added ability to show a tooltip. ([#2794](https://github.com/infor-design/enterprise/issues/2794))

### v4.34.0 Fixes

- `[Autocomplete]` Fixed an issue where a slow and incomplete ajax request would cause the dropdown to briefly show wrong contents. ([#4387](https://github.com/infor-design/enterprise/issues/4387))
- `[Breadcrumb]` Fixed an issue where css only breadcrumbs were missing styles. ([#4501](https://github.com/infor-design/enterprise/issues/4501))
- `[Datepicker]` Fixed an issue where range highlight was not aligning for Mac/Safari. ([#4352](https://github.com/infor-design/enterprise/issues/4352))
- `[Datagrid]` Fixed an issue with a custom toolbar, where buttons would click twice. ([#4471](https://github.com/infor-design/enterprise/issues/4471))
- `[Datagrid]` Fixed an issue where the special characters (é, à, ü, û, ...) export to csv was not generated them correctly. ([#4347](https://github.com/infor-design/enterprise/issues/4347))
- `[Datagrid]` Fixed an issue where the leading spaces were removed on editing cells. ([#4380](https://github.com/infor-design/enterprise/issues/4380))
- `[Datagrid]` Fixed an issue where the double click event was not firing for checkbox columns. ([#4381](https://github.com/infor-design/enterprise/issues/4381))
- `[Datagrid]` Fixed an issue where the dropdown in a datagrid would stay open when clicking to the next page of results. ([#4396](https://github.com/infor-design/enterprise/issues/4396))
- `[Datagrid]` Fixed a bug where a scroll bar shows even when there's no data in datagrid. ([#4228](https://github.com/infor-design/enterprise/issues/4228))
- `[Datagrid]` Fixed an issue where calling setFocus on the datagrid would stop open menus from working. ([#4429](https://github.com/infor-design/enterprise/issues/4429))
- `[Datagrid]` To allow for some script tools to work we now set draggable to true. ([#4490](https://github.com/infor-design/enterprise/issues/4490))
- `[Datagrid]` Fixed an error on the filter box on the personalization dialog where it would error if there is a column with no name field. ([#4495](https://github.com/infor-design/enterprise/issues/4495))
- `[Datagrid]` Fixed links when changing personalization as they would inherit the wrong color. ([#4481](https://github.com/infor-design/enterprise/issues/4481))
- `[Datagrid]` Fixed a bug where seaching with the search on the toolbar would not highlight results. ([#4488](https://github.com/infor-design/enterprise/issues/4488))
- `[Datagrid]` Fixed an issue with a custom toolbar, where buttons would click twice. ([#4471](https://github.com/infor-design/enterprise/issues/4471))
- `[Datagrid]` Fixed a bug in updateRow where it did not sync up all data passed in with the dataset. ([#4476](https://github.com/infor-design/enterprise/issues/4476))
- `[Datepicker]` Changed the month/year picker to skip 10 years instead of one. ([#4388](https://github.com/infor-design/enterprise/issues/4388))
- `[Dropdown]` Improved the behavior of the `noSearch` dropdown when using the keyboard. ([#4388](https://github.com/infor-design/enterprise/issues/4388))
- `[Editor]` Fixed an issue where the focus was getting lost after pressing toolbar buttons. ([#4335](https://github.com/infor-design/enterprise/issues/4335))
- `[Editor]` Fixed an issue where the color picker was not opening the popup for overflow menu and had name as undefined in list. ([#4398](https://github.com/infor-design/enterprise/issues/4398))
- `[Editor]` Fixed an issue where font-size tags are stripped from the css. ([#4557](https://github.com/infor-design/enterprise/issues/4557))
- `[Favorites]` Removed the favorites component as its not really a component, info on it can be found under buttons in the toggle example. ([#4405](https://github.com/infor-design/enterprise/issues/4405))
- `[Fieldset]` Fixed a bug where summary form data gets cut off on a smaller viewport. ([#3861](https://github.com/infor-design/enterprise/issues/3861))
- `[Homepage]` Fixed an issue where the four column widgets were incorrectly positioned, left aligned on large screen. ([#4541](https://github.com/infor-design/enterprise/issues/4541))
- `[List Detail]` Fixed css height for list detail in responsive view ([#4426](https://github.com/infor-design/enterprise/issues/4426))
- `[Listview]` Fixed a bug where readonly and non-selectable listview should not have hover state. ([#4452](https://github.com/infor-design/enterprise/issues/4452))
- `[Lookup]` Fixed a bug where the filter header together with the checkbox column is not properly align. ([#3774](https://github.com/infor-design/enterprise/issues/3774))
- `[MenuButton]` Removed the menubutton component sections as its not really a component, info on it can be found under buttons in the MenuButton examples. ([#4416](https://github.com/infor-design/enterprise/issues/4416))
- `[Message]` Added support for lists in the message, also fixed a problem when doing so, with screen readers. ([#4400](https://github.com/infor-design/enterprise/issues/4400))
- `[Message]` Added the `noRefocus` setting that will feed through to the modal. ([#4507](https://github.com/infor-design/enterprise/issues/4507))
- `[Splitter]` Added missing audible labels in splitter collapse button and splitter handle. ([#4404](https://github.com/infor-design/enterprise/issues/4404))
- `[Tabs Module]` Fixed a bug where tab items were not centered correctly in uplift theme. ([#4538](https://github.com/infor-design/enterprise/issues/4538))
- `[Treemap]` Fixed a bug where small slices may show a "tip" below the chart. ([#2794](https://github.com/infor-design/enterprise/issues/2794))

(56 Issues Solved This Release, Backlog Enterprise 185, Backlog Ng 42, 1082 Functional Tests, 1612 e2e Tests)

## v4.33.2

### v4.33.2 Fixes

`[General]` Fix a bug where the regex blows up on Mac Big Sur. ([#4612](https://github.com/infor-design/enterprise/issues/4612))

## v4.33.1

### v4.33.1 Fixes

- `[Breadcrumb]` Fixed an issue were css only breadcrumbs were missing styles. ([#4501](https://github.com/infor-design/enterprise/issues/4501))

## v4.33.0

### v4.33.0 Features

- `[Locale]` Added a new dateTimeMillis and timeStampMillis format if milliseconds are needed. ([#4384](https://github.com/infor-design/enterprise/issues/4384))
- `[Toast]` Added a setting to enable setting ids or other attributes on the toast element. ([#4275](https://github.com/infor-design/enterprise/issues/4275))

### v4.33.0 Fixes

- `[Autocomplete]` Fix a bug when connected to NG where pressing the enter key would not select Autocomplete items/. ([ng#901](https://github.com/infor-design/enterprise-ng/issues/901))
- `[Autocomplete]` Fixed an issue where the Searchfield items were not selectable after 'All results for "xx"' was selected. ([#4446](https://github.com/infor-design/enterprise/issues/4446))
- `[Calendar]` Removed some extra keyboard stops when tabing. ([#4318](https://github.com/infor-design/enterprise/issues/4318))
- `[Calendar]` Fixed a bug where the incorrect color was shown when events are added with the dialog. ([#4439](https://github.com/infor-design/enterprise/issues/4439))
- `[Colorpicker]` Fixed an issue where the colorpicker closes when pressing or clicking outside the swatch. ([#3559](https://github.com/infor-design/enterprise/issues/3559))
- `[Datagrid]` Fixed an issue where activated row on 2nd or any subsequent page was not highlighting for mixed selection mode. ([ng#900](https://github.com/infor-design/enterprise-ng/issues/900))
- `[Datagrid]` Added support to disable column buttons. ([1590](https://github.com/infor-design/enterprise/issues/1590))
- `[Datagrid]` Fixed an issue where short field icon padding was misaligned in RTL mode. ([#1812](https://github.com/infor-design/enterprise/issues/1812))
- `[Datagrid]` Added support to `In Range` filter operator for numeric columns. ([#3988](https://github.com/infor-design/enterprise/issues/3988))
- `[Datagrid]` Fixed an issue where filter was not working if user types slow in the filter input for treegrid. ([#4270](https://github.com/infor-design/enterprise/issues/4270))
- `[Datagrid]` Fixed an issue where the icons right text was truncated for extra-small row height. ([#4355](https://github.com/infor-design/enterprise/issues/4355))
- `[Datagrid]` Fixed an issue where the column icons and content was overlapping. ([#4264](https://github.com/infor-design/enterprise/issues/4264))
- `[Datagrid]` Fixed an issue where using flex toolbar as a custom toolbar did not work. ([#4385](https://github.com/infor-design/enterprise/issues/4385))
- `[Datepicker]` Added missing off screen text for the picker buttons in the datepicker month/year view. ([#4318](https://github.com/infor-design/enterprise/issues/4318))
- `[Editor]` Fixed a bug where the Fontpicker's displayed style wasn't updating to match the current text selection in some cases. ([#4309](https://github.com/infor-design/enterprise/issues/4309))
- `[Editor]` Fixed a bug where b tags in an empty p tag would be stripped. ([#4411](https://github.com/infor-design/enterprise/issues/4411))
- `[Locale]` Added a new translation token for Records Per Page with no number. ([#4334](https://github.com/infor-design/enterprise/issues/4334))
- `[Locale]` Fixed an max stack error when setting `nb-NO` as a language. ([#874](https://github.com/infor-design/enterprise-ng/issues/874))
- `[Lookup]` Fixed an issue where the event `beforeShow` was only triggered the first time. ([#899](https://github.com/infor-design/enterprise-ng/issues/899))
- `[Lookup]` Fixed a bug where the lookup count doesn't update correctly. ([#4312](https://github.com/infor-design/enterprise/issues/4312))
- `[Mask]` Enabled editable sections of Date masks.  Editing within a section will no longer incorrectly alter values that may already exist in a date field's other editable sections. ([#4079](https://github.com/infor-design/enterprise/issues/4079))
- `[Modal Manager]` Modals now pass `isCancelled` properly when the Modal Manager API detects a request to close by using the Escape key. ([#4298](https://github.com/infor-design/enterprise/issues/4298))
- `[Pager]` Fixed an error when using arrow keys to select in the pagesize selector. ([#4383](https://github.com/infor-design/enterprise/issues/4383))
- `[Searchfield]` Allow for search terms to include special characters. ([#4291](https://github.com/infor-design/enterprise/issues/4291))
- `[Stepprocess]` Fixed a bug where padding and scrolling was missing. Note that this pattern will eventually be removed and we do not suggest any one use it for new development. ([#4249](https://github.com/infor-design/enterprise/issues/4249))
- `[Tabs]` Fixed multiple bugs where error icon in tabs and the animation bar were not properly aligned in RTL uplift theme. ([#4326](https://github.com/infor-design/enterprise/issues/4326))
- `[Tabs]` Fixed a bug where removing a nested tab would cause an error due to being invisible. ([#4356](https://github.com/infor-design/enterprise/issues/4356))
- `[Tabs]` Fixed a bug where the focus/activated state does not display correctly in RTL. ([#4332](https://github.com/infor-design/enterprise/issues/4332))
- `[Toolbar Flex]` Fixed detection of overflow in some toolbars where items were not properly displaying all overflowed items in the "More Actions" menu. ([#4296](https://github.com/infor-design/enterprise/issues/4296))
- `[Toolbar Flex]` Fixed an issue where in some examples/cases the first item did not get an initial tabindex. ([#4418](https://github.com/infor-design/enterprise/issues/4418))
- `[Tree]` Fixed an issue where calling togglenode without first doing a select/unselect was not working properly. ([#3927](https://github.com/infor-design/enterprise/issues/3927))
- `[Tree]` Fixed a bug that adding icons in with the tree text would encode it when using addNode. ([#4305](https://github.com/infor-design/enterprise/issues/4305))
- `[Validation]` Fixed an issue where after the execution `resetForm()` was not resting dropdown and editor the fields. ([#4259](https://github.com/infor-design/enterprise/issues/4259))

(48 Issues Solved This Release, Backlog Enterprise 184, Backlog Ng 48, 1084 Functional Tests, 1530 e2e Tests)

## v4.32.0

### v4.32.0 Important Notes

- `[Colors]` In Uplift (Vibrant) theme there is no longer any colors in graphite. All are slate. This involved bringing in a new version 3.0 of the design system with some breaking changes you should not if using the tokens directly. See the [design system change log](https://github.com/infor-design/design-system/blob/main/docs/CHANGELOG.md) for details. ([#4206](https://github.com/infor-design/enterprise/issues/4206))

### v4.32.0 Features

- `[Breadcrumb]` Add truncated style and made it the default for all Breadcrumb lists. ([#4091](https://github.com/infor-design/enterprise/issues/4091))
- `[Datagrid]` Add a new `RowNumber` formatter that will show a row number column that remains the same no matter how the grid is sorted. ([#1904](https://github.com/infor-design/enterprise/issues/1904))
- `[Datepicker]` Added the ability to use the range selection in date picker when using the UmAlQura Calendar (RTL). ([#4227](https://github.com/infor-design/enterprise/issues/4227))
- `[Homepage]` Added ability to support a 5 column option. ([#4101](https://github.com/infor-design/enterprise/issues/4101))
- `[Locale]` Added an example page to test translation strings more accurately. ([#4189](https://github.com/infor-design/enterprise/issues/4189))

### v4.32.0 Fixes

- `[Accordion]` Fixed a bug where disabled headers texts and icons were barely recognizable as disabled in uplift theme. ([#4065](https://github.com/infor-design/enterprise/issues/4065))
- `[Accordion]` Fixed a bug in the vibrant theme where nested header text was not showing because the width was pushing it to the next line. ([#4145](https://github.com/infor-design/enterprise/issues/4145))
- `[Application Menu]` Fixed too much spacing level when there's an icon in accordion header in uplift theme. ([#4202](http://localhost:4000/components/applicationmenu/test-six-levels-icons.html?theme=uplift&variant=light&colors=0066D4))
- `[Contextual Action Panel]` Made the close button work in cases where subcomponents are open inside the CAP. ([#4112](https://github.com/infor-design/enterprise/issues/4112))
- `[Colorpicker]` The sizes were inconsistent with other components in width so we adjusted them. ([#4310](https://github.com/infor-design/enterprise/issues/4310))
- `[Datagrid]` Fixed an issue where the selectedRows array contents continued to multiply each time running `selectAllRows`. ([#4195](https://github.com/infor-design/enterprise/issues/4195))
- `[Datagrid]` Fixed an issue where the dynamic tooltip was not working properly. ([#4260](https://github.com/infor-design/enterprise/issues/4260))
- `[Datagrid]` Fixed an issue where the check box filter was not working. ([#4271](https://github.com/infor-design/enterprise/issues/4271))
- `[Datagrid]` Fixed an issue where the filter and paging for treegrid was not working properly. ([#4293](https://github.com/infor-design/enterprise/issues/4293))
- `[Datepicker]` Fixed an issue where the minute and second interval for timepicker was not working properly when use along useCurrentTime setting. ([#4230](https://github.com/infor-design/enterprise/issues/4230))
- `[Dropdown]` Fixed a bug where italic-style highlighting would represent a matched filter term instead of bold-style on a Dropdown List item in some cases. ([#4141](https://github.com/infor-design/enterprise/issues/4141))
- `[Editor]` Fixed issue with incorrect padding when using bullets in RTL mode. ([#4327](https://github.com/infor-design/enterprise/issues/4327))
- `[General]` Fixed high contrast error color to have better contrast. ([#4344](https://github.com/infor-design/enterprise/issues/4344))
- `[FileUploadAdvanced]` Fixed an issue where the method `status.setCompleted()` not firing event `fileremoved`. ([#4294](https://github.com/infor-design/enterprise/issues/4294))
- `[Homepage]` Fixed an issue where the columns were not showing properly after resize by using the maximize button. ([#894](https://github.com/infor-design/enterprise-ng/issues/894))
- `[Homepage]` Fixed an issue where the columns were not showing properly after resize browser window. ([#895](https://github.com/infor-design/enterprise-ng/issues/895))
- `[Input]` Fixed a bug where the text input error state border color would be wrong in the vibrant, dark and high contrast. ([#4248](https://github.com/infor-design/enterprise/issues/4248))
- `[Locale]` Fixed issues with some timezone and datetime formats. ([#4297](https://github.com/infor-design/enterprise/issues/4297))
- `[Popupmenu]` Fixed a minor issue with the shortcut text on small breakpoints. ([#3984](https://github.com/infor-design/enterprise/issues/3984))
- `[Popover]` Fixed a regression where passing a popover content as a hash link to an ID no longer worked. ([#4281](https://github.com/infor-design/enterprise/issues/4281))
- `[Personalize]` Fixed an issue regarding the layout and scroll ability of a page. ([#3330](https://github.com/infor-design/enterprise/issues/3330))
- `[Searchfield]` Added a shadow to the focus state of searchfields with category buttons. ([#4181](https://github.com/infor-design/enterprise-ng/issues/4181))
- `[Splitter]` Fixes an issue where the collapse button was not working when splitter is on the right. ([#1730](https://github.com/infor-design/enterprise-ng/issues/1730))
- `[Tabs]` Added detection for width/height/style changes on a Tabs component, which now triggers a resize event. ([ng#860](https://github.com/infor-design/enterprise-ng/issues/860))
- `[Tabs]` Fixed a small error by removing a - 1 involved with testing. ([#4093](https://github.com/infor-design/enterprise/issues/4093))
- `[Tabs]` Fixed a bug where using `#` in a Tab title was not possible. ([#4179](https://github.com/infor-design/enterprise/issues/4179))
- `[Tabs Header]` Fixed a bug where the add icon were too small and the page form layout has a big space on top of it. ([#4289](https://github.com/infor-design/enterprise/issues/4289))
- `[Toolbar Flex]` Fixed a bug where in some cases a un-needed scrollbar would appear. [[#4325](https://github.com/infor-design/enterprise/issues/4325)]
- `[Toolbar Searchfield]` Fixed a bug where the searchfield doesn't perfectly align together with flex toolbar. [[#4226](https://github.com/infor-design/enterprise/issues/4226)]
- `[Tree]` Fixed an issue where the return focus state was not working properly after closing the context menu. ([#4252](https://github.com/infor-design/enterprise/issues/4252))
- `[Vertical Tabs]` Fixed an issue where the error icon was misaligning. ([#873](https://github.com/infor-design/enterprise-ng/issues/873))

(49 Issues Solved This Release, Backlog Enterprise 196, Backlog Ng 51, 1079 Functional Tests, 1525 e2e Tests)

## v4.31.5

### v4.31.5 Fixes

- `[General]` Fix a bug where the regex blows up on Mac Big Sur. ([#4612](https://github.com/infor-design/enterprise/issues/4612))

## v4.31.4

### v4.31.4 Fixes

- `[Datagrid]` Fixed an issue where the icons right text was truncated for extra-small row height. ([#4355](https://github.com/infor-design/enterprise/issues/4355))

## v4.31.3

### v4.31.3 Fixes

- `[Editor]` Fixed a bug where b tags in an empty p tag would be stripped. ([#4411](https://github.com/infor-design/enterprise/issues/4411))

## v4.31.2

### v4.31.2 Fixes

- `[Datagrid]` Added the ability to resize frozen columns, if you do not want this you must set columns to `resizable: false`. ([#3852](https://github.com/infor-design/enterprise/issues/3852))
- `[Datagrid]` Fixed hideColumn method to check if the column is hidden. ([#3852](https://github.com/infor-design/enterprise/issues/3852))
- `[Popdown]` Added a safety check to the destroy. ([#3852](https://github.com/infor-design/enterprise/issues/3852))

## v4.31.1

### v4.31.1 Fixes

- `[Datagrid]` Fixed a bug with icon alignment in editors in small or xtra small layout. ([#4266](https://github.com/infor-design/enterprise/issues/4266))
- `[Datagrid]` Fixed selection checkbox alignment. ([#4266](https://github.com/infor-design/enterprise/issues/4266))

## v4.31.0

### v4.31.0 Important Notes

- `[Buttons]` We reverted an inner Css rule that set all 'btn' classes to use contains vs starts with since this caused issues. One consequence is that if you use a class `dismissible-btn` it should now be `btn-dismissible`. This is a possible breaking change but for most cases this button is added by the tags component. ([#4120](https://github.com/infor-design/enterprise/issues/4120))

### v4.31.0 Features

- `[Calendar]` Added the ability to override an event `color` and `borderColor` see docs for details. ([#3923](https://github.com/infor-design/enterprise/issues/3923))
- `[Calendar]` Added the ability to use the monthview legend setting to colorsize day backgrounds. To use this set the `dayLegend` property. And this uses the same format for legend in the monthView. Just renamed it to avoid confusing with the event legend. ([#3893](https://github.com/infor-design/enterprise/issues/3893))
- `[Datagrid]` Added a `spacerColumn` setting, with this setting the last column fills any empty space instead of stretching everything out. ([#4032](https://github.com/infor-design/enterprise/issues/4032))
- `[Datagrid]` Added a `columnSizing` setting which impacts how the column widths are auto calculated. Options are: `both` (default), `data` or `header` (including filter). ([#4017](https://github.com/infor-design/enterprise/issues/4017))
- `[Datagrid]` Added the setting for empty message small height. ([#3609](https://github.com/infor-design/enterprise/issues/3609))
- `[Datagrid]` Fixed an alignment issue on rows when using alerts and tags with frozen columns and short row. ([#4237](https://github.com/infor-design/enterprise/issues/4237))
- `[Datagrid]` Fixed an alignment issue on hiding and showing rows when using grouped headers and frozen columns together. ([#4247](https://github.com/infor-design/enterprise/issues/4247))
- `[Datepicker]` Added the ability to use +/- to increment the day in the calendar. This is in addition to arrow key functionality. This works in the field or when the calendar is open. ([#4001](https://github.com/infor-design/enterprise/issues/4001))
- `[Masthead]` Added the ability use user images, status and initials in the masthead and masthead menu buttons. ([#800](https://github.com/infor-design/enterprise-ng/issues/800))
- `[MultiSelect]` Fixed an issue update multiselect on ajax with values already selected. ([#885](https://github.com/infor-design/enterprise-ng/issues/885))
- `[Tree]` Added option to add new child node on top or bottom. ([#3915](https://github.com/infor-design/enterprise/issues/3915))
- `[General]` Moved all the examples, patterns and layouts into their own sections or with the components they live with page patterns can now be found at `components/page-patterns` and layouts at `components/page-layouts`. Added a first pass of docs about these as well as more doc updates to forms, autocomplete and grid. ([#428](https://github.com/infor-design/enterprise/issues/428))

### v4.31.0 Fixes

- `[Application Menu]` Fixed an issue where the Header was unable to hide for RTL and ie11. ([#2154](https://github.com/infor-design/enterprise/issues/2154))
- `[Application Menu]` Fixed a bug where the border top color is wrong in uplift dark and high contrast theme. ([#4042](https://github.com/infor-design/enterprise/issues/4042))
- `[Application Menu]` Fixed a bug where some buttons did not have labels for the icon buttons in toolbars. Check your application if you use this pattern. ([#4085](https://github.com/infor-design/enterprise/issues/4085))
- `[Autocomplete]` Fixed an issue where the JavaScript error was thrown for ie11. ([#4148](https://github.com/infor-design/enterprise/issues/4148))
- `[Blockgrid]` Fixed an issue with paged datasets that would occasionally cause a JS console error. ([ng#836](https://github.com/infor-design/enterprise-ng/issues/836))
- `[Blockgrid]` Fixed a bug where first/last pager buttons would show and be disabled by default (buttons are now hidden by default). ([ng#836](https://github.com/infor-design/enterprise-ng/issues/836))
- `[Buttons]` Reverted an inner Css rule change that set 'btn' classes to contains vs starts with. ([#4120](https://github.com/infor-design/enterprise/issues/4120))
- `[Datagrid]` Fixed an issue when hiding columns after loading a datagrid up with grouped headers and frozen columns. ([#4218](https://github.com/infor-design/enterprise/issues/4218))
- `[Datagrid]` Fixed an issue where the rows where not render properly when use method `updateDataset()` for treegrid. ([#4213](https://github.com/infor-design/enterprise/issues/4213))
- `[Datagrid]` Fixed an issue where the tooltip for tree grid was not working properly. ([#827](https://github.com/infor-design/enterprise-ng/issues/827))
- `[Datagrid]` Fixed an issue where the keyword search was not working for server side paging. ([#3977](https://github.com/infor-design/enterprise/issues/3977))
- `[Datagrid]` Fixed a bug that nested datagrid columns could not be clicked. ([#4197](https://github.com/infor-design/enterprise/issues/4197))
- `[Datagrid]` Fixed an issue where the 'value' and 'oldValue' on cell change event where showing escaped. ([#4028](https://github.com/infor-design/enterprise/issues/4028))
- `[Datagrid]` Fixed an issue where the keyword search was not working for group headers. ([#4068](https://github.com/infor-design/enterprise/issues/4068))
- `[Datagrid]` Fixed an issue where the column filter results were inconsistent for tree grid. ([#4031](https://github.com/infor-design/enterprise/issues/4031))
- `[Datagrid]` Fixed an issue where the data was not exporting to excel when using the groupable setting. ([#4081](https://github.com/infor-design/enterprise/issues/4081))
- `[Datagrid]` Fixed an issue where if a context menu is opened and then closed with ESC the focus would be reset to the top of the page. ([#4085](https://github.com/infor-design/enterprise/issues/4085))
- `[Datagrid]` Fixed an issue where the tooltip would not show up if you focus a cell with ellipsis text with the keyboard. ([#4085](https://github.com/infor-design/enterprise/issues/4085))
- `[Datagrid]` Made the header checkbox focusable. ([#4085](https://github.com/infor-design/enterprise/issues/4085))
- `[Datagrid]` The selection checkbox cell had aria-selected on it which was incorrect. ([#4085](https://github.com/infor-design/enterprise/issues/4085))
- `[Datagrid]` Changed the auto width sizing of columns to include the padding of the rowHeight (16 16 8 8). So the column sizes are now more compact in lower rowHeight settings. Also to do this the grid is now rerendered when changing rowHeight. ([#4016](https://github.com/infor-design/enterprise/issues/4016))
- `[Datagrid]` Fixed a design QA bug where the column and data cell padding was not following the design system. Its now using 16px large, 16px medium, 8 px short and 8 px extar-short for text indenting. ([#4154](https://github.com/infor-design/enterprise/issues/4154))
- `[Datagrid]` Fixed an issue where the client side selection was not working. ([#4138](https://github.com/infor-design/enterprise/issues/4138))
- `[Datagrid]` Changed invalid css fill-available property. ([#4133](https://github.com/infor-design/enterprise/issues/4133))
- `[Datagrid]` Fixed issue where double keydown was required to open dropdown lists in datagrid cell. ([#3980](https://github.com/infor-design/enterprise/issues/3980))
- `[Datagrid]` Fixed an issue where the time picker editor was switching between AM and PM when set to 12:00. ([#4149](https://github.com/infor-design/enterprise/issues/4149))
- `[Datepicker]` Fixed a number of translation issues in the datepicker component. ([#4046](https://github.com/infor-design/enterprise/issues/4046))
- `[Datepicker]` Fixed a bug that the datepicker would focus the field when closing the month and year pane. ([#4085](https://github.com/infor-design/enterprise/issues/4085))
- `[Datepicker]` Fixed a bug where two dates may appear selected when moving forward/back in the picker dialog. ([#4018](https://github.com/infor-design/enterprise/issues/4018))
- `[Datepicker]` Fixed a bug where an error may occur if using the gregorian calendar on ar-SA locale. ([#4130](https://github.com/infor-design/enterprise/issues/4130))
- `[Dropdown]` Fixed an issue where "phraseStartsWith" does not filter the list after deleting a character. ([#4047](https://github.com/infor-design/enterprise/issues/4047))
- `[Dropdown]` Fixed a bug when backspacing in windows or fn + delete in Mac OS would render a ascii character in the input field. ([#4020](https://github.com/infor-design/enterprise/issues/4020))
- `[Editor]` Fixed a number of translation issues in the editor component. ([#4049](https://github.com/infor-design/enterprise/issues/4049))
- `[Editor]` Fixed an issue where the selection for shift + arrow keys was not working properly. ([#4070](https://github.com/infor-design/enterprise/issues/4070))
- `[Locale]` The Added placeholder for missing Thai `Locale` translation. ([#4041](https://github.com/infor-design/enterprise/issues/4041))
- `[Locale]` The Added placeholder for incorrect French `SetTime` translation. ([#4045](https://github.com/infor-design/enterprise/issues/4045))
- `[Lookup]` Fixed a bug where values are duplicated when selecting row on other pages and when paging is activated. ([#758](https://github.com/infor-design/enterprise-ng/issues/758))
- `[Locale]` Added July 2020 translation strings from the translation team. ([#4045](https://github.com/infor-design/enterprise/issues/4045))
- `[Mask]` Added the ability to pass date/time formats to the Mask API that do not contain separators or other literals. ([#3963](https://github.com/infor-design/enterprise/issues/3963))
- `[Masthead]` Added updated color and styles for uplift theme. ([#800](https://github.com/infor-design/enterprise-ng/issues/800))
- `[Mask]` Improved example pages in the demoapp, added some to the documentation index page for Mask. ([#556](https://github.com/infor-design/enterprise/issues/556))
- `[Modal]` Reverted nested modal behavior to being visually stacked, instead of one-at-a-time. Made it possible to show one-at-a-time via `hideUnderneath` setting. ([#3910](https://github.com/infor-design/enterprise/issues/3910))
- `[Multiselect]` Fixed an issue where multiselect fields with tags were not rendering properly. ([#4139](https://github.com/infor-design/enterprise/issues/4139))
- `[Popupmenu]` Fixed an issue where the icons were overlapping. ([#4201](https://github.com/infor-design/enterprise/issues/4201))
- `[Popupmenu]` Fixed a bug that the aria items are in the wrong place. Its now using [this guide](https://www.w3.org/TR/wai-aria-practices/examples/menu-button/menu-button-links.html). ([#4085](https://github.com/infor-design/enterprise/issues/4085))
- `[Popupmenu]` Fixed a bug where the heading doesn't display properly with multi-select menu. ([#3926](https://github.com/infor-design/enterprise/issues/3926))
- `[Searchfield]` Fixed an issue where some of the searchfield examples did not have focus states. ([#1060](https://github.com/infor-design/enterprise/issues/1060))
- `[Searchfield]` The `clear` function was misnamed as it didnt clear, it made the field clearable. Now we have a `clear` and `makeClearable` function. ([#4173](https://github.com/infor-design/enterprise/issues/4173))
- `[Textarea]` Fixed inconsistencies on styling of disabled field when using disable function, now the label will disable on all components when using this function. In general the label should be dimmed on disabled fields as per the design. ([#3917](https://github.com/infor-design/enterprise/issues/3917))
- `[Timepicker]` Fixed inconsistencies on readonly styling throughout different themes and variants. ([#4152](https://github.com/infor-design/enterprise/issues/4152))
- `[Toast]` Fixed a bug where the toast message doesn't close when pressing escape, and when it has multiple trigger elements and uses unique id's. ([#3986](https://github.com/infor-design/enterprise/issues/3986))
- `[Tooltip]` Fixed a bug where the title doesn't display when the title starts with '#'. ([#2512](https://github.com/infor-design/enterprise/issues/2512))
- `[Tooltip]` Fixed an issue where the tooltip would not show up if you focus a button with the keyboard. ([#4085](https://github.com/infor-design/enterprise/issues/4085))
- `[Tree]` Fixed an issue where the tree node still shows folder icon after all children and `children` property deleted. ([#4026](https://github.com/infor-design/enterprise/issues/4026))
- `[Tree]` Fixed an issue where the custom icon was changing back to default on toggle after use of method updateNode(). ([#4027](https://github.com/infor-design/enterprise/issues/4027))

(81 Issues Solved This Release, Backlog Enterprise 183, Backlog Ng 48, 1077 Functional Tests, 1489 e2e Tests)

## v4.30.1

### v4.30.1 Fixes

- `[Datepicker]` Fixed the datepicker in ar-SA setting timestamps would null the times in some situations. ([#4160](https://github.com/infor-design/enterprise/issues/4160))
- `[Datagrid]` The last row border was removed but this was incorrect, reverted this. ([#4140](https://github.com/infor-design/enterprise/issues/4140))
- `[Datagrid]` Fixed an alignment issue in datagrid filter that caused some fields to be misaligned. ([#4151](https://github.com/infor-design/enterprise/issues/4151))
- `[Datagrid]` Fixed an alignment issue with column colspan. In some situations it was not rendering correctly causing some cells to be misaligned. ([#4109](https://github.com/infor-design/enterprise/issues/4109))
- `[Datagrid]` Changed invalid css fill-available property. ([#4133](https://github.com/infor-design/enterprise/issues/4133))
- `[Locale]` Fixed a bug with MMMM dd format in ar-SA. ([#4160](https://github.com/infor-design/enterprise/issues/4160))
- `[Locale]` Changed the arguments names for better symmetry fromGregorian == toUmalqura and toGregorian === options.fromUmalqura. ([#4160](https://github.com/infor-design/enterprise/issues4160))

(71 Issues Solved This Release, Backlog Enterprise 197, Backlog Ng 53, 1078 Functional Tests, 1482 e2e Tests)

## v4.30.0

### v4.30.0 Announcements

- `[Datagrid]` The rowHeight setting has been changed to support extra-small, small, medium and large. short and normal are deprecated. If you have a custom toolbar you may need to update your [markup](https://github.com/infor-design/enterprise/blob/main/app/views/components/datagrid/example-custom-toolbar.html#L40-L44). ([#3755](https://github.com/infor-design/enterprise/issues/3755))

### v4.30.0 Features

- `[Breadcrumb]` Javascript Component API is now available. ([infor-design/enterprise-ng#700](https://github.com/infor-design/enterprise-ng/issues/700))
- `[Custom Builds]` The build script can now produce an ES Module version of the components that can be imported by your application. ([#3771](https://github.com/infor-design/enterprise/issues/3771))
- `[Datagrid]` Added a setting disableRowDeselection that if enabled does not allow selected rows to be toggled to deselected. ([#3791](https://github.com/infor-design/enterprise/issues/3791))
- `[Datagrid]` Added an additional row size extra-small. This row size may need a bit of further fleshing out. All of the previous row sizes have been renamed but using the old settings are supported but deprecated. The new sizes are Extra Small, Small, Medium, Large (Normal). ([#3755](https://github.com/infor-design/enterprise/issues/3755))
- `[Demoapp]` Added the ability to set runtime flags for persisting settings that were previously only possible to set via URL query parameters. ([n/a])
- `[Icons]` Changed the tree node icon to be more meaningful in uplift theme. Added a print-preview icon. This replaces the update-preview icon which has confusing meaning but was not removed.
- `[Searchfield]` Added the ability to clear the searchfield by calling a public clear() function. ([#3810](https://github.com/infor-design/enterprise/issues/3810))
- `[Tree]` Added a setting to support to expanding/collapsing when clicking only the icon portion of the tree node. ([#3730](https://github.com/infor-design/enterprise/issues/3730))
- `[Tree]` Added the ability to have separate icon button for expand/collapse and children count. ([#3847](https://github.com/infor-design/enterprise/issues/3847))

### v4.30.0 Fixes

- `[Accordion]` Fixed an issue where the chevron icon is not properly centered in Safari. ([#2161](https://github.com/infor-design/enterprise/issues/2161))
- `[Application Menu]` Fixed an issue where the dropdown icon is not properly centered in Safari. ([#3766](https://github.com/infor-design/enterprise/issues/3766))
- `[Accordion]` Fixed issue where hidden headers were not excluded from tab navigation. ([#3835](https://github.com/infor-design/enterprise/issues/3835))
- `[Calendar]` Fixed a bug that when setting accordions to allowOnePane it did not work. ([#3773](https://github.com/infor-design/enterprise/issues/3773))
- `[Calendar]` Fixed a bug where the accordion sections would show a line on hover in high contrast mode. ([#2779](https://github.com/infor-design/enterprise/issues/2779))
- `[Calendar]` Fixed a bug where the days would be out of alignment if the end and starts dates intersect. ([#1725](https://github.com/infor-design/enterprise/issues/1725))
- `[Contextual Action Panel]` Fixed an issue where the searchfield should be collapsible on mobile view. ([#918](https://github.com/infor-design/enterprise/issues/918))
- `[Counts]` Revamped the look and feel of widget counts in uplift theme. ([#3666](https://github.com/infor-design/enterprise/issues/3666))
- `[Datagrid]` Fixed an issue where the table doesn't filled the datagrid wrapper inside of modal. ([#3897](https://github.com/infor-design/enterprise/issues/3897))
- `[Datagrid]` Fix a bug with columns with buttons, they had an unneeded animation that caused states to be delayed when painting. ([#3808](https://github.com/infor-design/enterprise/issues/3808))
- `[Datagrid]` Fixed an issue where example page for filter and pager was not working properly. ([#3856](https://github.com/infor-design/enterprise/issues/3856))
- `[Datagrid]` Fix a bug with cellNavigation false, the focus state was still visible. ([#3937](https://github.com/infor-design/enterprise/issues/3937))
- `[Datagrid]` Updated example page for keyword search to fix error state. ([#3961](https://github.com/infor-design/enterprise/issues/3961))
- `[Datagrid]` Fix a bug with cellNavigation false, the focus state was incorrect on stretched rows in IE. ([#1644](https://github.com/infor-design/enterprise/issues/1644))
- `[Datagrid]` Fixed an issue where an extra border is shown in grid list mode and RTL. ([#3895](https://github.com/infor-design/enterprise/issues/3895))
- `[Datagrid]` Fixed a bug inside validateRow when passing in a zero the function would exit. ([#4002](https://github.com/infor-design/enterprise/issues/4002))
- `[Datagrid]` Fixed an issue where select all using keyboard in multiSelect/mixedSelect was not working. ([#3921](https://github.com/infor-design/enterprise/issues/3921))
- `[Datagrid]` Fix a bug with columns with buttons, they had an unneeded animation that caused states to be delayed when painting. ([#3808](https://github.com/infor-design/enterprise/issues/3808))
- `[Datagrid]` Fixed an issue where data was not in sync for row reorder and paging. ([#3749](https://github.com/infor-design/enterprise/issues/3749))
- `[Datagrid]` Fixed an issue where using selectRowsAcrossPages setting the selected rows were reseting by filter, to use this feature you may need to set columnIds in the settings to form whats unique for the row. ([#3601](https://github.com/infor-design/enterprise/issues/3601))
- `[Datagrid]` Fixed an issue where when using the contentTooltip setting on a datagrid on a modal, the column would expand when hovering rows. ([#3541](https://github.com/infor-design/enterprise/issues/3541))
- `[Datagrid]` Fixed an issue the arrow on tooltips flowed in the wrong direction. ([#3854](https://github.com/infor-design/enterprise/issues/3854))
- `[Datagrid]` Fixed an issue where readonly and checkbox cells would show up on the summary row. ([#3862](https://github.com/infor-design/enterprise/issues/3862))
- `[Datagrid]` Fixed an issue where text in nested objects where not encoded correctly. ([#4058](https://github.com/infor-design/enterprise/issues/3862))
- `[Datagrid]` Fixed an issue where text editor style editors are not saved properly. ([#4058](https://github.com/infor-design/enterprise/issues/4058))
- `[Datagrid]` Fixed an issue where checkboxes in an expandable area could not be checked. ([#4062](https://github.com/infor-design/enterprise/issues/4062))
- `[Datagrid]` Fix a bug where multiselect checkboxes were misaligned in a modal. ([#4086](https://github.com/infor-design/enterprise/issues/4086))
- `[Datepicker]` Fixed an issue where some languages like fr-CA and pt-BR (that are languages in a non default locale), would error when opening the picker. ([#4035](https://github.com/infor-design/enterprise/issues/4035))
- `[Datepicker]` Fixed an issue where change did not fire when rangeselecting the same day. ([#4075](https://github.com/infor-design/enterprise/issues/4075))
- `[Datepicker]` Fixed an issue where change did not fire when selecting today after having a cleared value in the field. ([#853](https://github.com/infor-design/enterprise-ng/issues/853))
- `[Dropdown]` Changed the keyboard dropdown so it will select the active item when tabbing out. ([#3028](https://github.com/infor-design/enterprise/issues/3028))
- `[Dropdown]` Fixed an issue where the search field does not stay in the initial position. ([#2659](https://github.com/infor-design/enterprise/issues/2659))
- `[Dropdown]` Fixed an issue where the search field does not stay in the initial position. ([#2659](https://github.com/infor-design/enterprise/issues/2659))
- `[Editor]` Fixed missing tooltips. ([#issues](https://github.com/infor-design/enterprise/issues/issues))
- `[Field Options]` Fixed an issue where the focus style was not aligning. ([#3628](https://github.com/infor-design/enterprise/issues/3628))
- `[Hierarchy]` Fixed an issue selection causes tab selection to be removed. ([#3597](https://github.com/infor-design/enterprise/issues/3597))
- `[Icons]` Fixed an issue with the amend icon in uplift theme. The meaning was lost on a design change and it has been updated. ([#3613](https://github.com/infor-design/enterprise/issues/3613))
- `[Locale]` Changed results text to lower case. ([#3974](https://github.com/infor-design/enterprise/issues/3974))
- `[Locale]` Fixed abbreviated chinese month translations. ([#4034](https://github.com/infor-design/enterprise/issues/4034))
- `[Lookup]` Fixed an issue in the min width examples that showed up in Safari only. ([#3949](https://github.com/infor-design/enterprise/issues/3949))
- `[Lookup]` Added example page for server side keyword search. ([#2806](https://github.com/infor-design/enterprise/issues/2806))
- `[Lookup]` Fixed a bug that the required validation would not reset from empty in certain cases. ([#810](https://github.com/infor-design/enterprise-ng/issues/810))
- `[Lookup]` Fixed an issue in the min width examples that showed up in Safari only. ([#3949](https://github.com/infor-design/enterprise/issues/3949))
- `[Popover]` Corrected the tabindex order of Popover elements when the Popover is contained within a Modal. ([#3644](https://github.com/infor-design/enterprise/issues/3644))
- `[Mask]` Fixed issue where languages with `,` as decimal were causing the fields to only show `.` instead of the actual characters that were input. ([#3933](https://github.com/infor-design/enterprise/issues/3933))
- `[Multiselect]` Fixed a bug that would incorrectly cause both text and tags to be rendered on the page when using the Select All checkbox. ([#3767](https://github.com/infor-design/enterprise/issues/3767))
- `[Multiselect]` When using the `showSelectAll` setting, if no selectable options are present, the Select All checkbox will now remain hidden and unusable. ([#3777](https://github.com/infor-design/enterprise/issues/3777))
- `[Multiselect]` Changed "Select All" checkbox's default behavior to only select items that match the current search filter, if a search filter is present.  The original filter behavior is available by setting `selectAllFilterOnly` to false. ([#3845](https://github.com/infor-design/enterprise/issues/3845))
- `[Textarea]` Added tests to show that the textarea count text is translated. ([#3807](https://github.com/infor-design/enterprise/issues/3807))
- `[Tooltip]` Fixed tooltip behavior so clicking and mousing out will not show the tooltip and fixed tooltip delay. ([#4050](https://github.com/infor-design/enterprise/issues/#4050))
- `[Tree]` Fixed an issue where previous text selection was not clearing after clicked to any tree-node. ([#3794](https://github.com/infor-design/enterprise/issues/3794))

(75 Issues Solved This Release, Backlog Enterprise 235, Backlog Ng 62, 1071 Functional Tests, 1448 e2e Tests)

## v4.29.0

### v4.29.0 Announcements

- `[General]` Heads Up that effective October 31, 2020 we will no longer support IE 11. Until that date we will test IE 11 but only critical issues will be fixed. See the linked issue for more details. ([#3756](https://github.com/infor-design/enterprise/issues/3756))

### v4.29.0 Features

- `[Accordion]` Added the ability to call collapse and expand with a header ID. ([#783](https://github.com/infor-design/enterprise-ng/issues/783))
- `[Lookup]` Added a tooltip functionality when the data is overflowed. ([#3703](https://github.com/infor-design/enterprise/issues/3703))
- `[Lookup]` Added a clear (x icon) button to clear the field. ([#740](https://github.com/infor-design/enterprise/issues/740))
- `[Lookup]` Added a clear (x icon) button and apply button inside of modal so there are now two options to clear the field. ([#2507](https://github.com/infor-design/enterprise/issues/2507))
- `[Lookup]` Fixed a bug where validation did not work if the lookup is non-editable (select only). ([#3950](https://github.com/infor-design/enterprise/issues/3950))
- `[Multiselect]` Moved the functionality for displaying the Multiselect List's searchfield underneath/above the pseudo element into a configurable setting. ([#3864](https://github.com/infor-design/enterprise/issues/3864))
- `[Popdown]` Fixed some integration problems with nested Lookups that were causing closing to happen prematurely. ([ng#760](https://github.com/infor-design/enterprise-ng/issues/760))
- `[Slider]` Added the ability to set position of the tooltip. ([#3746](https://github.com/infor-design/enterprise/issues/3746))
- `[Toast]` Added the ability to dismiss toasts via keyboard. ([#3521](https://github.com/infor-design/enterprise/issues/3521))
- `[Homepage]` Homepage edit events (resize, reorder, remove widgets) now fire on widget elements too ([#3679](https://github.com/infor-design/enterprise/issues/3679))

### v4.29.0 Fixes

- `[About]` Fixed a bug where About dialogs disappeared when being closed by the Modal Manager API. ([#3898](https://github.com/infor-design/enterprise/issues/3898))
- `[Application Menu]` Fixed personalization regressions on Soho theme ([#3704](github.com/infor-design/enterprise/issues/3704))
- `[General]` We Updated a lot of development dependencies. Most important things to note are: we now support node 12 for development and this is recommended, from tests 13 will also work. Node 14 will not work. We updated jQuery to 3.5.1 as a client side dependency and d3 to 5.16.0. If copying files from the `dist` folder note that the d3 file is called d3.v5.js. ([#1690](https://github.com/infor-design/enterprise/issues/1690))
- `[Bar Chart]` Fixed an issue where height was not calculating properly when used other elements along content container. ([#2670](https://github.com/infor-design/enterprise/issues/2670))
- `[Application Menu]` - Made it possible for App Menu Toolbars to dismiss the menu when the `dismissOnClickMobile` setting is true. ([#2831](https://github.com/infor-design/enterprise/issues/2831))
- `[Calendar/Weekview/Monthview]` Added more docs and exposed them on the design site. ([#3575](https://github.com/infor-design/enterprise/issues/3758))
- `[Checkbox]` Fixed an issue where the error icon was inconsistent between subtle and vibrant themes. ([#3575](https://github.com/infor-design/enterprise/issues/3575))
- `[Column Chart]` Fixed an issue where height was not calculating properly when used other elements along content container. ([#2670](https://github.com/infor-design/enterprise/issues/2670))
- `[Datagrid]` Fixed an issue where blank tooltip was showing when use Alert Formatter and no text. ([#2852](https://github.com/infor-design/enterprise/issues/2852))
- `[Datagrid]` Fixed a bug where the datagrid had blocked the clicking of buttons in an empty message area. ([#3922](https://github.com/infor-design/enterprise/issues/3922))
- `[Datagrid]` Fixed an issue where keyword search results were breaking the html markup for icons and badges. ([#3855](https://github.com/infor-design/enterprise/issues/3855))
- `[Datagrid]` Fixed an issue where keyword search results were breaking the html markup for hyperlink. ([#3731](https://github.com/infor-design/enterprise/issues/3731))
- `[Datagrid]` Fixed an issue where keyword search results were not showing for paging, if searched from other than 1st page it came blank table. ([#3629](https://github.com/infor-design/enterprise/issues/3629))
- `[Datagrid]` Fixed an issue where contents filtertype was not working on example page. ([#2887](https://github.com/infor-design/enterprise/issues/2887))
- `[Datagrid]` Fixed a bug in some themes, where the multi line cell would not be lined up correctly with a single line of data. ([#2703](https://github.com/infor-design/enterprise/issues/2703))
- `[Datagrid]` Fixed visibility of sort icons when toggling and when the column is in active. ([#3692](https://github.com/infor-design/enterprise/issues/3692))
- `[Datagrid]` Fixed a bug where the data passed to resultsText was incorrect in the case of reseting a filter. ([#2177](https://github.com/infor-design/enterprise/issues/2177))
- `[Datagrid/General]` Fixed an additional bug where when loading the datagrid with a columns object that contain recursive objects the grid would crash in saveColumns. [3759](https://github.com/infor-design/enterprise/issues/3759))
- `[Datepicker]` Fixed a bug where the modal would take aspects of the personalize colors by mistake. ([#3997](https://github.com/infor-design/enterprise/issues/3997))
- `[Dropdown]` Fixed tooltip content gets cut off inside of modal. ([#3106](https://github.com/infor-design/enterprise/issues/3106))
- `[DemoApp]` Fixed an issue with some pages in the design site where the did not have a height. ([#878](https://github.com/infor-design/website/issues/878))
- `[Fonts]` A note that the Source Sans Pro font thats used in the new theme and served at google fonts, now have a fix for the issue that capitalized letters and numbers had different heights. You may need to release any special caching. ([#1789](https://github.com/infor-design/enterprise/issues/1789))
- `[Form]` Fix broken links in the form readme file. ([#818](https://github.com/infor-design/website/issues/818))
- `[Line Chart]` Fixed an issue where height was not calculating properly when used other elements along content container. ([#2670](https://github.com/infor-design/enterprise/issues/2670))
- `[Locale]` Fixed the es-419 date time value, as it was incorrectly using the medium length date format. ([#3830](https://github.com/infor-design/enterprise/issues/3830))
- `[Modal]` Fixed the inconsistencies of spacing on required fields. ([#3587](https://github.com/infor-design/enterprise/issues/3587))
- `[Modal]` Fixed a bug where the title would overflow too soon. ([#3996](https://github.com/infor-design/enterprise/issues/3996))
- `[Multiselect]` Added ability to detect selected items from incoming data via `callSource()`. ([#2656](https://github.com/infor-design/enterprise/issues/2656))
- `[Multiselect]` Added support to api settings to `allTextString` and `selectedTextString` for custom headers. ([#3554](https://github.com/infor-design/enterprise/issues/3554))
- `[Pie Chart]` Fixed an issue where height was not calculating properly when used other elements along content container. ([#2670](https://github.com/infor-design/enterprise/issues/2670))
- `[Pie]` Fixed an issue where rounds decimal places for percent values were not working. ([#3599](https://github.com/infor-design/enterprise/issues/3599))
- `[Pie/Donut]` Fixed an issue where placing legend on bottom was not working for Homepage widget/Cards. ([#3560](https://github.com/infor-design/enterprise/issues/3560))
- `[Pager]` Reduced the space between buttons. ([#1942](https://github.com/infor-design/enterprise/issues/1942))
- `[Popupmenu]` Fixed an issue the shortcut text leaves gap when no icons are present. ([#3849](https://github.com/infor-design/enterprise/issues/3849))
- `[Tabs]` Fixed info and alert icons alignment on tabs and inside of modal. ([#2695](https://github.com/infor-design/enterprise/issues/2695))
- `[Tabs]` Fixes an issue where the search bar background color was going to transparent on smaller breakpoints. ([#3871](https://github.com/infor-design/enterprise/issues/3871))
- `[Notification]` Fixed an issue where the icons were lagging in the animation. ([#2099](https://github.com/infor-design/enterprise/issues/2099))
- `[Tree]` Fixed an issue where data was not in sync for children property. ([#1690](https://github.com/infor-design/enterprise/issues/1690))
- `[Splitter]` Fixed an issue the drag handle characters render incorrectly. ([#1458](https://github.com/infor-design/enterprise/issues/1458))
- `[Splitter]` Fixed an issue where dragging for RTL direction was not working. ([#1813](https://github.com/infor-design/enterprise/issues/1813))
- `[Spinbox]` Fixed an issue where a two or more digit min value would make it difficult to type in the spinbox. To fix this the values will only be validated on blur by default. ([#3909](https://github.com/infor-design/enterprise/issues/3909))
- `[Spinbox]` Fixed an issue where the number mask did not match the max value of the spinbox. ([#3939](https://github.com/infor-design/enterprise/issues/3939))
- `[Slider]` Improved the sliding so that decimal values would not trigger the change event. ([#787](https://github.com/infor-design/enterprise-ng/issues/787))
- `[Slider]` Reduced the number of change events that fire while sliding. ([#788](https://github.com/infor-design/enterprise-ng/issues/788))
- `[Swaplist]` Fixed an issue where dragging items more than once was not working on Android or iOS devices. ([#1423](https://github.com/infor-design/enterprise/issues/1423))
- `[Tree]` Fixed an issue where tree could not be expanded when using multiselect mode in IE 11. ([#3936](https://github.com/infor-design/enterprise/issues/3936))
- `[Tabs]` Fixed an issue where calling destroy did not remove the add tab button. ([#1439](https://github.com/infor-design/enterprise/issues/1439))
- `[Vertical Tabs]` Made personalization possible. ([#3029](https://github.com/infor-design/enterprise/issues/3029))

(64 Issues Solved This Release, Backlog Enterprise 248, Backlog Ng 69, 1149 Functional Tests, 1404 e2e Tests)

## v4.28.5

### v4.28.5 Fixes

- `[Datepicker]` Fixed an issue where change events did not fire consistently. ([#4087](https://github.com/infor-design/enterprise/issues/4087))

## v4.28.4

### v4.28.4 Fixes

- `[Datagrid]` Fixed an issue where checkboxes in an expandable area could not be checked. ([#4062](https://github.com/infor-design/enterprise/issues/4062))

## v4.28.3

### v4.28.3 Fixes

- `[Datepicker]` Fixed an issue where change did not fire when rangeselecting the same day. ([#4075](https://github.com/infor-design/enterprise/issues/4075))
- `[Datepicker]` Fixed an issue where change did not fire when selecting today after having a cleared value in the field. ([#853](https://github.com/infor-design/enterprise-ng/issues/853))

## v4.28.2

### v4.28.2 Fixes

- `[Splitter]` Fixed an issue where the splitter would remove the modal overlay in some cases. ([#3982](https://github.com/infor-design/enterprise/issues/3982))

## v4.28.1

### v4.28.1 Fixes

- `[Datagrid]` Fixed a bug where the datagrid had blocked the clicking of buttons in an empty message area. ([#3922](https://github.com/infor-design/enterprise/issues/3922))
- `[Datagrid]` Added ability to set the datagrid emptymessage as primary. ([#3922](https://github.com/infor-design/enterprise/issues/3922))

## v4.28.0

### v4.28.0 Important Changes

- `[Pager]` The Deprecated `pager` getter method was removed. Use `pagerAPI` instead for the same thing if accessing this internal object directly. ([#3759](https://github.com/infor-design/enterprise/issues/3759))

### v4.28.0 Features

- `[Bar Chart]` Added support to ellipsis for yaxis labels. ([#3702](https://github.com/infor-design/enterprise/issues/3702))
- `[Contextmenu]` Added support for shortcut display in menus. ([#3490](https://github.com/infor-design/enterprise/issues/3490))
- `[Datepicker]` Added support for custom api callback to disable passed dates and to disable dates by years. ([#3462](https://github.com/infor-design/enterprise/issues/3462))
- `[Datagrid]` Added and fixed up datagrid grouping aggregators. There is now aggregators for avg, count, list, max, min and sum. In addition null and undefined data will not cause issues. ([#3752](https://github.com/infor-design/enterprise/issues/3752))
- `[Error Page]` Added a new example showing a static error page. For example for a 404 page or generic error. ([#281](https://github.com/infor-design/design-system/issues/281))
- `[FileUploadAdvanced]` Added support to api settings `maxFiles` to limit number of uploads. ([#3512](https://github.com/infor-design/enterprise/issues/3512))
- `[FileUploadAdvanced]` Added support to fire event `fileremoved` for attached file removed. ([#3548](https://github.com/infor-design/enterprise/issues/3548))
- `[Line Chart]` Added support to ellipsis for yaxis labels. ([#3702](https://github.com/infor-design/enterprise/issues/3702))
- `[Modal]` Improved handling of multiple Modal windows stemming from a single trigger element. ([ng#705](https://github.com/infor-design/enterprise-ng/issues/705))

### v4.28.0 Fixes

- `[Accordion]` Fixed a regression where updating individual headers within an Accordion was no longer working ([#3826](https://github.com/infor-design/enterprise/issues/3070))
- `[Application Menu]` Fixed the icons on breaking apart it's appearance when zooming out the browser in IE11, uplift theme. ([#3070](https://github.com/infor-design/enterprise/issues/3070))
- `[Application Menu]` Fixed misalignment/size of bullet icons in the accordion on Android devices. ([#1429](http://localhost:4000/components/applicationmenu/test-six-levels.html))
- `[Application Menu]` Add keyboard support for closing Role Switcher panel ([#3477](https://github.com/infor-design/enterprise/issues/3477))
- `[Autocomplete]` Added a check to prevent the autocomplete from incorrectly stealing form focus, by checking for inner focus before opening a list on typeahead. ([#3639](https://github.com/infor-design/enterprise/issues/3070))
- `[Autocomplete]` Fixed an issue where an change event was not firing when selecting from the menu. ([#804](https://github.com/infor-design/enterprise/issues/804))
- `[Bubble Chart]` Fixed an issue where an extra axis line was shown when using the domain formatter. ([#501](https://github.com/infor-design/enterprise/issues/501))
- `[Bullet Chart]` Added support to format ranges and difference values. ([#3447](https://github.com/infor-design/enterprise/issues/3447))
- `[Button]` Fixed the button disabled method to no longer use class `is-disabled`. ([#3447](https://github.com/infor-design/enterprise-ng/issues/799))
- `[Charts]` Fixed an issue where selected items were being deselected after resizing the page. ([#323](https://github.com/infor-design/enterprise/issues/323))
- `[Colorpicker]` Fixed an issue where the color swatches shift when the colorpicker has a scrollbar. ([#2266](https://github.com/infor-design/enterprise/issues/2266))
- `[Custom Builds]` Fixed issues related to custom building Datagrid. ([#3784](https://github.com/infor-design/enterprise/issues/3784))
- `[Custom Builds]` Fixed issues related to custom building Locale. ([#3839](https://github.com/infor-design/enterprise/issues/3839))
- `[Custom Builds]` Fixed issues related to custom building Modal. ([#3822](https://github.com/infor-design/enterprise/issues/3822))
- `[Datagrid]` Fixed an issue where row data was not available for serializer with Treegrid. ([#3663](https://github.com/infor-design/enterprise/issues/3724))
- `[ContextualActionPanel]` Fixed an issue where toolbars in CAP are not torn down on destroy. ([#3785](https://github.com/infor-design/enterprise/issues/3785))
- `[ContextualActionPanel]` Fixed an issue where nested caps or closing and reopening caps would not work. ([#801](https://github.com/infor-design/enterprise-ng/issues/801))
- `[Datagrid]` Fixed a css issue in dark uplift mode where the group row lines were not visible. ([#3649](https://github.com/infor-design/enterprise/issues/3649))
- `[Datagrid]` Fixed some styling issues in alerts and tags, and made clickable tags available in the formatter. ([#3631](https://github.com/infor-design/enterprise/issues/3631))
- `[Datagrid]` Fixed a css issue in dark uplift mode where the group row lines were not visible . ([#3649](https://github.com/infor-design/enterprise/issues/3649))
- `[Datagrid]` Fixed lookup modal title to be visible and adjust the position to make it centered. ([#3635](https://github.com/infor-design/enterprise/issues/3635))
- `[Datagrid]` Fixed an issue where selected rows are not reset when calling loadData. ([#3718](https://github.com/infor-design/enterprise/issues/3718))
- `[Datagrid]` Fixed an issue where if using grouping totals and hiding and showing columns the page is not refreshed properly. ([#2564](https://github.com/infor-design/enterprise/issues/2564)
- `[Datagrid]` Fixed an issue the selected row header icon is the wrong state when using allowSelectAcrossPages. ([#3043](https://github.com/infor-design/enterprise/issues/3043)
- `[Datagrid]` Improved the `datagrid-default-modal-width` concept if setting a modal datagrid default with so it works on any parent. [3562](https://github.com/infor-design/enterprise/issues/3562))
- `[Datagrid]` Fixed a bug in the indeterminate paging example, that the select checkbox would not work and be out of sync when changing pages. [2230](https://github.com/infor-design/enterprise/issues/2230))
- `[Datagrid]` Fixed a bug when resizing the first column of the center pane when using frozen columns, the resize would jump out the size of the frozen section. [3741](https://github.com/infor-design/enterprise/issues/3741))
- `[Datagrid]` Fixed an issue where the filter condition leaves two selected if you just reorder. ([#3779](https://github.com/infor-design/enterprise/issues/3779))
- `[Datagrid/General]` Fixed a bug where when loading the datagrid with a columns object that contain recursive objects the grid would crash. [3759](https://github.com/infor-design/enterprise/issues/3759))
- `[Datagrid/Hyperlink]` Fixed layout issues with links in right text align mode. To do this refactored links to not use a psuedo element for the focus style. ([#3680](https://github.com/infor-design/enterprise/issues/3680))
- `[Datepicker]` Fixed a bug where for some locales like `af-ZA` and `fi_FI` with dots in the day periods, setting 24 hr time to AM did not work. [3750](https://github.com/infor-design/enterprise/issues/3750))
- `[Datepicker]` Fixed a bug where date picker erred on arabic dates. [3804](https://github.com/infor-design/enterprise/issues/3804))
- `[Datepicker]` Fixed a bug where date picker could not change arabic dates. [3819](https://github.com/infor-design/enterprise/issues/3819))
- `[Datepicker]` Fixed a bug the month only picker would error the second time opened. [3817](https://github.com/infor-design/enterprise/issues/3817))
- `[Datepicker]` Added fix for dates with month and day only format where day is first, this was incorrectly validating as invalid. ([#3833](https://github.com/infor-design/enterprise/issues/3833))
- `[Demoapp]` Fixed incorrect directory list hyperlinks in listview and listbuilder components. ([1783](https://github.com/infor-design/enterprise/issues/1783))
- `[Demoapp]` Did cleanup on the icons and patterns links. ([3790](https://github.com/infor-design/enterprise/issues/3790))
- `[Demoapp]` When deployed on a proxy the icons page would not change contents when changing theme. ([3790](https://github.com/infor-design/enterprise/issues/3790))
- `[Dropdown]` Fixed an issue that Dropdown did not close when scrolling in some nested containers. ([#3436](https://github.com/infor-design/enterprise/issues/3436))
- `[EmptyMessage]` Updated the text to be more subtle. ([#3476](https://github.com/infor-design/enterprise/issues/3476))
- `[Fieldset]` Fixed fieldset text data overlapping in compact mode on mobile view. ([#3627](https://github.com/infor-design/enterprise/issues/3627))
- `[General]` Added a number of small accessibility fixes base on older testing feedback. ([#1539](https://github.com/infor-design/enterprise/issues/1539))
- `[Hierarchy]` Added support for separators in the actions menu on a hierarchy leaf. ([#3636](https://github.com/infor-design/enterprise/issues/3636))
- `[Hierarchy]` Fixed an issue where clicking the "More Actions" menu trigger wouldn't open the menu anymore. ([#3873](https://github.com/infor-design/enterprise/issues/3873))
- `[Lookup]` Fixed an issue where `keywordFilter: true` and `filterable: true` used together cause the lookup modal to break. ([#3772](https://github.com/infor-design/enterprise/issues/3772))
- `[Masthead]` Fixed layout and color issues in uplift theme. ([#3526](https://github.com/infor-design/enterprise/issues/3526))
- `[Modal]` Fixed modal title to a two line with ellipsis when it's too long. ([#3479](https://github.com/infor-design/enterprise/issues/3479))
- `[Multiselect]` Fixed tags dismiss button on mobile devices. ([#3640](https://github.com/infor-design/enterprise/issues/3640))
- `[Icons]` Added new locked/unlocked icons in ids-identity [#3732](https://github.com/infor-design/enterprise/issues/3732)
- `[Radar Chart]` Fixed an issue where labels were cutoff at desktop view. ([#3510](https://github.com/infor-design/enterprise/issues/3510))
- `[Splitter]` Fixed an issue where collapse button was misaligned. ([#3825](https://github.com/infor-design/enterprise/issues/3825))
- `[Swaplist]` Fixed disabled swap buttons color in dark variant subtle theme. ([#3709](https://github.com/infor-design/enterprise/issues/3709))
- `[Utils]` Exposed `Soho.utils.isInViewport(elem)` for external use. ([#3436](https://github.com/infor-design/enterprise/issues/3436))
- `[Toolbar]` Improved the placeholder text color to be more visible in uplift (dark variant). ([#3727](https://github.com/infor-design/enterprise/issues/3727))
- `[Tree]` Fixed an issue where use `UpdateNode()` method the data was not sync. ([#3724](https://github.com/infor-design/enterprise/issues/3724))

(71 Issues Solved This Release, Backlog Enterprise 260, Backlog Ng 82, 1048 Functional Tests, 1370 e2e Tests)

## v4.27.4

### v4.27.4 Fixes

`[Button]` Fixed the button disabled method to no longer use class `is-disabled`. ([#3447](https://github.com/infor-design/enterprise-ng/issues/801))
`[Button]` Fixed a regression where some buttons would get a 100% width on mobile. ([#801](https://github.com/infor-design/enterprise-ng/issues/801))

## v4.27.3

### v4.27.3 Fixes

- `[Datagrid]` Fixed a bug in the indeterminate paging example, that the select checkbox would not work and be out of sync when changing pages. [2230](https://github.com/infor-design/enterprise/issues/2230))

## v4.27.2

### v4.27.2 Fixes

- `[Datagrid]` Fixed an issue in datagrid frozen columns, actions that re-render like sorting may cause rendering issues. ([#3735](https://github.com/infor-design/enterprise/issues/3735))
- `[Datagrid]` Fixed an issue in lookup datagrid editors that clicking a trigger in the cell would commit the cell causing editing not to work in some cases. ([#785](https://github.com/infor-design/enterprise-ng/issues/785))

## v4.27.1

### v4.27.1 Fixes

- `[Icons]` Added a fix to support both `href` and `xlink:href` in icons. ([#3734](https://github.com/infor-design/enterprise/issues/3734))

## v4.27.0

### v4.27.0 Important Changes

- `[Hierarchy]` Removed the following deprecated options `paging: <bool>` and `mobileView: <bool>`. Instead use `layout='paging'` or `layout='mobile-only'`.
- `[Icons]` Changed the svg icons to use `href` instead of deprecated `xlink:href`. This isnt a breaking change either will work but `href` works better with Ivy in Angular. ([#3611](https://github.com/infor-design/enterprise/issues/3611))

### v4.27.0 Features

- `[Button]` Add `toData()` and related API for programmatically handling control of buttons. ([ng#467](https://github.com/infor-design/enterprise-ng/issues/467))
- `[Calendar]` Enhanced the look and feel of monthview calendar by displaying legend and calendar event on mobile view. ([#925](https://github.com/infor-design/enterprise/issues/925))
- `[Modal]` Created API for controlling the Modal ButtonSet. ([ng#467](https://github.com/infor-design/enterprise-ng/issues/467))
- `[Datagrid]` Added support for api setting on expand and collapse children. ([#3274](https://github.com/infor-design/enterprise/issues/3274))
- `[Datagrid]` Updated the fixedRowHeight setting to accept `auto` as an option. This will calculate the row height for all frozenRows section. If you have a lot of rows this may be slow so a number is preferred. ([#3374](https://github.com/infor-design/enterprise/issues/3374))
- `[Editor]` Added an option to set the height of the editor in `rows`. If you set this the estimated number for rows can be specified for the source and html pane. It will scroll after that. ([#3688](https://github.com/infor-design/enterprise/issues/3688))
- `[Homepage]` Added support for reordering, resizing, and removing widgets by enabling edit mode on the homepage component. ([#3531](https://github.com/infor-design/enterprise/issues/3531))

### v4.27.0 Fixes

- `[Accordion]` Removed stoppage of event propagation when accordion headers are clicked, in order to allow external click event listeners to propagate. ([ng#321](https://github.com/infor-design/enterprise-ng/issues/321))
- `[Bar Chart]` Fixed an issue where chart was not resizing on homepage widget resize. ([#2669](https://github.com/infor-design/enterprise/issues/2669))
- `[Blockgrid]` Fixed an issue where there was no index if the data is empty, and removed deprecated internal calls. ([#748](https://github.com/infor-design/enterprise-ng/issues/748))
- `[Busy Indicator]` Fixed an issue where it throws an error when a display delay, the busy-indicator parent removed and added via ngIf before the busyindicator shown. ([#703](https://github.com/infor-design/enterprise-ng/issues/703))
- `[Busy Indicator]` Fixed an issue where the overlay would close when closing the Modal. ([#3424](https://github.com/infor-design/enterprise/issues/3424))
- `[Busy Indicator]` Fixed an issue where position was not aligning. ([#3341](https://github.com/infor-design/enterprise/issues/3341))
- `[Colorpicker]` Fixed the dropdown icon position is too close to the right edge of the field. ([#3508](https://github.com/infor-design/enterprise/issues/3508))
- `[Contextual Action Panel]` Fixed misaligned search icon in uplift theme. ([#3630](https://github.com/infor-design/enterprise/issues/3630))
- `[Contextual Action Panel]` Fixed close icon button in getting cut off on mobile view ([#3586](https://github.com/infor-design/enterprise/issues/3586))
- `[Datagrid]` Fixed an issue where lookup editor was removing all characters following and including the '|' pipe character. ([#3556](https://github.com/infor-design/enterprise/issues/3556))
- `[Datagrid]` Fixed an issue where date range filter was unable to filter data. ([#3503](https://github.com/infor-design/enterprise/issues/3503))
- `[Datagrid]` Fixed a bug where datagrid tree would have very big text in the tree nodes on IOS. ([#3347](https://github.com/infor-design/enterprise/issues/3347))
- `[Datagrid]` Fixed a focus trap issue when using actionable mode, tab will now move up and down rows. ([#2399](https://github.com/infor-design/enterprise/issues/2399))
- `[Datagrid]` Fixed a bug when setting the UI indicator with `setSortIndicator` then it would take two clicks to sort the inverse direction. ([#3391](https://github.com/infor-design/enterprise/issues/3391))
- `[Datagrid]` Fixed an issue where date range filter was not working. ([#3337](https://github.com/infor-design/enterprise/issues/3337))
- `[Datagrid]` Fixed a bug when combining multiselect and expandable rows. If using the shift key to select multiple rows the selection would include incorrect rows. ([#2302](https://github.com/infor-design/enterprise/issues/2302))
- `[Datagrid]` Added support for dragging and reordering columns in RTL and some minor style cleanup with dragging to reorder. ([#3552](https://github.com/infor-design/enterprise/issues/3552))
- `[Datagrid]` Fixed an issue that the click event did not show the item data when the keyboard is used. ([#3645](https://github.com/infor-design/enterprise/issues/3645))
- `[Datagrid]` Fixed an issue where datagrid tree did not show empty messages. ([#3642](https://github.com/infor-design/enterprise/issues/3642))
- `[Datagrid]` Fixed an issue where grouped rows did not render when combined with frozen columns. ([#3367](https://github.com/infor-design/enterprise/issues/3367))
- `[Datagrid]` Fixed an issue where the overlay was closing after close Modal. ([#735](https://github.com/infor-design/enterprise-ng/issues/735))
- `[Datagrid]` Fixed a misaligned drag and drop column icon on IE 11. ([#3648](https://github.com/infor-design/enterprise/issues/3648))
- `[Datagrid]` Fixed an issue when using the colspan column option along with frozenColumns. ([#3416](https://github.com/infor-design/enterprise/issues/3416))
- `[Datagrid]` Fixed an issue where the empty message might still show if the amount of rows do not fill the page. ([#3697](https://github.com/infor-design/enterprise/issues/3697))
- `[Datepicker]` Fixed popover height and datepicker layout on mobile view. ([#2569](https://github.com/infor-design/enterprise/issues/3569))
- `[Datepicker]` Fixed an issue where date range with minimum range was not working. ([#3268](https://github.com/infor-design/enterprise/issues/3268))
- `[Datepicker]` Fixed an issue where date range was reverting to initial values after clearing. ([#1306](https://github.com/infor-design/enterprise/issues/1306))
- `[Datepicker]` Fixed an issue where dates would be invalid in ko-KO locale. ([#3470](https://github.com/infor-design/enterprise/issues/3470))
- `[Datepicker]` Fixed an issue where dates would be invalid in zh-TW locale. ([#3473](https://github.com/infor-design/enterprise/issues/3473))
- `[Datepicker]` Fixed an issue where AM/PM could not be set in hi-IN locale. ([#3474](https://github.com/infor-design/enterprise/issues/3474))
- `[Datepicker]` Fixed an issue where change would fire twice or when the value is still blank. ([#3423](https://github.com/infor-design/enterprise/issues/3423))
- `[Datepicker]` Fixed an issue where time would be reset to 12:00 AM when setting the time and clicking today. ([#3202](https://github.com/infor-design/enterprise/issues/3202))
- `[Dropdown]` Fixed a bug where it was not possible for Dropdowns in certain scrollable Modal regions to close on scroll. ([#2650](https://github.com/infor-design/enterprise/issues/2650))
- `[Dropdown]` Fixed a bug that dropdowns are in the wrong position if flowing up and other minor cases. ([#2068](https://github.com/infor-design/enterprise/issues/2068))
- `[Dropdown]` Fixed alignment when using dropdown in compound field. ([#3647](https://github.com/infor-design/enterprise/issues/3647))
- `[Editor]` Added ui updates to the toolbar in uplift (vibrant mode) and minor style fixes. ([#3577](https://github.com/infor-design/enterprise/issues/3577))
- `[Editor]` Added fixes to reseting the dirty indicator when used in an editor. ([#3662](https://github.com/infor-design/enterprise/issues/3662))
- `[Editor]` Fixed a width change when toggle source view when the editor is on a modal, this is also based on UI feedback that the switch was confusing, so we now disable the buttons. ([#3594](https://github.com/infor-design/enterprise/issues/3594))
- `[Editor]` Fixed an issue where bullet and number lists could not be converted to headings and regular text with the font picker. ([#2679](https://github.com/infor-design/enterprise/issues/2679))
- `[Editor]` Fixed an issue where some settings like bold and italics would not be reset consistently when applying headings and regular text with the font picker. ([#2256](https://github.com/infor-design/enterprise/issues/2256))
- `[Editor]` Fixed an issue where the dirty events did not fire changing the source view. ([#3598](https://github.com/infor-design/enterprise/issues/3598))
- `[Editor]` Adding missing bottom spacing under heading elements. ([#3288](https://github.com/infor-design/enterprise/issues/3288))
- `[Field Filter]` Fixed an issue where switching to In Range filter type with a value in the field was causing an error. ([#3515](https://github.com/infor-design/enterprise/issues/3515))
- `[Editor]` Added a font color for rest/none swatch. ([#2035](https://github.com/infor-design/enterprise/issues/2035))
- `[Field Filter]` Fixed an issue where switching to In Range filter type with a value in the field was causing an error. ([#3515](https://github.com/infor-design/enterprise/issues/3515))
- `[Field Filter]` Fixed an issue where date range was not working after using other filter. ([#2764](https://github.com/infor-design/enterprise/issues/2764))
- `[Field Filter]` Fixed an issue where stray text would be shown if the filters are hidden and then shown later. ([#3687](https://github.com/infor-design/enterprise/issues/3687))
- `[Line Chart]` Fixed an issue where x-axis labels were overlapping for small viewport on homepage widget. ([#2674](https://github.com/infor-design/enterprise/issues/2674))
- `[Lookup]` Fixed an issue where selected values were clearing when use server side data. ([#588](https://github.com/infor-design/enterprise-ng/issues/588))
- `[Locale]` Added missing Afrikaans translations. ([#3685](https://github.com/infor-design/enterprise/issues/3685))
- `[Masthead]` Fixed layout and color issues in uplift theme. ([#3526](https://github.com/infor-design/enterprise/issues/3526))
- `[Modal]` Fixed an iOS bug where after opening several Modals/Messages, it would occasionally be impossible to scroll a scrollable page area. ([#3389](https://github.com/infor-design/enterprise/issues/3389))
- `[Modal]` Fixed a bug where when iframe elements are present, focus traps could occur and cause focus on elements outside of the Modal, but within the iframe. ([#2287](https://github.com/infor-design/enterprise/issues/2287))
- `[Modal]` Added a check for preventing Tooltips inside a Modal from opening while the Modal is not visible ([#3588](https://github.com/infor-design/enterprise/issues/3588))
- `[Modal]` Fixed dropdown position when the field is required. ([#3482](https://github.com/infor-design/enterprise/issues/3482))
- `[Modal]` Fixed a regression where some Close buttons were not properly closing. ([#3615](https://github.com/infor-design/enterprise/issues/3615))
- `[Process Indicator]` Fixed icons that are not centered inside the circle indicators. ([#3509](https://github.com/infor-design/enterprise/issues/3509))
- `[Personalize]` Fixed an issue that colorschanged events do not fire on when doing a set to default ation. ([#751](https://github.com/infor-design/enterprise-ng/issues/751))
- `[Searchfield]` Correct the background color of toolbar search fields. ([#3527](https://github.com/infor-design/enterprise/issues/3527))
- `[Spinbox]` Corrected an issue in the enable method, where it did not fully remove the readonly state. ([#3527](https://github.com/infor-design/enterprise/issues/3527))
- `[Swaplist]` Fixed an issue where lists were overlapping on uplift theme. ([#3452](https://github.com/infor-design/enterprise/issues/3452))
- `[Tabs]` Fixed the position of error icon too close to the border on focus state. ([#3544](https://github.com/infor-design/enterprise/issues/3544))
- `[Tabs-Vertical]` Fixed an issue where the content cannot scroll on mobile view. ([#3542](https://github.com/infor-design/enterprise/issues/3542))
- `[Tags]` Fixed a regression on Tag Buttons, where they were visually, vertically misaligned with Tag text. ([#3604](https://github.com/infor-design/enterprise/issues/3604))
- `[Week-View]` Changed the look of the week-view and day-view day of the week so its a 3 (or 2) letter abbreviation and emphasizes the date and spans two lines. This makes all the days of the week the same length. ([#3262](https://github.com/infor-design/enterprise/issues/3262))
- `[Validation]` Fixed a bug where addMessage did not add messages to the parent. ([#711](https://github.com/infor-design/enterprise-ng/issues/711))

(87 Issues Solved This Release, Backlog Enterprise 279, Backlog Ng 75, 1033 Functional Tests, 1322 e2e Tests)

## v4.26.2

### v4.26.2 Fixes

- `[Textarea]` Fixed missing text in safari on disabled text areas. ([#3638](https://github.com/infor-design/enterprise/issues/3638))

## v4.26.1

### v4.26.1 Fixes

- `[Demo App]` Fixed the embedded layout to show uplift theme. ([#861](https://github.com/infor-design/website/issues/861))

## v4.26.0

### v4.26.0 Features

- `[Datagrid]` Added support for expandable row to expand across all frozen columns, and fixed span layout issues on the right side frozen columns. ([#2867](https://github.com/infor-design/enterprise/issues/2867))
- `[Datagrid]` Added a new `resizeMode` option that allows you to pick between `flex` and `fit`. `flex` will resize columns independently shifting other columns to fit the table layout if needed. `fit` will resize using the neighbor's column width. This is possible more useful when you have less columns. ([#3251](https://github.com/infor-design/enterprise/issues/3251))
- `[Calendar]` Made the monthview, weekview and calendar work in RTL mode and added official support for UmAlQura calendar. ([#2788](https://github.com/infor-design/enterprise/issues/2788))
- `[Icons]` Added new icons `icon-play, icon-stop, icon-record, icon-pause` for video players. ([#411](https://github.com/infor-design/design-system/issues/411))
- `[Icons]` Added new icons `icon-security-off, icon-security-on` for toggles related to security/secure items. ([#397](https://github.com/infor-design/design-system/issues/397))
- `[Searchfield]` Added a setting that makes it possible to adjust the "collapsed" size of a Toolbar Searchfield to better accommodate some use cases. ([#3296](https://github.com/infor-design/enterprise/issues/3296))

### v4.26.0 Fixes

- `[Application Menu]` Fixed bugs with filtering where it was not possible to have the filter match text within content areas, as well as general expand/collapse bugs with filtering. ([#3131](https://github.com/infor-design/enterprise/issues/3131))
- `[Application Menu]` Fixed overlap button when label is too long, and aligned dropdown icon in application menu uplift theme. ([#3133](https://github.com/infor-design/enterprise/issues/3133))
[Contextual Action Panel] - Fixed shade colors of text and icon buttons in uplift theme high contrast. (#3394)
- `[Accordion]` - Fixed an issue with a missing border on the last element in certain states. ([#3885](https://github.com/infor-design/enterprise/issues/3885))
- `[Calendar]` Fixed issue where on month view in events info `Date` and `Duration` fields were not working with some events and `Duration` field. Now `Duration` field support `Days, Hours and Minutes` text. ([#2777](https://github.com/infor-design/enterprise/issues/2777))
- `[Calendar]` Fixed an issue where link was not working on monthview to switch to day view when clicked on more events on that day. ([#3181](https://github.com/infor-design/enterprise/issues/3181))
- `[Calendar]` Fixed a calendar event where the start date today is not displaying as upcoming event in different timezone. ([#2776](https://github.com/infor-design/enterprise/issues/2776))
- `[Calendar]` Fixed an issue where adding an event was inconsistent in Safari. ([#3079](https://github.com/infor-design/enterprise/issues/3079))
- `[Calendar]` Fixed an issue where any event was not rendering in day and week view. ([#3222](https://github.com/infor-design/enterprise/issues/3222))
- `[Calendar]` Fixed an issue where date selection was not persist when switching from month view to week view to day view. ([#3319](https://github.com/infor-design/enterprise/issues/3319))
- `[Colors]` Fixed an incorrect ruby06 color, and made the background change on theme change now (again). ([#3448](https://github.com/infor-design/enterprise/issues/3448))
- `[Datagrid]` Fixed an issue where focus on reload data was forced to be on active cell. ([#358](https://github.com/infor-design/enterprise-ng/issues/358))
- `[Datagrid]` Fixed RTL issues in the filter row. ([#3517](https://github.com/infor-design/enterprise/issues/3517))
- `[Datagrid]` Improved the column resize behavior in speed and usability with the cursor being more accurate during resize. ([#3251](https://github.com/infor-design/enterprise/issues/3251))
- `[Datagrid]` Improved the column resize behavior to work much better in RTL mode. ([#1924](https://github.com/infor-design/enterprise/issues/1924))
- `[Datagrid]` Fixed a bug where if a filter row column is frozen the mask and editor options would not be applied. ([#2553](https://github.com/infor-design/enterprise-ng/issues/2553))
- `[Datagrid]` Fixed an issue where when using rowTemplate/expandableRows and frozenColumns on both sides the right side did not render properly. ([#2867](https://github.com/infor-design/enterprise/issues/2867))
- `[Datagrid]` Fixed an issue where height was not aligning to expandable row for frozen columns. ([#3516](https://github.com/infor-design/enterprise/issues/3516))
- `[Datagrid]` Fixed hover color should not be similar to alternate rows when hovering in uplift high contrast. ([#3338](https://github.com/infor-design/enterprise/issues/3338))
- `[Datagrid]` Fixed a demo app issue filtering decimal fields in some examples. ([#3351](https://github.com/infor-design/enterprise/issues/3351))
- `[Datagrid]` Fixed an issue where some columns were disappear after resizing the browser or after changing themes. ([#3434](https://github.com/infor-design/enterprise/issues/3434))
- `[Datagrid]` Fixed an issue that the filter row type dropdowns did not close when the grid is scrolled. ([#3216](https://github.com/infor-design/enterprise/issues/3216))
- `[Datagrid]` Added an example showing the configuration needed to filter date time fields on just dates without the time part. ([#2865](https://github.com/infor-design/enterprise/issues/2865))
- `[Datagrid]` Changed the isFilter added value to datasets to a more unique value to avoid clashes. ([#2668](https://github.com/infor-design/enterprise/issues/2668))
- `[Datagrid]` Added a `getDataset` method that will return the current dataset without any added properties. ([#2668](https://github.com/infor-design/enterprise/issues/2668))
- `[Datagrid]` Fixed an issue that when reordering filter columns the filter values would disappear. ([#2565](https://github.com/infor-design/enterprise/issues/2565))
- `[Datagrid]` Fixed an issue that dropdown lists in filter rows did not close when scrolling. ([#2056](https://github.com/infor-design/enterprise/issues/2565))
- `[Datagrid]` Added a `filterType` option to the filter event data so the type can be determined. ([#826](https://github.com/infor-design/enterprise/issues/826))
- `[Datagrid]` Add options to `toolbar.filterRow` so that instead of true/false you can set `showFilter, clearFilter, runFilter` independently. ([#1479](https://github.com/infor-design/enterprise/issues/1479))
- `[Datagrid]` Added fixes to improve the usage of the textarea editor. ([#3417](https://github.com/infor-design/enterprise/issues/3417))
- `[Datagrid]` Fixed an issue where reset to default was not working properly. ([#3487](https://github.com/infor-design/enterprise/issues/3487))
- `[Datepicker]` Fixed an issue where setting date format with comma character was not working. ([#3008](https://github.com/infor-design/enterprise/issues/3008))
- `[Editor]` Made the link and image link fields required on the dialogs. ([#3008](https://github.com/infor-design/enterprise/issues/3008))
- `[Editor]` Fixed an issue where it was possible to clear text and end up with text outside the default paragraph separator. ([#2268](https://github.com/infor-design/enterprise/issues/2268))
- `[Fileupload]` Fixed an issue where tabbing out of a fileupload in was causing the modal dialog to disappear. ([#3458](https://github.com/infor-design/enterprise/issues/3458))
- `[Form Compact Layout]` Added support for `form-compact-layout` the remaining components. ([#3008](https://github.com/infor-design/enterprise/issues/3329))
- `[Dropdown]` Fixed a bug that was causing the `selectValue()` method not to update the visual display of the in-page Dropdown element. ([#3432](https://github.com/infor-design/enterprise/issues/3432))
- `[Forms]` Fixed an issue where radio group was overlapping fields. ([#3466](https://github.com/infor-design/enterprise/issues/3466))
- `[Forms Compact]` Fixed an issue where fileupload was misaligned in RTL mode in uplift theme. ([#3483](https://github.com/infor-design/enterprise/issues/3483))
- `[Icons]` Fixed color inconsistencies of the icons when the fields are in readonly state. ([#3176](https://github.com/infor-design/enterprise/issues/3176))
- `[Input]` Added the ability to line up data labels with inputs by adding class `field-height` to the `data` element and placing it in a responsive grid. ([#987](https://github.com/infor-design/enterprise/issues/987))
- `[Input]` Added the ability to use standalone required spans, this will help on responsive fields if they are cut off. ([#3115](https://github.com/infor-design/enterprise/issues/3115))
- `[Input/Forms]` Added the ability to add a class to rows to align the fields on the bottom, this will line up fields if they have wrapping labels or long labels with required fields. To enable this add class `flex-align-bottom` to the grid `row`. ([#443](https://github.com/infor-design/enterprise/issues/443))
- `[Locale]` Fixed an issue where formatDate() method was not working for es-419. ([#3363](https://github.com/infor-design/enterprise/issues/3363))
- `[Locale]` Fixed an issue where setting language to `nb` would error. ([#3455](https://github.com/infor-design/enterprise/issues/3455))
- `[Locale]` Fixed incorrect time separators in the no, nn, and nn locales. ([#3468](https://github.com/infor-design/enterprise/issues/3468))
- `[Locale]` Added further separation of language from formatting in date oriented components (calendar, datepicker, timepicker ect). [3244](https://github.com/infor-design/enterprise/issues/3244))
- `[Locale]` Added support for `nn` locale and language, but this will change to no language as only this is translated as its the same. ([#3455](https://github.com/infor-design/enterprise/issues/3455))
- `[Locale]` Correct the month names in Russian locale and capitalized the day names. ([#3464](https://github.com/infor-design/enterprise/issues/3464))
- `[Module Tabs]` Fixed color tab indicator and small gap below when selected/opened for all color variations in uplift theme. ([#3312](https://github.com/infor-design/enterprise/issues/3312))
- `[Modal]` Fixed colors in dark mode for the primary disabled button and error and background contrast. ([#2754](https://github.com/infor-design/enterprise/issues/2754))
- `[Pie]` Fixed an issue where initial selection was getting error. ([#3157](https://github.com/infor-design/enterprise/issues/3157))
- `[Popupmenu]` Fixed an issue where list separators were disappearing when reduced the browser zoom level e.g. 70-80%. ([#3407](https://github.com/infor-design/enterprise/issues/3407))
- `[Radar Chart]` Fixed an issue where labels was cut off for some screen sizes. ([#3320](https://github.com/infor-design/enterprise/issues/3320))
- `[Searchfield]` Fixed a bug where changing filter results while the autocomplete is open may result in the menu being positioned incorrectly. ([#3243](https://github.com/infor-design/enterprise/issues/3243))
- `[Searchfield]` Fixed a bug in Toolbar Searchfields where a component configured with `collapsible: false` and `collapseSize` defined, the searchfield would incorrectly collapse. ([NG#719](https://github.com/infor-design/enterprise-ng/issues/719))
- `[Splitter]` Fixed an issue in the destroy function where the expand button was not removed. ([#3371](https://github.com/infor-design/enterprise/issues/3371))
- `[Swaplist]` Fixed an issue where top buttons were not aligned in Firefox. ([#3425](https://github.com/infor-design/enterprise/issues/3425))
- `[Textarea]` Fixed an issue where using `rows` stopped working, and fixed the autoGrow option to work better. ([#3471](https://github.com/infor-design/enterprise/issues/3471))
- `[Toolbar]` Fixed an issue where some `destroy()` methods being called in `teardown()` were not type-checking for the `destroy()` method, and sometimes would incorrectly try to call this on an object or data property defined as `button`. ([#3449](https://github.com/infor-design/enterprise/issues/3449))
- `[Tooltip/Popover]` Fixed incorrect placement when in RTL modes, as well as some broken styles on the RTL Popover. ([#3119](https://github.com/infor-design/enterprise/issues/3119))
- `[Validation/Checkboxes]` Fixed issues with making checkboxes required, the styling did not work for it and the scrollIntoView function and validation failed to fire. Note that to add required to the checkbox you need to add an extra span, adding a class to the label will not work because the checkbox is styled using the label already. ([#3147](https://github.com/infor-design/enterprise/issues/3147))
- `[Validation]` Fixed an issue where calling removeMessage would not remove a manually added error class. ([#3318](https://github.com/infor-design/enterprise/issues/3318))

(78 Issues Solved This Release, Backlog Enterprise 336, Backlog Ng 77, 989 Functional Tests, 1246 e2e Tests)

## v4.25.3

### v4.25.3 Fixes

- `[Bar]` Fixed an error rendering charts with only one dataset point. ([#3505](https://github.com/infor-design/enterprise/issues/3505))
- `[Datagrid]` Fixed an issue where date range filter was unable to filter data. ([#3503](https://github.com/infor-design/enterprise/issues/3503))
- `[Datagrid]` Fixed an issue where date range filter was not working. ([#3337](https://github.com/infor-design/enterprise/issues/3337))
- `[Datepicker]` Fixed an issue where date range with minimum range was not working. ([#3268](https://github.com/infor-design/enterprise/issues/3268))
- `[Datepicker]` Fixed an issue where date range was reverting to initial values after clearing. ([#1306](https://github.com/infor-design/enterprise/issues/1306))
- `[Field Filter]` Fixed an issue where switching to In Range filter type with a value in the field was causesing an error. ([#3515](https://github.com/infor-design/enterprise/issues/3515))
- `[Field Filter]` Fixed an issue where date range was not working after using other filter. ([#2764](https://github.com/infor-design/enterprise/issues/2764))

## v4.25.2

### v4.25.2 Fixes

- `[Fileupload]` Fixed an issue where tabbing out of a fileupload in was causing the modal dialog to disappear. ([#3458](https://github.com/infor-design/enterprise/issues/3458))

## v4.25.1

### v4.25.1 Fixes

- `[Datagrid]` Fixed a bug where if there was an editor datagrid might error when loading. ([#3313](https://github.com/infor-design/enterprise/issues/3313))
- `[Mask]` Fixed a bug where leading zeroes were not possible to apply against Number Masks on standard input fields that also handled formatting for thousands separators. ([#3315](https://github.com/infor-design/enterprise/issues/3315))
- `[General]` Improved the colors of windows chrome custom scrollbars in uplift themes. ([#3413](https://github.com/infor-design/enterprise/issues/3413))

## v4.25.0

### v4.25.0 Features

- `[Fields]` Added a form level class to toggle all fields in the form to a more compact (shorter) mode called `form-layout-compact`. Added and fixed existing components so that there is now the option to have more compact forms by using shorter fields. ([#3249](https://github.com/infor-design/enterprise/issues/3249))
- `[Tag]` Added a new style for linkable tags that will work for default, info, good, error, alert, and neutral styles. ([#3113](https://github.com/infor-design/enterprise/issues/3113))
- `[Multiselect]` Added Tag Display as a new style for interacting with selected results in Multiselect components. ([#3114](https://github.com/infor-design/enterprise/issues/3114))
- `[Popdown]` Added support for tabbing into and exit out of it. ([#3218](https://github.com/infor-design/enterprise/issues/3218))
- `[Colors]` Updated design system tokens to new colors for uplift and did a pass on all three theme variants. This impacts and improves many internal colors in components and charts. ([#3007](https://github.com/infor-design/enterprise/issues/3007))<|MERGE_RESOLUTION|>--- conflicted
+++ resolved
@@ -29,11 +29,8 @@
 - `[Datepicker]` Fixed a bug in datagrid where disabled dates were not showing in Safari. ([#6920](https://github.com/infor-design/enterprise/issues/6920))
 - `[Datepicker]` Fixed a bug where range display is malformed in RTL. ([#6933](https://github.com/infor-design/enterprise/issues/6933))
 - `[Lookup]` Adjusted width in lookup. ([#6924](https://github.com/infor-design/enterprise/issues/6924))
-<<<<<<< HEAD
+- `[Lookup]` Fixed a bug where custom modal script gets error after closing the modal in the second time. ([#7057](https://github.com/infor-design/enterprise/issues/7057))
 - `[Tabs Module]` Fixed a bug in go button where it was affected by the latest changes for button. ([#7037](https://github.com/infor-design/enterprise/issues/7037))
-=======
-- `[Lookup]` Fixed a bug where custom modal script gets error after closing the modal in the second time. ([#7057](https://github.com/infor-design/enterprise/issues/7057))
->>>>>>> e5e5b500
 - `[Textarea]` Added paste event listener for textarea. ([NG#6924](https://github.com/infor-design/enterprise-ng/issues/1401))
 - `[User Status Icons]` Now have a more visible fill and a stroke behind them. ([#7040](https://github.com/infor-design/enterprise/issues/7040))
 
