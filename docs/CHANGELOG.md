# What's New with Enterprise

## v4.86.0

## v4.86.0 Features

- `[Homepage]` In some cases the new background color did not fill all the way in the page. ([#7696](https://github.com/infor-design/enterprise/issues/7696))

## v4.86.0 Fixes

<<<<<<< HEAD
- `[Editor]` Fixed an issue where an editor with an initial value containing `<br \>` tags were being seen as dirty when resetdirty is called. ([#7483](https://github.com/infor-design/enterprise/issues/7483))
=======
- `[Column-Stacked]` Fixed a regression bug where the stacked column chart was not rendering correctly. ([#7644](https://github.com/infor-design/enterprise/issues/7644))
- `[Bar]` Fixed a bug where the bottom axis label was cut off. ([#7612](https://github.com/infor-design/enterprise/issues/7612))
>>>>>>> d6bcfcf5

## v4.85.0

## v4.85.0 Features

- `[Colors]` Added new slate color palette with lower range colors. Some elements are updated. ([#7624](https://github.com/infor-design/enterprise/issues/7624))
- `[Stats]` Added a new component called stats similar to counts. We would like counts deprecated so please use stats in place of counts now as it has a cleaner UI. ([#7506](https://github.com/infor-design/enterprise/issues/7506))

## v4.85.0 Fixes

- `[Applicationmenu]` Fixed menu items cannot be seen properly when using alabaster. ([#7609](https://github.com/infor-design/enterprise/issues/7609))
- `[Applicationmenu]` Fixed bottom border color cannot be seen properly. ([#7565](https://github.com/infor-design/enterprise/issues/7565))
- `[Button]` Adjusted the left and right paddings of the button from `30px` to `32px`. ([#7508](https://github.com/infor-design/enterprise/issues/7508))
- `[Card]` Fixed widget size for subtitle examples. ([#7580](https://github.com/infor-design/enterprise/issues/7580))
- `[Card]` Fixed height for card button. ([#7637](https://github.com/infor-design/enterprise/issues/7637))
- `[Card]` Updated hover style for button in listview. ([#7636](https://github.com/infor-design/enterprise/issues/7636))
- `[Chart]` Added setting to force legend to popup. ([#7453](https://github.com/infor-design/enterprise/issues/7453))
- `[Column-Stacked]` Improved the column stacked and labels to be aligned correctly. ([#7266](https://github.com/infor-design/enterprise/issues/7266))
- `[ContextualActionPanel]` Fixed overflow issues on mobile view. ([#7585](https://github.com/infor-design/enterprise/issues/7585))
- `[Datagrid]` Fixed on incorrect row updates on adding a new row to the next page. ([#7486](https://github.com/infor-design/enterprise/issues/7486))
- `[Datagrid]` Fixed disabled filter columns in datagrid. ([#7467](https://github.com/infor-design/enterprise/issues/7467))
- `[Datagrid]` Fixed a bug where the select all checkbox was not clickable. ([#7499](https://github.com/infor-design/enterprise/issues/7499))
- `[Datagrid]` Fixed a bug in datepicker filter icon's hover state and alignment. ([#7562](https://github.com/infor-design/enterprise/issues/7562))
- `[Datagrid]` Fixed a bug where disabled buttons in cells were hoverable. ([#7611](https://github.com/infor-design/enterprise/issues/7611))
- `[Dropdown]` Fixed a bug in dropdown where mouseenter and keydown triggers simulatenously. ([#7464](https://github.com/infor-design/enterprise/issues/7464))
- `[Editor]` Fixed an xss issue in editor (iframes not permitted). ([#7590](https://github.com/infor-design/enterprise/issues/7590))
- `[Homepage]` Fixed invisible edit options and vertical dragging/resizing. ([#7579](https://github.com/infor-design/enterprise/issues/7579))
- `[Icons]` Fixed size of icons and made them 80x80. ([#1369](https://jira.infor.com/browse/IDS-1360))
- `[Listview/Card]` Fixed the UI of listview search with filters. ([#7546](https://github.com/infor-design/enterprise/issues/7546))
- `[Listview]` Adjusted overflow styles for listviews in cards. ([#7557](https://github.com/infor-design/enterprise/issues/7557))
- `[Locale]` Fixed a bug using extend translations on some languages (`fr-CA/pt-BR`). ([#7491](https://github.com/infor-design/enterprise/issues/7491))
- `[Locale/Multiselect]` Changed text from selected to selection as requested by translators. ([#5886](https://github.com/infor-design/enterprise/issues/5886))
- `[Lookup]` Fixed a bug in lookup width not responsive in grid system. ([#7205](https://github.com/infor-design/enterprise/issues/7205))
- `[MonthView]` Added event triggers for when monthview is expanded and collapsed. ([#7605](https://github.com/infor-design/enterprise/issues/7605))
- `[Modal]` Fixed icon alignment in the title. ([#7639](https://github.com/infor-design/enterprise/issues/7639))
- `[Module Nav]` Added new settings for configuration of accordion, and auto-initialization of child components. ([NG#1477](https://github.com/infor-design/enterprise-ng/issues/1477))
- `[Module Nav Switcher]` Made compatibility improvements for the Module Nav Switcher NG component. ([NG#1477](https://github.com/infor-design/enterprise-ng/issues/1477))
- `[Multiselect]` Fixed a bug where the multiselect dropdown icon was overlapping the field. ([#7502](https://github.com/infor-design/enterprise/issues/7502))
- `[Popupmenu]` Fixed the placement of popup when parent element is outside of viewport. ([#5018](https://github.com/infor-design/enterprise/issues/5018))
- `[SearchField]` Fixed x alignment on older toolbar example. ([#7572](https://github.com/infor-design/enterprise/issues/58875726))
- `[Splitter]` Added new design changes and more examples. Note that the collapse button is no longer supported for now. ([#7542](https://github.com/infor-design/enterprise/issues/7542))
- `[Toolbar]` Fixed a bug where search icon was not aligned properly. ([#7642](https://github.com/infor-design/enterprise/issues/7642))
- `[Toolbar Flex]` Updated popupmenu color styles. ([#7383](https://github.com/infor-design/enterprise/issues/7383))
- `[Tooltip]` Improved consistency of tooltip size between text and text with icon. ([#7509](https://github.com/infor-design/enterprise/issues/7509))
- `[Tooltip]` Changed response method in beforeShow to allow passing true instead of content explicitly ([#7594](https://github.com/infor-design/enterprise/issues/7594))
- `[Toast]` Changed background color in dark mode for better contrast. ([#7648](https://github.com/infor-design/enterprise/issues/7648))

## v4.84.3 Fixes

- `[Applicationmenu]` Fixed bottom border color cannot be seen properly. ([#7565](https://github.com/infor-design/enterprise/issues/7565))
- `[ContextualActionPanel/Modal]` Fixed overflow issues on mobile view. ([#7585](https://github.com/infor-design/enterprise/issues/7585))
- `[Colors]` Added dark and contrast mode for app nav. ([#7624](https://github.com/infor-design/enterprise/issues/7624))
- `[Module Nav]` Added new settings for configuration of accordion, and auto-initialization of child components. ([NG#1477](https://github.com/infor-design/enterprise-ng/issues/1477))

## v4.84.2 Fixes

- `[Module Nav]` Added more fixes to support the angular wrapper. ([#7386](https://github.com/infor-design/enterprise/issues/7386))
- `[Card]` Fixed widget size for subtitle examples. ([#7580](https://github.com/infor-design/enterprise/issues/7580))
- `[Homepage]` Fixed invisible edit options and vertical dragging/resizing. ([#7579](https://github.com/infor-design/enterprise/issues/7579))

## v4.84.1

## v4.84.1 Fixes

- `[Dropdown]` Fixed an issue where Module Nav Role Switcher wasn't properly rendering the Dropdown pseudo-elements in Angular environments. ([NG #1477](https://github.com/infor-design/enterprise-ng/issues/1477))
- `[Module Nav]` Fixed an issue where it was not possible to disable filtering events. ([NG #1477](https://github.com/infor-design/enterprise-ng/issues/1477))
- `[Popupmenu]` Fixed some styling bugs when attached as a menu button menu in Module Nav components. ([NG #1477](https://github.com/infor-design/enterprise-ng/issues/1477))

## v4.84.0

## v4.84.0 Features

- `[Line Chart]` Added short and abbreviated name options for the data. ([#5906](https://github.com/infor-design/enterprise/issues/5906))
- `[Masked Input]` Added setting to retain value if maximum length is already reached. ([#7274](https://github.com/infor-design/enterprise/issues/7274))
- `[Module Nav]` Added the new Module Nav component. ([#7386](https://github.com/infor-design/enterprise/issues/7386))
- `[WeekView]` Added stacked view template for week view agenda variant. ([#7373](https://github.com/infor-design/enterprise/issues/7373))

## v4.84.0 Fixes

- `[Bar]` Added a setting called `defaultTickCount` (`5` as default) to automatically add ticks when there are no dataset values. ([#NG1463](https://github.com/infor-design/enterprise-ng/issues/1463))
- `[Busy Indicator]` Updated colors for busy indicator. ([#7098](https://github.com/infor-design/enterprise/issues/7098))
- `[Button]` Adjusted alignment for popupmenu icon buttons. ([#7408](https://github.com/infor-design/enterprise/issues/7408))
- `[Charts]` Improved the positioning of chart legend. ([#7452](https://github.com/infor-design/enterprise/issues/7452))
- `[Datagrid]` Fixed an issue where the table was not filling the entire datagrid container in firefox. ([#6956](https://github.com/infor-design/enterprise/issues/6956))
- `[Datagrid]` Fixed a bug where the colorpicker editor could not be toggles. ([#7362](https://github.com/infor-design/enterprise/issues/7362))
- `[Datagrid]` Clear `rowstatus` in tree node for clearRowError to work correctly. ([#6033](https://github.com/infor-design/enterprise/issues/6033))
- `[Datagrid]` Fixed an issue where `showColumn` was not functioning correctly with frozen columns. ([#7428](https://github.com/infor-design/enterprise/issues/7428))
- `[Datagrid]` Changed `enterkeykhint` behavior for filtering to filter with the virtual keyboard on mobile devices. ([#1489](https://github.com/infor-design/enterprise/issues/1489))
- `[Datagrid]` Fixed Pager not rendering correctly on page refresh. ([#6811](https://github.com/infor-design/enterprise/issues/6811))
- `[Dropdown]` Fixed the visibility of dropdown palette icons in dark mode. ([#7431](https://github.com/infor-design/enterprise/issues/7431))
- `[Dropdown]` Removed overflow none style for dropdown modal. ([#6033](https://github.com/infor-design/enterprise/issues/6033))
- `[Header]` Fix on header text not being readable due to color styles. ([#7466](https://github.com/infor-design/enterprise/issues/7466))
- `[Images]` Added class for images cursor pointer and make an example with click handler. ([#7007](https://github.com/infor-design/enterprise/issues/7007))
- `[Editor]` Fixed editor hover styles. ([#7535](https://github.com/infor-design/enterprise/issues/7535))
- `[Header]` Fixed an issue where the header text was difficult to read due to color styles. ([#7466](https://github.com/infor-design/enterprise/issues/7466))
- `[Header]` Fixed on header text not being readable due to color styles. ([#7466](https://github.com/infor-design/enterprise/issues/7466))
- `[Locale]` Added Comma translate option for locale for generating lists. ([#5887](https://github.com/infor-design/enterprise/issues/5887))
- `[Lookup]` Added undefined check for lookup values when updating grid. ([#7403](https://github.com/infor-design/enterprise/issues/7403))
- `[Listview]` Fixed invisible button on hover. ([#7544](https://github.com/infor-design/enterprise/issues/7544))
- `[Modal]` Fixed button alignment on modals. ([#7543](https://github.com/infor-design/enterprise/issues/7543))
- `[Tabs/Module]` Fixed a bug the personalization color was the same as the tab color (again). ([#7516](https://github.com/infor-design/enterprise/issues/7516))
- `[SearchField]` Fixed misaligned icons on toolbar search and pager buttons. ([#7527](https://github.com/infor-design/enterprise/issues/7527))
- `[Textarea]` Fixed an issue where the textarea was throwing an error. ([#7536](https://github.com/infor-design/enterprise/issues/7536))
- `[Toolbar]` Fixed x alignment on old toolbars. ([#7550](https://github.com/infor-design/enterprise/issues/7550))

## v4.83.0

## v4.83.0 Features

- `[Cards/Widgets]` Added new design and features for the cards/widget component, this includes different rounded corners and shadows. ([#7379](https://github.com/infor-design/enterprise/issues/7379))
- `[Cards/Widgets]` All icon buttons on cards should use a new icon please change `icon-more` to `icon-vertical-ellipsis`. ([#7379](https://github.com/infor-design/enterprise/issues/7379))
- `[CSS Utilities]` Added CSS utility classes to the library to provide a standardized and efficient way of achieving consistent styling. ([#7377](https://github.com/infor-design/enterprise/issues/7377))
- `[Homepage]` Changed the gutter size, banner size, and widget size for the homepage. ([#7445](https://github.com/infor-design/enterprise/issues/7445))
- `[Icons]` Icon updated for 16 icons, added new icons `change-department, shifting, shift-origin, shift-destination, swap-list-left, swap-list-right`. ([#7510](https://github.com/infor-design/enterprise/issues/7510))

## v4.83.0 Fixes

- `[Busy Indicator]` Updated colors for busy indicator. ([#7098](https://github.com/infor-design/enterprise/issues/7098))
- `[Builder]` Fixed subtitle text not shown properly. ([#7207](https://github.com/infor-design/enterprise/issues/7207))
- `[Builder]` Fixed a bug where subtitle text was not shown properly. ([#7207](https://github.com/infor-design/enterprise/issues/7207))
- `[Button]` Adjusted alignment for popupmenu icon buttons. ([#7408](https://github.com/infor-design/enterprise/issues/7408))
- `[Button]` Adjusted personalized colors. ([#7406](https://github.com/infor-design/enterprise/issues/7406))
- `[Datagrid]` Fix on unique ID generator for tooltips. ([#7393](https://github.com/infor-design/enterprise/issues/7393))
- `[Datagrid]` Made `clearRowStatus` in tree node for `clearRowError` work correctly. ([#6033](https://github.com/infor-design/enterprise/issues/6033))
- `[Datepicker]` Fixed validation not showing after component update. ([#7240](https://github.com/infor-design/enterprise/issues/7240))
- `[EmptyMessage]` Improved centering of widget and homepage contents for various widget sizes to enhance the overall user experience. ([#7360](https://github.com/infor-design/enterprise/issues/7360))
- `[Header]` Fixed header components not aligned and visibly shown properly. ([#7209](https://github.com/infor-design/enterprise/issues/7209))
- `[Header]` Fix on header text not being readable due to color styles. ([#7466](https://github.com/infor-design/enterprise/issues/7466))
- `[Icons]` Icons updated for 44 icons, added new `success-message` empty state and two new icons `vertical-ellipsis` and `microphone-filled`. ([#7394](https://github.com/infor-design/enterprise/issues/7394))
- `[Icons]` Icons updated for 44 icons, added new `success-message` empty state and two new icons: `vertical-ellipsis` and `microphone-filled`. ([#7394](https://github.com/infor-design/enterprise/issues/7394))
- `[Monthview]` Fixed on updated method creating duplicates. ([NG#1446](https://github.com/infor-design/enterprise-ng/issues/1446))
- `[Popupmenu]` Fix on popupmenu arrow not appearing when showArrow is true. ([#5061](https://github.com/infor-design/enterprise/issues/5061))
- `[Popupmenu]` Fixed a bug where the popupmenu arrow was not appearing despite `showArrow` being set to true. ([#5061](https://github.com/infor-design/enterprise/issues/5061))
- `[Popupmenu]` Fixed on popupmenu arrow not appearing when showArrow is true. ([#5061](https://github.com/infor-design/enterprise/issues/5061))
- `[Popupmenu]` Fixed popupmenu previous states not getting saved when called resize and update. ([#6601](https://github.com/infor-design/enterprise/issues/6601))
- `[Searchfield]` Fixed collapsible issues with search icon color and behavior. ([#7390](https://github.com/infor-design/enterprise/issues/7390))
- `[Popupmenu]` Fixed on popupmenu arrow not appearing when showArrow is true. ([#5061](https://github.com/infor-design/enterprise/issues/5061))
- `[Locale]` Added new translations. ([#1243](https://github.com/infor-design/enterprise/issues/7512)
- `[Monthview]` Fix on updated method creating duplicates. ([NG#1446](https://github.com/infor-design/enterprise-ng/issues/1446))
- `[Monthview]` Fixed on updated method creating duplicates. ([NG#1446](https://github.com/infor-design/enterprise-ng/issues/1446))
- `[Tabs Module]` Fixed closing an active tab in the overflow menu results in a blank screen. ([#7321](https://github.com/infor-design/enterprise/issues/7321))
- `[Toolbar]` Added hover style for contextual toolbar. ([#7459](https://github.com/infor-design/enterprise/issues/7459))
- `[Toolbar/Toolbar Flex]` Added hover state to buttons. ([#7327](https://github.com/infor-design/enterprise/issues/7327))
- `[Toolbar-Flex]` Fixed redundant aria-disabled in toolbar when element is disabled. ([#6339](https://github.com/infor-design/enterprise/issues/6339))
- `[Toolbar Flex]` Fixed buttons being not visible on window resize. ([#7421](https://github.com/infor-design/enterprise/issues/7421))
- `[Toolbar Flex]` Updated header examples and included header to use flex toolbar by default. ([#6837](https://github.com/infor-design/enterprise/issues/6837))

## v4.82.0

## v4.82.0 Features

- `[Card]` Added borderless class for cards. ([WC#1169](https://github.com/infor-design/enterprise-wc/issues/1169))

## v4.82.0 Fixes

- `[App Menu]` Colors should remain the same when changing theme colors. ([#7302](https://github.com/infor-design/enterprise/issues/7302))
- `[Badge]` Fixed success state badge color in new light theme. ([#7353](https://github.com/infor-design/enterprise/issues/7353))
- `[Bar]` Fixed items not being selected/deselected from the legend. ([#7330](https://github.com/infor-design/enterprise/issues/7330))
- `[Breadcrumb]` Updated breadcrumb hover color. ([#7337](https://github.com/infor-design/enterprise/issues/7337))
- `[Card]` Updated background color in classic high contrast. ([#7374](https://github.com/infor-design/enterprise/issues/7374))
- `[Card]` Fixed group-action unnecessary scroll bar. ([#7343](https://github.com/infor-design/enterprise/issues/7343))
- `[Count]` Fix personalize styles for instance count to adjust icon colors. ([6947](https://github.com/infor-design/enterprise/issues/6947))
- `[Column]` Fixed data chart and legend doesn't match up. ([#7199](https://github.com/infor-design/enterprise/issues/7199))
- `[Datagrid]` Fixed on styling in row status icon when first column is not a select column. ([NG#5913](https://github.com/infor-design/enterprise-ng/issues/5913))
- `[Datagrid]` Fixed table layout with a distinct hover background color for both activated and non-activated rows. ([#7320](https://github.com/infor-design/enterprise/issues/7369))
- `[Body]` Updated background color in classic high contrast. ([#7374](https://github.com/infor-design/enterprise/issues/7374))
- `[Card]` Fixed group-action unnecessary scroll bar. ([#7343](https://github.com/infor-design/enterprise/issues/7343))
- `[Datagrid]` Fixed header icon tooltip showing when undefined. ([#6929](https://github.com/infor-design/enterprise/issues/6929))
- `[Datagrid]` Fix on styling in row status icon when first column is not a select column. ([NG#5913](https://github.com/infor-design/enterprise-ng/issues/5913))
- `[Datagrid]` Fixed paging source argument is empty when re-assigning grid options. ([6947](https://github.com/infor-design/enterprise/issues/6947))
- `[Datagrid]` Changed pager type to initial when updating datagrid with paging setting. ([#7398](https://github.com/infor-design/enterprise/issues/7398))
- `[Datagrid]` Fixed datagrid toolbar to be able to show buttons more than two. ([6921](https://github.com/infor-design/enterprise/issues/6921))
- `[Editor]` Fixed links are not readable in dark mode. ([#7331](https://github.com/infor-design/enterprise/issues/7331))
- `[Field-Filter]` Fixed a bug in field filter where the design is not properly aligned on Modal. ([#7358](https://github.com/infor-design/enterprise/issues/7358))
- `[Header]` Fixed border in search field in the header. ([#7297](https://github.com/infor-design/enterprise/issues/7297))
- `[Header]` Fixed the font sizes and alignments. ([#7317](https://github.com/infor-design/enterprise/issues/7317))
- `[Listbuilder]` Fixed icon alignment on toolbar so that it's centered on focused. ([#7397](https://github.com/infor-design/enterprise/issues/7397))
- `[Listview]` Fixed the height restriction in listview when used in card. ([#7094](https://github.com/infor-design/enterprise/issues/7094))
- `[Lookup]` Fix in keyword search not filtering single comma. ([#7165](https://github.com/infor-design/enterprise/issues/7165))
- `[Lookup]` Fix in keyword search not filtering single quote. ([#7165](https://github.com/infor-design/enterprise/issues/7165))
- `[Notification]` Fix in example page of notification, updated parent element. ([#7391](https://github.com/infor-design/enterprise/issues/7391))
- `[Pager]` Fixed the pager's underline style to enhance its appearance when it is being hovered over. ([#7352](https://github.com/infor-design/enterprise/issues/7352))
- `[Personalization]` Changed default color back to azure and add alabaster in personalization colors. ([#7320](https://github.com/infor-design/enterprise/issues/7320))
- `[Personalization]` Fixed color changing doesn't add CSS class to the header in Safari browser. ([#7338](https://github.com/infor-design/enterprise/issues/7338))
- `[Personalization]` Adjusted header text/tabs colors. ([#7319](https://github.com/infor-design/enterprise/issues/7319))
- `[Personalization]` Additional fixes for default color back to azure and added alabaster in personalization colors. ([#7340](https://github.com/infor-design/enterprise/issues/7340))
- `[Popupmenu]` Fixed on popupmenu more icon not visible when open. ([#7383](https://github.com/infor-design/enterprise/issues/7383))
- `[Searchfield]` Fixed on misalignment in searchfield clear icon. ([#7382](https://github.com/infor-design/enterprise/issues/7382))
- `[Searchfield]` Fixed searchfield icon adjustments. ([#7387](https://github.com/infor-design/enterprise/issues/7387))
- `[SearchField]` Fixed undefined error on `toolbarFlexItem`. ([#7402](https://github.com/infor-design/enterprise/issues/7402))
- `[Tabs]` Fixed the alignment of focus in RTL view. ([#6992](https://github.com/infor-design/enterprise/issues/6992))
- `[Tabs Header]` Fixed the alignment of close button. ([#7273](https://github.com/infor-design/enterprise/issues/7273))
- `[Textarea]` Fixed track dirty when updated() method was triggered. ([NG#1429](https://github.com/infor-design/enterprise-ng/issues/1429))
- `[Timeline]` Fixed the alignment when timeline is inside a card. ([#7278](https://github.com/infor-design/enterprise/issues/7278))
- `[Timeline]` Fixed issue with timeline content exceeding allotted space when additional elements were added. ([#7299](https://github.com/infor-design/enterprise/issues/7299))
- `[Timeline]` Added test page to test scenario of timeline with no dates. ([#7298](https://github.com/infor-design/enterprise/issues/7298))
- `[Tooltip]` Added appendTo settings to fix tooltip positioning on the structure. ([#7220](https://github.com/infor-design/enterprise/issues/7220))
- `[Tooltip]` Fixed tooltip not on top of all elements when shown and manually moved. ([#7130](https://github.com/infor-design/enterprise/issues/7130))
- `[Tooltip]` Added appendTo settings to fix tooltip positioning on the structure. ([#7220](https://github.com/infor-design/enterprise/issues/7220))

## v4.81.0

## v4.81.0 Important Changes

- `[Docs]` Added action sheet to the doc site. ([#7230](https://github.com/infor-design/enterprise/issues/7230))
- `[General]` Project now uses node 18 (18.13.0) for development. All dependencies are updated. ([#6634](https://github.com/infor-design/enterprise/issues/6634))
- `[General]` Updated to d3.v7 which impacts all charts. ([#6634](https://github.com/infor-design/enterprise/issues/6634))
- `[Bar]` Fixed missing left axis label. ([#7181](https://github.com/infor-design/enterprise/issues/7181))
- `[Bar]` Fixed regressed long text example. ([#7183](https://github.com/infor-design/enterprise/issues/7183))
- `[Build]` Fixed build errors on windows. ([#7228](https://github.com/infor-design/enterprise/issues/7228))
- `[Icons]` Added new empty state icons, and in different and larger sizes. ([#7115](https://github.com/infor-design/enterprise/issues/7115))

## v4.81.0 Features

- `[Calendar]` Added `weekview` number on the monthview in datepicker. Use `showWeekNumber` to enable it. ([#5785](https://github.com/infor-design/enterprise/issues/5785))

## v4.81.0 Fixes

- `[Actionsheet]` Updated font and icon colors for classic actionsheet. ([#7012](https://github.com/infor-design/enterprise/issues/7012))
- `[Accordion]` Additional fix in accordion collapsing cards on expand bug. ([#6820](https://github.com/infor-design/enterprise/issues/6820))
- `[Alerts/Badges/Tags]` Updated warning and alert colors. ([#7162](https://github.com/infor-design/enterprise/issues/7162))
- `[App Menu]` Updated `appmenu` icon colors. ([#7303](https://github.com/infor-design/enterprise/issues/7303))
- `[Background]` Updated default background color in high contrast. ([#7261](https://github.com/infor-design/enterprise/issues/7261))
- `[Bar]` Fixed bug introduced by d3 changes with bar selection. ([#7182](https://github.com/infor-design/enterprise/issues/7182))
- `[Button]` Fixed icon button size and icon centering. ([#7201](https://github.com/infor-design/enterprise/issues/7201))
- `[Button]` Fixed disabled button color in classic version. ([#7185](https://github.com/infor-design/enterprise/issues/7185))
- `[Button]` Button adjustments for compact mode. ([#7161](https://github.com/infor-design/enterprise/issues/7161))
- `[Button]` Button adjustments for secondary menu in dark and contrast mode. ([#7221](https://github.com/infor-design/enterprise/issues/7221))
- `[ContextMenu]` Fixed a bug where wrong menu is displayed in nested menus on mobile device. ([NG#1417](https://github.com/infor-design/enterprise-ng/issues/1417))
- `[Datagrid]` Fixed re-rendering of the grid when `disableClientFilter` set to true. ([#7282](https://github.com/infor-design/enterprise/issues/7282))
- `[Datagrid]` Fixed a bug in datagrid where sorting is not working properly. ([#6787](https://github.com/infor-design/enterprise/issues/6787))
- `[Datagrid]` Fixed background color of lookups in filter row when in light mode. ([#7176](https://github.com/infor-design/enterprise/issues/7176))
- `[Datagrid]` Fixed a bug in datagrid where custom toolbar is being replaced with data grid generated toolbar. ([NG#1434](https://github.com/infor-design/enterprise-ng/issues/1434))
- `[Datagrid]` Fixed bug in Safari where dynamically switching from RTL to LTR doesn't update all the alignments. ([NG#1431](https://github.com/infor-design/enterprise-ng/issues/1431))
- `[Datagrid]` Fixed odd hover color when using row activation and is list. ([#7232](https://github.com/infor-design/enterprise/issues/7232))
- `[Datagrid]` Fixed dragging columns after a cancelled drop moves more than one column. ([#7017](https://github.com/infor-design/enterprise/issues/7017))
- `[Dropdown]` Fixed swatch default color in themes. ([#7108](https://github.com/infor-design/enterprise/issues/7108))
- `[Dropdown/Multiselect]` Fixed disabled options are not displayed as disabled when using ajax. ([#7150](https://github.com/infor-design/enterprise/issues/7150))
- `[EmptyMessage]` Updated the example page for widgets. ([#7033](https://github.com/infor-design/enterprise/issues/7033))
- `[Field-Filter]` Fixed a bug in field filter where the design is not properly aligned. ([#7001](https://github.com/infor-design/enterprise/issues/7001))
- `[Field-Filter]` Icon adjustments in Safari. ([#7264](https://github.com/infor-design/enterprise/issues/7264))
- `[Fileupload]` Icon adjustments in compact mode. ([#7149](https://github.com/infor-design/enterprise/issues/7149))
- `[Fileupload]` Icon adjustments in classic mode. ([#7265](https://github.com/infor-design/enterprise/issues/7265))
- `[Header]` Fixed a bug in `subheader` where the color its not appropriate on default theme. ([#7173](https://github.com/infor-design/enterprise/issues/7173))
- `[Header]` Changed the header from pseudo elements to actual icon. Please make the follow [change to your app menu icon](https://github.com/infor-design/enterprise/pull/7285/files#diff-4ee8ef8a5fe8ef128f558004ce5a73d8b2939256ea3c614ac26492078171529bL3-R5) to get the best output. ([#7163](https://github.com/infor-design/enterprise/issues/7163))
- `[Homepage/Personalize/Page-Patterns]` Fixed homepage hero widget, builder header, and other section of tabs with the new design and color combination. ([#7136](https://github.com/infor-design/enterprise/issues/7136))
- `[MenuButton]` Fixed some color on menu buttons. ([#7184](https://github.com/infor-design/enterprise/issues/7184))
- `[Modal]` Fixed alignment of tooltip error in modal. ([#7125](https://github.com/infor-design/enterprise/issues/7125))
- `[Hyperlink]` Changed hover color in dark theme. ([#7095](https://github.com/infor-design/enterprise/issues/7095))
- `[Icon]` Changed icon alert info color in dark theme. ([#7158](https://github.com/infor-design/enterprise/issues/7158))
- `[Icon]` Updated icon name in example page. ([#7269](https://github.com/infor-design/enterprise/issues/7269))
- `[Listview]` Added an additional translation for records selected in listview. ([#6528](https://github.com/infor-design/enterprise/issues/6528))
- `[Lookup]` Fixed a bug in lookup where items are not selected for async data. ([NG#1409](https://github.com/infor-design/enterprise-ng/issues/1409))
- `[Listview]` Fixed overflow in listview when there is a search bar included. ([#7015](https://github.com/infor-design/enterprise/issues/7015))
- `[Personalization]` Added color mapping in personalization. ([#7073](https://github.com/infor-design/enterprise/issues/7073))
- `[Personalization]` Fixed style changed when changing the modes and colors. ([#7171](https://github.com/infor-design/enterprise/issues/7171))
- `[Personalization]` Fix default values in the personalization API. ([#7167](https://github.com/infor-design/enterprise/issues/7167))
- `[Personalization]` Fix header tabs/header colors for a variation when header tabs are not in header element. ([#7153](https://github.com/infor-design/enterprise/issues/7153) [#7211](https://github.com/infor-design/enterprise/issues/7211) [#7212](https://github.com/infor-design/enterprise/issues/7212) [#7217](https://github.com/infor-design/enterprise/issues/7217) [#7218](https://github.com/infor-design/enterprise/issues/7218))
- `[Personalization]` Fix secondary button color in header. ([#7204](https://github.com/infor-design/enterprise/issues/7204))
- `[Popupmenu]` Fix on inverse colors not showing in popupmenu in masthead. ([#7005](https://github.com/infor-design/enterprise/issues/7005))
- `[Searchfield]` Custom button adjustments in mobile. ([#7134](https://github.com/infor-design/enterprise/issues/7134))
- `[Searchfield]` Go button adjustments for flex toolbar. ([#6014](https://github.com/infor-design/enterprise/issues/6014))
- `[Searchfield]` Collapse button adjustments in mobile. ([#7164](https://github.com/infor-design/enterprise/issues/7164))
- `[Searchfield]` Collapse button adjustments in header. ([#7210](https://github.com/infor-design/enterprise/issues/7210))
- `[Slider]` Fixed sliding and dropping the handle outside of the component doesn't trigger the change event. ([#7028](https://github.com/infor-design/enterprise/issues/7028))
- `[Tabs]` Changed header tabs disabled color to darker color. ([#7219](https://github.com/infor-design/enterprise/issues/7219))
- `[Tabs]` Fixed incorrect fade out color in horizontal header tabs. ([#7244](https://github.com/infor-design/enterprise/issues/7244))
- `[Timepicker]` Fixed 24h time validation. ([#7188](https://github.com/infor-design/enterprise/issues/7188))
- `[Toolbar]` Fixed buttons aren't going in the overflow menu if placed after search field. ([#7194](https://github.com/infor-design/enterprise/issues/7194))
- `[Typography]` Updated documentation to align usage guidance. ([#7187](https://github.com/infor-design/enterprise/issues/7187))

## v4.80.1 Fixes

- `[Button]` Fixed button status colors disabled in toolbar/toolbar flex in alabaster and personalize colors. ([#7166](https://github.com/infor-design/enterprise/issues/7166))
- `[Dropdown]` Fixed swatch default color in themes. ([#7108](https://github.com/infor-design/enterprise/issues/7108))
- `[Hyperlink]` Changed hover color in dark theme. ([#7095](https://github.com/infor-design/enterprise/issues/7095))
- `[Timepicker]` Fixed field value when day period goes first in the time format. ([#7116](https://github.com/infor-design/enterprise/issues/7116))
- `[Datagrid]` Fixed background color of lookups in filter row when in light mode. ([#7176](https://github.com/infor-design/enterprise/issues/7176))
- `[Dropdown/Multiselect]` Fixed disabled options are not displayed as disabled when using ajax. ([#7150](https://github.com/infor-design/enterprise/issues/7150))
- `[Header]` Fixed a bug in `subheader` where the color its not appropriate on default theme. ([#7173](https://github.com/infor-design/enterprise/issues/7173))
- `[MenuButton]` Fixed some color on menu buttons. ([#7184](https://github.com/infor-design/enterprise/issues/7184))

## v4.80.0

## v4.80.0 Important Changes

- `[Personalization]` The default color is now alabaster (white) rather than the previous azure color. This effects header and tabs header as previously noted. ([#6979](https://github.com/infor-design/enterprise/issues/6979))
- `[Header]` Changed the default color from azure to alabaster. I.E. The default header color is now alabaster but can still be set to any of the other 8 colors. So far the older look azure can be used. ([#6979](https://github.com/infor-design/enterprise/issues/6979))
- `[Tabs Header]` Changed the default background color for tabs header to also use alabaster with the same ability to use any of the other 8 personalization colors. ([#6979](https://github.com/infor-design/enterprise/issues/6979))
- `[Button]` The style of all buttons (primary/tertiary and secondary) have been updated and changed, in addition we added new destructive buttons. ([#6977](https://github.com/infor-design/enterprise/issues/6977))
- `[Button]` Fixed button status colors disabled in toolbar/toolbar flex in alabaster and personalize colors. ([#7166](https://github.com/infor-design/enterprise/issues/7166))
- `[Datagrid]` Added ability to change the color of the header in datagrid between (`dark` or `light (alabaster)`). ([#7008](https://github.com/infor-design/enterprise/issues/7008))
- `[Searchfield]` Completed a design review of searchfield and enhanced it with updated several design improvements. ([#6707](https://github.com/infor-design/enterprise/issues/6707))

## v4.80.0 Features

- `[About]` Browser version for chrome no longer contains minor version. ([#7067](https://github.com/infor-design/enterprise/issues/7067))
- `[Lookup]` Added modal settings to lookup. ([#4319](https://github.com/infor-design/enterprise/issues/4319))
- `[Radar]` Converted Radar scripts to puppeteer. ([#6989](https://github.com/infor-design/enterprise/issues/6989))
- `[Colors]` Correct Status Colors.([#6993](https://github.com/infor-design/enterprise/issues/6993))
- `[Colors]` Re-add yellow alerts.([#6922](https://github.com/infor-design/enterprise/issues/6922))
- `[Chart]` Added 'info' and theme color options in settings.([#7084](https://github.com/infor-design/enterprise/issues/7084))
- `[Icons]` Added three new icons: `icon-paint-brush, icon-psych-precaution, icon-observation-precaution`. ([#7040](https://github.com/infor-design/enterprise/issues/7040))
- `[Icons]` Added four new icons: `up-down-chevron, approve-all, import-spreadsheet, microphone`. ([#7142](https://github.com/infor-design/enterprise/issues/7142))

## v4.80.0 Fixes

- `[Button]` Fixed a bug where buttons are not readable in dark mode in the new design. ([#7082](https://github.com/infor-design/enterprise/issues/7082))
- `[Checkbox]` Fixed a bug where checkbox labels not wrapping when using `form-responsive` class. ([#6826](https://github.com/infor-design/enterprise/issues/6826))
- `[Datagrid]` Fixed a bug in datagrid where icon is not aligned in custom card. ([#7000](https://github.com/infor-design/enterprise/issues/7000))
- `[Datagrid]` Fixed a bug where datepicker icon background color is incorrect upon hovering. ([#7053](https://github.com/infor-design/enterprise/issues/7053))
- `[Datagrid]` Fixed a bug in datagrid where dropdown filter does not render correctly. ([#7006](https://github.com/infor-design/enterprise/issues/7006))
- `[Datagrid]` Fixed a bug in datagrid where flex toolbar is not properly destroyed. ([NG#1423](https://github.com/infor-design/enterprise-ng/issues/1423))
- `[Datagrid]` Fixed a bug in datagrid in datagrid where the icon cause clipping issues. ([#7000](https://github.com/infor-design/enterprise/issues/7000))
- `[Datagrid]` Fixed a bug in datagrid where date cell is still in edit state after editing when using Safari. ([#6963](https://github.com/infor-design/enterprise/issues/6963))
- `[Datagrid]` Fixed a bug in datagrid where summary row become selected after selecting row one. ([#7128](https://github.com/infor-design/enterprise/issues/7128))
- `[Datagrid]` Updated dirty cell check in datagrid. ([#6893](https://github.com/infor-design/enterprise/issues/6893))
- `[Datepicker]` Fixed a bug in datagrid where disabled dates were not showing in Safari. ([#6920](https://github.com/infor-design/enterprise/issues/6920))
- `[Datepicker]` Fixed a bug where range display is malformed in RTL. ([#6933](https://github.com/infor-design/enterprise/issues/6933))
- `[Datepicker]` Fixed exception occurring in disable dates. ([#7086](https://github.com/infor-design/enterprise/issues/7086))
- `[Header]` Adjusted classic header colors. ([#7069](https://github.com/infor-design/enterprise/issues/7069))
- `[Lookup]` Adjusted width in lookup. ([#6924](https://github.com/infor-design/enterprise/issues/6924))
- `[Searchfield]` Searchfield enhancement bugfixes on colors. ([#7079](https://github.com/infor-design/enterprise/issues/7079))
- `[Searchfield]` Searchfield icon placement fixes in classic. ([#7134](https://github.com/infor-design/enterprise/issues/7134))
- `[Lookup]` Adjusted width in lookup. ([#6924](https://github.com/infor-design/enterprise/issues/6924))
- `[Lookup]` Fixed a bug where custom modal script gets error after closing the modal in the second time. ([#7057](https://github.com/infor-design/enterprise/issues/7057))
- `[Listview]` Fix on contextual button hover color. ([#7090](https://github.com/infor-design/enterprise/issues/7090))
- `[Searchfield]` Searchfield enhancement bugfixes on colors. ([#7079](https://github.com/infor-design/enterprise/issues/7079))
- `[Searchfield]` Fix on non-collapsible positioning and borders. ([#7111](https://github.com/infor-design/enterprise/issues/7111))
- `[Searchfield]` Adjust icon position and colors. ([#7106](https://github.com/infor-design/enterprise/issues/7106))
- `[Searchfield]` Adjust border colors in category. ([#7110](https://github.com/infor-design/enterprise/issues/7110))
- `[Splitter]` Store location only when save setting is set to true. ([#7045](https://github.com/infor-design/enterprise/issues/7045))
- `[Tabs]` Fixed a bug where add tab button is not visible in new default view. ([#7146](https://github.com/infor-design/enterprise/issues/7146))
- `[Tabs]` Fixed a bug where tab list is not viewable dark mode classic view. ([#7097](https://github.com/infor-design/enterprise/issues/7097))
- `[Tabs]` Fixed a bug in tabs header and swatch personalize colors. ([#7046](https://github.com/infor-design/enterprise/issues/7046))
- `[Tabs]` Added puppeteer scripts for tooltip title. ([#7003](https://github.com/infor-design/enterprise/issues/7003))
- `[Tabs Header]` Updated example page, recalibrated positioning and fixed theme discrepancies. ([#7085](https://github.com/infor-design/enterprise/issues/7085))
- `[Tabs Module]` Fixed a bug in go button where it was affected by the latest changes for button. ([#7037](https://github.com/infor-design/enterprise/issues/7037))
- `[Textarea]` Added paste event listener for textarea. ([NG#6924](https://github.com/infor-design/enterprise-ng/issues/1401))
- `[Toolbar]` Adjustment in title width. ([#7113](https://github.com/infor-design/enterprise/issues/7113))
- `[Toolbar Flex]` Fix on toolbar key navigation.([#7041](https://github.com/infor-design/enterprise/issues/7041))
- `[User Status Icons]` Now have a more visible fill and a stroke behind them. ([#7040](https://github.com/infor-design/enterprise/issues/7040))

## v4.70.0

## v4.70.0 Important Notes

- `[General]` Some elements are no longer hooked under `window` for example `Locale` `Formatters` and `Editors`. To resolve it using Locale.set as an example use the `Soho` namespace i.e. `Soho.Locale.set()`. ([#6634](https://github.com/infor-design/enterprise/issues/6634))

## v4.70.0 Features

- `[Checkbox]` Converted Checkbox scripts to puppeteer. ([#6936](https://github.com/infor-design/enterprise/issues/6936))
- `[Circlepager]` Converted `Circlepager` scripts to puppeteer. ([#6971](https://github.com/infor-design/enterprise/issues/6971))
- `[Icons]` Bumped `ids-identity` to get a new empty state icon `empty-no-search-result` and a new system icon `advance-settings`.([#6999](https://github.com/infor-design/enterprise/issues/6999))

## v4.70.0 Fixes

- `[Accordion]` Fixed a bug where expanded card closes in NG when opening accordion. ([#6820](https://github.com/infor-design/enterprise/issues/6820))
- `[Counts]` Fixed a bug in counts where two rows of labels cause misalignment. ([#6845](https://github.com/infor-design/enterprise/issues/6845))
- `[Counts]` Added example page for widget count with color background. ([#7234](https://github.com/infor-design/enterprise/issues/7234))
- `[Datagrid]` Fixed a bug in datagrid where expandable row input cannot edit the value. ([#6781](https://github.com/infor-design/enterprise/issues/6781))
- `[Datagrid]` Fixed a bug in datagrid where clear dirty cell does not work properly in frozen columns. ([#6952](https://github.com/infor-design/enterprise/issues/6952))
- `[Datagrid]` Adjusted date and timepicker icons in datagrid filter. ([#6917](https://github.com/infor-design/enterprise/issues/6917))
- `[Datagrid]` Fixed a bug where frozen column headers are not rendered on update. ([NG#1399](https://github.com/infor-design/enterprise-ng/issues/1399))
- `[Datagrid]` Added toolbar update on datagrid update. ([NG#1357](https://github.com/infor-design/enterprise-ng/issues/1357))
- `[Datepicker]` Added Firefox increment/decrement keys. ([#6877](https://github.com/infor-design/enterprise/issues/6877))
- `[Datepicker]` Fixed a bug in mask value in datepicker when update is called. ([NG#1380](https://github.com/infor-design/enterprise-ng/issues/1380))
- `[Dropdown]` Fixed a bug in dropdown where there is a null in a list when changing language to Chinese. ([#6916](https://github.com/infor-design/enterprise/issues/6916))
- `[Editor]` Fixed a bug in editor where insert image is not working properly when adding attributes. ([#6864](https://github.com/infor-design/enterprise/issues/6864))
- `[Editor]` Fixed a bug in editor where paste and plain text is not cleaning the text/html properly. ([#6892](https://github.com/infor-design/enterprise/issues/6892))
- `[Locale]` Fixed a bug in locale where same language translation does not render properly. ([#6847](https://github.com/infor-design/enterprise/issues/6847))
- `[Icons]` Fixed incorrect colors of new empty state icons. ([#6965](https://github.com/infor-design/enterprise/issues/6965))
- `[Popupmenu]` Fixed a bug in popupmenu where submenu and submenu items are not indented properly. ([#6860](https://github.com/infor-design/enterprise/issues/6860))
- `[Process Indicator]` Fix on extra line after final step. ([#6744](https://github.com/infor-design/enterprise/issues/6744))
- `[Searchfield]` Changed toolbar in example page to flex toolbar. ([#6737](https://github.com/infor-design/enterprise/issues/6737))
- `[Tabs]` Added tooltip on add new tab button. ([#6902](https://github.com/infor-design/enterprise/issues/6902))
- `[Tabs]` Adjusted header and tab colors in themes. ([#6673](https://github.com/infor-design/enterprise/issues/6673))
- `[Timepicker]` Filter method in datagrid is called on timepicker's change event. ([#6896](https://github.com/infor-design/enterprise/issues/6896))

## v4.69.0

## v4.69.0 Important Features

- `[Icons]` All icons have padding on top and bottom effectively making them 4px smaller by design. This change may require some UI corrections to css. ([#6868](https://github.com/infor-design/enterprise/issues/6868))
- `[Icons]` Over 60 new icons and 126 new industry focused icons. ([#6868](https://github.com/infor-design/enterprise/issues/6868))
- `[Icons]` The icon `save-closed` is now `save-closed-old` in the deprecated, we suggest not using this old icon. ([#6868](https://github.com/infor-design/enterprise/issues/6868))
- `[Icons]` Alert icons come either filled or not filled (outlined) filled alert icons like  `icon-alert-alert` are now `icon-success-alert` and `alert-filled` we suggest no longer using filled alert icons, use only the outlined ones. ([#6868](https://github.com/infor-design/enterprise/issues/6868))

## v4.69.0 Features

- `[Datagrid]` Added puppeteer script for extra class for tooltip. ([#6900](https://github.com/infor-design/enterprise/issues/6900))
- `[Header]` Converted Header scripts to puppeteer. ([#6919](https://github.com/infor-design/enterprise/issues/6919))
- `[Icons]` Added [enhanced and new empty states icons](https://main-enterprise.demo.design.infor.com/components/icons/example-empty-widgets.html) with a lot more color. These should replace existing ones but it is opt-in. ([#6868](https://github.com/infor-design/enterprise/issues/6868))
- `[Lookup]` Added puppeteer script for lookup double click apply enhancement. ([#6886](https://github.com/infor-design/enterprise/issues/6886))
- `[Stepchart]` Converted Stepchart scripts to puppeteer. ([#6940](https://github.com/infor-design/enterprise/issues/6940))

## v4.69.0 Fixes

- `[Datagrid]` Fixed a bug in datagrid where sorting is not working properly. ([#6787](https://github.com/infor-design/enterprise/issues/6787))
- `[Datagrid]` Fixed a bug in datagrid where add row is not working properly when using frozen columns. ([#6918](https://github.com/infor-design/enterprise/issues/6918))
- `[Datagrid]` Fixed a bug in datagrid where tooltip flashes continuously on hover. ([#5907](https://github.com/infor-design/enterprise/issues/5907))
- `[Datagrid]` Fixed a bug in datagrid where is empty and is not empty is not working properly. ([#5273](https://github.com/infor-design/enterprise/issues/5273))
- `[Datagrid]` Fixed a bug in datagrid where inline editor input text is not being selected upon clicking. ([NG#1365](https://github.com/infor-design/enterprise-ng/issues/1365))
- `[Datagrid]` Fixed a bug in datagrid where multiselect filter is not rendering properly. ([#6846](https://github.com/infor-design/enterprise/issues/6846))
- `[Datagrid]` Fixed a bug in datagrid where row shading is not rendered properly. ([#6850](https://github.com/infor-design/enterprise/issues/6850))
- `[Datagrid]` Fixed a bug in datagrid where icon is not rendering properly in small and extra small row height. ([#6866](https://github.com/infor-design/enterprise/issues/6866))
- `[Datagrid]` Fixed a bug in datagrid where sorting is not rendering properly when there is a previously focused cell. ([#6851](https://github.com/infor-design/enterprise/issues/6851))
- `[Datagrid]` Additional checks when updating cell so that numbers aren't converted twice. ([NG#1370](https://github.com/infor-design/enterprise-ng/issues/1370))
- `[Datagrid]` Additional fixes on dirty indicator not updating on drag columns. ([#6867](https://github.com/infor-design/enterprise/issues/6867))
- `[General]` Instead of optional dependencies use a custom command. ([#6876](https://github.com/infor-design/enterprise/issues/6876))
- `[Modal]` Fixed a bug where suppress key setting is not working. ([#6793](https://github.com/infor-design/enterprise/issues/6793))
- `[Searchfield]` Additional visual fixes in classic on go button in searchfield toolbar. ([#6686](https://github.com/infor-design/enterprise/issues/6686))
- `[Splitter]` Fixed on splitter not working when parent height changes dynamically. ([#6819](https://github.com/infor-design/enterprise/issues/6819))
- `[Toolbar Flex]` Added additional checks for destroying toolbar. ([#6844](https://github.com/infor-design/enterprise/issues/6844))

## v4.68.0

## v4.68.0 Features

- `[Button]` Added Protractor to Puppeteer conversion scripts. ([#6626](https://github.com/infor-design/enterprise/issues/6626))
- `[Calendar]` Added puppeteer script for show/hide legend. ([#6810](https://github.com/infor-design/enterprise/issues/6810))
- `[Colors]` Added puppeteer script for color classes targeting color & border color. ([#6801](https://github.com/infor-design/enterprise/issues/6801))
- `[Column]` Added puppeteer script for combined column chart. ([#6381](https://github.com/infor-design/enterprise/issues/6381))
- `[Datagrid]` Added additional setting in datagrid header for tooltip extra class. ([#6802](https://github.com/infor-design/enterprise/issues/6802))
- `[Datagrid]` Added `dblClickApply` setting in lookup for selection of item. ([#6546](https://github.com/infor-design/enterprise/issues/6546))

## v4.68.0 Fixes

- `[Bar Chart]` Fixed a bug in bar charts grouped, where arias are identical to each series. ([#6748](https://github.com/infor-design/enterprise/issues/6748))
- `[Datagrid]` Fixed a bug in datagrid where tooltip flashes continuously on hover. ([#5907](https://github.com/infor-design/enterprise/issues/5907))
- `[Datagrid]` Fixed a bug in datagrid where expandable row animation is not rendering properly. ([#6813](https://github.com/infor-design/enterprise/issues/6813))
- `[Datagrid]` Fixed a bug in datagrid where dropdown filter does not render correctly. ([#6834](https://github.com/infor-design/enterprise/issues/6834))
- `[Datagrid]` Fixed alignment issues in trigger fields. ([#6678](https://github.com/infor-design/enterprise/issues/6678))
- `[Datagrid]` Added a null guard in tree list when list is not yet loaded. ([#6816](https://github.com/infor-design/enterprise/issues/6816))
- `[Datagrid]` Added a setting `ariaDescribedBy` in the column to override `aria-describedby` value of the cells. ([#6530](https://github.com/infor-design/enterprise/issues/6530))
- `[Datagrid]` Allowed beforeCommitCellEdit event to be sent for Editors.Fileupload. ([#6821](https://github.com/infor-design/enterprise/issues/6821))]
- `[Datagrid]` Classic theme trigger field adjustments in datagrid. ([#6678](https://github.com/infor-design/enterprise/issues/6678))
- `[Datagrid]` Added null guard in tree list when list is not yet loaded. ([#6816](https://github.com/infor-design/enterprise/issues/6816))
- `[Datagrid]` Fix on dirty indicator not updating on drag columns. ([#6867](https://github.com/infor-design/enterprise/issues/6867))
- `[Editor]` Fixed a bug in editor where block quote is not continued in the next line. ([#6794](https://github.com/infor-design/enterprise/issues/6794))
- `[Editor]` Fixed a bug in editor where breaking space doesn't render dirty indicator properly. ([NG#1363](https://github.com/infor-design/enterprise-ng/issues/1363))
- `[Searchfield]` Visual fixes on go button in searchfield toolbar. ([#6686](https://github.com/infor-design/enterprise/issues/6686))
- `[Searchfield]` Added null check in xButton. ([#6858](https://github.com/infor-design/enterprise/issues/6858))
- `[Textarea]` Fixed a bug in textarea where validation breaks after enabling/disabling. ([#6773](https://github.com/infor-design/enterprise/issues/6773))
- `[Typography]` Updated text link color in dark theme. ([#6807](https://github.com/infor-design/enterprise/issues/6807))
- `[Lookup]` Fixed where field stays disabled when enable API is called ([#6145](https://github.com/infor-design/enterprise/issues/6145))

(28 Issues Solved This Release, Backlog Enterprise 274, Backlog Ng 51, 1105 Functional Tests, 1303 e2e Tests, 561 Puppeteer Tests)

## v4.67.0

## v4.67.0 Important Notes

- `[CDN]` The former CDN `cdn.hookandloop.infor.com` can no longer be maintained by IT and needs to be discontinued. It will exist for approximately one year more (TBD), so please remove direct use from any production code. ([#6754](https://github.com/infor-design/enterprise/issues/6754))
- `[Datepicker]` The functionality to enter today with a `t` is now under a setting `todayWithKeyboard-false`, it is false because you cant type days like September in a full picker. ([#6653](https://github.com/infor-design/enterprise/issues/6653))
- `[Datepicker]` The functionality to increase the day with a `+/-` it defaults to false because it conflicts with many other internal shortcut keys. ([#6632](https://github.com/infor-design/enterprise/issues/6632))

## v4.67.0 Markup Changes

- `[AppMenu]` As a design change the `Infor` logo is no longer to be shown on the app menu and has been removed. This reduces visual clutter, and is more inline with Koch global brand to leave it out. ([#6726](https://github.com/infor-design/enterprise/issues/6726))

## v4.67.0 Features

- `[Calendar]` Add a setting for calendar to show and hide the legend. ([#6533](https://github.com/infor-design/enterprise/issues/6533))
- `[Datagrid]` Added puppeteer script for header icon with tooltip. ([#6738](https://github.com/infor-design/enterprise/issues/6738))
- `[Icons]` Added new icons for `interaction` and `interaction-reply`. ([#6721](https://github.com/infor-design/enterprise/issues/6721))
- `[Monthview]` Added puppeteer script for monthview legend visibility when month changes ([#6382](https://github.com/infor-design/enterprise/issues/6382))
- `[Searchfield]` Added puppeteer script for filter and sort icon. ([#6007](https://github.com/infor-design/enterprise/issues/6007))
- `[Searchfield]` Added puppeteer script for custom icon. ([#6723](https://github.com/infor-design/enterprise/issues/6723))

## v4.67.0 Fixes

- `[Accordion]` Added a safety check in accordion. ([#6789](https://github.com/infor-design/enterprise/issues/6789))
- `[Badge/Tag/Icon]` Fixed info color in dark mode. ([#6763](https://github.com/infor-design/enterprise/issues/6763))
- `[Button]` Added notification badges for buttons with labels. ([NG#1347](https://github.com/infor-design/enterprise-ng/issues/1347))
- `[Button]` Added dark theme button colors. ([#6512](https://github.com/infor-design/enterprise/issues/6512))
- `[Calendar]` Fixed a bug in calendar where bottom border is not properly rendering. ([#6668](https://github.com/infor-design/enterprise/issues/6668))
- `[Color Palette]` Added status color CSS classes for color and border-color properties. ([#6711](https://github.com/infor-design/enterprise/issues/6711))
- `[Datagrid]` Fixed a bug in datagrid inside a modal where the column is rendering wider than normal. ([#6782](https://github.com/infor-design/enterprise/issues/6782))
- `[Datagrid]` Fixed a bug in datagrid where when changing rowHeight as a setting and re-rendering it doesn't apply. ([#6783](https://github.com/infor-design/enterprise/issues/6783))
- `[Datagrid]` Fixed a bug in datagrid where isEditable is not returning row correctly. ([#6746](https://github.com/infor-design/enterprise/issues/6746))
- `[Datagrid]` Updated datagrid header CSS height. ([#6697](https://github.com/infor-design/enterprise/issues/6697))
- `[Datagrid]` Fixed on datagrid column width. ([#6725](https://github.com/infor-design/enterprise/issues/6725))
- `[Datagrid]` Fixed an error editing in datagrid with grouped headers. ([#6759](https://github.com/infor-design/enterprise/issues/6759))
- `[Datagrid]` Updated space key checks for expand button. ([#6756](https://github.com/infor-design/enterprise/issues/6756))
- `[Datagrid]` Fixed an error when hovering cells with tooltips setup and using grouped headers. ([#6753](https://github.com/infor-design/enterprise/issues/6753))
- `[Editor]` Fixed bug in editor where background color is not rendering properly. ([#6685](https://github.com/infor-design/enterprise/issues/6685))
- `[Listview]` Fixed a bug where listview is not rendering properly when dataset has zero integer value. ([#6640](https://github.com/infor-design/enterprise/issues/6640))
- `[Popupmenu]` Fixed a bug in popupmenu where getSelected() is not working on multiselect. ([NG#1349](https://github.com/infor-design/enterprise/issues-ng/1349))
- `[Toolbar-Flex]` Removed deprecated message by using `beforeMoreMenuOpen` setting. ([#NG1352](https://github.com/infor-design/enterprise-ng/issues/1352))
- `[Trackdirty]` Added optional chaining for safety check of trackdirty element. ([#6696](https://github.com/infor-design/enterprise/issues/6696))
- `[WeekView]` Added Day View and Week View Shading. ([#6568](https://github.com/infor-design/enterprise/issues/6568))

(30 Issues Solved This Release, Backlog Enterprise 252, Backlog Ng 49, 1104 Functional Tests, 1342 e2e Tests, 506 Puppeteer Tests)

## v4.66.0

## v4.66.0 Features

- `[Busyindicator]` Converted protractor tests to puppeteer. ([#6623](https://github.com/infor-design/enterprise/issues/6623))
- `[Calendar]` Converted protractor tests to puppeteer. ([#6524](https://github.com/infor-design/enterprise/issues/6524))
- `[Datagrid]` Added puppeteer script for render only one row. ([#6645](https://github.com/infor-design/enterprise/issues/6645))
- `[Datagrid]` Added test scripts for add row. ([#6644](https://github.com/infor-design/enterprise/issues/6644))
- `[Datepicker]` Added setting for adjusting day using +/- in datepicker. ([#6632](https://github.com/infor-design/enterprise/issues/6632))
- `[Targeted-Achievement]` Add puppeteer test for show tooltip on targeted achievement. ([#6550](https://github.com/infor-design/enterprise/issues/6550))
- `[Icons]` Added new icons for `interaction` and `interaction-reply`. ([#6666](https://github.com/infor-design/enterprise/issues/6629))
- `[Searchfield]` Added option to add custom icon button. ([#6453](https://github.com/infor-design/enterprise/issues/6453))
- `[Targeted-Achievement]` Added puppeteer test for show tooltip on targeted achievement. ([#6550](https://github.com/infor-design/enterprise/issues/6550))
- `[Textarea]` Converted protractor tests to puppeteer. ([#6629](https://github.com/infor-design/enterprise/issues/6629))

## v4.66.0 Fixes

- `[Datagrid]` Fixed trigger icon background color on hover when row is activated. ([#6679](https://github.com/infor-design/enterprise/issues/6679))
- `[Datagrid]` Fixed the datagrid alert icon was not visible and the trigger cell moves when hovering over when editor has trigger icon. ([#6663](https://github.com/infor-design/enterprise/issues/6663))
- `[Datagrid]` Fixed redundant `aria-describedby` attributes at cells. ([#6530](https://github.com/infor-design/enterprise/issues/6530))
- `[Datagrid]` Fixed on edit outline in textarea not filling the entire cell. ([#6588](https://github.com/infor-design/enterprise/issues/6588))
- `[Datagrid]` Updated filter phrases for datepicker. ([#6587](https://github.com/infor-design/enterprise/issues/6587))
- `[Datagrid]` Fixed the overflowing of the multiselect dropdown on the page and pushes the container near the screen's edge. ([#6580](https://github.com/infor-design/enterprise/issues/6580))
- `[Datagrid]` Fixed unselectRow on `treegrid` sending rowData incorrectly. ([#6548](https://github.com/infor-design/enterprise/issues/6548))
- `[Datagrid]` Fixed incorrect rowData for grouping tooltip callback. ([NG#1298](https://github.com/infor-design/enterprise-ng/issues/1298))
- `[Datagrid]` Fixed a bug in `treegrid` where data are duplicated when row height is changed. ([#4979](https://github.com/infor-design/enterprise/issues/4979))
- `[Datagrid]` Fix bug on where changing `groupable` and dataset does not update datagrid. ([NG#1332](https://github.com/infor-design/enterprise-ng/issues/1332))
- `[Datepicker]` Fixed missing `monthrendered` event on initial calendar open. ([NG#1345](https://github.com/infor-design/enterprise-ng/issues/1345))
- `[Editor]` Fixed a bug where paste function is not working on editor when copied from Windows Adobe Reader. ([#6521](https://github.com/infor-design/enterprise/issues/6521))
- `[Editor]` Fixed a bug where editor has dark screen after inserting an image. ([NG#1323](https://github.com/infor-design/enterprise-ng/issues/1323))
- `[Editor]` Fixed a bug where reset dirty is not working on special characters in Edge browser. ([#6584](https://github.com/infor-design/enterprise/issues/6584))
- `[Fileupload Advanced]` Fixed on max fileupload limit. ([#6625](https://github.com/infor-design/enterprise/issues/6625))
- `[Monthview]` Fixed missing legend data on visible previous / next month with using loadLegend API. ([#6665](https://github.com/infor-design/enterprise/issues/6665))
- `[Notification]` Updated css of notification to fix alignment in RTL mode. ([#6555](https://github.com/infor-design/enterprise/issues/6555))
- `[Searchfield]` Fixed a bug on Mac OS Safari where x button can't clear the contents of the searchfield. ([#6631](https://github.com/infor-design/enterprise/issues/6631))
- `[Popdown]` Fixed `popdown` not closing when clicking outside in NG. ([NG#1304](https://github.com/infor-design/enterprise-ng/issues/1304))
- `[Tabs]` Fixed on close button not showing in Firefox. ([#6610](https://github.com/infor-design/enterprise/issues/6610))
- `[Tabs]` Remove target panel element on remove event. ([#6621](https://github.com/infor-design/enterprise/issues/6621))
- `[Tabs Module]` Fixed category border when focusing the searchfield. ([#6618](https://github.com/infor-design/enterprise/issues/6618))
- `[Toolbar Searchfield]` Fixed searchfield toolbar in alternate style. ([#6615](https://github.com/infor-design/enterprise/issues/6615))
- `[Tooltip]` Fixed tooltip event handlers created on show not cleaning up properly on hide. ([#6613](https://github.com/infor-design/enterprise/issues/6613))

(39 Issues Solved This Release, Backlog Enterprise 230, Backlog Ng 42, 1102 Functional Tests, 1380 e2e Tests, 462 Puppeteer Tests)

## v4.65.0

## v4.65.0 Features

- `[Bar]` Enhanced the VPAT accessibility in bar chart. ([#6074](https://github.com/infor-design/enterprise/issues/6074))
- `[Bar]` Added puppeteer script for axis labels test. ([#6551](https://github.com/infor-design/enterprise/issues/6551))
- `[Bubble]` Converted protractor tests to puppeteer. ([#6527](https://github.com/infor-design/enterprise/issues/6527))
- `[Bullet]` Converted protractor tests to puppeteer. ([#6622](https://github.com/infor-design/enterprise/issues/6622))
- `[Cards]` Added puppeteer script for cards test. ([#6525](https://github.com/infor-design/enterprise/issues/6525))
- `[Datagrid]` Added tooltipOption settings for columns. ([#6361](https://github.com/infor-design/enterprise/issues/6361))
- `[Datagrid]` Added add multiple rows option. ([#6404](https://github.com/infor-design/enterprise/issues/6404))
- `[Datagrid]` Added puppeteer script for refresh column. ([#6212](https://github.com/infor-design/enterprise/issues/6212))
- `[Datagrid]` Added puppeteer script for cell editing test. ([#6552](https://github.com/infor-design/enterprise/issues/6552))
- `[Modal]` Added icon puppeteer test for modal component. ([#6549](https://github.com/infor-design/enterprise/issues/6549))
- `[Tabs]` Added puppeteer script for new searchfield design ([#6282](https://github.com/infor-design/enterprise/issues/6282))
- `[Tag]` Converted protractor tests to puppeteer. ([#6617](https://github.com/infor-design/enterprise/issues/6617))
- `[Targeted Achievement]` Converted protractor tests to puppeteer. ([#6627](https://github.com/infor-design/enterprise/issues/6627))

## v4.65.0 Fixes

- `[Accordion]` Fixed the bottom border of the completely disabled accordion in dark mode. ([#6406](https://github.com/infor-design/enterprise/issues/6406))
- `[AppMenu]` Fixed a bug where events are added to the wrong elements for filtering. Also fixed an issue where if no accordion is added the app menu will error. ([#6592](https://github.com/infor-design/enterprise/issues/6592))
- `[Chart]` Removed automatic legend bottom placement when reaching a minimum width. ([#6474](https://github.com/infor-design/enterprise/issues/6474))
- `[Chart]` Fixed the result logged in console to be same as the Soho Interfaces. ([NG#1296](https://github.com/infor-design/enterprise-ng/issues/1296))
- `[ContextualActionPanel]` Fixed a bug where the toolbar searchfield with close icon looks off on mobile viewport. ([#6448](https://github.com/infor-design/enterprise/issues/6448))
- `[Datagrid]` Fixed a bug in datagrid where focus is not behaving properly when inlineEditor is set to true. ([NG#1300](https://github.com/infor-design/enterprise-ng/issues/1300))
- `[Datagrid]` Fixed a bug where `treegrid` doesn't expand a row via keyboard when editable is set to true. ([#6434](https://github.com/infor-design/enterprise/issues/6434))
- `[Datagrid]` Fixed a bug where the search icon and x icon are misaligned across datagrid and removed extra margin space in modal in Firefox. ([#6418](https://github.com/infor-design/enterprise/issues/6418))
- `[Datagrid]` Fixed a bug where page changed to one on removing a row in datagrid. ([#6475](https://github.com/infor-design/enterprise/issues/6475))
- `[Datagrid]` Header is rerendered when calling updated method, also added paging info settings. ([#6476](https://github.com/infor-design/enterprise/issues/6476))
- `[Datagrid]` Fixed a bug where column widths were not changing in settings. ([#5227](https://github.com/infor-design/enterprise/issues/5227))
- `[Datagrid]` Fixed a bug where it renders all rows in the datagrid when adding one row. ([#6491](https://github.com/infor-design/enterprise/issues/6491))
- `[Datagrid]` Fixed a bug where using shift-click to multiselect on datagrid with treeGrid setting = true selects from the first row until bottom row. ([NG#1274](https://github.com/infor-design/enterprise-ng/issues/1274))
- `[Datepicker]` Fixed a bug where the datepicker is displaying NaN when using french format. ([NG#1273](https://github.com/infor-design/enterprise-ng/issues/1273))
- `[Datepicker]` Added listener for calendar `monthrendered` event and pass along. ([NG#1324](https://github.com/infor-design/enterprise-ng/issues/1324))
- `[Input]` Fixed a bug where the password does not show or hide in Firefox. ([#6481](https://github.com/infor-design/enterprise/issues/6481))
- `[Listview]` Fixed disabled font color not showing in listview. ([#6391](https://github.com/infor-design/enterprise/issues/6391))
- `[Listview]` Changed toolbar-flex to contextual-toolbar for multiselect listview. ([#6591](https://github.com/infor-design/enterprise/issues/6591))
- `[Locale]` Added monthly translations. ([#6556](https://github.com/infor-design/enterprise/issues/6556))
- `[Lookup]` Fixed a bug where search-list icon, launch icon, and ellipses is misaligned and the table and title overlaps in responsive view. ([#6487](https://github.com/infor-design/enterprise/issues/6487))
- `[Modal]` Fixed an issue on some monitors where the overlay is too dim. ([#6566](https://github.com/infor-design/enterprise/issues/6566))
- `[Page-Patterns]` Fixed a bug where the header disappears when the the last item in the list is clicked and the browser is smaller in Chrome and Edge. ([#6328](https://github.com/infor-design/enterprise/issues/6328))
- `[Tabs Module]` Fixed multiple UI issues in tabs module with searchfield. ([#6526](https://github.com/infor-design/enterprise/issues/6526))
- `[ToolbarFlex]` Fixed a bug where the teardown might error on situations. ([#1327](https://github.com/infor-design/enterprise/issues/1327))
- `[Tabs]` Fixed a bug where tabs focus indicator is not fixed on Classic Theme. ([#6464](https://github.com/infor-design/enterprise/issues/6464))
- `[Validation]` Fixed a bug where the tooltip would show on the header when the message has actually been removed. ([#6547](https://github.com/infor-design/enterprise/issues/6547)

(45 Issues Solved This Release, Backlog Enterprise 233, Backlog Ng 42, 1102 Functional Tests, 1420 e2e Tests, 486 Puppeteer Tests)

## v4.64.2 Fixes

- `[Datepicker]` Added listener for calendar `monthrendered` event and pass along. ([NG#1324](https://github.com/infor-design/enterprise-ng/issues/1324))
- `[Modal]` Fixed bug where popup goes behind modal when in application menu in resizable mode. ([NG#1272](https://github.com/infor-design/enterprise-ng/issues/1272))
- `[Monthview]` Fixed bug where monthview duplicates on updating legends. ([NG#1305](https://github.com/infor-design/enterprise-ng/issues/1305))

## v4.64.0

### v4.64.0 Important Notes

- `[General]` Fixed the map file is no longer included with the minified version of `sohoxi.min.js`. ([#6489](https://github.com/infor-design/enterprise/issues/6489))

## v4.64.0 Features

- `[Accordion]` Added visual regression tests in puppeteer. ([#5836](https://github.com/infor-design/enterprise/issues/5836))
- `[Autocomplete]` Removed protractor tests. ([#6248](https://github.com/infor-design/enterprise/issues/6248))
- `[Bar]` Added the ability to set axis labels on different positions (top, right, bottom, left). ([#5382](https://github.com/infor-design/enterprise/issues/5382))
- `[Blockgrid]` Converted protractor tests to puppeteer. ([#6327](https://github.com/infor-design/enterprise/issues/6327))
- `[Breadcrumb]` Converted protractor tests to puppeteer. ([#6505](https://github.com/infor-design/enterprise/issues/6505))
- `[Button]` Added puppeteer script for button badge toggle test. ([#6449](https://github.com/infor-design/enterprise/issues/6449))
- `[Colors]` Converted protractor tests to puppeteer. ([#6513](https://github.com/infor-design/enterprise/issues/6513))
- `[Counts]` Converted protractor tests to puppeteer. ([#6517](https://github.com/infor-design/enterprise/issues/6517))
- `[Datagrid]` Added a new method for cell editing for new row added. ([#6338](https://github.com/infor-design/enterprise/issues/6338))
- `[Datepicker]` Added puppeteer script for datepicker clear (empty string) test . ([#6421](https://github.com/infor-design/enterprise/issues/6421))
- `[Error Page]` Converted protractor tests to puppeteer. ([#6518](https://github.com/infor-design/enterprise/issues/6518))
- `[Modal]` Added an ability to add icon in title section of the modal. ([#5905](https://github.com/infor-design/enterprise/issues/5905))

## v4.64.0 Fixes

- `[Bar Stacked]` Fixed a bug where chart tooltip total shows 99.999 instead of 100 on 100% Stacked Bar Chart. ([#6236](https://github.com/infor-design/enterprise/issues/6326))
- `[ContextMenu]` Fixed a bug in context menu where it is not indented properly. ([#6223](https://github.com/infor-design/enterprise/issues/6223))
- `[Button]` Fixed a bug where changing from primary to secondary disrupts the css styling. ([#6223](https://github.com/infor-design/enterprise-ng/issues/1282))
- `[Datagrid]` Fixed a bug where toolbar is still visible even no buttons, title and errors appended. ([#6290](https://github.com/infor-design/enterprise/issues/6290))
- `[Datagrid]` Added setting for color change in active checkbox selection. ([#6303](https://github.com/infor-design/enterprise/issues/6303))
- `[Datagrid]` Set changed cell to active when update is finished. ([#6317](https://github.com/infor-design/enterprise/issues/6317))
- `[Datagrid]` Fixed row height of extra-small rows on editable datagrid with icon columns. ([#6284](https://github.com/infor-design/enterprise/issues/6284))
- `[Datagrid]` Added trimSpaces option for leading spaces upon blur. ([#6244](https://github.com/infor-design/enterprise/issues/6244))
- `[Datagrid]` Fixed header alignment when formatter is ellipsis. ([#6251](https://github.com/infor-design/enterprise/issues/6251))
- `[Datagrid]` Fixed a bug where the datepicker icon is not visible when the datagrid starts as non editable and toggled to editable and is visible when the datagrid starts as editable and toggled to non editable. ([#6289](https://github.com/infor-design/enterprise/issues/6289))
- `[Datagrid]` Changed the minDate and maxDate on a demo page to be more current. ([#6416](https://github.com/infor-design/enterprise/issues/6416))
- `[Datepicker]` Fixed a bug where selecting a date that's consecutive to the previous range won't select that date. ([#6272](https://github.com/infor-design/enterprise/issues/6272))
- `[Datepicker]` Fixed a bug where datepicker is not setting time and date consistently in Arabic locale. ([#6270](https://github.com/infor-design/enterprise/issues/6270))
- `[Flex Toolbar]` Fixed the data automation id to be more reliable for popupmenu and overflowed buttons. ([#6175](https://github.com/infor-design/enterprise/issues/6175))
- `[Icons]` Fixed the inconsistency between solid and outlined icons. ([#6165](https://github.com/infor-design/enterprise/issues/6165))
- `[Icons]` Changed the error color to change in themes in some areas. ([#6273](https://github.com/infor-design/enterprise/issues/6273))
- `[Line Chart]` Fixed a bug where the alignment of focus is overlapping another component. ([#6384](https://github.com/infor-design/enterprise/issues/6384))
- `[Listview]` Fixed a bug where the search icon is misaligned in Firefox and Safari. ([#6390](https://github.com/infor-design/enterprise/issues/6390))
- `[Locale]` Fixed incorrect date format for Latvian language. ([#6123](https://github.com/infor-design/enterprise/issues/6123))
- `[Locale]` Fixed incorrect data in `ms-my`, `nn-No` and `nb-NO`. ([#6472](https://github.com/infor-design/enterprise/issues/6472))
- `[Lookup]` Fixed bug where lookup still appeared when modal closes. ([#6218](https://github.com/infor-design/enterprise/issues/6218))
- `[Modal]` Fixed bug where popup goes behind modal when in application menu in resizable mode. ([NG#1272](https://github.com/infor-design/enterprise-ng/issues/1272))
- `[Modal]` Fixed bug where popup goes behind modal when in application menu in resizable mode. ([NG#1272](https://github.com/infor-design/enterprise-ng/issues/1272))
- `[Monthview]` Fixed bug where monthview duplicates on updating legends. ([NG#1305](https://github.com/infor-design/enterprise-ng/issues/1305))
- `[Personalization]` Fixed bug where the dark mode header color was not correct in the tokens and caused the personalization dropdown to be incorrect. ([#6446](https://github.com/infor-design/enterprise/issues/6446))
- `[Tabs]` Fixed memory leak in tabs component. ([NG#1286](https://github.com/infor-design/enterprise-ng/issues/1286))
- `[Tabs]` Fixed a bug where tab focus indicator is not aligned properly in RTL composite forms. ([#6464](https://github.com/infor-design/enterprise/issues/6464))
- `[Targeted-Achievement]` Fixed a bug where the icon is cut off in Firefox. ([#6400](https://github.com/infor-design/enterprise/issues/6400))
- `[Toolbar]` Fixed a bug where the search icon is misaligned in Firefox. ([#6405](https://github.com/infor-design/enterprise/issues/6405))
- `[Toolbar Flex]` Fixed a bug where the `addMenuElementLinks` function execute incorrectly when menu item has multi-level submenus. ([#6120](https://github.com/infor-design/enterprise/issues/6120))
- `[Tree]` The expanded event did not fire when source is being used. ([#1294](https://github.com/infor-design/enterprise-ng/issues/1294))
- `[Typography]` Fixed a bug where the text are overlapping in Firefox. ([#6450](https://github.com/infor-design/enterprise/issues/6450))
- `[WeekView]` Fixed a bug where 'today' date is not being rendered properly. ([#6260](https://github.com/infor-design/enterprise/issues/6260))
- `[WeekView]` Fixed a bug where month-year label is not changing upon clicking the arrow button. ([#6415](https://github.com/infor-design/enterprise/issues/6415))
- `[Validator]` Fixed a bug where toolbar error message still appears after error is removed. ([#6253](https://github.com/infor-design/enterprise/issues/6253))

(61 Issues Solved This Release, Backlog Enterprise 219, Backlog Ng 41, 1100 Functional Tests, 1468 e2e Tests, 436 Puppeteer Tests)

## v4.63.3 Fixes

- `[Validation]` Fixed a bug where the tooltip would show on the header when the message has actually been removed. ([#6547](https://github.com/infor-design/enterprise/issues/6547)

## v4.63.2 Fixes

- `[Personalization]` Re-Fixed bug where the dark mode header color was not correct in the tokens and caused the personalization dropdown to be incorrect, classic theme was missed. ([#6446](https://github.com/infor-design/enterprise/issues/6446)

## v4.63.1 Fixes

- `[Personalization]` Fixed bug where the dark mode header color was not correct in the tokens and caused the personalization dropdown to be incorrect. ([#6446](https://github.com/infor-design/enterprise/issues/6446)

## v4.63.0

## v4.63.0 Fixes

- `[Accordion]` Added expand animation back. ([#6268](https://github.com/infor-design/enterprise/issues/6268))
- `[Badges]` Fixed a bug where in badges is not properly aligned in Contrast Mode. ([#6273](https://github.com/infor-design/enterprise/issues/6273))
- `[Button]` Fixed a bug where notification badges are not destroyed when updating the button settings. ([NG#1241](https://github.com/infor-design/enterprise-ng/issues/1241))
- `[Calendar]` Allowed product devs to add custom css class to event labels in Calendar Component. ([#6304](https://github.com/infor-design/enterprise/issues/6304))
- `[Calendar]` Fixed the thickness of right and bottom border. ([#6246](https://github.com/infor-design/enterprise/issues/6246))
- `[Card]` Fixed a regression bug where the flex toolbar's position was not properly aligned when selecting listview items. ([#6346](https://github.com/infor-design/enterprise/issues/6346)]
- `[Charts]` Fixed the misalignment of the legend and legend color with the highlight of the selected legend. ([#6301](https://github.com/infor-design/enterprise/issues/6301))
- `[ContextualActionPanel]` Moved notification to appropriate location and trigger redraw of styles. ([#6264](https://github.com/infor-design/enterprise/issues/6264))
- `[ContextualActionPanel]` Added close CAP function to a demo example. ([#6274](https://github.com/infor-design/enterprise/issues/6274))
- `[Datagrid]` Fixed misaligned lookup icon button upon click/editing. ([#6233](https://github.com/infor-design/enterprise/issues/6233))
- `[Datagrid]` Fixed a bug where tooltip is not displayed even when settings is turned on in disabled rows. ([#6128](https://github.com/infor-design/enterprise/issues/6128))
- `[Datagrid]` Fixed misaligned lookup icon button upon click/editing. ([#6233](https://github.com/infor-design/enterprise/issues/6233))
- `[Datepicker]` Fixed a bug on setValue() when pass an empty string for clearing field. ([#6168](https://github.com/infor-design/enterprise/issues/6168))
- `[Datepicker]` Fixed a bug on datepicker not clearing in angular version. ([NG#1256](https://github.com/infor-design/enterprise-ng/issues/1256))
- `[Dropdown]` Fixed on keydown events not working when dropdown is nested in label. ([NG#1262](https://github.com/infor-design/enterprise-ng/issues/1262))
- `[Editor]` Fixed editor where toolbar is being focused on after pressing bold/italic keys instead of the text itself. ([#5262](https://github.com/infor-design/enterprise-ng/issues/5262))
- `[Field-Filter]` Fixed alignment of filter icons and text field. ([#5866](https://github.com/infor-design/enterprise/issues/5866))
- `[Field-Options]` Fixed field options label overflow. ([#6255](https://github.com/infor-design/enterprise/issues/6255))
- `[Field-Options]` Fixed a bug where in the text and highlight box are not fit accordingly. ([#6322](https://github.com/infor-design/enterprise/issues/6322))
- `[Field-Options]` Fixed alignment of field options in the Color Picker when in compact mode in Safari and alignment of search icon in Clearable Searchfield. ([#6256](https://github.com/infor-design/enterprise/issues/6256))
- `[Form-Compact]` Fixed alignment of Field 16 and Field 18 in Safari. ([#6345](https://github.com/infor-design/enterprise/issues/6345))
- `[General]` Fixed memory leaks in listview, toolbar, datagrid, cards and header. ([NG#1275](https://github.com/infor-design/enterprise-ng/issues/1275))
- `[Listview]` Added flex toolbar for multiselect listview. ([NG#1249](https://github.com/infor-design/enterprise-ng/issues/1249))
- `[Listview]` Adjusted spaces between the search icon and filter wrapper. ([#6007](https://github.com/infor-design/enterprise/issues/6007))
- `[Listview]` Changed the font size of heading, subheading, and micro in Listview Component. ([#4996](https://github.com/infor-design/enterprise/issues/4996))
- `[Modal]` Fixed on too wide minimum width when close button is enabled. ([NG#1240](https://github.com/infor-design/enterprise-ng/issues/1240))
- `[Searchfield]` Fixed on searchfield clear button not working in Safari. ([6185](https://github.com/infor-design/enterprise-ng/issues/6185))
- `[Searchfield]` Fixed UI issues on the new searchfield design. ([#6331](https://github.com/infor-design/enterprise/issues/6331))
- `[Sink Page]` Fixed misaligned search icon toolbar in sink page. ([#6369](https://github.com/infor-design/enterprise/issues/6369))
- `[Sink Page]` Fixed close icon position in Datagrid section Personalized Column. ([#6375](https://github.com/infor-design/enterprise/issues/6375))
- `[Slider]` Fixed background color of slider in a modal in new dark theme. ([6211](https://github.com/infor-design/enterprise-ng/issues/6211))
- `[Swaplist]` Fixed a bug in swaplist where the filter is not behaving correctly on certain key search. ([#6222](https://github.com/infor-design/enterprise/issues/6222))
- `[SwipeAction]` Fixed scrollbar being visible in `firefox`. ([#6312](https://github.com/infor-design/enterprise/issues/6312))
- `[Tabs]` Fixed Z-index conflict between modal overlay and draggable module tabs. ([#6297](https://github.com/infor-design/enterprise/issues/6297))
- `[Tabs]` Fixed a bug where the tab activated events are fired on closing a tab. ([#1452](https://github.com/infor-design/enterprise/issues/1452))
- `[Tabs Module` Fixed the new UI searchfield design in Tabs Module component. ([#6348](https://github.com/infor-design/enterprise/issues/6348))
- `[Tabs Module` Ensure searchfield X clear button is visible at smaller breakpoints. ([#5173](https://github.com/infor-design/enterprise/issues/5173))
- `[Tabs Module` Ensure searchfield X clear button is visible at smaller breakpoints. ([#5178](https://github.com/infor-design/enterprise/issues/5178))
- `[Targeted-Achievement]` Added tooltip on icon in targeted-achievement chart ([#6308](https://github.com/infor-design/enterprise/issues/6308))
- `[TextArea]` Fixed medium size text area when in responsive view. ([#6334](https://github.com/infor-design/enterprise/issues/6334))
- `[Validation]` Updated example page to include validation event for email field. ([#6296](https://github.com/infor-design/enterprise/issues/6296))

## v4.63.0 Features

- `[Datagrid]` Added close button on file error message ([#6178](https://github.com/infor-design/enterprise/issues/6178))
- `[Datagrid]` Added puppeteer script for fallback image tooltip text. ([#6278](https://github.com/infor-design/enterprise/issues/6278))
- `[File Upload]` Added close button on file error message. ([#6229](https://github.com/infor-design/enterprise/issues/6229))
- `[Searchfield]` Implemented a new design for searchfield. ([#5865](https://github.com/infor-design/enterprise/issues/5865))

(40 Issues Solved This Release, Backlog Enterprise 191, Backlog Ng 42, 1101 Functional Tests, 1576 e2e Tests, 295 Puppeteer Tests)

## v4.62.3 Fixes

- `[Personalization]` Re-Fixed bug where the dark mode header color was not correct in the tokens and caused the personalization dropdown to be incorrect, classic theme was missed. ([#6446](https://github.com/infor-design/enterprise/issues/6446)

## v4.62.2 Fixes

- `[Personalization]` Fixed bug where the dark mode header color was not correct in the tokens and caused the personalization dropdown to be incorrect. ([#6446](https://github.com/infor-design/enterprise/issues/6446))
- `[Locale]` Fixed incorrect data in `ms-my`, `nn-No` and `nb-NO`. ([#6472](https://github.com/infor-design/enterprise/issues/6472))

## v4.62.1 Fixes

- `[Calendar]` Allow product devs to add custom css class to event labels in Calendar Component. ([#6304](https://github.com/infor-design/enterprise/issues/6304))

## v4.62.0

## v4.62.0 Features

- `[Datagrid]` Added tooltip for fallback image. ([#6178](https://github.com/infor-design/enterprise/issues/6178))
- `[Datepicker]` Added legend load for datepicker. ([NG#1261](https://github.com/infor-design/enterprise-ng/issues/1261))
- `[File Upload]` Added setFailed status ([#5671](https://github.com/infor-design/enterprise/issues/5671))
- `[Icon]` Created a puppeteer script for the new launch icon. ([#5854](https://github.com/infor-design/enterprise/issues/5854))
- `[Icon]` Created a puppeteer script for the new mobile icon. ([#6199](https://github.com/infor-design/enterprise/issues/6199))
- `[Listview]` Added filters in Listview Component. ([#6007](https://github.com/infor-design/enterprise/issues/6007))
- `[Spinbox]` Created a puppeteer script for Spinbox Field sizes on mobile. ([#5843](https://github.com/infor-design/enterprise/issues/5843))
- `[ToolbarFlex]` Allow toolbar flex navigation buttons to have notification badge. ([NG#1235](https://github.com/infor-design/enterprise-ng/issues/1235))

## v4.62.0 Fixes

- `[ApplicationMenu]` Remove a Safari-specific style rule the misaligns the button svg arrow. ([#5722](https://github.com/infor-design/enterprise/issues/5722))
- `[Arrange]` Fix an alignment issue in the demo app. ([#5281](https://github.com/infor-design/enterprise/issues/5281))
- `[Calendar]` Fix day of the week to show three letters as default in range calendar. ([#6193](https://github.com/infor-design/enterprise/issues/6193))
- `[ContextualActionPanel]` Fix an issue with the example page where the Contextual Action Panel is not initialized on open. ([#6065](https://github.com/infor-design/enterprise/issues/6065))
- `[ContextualActionPanel]` Remove unnecessary markup injection behavior from example. ([#6065](https://github.com/infor-design/enterprise/issues/6065))
- `[Datagrid]` Fixed a regression bug where the datepicker icon button and time value upon click were misaligned. ([#6198](https://github.com/infor-design/enterprise/issues/6198))
- `[Datagrid]` Show pagesize selector even in hidePagerOnOnePage mode ([#3706](https://github.com/infor-design/enterprise/issues/3706))
- `[Datagrid]` Corrected a filter type in a demo app page. ([#5497](https://github.com/infor-design/enterprise/issues/5497))
- `[Datagrid]` Remove widths in demo app page to prevent truncation of column. ([#5495](https://github.com/infor-design/enterprise/issues/5495))
- `[Datagrid]` Fixed a regression bug where the datepicker icon button and time value upon click were misaligned. ([#6198](https://github.com/infor-design/enterprise/issues/6198))
- `[Dropdown]` Fixed multiple accessibility issues with multiselect dropdown. ([#6075](https://github.com/infor-design/enterprise/issues/6075))
- `[Dropdown]` Fixed an overflow issue on Windows 10 Chrome. ([#4940](https://github.com/infor-design/enterprise/issues/4940))
- `[Editor]` Fix on editor changing text in another editor. ([NG#1232](https://github.com/infor-design/enterprise-ng/issues/1232))
- `[FileUploadAdvanced]` Fixed a missing link in french locale. ([#6226](https://github.com/infor-design/enterprise/issues/6226))
- `[Homepage]` Fixed instability of the visual tests. ([#6179](https://github.com/infor-design/enterprise/issues/6179))
- `[Lookup]` Remove unnecessary filter from example page. ([#5677](https://github.com/infor-design/enterprise/issues/5677))
- `[Modal]` Updated close method that will close even if there are subcomponents opened. ([#6048](https://github.com/infor-design/enterprise/issues/6048))
- `[Modal]` Fix a demo app issue where the proper settings were not added to the required key in the validation object. ([#5571](https://github.com/infor-design/enterprise/issues/5571))
- `[Tabs/Module]` Override fill style of search icon created by 'soho-personalization'. Fix alignment of close icon in specific circumstance. ([#6207](https://github.com/infor-design/enterprise/issues/6207))
- `[Searchfield]` Fix on searchfield categories where popup wrapper gets duplicated whenever update is called. ([NG#1186](https://github.com/infor-design/enterprise-ng/issues/1186))
- `[Searchfield/Header]` Enhanced the font colors, background colors for the searchfield inside of the `header` & `subheader`. ([#6047](https://github.com/infor-design/enterprise/issues/6047))
- `[Tabs]` Fix a bug where tabs indicator is not properly aligned in RTL. ([#6068](https://github.com/infor-design/enterprise/issues/6068))
- `[Tabs/Module]` Fixed a bug the personalization color was the same as the tab color. ([#6236](https://github.com/infor-design/enterprise/issues/6236))
- `[Tag]` Fix on tag text not showing when placed inside a popover. ([#6092](https://github.com/infor-design/enterprise/issues/6092))
- `[Toolbar]` Fixed an issue where the input disappears in toolbar at mobile size. ([#5388](https://github.com/infor-design/enterprise/issues/5388))
- `[Tooltip]` Fixed the `maxWidth` setting to work properly. ([#6100](https://github.com/infor-design/enterprise/issues/6100))
- `[Widget]` Fix on drag image including the overflow area. ([NG#1216](https://github.com/infor-design/enterprise-ng/issues/1216))

(47 Issues Solved This Release, Backlog Enterprise 187, Backlog Ng 37, 1101 Functional Tests, 1574 e2e Tests, 293 Puppeteer Tests)

## v4.61.1

## v4.61.1 Fixes

- `[Datagrid]` Fixed a regression bug where the datepicker icon button and time value upon click were misaligned. ([#6198](https://github.com/infor-design/enterprise/issues/6198))
- `[Tag]` Fix on tag text not showing when placed inside a popover. ([#6092](https://github.com/infor-design/enterprise/issues/6092))
- `[Tooltip]` Fixed the `maxWidth` setting to work properly. ([#6100](https://github.com/infor-design/enterprise/issues/6100))
- `[Widget]` Fix on drag image including the overflow area. ([NG#1216](https://github.com/infor-design/enterprise-ng/issues/1216))

## v4.61.0 Features

- `[ApplicationMenu]` Converted protractor test suites to puppeteer. ([#5835](https://github.com/infor-design/enterprise/issues/5835))
- `[Bar]` Fixed an issue with legend text overlapping. ([#6113](https://github.com/infor-design/enterprise/issues/6113)
- `[Bar]` Converted protractor test suites to puppeteer. ([#5838](https://github.com/infor-design/enterprise/issues/5838)
- `[Bar Stacked]` Converted protractor test suites to puppeteer. ([#5840](https://github.com/infor-design/enterprise/issues/5840))
- `[ContextualActionPanel]` Added setting for cssClass option. ([#1215](https://github.com/infor-design/enterprise-ng/issues/1215))
- `[Datagrid]` Added visual test for responsive view with puppeteer. ([#5844](https://github.com/infor-design/enterprise/issues/5844))
- `[Datagrid]` Changed where image events are added. ([#5442](https://github.com/infor-design/enterprise/issues/5442))
- `[Datepicker]` Added setting in datepicker where you can disable masking input. ([#6080](https://github.com/infor-design/enterprise/issues/6080))
- `[Editor]` Fix a bug where dirty tracker is not reset when using lots of new line in Edge. ([#6032](https://github.com/infor-design/enterprise/issues/6032))
- `[Card]` Fix a memory leak on events. ([#6155](https://github.com/infor-design/enterprise/issues/6155))
- `[Card]` Create a Puppeteer Script for Actionable Button Card ([#6062](https://github.com/infor-design/enterprise/issues/6062))
- `[General]` Added jest image snapshot for visual regression testing with puppeteer. ([#6105](https://github.com/infor-design/enterprise/issues/6105))
- `[General]` Removed global inline function that adds disabled labels to disabled inputs. ([#6131](https://github.com/infor-design/enterprise/issues/6131))
- `[Hierarchy]` Converted the old protractor e2e test suites to puppeteer tests. ([#5833](https://github.com/infor-design/enterprise/issues/5833))
- `[Homepage]` Added homepage puppeteer test scripts and snapshots. ([#5831](https://github.com/infor-design/enterprise/issues/5831))
- `[Icons]` Design removed some deprecated icons. If you are using `info-field` -> should use `icon-info`. If you are using `info-field-solid` -> should use `icon-info-alert`. If you are using `info-field-alert` -> should use `icon-info-alert`. ([#6091](https://github.com/infor-design/enterprise/issues/6091))
- `[Icons]` Update icon design for `icon-mobile`. ([#6144](https://github.com/infor-design/enterprise/issues/6144))
- `[Locale]` Refined some Latvian translations. ([#5969](https://github.com/infor-design/enterprise/issues/5969))
- `[Locale]` Refined some Lithuanian translations. ([#5960](https://github.com/infor-design/enterprise/issues/5960))
- `[Locale]` Refined some Filipino translations. ([#5864](https://github.com/infor-design/enterprise/issues/5864))
- `[Locale]` Refined some Japanese translations. ([#6115](https://github.com/infor-design/enterprise/issues/6115))
- `[Locale]` Added puppeteer script for PH translation ([#6150](https://github.com/infor-design/enterprise/pull/6150))
- `[Process Indicator]` Fixes a double line separator issue on Windows10 Chrome. ([#5997](https://github.com/infor-design/enterprise/issues/5997))
- `[Swipe-action]` Added a Puppeteer Script for Swipe Container. ([#6129](https://github.com/infor-design/enterprise/issues/6129))
- `[Tag]` The dismiss button was missing a button type causing the form to submit. ([#6149](https://github.com/infor-design/enterprise/issues/6149))

## v4.61.0 Fixes

- `[Column Grouped]` Fix an issue where columns with small values were floating above the baseline axis. ([#6109](https://github.com/infor-design/enterprise/issues/6109))
- `[Chart]` Fix collision of legend text and color block. ([#6113](https://github.com/infor-design/enterprise/issues/6113))
- `[ContextualActionPanel]` Fixed UI issues where the toolbars inside of the body moved to the CAPs header instead of retaining to its original place. ([#6041](https://github.com/infor-design/enterprise/issues/6041))
- `[ContextualActionPanel]` Update and fix example-markup page to a working example. ([#6065](https://github.com/infor-design/enterprise/issues/6065))
- `[Datagrid]` Fix a bug in timepicker inside datagrid where hours is reset 0 when changing it to 12. ([#6076](https://github.com/infor-design/enterprise/issues/6076))
- `[Datagrid]` Fix on value not shown in lookup cell in safari. ([#6003](https://github.com/infor-design/enterprise/issues/6003))
- `[Datagrid]` Fix a bug in datagrid where text is align right when using mask options in filter. ([#5999](https://github.com/infor-design/enterprise/issues/5999))
- `[Datagrid]` Fix a bug in datagrid where datepicker range having an exception when having values before changing to range type. ([#6008](https://github.com/infor-design/enterprise/issues/6008))
- `[Datepicker]` Fix on the flickering behavior when range datepicker is shown. ([#6098](https://github.com/infor-design/enterprise/issues/6098))
- `[Dropdown]` Fix on dropdown multiselect where change event is not triggered when clicking X. ([#6098](https://github.com/infor-design/enterprise/issues/6098))
- `[Editor]` Fix a bug in editor where CTRL-H (add hyperlink) breaks the interface. ([#6015](https://github.com/infor-design/enterprise/issues/6015))
- `[Modal]` Changed maximum modal width. ([#6024](https://github.com/infor-design/enterprise/issues/6024))
- `[Dropdown]` Fix a misaligned input in Classic Theme in Firefox. ([#6096](https://github.com/infor-design/enterprise/issues/6096))
- `[Dropdown]` Fix an issue specific to Windows 10 and Chrome where entering a capital letter (Shift + T, e.g.) after opening the dropdown does not focus the entry associated with the letter pressed. ([#6069](https://github.com/infor-design/enterprise/issues/6069))
- `[Dropdown]` Fix on dropdown multiselect where change event is not triggered when clicking X. ([#6098](https://github.com/infor-design/enterprise/issues/6098))
- `[Donut]` Fix center tooltip showing on wrong donut chart when multiple donut charts. ([#6103](https://github.com/infor-design/enterprise/issues/6103))
- `[Editor]` Fix a bug in editor where CTRL-H (add hyperlink) breaks the interface. ([#6015](https://github.com/infor-design/enterprise/issues/6015))
- `[Hyperlinks]` Remove margin and padding from hyperlinks. ([#5991](https://github.com/infor-design/enterprise/issues/5991))
- `[Masthead]` Remove actions button from header in example page. ([#5959](https://github.com/infor-design/enterprise/issues/5959))
- `[Searchfield]` Fix a bug in NG where searchfield is in full width even when it's collapsible. ([NG#1225](https://github.com/infor-design/enterprise-ng/issues/1225))
- `[Spinbox]` Spinbox should update to correct value when Enter is pressed. ([#6036](https://github.com/infor-design/enterprise/issues/6036))
- `[Tabs]` Fixed a bug where the tabs container is focused in Windows10 on Firefox. ([#6110](https://github.com/infor-design/enterprise/issues/6110))
- `[Tabs Module]` Fixes a misaligned search field close button icon. ([#6126](https://github.com/infor-design/enterprise/issues/6126))
- `[Timepicker]` Fix a bug in timepicker where hours reset to 1 when changing period. ([#6049](https://github.com/infor-design/enterprise/issues/6049))
- `[Timepicker]` Fix a bug in timepicker where hours is not properly created when changing from AM/PM. ([#6104](https://github.com/infor-design/enterprise/issues/6104))

(41 Issues Solved This Release, Backlog Enterprise 198, Backlog Ng 38, 1100 Functional Tests, 1635 e2e Tests, 321 Puppeteer Tests)

## v4.60.3

## v4.60.3 Fixes

- `[Tabs/Module]` Fixed a bug the personalization color was the same as the tab color. ([#6236](https://github.com/infor-design/enterprise/issues/6236))

## v4.60.2

## v4.60.2 Fixes

- `[Datagrid]` Fixed a regression bug where the datepicker icon button and time value upon click were misaligned. ([#6198](https://github.com/infor-design/enterprise/issues/6198))

## v4.60.1 Fixes

- `[Column Grouped]` Fix an issue where columns with small values were floating above the baseline axis. ([#6109](https://github.com/infor-design/enterprise/issues/6109))
- `[Datepicker]` Added setting in datepicker where you can disable masking input. ([#6080](https://github.com/infor-design/enterprise/issues/6080))
- `[Datagrid]` Fix a bug in timepicker inside datagrid where hours is reset 0 when changing it to 12. ([#6076](https://github.com/infor-design/enterprise/issues/6076))
- `[Datagrid]` Fix on value not shown in lookup cell in safari. ([#6003](https://github.com/infor-design/enterprise/issues/6003))
- `[Donut]` Fix center tooltip showing on wrong donut chart when multiple donut charts. ([#6103](https://github.com/infor-design/enterprise/issues/6103))
- `[Dropdown]` Fix an issue specific to Windows 10 and Chrome where entering a capital letter (Shift + T, e.g.) after opening the dropdown does not focus the entry associated with the letter pressed. ([#6069](https://github.com/infor-design/enterprise/issues/6069))
- `[Dropdown]` Fix a misaligned input in Classic Theme in Firefox. ([#6096](https://github.com/infor-design/enterprise/issues/6096))
- `[General]` Removed global inline function that adds disabled labels to disabled inputs. ([#6131](https://github.com/infor-design/enterprise/issues/6131))
- `[Tabs]` Fixed a bug where the tabs container is focused in Windows10 on Firefox. ([#6110](https://github.com/infor-design/enterprise/issues/6110))
- `[Timepicker]` Fix a bug in timepicker where hours reset to 1 when changing period. ([#6049](https://github.com/infor-design/enterprise/issues/6049))
- `[Timepicker]` Fix a bug in timepicker where hours is not properly created when changing from AM/PM. ([#6104](https://github.com/infor-design/enterprise/issues/6104))

## v4.60.0 Features

- `[Application Menu]` Added puppeteer tests for resizable application menu. ([#5755](https://github.com/infor-design/enterprise/issues/5755))
- `[Badges]` Update styling of badges. ([#5608](https://github.com/infor-design/enterprise/issues/5608))
- `[Badges/Tags]` Corrected the colors of badges/tags for better accessibility contrast. ([#5673](https://github.com/infor-design/enterprise/issues/5673))
- `[Button]` Fix a bug where updated settings not properly rendering disabled state. ([#5928](https://github.com/infor-design/enterprise/issues/5928))
- `[Calendar]` Added puppeteer script for event colors and legend. ([#6084](https://github.com/infor-design/enterprise/pull/6084))
- `[Card]` Added actionable button card by using `<button>` or `<a>` tags. ([#5768](https://github.com/infor-design/enterprise/issues/5768))
- `[Card]` Added actionable button card by using `<button>` or `<a>` tags. ([#5768](https://github.com/infor-design/enterprise/issues/5768))
- `[Datagrid]` Fix a will add a setting in column to toggle the clearing of cells. ([#5849](https://github.com/infor-design/enterprise/issues/5849))
- `[Dropdown]` Create a Puppeteer Script for Enter key opens dropdown list, when it should only be used to select items within an open list. ([#5842](https://github.com/infor-design/enterprise/issues/5842))
- `[Fileupload]` Added puppeteer test to check that progress bar is present when uploading a file. ([#5808](https://github.com/infor-design/enterprise/issues/5808))
- `[Monthview]` Added ability to update legend on month change. ([#5988](https://github.com/infor-design/enterprise/issues/5988))
- `[Popupmenu]` Correctly position dismissible close icon inside Popupmenu. ([#6083](https://github.com/infor-design/enterprise/issues/6083))
- `[Swipe Container]` Added mobile enhancements and style changes. ([#5615](https://github.com/infor-design/enterprise/issues/5615))
- `[Tooltip]` Converted the tooltip protractor test suites to puppeteer. ([#5830](https://github.com/infor-design/enterprise/issues/5830))

## v4.60.0 Fixes

- `[About/Form]` Fixed a translation issue where there's a space before the colon that is incorrect in French Locales. ([#5817](https://github.com/infor-design/enterprise/issues/5817))
- `[About]` Added event exposure in about component. ([NG#1124](https://github.com/infor-design/enterprise-ng/issues/1124))
- `[Actionsheet]` Fixed an Angular issue where the `renderRootElems` method was not re-rendered when going to other action sheet test pages due to SPA routing concept. ([NG#1188](https://github.com/infor-design/enterprise-ng/issues/1188))
- `[Calendar]` Fixed an issue where you could not have more than one in the same page. ([#6042](https://github.com/infor-design/enterprise/issues/6042))
- `[Column]` Fix a bug where bar size is still showing even the value is zero in column chart. ([#5911](https://github.com/infor-design/enterprise/issues/5911))
- `[Datagrid]` Fix a bug where targeted achievement colors are not displaying correctly when using other locales. ([#5972](https://github.com/infor-design/enterprise/issues/5972))
- `[Datagrid]` Fix a bug in datagrid where filterable headers cannot be tab through in modal. ([#5735](https://github.com/infor-design/enterprise/issues/5735))
- `[Datagrid]` Fix a bug in datagrid where stretch column last broke and the resize would loose the last column. ([#6063](https://github.com/infor-design/enterprise/issues/6063))
- `[Datagrid]` Fix a bug where leading spaces not triggering dirty indicator in editable data cell. ([#5927](https://github.com/infor-design/enterprise/issues/5927))
- `[Datagrid]` Fix Edit Input Date Field on medium row height in Datagrid. ([#5955](https://github.com/infor-design/enterprise/issues/5955))
- `[Datagrid]` Fixed close icon alignment on mobile viewport. ([#6023](https://github.com/infor-design/enterprise/issues/6023))
- `[Datagrid]` Fixed close icon alignment on mobile viewport, Safari browser. ([#5946](https://github.com/infor-design/enterprise/issues/5946))
- `[Datagrid]` Fixed UI alignment of close icon button on mobile view. ([#5947](https://github.com/infor-design/enterprise/issues/5947))
- `[Datagrid]` Fixed file upload icon alignment in datagrid. ([#5846](https://github.com/infor-design/enterprise/issues/5846))
- `[Datepicker]` Fix on initial range values not showing in datepicker. ([NG#1200](https://github.com/infor-design/enterprise-ng/issues/1200))
- `[Dropdown]` Fixed a regression bug where pressing function keys while the dropdown has focus causes letters to be typed. ([#4976](https://github.com/infor-design/enterprise/issues/4976))
- `[Editor]` Changed selector for for image value selection from id to name. ([#5915](https://github.com/infor-design/enterprise/issues/5915))
- `[Editor]` Fix a bug which changes the approach intended by the user after typing in editor. ([#5937](https://github.com/infor-design/enterprise/issues/5937))
- `[Editor]` Fix a bug which clears list format when it's not part of the selected text. ([#5592](https://github.com/infor-design/enterprise/issues/5592))
- `[Editor]` Changed language on the link dialog to use the term "link" for better translations. ([#5987](https://github.com/infor-design/enterprise/issues/5987))
- `[Export]` Added data sanitization in Export to CSV. ([#5982](https://github.com/infor-design/enterprise/issues/5982))
- `[Field Options]` Fixed UI alignment of close icon button (searchfield) in Field Options. ([#5983](https://github.com/infor-design/enterprise/issues/5983))
- `[General]` Fixed several memory leaks with the attached data object. ([#6020](https://github.com/infor-design/enterprise/issues/6020))
- `[Header]` Fixed a regression bug where the buttonset was not properly aligned correctly. ([#6039](https://github.com/infor-design/enterprise/issues/6039))
- `[Icon]` Fixed the translate icon so it can take a color, fixed the tag icon as it was rendered oddly. ([#5870](https://github.com/infor-design/enterprise/issues/5870))
- `[Listbuilder]` Fix on disable bug: Will not enable on call to enable() after disable() twice. ([#5885](https://github.com/infor-design/enterprise/issues/5885))
- `[Locale]` Changed the text from Insert Anchor to Insert Hyperlink. Some translations my still reference anchor until updated from the translation team. ([#5987](https://github.com/infor-design/enterprise/issues/5987))
- `[Modal]` Fixed a bug on hidden elements not focusable when it is turned visible. ([#6086](https://github.com/infor-design/enterprise/issues/6086))
- `[Modal]` Fixed a regression bug where elements inside of the tab panel were being disabled when its `li` tab is not selected (is-selected class) initially. ([NG#1210](https://github.com/infor-design/enterprise-ng/issues/1210))
- `[Searchfield]` Fixed UI alignment of close icon button (searchfield) in Datagrid. ([#5954](https://github.com/infor-design/enterprise/issues/5954))
- `[Tabs Module]` Fixed UI alignment of close icon button on mobile view([#5951](https://github.com/infor-design/enterprise/issues/5951))
- `[Tooltip]` Fixed a bug where the inner html value of the tooltip adds unnecessary whitespace and new line when getting the text value. ([#6059](https://github.com/infor-design/enterprise/issues/6059))

(52 Issues Solved This Release, Backlog Enterprise 222, Backlog Ng 35, 1100 Functional Tests, 1695 e2e Tests, 263 Puppeteer Tests)

## v4.59.4 Fixes

- `[Modal]` Reverted problematic issue. ([#6086](https://github.com/infor-design/enterprise/issues/6086))

## v4.59.3 Fixes

- `[Modal]` Fixed a bug on hidden elements not focusable when it is turned visible. ([#6086](https://github.com/infor-design/enterprise/issues/6086))

## v4.59.2 Fixes

- `[Calendar]` Fixed an issue where you could not have more than one in the same page. ([#6042](https://github.com/infor-design/enterprise/issues/6042))
- `[Header]` Fixed a regression bug where the buttonset was not properly aligned correctly. ([#6039](https://github.com/infor-design/enterprise/issues/6039))

## v4.59.1 Fixes

- `[Modal]` Fixed a regression bug where elements inside of the tab panel were being disabled when its `li` tab is not selected (is-selected class) initially. ([NG#1210](https://github.com/infor-design/enterprise-ng/issues/1210))

## v4.59.0 Markup Changes

- `[About]` Changed the OS Version to not show the version. This is because this information is incorrect and the correct information is no longer given by newer versions of Operating systems in any browser. or this reason the version is removed from the OS field on the about dialog. ([#5813](https://github.com/infor-design/enterprise/issues/5813))

## v4.59.0 Fixes

- `[Calendar]` Added an option to configure month label to use abbreviation and changed month label to display on the first day of the months rendered in calendar. ([#5941](https://github.com/infor-design/enterprise/issues/5941))
- `[Calendar]` Fixed the personalize column checkbox not syncing when having two datagrids. ([#5859](https://github.com/infor-design/enterprise/issues/5859))
- `[Cards]` Added focus state on selected cards. ([#5684](https://github.com/infor-design/enterprise/issues/5684))
- `[Colorpicker]` Fixed a bug where the red diagonal line that goes beyond its border when field-short/form-layout-compact is used. ([#5744](https://github.com/infor-design/enterprise/issues/5744))
- `[Datagrid]` Fixed a bug where the maskOptions function is never called when the grid has filtering. ([#5847](https://github.com/infor-design/enterprise/issues/5847))
- `[Calendar]` Fixed the personalize column checkbox not syncing when having two datagrids. ([#5859](https://github.com/infor-design/enterprise/issues/5859))
- `[Fieldset]` Implemented design improvements. ([#5638](https://github.com/infor-design/enterprise/issues/5638))
- `[Fileupload-Advanced]` Fixed a bug where it cannot add a new file after removing the old one. ([#5598](https://github.com/infor-design/enterprise/issues/5598))
- `[Datagrid]` Fixed a bug where the maskOptions function is never called when the grid has filtering. ([#5847](https://github.com/infor-design/enterprise/issues/5847))
- `[Datagrid]` Fixed a bug where fileupload value is undefined when trying to upload. ([#5846](https://github.com/infor-design/enterprise/issues/5846))
- `[Dropdown]` Clear search matches after an item is selected. ([#5632](https://github.com/infor-design/enterprise/issues/5632))
- `[Dropdown]` Shorten filter delay for single character entries. ([#5793](https://github.com/infor-design/enterprise/issues/5793))
- `[Fieldset]` Implemented design improvements. ([#5638](https://github.com/infor-design/enterprise/issues/5638))
- `[Linechart]` Added default values on line width and y-axis when data in dataset is blank. ([#1172](https://github.com/infor-design/enterprise-ng/issues/1172))
- `[Listview]` Fixed a bug where the alert icons in RTL were missing. ([#5827](https://github.com/infor-design/enterprise/issues/5827))
- `[Locale]` Fixed `latvian` translation for records per page. ([#5969](https://github.com/infor-design/enterprise/issues/5969))
- `[Locale]` Fixed `latvian` translation for Select All. ([#5895](https://github.com/infor-design/enterprise/issues/5895))
- `[Locale]` Capitalized the `finnish` translation for seconds. ([#5894](https://github.com/infor-design/enterprise/issues/5894))
- `[Locale]` Added missing translations for font picker. ([#5784](https://github.com/infor-design/enterprise/issues/5784))
- `[Modal]` Fixed a close button overlapped when title is long. ([#5795](https://github.com/infor-design/enterprise/issues/5795))
- `[Modal]` Modal exits if Escape key is pressed in datagrid. ([#5796](https://github.com/infor-design/enterprise/issues/5796))
- `[Modal]` Fixed modal focus issues with inline display none. ([#5875](https://github.com/infor-design/enterprise/issues/5875))
- `[Searchfield]` Fixed a bug where the close button icon is overlapping with the search icon in RTL. ([#5807](https://github.com/infor-design/enterprise/issues/5807))
- `[Spinbox]` Fixed a bug where the spinbox controls still show the ripple effect even it's disabled. ([#5719](https://github.com/infor-design/enterprise/issues/5719))
- `[Tabs]` Added the ability to set the position of counts via settings (top & bottom), removed the counts in spillover, and positioned the counts depending on the current locale. ([#5258](https://github.com/infor-design/enterprise/issues/5258))
- `[Tabs Module]` Fixed the searchfield menu inside of tabs module in responsive layout. ([#6320](https://github.com/infor-design/enterprise/issues/6320))
- `[Toolbar]` Fixed an issue where things in the page get scrambled if you have a button with undefined ids. ([#1194](https://github.com/infor-design/enterprise-ng/issues/1194))

## v4.59.0 Features

- `[Calendar]` Modify validations to allow custom colors. ([#5743](https://github.com/infor-design/enterprise/issues/5743))
- `[Accordion]` Adjusted spacing and hitboxes for Mobile Enhancements. ([#5611](https://github.com/infor-design/enterprise/issues/5611))
- `[Area]` Converted the area protractor test suites to puppeteer. ([#5834](https://github.com/infor-design/enterprise/issues/5834))
- `[Cards]` Added mobile enhancements and style changes. ([#5609](https://github.com/infor-design/enterprise/issues/5609))
- `[Button]` Added test scripts for button. ([#5851](https://github.com/infor-design/enterprise/issues/5851))
- `[BusyIndicator]` Added hide event. ([#5794](https://github.com/infor-design/enterprise/issues/5794))
- `[Column]` Added example page for legend colors. ([#5761](https://github.com/infor-design/enterprise/issues/5761))
- `[Datagrid]` Added datagrid feature using arrow keys to select. ([#5713](https://github.com/infor-design/enterprise/issues/5713))
- `[Datagrid]` Added exportToCsv option for datagrid toolbar. ([#5786](https://github.com/infor-design/enterprise/issues/5786))
- `[Datagrid]` Added new event `filteroperatorchanged` to datagrid. ([#5899](https://github.com/infor-design/enterprise/issues/5899))
- `[File Upload]` Added puppeteer tests for file upload. ([#5808](https://github.com/infor-design/enterprise/issues/5808))
- `[Toolbar-Flex]` Added responsive design for searchfield with categories and basic searchfield. ([#5619](https://github.com/infor-design/enterprise/issues/5619))
- `[Timepicker]` Added settings in timepicker to limit the hours that can be selected. ([#5880](https://github.com/infor-design/enterprise/issues/5880))
- `[TrackDirty]` Converted the trackdirty protractor test suites to puppeteer. ([#5829](https://github.com/infor-design/enterprise/issues/5829))

(47 Issues Solved This Release, Backlog Enterprise 219, Backlog Ng 34, 1100 Functional Tests, 1692 e2e Tests, 179 Puppeteer Tests)

## v4.58.3 Fixes

- `[Datagrid]` Added new event `filteroperatorchanged` to datagrid. ([#5899](https://github.com/infor-design/enterprise/issues/5899))

## v4.58.2 Fixes

- `[Toolbar]` Fixed an issue where things in the page get scrambled if you have a button with undefined ids. ([#1194](https://github.com/infor-design/enterprise-ng/issues/1194))

## v4.58.1 Fixes

- `[Misc]` Fixed several security issues with xss (details hidden). ([#GSHA](https://github.com/infor-design/enterprise/security/advisories))

## v4.58.0 Features

- `[Accordion]` Added puppeteer tests for accordion. ([#5836](https://github.com/infor-design/enterprise/issues/5836))
- `[App Menu]` Fixed a bug causing re-invoke of the entire Application Menu and its child components whenever a new App Menu trigger is added to the stored `triggers` array. ([#5480](https://github.com/infor-design/enterprise/issues/5480))
- `[Actionsheet]` Added puppeteer tests for actionsheet. ([#5832](https://github.com/infor-design/enterprise/issues/5832))
- `[Column]` Added support to add a line chart in column-grouped. ([#4598](https://github.com/infor-design/enterprise/issues/4598))
- `[Column]` Added feature to rotate labels. ([#5773](https://github.com/infor-design/enterprise/issues/5773))
- `[Column Chart]` Added the ability to add axis labels in column-grouped chart. ([#5721](https://github.com/infor-design/enterprise/issues/5721))
- `[Datagrid]` Added option to format numbers and dates based on current locale. ([#5663](https://github.com/infor-design/enterprise/issues/5663))
- `[Slider]` Added support for tooltip to show on load in slider. ([#3747](https://github.com/infor-design/enterprise/issues/3747))

## v4.58.0 Fixes

- `[Modal]` Added option to disable primary trigger on field. ([#5728](https://github.com/infor-design/enterprise/issues/5728))
- `[Calendar]` Fix the header days where it should be seen when scrolled down. ([#5742](https://github.com/infor-design/enterprise/issues/5742))
- `[Datagrid]` Tab doesn't go to cells if cellNavigation is false. ([#5734](https://github.com/infor-design/enterprise/issues/5734))
- `[Calendar]` Fix the header days where it should be seen when scrolled down. ([#5742](https://github.com/infor-design/enterprise/issues/5742))
- `[Contextmenu/Popupmenu]` Fixed breaking of shared menu if a datagrid is present on the page. ([#5818](https://github.com/infor-design/enterprise/issues/5818))
- `[Datagrid]` Tab doesn't go to cells if cellNavigation is false. ([#5734](https://github.com/infor-design/enterprise/issues/5734))
- `[Dropdown]` Clear search matches after an item is selected. ([#5632](https://github.com/infor-design/enterprise/issues/5632))
- `[Locale]` Fix issue in parsing date when AM/PM comes first before Hours `a:hh:mm`. ([#5129](https://github.com/infor-design/enterprise/issues/5129))
- `[Modal]` Added option to disable primary trigger on field. ([#5728](https://github.com/infor-design/enterprise/issues/5728))
- `[Searchfield]` Save input value when searchfield collapses but is not cleared via button click or key. ([#5792](https://github.com/infor-design/enterprise/issues/5792))
- `[Tabs]` Fixed regression bug where tabs are no longer working inside the modal. ([#5867](https://github.com/infor-design/enterprise/issues/5867))
- `[Tabs]` Fix focus indicator in Sink Page. ([#5714](https://github.com/infor-design/enterprise/issues/5714))
- `[Tabs-Vertical]` Fixed on Tabs Vertical Aria and Roles. ([#5712](https://github.com/infor-design/enterprise/issues/5712))
- `[Toolbar Searchfield]` Fixed the height the collapse button on a smaller viewport (`766px` and below). ([#5791](https://github.com/infor-design/enterprise/issues/5791))
- `[Lookup]` Rows are selected based on the initial values in the input field. ([#1132](https://github.com/infor-design/enterprise-ng/issues/1132))

(30 Issues Solved This Release, Backlog Enterprise 224, Backlog Ng 33, 1269 Functional Tests, 1689 e2e Tests, 167 Puppeteer Tests)

## v4.57.2 Fixes

- `[Misc]` Fixed several security issues with xss (details hidden). ([#GSHA](https://github.com/infor-design/enterprise/security/advisories))

## v4.57.1 Fixes

- `[Tabs]` Fixed regression bug where tabs are no longer working inside the modal. ([#5867](https://github.com/infor-design/enterprise/issues/5867))

## v4.57.0 Features

- `[Accordion]` Added the ability to have a notification badge in accordion headers. ([#5594](https://github.com/infor-design/enterprise/issues/5594))
- `[Breadcrumb]` Added hitbox styles for breadcrumb. ([#5408](https://github.com/infor-design/enterprise/issues/5408))
- `[Button]` Added the ability to have a hitbox. With this feature, it will have a better tapping/clicking on smaller devices. ([#5568](https://github.com/infor-design/enterprise/issues/5568))
- `[Button]` Added the ability to have a notification badge in buttons. ([#5594](https://github.com/infor-design/enterprise/issues/5594))
- `[Calendar]` Added hitbox option for calendar. ([#5602](https://github.com/infor-design/enterprise/issues/5602))
- `[Checkbox]` Added hitbox area styles for checkboxes. ([#5603](https://github.com/infor-design/enterprise/issues/5603))
- `[Datagrid]` Added Datagrid Fallback Image when image cannot be loaded. ([#5442](https://github.com/infor-design/enterprise/issues/5442))
- `[File Upload]` Show progress percent while file is uploading. ([#3934](https://github.com/infor-design/enterprise/issues/3934))
- `[Input]` Added a new form style `form-layout-large` to input component. ([#5606](https://github.com/infor-design/enterprise/issues/5606))
- `[Icon]` Updated several icons see issue for details. ([#5774](https://github.com/infor-design/enterprise/issues/5774))
- `[Message]` Changed some stylings on mobile experience. ([#5567](https://github.com/infor-design/enterprise/issues/5567))
- `[Modal]` Adjusted stylings on mobile viewport. ([#5601](https://github.com/infor-design/enterprise/issues/5601))
- `[Notification]` Added tooltip in notification. ([#5562](https://github.com/infor-design/enterprise/issues/5562))
- `[Notification]` Added close functions (by ID and latest) in notification. ([#5562](https://github.com/infor-design/enterprise/issues/5562))
- `[Datagrid]` Added support for text filter types to specify a selected filter condition. ([#5750](https://github.com/infor-design/enterprise/issues/5750))
- `[Environment]` Fixed `ie` css class included to html tag for Edge browser. ([#5587](https://github.com/infor-design/enterprise/issues/5587))

### v4.57.0 Markup Changes

- `[Tabs]` Some of the aria attributes have been changed, see the issue for details.([#5712](https://github.com/infor-design/enterprise/issues/5712))
- `[Notification Badge]` Rename methods in Notification Badge for better readability. ([#1169](https://github.com/infor-design/enterprise-ng/issues/1169))

## v4.57.0 Fixes

- `[ApplicationMenu]` Fix for broken UI in Safari when hiding and expanding the navigation menu. ([#5620](https://github.com/infor-design/enterprise/issues/5620))
- `[ApplicationMenu]` Fix application menu broken UI on first render. ([#5766](https://github.com/infor-design/enterprise/issues/5766))
- `[Calendar]` Removed the example legend in the default settings. ([#1130](https://github.com/infor-design/enterprise-ng/issues/1130))
- `[Cards]` Fixed misaligned list within expandable cards pane. ([#5223](https://github.com/infor-design/enterprise/issues/5223))
- `[Counts]` Updated the font size of `xl-text` from `50px` to `48px`. ([#5588](https://github.com/infor-design/enterprise/issues/5588))
- `[Counts]` Fixed title and icon position when in RTL. ([#5566](https://github.com/infor-design/enterprise/issues/5566))
- `[Datagrid]` Removed margin in icon when size is small or extra small. ([#5726](https://github.com/infor-design/enterprise/issues/5726))
- `[Datagrid]` Added additional check for vertical scroll. ([#1154](https://github.com/infor-design/enterprise-ng/issues/1154))
- `[Datepicker]` Fix on default legends being shown regardless if settings have custom legends. ([#5683](https://github.com/infor-design/enterprise/issues/5683))
- `[EmptyMessage]` Added `16px` spacings in the empty message container. ([#5639](https://github.com/infor-design/enterprise/issues/5639))
- `[FieldFilter]` Fixed missing trigger icons on short field filter options. ([#5727](https://github.com/infor-design/enterprise/issues/5727))
- `[Form]` Fixed misaligned trigger icon of datepicker on safari. ([#5751](https://github.com/infor-design/enterprise/issues/5751))
- `[Header]` Fix on Advanced Search not seen on headers when changing colors. ([#5782](https://github.com/infor-design/enterprise/issues/5782))
- `[Locale]` Fixed currency position and a translation on `tl-PH` locale. ([#5695](https://github.com/infor-design/enterprise/issues/5695))
- `[Lookup]` Fix an uncentered lookup icon in composite form. ([#5657](https://github.com/infor-design/enterprise/issues/5657))
- `[Searchfield]` Fix on uneven searchfield in firefox. ([#5620](https://github.com/infor-design/enterprise/issues/5620))
- `[Searchfield]` Fix on uneven searchfield in firefox. ([#5695](https://github.com/infor-design/enterprise/issues/5695))
- `[Searchfield]` Fix on misaligned close button on mobile view. ([#5782](https://github.com/infor-design/enterprise/issues/5782))
- `[Searchfield]` Change width when parent container becomes smaller. ([#4696](https://github.com/infor-design/enterprise/issues/4696))
- `[Spinbox]` Remove functionality of Home and End buttons on Spinbox. ([#5659](https://github.com/infor-design/enterprise/issues/5659))
- `[Spinbox]` Fix spinbox misalignment on sample sizes. ([#5733](https://github.com/infor-design/enterprise/issues/5733))
- `[Tabs]` Fix a bug on vertical tabs scroll on panel containers. ([#5565](https://github.com/infor-design/enterprise/issues/5565))
- `[Treemap]` Fix Treemap's misaligned footer-text on the new theme. ([#5365](https://github.com/infor-design/enterprise/issues/5365))

(41 Issues Solved This Release, Backlog Enterprise 192, Backlog Ng 28, 1166 Functional Tests, 1712 e2e Tests, 150 Puppeteer Tests)

## v4.56.0 Features

- `[ContextualActionPanel]` Changed the color of the toolbar header in the new theme. ([#5685](https://github.com/infor-design/enterprise/issues/5685))
- `[Charts]` Added ability to disable the selection of the charts including the legend. ([#2736](https://github.com/infor-design/enterprise/issues/2736))
- `[Datagrid]` Adds the ability to update values of a specific column on Datagrid. ([#3491](https://github.com/infor-design/enterprise/issues/3491))
- `[Icon]` Updated the launch icon to be less Philippines. ([#5595](https://github.com/infor-design/enterprise/issues/5595))
- `[Locale]` Added a new locale `tl-PH` for Philippines (`tagalog`). ([#5695](https://github.com/infor-design/enterprise/issues/5695))
- `[Tabs]` Adds the ability to split the tabs. ([#4600](https://github.com/infor-design/enterprise/issues/4600))
- `[Toolbar Flex]` Adds control of button set areas via the Button set API. ([NG#1101](https://github.com/infor-design/enterprise-ng/issues/1101))

## v4.56.0 Fixes

- `[BusyIndicator]` Sized and Aligned busy indicator within a compact form field. ([#5655](https://github.com/infor-design/enterprise/issues/5655))
- `[Calendar]` Calendar event IDs can support numbers. ([#5556](https://github.com/infor-design/enterprise/issues/5556))
- `[Calendar]` Fixed wrong color on icons on the header. ([#5647](https://github.com/infor-design/enterprise/issues/5647))
- `[Calendar]` Fixed markForRefresh for display range in calendar. ([#5675](https://github.com/infor-design/enterprise/issues/5675))
- `[Calendar]` Adds the ability to support cross year date range in calendar. ([#5675](https://github.com/infor-design/enterprise/issues/5675))
- `[Calendar]` Fixed additional row due to DST for display range in calendar. ([#5675](https://github.com/infor-design/enterprise/issues/5675))
- `[Datagrid]` Date format should reflect in date filter when range option is selected. ([#4864](https://github.com/infor-design/enterprise/issues/4864))
- `[Datagrid]` Add test page for `selectAllCurrentPage` with toolbar count. ([#4921](https://github.com/infor-design/enterprise/issues/4921))
- `[Datepicker]` Fix on datepicker header not being shown in smaller screens. ([#5550](https://github.com/infor-design/enterprise/issues/5550))
- `[Datagrid]` Fixed an issue where the selection idx was not updating after append/update data to child nodes for tree. ([#5631](https://github.com/infor-design/enterprise/issues/5631))
- `[Datagrid]` Fixed a bug where row status is not properly rendered on Tree List. ([#5552](https://github.com/infor-design/enterprise/issues/5552))
- `[Dropdown]` Fixed disabling of function keys F1 to F12. ([#4976](https://github.com/infor-design/enterprise/issues/4976))
- `[Dropdown]` Fixed a bug where selecting the first item on the list doesn't trigger the `change` event that will select the value immediately. ([NG#1102](https://github.com/infor-design/enterprise-ng/issues/1102))
- `[Dropdown]` Fixed an accessibility issue where the error message was unannounced using a screen reader. ([#5130](https://github.com/infor-design/enterprise/issues/5130))
- `[Homepage]` Fix on homepage example charts misaligned when on mobile. ([#5650](https://github.com/infor-design/enterprise/issues/5650))
- `[Popupmenu]` Fixed an not released issue where opening menus limited the ability to click after. ([#5648/#5649](https://github.com/infor-design/enterprise/issues/5648))
- `[Popupmenu]` Allow switches to be clickable in popupmenu for backwards compatibility. ([#1127](https://github.com/infor-design/enterprise-ng/issues/1127))
- `[Icons]` Fix sizes on some of the icons in classic mode. ([#5626](https://github.com/infor-design/enterprise/issues/5626))
- `[Icons]` Fix sizes on some of the icons in tree in classic mode. ([#5626](https://github.com/infor-design/enterprise/issues/5626))
- `[Line Chart]` Fixed a bug where the line chart was not positioned correctly when all the values were zero. ([#5640](https://github.com/infor-design/enterprise/issues/5640))
- `[Listview]` Fixed the links example to better show disabled links. ([#5678](https://github.com/infor-design/enterprise/issues/5678))
- `[Locale]` Fixed an additional case where large numbers cannot be formatted correctly. ([#5605](https://github.com/infor-design/enterprise/issues/5605))
- `[Locale]` Expanded support from 10 to 20 decimal places. Max number is 21, 20 now. ([#5622](https://github.com/infor-design/enterprise/issues/5622))
- `[Tabs]` Fix a bug where tabs indicator is not aligned when scaled down. ([#5164](https://github.com/infor-design/enterprise/issues/5164))
- `[Tabs]` Fix a bug where tabs indicator is not aligned on RTL. ([#5541](https://github.com/infor-design/enterprise/issues/5541))
- `[Tree]` Fix on return item when calling addNode. ([#5334](https://github.com/infor-design/enterprise/issues/5334))

(44 Issues Solved This Release, Backlog Enterprise 176, Backlog Ng 25, 1134 Functional Tests, 1693 e2e Tests)

## v4.55.3 Fixes

- `[Datagrid]` Fixed an issue where the selection idx was not updating after append/update data to child nodes for tree. ([#5631](https://github.com/infor-design/enterprise/issues/5631))
- `[Locale]` Fixed a bug where very large numbers would get a zero added. ([#5308](https://github.com/infor-design/enterprise/issues/5308))
- `[Locale]` Fixed a bug where very large numbers with negative added an extra zero in formatNumber. ([#5318](https://github.com/infor-design/enterprise/issues/5318))
- `[Locale]` Expanded support from 10 to 20 decimal places. Max number is 21, 20 now. ([#5622](https://github.com/infor-design/enterprise/issues/5622))

## v4.55.2 Fixes

- `[Icons]` Fix sizes on some of the icons in classic mode. ([#5626](https://github.com/infor-design/enterprise/issues/5626))

## v4.55.1 Fixes

- `[Locale]` Fixed an additional case where large numbers cannot be formatted correctly. ([#5605](https://github.com/infor-design/enterprise/issues/5605))

## v4.55.0 Features

- `[ApplicationMenu]` Added the ability to resize the app menu. ([#5193](https://github.com/infor-design/enterprise/issues/5193))
- `[Completion Chart]` Added tooltip in completion chart. ([#5346](https://github.com/infor-design/enterprise/issues/5346))
- `[Custom Builds]` Fixed a bug where importing the base Charts API directly would cause an error. ([#5463](https://github.com/infor-design/enterprise/issues/5463))
- `[Datagrid]` Adds the ability to have a selection radio buttons on Datagrid. ([#5384](https://github.com/infor-design/enterprise/issues/5384))
- `[Datagrid]` Added a `verticalScrollToEnd` property when you reached the end of the datagrid list. ([#5435](https://github.com/infor-design/enterprise/issues/5435))
- `[Datagrid]` Added separate mask options for filter row. ([#5519](https://github.com/infor-design/enterprise/issues/5519))
- `[Editor]` Added support for `ol` type attribute to be able to use the other list styles (`alphabetically ordered (lowercase and uppercase)`, and `roman numbers (lowercase and uppercase)`) of `ol` tag. ([#5462](https://github.com/infor-design/enterprise/issues/5462))
- `[Icons]` Now generating the icons from figma instead of sketch, this should be of low impact but keep your eye on icons in general as they have all changed in generation and log any issues found. ([#5170](https://github.com/infor-design/enterprise/issues/5170))
- `[Lookup]` Fixed a bug for short field and its icons not rendering properly. ([#5541](https://github.com/infor-design/enterprise/issues/5541))
- `[Message]` Add info status handling to message.([#5459](https://github.com/infor-design/enterprise/issues/5459))
- `[Message]` Add an optional close button setting to dismiss the message. ([#5464](https://github.com/infor-design/enterprise/issues/5464))
- `[Modal]` Added the ability to have a custom tooltip on modal close button. ([#5391](https://github.com/infor-design/enterprise/issues/5391))
- `[Swaplist]` Added option to copy items from lists instead of moving them. ([#5513](https://github.com/infor-design/enterprise/issues/5513))
- `[Popdown]` Added a click outside event in popdown. ([#3618](https://github.com/infor-design/enterprise/issues/3618))
- `[Timepicker]` Fixed a bug for timepicker icon not rendering properly. ([#5558](https://github.com/infor-design/enterprise/issues/5558))
- `[Typography]` New typography paragraph text style. ([#5325](https://github.com/infor-design/enterprise/issues/5325))

## v4.55.0 Fixes

- `[Cards]` Fixed a bug card group toolbar overlaps then disappears after clicking the checkboxes. ([#5445](https://github.com/infor-design/enterprise/issues/5445))
- `[Calendar]` Fixed month label not set on first enabled date of the month. ([#5581](https://github.com/infor-design/enterprise/issues/5581))
- `[Calendar]` Fix on overlap in today text and calendar view changer when in mobile. ([#5438](https://github.com/infor-design/enterprise/issues/5438))
- `[Charts]` Fixed a bug where automation ids is not properly rendered on legend, text and slices. ([#5441](https://github.com/infor-design/enterprise/issues/5441))
- `[Datagrid]` Fixed a bug where the checkbox overlaps with the label when `editorOptions.multiple` is set to true. Also added formatters and editor for multiselect. ([NG#1075](https://github.com/infor-design/enterprise-ng/issues/1075))
- `[Datagrid]` Fixed an issue where tree list indentation is not left aligned when row has no children and datagrid row height is extra small or small. ([#5487](https://github.com/infor-design/enterprise/issues/5487))
- `[Message]` Added maxWidth setting to allow message to go full width when title is long. ([#5443](https://github.com/infor-design/enterprise/issues/5443))
- `[Datagrid]` Fix unescaped HTML of range value to match escaped HTML of data value. ([#4832](https://github.com/infor-design/enterprise/issues/4832))
- `[Datagrid]` Fix an XSS vulnerability in the name property of the columns objects array. ([#5428](https://github.com/infor-design/enterprise/issues/5428))
- `[Datagrid]` Fixed an issue where the excel export did not download in MS Edge. ([#5507](https://github.com/infor-design/enterprise/issues/5507))
- `[Editor]` Fixed an issue where font color was not working and extra spaces were get removed. ([#5137](https://github.com/infor-design/enterprise/issues/5137))
- `[EmptyMessage]` Fixed a bug where the empty message chart were not properly rendered when using auto height widget/card. ([#5527](https://github.com/infor-design/enterprise/issues/5527))
- `[Hierarchy]` Fixed line and icon alignment in hierarchy when in RTL format. ([#5544](https://github.com/infor-design/enterprise/issues/5544))
- `[Message]` Added maxWidth setting to allow message to go full width when title is long. ([#5443](https://github.com/infor-design/enterprise/issues/5443))
- `[Modal]` Fixed a bug where events are not properly called when calling stacked dialogs. ([#5471](https://github.com/infor-design/enterprise/issues/5471))
- `[Timepicker]` Fixed a bug where the Chinese time format doesn't render correctly after selecting time and periods (AM/PM). ([#5420](https://github.com/infor-design/enterprise/issues/5420))
- `[Tree]` Fixed an issue where lengthy node text doesn't wrap to lines and cuts off. ([#5499](https://github.com/infor-design/enterprise/issues/5499))

(51 Issues Solved This Release, Backlog Enterprise 129, Backlog Ng 29, 1222 Functional Tests, 1693 e2e Tests)

## v4.54.3 Fixes

- `[Locale]` Fixed a bug where very large numbers would get a zero added. ([#5308](https://github.com/infor-design/enterprise/issues/5308))
- `[Locale]` Fixed a bug where very large numbers with negative added an extra zero in formatNumber. ([#5318](https://github.com/infor-design/enterprise/issues/5318))
- `[Locale]` Expanded support from 10 to 20 decimal places. Max number is 21, 20 now. ([#5622](https://github.com/infor-design/enterprise/issues/5622))

## v4.54.2 Fixes

- `[Locale]` Fixed an additional case where large numbers cannot be formatted correctly. ([#5605](https://github.com/infor-design/enterprise/issues/5605))

## v4.54.1 Fixes

- `[Datagrid]` Added separate mask options for filter row. ([#5519](https://github.com/infor-design/enterprise/issues/5519))

## v4.54.0 Features

- `[Cards]` Added the ability of single and multi selection of cards. ([#5253](https://github.com/infor-design/enterprise/issues/5253))
- `[Datagrid]` Added support to row reorder for groupable settings. ([#5233](https://github.com/infor-design/enterprise/issues/5233))
- `[Donut]` Added the ability to add center tooltip for Donut. ([#5302](https://github.com/infor-design/enterprise/issues/5302))
- `[Notification Badge]` Added Notification Badge component that has the ability to move to any corner of the icon element. ([#5344](https://github.com/infor-design/enterprise/issues/5344))

## v4.54.0 Fixes

- `[Blockgrid]` Added additional design with no image ([#5379](https://github.com/infor-design/enterprise/issues/5379))
- `[Charts]` Fixed a bug where the vertical grid line strokes were invisible when in High Contrast and Colors was non-Default ([#5301](https://github.com/infor-design/enterprise/issues/5301))
- `[CirclePager]` Fixed a bug where the slides were not properly showing for RTL languages ([#2885](https://github.com/infor-design/enterprise/issues/2885))
- `[CirclePager]` Fixed a bug where the CSS was the same for all of the circles in homepage/example-hero-widget ([#5337](https://github.com/infor-design/enterprise/issues/5337))
- `[ContextualActionPanel]` Added `title` prop in CAP to control the title via `modaSettings`, and added missing `beforeclose` event. ([NG#1048](https://github.com/infor-design/enterprise-ng/issues/1048))
- `[ContextMenu]` Fixed a bug where field option is not rendered properly on mobile ([#5335](https://github.com/infor-design/enterprise/issues/5335))
- `[Datagrid]` - Fixed a bug where the row height cut off the focus ring on the Action Item buttons for Classic/New mode and XS, S, M settings ([#5394](https://github.com/infor-design/enterprise/issues/5394))
- `[Datagrid]` - Fixed a bug where the selection color would bleed through clickable tags. ([#5533](https://github.com/infor-design/enterprise/issues/5533))
- `[Datagrid]` Fixed an issue where toggling the selectable setting did not correctly enable the checkbox. ([#5482](https://github.com/infor-design/enterprise/issues/5482))
- `[Datagrid]` Fixed an issue where row reorder handle align was not right for extra small and small height. ([#5233](https://github.com/infor-design/enterprise/issues/5233))
- `[Datagrid]` - Fixed a bug where the first two columns row heights did not match the others for the Medium setting ([#5366](https://github.com/infor-design/enterprise/issues/5366))
- `[Datagrid]` - Fixed a bug where the font color on tags was black when a row was hovered over in dark mode. Font color now white. ([#5289](https://github.com/infor-design/enterprise/issues/5289))
- `[Datagrid]` Fixed a bug where the font color on tags was black when a row was hovered over in dark mode. Font color now white. ([#5289](https://github.com/infor-design/enterprise/issues/5289))
- `[Datagrid]` Fixed issues with NaN displaying on Decimal and Dropdown inputs when blank options are selected. ([#5395](https://github.com/infor-design/enterprise/issues/5395))
- `[Datagrid]` - Fixed a bug where the row height cut off the focus ring on the Action Item buttons for Classic/New mode and XS, S, M settings ([#5394](https://github.com/infor-design/enterprise/issues/5394))
- `[Datagrid]` Fixed a bug where the font color on tags was black when a row was hovered over in dark mode. Font color now white. ([#5289](https://github.com/infor-design/enterprise/issues/5289))
- `[Datagrid]` Fixed issues with NaN displaying on Decimal and Dropdown inputs when blank options are selected. ([#5395](https://github.com/infor-design/enterprise/issues/5395))
- `[Datagrid]` Delete key should fire event in dropdown search. ([#5402](https://github.com/infor-design/enterprise/issues/5402))
- `[Datepicker]` Fixed a bug where the -/+ keys were not detected in datepicker. ([#5353](https://github.com/infor-design/enterprise/issues/5353))
- `[Datagrid]` Fixed a bug that prevented the headers of the right frozen columns as well as the order date column from being exported properly. ([#5332](https://github.com/infor-design/enterprise/issues/5332))
- `[Datagrid]` Fixed a bug where the font color on tags was black when a row was hovered over in dark mode. Font color now white. ([#5289](https://github.com/infor-design/enterprise/issues/5289))
- `[Datagrid]` Fixed issues with NaN displaying on Decimal and Dropdown inputs when blank options are selected. ([#5395](https://github.com/infor-design/enterprise/issues/5395))
- `[Datagrid]` Fixed a bug where filter options were unable to reopen after doing pagination and clicking other filter options. ([#5286](https://github.com/infor-design/enterprise/issues/5286))
- `[Datepicker]` Fixed a bug where the -/+ keys were not detected in datepicker. ([#5353](https://github.com/infor-design/enterprise/issues/5353))
- `[Donut]` Changed legend design when item exceeds maximum width of chart. ([#5292](https://github.com/infor-design/enterprise/issues/5292))
- `[Dropdown]` Fixed a bug where backspace in Dropdown is not working when pressed. ([#5113](https://github.com/infor-design/enterprise/issues/5113))
- `[Editor]` Added tooltip in fontpicker. ([#5472](https://github.com/infor-design/enterprise/issues/5472))
- `[Fileupload]` Fixed a bug where the required asterisk does not appear on the labels associated with required fields. ([#5285](https://github.com/infor-design/enterprise/issues/5285))
- `[Homepage]` Adjusted height and width of example homepage ([#5425](https://github.com/infor-design/enterprise/issues/5425))
- `[Icon]` Changed button icon colors to slate6 ([#5307](https://github.com/infor-design/enterprise/issues/5307))
- `[Input]` Fixed a bug where clear icon were not properly aligned with the input field in classic mode. ([#5324](https://github.com/infor-design/enterprise/issues/5324))
- `[Locale]` Fixed an issue with the finish time format. ([#5447](https://github.com/infor-design/enterprise/issues/5447))
- `[Lookup]` Fixed an issue where in autoApply with single select the modal will close when paging. ([#5466](https://github.com/infor-design/enterprise/issues/5466))
- `[Lookup]` Fixed an issue where selection for server side and paging was not working. ([#986](https://github.com/infor-design/enterprise-ng/issues/986))
- `[Lookup]` Added api setting to allow duplicate selected value to input element. ([#986](https://github.com/infor-design/enterprise-ng/issues/986))
- `[Modal]` Enter key will trigger primary button when in an input field. ([#5198](https://github.com/infor-design/enterprise/issues/5198))
- `[Monthview]` Fixed a bug where a vertical scroll is showing when it is unnecessary. ([#5350](https://github.com/infor-design/enterprise/issues/5350))
- `[Multiselect]` Fixed a regression bug where clear icon were not properly aligned on compact mode. ([#5396](https://github.com/infor-design/enterprise/issues/5396))
- `[Personalize]` Added css to remove color gradient on overflowing horizontal tab headers. fix is limited to personalize styling ([#5303](https://github.com/infor-design/enterprise/issues/5303))
- `[Popdown]` Remove deprecation console warning. We still consider this component deprecated but will not remove until 5.0 version. The warning was only removed for now. ([#1070](https://github.com/infor-design/enterprise-ng/issues/1070))
- `[ToolbarFlex]` updated logic to account for the AllowTabs property and set toolbar items with a tab-index of 0 when allowTabs is true ([#5387](https://github.com/infor-design/enterprise/issues/5387))
- `[Tabs]` Remove tabs animation when clicking tabs. ([#4818](https://github.com/infor-design/enterprise-ng/issues/4818))

(40 Issues Solved This Release, Backlog Enterprise 145, Backlog Ng 24, 1195 Functional Tests, 1697 e2e Tests)

### v4.54.0 Markup Changes

- `[TrackDirty]` Removed Track Dirty from the main components list and integrated the underlying examples into their corresponding individual components.([#5319](https://github.com/infor-design/enterprise/issues/5319))

## v4.53.5 Fixes

- `[Lookup]` Fixed two additional issues where selection for server side and paging was not working. ([#986](https://github.com/infor-design/enterprise-ng/issues/986))
- `[Lookup]` Fixed an issue where in autoApply with single select the modal will close when paging. ([#5466](https://github.com/infor-design/enterprise/issues/5466))

## v4.53.3 Fixes

- `[Lookup]` Fixed an issue where selection for server side and paging was not working. ([#986](https://github.com/infor-design/enterprise-ng/issues/986))

## v4.53.0 Features

- `[Action Sheet]` Added a mobile device-friendly action sheet component. ([#5256](https://github.com/infor-design/enterprise/issues/5256))
- `[Cards]` Added card variations (Status, Hyperlink and Photo Card) with improve hitboxes for tapping. ([#5250](https://github.com/infor-design/enterprise/issues/5250))
- `[Cards]` Added improvements to the expandable cards and made a jQuery instance to be available in the angular wrapper. ([#5252](https://github.com/infor-design/enterprise/issues/5252))
- `[ContextualActionPanel]` Added vertical tabs example on the Contextual Action Panel. ([#5234](https://github.com/infor-design/enterprise/issues/5234))
- `[Swipe Action]` Added a mobile device-friendly swipe action component. ([#5254](https://github.com/infor-design/enterprise/issues/5254))

## v4.53.0 Fixes

- `[Application Menu]` Fixed a bug where the menu list will not properly rendered on autocomplete if you type a character that is not available in the list. ([#4863](https://github.com/infor-design/enterprise/issues/4863))
- `[Calendar]` Fixed a bug where calendar event is not rendered on WeekView if add event (modal) is used before add event (api). ([#5236](https://github.com/infor-design/enterprise/issues/5236))
- `[Circle Pager]` Fixed size interactions and changes for mobile view port. ([#5251](https://github.com/infor-design/enterprise/issues/5251))
- `[Datagrid]` Fixed an issue where personalize column headers were not rendering properly. ([#5361](https://github.com/infor-design/enterprise/issues/5361))
- `[Datagrid]` Fixed a bug where animation blue circle is off-center. ([#5246](https://github.com/infor-design/enterprise/issues/5246))
- `[Datagrid]` Fixed a bug where hovering lookup cells showed a grey background. ([#5157](https://github.com/infor-design/enterprise/issues/5157))
- `[Datagrid]` Fixed an issue for xss where special characters was not sanitizing and make grid to not render. ([#975](https://github.com/infor-design/enterprise-ng/issues/975))
- `[Datagrid]` Fixed a bug where the home and end key should behave as default when in editable cell and not shifting to the first and end row in datagrid. ([#5179](https://github.com/infor-design/enterprise/issues/5179))
- `[Datepicker]` Fixed a bug where the setting attributes were missing in datepicker input and datepicker trigger on NG wrapper. ([#1044](https://github.com/infor-design/enterprise-ng/issues/1044))
- `[Datepicker]` Fixed a bug where the selection range was not being properly rendered in mobile. ([#5211](https://github.com/infor-design/enterprise/issues/5211))
- `[Datepicker]` Made the `autocomplete` attribute configurable by using the `autocompleteAttribute` setting. ([#5092](https://github.com/infor-design/enterprise/issues/5092))
- `[Dropdown]` Made the `noSearch` setting prevent filtering using the Dropdown's search input element as expected. ([#5159](https://github.com/infor-design/enterprise/issues/5159))
- `[Dropdown]` Prevented the Dropdown from re-selecting and firing change events if the same value is picked from its list. ([#5159](https://github.com/infor-design/enterprise/issues/5159))
- `[Dropdown]` Fixed a bug that resulted in the updatable dropdown value being changed when selecting the more actions button. ([#5222](https://github.com/infor-design/enterprise/issues/5222))
- `[Editor]` Fixed a bug where automation id attributes are not properly rendered on editor elements. ([#5082](https://github.com/infor-design/enterprise/issues/5082))
- `[Lookup]` Fixed a bug where lookup attributes are not added in the cancel and apply/save button. ([#5202](https://github.com/infor-design/enterprise/issues/5202))
- `[Lookup]` Exposed two events from the datagrid `afterpaging` and `selected` for more flexibility. ([#986](https://github.com/infor-design/enterprise-ng/issues/986))
- `[Locale]` Fixed a bug where very large numbers with negative added an extra zero in formatNumber. ([#5308](https://github.com/infor-design/enterprise/issues/5308))
- `[Locale]` Fixed a bug where very large numbers would get a zero added. ([#5308](https://github.com/infor-design/enterprise/issues/5308))
- `[Locale]` Fixed a bug where very large numbers with negative added an extra zero in formatNumber. ([#5318](https://github.com/infor-design/enterprise/issues/5318))
- `[Lookup]` Fixed a regression bug where the close/clear icon were not properly aligned on mobile and tablet viewport. ([#5299](https://github.com/infor-design/enterprise/issues/5299))
- `[Lookup]` Fixed a bug where rows become unselected when reopened. ([#5261](https://github.com/infor-design/enterprise/issues/5261))
- `[Modal]` Added the ability to set the tabindex. ([#5358](https://github.com/infor-design/enterprise/issues/5358))
- `[Monthview]` Fixed an issue where month year pick list was misaligning for in page examples. ([#5345](https://github.com/infor-design/enterprise/issues/5345))
- `[Multiselect]` Fixed a regression bug where close icon in badge/tags were not properly aligned. ([#5351](https://github.com/infor-design/enterprise/issues/5351))
- `[Page-Patterns]` Fixed an issue where the weight range slider was overlapping the sales amount text area. ([#5284](https://github.com/infor-design/enterprise/issues/5284))
- `[Pager]` Fixed an issue where tooltip was not working after switch to 2nd page for disable/enable buttons with standalone Pager. ([#1047](https://github.com/infor-design/enterprise-ng/issues/1047))
- `[Personalization]` Fixed a bug where user was unable to see highlighted text in the header when using the new light default theme. ([#5219](https://github.com/infor-design/enterprise/issues/5219))
- `[Personalization]` Fixed an issue where hyperlinks were not showing up for dark theme. ([#5144](https://github.com/infor-design/enterprise-ng/issues/5144))
- `[Popupmenu]` Fixed a bug where unwanted link/hash occurs if the menu if the menu is destroyed when clicking a menu item. ([#NG1046](https://github.com/infor-design/enterprise-ng/issues/1046))
- `[Spinbox]` Fixed a bug where spinbox and its border is not properly rendered on responsive view. ([#5146](https://github.com/infor-design/enterprise/issues/5146))
- `[Searchfield]` Fixed a bug where the close button is not rendered properly on mobile view. ([#5182](https://github.com/infor-design/enterprise/issues/5182))
- `[Searchfield]` Fixed a bug where the search icon in search field is not aligned properly on firefox view. ([#5290](https://github.com/infor-design/enterprise/issues/5290))
- `[Searchfield]` Made the `autocomplete` attribute configurable by using the `autocompleteAttribute` setting. ([#5092](https://github.com/infor-design/enterprise/issues/5092))
- `[Searchfield]` Fixed a bug where the button does not have the same height as the searchfield input. ([#5314](https://github.com/infor-design/enterprise/issues/5314))
- `[Searchbar]` Fixed a bug where the search bar overlapped the "Websites" header when browser is minimized or viewed in mobile. ([#5248](https://github.com/infor-design/enterprise/issues/5248))
- `[Slider]` Fixed a bug where the slider produces NaN value on tooltip. ([#5336](https://github.com/infor-design/enterprise/issues/5336))
- `[Splitter]` Fixed position of splitter button. ([#5121](https://github.com/infor-design/enterprise/issues/5121))
- `[Tooltip/Popover]` Split the Popover and Tooltip into separate components. ([#5197](https://github.com/infor-design/enterprise/issues/5197))

(52 Issues Solved This Release, Backlog Enterprise 147, Backlog Ng 28, 1095 Functional Tests, 1668 e2e Tests)

## v4.52.3 Fixes

- `[Locale]` Expanded support from 10 to 20 decimal places. Max number is 21, 20 now. ([#5622](https://github.com/infor-design/enterprise/issues/5622))

## v4.52.2 Fixes

- `[Locale]` Fixed a bug where very large numbers would get a zero added. ([#5308](https://github.com/infor-design/enterprise/issues/5308))
- `[Locale]` Fixed a bug where very large numbers with negative added an extra zero in formatNumber. ([#5318](https://github.com/infor-design/enterprise/issues/5318))

## v4.52.1 Fixes

- `[Datagrid]` Fixed an issue where personalize column headers were not rendering properly. ([#5361](https://github.com/infor-design/enterprise/issues/5361))

## v4.52.0

### v4.52.0 Markup Changes

- `[Datagrid]` When fixing bugs in datagrid hover states we removed the use of `is-focused` on table `td` elements. ([#5091](https://github.com/infor-design/enterprise/issues/5091))

### v4.52.0 Fixes

- `[Application Menu]` Fixed a bug where the expanded accordion were incorrectly colored as selected when uses the personalization colors. ([#5128](https://github.com/infor-design/enterprise/issues/5128))
- `[About]` Fixed a bug where overflowing scrollbar in About Modal is shown on a smaller viewport. ([#5206](https://github.com/infor-design/enterprise/issues/5206))
- `[Bar Chart]` Fixed an issue where the `onerror` script was able to execute. ([#1030](https://github.com/infor-design/enterprise-ng/issues/1030))
- `[Calendar]` Fixed a bug where if the calendar event is not set to whole day then the week view and day view will not properly render on UI. ([#5195](https://github.com/infor-design/enterprise/issues/5195))
- `[Datagrid]` Fixed a bug where changing a selection mode between single and mixed on a datagrid with frozen columns were not properly rendered on UI. ([#5067](https://github.com/infor-design/enterprise/issues/5067))
- `[Datagrid]` Fixed a bug where filter options were not opening anymore after doing sorting on server-side paging. ([#5073](https://github.com/infor-design/enterprise/issues/5073))
- `[Datagrid/Lookup]` Fixed a bug where unselecting all items in an active page affects other selected items on other pages. ([#4503](https://github.com/infor-design/enterprise/issues/4503))
- `[Datagrid]` When fixing bugs in datagrid hover states we removed the use of `is-focused` on table `td` elements. ([#5091](https://github.com/infor-design/enterprise/issues/5091))
- `[Datagrid/Lookup]` Fixed a bug where the plus minus icon animation was cut off. ([#4962](https://github.com/infor-design/enterprise/issues/4962))
- `[Datagrid]` Fixed a bug where unselecting all items in an active page affects other selected items on other pages. ([#4503](https://github.com/infor-design/enterprise/issues/4503))
- `[Datagrid]` Fixed a bug where the tag text in the column is not shown properly when hovering it on Alternate Row Shading. ([#5210](https://github.com/infor-design/enterprise/issues/5210))
- `[Datagrid]` Fixed a bug where the clear filter icons position were not properly aligned with the lookup. ([#5239](https://github.com/infor-design/enterprise/issues/5239))
- `[Dropdown]` Fixed a bug where automatic highlighting of a blank option after opening the list was not working ([#5095](https://github.com/infor-design/enterprise/issues/5095))
- `[Dropdown/Multiselect]` Fixed a bug where the id attribute prefix were missing from the dropdown list when searching with typeahead settings. ([#5053](https://github.com/infor-design/enterprise/issues/5053))
- `[Field Options]` Fixed misalignment of field options for the colorpicker, clearable input field, and clearable searchfield with its close icon. ([#5139](https://github.com/infor-design/enterprise/issues/5139))
- `[Field Options]` Fixed misalignment of close button in searchfield with field options. ([#5138](https://github.com/infor-design/enterprise/issues/5138))
- `[Homepage]` Fixed an issue where remove card event was not triggered on card/widget. ([#4798](https://github.com/infor-design/enterprise/issues/4798))
- `[Locale]` Changed the start day of the week to Monday as per translation team request. ([#5199](https://github.com/infor-design/enterprise/issues/5199))
- `[Mask/Datagrid]` Fixed a bug in number masks where entering a decimal while the field's entire text content was selected could cause unexpected formatting. ([#4974](https://github.com/infor-design/enterprise/issues/4974))
- `[Monthview]` Fixed an issue where selected date was not stay on provided day/month/year. ([#5064](https://github.com/infor-design/enterprise/issues/5064))
- `[Monthview]` Added support for mobile view. ([#5075](https://github.com/infor-design/enterprise/issues/5075))
- `[Spinbox]` Fixed a bug where spinbox and its border is not properly rendered on responsive view. ([#5146](https://github.com/infor-design/enterprise/issues/5146))
- `[Tabs Module]` Fixed a bug where long tab labels overflowed behind the close icon. ([#5187](https://github.com/infor-design/enterprise/issues/5187))

(33 Issues Solved This Release, Backlog Enterprise 134, Backlog Ng 34, 1183 Functional Tests, 1652 e2e Tests)

## v4.51.4

### v4.51.4 Fixes

- `[Locale]` Fixed a bug where very large numbers would get a zero added. ([#5308](https://github.com/infor-design/enterprise/issues/5308))

## v4.51.3

### v4.51.3 Fixes

- `[Locale]` Fixed a bug where very large numbers with negative added an extra zero in formatNumber. ([#5308](https://github.com/infor-design/enterprise/issues/5308))
- `[Mask/Datagrid]` Fixed a bug in number masks where entering a decimal while the field's entire text content was selected could cause unexpected formatting. ([#4974](https://github.com/infor-design/enterprise/issues/4974))

## v4.51.2

### v4.51.2 Fixes

- `[Locale]` Fixed a bug where very large numbers with negative added an extra zero in formatNumber. ([#5308](https://github.com/infor-design/enterprise/issues/5308))
- `[Mask/Datagrid]` Fixed a bug in number masks where entering a decimal while the field's entire text content was selected could cause unexpected formatting. ([#4974](https://github.com/infor-design/enterprise/issues/4974))

## v4.51.1

### v4.51.1 Fixes

- `[Datagrid]` Fixed a bug where cells with a leading space triggered the dirty indicator even without changing the cell value on second blur/selection. ([#4825](https://github.com/infor-design/enterprise/issues/4825))
- `[Radio]` Fixed a bug where legend tag blinks when clicking the radio buttons. ([#4901](https://github.com/infor-design/enterprise/issues/4901))

## v4.51.0

### v4.51.0 Markup Changes

- `[About]` The version in the html section of the document was not added correctly and is now showing the correct version string. ([#5069](https://github.com/infor-design/enterprise/issues/5069))
- `[Datagrid]` Fixed a bug where cells with a leading space triggered the dirty indicator even without changing the cell value on second blur/selection. ([#4825](https://github.com/infor-design/enterprise/issues/4825))
- `[Datepicker/Monthview/Calendar]` We changed all Chinese locales to have monday as the first day of the week and this could impact scripts. ([#5147](https://github.com/infor-design/enterprise/issues/5147))
- `[Dropdown]` We added  `aria-readonly` to all readonly dropdowns. ([#5107](https://github.com/infor-design/enterprise/issues/5107))
- `[Dropdown]` Dropdowns are now appended to the section in the page with `role="main"` there should be just one of these sections in each page. ([#1033](https://github.com/infor-design/enterprise-ng/issues/1033))
- `[Input]` If using the password reveal feature, note that we change dit from using a `type="password"` to using a class to toggle the state. ([#5099](https://github.com/infor-design/enterprise/issues/5099))
- `[Pager]` When fixing an accessibility complaint on pager we made all pager buttons tabbable and removed the `tabindex` this could impact some test scripts. ([#4862](https://github.com/infor-design/enterprise/issues/4862))
- `[Tabs]` We add the ability to drag tabs, if this is enabled there are a number of sort properties and classes that have been added that may need to be scripted in the future. ([#4520](https://github.com/infor-design/enterprise/issues/4520))

### v4.51.0 Fixes

- `[Circlepager]` Fixed a bug where circle buttons doesn't work on smaller viewport and first initialization of the page. ([#4966](https://github.com/infor-design/enterprise/issues/4966))
- `[General]` The master branch is now called main. Also cleaned up some language in the repo known to be less inclusive. ([#5027](https://github.com/infor-design/enterprise/issues/5027))
- `[Datagrid]` Fixed an issue where stretching the last column of a table was not consistent when resizing the window. ([#5045](https://github.com/infor-design/enterprise/issues/5045))
- `[Datagrid]` Fixed an issue where time format HHmm was not working for time picker editor. ([#4926](https://github.com/infor-design/enterprise/issues/4926))
- `[Datagrid]` Fixed an issue where setting stretchColumn to 'last' did not stretch the last column in the table. ([#4913](https://github.com/infor-design/enterprise/issues/4913))
- `[Datagrid]` Fixed an issue where when focusing dropdowns and then using arrow key, it would move across the grid columns leaving multiple open dropdowns. ([#4851](https://github.com/infor-design/enterprise/issues/4851))
- `[Datagrid]` Fixed an issue where the copy paste html to editable cell was cause to generate new cells. ([#4848](https://github.com/infor-design/enterprise/issues/4848))
- `[Datagrid]` Fixed some visual glitches related to focus/hover state and editable date/time cells. ([#5091](https://github.com/infor-design/enterprise/issues/5091))
- `[Datepicker]` Fixed an issue where time was changing, if selected time was before noon for Danish language locale da-DK. ([#4987](https://github.com/infor-design/enterprise/issues/4987))
- `[Datepicker]` Removed deprecation warning for close method. ([#5120](https://github.com/infor-design/enterprise/issues/5120))
- `[Dropdown]` Fixed a bug where the dropdown list gets detached to the input field. ([5056](https://github.com/infor-design/enterprise/issues/5056))
- `[Dropdown]` Improved accessibility on readonly dropdowns by adding the aria-readonly property. ([#5107](https://github.com/infor-design/enterprise/issues/5107))
- `[Editor]` Fixed a bug where the anchor link does not firing the change event. ([#5141](https://github.com/infor-design/enterprise/issues/5141))
- `[Editor]` Fixed a bug that links would not wrap in the editor when multiline. ([#5145](https://github.com/infor-design/enterprise/issues/5145))
- `[General]` Fixed incorrect version that was showing up as `[Object]` in the about dialog and html. ([#5069](https://github.com/infor-design/enterprise/issues/5069))
- `[Hierarchy]` Improved accessibility on readonly dropdowns by adding the aria-readonly property. ([#5107](https://github.com/infor-design/enterprise/issues/5107))
- `[Hierarchy]` Fixed an issue where the action refs passed around were broken. ([#5124](https://github.com/infor-design/enterprise/issues/5124))
- `[Listview]` Fixed a bug where changing selectable setting from 'mixed' to 'single' does not remove checkboxes. ([#5048](https://github.com/infor-design/enterprise/issues/5048))
- `[Locale]` Fixed an issue where the date and available date validation was not working for Croatian locale hr-HR. ([#4964](https://github.com/infor-design/enterprise/issues/4964))
- `[Locale]` Fixed an issue where the am/pm dot was causing issue to parseDate() method for greek language. ([#4793](https://github.com/infor-design/enterprise/issues/4793))
- `[Locale]` Fixed all chinese locales to have monday as the first day of the week. ([#5147](https://github.com/infor-design/enterprise/issues/5147))
- `[Lookup]` Fixed an issue where readonly lookups showed up as enabled. ([#5149](https://github.com/infor-design/enterprise/issues/5149))
- `[Multiselect]` Fixed a bug where the position of dropdown list was not correct when selecting multiple items on mobile. ([#5021](https://github.com/infor-design/enterprise/issues/5021))
- `[Modal]` Fixed a bug that prevented modals from closing while a tooltip was displayed inside ([#5047](https://github.com/infor-design/enterprise/issues/5047))
- `[Pager]` Fixed an accessibility issue to use tabs instead arrow keys. ([#4862](https://github.com/infor-design/enterprise/issues/4862))
- `[Password]` Changed the password reveal feature to not use `text="password"` and use css instead. This makes it possible to hide autocomplete. ([#5098](https://github.com/infor-design/enterprise/issues/5098))
- `[Radio]` Fixed a bug where legend tag blinks when clicking the radio buttons. ([#4901](https://github.com/infor-design/enterprise/issues/4901))
- `[Tabs]` Fixed a bug where where if urls contain a href with a forward slash (paths), then this would error. Note that in this situation you need to make sure the tab panel is linked without the hash. ([#5014](https://github.com/infor-design/enterprise/issues/5014))
- `[Tabs]` Added support to sortable drag and drop tabs. Non touch devices it good with almost every type of tabs `Module`, `Vertical`, `Header`, `Scrollable` and `Regular`. For touch devices only support with `Module` and `Vertical` Tabs. ([#4520](https://github.com/infor-design/enterprise/issues/4520))
- `[Tabs]` Changed the `rename()` method to also modify a tab's corresponding "More Tabs" menu item, if the menu is open. ([#5105](https://github.com/infor-design/enterprise/issues/5105))
- `[Toast]` Fixed a bug where toast message were unable to drag down to it's current position when `position` sets to 'bottom right'. ([#5015](https://github.com/infor-design/enterprise/issues/5015))
- `[Toolbar]` Add fix for invisible inputs in the toolbar. ([#5122](https://github.com/infor-design/enterprise/issues/5122))
- `[Toolbar]` Prevent individual buttons from getting stuck inside the Toolbar's overflow menu ([#4857](https://github.com/infor-design/enterprise/issues/4857))
- `[Tree]` Added api support for collapse/expand node methods. ([#4707](https://github.com/infor-design/enterprise/issues/4707))

(42 Issues Solved This Release, Backlog Enterprise 166, Backlog Ng 28, 1081 Functional Tests, 1647 e2e Tests)

## v4.50.4

### v4.50.4 Fixes

- `[Locale]` Fixed a bug where very large numbers with negative added an extra zero in formatNumber. ([#5308](https://github.com/infor-design/enterprise/issues/5308))

## v4.50.3

### v4.50.3 Fixes

- `[Lookup]` Fixed an issue where readonly lookups showed up as enabled. ([#5149](https://github.com/infor-design/enterprise/issues/5149))

## v4.50.2

### v4.50.2 Fixes

- `[General]` Fixed incorrect version that was showing up as `[Object]` in the about dialog and html. ([#5069](https://github.com/infor-design/enterprise/issues/5069))

## v4.50.1

### v4.50.1 Fixes

- `[Datagrid]` Set the tabbable feature off for the datagrid editors. ([#5089](https://github.com/infor-design/enterprise/issues/5089))
- `[Datagrid]` Fixed issues with misalignment on filter fields with icons. ([#5063](https://github.com/infor-design/enterprise/issues/5063))
- `[Lookup]` Fixed a bug where non editable lookups could not be clicked/opened. ([#5062](https://github.com/infor-design/enterprise/issues/5062))
- `[Lookup]` Fixed a bug where non strict / non editable lookups could not be clicked/opened. ([#5087](https://github.com/infor-design/enterprise/issues/5087))

## v4.50.0

### v4.50.0 Important Notes

- `[General]` We bumped the version from 4.39 (four - thirty nine) to 4.50 (four - fifty) to correspond with the general release of Soho (IDS) Design system 4.5 so the versions sync up better. We could not use 4.5 since it was already in use previously. ([#5012](https://github.com/infor-design/enterprise/issues/5012))
- `[General]` We Updated development dependencies. Most important things to note are: we now support node 14 for development and this is recommended. ([#4998](https://github.com/infor-design/enterprise/issues/4998))
- `[Tabs]` Changed the target element from 'li' to 'a' to be consistent. ([#4566](https://github.com/infor-design/enterprise/issues/4566))

### v4.50.0 Fixes

- `[Breadcrumb]` Changed the colors for disabled breadcrumbs to make them lighter than the enabled ones. ([#4917](https://github.com/infor-design/enterprise/issues/4917))
- `[Bar Chart]` Added support for double click to Bar, Bar Grouped, Bar Stacked. ([#3229](https://github.com/infor-design/enterprise/issues/3229))
- `[Bullet Chart]` Added support for double click. ([#3229](https://github.com/infor-design/enterprise/issues/3229))
- `[BusyIndicator]` Fixed a bug that caused the busy-indicator to show below the busy indicator container. ([#4953](https://github.com/infor-design/enterprise/issues/4953))
- `[Color Picker]`Fix issue with text disappearing and improve responsiveness when there isn't space horizontally ([#4930](https://github.com/infor-design/enterprise/issues/4930))
- `[Column Chart]` Added support for double click to Column, Column Grouped, Column Stacked, Column Stacked-singular and Column Positive Negative. ([#3229](https://github.com/infor-design/enterprise/issues/3229))
- `[Datagrid]` Added api setting `allowChildExpandOnMatchOnly` with Datagrid. It will show/hide children match only or all of them this setting only will effect if use with `allowChildExpandOnMatch:true`. ([#4209](https://github.com/infor-design/enterprise/issues/4209))
- `[Datagrid]` Fixed a bug where filter dropdown menus did not close when focusing a filter input. ([#4766](https://github.com/infor-design/enterprise/issues/4766))
- `[Datagrid]` Fixed an issue where the keyboard was not working to sort data for sortable columns. ([#4858](https://github.com/infor-design/enterprise/issues/4858))
- `[Datagrid]` Fixed an issue where the keyboard was not working to select all from header checkbox. ([#4859](https://github.com/infor-design/enterprise/issues/4859))
- `[Datagrid]` Fixed an issue where the selection was getting clear after use pagesize dropdown for client side paging. ([#4915](https://github.com/infor-design/enterprise/issues/4915))
- `[Datagrid]` Fixed an error seen clicking items if using a flex toolbar for the datagrid toolbar. ([#4941](https://github.com/infor-design/enterprise/issues/4941))
- `[Datagrid]` Only show row status when dirty indicator and row status both exist to address conflicting visual issue. ([#4918](https://github.com/infor-design/enterprise/issues/4918))
- `[Datagrid]` Fixed an issue where selecting a row added background to row-status. ([#4918](https://github.com/infor-design/enterprise/issues/4918))
- `[Datagrid]` Fixed an issue where the filter menu would not reopen in some cases. ([#4995](https://github.com/infor-design/enterprise/issues/4995))
- `[Datepicker]` Added a setting that replaces the trigger icon with an actual button for better accessibility, enabled by default. ([#4820](https://github.com/infor-design/enterprise/issues/4820))
- `[Datepicker]` Updated validation.js to check if date picker contains a time value ([#4888](https://github.com/infor-design/enterprise/issues/4888))
- `[Datepicker]` Fixed a UI issue where the apply and cancel buttons were unable to see on small screens. ([#4950](https://github.com/infor-design/enterprise/issues/4950))
- `[Datagrid]` Clean up hover appearance of datagrid actions button when the grid is viewed as a list. ([#4963](https://github.com/infor-design/enterprise/issues/4963))
- `[Editor]`Adjusted the editor to not treat separators after headers as leading and removing them. ([#4751](https://github.com/infor-design/enterprise/issues/4751))
- `[Environment]`Updated the regular expression search criteria from `Edge` to `Edg` to resolve the EDGE is not detected issue. ([#4603](https://github.com/infor-design/enterprise/issues/4603))
- `[Field Filter]` Fixed a UI issues where the input field has a missing border and the dropdown list does not properly align when it opened. ([#4982](https://github.com/infor-design/enterprise/issues/4982))
- `[Editor]`Adjusted the editor to not treat separators after headers as leading and removing them. ([#4751](https://github.com/infor-design/enterprise/issues/4751))
- `[General]` Can run stylelint command on W10 cmd for development ([#4993](https://github.com/infor-design/enterprise/issues/4993))
- `[General]` We Updated jQuery to use 3.6.0. ([#1690](https://github.com/infor-design/enterprise/issues/1690))
- `[Header]` Removed breadcrumb coloring from current class, which was causing the wrong kind of emphasis for breadcrumbs in headers. ([#5003](https://github.com/infor-design/enterprise/issues/5003))
- `[Input]` Changed the disabled search field color for Safari to match that of other browsers. ([#4611](https://github.com/infor-design/enterprise/issues/4611))
- `[Lookup]` Isolated the scss/css .close.icon class inside of .modal-content and removed any extra top property to fix the alignment issue.([#4933](https://github.com/infor-design/enterprise/issues/4933))
- `[Lookup]` Added a setting that replaces the trigger icon with an actual button for better accessibility, enabled by default. ([#4820](https://github.com/infor-design/enterprise/issues/4820))
- `[Lookup]` fix close button alignment issue. ([#5088](https://github.com/infor-design/enterprise/issues/5088))
- `[Line Chart]` Added support for double click to Area, Bubble, Line and Scatterplot. ([#3229](https://github.com/infor-design/enterprise/issues/3229))
- `[Message]` Added automation id's to the message's modal main area dialog as well with `modal` prefix. ([#4871](https://github.com/infor-design/enterprise/issues/4871))
- `[Modal]` Fixed a bug where full size responsive setting doesn't work on android phones in landscape mode. ([#4451](https://github.com/infor-design/enterprise/issues/4451))
- `[Pie Chart]` Added support for double click to Pie and Donut. ([#3229](https://github.com/infor-design/enterprise/issues/3229))
- `[Pie Chart]` Fixed bug were pie chart type does not remove old class name ([#3144](https://github.com/infor-design/enterprise/issues/3144))
- `[Pie Chart]` Improved the accessibility of legend items with roles and offscreen labels. ([#4831](https://github.com/infor-design/enterprise/issues/4831))
- `[Radar Chart]` Added support for double click. ([#3229](https://github.com/infor-design/enterprise/issues/3229))
- `[Rating]` Fixed color of the un-checked rating star. ([#4853](https://github.com/infor-design/enterprise/issues/4853))
- `[Popupmenu]` Fixed a lifecycle issue on menus that are shared between trigger elements, where these menus were incorrectly being torn down. ([NG#987](https://github.com/infor-design/enterprise-ng/issues/987))
- `[Searchfield]` Fixed alignment issues with the close button in various scenarios ([#4989](https://github.com/infor-design/enterprise/issues/4989), [#5096](https://github.com/infor-design/enterprise/issues/5096), [#5158](https://github.com/infor-design/enterprise/issues/4989), [#5090](https://github.com/infor-design/enterprise/issues/4989))
- `[Switch]` Adjust styles to be more discernible between checked and checked+disabled ([#4341](https://github.com/infor-design/enterprise/issues/4341))
- `[Tabs (Horizontal/Header)]` Fixed bug with the placement of the focus state in RTL mode, and other minor visual improvements. ([#4877](https://github.com/infor-design/enterprise/issues/4877))
- `[Tabs Module]` Fixed a bug where clear button was missing when clearable setting is activated in tabs module searchfield. ([#4898](https://github.com/infor-design/enterprise/issues/4898))
- `[Textarea]` Fixed a bug where the textarea options like autogrow, autoGrowMaxHeight doesn't work after the initialization inside of the accordion. ([#4977](https://github.com/infor-design/enterprise/issues/4977))
- `[Timepicker]` Added a setting that replaces the trigger icon with an actual button for better accessibility, enabled by default. ([#4820](https://github.com/infor-design/enterprise/issues/4820))
- `[Toast]` Fixed a bug where the first toast in the page is not announced to screen readers. ([#4519](https://github.com/infor-design/enterprise/issues/4519))
- `[Tooltip]` Fixed a bug in tooltip that prevented linking id-based tooltip content. ([#4827](https://github.com/infor-design/enterprise/issues/4827))

(48 Issues Solved This Release, Backlog Enterprise 152, Backlog Ng 32, 1086 Functional Tests, 1640 e2e Tests)

## v4.38.1

### v4.38.1 Fixes

- `[BusyIndicator]` Fixed a bug that caused the busy-indicator to show below the busy indicator container. ([#4953](https://github.com/infor-design/enterprise/issues/4953))

## v4.38.0

### v4.38.0 Important Changes

- `[Themes]` Renamed the concept of themes to versions and renamed uplift to new and soho to classic. The new/uplift theme is now the default and its recommend you use it as your default. The old scripts and names will still work ok but new copies with the new names are added for you. In addition Variants are now called Modes. But we got rid of the older script names from 2017 as they have been deprecated for a while now. In addition the ids-identity package thats included was bumped to 4.0 if using tokens directly from this the paths there have been changed to reflect the new names. ([#2606](https://github.com/infor-design/enterprise/issues/2606))

### v4.38.0 Fixes

- `[Application Menu]` Fixed visibility of expander icon on classic theme. ([#4874](https://github.com/infor-design/enterprise/issues/4874))
- `[Accordion]` Fixed an issue where the afterexpand and aftercollapse events fired before the states are set.  ([#4838](https://github.com/infor-design/enterprise/issues/4838))
- `[Breadcrumb]` Fixed unnecessary scrollbar in safari on a flex toolbar. ([#4839](https://github.com/infor-design/enterprise/issues/4839))
- `[Calendar]` Fixed calendar event details listview on mobile perspective. ([#4886](https://github.com/infor-design/enterprise/issues/4886))
- `[Datagrid]` Fixed an issue with missing scrollbars when in frozen column mode on wide screens. ([#4922](https://github.com/infor-design/enterprise/issues/4922))
- `[Datagrid]` Added the ability to use shift click to select in mixed selection mode. ([#4748](https://github.com/infor-design/enterprise/issues/4748))
- `[Datagrid]` Fixed alignment issue when editing. ([#4814](https://github.com/infor-design/enterprise/issues/4814))
- `[Datagrid]` Added a fix for checkbox aria cells, the aria was in the wrong location. ([#4790](https://github.com/infor-design/enterprise/issues/4790))
- `[Datagrid]` Fixed a bug where shift+f10 did not open the context menu in the Datagrid. ([#4614](https://github.com/infor-design/enterprise/issues/4614))
- `[Datagrid]` Fixed an issue where tooltips on buttons in the contextual action toolbar in datagrid would never show up. ([#4876](https://github.com/infor-design/enterprise/issues/4876))
- `[Datagrid]` Fixed an issue where when using selectAllCurrentPage the deselect all did not trigger an event. ([#4916](https://github.com/infor-design/enterprise/issues/4916))
- `[Datagrid]` Fixed an issue where when using a scroll-flex container to contain datagrid it did not show the Y scrollbar. ([#4914](https://github.com/infor-design/enterprise/issues/4914))
- `[EmptyMessage]` Fixed an issue where you may get double the click handlers. ([#4889](https://github.com/infor-design/enterprise/issues/4889))
- `[Environment]` Fixed feature detection classes and routines on IPad 13 and up. ([#4855](https://github.com/infor-design/enterprise/issues/4855))
- `[Fileupload Advanced]` Fixed a bug where the disable and enable methods were not working correctly. ([#4872](https://github.com/infor-design/enterprise/issues/4872))
- `[General]` Increased windows custom css scrollbars from 8px to 12px. ([#4837](https://github.com/infor-design/enterprise/issues/4837))
- `[Input]` Fixed a bug where the cursor overlapped the icon in right aligned lookup and input fields when selecting the field. ([#4718](https://github.com/infor-design/enterprise/issues/4718))
- `[ListView]` Fixed an issue selecting after focusing the list with the keyboard. ([#4621](https://github.com/infor-design/enterprise/issues/4621))
- `[Lookup]` Fixed an issue with select all across pages in lookup. ([#4503](https://github.com/infor-design/enterprise/issues/4503))
- `[Lookup]` Fixed an issue clearing selections with selectAcrossPages. ([#4539](https://github.com/infor-design/enterprise/issues/4539))
- `[Message]` Fixed multiple events were firing. ([#953](https://github.com/infor-design/enterprise-ng/issues/953))
- `[Popover]` Fixed a bug where the close button did not get an automation ID and added automation ID to the title. ([#4743](https://github.com/infor-design/enterprise/issues/4743))
- `[Locale/Multiselect]` Fixed a bug where translations could not be made correctly on All label and Selected Label, so we dropped having the label in the field. You can use the allTextString and selectedTextString if you want something special. ([#4505](https://github.com/infor-design/enterprise/issues/4505))
- `[Locale]` Fixed a bug in Estonian translations. ([#4805](https://github.com/infor-design/enterprise/issues/4805))
- `[Locale]` Fixed several bugs in Greek translations. ([#4791](https://github.com/infor-design/enterprise/issues/4791))
- `[Locale]` Fixed a bug in Turkish translations. ([#4788](https://github.com/infor-design/enterprise/issues/4788))
- `[Locale]` Fixed a bug in Thai translations. ([#4738](https://github.com/infor-design/enterprise/issues/4738))
- `[Searchfield]` Fixed an accessibility issue where the X was not tabbable with the keyboard. To fix this added a tabbable setting which is on by default. If you want it off you can set it to false but you would pass accessibility testing. ([#4815](https://github.com/infor-design/enterprise/issues/4815))
- `[Tabs]` Fixed an iOS bug that was preventing dismissible tabs to be dismissed by tap. ([#4763](https://github.com/infor-design/enterprise/issues/4763))
- `[Tabs Module]` Fixed positioning of the icon in tabs module. ([#4842](https://github.com/infor-design/enterprise/issues/4842))
- `[Tabs Module]` Fixed the focus border of the home button and make it tabbable in tabs module. ([#4850](https://github.com/infor-design/enterprise/issues/4850))
- `[Tabs Vertical]` Fixed black hover state in new (uplift) theme contrast mode. ([#4867](https://github.com/infor-design/enterprise/issues/4867))
- `[Validation]` Fixed an issue where validation messages did not have the correct aria for accessibility. ([#4830](https://github.com/infor-design/enterprise/issues/4830))
- `[TabsModule]` Fixed positioning of the icon in tabs module. ([#4842](https://github.com/infor-design/enterprise/issues/4842))
- `[Timepicker]` Improved accessibility on both the input field and its inner picker elements. ([#4403](https://github.com/infor-design/enterprise/issues/4403))

(37 Issues Solved This Release, Backlog Enterprise 136, Backlog Ng 32, 1082 Functional Tests, 1638 e2e Tests)

## v4.37.3

### v4.37.3 Fixes

- `[BusyIndicator]` Fixed a bug that caused the busy-indicator to show below the busy indicator container. ([#4953](https://github.com/infor-design/enterprise/issues/4953))

### v4.37.2 Fixes

- `[Datagrid]` Fixed an issue with missing scrollbars when in frozen column mode on wide screens. ([#4922](https://github.com/infor-design/enterprise/issues/4922))

## v4.37.1

### v4.37.1 Fixes

- `[General]` Increased windows custom css scrollbars from 8px to 12px. ([#4837](https://github.com/infor-design/enterprise/issues/4837))
- `[Datagrid]` Fixed an issue where when using a scroll-flex container to contain datagrid it did not show the Y scrollbar. ([#4914](https://github.com/infor-design/enterprise/issues/4914))

## v4.37.0

### v4.37.0 Features

- `[FileUpload]` Added the ability to drag files onto the file upload field like in 3.x versions. ([#4723](https://github.com/infor-design/enterprise/issues/4723))
- `[Datagrid]` Added the ability to edit columns formatted with tags and badges with an Input editor. ([#4637](https://github.com/infor-design/enterprise/issues/4637))
- `[Datagrid]` Added the ability to pass a locale numberFormat to the TargetedAchievement formatter and also set the default to two decimals. ([#4802](https://github.com/infor-design/enterprise/issues/4802))
- `[Dropdown]` Added basic virtual scrolling to dropdown for if you have thousands of items. Only basic dropdown functionality will work with this setting but it improved performance on larger dropdown lists. ([#4708](https://github.com/infor-design/enterprise/issues/4708))
- `[Sidebar]` Added the ability to hide and show the side bar with the list detail view. ([#4394](https://github.com/infor-design/enterprise/issues/4394))

### v4.37.0 Fixes

- `[App Menu]` Fixed a regression bug  where the searchfield icon duplicated and were not properly aligned with the searchfield. ([#4737](https://github.com/infor-design/enterprise/issues/4737))
- `[App Menu]` Removed the close button animation on the hamburger button when app menus open. ([#4756](https://github.com/infor-design/enterprise/issues/4756))
- `[Bar Chart]` Fixed an issue where the data was passing wrong for grouped type custom tooltip. ([#4548](https://github.com/infor-design/enterprise/issues/4548))
- `[Busy Indicator]` Fixed an error was showing when called `close()` method too soon after `activate()`. ([#980](https://github.com/infor-design/enterprise-ng/issues/980))
- `[Calendar]` Fixed a regression where clicking Legend checkboxes was no longer possible. ([#4746](https://github.com/infor-design/enterprise/issues/4746))
- `[Checkboxes]` Fixed a bug where if checkboxes are in a specific relative layout the checkboxes may click the wrong one. ([#4808](https://github.com/infor-design/enterprise/issues/4808))
- `[Column Chart]` Fixed an issue where the data was passing wrong for grouped type custom tooltip. ([#4548](https://github.com/infor-design/enterprise/issues/4548))
- `[Datagrid]` Fixed an issue where the filter border on readonly lookups was not displayed in high contrast mode. ([#4724](https://github.com/infor-design/enterprise/issues/4724))
- `[Datagrid]` Added missing aria row group role to the datagrid. ([#4479](https://github.com/infor-design/enterprise/issues/4479))
- `[Datagrid]` Fixed a bug where when setting a group and decimal out of the current locale then editing would not work. ([#4806](https://github.com/infor-design/enterprise/issues/4806))
- `[Dropdown]` Fixed an issue where some elements did not correctly get an id in the dropdown. ([#4742](https://github.com/infor-design/enterprise/issues/4742))
- `[Dropdown]` Fixed a bug where you could click the label and focus a disabled dropdown. ([#4739](https://github.com/infor-design/enterprise/issues/4739))
- `[Homepage]` Fixed the wrong metadata was sending for resize, reorder and remove card events. ([#4798](https://github.com/infor-design/enterprise/issues/4798))
- `[Locale]` Fixed an issue where if the 11th digit is a zero the formatNumbers and truncateDecimals function will loose a digit. ([#4656](https://github.com/infor-design/enterprise/issues/4656))
- `[Modal]` Improved detection of non-focusable elements when a Modal is configured to auto focus one of its inner components. ([#4740](https://github.com/infor-design/enterprise/issues/4740))
- `[Module Tabs]` Fixed a bug related to automatic linking of Application Menu trigger tabs in Angular environments ([#4736](https://github.com/infor-design/enterprise/issues/4736))
- `[ProcessIndicator]` Fixed a layout issue on the index page and added a rejected icon. ([#4770](https://github.com/infor-design/enterprise/issues/4770))
- `[Rating]` Fixed an issue where the rating was not clear on toggle. ([#4571](https://github.com/infor-design/enterprise/issues/4571))
- `[Splitter]` Fixed the splitter was dragging to wrong direction in RTL. ([#1813](https://github.com/infor-design/enterprise/issues/1813))
- `[Swaplist]` Fixed an issue where the user attributes need to be override existing attributes. ([#4694](https://github.com/infor-design/enterprise/issues/4694))
- `[Tabs]` Fixed a bug where the info icon were not aligned correctly in the tab, and info message were not visible. ([#4711](https://github.com/infor-design/enterprise/issues/4711))
- `[Tabs]` Fixed a bug where the tab key would move through tabs rather than moving to the tab content. ([#4745](https://github.com/infor-design/enterprise/issues/4745))
- `[Toolbar Searchfield]` Fixed a bug where the toolbar searchfield were unable to focused when tabbing through the page. ([#4683](https://github.com/infor-design/enterprise/issues/4683))
- `[Toolbar Searchfield]` Fixed a bug where the search bar were showing extra outline when focused. ([#4682](https://github.com/infor-design/enterprise/issues/4682))
- `[Track Dirty]` Fixed an error that was showing when using dirty indicator within a tab component. ([#936](https://github.com/infor-design/enterprise-ng/issues/936))
- `[Tree]` Fixed an issue where the character entity was stripped for addNode() method. ([#4694](https://github.com/infor-design/enterprise/issues/4694))

(49 Issues Solved This Release, Backlog Enterprise 137, Backlog Ng 35, 1082 Functional Tests, 1639 e2e Tests)

## v4.36.2

### v4.36.2 Fixes

- `[App Menu]` Removed the close button animation on the hamburger button when app menus open. ([#4756](https://github.com/infor-design/enterprise/issues/4756))
- `[App Menu]` Fixed a regression bug  where the searchfield icon duplicated and were not properly aligned with the searchfield. ([#4737](https://github.com/infor-design/enterprise/issues/4737))
- `[Calendar]` Fixed a regression where clicking Legend checkboxes was no longer possible. ([#4746](https://github.com/infor-design/enterprise/issues/4746))
- `[FileUpload]` Added the ability to drag files onto the file upload field like in 3.x versions. ([#4723](https://github.com/infor-design/enterprise/issues/4723))
- `[Modal]` Improved detection of non-focusable elements when a Modal is configured to auto focus one of its inner components. ([#4740](https://github.com/infor-design/enterprise/issues/4740))
- `[Locale]` Fixed an issue where if the 11th digit is a zero the formatNumbers and truncateDecimals function will loose a digit. ([#4656](https://github.com/infor-design/enterprise/issues/4656))
- `[Rating]` Fixed an issue where the rating was not clear on toggle. ([#4571](https://github.com/infor-design/enterprise/issues/4571))

## v4.36.1

### v4.36.1 Fixes

- `[Calendar]` Fixed a regression where clicking Legend checkboxes was no longer possible. ([#4746](https://github.com/infor-design/enterprise/issues/4746))
- `[Dropdown]` Fixed an issue where some elements did not correctly get an id in the dropdown. ([#4742](https://github.com/infor-design/enterprise/issues/4742))
- `[Editor]` Fixed a follow up issue with readonly links in the editor. ([#4702](https://github.com/infor-design/enterprise/issues/4702))

## v4.36.0

### v4.36.0 Important Changes

- `[Datagrid]` Fixed a bug where the datagrid header checkbox had the wrong aria-checked state when only some rows are selected, this change occurred because the aria-checked was not on the focusable element so was not announced. If using automation scripts on this attribute, you should be aware and adjust accordingly. ([#4491](https://github.com/infor-design/enterprise/issues/4491))

### v4.36.0 Features

- `[Datagrid]` Made the summary row sticky on the bottom of the datagrid. ([#4645](https://github.com/infor-design/enterprise/issues/4645))
- `[Lookup]` Added a clear callback function like the click callback that fires when clicking the clear X if enabled. ([#4693](https://github.com/infor-design/enterprise/issues/4693))
- `[Tabs]` Added a setting for making the text on Module Tabs' optional Application Menu trigger only accessible to screen readers. ([#4590](https://github.com/infor-design/enterprise/issues/4590))

### v4.36.0 Fixes

- `[Application Menu]` Fixed an issue with filtering where nested items matching the filter were not always displayed. ([#4592](https://github.com/infor-design/enterprise/issues/4592))
- `[Column Chart]` Fixed an alignment issue with the labels in grouped column charts. ([#4645](https://github.com/infor-design/enterprise/issues/4645))
- `[Datagrid]` Fixed a bug where filterWhenTyping did not work on lookup filter columns. ([#4678](https://github.com/infor-design/enterprise/issues/4678))
- `[Datagrid]` Fixed an issue where updateRow will not correctly sync and merge data. ([#4674](https://github.com/infor-design/enterprise/issues/4674))
- `[Datagrid]` Fixed a bug where the error icon overlapped to the calendar icon when a row has been selected and hovered. ([#4670](https://github.com/infor-design/enterprise/issues/4670))
- `[Datagrid]` Fixed a bug where multiselect would loose selection across pages when using selectRowsAcrossPages. ([#954](https://github.com/infor-design/enterprise-ng/issues/954))
- `[Datagrid]` Made a fix that when calling applyFilter the lookup checkbox did not update. ([#4693](https://github.com/infor-design/enterprise/issues/4693))
- `[Datagrid]` Added the datagrid api to the current clearArguments setting's callback. ([#4693](https://github.com/infor-design/enterprise/issues/4693))
- `[Datagrid]` Fixed the inbuilt date validation to use the datagrid column settings for date fields. ([#4693](https://github.com/infor-design/enterprise/issues/4730))
- `[Dropdown]` Fixed a bug where the tooltips are invoked for each dropdown item. This was slow with a lot of items. ([#4672](https://github.com/infor-design/enterprise/issues/4672))
- `[Dropdown]` Fixed a bug where mouseup was used rather than click to open the list and this was inconsistent. ([#4638](https://github.com/infor-design/enterprise/issues/4638))
- `[Editor]` Fixed an issue where the dirty indicator was not reset when the contents contain `<br>` tags. ([#4624](https://github.com/infor-design/enterprise/issues/4624))
- `[Editor]` Fixed a bug where hyperlinks were not clickable in readonly state. ([#4702](https://github.com/infor-design/enterprise/issues/4702))
- `[Homepage]` Fixed a bug where the border behaves differently and does not change back correctly when hovering in editable mode. ([#4640](https://github.com/infor-design/enterprise/issues/4640))
- `[Homepage]` Added support for small size (260x260) widgets and six columns. ([#4663](https://github.com/infor-design/enterprise/issues/4663))
- `[Homepage]` Fixed an issue where the animation was not working on widget removed. ([#4686](https://github.com/infor-design/enterprise/issues/4686))
- `[Homepage]` Fixed a bug where the border behaves differently and does not change back correctly when hovering in editable mode. ([#4640](https://github.com/infor-design/enterprise/issues/4640))
- `[Listview]` Fixed an issue where the contextmenu was not open on longpress and text as not selectable for iOS device. ([#4655](https://github.com/infor-design/enterprise/issues/4655))
- `[Locale]` Don't attempt to set d3 locale if d3 is not being used ([#4668](https://github.com/infor-design/enterprise/issues/4486))
- `[Modal]` Fixed a bug where the autofocus was not working on anchor tag inside of the modal and moving the first button as a default focus if there's no `isDefault` property set up.
- `[Pager]` Fixed a bug that automation id's are not added when the attachToBody is used. ([#4692](https://github.com/infor-design/enterprise/issues/4692))
- `[Rating]` Fixed a bug with the readonly function, it did not toggle the readonly state correctly. ([#958](https://github.com/infor-design/enterprise-ng/issues/958))
- `[Tabs]` Added support for a "More Actions" button to exist beside horizontal/header tabs. ([#4532](https://github.com/infor-design/enterprise/issues/4532))
- `[Tree]` Fixed an issue where the parent value was get deleted after use `addNode()` method. ([#4486](https://github.com/infor-design/enterprise/issues/4486))
- `[Wizard]` Fixed a slight layout issue with the highlighted step in RTL mode. ([#4714](https://github.com/infor-design/enterprise/issues/4714))

(42 Issues Solved This Release, Backlog Enterprise 136, Backlog Ng 32, 1084 Functional Tests, 1642 e2e Tests)

## v4.35.4

### v4.35.4 Fixes

- `[Datagrid]` Added the datagrid api to the current clearArguments setting's callback. ([#4693](https://github.com/infor-design/enterprise/issues/4693))

## v4.35.3

### v4.35.3 Fixes

- `[Datagrid]` Made a fix that when calling applyFilter the lookup checkbox did not update. ([#4693](https://github.com/infor-design/enterprise/issues/4693))
- `[Dropdown]` Fixed a bug where the tooltips are invoked for each dropdown item. This was slow with a lot of items. ([#4672](https://github.com/infor-design/enterprise/issues/4672))
- `[Dropdown]` Fixed a bug where mouseup was used rather than click to open the list and this was inconsistent. ([#4638](https://github.com/infor-design/enterprise/issues/4638))
- `[Lookup]` Added a clear callback function like the click callback that fires when clicking the clear X if enabled. ([#4693](https://github.com/infor-design/enterprise/issues/4693))
- `[Pager]` Fixed a bug that automation id's are not added when the attachToBody is used. ([#4692](https://github.com/infor-design/enterprise/issues/4692))
- `[Rating]` Fixed a bug with the readonly function, it did not toggle the readonly state correctly. ([#958](https://github.com/infor-design/enterprise-ng/issues/958))

## v4.35.2

### v4.35.2 Fixes

- `[Datagrid]` Fixed an additional issue where updateRow will cause rows to no longer be reorderable. ([#4674](https://github.com/infor-design/enterprise/issues/4674))

## v4.35.1

### v4.35.1 Fixes

- `[Datagrid]` Fixed an issue where updateRow will not correctly sync and merge data. ([#4674](https://github.com/infor-design/enterprise/issues/4674))
- `[Datagrid]` Fixed a bug where filterWhenTyping did not work on lookup filter columns. ([#4678](https://github.com/infor-design/enterprise/issues/4678))
- `[Editor]` Fixed an issue where the dirty indicator was not reset when the contents contain `<br>` tags. ([#4624](https://github.com/infor-design/enterprise/issues/4624))

## v4.35.0

### v4.35.0 Important Notes

- `[Breadcrumb]` We added support for the use of `span` in place of `a` tags inside Breadcrumb List Items at the component API level.  In order to facilitate this, some internal API methods had to be changed to recognize the list item instead of the anchor.  If you rely on the Breadcrumb API and reference breadcrumb item anchor tags, please note that before adopting this version, you should change your code to instead reference the list items, or only use the BreadcrumbItem API.

### v4.35.0 Features

- `[Datagrid]` Added support to select all rows on current page only for client side paging. ([#4265](https://github.com/infor-design/enterprise/issues/4265))
- `[Datagrid]` Added a new ProcessIndicator formatter. ([#3918](https://github.com/infor-design/enterprise/issues/3918))
- `[Dropdown]` Improved behavior of list item navigation/selection when a Dropdown is configured with "no search" mode activated. ([#4483](https://github.com/infor-design/enterprise/issues/4483))
- `[Lookup]` Added the ability to change the lookup icon. ([#4527](https://github.com/infor-design/enterprise/issues/4527))
- `[ProcessIndicator]` Added: labels, more icon support, and a content areas and made it responsive. ([#3918](https://github.com/infor-design/enterprise/issues/3918))

### v4.35.0 Fixes

- `[Application Menu]` Fixed accessibility issues getting redundant info in expand/collapse button. ([#4462](https://github.com/infor-design/enterprise/issues/4462))
- `[Application Menu]` Fixed accessibility issues with missing instructional text and incorrect aria-role assignments on the App Menu triggers (hamburger buttons) and Role switcher buttons. ([#4489](https://github.com/infor-design/enterprise/issues/4489))
- `[About]` Made it possible to close About dialogs that previously had open, nested Modals present. ([NG#915](https://github.com/infor-design/enterprise-ng/issues/915))
- `[Badges]` Fixed alignment issues in uplift theme. ([#4578](https://github.com/infor-design/enterprise/issues/4578))
- `[Busy Indicator]` Fixed an issue where the whole page and parent div was shifts when active. ([#746](https://github.com/infor-design/enterprise-ng/issues/746))
- `[Button]` Fixed the tooltip in action button to be not visible when there's no title attribute. ([#4473](https://github.com/infor-design/enterprise/issues/4473))
- `[Column Chart]` Fixed a minor alignment issue in the xAxis labels ([#4460](https://github.com/infor-design/enterprise/issues/4460))
- `[Colorpicker]` Fixed an issue where values were not being selecting when multiple colorpickers are present. ([#4146](https://github.com/infor-design/enterprise/issues/4146))
- `[Datagrid]` Fix a bug where changing selectable on the fly did not change the select behavior. ([#4575](https://github.com/infor-design/enterprise/issues/4575))
- `[Datagrid]` Fixed an issue where the click event was not fire for hyperlinks keyword search results. ([#4550](https://github.com/infor-design/enterprise/issues/4550))
- `[Datagrid]` Added api setting for selection on enter edit mode. ([#4485](https://github.com/infor-design/enterprise/issues/4485))
- `[Datagrid]` Fixed a bug where the onPostRenderCell function would get an empty container if using frozen columns. ([#947](https://github.com/infor-design/enterprise-ng/issues/947))
- `[Datagrid]` Fix a bug where changing selectable on the fly did not change the select behavior. ([#4575](https://github.com/infor-design/enterprise/issues/4575))
- `[Dropdown]` Fixed a bug where the last option icon changes when searching/filtering in dropdown search field. ([#4474](https://github.com/infor-design/enterprise/issues/4474))
- `[Editor/Fontpicker]` Fixed a bug where the label relationship were not valid in the editor role. Adding `aria-labelledby` will fix the association for both editor and the label. Also, added an audible label in fontpicker. ([#4454](https://github.com/infor-design/enterprise/issues/4454))
- `[Field Options]` Fixed an issue where the action button was misaligned for safari. ([#4610](https://github.com/infor-design/enterprise/issues/4610))
- `[FileUploadAdvanced]` Fixed an issue where abort method was not working properly to remove the file block when upload fails. ([#938](https://github.com/infor-design/enterprise-ng/issues/938))
- `[Header]` Fixed a bug where the searchfield automatically expands when clicking the app menu button. ([#4617](https://github.com/infor-design/enterprise/issues/4617))
- `[Lookup]` Fixed some layout issues when using the editable and clearable options on the filter row. ([#4527](https://github.com/infor-design/enterprise/issues/4527))
- `[Lookup]` Fixed incorrect counts when using allowSelectAcrossPages. ([#4316](https://github.com/infor-design/enterprise/issues/4316))
- `[Mask]` Fixed broken date/time masks in the `sv-SE` locale. ([#4613](https://github.com/infor-design/enterprise/issues/4613))
- `[Tree]` Fixed an issue where the character entity references were render differently for parent and child levels. ([#4512](https://github.com/infor-design/enterprise/issues/4512))
- `[Tooltip/Pager]` Fixed an issue where the tooltip would show at the top when clicking paging buttons. ([#218](https://github.com/infor-design/enterprise-ng/issues/218))

(40 Issues Solved This Release, Backlog Enterprise 173, Backlog Ng 42, 1083 Functional Tests, 1638 e2e Tests)

## v4.34.3

### v4.34.3 Fixes

- `[Lookup]` Added the ability to change the lookup icon. ([#4527](https://github.com/infor-design/enterprise/issues/4527))
- `[Lookup]` Fixed some layout issues when using the editable and clearable options on the filter row. ([#4527](https://github.com/infor-design/enterprise/issues/4527))

## v4.34.2

### v4.34.2 Fixes

- `[Dropdown/Autocomplete]` Fix a bug where these components would fail in IE 11. Note that IE 11 isn't "supported" but we fixed these issues to give teams more time to migrate. ([#4608](https://github.com/infor-design/enterprise/issues/4608))
- `[General]` Fix a bug where the regex scripts will error on Big Sur. ([#4612](https://github.com/infor-design/enterprise/issues/4612))

## v4.34.1

### v4.34.1 Fixes

- `[Datagrid]` Fix a bug where changing selectable on the fly did not change the select behavior. ([#4575](https://github.com/infor-design/enterprise/issues/4575)

## v4.34.0

### v4.34.0 Features

- `[All Components]` Added `attributes` setting to set automation id's and id's. ([#4498](https://github.com/infor-design/enterprise/issues/4498))
- `[Datagrid]` Added a limited experimental sticky header feature. ([#3993](https://github.com/infor-design/enterprise/issues/3993))
- `[Input]` Add a `revealText` plugin that will add a button to password fields to hide and show sensitive information such as SIN or passwords. ([#4098](https://github.com/infor-design/enterprise/issues/4098))
- `[Listview]` Added a new setting `allowDeselect` which will make it such that if you select an item you cant deselect, you can only select another item. ([#4376](https://github.com/infor-design/enterprise/issues/4376))
- `[Locale]` Added a new set of translations from the translation team. ([#4501](https://github.com/infor-design/enterprise/issues/4501))
- `[Locale/Charts]` The numbers inside charts are now formatted using the current locale's, number settings. This can be disabled/changed in some charts by passing in a localeInfo object to override the default settings. ([#4437](https://github.com/infor-design/enterprise/issues/4437))
- `[Treemap]` Added ability to show a tooltip. ([#2794](https://github.com/infor-design/enterprise/issues/2794))

### v4.34.0 Fixes

- `[Autocomplete]` Fixed an issue where a slow and incomplete ajax request would cause the dropdown to briefly show wrong contents. ([#4387](https://github.com/infor-design/enterprise/issues/4387))
- `[Breadcrumb]` Fixed an issue where css only breadcrumbs were missing styles. ([#4501](https://github.com/infor-design/enterprise/issues/4501))
- `[Datepicker]` Fixed an issue where range highlight was not aligning for Mac/Safari. ([#4352](https://github.com/infor-design/enterprise/issues/4352))
- `[Datagrid]` Fixed an issue with a custom toolbar, where buttons would click twice. ([#4471](https://github.com/infor-design/enterprise/issues/4471))
- `[Datagrid]` Fixed an issue where the special characters (é, à, ü, û, ...) export to csv was not generated them correctly. ([#4347](https://github.com/infor-design/enterprise/issues/4347))
- `[Datagrid]` Fixed an issue where the leading spaces were removed on editing cells. ([#4380](https://github.com/infor-design/enterprise/issues/4380))
- `[Datagrid]` Fixed an issue where the double click event was not firing for checkbox columns. ([#4381](https://github.com/infor-design/enterprise/issues/4381))
- `[Datagrid]` Fixed an issue where the dropdown in a datagrid would stay open when clicking to the next page of results. ([#4396](https://github.com/infor-design/enterprise/issues/4396))
- `[Datagrid]` Fixed a bug where a scroll bar shows even when there's no data in datagrid. ([#4228](https://github.com/infor-design/enterprise/issues/4228))
- `[Datagrid]` Fixed an issue where calling setFocus on the datagrid would stop open menus from working. ([#4429](https://github.com/infor-design/enterprise/issues/4429))
- `[Datagrid]` To allow for some script tools to work we now set draggable to true. ([#4490](https://github.com/infor-design/enterprise/issues/4490))
- `[Datagrid]` Fixed an error on the filter box on the personalization dialog where it would error if there is a column with no name field. ([#4495](https://github.com/infor-design/enterprise/issues/4495))
- `[Datagrid]` Fixed links when changing personalization as they would inherit the wrong color. ([#4481](https://github.com/infor-design/enterprise/issues/4481))
- `[Datagrid]` Fixed a bug where searching with the search on the toolbar would not highlight results. ([#4488](https://github.com/infor-design/enterprise/issues/4488))
- `[Datagrid]` Fixed an issue with a custom toolbar, where buttons would click twice. ([#4471](https://github.com/infor-design/enterprise/issues/4471))
- `[Datagrid]` Fixed a bug in updateRow where it did not sync up all data passed in with the dataset. ([#4476](https://github.com/infor-design/enterprise/issues/4476))
- `[Datepicker]` Changed the month/year picker to skip 10 years instead of one. ([#4388](https://github.com/infor-design/enterprise/issues/4388))
- `[Dropdown]` Improved the behavior of the `noSearch` dropdown when using the keyboard. ([#4388](https://github.com/infor-design/enterprise/issues/4388))
- `[Editor]` Fixed an issue where the focus was getting lost after pressing toolbar buttons. ([#4335](https://github.com/infor-design/enterprise/issues/4335))
- `[Editor]` Fixed an issue where the color picker was not opening the popup for overflow menu and had name as undefined in list. ([#4398](https://github.com/infor-design/enterprise/issues/4398))
- `[Editor]` Fixed an issue where font-size tags are stripped from the css. ([#4557](https://github.com/infor-design/enterprise/issues/4557))
- `[Favorites]` Removed the favorites component as its not really a component, info on it can be found under buttons in the toggle example. ([#4405](https://github.com/infor-design/enterprise/issues/4405))
- `[Fieldset]` Fixed a bug where summary form data gets cut off on a smaller viewport. ([#3861](https://github.com/infor-design/enterprise/issues/3861))
- `[Homepage]` Fixed an issue where the four column widgets were incorrectly positioned, left aligned on large screen. ([#4541](https://github.com/infor-design/enterprise/issues/4541))
- `[List Detail]` Fixed css height for list detail in responsive view ([#4426](https://github.com/infor-design/enterprise/issues/4426))
- `[Listview]` Fixed a bug where readonly and non-selectable listview should not have hover state. ([#4452](https://github.com/infor-design/enterprise/issues/4452))
- `[Lookup]` Fixed a bug where the filter header together with the checkbox column is not properly align. ([#3774](https://github.com/infor-design/enterprise/issues/3774))
- `[MenuButton]` Removed the menubutton component sections as its not really a component, info on it can be found under buttons in the MenuButton examples. ([#4416](https://github.com/infor-design/enterprise/issues/4416))
- `[Message]` Added support for lists in the message, also fixed a problem when doing so, with screen readers. ([#4400](https://github.com/infor-design/enterprise/issues/4400))
- `[Message]` Added the `noRefocus` setting that will feed through to the modal. ([#4507](https://github.com/infor-design/enterprise/issues/4507))
- `[Splitter]` Added missing audible labels in splitter collapse button and splitter handle. ([#4404](https://github.com/infor-design/enterprise/issues/4404))
- `[Tabs Module]` Fixed a bug where tab items were not centered correctly in uplift theme. ([#4538](https://github.com/infor-design/enterprise/issues/4538))
- `[Treemap]` Fixed a bug where small slices may show a "tip" below the chart. ([#2794](https://github.com/infor-design/enterprise/issues/2794))

(56 Issues Solved This Release, Backlog Enterprise 185, Backlog Ng 42, 1082 Functional Tests, 1612 e2e Tests)<|MERGE_RESOLUTION|>--- conflicted
+++ resolved
@@ -2,18 +2,12 @@
 
 ## v4.86.0
 
-## v4.86.0 Features
-
+## v4.86.0 Fixes
+
+- `[Bar]` Fixed a bug where the bottom axis label was cut off. ([#7612](https://github.com/infor-design/enterprise/issues/7612))
+- `[Column-Stacked]` Fixed a regression bug where the stacked column chart was not rendering correctly. ([#7644](https://github.com/infor-design/enterprise/issues/7644))
+- `[Editor]` Fixed an issue where an editor with an initial value containing `<br \>` tags were being seen as dirty when resetdirty is called. ([#7483](https://github.com/infor-design/enterprise/issues/7483))
 - `[Homepage]` In some cases the new background color did not fill all the way in the page. ([#7696](https://github.com/infor-design/enterprise/issues/7696))
-
-## v4.86.0 Fixes
-
-<<<<<<< HEAD
-- `[Editor]` Fixed an issue where an editor with an initial value containing `<br \>` tags were being seen as dirty when resetdirty is called. ([#7483](https://github.com/infor-design/enterprise/issues/7483))
-=======
-- `[Column-Stacked]` Fixed a regression bug where the stacked column chart was not rendering correctly. ([#7644](https://github.com/infor-design/enterprise/issues/7644))
-- `[Bar]` Fixed a bug where the bottom axis label was cut off. ([#7612](https://github.com/infor-design/enterprise/issues/7612))
->>>>>>> d6bcfcf5
 
 ## v4.85.0
 
