# What's New with Enterprise

## v4.26.0

### v4.26.0 Deprecation

### v4.26.0 Features

- `[Icons]` Added new icons `icon-play, icon-stop, icon-record, icon-pause` for video players. ([#397](https://github.com/infor-design/design-system/issues/397))
- `[Searchfield]` Added a setting that makes it possible to adjust the "collapsed" size of a Toolbar Searchfield to better accomodate some use cases. ([#3296](https://github.com/infor-design/enterprise-ng/issues/3296))

### v4.26.0 Fixes

- `[Application Menu]` Fixed overlap button when label is too long, and aligned dropdown icon in application menu uplift theme. ([#3133](https://github.com/infor-design/enterprise/issues/3133))
<<<<<<< HEAD
- `[Contextual Action Panel]` - Fixed shade colors of text and icon buttons in uplift theme high contrast. ([#3394](https://github.com/infor-design/enterprise/issues/3394))
=======
- `[Calendar]` Fixed an issue where link was not working on monthview to switch to day view when clicked on more events on that day. ([#3181](https://github.com/infor-design/enterprise/issues/3181))
- `[Calendar]` Fixed an issue where date selection was not persist when switching from month view to week view to day view. ([#3319](https://github.com/infor-design/enterprise/issues/3319))
>>>>>>> afeabe19
- `[Datagrid]` Fixed an issue where focus on reload data was forced to be on active cell. ([#358](https://github.com/infor-design/enterprise-ng/issues/358))
- `[Datagrid]` Fixed hover color should not be similar to alternate rows when hovering in uplift high contrast. ([#3338](https://github.com/infor-design/enterprise/issues/3338))
- `[Datepicker]` Fixed an issue where setting date format with comma character was not working. ([#3008](https://github.com/infor-design/enterprise/issues/3008))
- `[Icons]` Fixed color inconsistencies of the icons when the fields are in readonly state. ([#3176](https://github.com/infor-design/enterprise/issues/3176))
- `[Input]` Added the ability to line up data labels with inputs by adding class `field-height` to the `data` element and placing it in a responsive grid. ([#987](https://github.com/infor-design/enterprise/issues/987))
- `[Input]` Added the ability to use standalone required spans, this will help on responsive fields if they are cut off. ([#3115](https://github.com/infor-design/enterprise/issues/3115))
- `[Input/Forms]` Added the ability to add a class to rows to align the fields on the bottom, this will line up fields if they have wrapping labels or long labels with required fields. To enable this add class `flex-align-bottom` to the grid `row`. ([#443](https://github.com/infor-design/enterprise/issues/443))
- `[Pie]` Fixed an issue where initial selection was getting error. ([#3157](https://github.com/infor-design/enterprise/issues/3157))
- `[Popupmenu]` Fixed an issue where list separators were disappearing when reduced the browser zoom level e.g. 70-80%. ([#3407](https://github.com/infor-design/enterprise/issues/3407))
- `[Radar Chart]` Fixed an issue where labels was cut off for some screen sizes. ([#3320](https://github.com/infor-design/enterprise/issues/3320))
- `[Splitter]` Fixed an issue in the destroy function where the expand button was not removed. ([#3371](https://github.com/infor-design/enterprise/issues/3371))
- `[Validation/Checkboxes]` Fixed issues with making checkboxes required, the styling did not work for it and the scrollIntoView function and validation failed to fire. Note that to add required to the checkbox you need to add an extra span, adding a class to the label will not work because the checkbox is styled using the label already. ([#3147](https://github.com/infor-design/enterprise/issues/3147))
- `[Validation]` Fixed an issue where calling removeMessage would not remove a manually added error class. ([#3318](https://github.com/infor-design/enterprise/issues/3318))

## v4.25.1

### v4.25.1 Fixes

- `[Datagrid]` Fixed a bug where if there was an editor datagrid might error when loading. ([#3313](https://github.com/infor-design/enterprise/issues/3313))
- `[Mask]` Fixed a bug where leading zeroes were not possible to apply against Number Masks on standard input fields that also handled formatting for thousands separators. ([#3315](https://github.com/infor-design/enterprise/issues/3315))
- `[General]` Improved the colors of windows chrome custom scrollbars in uplift themes. ([#3413](https://github.com/infor-design/enterprise/issues/3413))

## v4.25.0

### v4.25.0 Features

- `[Fields]` Added a form level class to toggle all fields in the form to a more compact (shorter) mode called `form-layout-compact`. Added and fixed existing components so that there is now the option to have more compact forms by using shorter fields. ([#3249](https://github.com/infor-design/enterprise/issues/3249))
- `[Tag]` Added a new style for linkable tags that will work for default, info, good, error, alert, and neutral styles. ([#3113](https://github.com/infor-design/enterprise/issues/3113))
- `[Multiselect]` Added Tag Display as a new style for interacting with selected results in Multiselect components. ([#3114](https://github.com/infor-design/enterprise/issues/3114))
- `[Popdown]` Added support for tabbing into and exit out of it. ([#3218](https://github.com/infor-design/enterprise/issues/3218))
- `[Colors]` Updated design system tokens to new colors for uplift and did a pass on all three theme variants. This impacts and improves many internal colors in components and charts. ([#3007](https://github.com/infor-design/enterprise/issues/3007))

### v4.25.0 Fixes

- `[About]` Added further indication for Microsoft Edge Chrome next to the underlying chrome version. ([#3073](https://github.com/infor-design/enterprise/issues/3073))
- `[About]` Fixed a bug where the browser language was shown as the locale name, we now show browser language and IDs language and locale separate. ([#2913](https://github.com/infor-design/enterprise/issues/2913))
- `[About]` Fixed a bug where the OS version was duplicated. ([#1650](https://github.com/infor-design/enterprise/issues/1650))
- `[Accordion]` Fixed inconsistency style of focus element after clicking on a certain accordion header. ([#3082](https://github.com/infor-design/enterprise/issues/3082))
- `[Accordion]` Fixed an issue that when all panes are expanded then they could no longer be closed. ([#701](https://github.com/infor-design/enterprise-ng/issues/3217))
- `[Application Menu]` Fixed minor usability issues when attempting to filter on application menus, display of hidden filtered children, and filtering reset when a Searchfield is blurred. ([#3285](https://github.com/infor-design/enterprise/issues/3285))
- `[Application Menu]` Fixed incorrect font-size/padding around list item headers' bullet points. ([#3364](https://github.com/infor-design/enterprise/issues/3364))
- `[Application Menu]` Tweaked some font colors on the Vibrant theme. ([#3400](https://github.com/infor-design/enterprise/issues/3400))
- `[Autocomplete]` Fixed an issue where selected event was not firing when its parent is partly overflowing. ([#3072](https://github.com/infor-design/enterprise/issues/3072))
- `[Calendar]` Fixed an issue setting the legend checked elements to false in the api. ([#3170](https://github.com/infor-design/enterprise/issues/3170))
- `[Datagrid]` Fixed an issue where the data after commit edit was not in sync for tree. ([#659](https://github.com/infor-design/enterprise-ng/issues/659))
- `[Datagrid]` Fixed an issue where the add row or load new data for grouping was not working. ([#2801](https://github.com/infor-design/enterprise/issues/2801))
- `[Datagrid]` Fixed an issue where time picker filter trigger icon and text was overlapping. ([#3062](https://github.com/infor-design/enterprise/issues/3062))
- `[Datagrid]` Fixed a bug where floating point math would cause the grouping sum aggregator to round incorrectly. ([#3233](https://github.com/infor-design/enterprise/issues/3233))
- `[Datagrid]` Fixed style issues in all theme and theme variants when using the list style including grouped headers and states. ([#3265](https://github.com/infor-design/enterprise/issues/3265))
- `[Datagrid]` Fixed issues with the stretch columns minimum width. ([#3308](https://github.com/infor-design/enterprise/issues/3308))
- `[Datagrid]` Fixed an issue where converting circular structure to JSON was throwing an error. ([#3309](https://github.com/infor-design/enterprise/issues/3309))
- `[Datagrid]` Fixed an issue where focus in date picker field was not aligning. ([#3350](https://github.com/infor-design/enterprise/issues/3350))
- `[Datagrid]` Added fixes for editing lookup fields, fixed the styling of the lookup editor and improved padding, also fixed the sort indicator color. ([#3160](https://github.com/infor-design/enterprise/issues/3160))
- `[Datagrid]` Fixed a bug that made selecting blank items in lists in a dropdown not possible. ([#3313](https://github.com/infor-design/enterprise/issues/3313))
- `[Editor]` Fixed an issue where line spacing was inconsistent. ([#3335](https://github.com/infor-design/enterprise/issues/3335))
- `[General]` Added detection for wkWebView which is paired with safari. This caused issues with all black text as this browser had previously been unknown. ([#3336](https://github.com/infor-design/enterprise/issues/3336))
- `[Homepage]` Fixed an issue where the DOM order was not working for triple width widgets. ([#3101](https://github.com/infor-design/enterprise/issues/3101))
- `[Locale]` Fixed an issue where enter all digits was not working for fr-FR. ([#3217](https://github.com/infor-design/enterprise/issues/3217))
- `[Locale]` Added the ability to set a 5 digit language (`fr-FR` and `fr-CA` vs `fr`) and added separate strings for `fr-CA` vs `fr-FR`. ([#3245](https://github.com/infor-design/enterprise/issues/3245))
- `[Locale]` Changed incorrect Chinese locale year formats to the correct format as noted by translators. For example `2019年 12月`. ([#3081](https://github.com/infor-design/enterprise/issues/3081))
- `[Locale]` Corrected and added the firstDayofWeek setting for every locale. ([#3060](https://github.com/infor-design/enterprise/issues/3060))
- `[Mask]` Fixed an issue when applying Masks to input fields configured for numbers, where errors would be thrown when the Mask attempted to overwrite the input field value. ([#3315](https://github.com/infor-design/enterprise/issues/3315))
- `[Modal]` Fixed an issue where the returns focus to button after closing was not working. ([#3166](https://github.com/infor-design/enterprise/issues/3166))
- `[Multiselect]` Adjusted the placeholder color as it was too dark. ([#3276](https://github.com/infor-design/enterprise/issues/3276))
- `[Pie]` Fixed cut off line labels when something other than value is used. ([#3143](https://github.com/infor-design/enterprise/issues/3143))
- `[Popupmenu]` Switched the `attachToBody` setting to be true by default. ([#3331](https://github.com/infor-design/enterprise/issues/3331))
- `[Searchfield]` Fixed an issue where multiselect items' checkboxes and text were misaligned in RTL mode. ([#1811](https://github.com/infor-design/enterprise/issues/1811))
- `[Searchfield]` Fixed placeholder text alignment issues on Vibrant theme in Firefox. ([#3055](https://github.com/infor-design/enterprise/issues/3055))
- `[Scrollbar]` Fixed styles for windows chrome to work with all themes. ([#3172](https://github.com/infor-design/enterprise/issues/3172))
- `[Searchfield]` Fixed an overlapping text in searchfield when close icon button is showed. ([#3135](https://github.com/infor-design/enterprise/issues/3135))
- `[Tabs]` Fixed an issue where scroll was not working on mobile view for scrollable-flex layout. ([#2931](https://github.com/infor-design/enterprise/issues/2931))

(47 Issues Solved this release, Backlog Enterprise 374, Backlog Ng 96, 980 Functional Tests, 1196 e2e Test)

## v4.24.0

### v4.24.0 Important Changes

- `[Icons]` Reversed a change in previous versions to make alert icons all have a white background as this caused issues. Concerning alert icons there are now the following `icon-[name]` - which will have transparent background, in Uplift these are linear in style, in soho these are solid in style. We also add a `icon-[name]-alert` for alert icons with a white background. If you need a white background you can use these otherwise we have restored the functionality from the 4.21 version, you might need a white background in calendar icons. Also the pending icon is fixed and now orange. ([#3052](https://github.com/infor-design/enterprise/issues/3052))
- `[Datagrid]` Changed the way tables are rendered to avoid gaps at the end of the grid and fix the sizes so they work in resize. This is done by using css position: sticky for headers. It has a few consequences. The spaceColumn option which was never completed was removed. The stretchColumn option is still working but is less important now and defaults to no stretch. IE 11 will now no longer support sticky headers because it does not support css position sticky, so it will degrade in functionality. This improves all issues with columns getting out of alignment. ([#2825](https://github.com/infor-design/enterprise/issues/2825))

### v4.24.0 Deprecation

### v4.24.0 Features

- `[Datagrid]` Added support to get only changed values as return array for get modified rows method. ([#2958](https://github.com/infor-design/enterprise/issues/2958))
- `[Editor]` Replaced the `h3` and `h4` buttons with a more robust Fontpicker component. ([#2722](https://github.com/infor-design/enterprise/issues/2722))
- `[Spinbox]` Standardized Spinbox field sizes to match other input field sizes, added responsive form (fluid) functionality for Spinbox, and reworked the standard size of the Spinbox to match other form fields. ([#1344](https://github.com/infor-design/enterprise/issues/1344))

### v4.24.0 Fixes

- `[All]` Removed the property `-webkit-text-fill-color` from usage throughout out our codebase, except for one rule that changes it to `unset` if it's present. ([#3041](https://github.com/infor-design/enterprise/issues/3041))
- `[Application Menu]` Fixed issue in application menu where scrollbar is visible even if it's not needed in uplift theme. ([#3134](https://github.com/infor-design/enterprise/issues/3134))
- `[Datagrid]` Fixed an issue where the hide pager on one page setting was not working correctly when applying a filter. ([#2676](https://github.com/infor-design/enterprise/issues/2676))
- `[Datagrid]` Fixed an issue where if the grid is initialized with an empty array then updateColumns is used the resetColumns function failed. ([#690](https://github.com/infor-design/enterprise-ng/issues/690))
- `[Datagrid]` Fixed an issue where the dirty cell indicator was not updating after remove row. ([#2960](https://github.com/infor-design/enterprise/issues/2960))
- `[Datagrid]` Fixed an issue where the method getModifiedRows was not working, it had duplicate entries for the same row. ([#2908](https://github.com/infor-design/enterprise/issues/2908))
- `[Datagrid]` Fixed an issue where the personalized columns were not working when toggle columns and drag drop. ([#3004](https://github.com/infor-design/enterprise/issues/3004))
- `[Datagrid]` Fixed an issue where the grouping filter was not working after do sort. ([#3012](https://github.com/infor-design/enterprise/issues/3012))
- `[Datagrid]` Fixed an issue where the editable single column was not working. ([#3023](https://github.com/infor-design/enterprise/issues/3023))
- `[Datagrid]` Fixed an issue where when hovering a parent row the same row index in the child row will show the hover state. ([#2227](https://github.com/infor-design/enterprise/issues/2227))
- `[Datagrid]` Fixed an issue where the focus state for action button formatter was not working correctly. ([#3006](https://github.com/infor-design/enterprise/issues/3006))
- `[Datagrid]` Fixed an issue where the personalization dialog was not centered on IE 11. ([#3175](https://github.com/infor-design/enterprise/issues/3175))
- `[Datagrid]` Fixed an issue finally so that all columns will always align and will never come out of alignment. ([#2835](https://github.com/infor-design/enterprise/issues/2835))
- `[Datagrid]` Fixed an issue where in some cases when there is no data you could not scroll right. ([#2363](https://github.com/infor-design/enterprise/issues/2363))
- `[Datagrid]` Fixed an issue where in some cases where you could not scroll right over the empty message. ([#2864](https://github.com/infor-design/enterprise/issues/2864))
- `[Datagrid]` Fixed an issue where the IOS text would appear very large on group headers. ([#2224](https://github.com/infor-design/enterprise/issues/2224))
- `[Datagrid]` Fixed an issue where in some cases where if you have one column and are in edit mode resizing the page behaved strangely. ([#3193](https://github.com/infor-design/enterprise/issues/3193))
- `[Datagrid]` Changed the rendering of columns so that there will never be a gap on the left side, changed the default of stretchColumn to null which will fill. ([#1818](https://github.com/infor-design/enterprise/issues/1818))
- `[Datagrid]` Fixed an issue that hyperlinks in the datagrid would redirect. ([#3207](https://github.com/infor-design/enterprise/issues/3207))
- `[Datagrid]` Changed the behavior of column resizing to use "fit" during resize, which means adgecent columns only will be resized. ([#605](https://github.com/infor-design/enterprise/issues/605))
- `[Datagrid]` Fixed an issue that resizing the last column would create a gap. ([#1671](https://github.com/infor-design/enterprise/issues/1671))
- `[Datepicker]` Fixed missing background color on disable dates and adjusted the colors in all themes. ([#2910](https://github.com/infor-design/enterprise/issues/2910))
- `[Datepicker]` Fixed a layout issue on the focus state on colored/legend days. ([#2910](https://github.com/infor-design/enterprise/issues/2910))
- `[Datepicker]` Fixed an issue where the calendar layout was not working on ie11. ([#3226](https://github.com/infor-design/enterprise/issues/3226))
- `[Dropdown]` Fix a bug where a dropdown in a datagrid cell would sometimes not display the correct value when selected. ([#2919](https://github.com/infor-design/enterprise/issues/2919))
- `[Dropdown]` Fix a layout issue in RTL on the badges example. ([#3150](https://github.com/infor-design/enterprise/issues/3150))
- `[Editor]` Corrected CSP errors and broken images in the Editor Preview when inserting the default image. ([#2937](https://github.com/infor-design/enterprise/issues/2937))
- `[Editor]` Fixes issues with Editors configured to use Flex Toolbar, where toolbar buttons were not properly triggering selected events, and overflowed items were not triggering editor actions as expected. ([#2938](https://github.com/infor-design/enterprise/issues/2938))
- `[Editor]` The Editor now uses the same routine for stripping disallowed tags and attributes from pasted content when it transitions from the Source View to the Preview. This makes it impossible to paste/type HTML tags containing a `style` property with CSS rules that are not allowed to be applied to inline Editor elements, such as `font-family`. ([#2987](https://github.com/infor-design/enterprise/issues/2987))
- `[Editor]` Fixed a problem in Safari that would cause scrolling to occur inside Flex Toolbars unexpectedly. ([#3033](https://github.com/infor-design/enterprise/issues/3033))
- `[Editor]` Fixed many memory leaks related to view swapping and `destroy()` in the Editor. ([#3112](https://github.com/infor-design/enterprise/issues/3112))
- `[EmptyMessage]` Added a fix so that click will only fire on the button part of the empty message. ([#3139](https://github.com/infor-design/enterprise/issues/3139))
- `[Header]` Update the header placeholder text color to match better. ([#3040](https://github.com/infor-design/enterprise/issues/3040))
- `[Locale]` Fixed a problem in fi-FI where some date formats where incorrect with one digit days. ([#3019](https://github.com/infor-design/enterprise/issues/3019))
- `[Locale]` Added new conversion methods for gregorian to umalqura dates and vice versa with Locale. The fromGregorian and togregorian methods were in two separate locations ar-SA and ar-EG. These new methods gregorianToUmalqura and umalquraToGregorian now moved to to one location in locale and removed the maxDate on them. ([#3051](https://github.com/infor-design/enterprise/issues/3051))
- `[Locale]` Fixed an issue when formatting with `SSS` in the format string, the leading zeros were incorrectly removed from the millisecond output. ([#2696](https://github.com/infor-design/enterprise/issues/2696))
- `[Locale/Datagrid]` Fixed an issue in the datagrid/locale that meant if a string is provided in the current locale for a number it wont parse correctly if the decimal format is a `,` (such as nl-NL). ([#3165](https://github.com/infor-design/enterprise/issues/3165))
- `[Locale]` Fixed an issue when loading en-XX locales where some data may be mixed with en-US. ([#3208](https://github.com/infor-design/enterprise/issues/3208))
- `[Mask]` Fixed a Safari bug where certain masked values would not trigger a "change" event on the input field. ([#3002](https://github.com/infor-design/enterprise/issues/3002))
- `[Modal]` Added a new setting `overlayOpacity` that give the user to control the opacity level of the modal/message dialog overlay. ([#2975](https://github.com/infor-design/enterprise/issues/2975))
- `[Popover]` Fixed an issue where the content was disappearing when change themes on IE11. ([#2954](https://github.com/infor-design/enterprise/issues/2954))
- `[Progress]` Added the ability to init the progress and update it to zero, this was previously not working. ([#3020](https://github.com/infor-design/enterprise/issues/3020))
- `[Sparkline Chart]` Fixed an issue where an error was thrown while a sparkline chart was present during a theme chnage. ([#3159](https://github.com/infor-design/enterprise/issues/3159))
- `[Tabs Module]` Fixed missing ellipsis and spacing issue on mobile view in searchfield of tabs module when resizing the browser. ([#2940](https://github.com/infor-design/enterprise/issues/2940))
- `[Toast]` Fixed an issue where the saved position was not working for whole app. ([#3025](https://github.com/infor-design/enterprise/issues/3025))
- `[Tree]` Fixed an issue where the nodes were not rendering. ([#3194](https://github.com/infor-design/enterprise/issues/3194))

### v4.24.0 Chores & Maintenance

- `[Demoapp]` Allow the query params that affect theming/personalization (theme/variant/colors) to be appended/adjusted on the browser's URL without affecting other query parameters, or adding unnecessary paramters that weren't changed.
- `[Toolbar Searchfield]` Increased the amount of text shown when the Searchfield is not expanded, and appears similar to a button.  Also modified some styles in all themes to make alignment of the text better between the Searchfield and buttons when the Searchfield is not expanded. ([#2944](https://github.com/infor-design/enterprise/issues/2944))

(74 Issues Solved this release, Backlog Enterprise 374, Backlog Ng 85, 974 Functional Tests, 1191 e2e Test)

## v4.23.0

### v4.23.0 Deprecation

- `[Icons]` We added per theme empty state icons for both uplift (vibrant) and soho (subtle) themes. Because of this `svg-empty.html` is now deprecated. Please use the theme based files `theme-soho-svg-empty.html` and `theme-uplift-svg-empty.html`. ([#426](https://github.com/infor-design/design-system/issues/426))

### v4.23.0 Features

- `[Accordion]` Added a new setting `expanderDisplay` that can display all expander button icons in the classic style, or with all "chevron" or "plus-minus"-style icons.  Deprecated the legacy `displayChevron` setting in favor of this change. ([#2900](https://github.com/infor-design/enterprise/issues/2900))
- `[Calendar / Day View]` A new component Week View was created, you can configure it to show a single day as well, or several days so we now have a day view. ([#2780](https://github.com/infor-design/enterprise/issues/2780))
- `[Calendar / Week View]` A new component Week View was added. You can show events in a series of days. This is also integrated into view switcher in the calendar component. ([#1757](https://github.com/infor-design/enterprise/issues/1757))
- `[Empty Messages]` Added a new icon `empty-no-users`. ([#3046](https://github.com/infor-design/enterprise/issues/3046))
- `[Locale]` Added updated translation files for 16 in house languages. ([#3049](https://github.com/infor-design/enterprise/issues/3049))
- `[Modal]` Added a new setting `overlayOpacity` that gives the developer ability to control the opacity level of the modal/message dialog overlay. ([#2975](https://github.com/infor-design/enterprise/issues/2975))

### v4.23.0 Fixes

- `[Accordion]` Fixed the font color when hovered on uplift high contrast. ([#3042](https://github.com/infor-design/enterprise/issues/3042))
- `[Autocomplete]` Fixed memory leaks by preventing re-rendering of an open autocomplete list from attaching new events, adding multiple `aria-polite` elements, etc. ([#2888](https://github.com/infor-design/enterprise/issues/2888))
- `[Calendar]` Pass calendar tooltip settings down to week-view component. ([#3179](https://github.com/infor-design/enterprise/issues/3179))
- `[Calendar]` Fixed disabled legend label color on vibrant/uplift with dark Variant theme. ([#2965](https://github.com/infor-design/enterprise/issues/2965))
- `[Calendar]` Fixed missing arrow and scrolling issues in the event popup. ([#2962](https://github.com/infor-design/enterprise/issues/2962))
- `[Contextual Action Panel]` Fixed an issue where the CAP close but beforeclose event not fired. ([#2826](https://github.com/infor-design/enterprise/issues/2826))
- `[Context Menu]` Fixed a placement bug that would cut the size of the menu to an unusable size in small viewport displays. ([#2899](https://github.com/infor-design/enterprise/issues/2899))
- `[Contextual Action Panel]` Fixed placement of `(X)` close button on both standard and Flex toolbars when using the `showCloseBtn` setting. ([#2834](https://github.com/infor-design/enterprise/issues/2834))
- `[Datagrid]` Fixed column headers font color in uplift high contrast. ([#2830](https://github.com/infor-design/enterprise/issues/2830))
- `[Datagrid]` Fixed an issue where the tree children expand and collapse was not working. ([#633](https://github.com/infor-design/enterprise-ng/issues/633))
- `[Datagrid]` Fixed an issue where the pager was not updating with updated method. ([#2759](https://github.com/infor-design/enterprise/issues/2759))
- `[Datagrid]` Fixed an issue where the browser contextmenu was not showing by default. ([#2842](https://github.com/infor-design/enterprise/issues/2842))
- `[Datagrid]` Fixed an issue where string include zeroes not working with text filter. ([#2854](https://github.com/infor-design/enterprise/issues/2854))
- `[Datagrid]` Fixed an issue where the select all button for multiselect grouping was not working. ([#2895](https://github.com/infor-design/enterprise/issues/2895))
- `[Datagrid]` Fixed an issue where the select children for tree was not working. ([#2961](https://github.com/infor-design/enterprise/issues/2961))
- `[Datepicker]` Fixed an issue where the selected date was getting cleared and creating js error after changing month or year in Umalqura date and Calendar. ([#3093](https://github.com/infor-design/enterprise/issues/3093))
- `[Datepicker]` Fixed an issue where the validation after body re-initialize was not working. ([#2410](https://github.com/infor-design/enterprise/issues/2410))
- `[Datepicker]` Fixed an issue where the islamic-umalqura calendar was not working, when used with user vs settings locale and translate data was not loading from parent locale. ([#2878](https://github.com/infor-design/enterprise/issues/2878))
- `[Datepicker]` Fixed layout issues in RTL mode, also the buttons are switched the to the opposite side now. ([#3068](https://github.com/infor-design/enterprise/issues/3068))
- `[Dropdown]` Fixed an issue where the dropdown icons are misaligned in IE11 in the Uplift theme. ([#2826](https://github.com/infor-design/enterprise/issues/2912))
- `[Dropdown]` Fixed an issue where the placeholder was incorrectly renders when initially set selected item. ([#2870](https://github.com/infor-design/enterprise/issues/2870))
- `[Dropdown]` Fixed placement logic when dropdowns flip, as well as a visual bug with checkmark/icon placement on some browsers. ([#3058](https://github.com/infor-design/enterprise/issues/3058))
- `[Dropdown]` Fixed an issue where it was possible to inject xss when clearing the typehead. ([#650](https://github.com/infor-design/enterprise-ng/issues/650))
- `[Field Filter]` Fixed an issues where the icons are not vertically centered, and layout issues when opening the dropdown in a smaller height browser. ([#2951](https://github.com/infor-design/enterprise/issues/2951))
- `[Header]` Fixed an iOS bug where the theme switcher wasn't working after Popupmenu lifecycle changes. ([#2986](https://github.com/infor-design/enterprise/issues/2986))
- `[Header Tabs]` Added a more distinct style to selected header tabs. ([infor-design/design-system#422](https://github.com/infor-design/design-system/issues/422))
- `[Hierarchy]` Fixed the border color on hierarchy cards. ([#423](https://github.com/infor-design/design-system/issues/423))
- `[Locale]` Fixed an issue where the parseDate method was not working for leap year. ([#2737](https://github.com/infor-design/enterprise/issues/2737))
- `[Locale]` Fixed an issue where some culture files does not have a name property in the calendar. ([#2880](https://github.com/infor-design/enterprise/issues/2880))
- `[Locale]` Fixed an issue where cultures with a group of space was not parsing correctly. ([#2959](https://github.com/infor-design/enterprise/issues/2959))
- `[Locale]` Fixed a problem loading nb-NO locale where it would fail to find translations and possibly error. ([#3035](https://github.com/infor-design/enterprise/issues/3035))
- `[Lookup]` Fixed missing X button in searchfield on a mobile viewport. ([#2948](https://github.com/infor-design/enterprise/issues/2948))
- `[Message]` Fixed an issue with an extra scroll bar, updated padding. ([#2964](https://github.com/infor-design/enterprise/issues/2964))
- `[Modal]` Fixed a layout issue when using 2 or more buttons on some smaller devices. ([#3014](https://github.com/infor-design/enterprise/issues/3014))
- `[Monthview]` Fixed an issue that the month/year text will reset when pressing cancel. ([#3080](https://github.com/infor-design/enterprise/issues/3080))
- `[Monthview]` Fixed a layout issue on the header in IE 11. ([#2862](https://github.com/infor-design/enterprise/issues/2862))
- `[Pie]` Fixed an issue where legends in pie chart gets cut off on mobile view. ([#902](https://github.com/infor-design/enterprise/issues/902))
- `[Popupmenu]` In mobile settings (specifically iOS), input fields will now allow for text input when also being assigned a context menu. ([#2613](https://github.com/infor-design/enterprise/issues/2613))
- `[Popupmenu]` Fixed an issue where the destroy event was bubbling up to other parent components. ([#2809](https://github.com/infor-design/enterprise/issues/2809))
- `[Popupmenu]` Fixed an issue where checkable menu items were not causing a popupmenu list to become properly formatted to fit the checkmarks when generated as part of a Flex Toolbar.  Also reworked the selection system to better handle selectable sections. ([#2989](https://github.com/infor-design/enterprise/issues/2809))
- `[Toolbar]` Fixed a bug where the dropdown/toolbar menu is being cut off on iOS device. ([#2800](https://github.com/infor-design/enterprise/issues/2800))
- `[Tooltip]` Fixed a personalization bug on Dark Themes where text colors were sometimes illegible when using certain color configurations. ([#3011](https://github.com/infor-design/enterprise/issues/3011))

### v4.23.0 Chores & Maintenance

- `[Build System]` Created separate sets linting rules for demoapp, source code, and tests, as well as a base set of rules for all environments. ([#2662](https://github.com/infor-design/enterprise/issues/2662))

(70 Issues Solved this release, Backlog Enterprise 378, Backlog Ng 82, 939 Functional Tests, 1136 e2e Test)

## v4.22.0

### v4.22.0 Deprecation

- `[Icons]` The alert icons now all have a white background allowing them to appear on colored areas. There was previously a special `-solid` version of the icons created that is now not needed, if you used the `icon-<name>-solid` icon change it to just `icon-<name>`. ([#396](https://github.com/infor-design/design-system/issues/396))

### v4.22.0 Features

- `[Build]` Replaced UglifyES in the minification script with Terser ([#2660](https://github.com/infor-design/enterprise/issues/2660))
- `[Build]` Added the Locale culture files to the minification script. `.min.js` versions of each locale are now available in the `dist/` folder. ([#2660](https://github.com/infor-design/enterprise/issues/2660))
- `[Calendar / Weekview]` Added a new week-view component that can be used standalone and ability switch to calendar week view in calendar. ([#1757](https://github.com/infor-design/enterprise/issues/1757))
- `[Application Menu]` Improved design of the App Menu Accordion's hierarchy, among other visual improvements, in the Uplift theme. ([#2739](https://github.com/infor-design/enterprise/issues/2739))
- `[Calendar]` Fixed layout issues in uplift theme. ([#2907](https://github.com/infor-design/enterprise/issues/2907))
- `[Charts]` Added support for context menu event with charts. ([#2699](https://github.com/infor-design/enterprise/issues/2699))
- `[Checkboxes]` Fixed layout issues when in grid rows. ([#2907](https://github.com/infor-design/enterprise/issues/2907))
- `[Contextual Action Panel]` Added support for passing in a full range of settings to the underlying Modal component API. ([#2433](https://github.com/infor-design/enterprise/issues/2433))
- `[Export]` Added support for separator to use custom string or object type with Export to CSV. ([#2490](https://github.com/infor-design/enterprise/issues/2490))
- `[Locale]` Added support for fetching minified culture files. ([#2660](https://github.com/infor-design/enterprise/issues/2660))
- `[Locale]` Added new translations for missing entries. ([#2896](https://github.com/infor-design/enterprise/issues/2896))
- `[Locale]` Fixed a bug that the language would reset when opening some components if a seperate language is used. ([#2982](https://github.com/infor-design/enterprise/issues/2982))
- `[Modal]` Added support for a "fullsize" sheet display at all times, or simply beneath the responsive breakpoint. ([#2433](https://github.com/infor-design/enterprise/issues/2433))
- `[Tabs-Vertical]` Added the ability to personalize Vertical Tabs in accordance with theming. ([#2824](https://github.com/infor-design/enterprise/issues/2824))
- `[Wizard]` Added support for short labels. If short labels not supplied it will add ellipsis to text and tooltip. ([#2604](https://github.com/infor-design/enterprise/issues/2604))

### v4.22.0 Fixes

- `[Accordion]` Fixed a Safari bug where accordion headers would not lose focus when another accordion header was clicked. ([#2851](https://github.com/infor-design/enterprise/issues/2851))
- `[Application Menu]` Fixed an issue where footer toolbar area was overlapping to menu content. ([#2552](https://github.com/infor-design/enterprise/issues/2552))
- `[Application Menu]` Fixed an issue where tooltip was showing white text on white background which makes text to be unreadable. ([#2811](https://github.com/infor-design/enterprise/issues/2811))
- `[Application Menu]` Fixed a bug where application menus were not dismissed when clicking directly on Popupmenu triggers in a mobile setting. ([#2831](https://github.com/infor-design/enterprise/issues/2831))
- `[Application Menu]` Fixed an issue on mobile where the body was scroll bouncing when dragging/scrolling in the app menu. ([#2434](https://github.com/infor-design/enterprise/issues/2434))
- `[Bar Chart]` Fixed an issue where labels were overwritten when use more then one chart on page. ([#2723](https://github.com/infor-design/enterprise/issues/2723))
- `[Buttons]` Adjust the contrast of buttons (tertiary) on uplift theme. ([#396](https://github.com/infor-design/design-system/issues/396))
- `[Calendar]` Fixed an issue where the upcoming event description was overlapping the upcoming duration when text is too long, adjust width of spinbox count and fixed alignment of all day checkbox in uplift light theme. ([#2778](https://github.com/infor-design/enterprise/issues/2778))
- `[Datagrid]` Fixed an issue where if you have duplicate Id's the columns many become misaligned. ([#2687](https://github.com/infor-design/enterprise/issues/2687))
- `[Datagrid]` Made the text all white on the targeted achievement formatter. ([#2730](https://github.com/infor-design/enterprise/issues/2730))
- `[Datagrid]` Fixed keyword search so that it will again work with client side paging. ([#2797](https://github.com/infor-design/enterprise/issues/2797))
- `[Datagrid]` Fixed an issue where the header and cells do not align perfectly. ([#2849](https://github.com/infor-design/enterprise/issues/2849))
- `[Datagrid]` Fixed an issue where actions menu was not opening after reload the data. ([#2876](https://github.com/infor-design/enterprise/issues/2876))
- `[Datepicker]` Moved the today button to the datepicker header and adding a setting to hide it if wanted. ([#2704](https://github.com/infor-design/enterprise/issues/2704))
- `[FieldSet]` Fixed an issue where the fieldset text in chart completion overlap when resizing the browser. ([#2610](https://github.com/infor-design/enterprise/issues/2610))
- `[Datepicker]` Fixed a bug in datepicker where the destroy method does not readd the masking functionality. [2832](https://github.com/infor-design/enterprise/issues/2832))
- `[Field Options]` Fixed an issue where the option menu is misaligned in full length input field in uplift theme. ([#2765](https://github.com/infor-design/enterprise/issues/2765))
- `[Icons]` Added and updated the following icons: icon-new, icon-calculator, icon-save-new, icon-doc-check. ([#391](https://github.com/infor-design/design-system/issues/391))
- `[Icons]` Added and updated the following icons: icon-bed, icon-user-clock, icon-phone-filled, icon-phone-empty. ([#419](https://github.com/infor-design/design-system/issues/419))
- `[Listview]` Fixed an issue where empty message would not be centered if the listview in a flex container. ([#2716](https://github.com/infor-design/enterprise/issues/2716))
- `[Locale/Initialize]` Fixed an issue where opening some components like Contextual Action Panel would change the current locale because it calls initialize when it loads. ([#2873](https://github.com/infor-design/enterprise/issues/2873))
- `[Mask]` Added an example showing how to user percent format with the locale. ([#434](https://github.com/infor-design/enterprise/issues/434))
- `[Modal]` Fixed an issue where encoded html would not be recoded on the title. ([#246](https://github.com/infor-design/enterprise/issues/246))
- `[Modal]` Fixed an issue where the page content behind the modal is still scrollable while the modal window is open on iOS devices. ([#2678](https://github.com/infor-design/enterprise/issues/2678))
- `[Popupmenu]` Prevent popupmenus from closing after exit and reentry to the popupmenu submenu structure. ([#2702](https://github.com/infor-design/enterprise/issues/2702))
- `[Swaplist]` Fixed an issue where passed data for searched items were not syncing for beforeswap event. ([#2819](https://github.com/infor-design/enterprise/issues/2819))
- `[Tabs]` Add more padding to the count styles. ([#2744](https://github.com/infor-design/enterprise/issues/2744))
- `[Tabs]` Fixed the disabled tab color. ([#396](https://github.com/infor-design/design-system/issues/396))
- `[Tabs-Module]` Fixed styling and appearance issues on an example page demonstrating the Go Button alongside a Searchfield with Categories. ([#2745](https://github.com/infor-design/enterprise/issues/2745))
- `[Tabs-Multi]` Fixed an issue where tooltip was not showing when hovering a tab with cut-off text. ([#2747](https://github.com/infor-design/enterprise/issues/2747))
- `[Toolbar Flex]` Fixed a bug in toolbar flex where the title is getting truncated even if there's enough space for it. ([#2810](https://github.com/infor-design/enterprise/issues/2810))
- `[Validation]` Fixed an issue where if the mask is set to use a time other than the default time for the locale, this was not taken into account in validation. ([#2821](https://github.com/infor-design/enterprise/issues/2821))

### v4.22.0 Chores & Maintenance

- `[Demo App]` Changed the theme switch to call the page refresh. ([#2743](https://github.com/infor-design/enterprise/issues/2743))
- `[Export]` Added support for separator to use custom string or object type with Export to CSV. ([#2490](https://github.com/infor-design/enterprise/issues/2490))

(53 Issues Solved this release, Backlog Enterprise 342, Backlog Ng 81, 892 Functional Tests, 909 e2e Test)

## v4.21.0

### v4.21.0 Deprecation

- `[Icons]` Removed the hardcoded red color of the `icon-flag` so it can be used as a normal icon. If red is desired please add an additional class of `icon-flag icon-error`. ([#2548](https://github.com/infor-design/enterprise/issues/2548))

### v4.21.0 Features

- `[Calendar]` Added the ability to show tooltip on event and event icon and the ability to fire a context menu event. ([#2518](https://github.com/infor-design/enterprise/issues/2518))
- `[Datagrid]` Added the ability to use frozen columns with tree grid. ([#2102](https://github.com/infor-design/enterprise/issues/2102))
- `[Datagrid]` Added support for a fixed row size, this can be used in some cases like frozen columns where rows may have a different size than the three row heights (normal, short, medium). ([#2101](https://github.com/infor-design/enterprise/issues/2101))
- `[Datagrid]` Added filter row editor options to api setting. ([#2648](https://github.com/infor-design/enterprise/issues/2648))
- `[Datagrid]` Fixed an issue that alert text is cut off when using the textEllipsis option. ([#2773](https://github.com/infor-design/enterprise/issues/2773))
- `[Editor]` Added events to trigger on view change. ([#2430](https://github.com/infor-design/enterprise/issues/2430))
- `[Homepage]` Added a parameter to the `resize` event that provides metadata about the Homepage's state, including a calculated container height. ([#2446](https://github.com/infor-design/enterprise/issues/2446))
- `[Locale]` Added support for big numbers (18.6) to formatNumber and parseNumber. ([#1800](https://github.com/infor-design/enterprise/issues/1800))

### v4.21.0 Fixes

- `[Application Menu]` Fixed an indentation issue with child elements in an accordion in the Angular application (enterprise-ng). ([#2616](https://github.com/infor-design/enterprise/issues/2616))
- `[AppMenu/Accordion]` Improved performance on Angular by not calling siftFor on the app menu build. ([#2767](https://github.com/infor-design/enterprise/issues/2767))
- `[AppMenu/Accordion]` Fixed a bug where the busy indicator would immediately close. ([#2767](https://github.com/infor-design/enterprise/issues/2767))
- `[Button]` Fixed an issue where updated method was not teardown and re-init. ([#2304](https://github.com/infor-design/enterprise/issues/2304))
- `[Circle Pager]` Fixed a bug where it was not showing on mobile view. ([#2589](https://github.com/infor-design/enterprise/issues/2589))
- `[Contextual Action Panel]` Fixed an issue where if the title is longer, there will be an overflow causing a white space on the right on mobile view. ([#2605](https://github.com/infor-design/enterprise/issues/2605))
- `[Custom Builds]` Fixed a problem where including components with extra punctuation (periods, etc) may cause a build to fail. ([#1322](https://github.com/infor-design/enterprise/issues/1322))
- `[Datagrid]` Fixed an issue where key navigation was not working for inlineEditor. ([#2157](https://github.com/infor-design/enterprise/issues/2157))
- `[Datagrid]` Fixed a bug where calling update rows in the filter callback will cause an infinite loop. ([#2526](https://github.com/infor-design/enterprise/issues/2526))
- `[Datagrid]` Fixed a bug where the value would clear when using a lookup editor with a mask on new rows. ([#2305](https://github.com/infor-design/enterprise/issues/2305))
- `[Datagrid]` Fixed a bug where horizontal scrolling would not work when in a card/widget. ([#1785](https://github.com/infor-design/enterprise/issues/1785))
- `[Datagrid]` Fixed an issue where dirty and row status on the same cell would cause a UI issue. ([#2641](https://github.com/infor-design/enterprise/issues/2641))
- `[Datagrid]` Changed the onKeyDown callback to fire on any key. ([#536](https://github.com/infor-design/enterprise-ng/issues/536))
- `[Datagrid]` Added a more descriptive aria-label to checkboxes if the required descriptors exist. ([#2031](https://github.com/infor-design/enterprise-ng/issues/2031))
- `[Datagrid]` Added an announcement of the selection state of a row. ([#2535](https://github.com/infor-design/enterprise/issues/2535))
- `[Datagrid]` Fixed filtering on time columns when time is a string. ([#2535](https://github.com/infor-design/enterprise/issues/2535))
- `[Datagrid]` Fixed icon layout issues on the filter row in medium rowHeight mode. ([#2709](https://github.com/infor-design/enterprise/issues/2709))
- `[Datagrid]` Fixed an issue where short row height was misaligning in Uplift theme. ([#2717](https://github.com/infor-design/enterprise/issues/2717))
- `[Datagrid]` Fixed an issue where new row and dirty cell were not working when combined. ([#2729](https://github.com/infor-design/enterprise/issues/2729))
- `[Dropdown]` Fixed an issue where tooltip on all browsers and ellipsis on firefox, ie11 was not showing with long text after update. ([#2534](https://github.com/infor-design/enterprise/issues/2534))
- `[Editor]` Fixed an issue where clear formatting was causing to break while switch mode on Firefox. ([#2424](https://github.com/infor-design/enterprise/issues/2424))
- `[Empty Message]` Fixed padding and alignment issues, the icon is now centered better. ([#2424](https://github.com/infor-design/enterprise/issues/2733))
- `[Fileupload Advanced]` Added custom errors example page. ([#2620](https://github.com/infor-design/enterprise/issues/2620))
- `[Flex Toolbar]` Fixed a lifecycle problem that was preventing Menu Buttons with a `removeOnDestroy` setting from opening. ([#2664](https://github.com/infor-design/enterprise/issues/2664))
- `[Homepage]` Fixed an issue where dynamically added widget was not positioning correctly. ([#2425](https://github.com/infor-design/enterprise/issues/2425))
- `[Icons]` Fixed an issue with partially invisible empty messages in uplift theme. ([#2474](https://github.com/infor-design/enterprise/issues/2474))
- `[Icons (Component)]` Fixed a bug where it was possible to store a full base-tag prefixed URL in the `use` setting, which shouldn't be possible. ([PR#2738](https://github.com/infor-design/enterprise/pull/2738))
- `[Locale]` Fixed a bug where getCulturePath does not work if the sohoxi.js file name has a hash part. ([#2637](https://github.com/infor-design/enterprise/issues/2637))
- `[Locale]` Fixed a bug found when using NG8 that the default us locale causes issues. It is now an official requirement that you set a locale for all components that require locale information. ([#2640](https://github.com/infor-design/enterprise/issues/2640))
- `[Locale]` Fixed an occurrence where an nonstandard locale filename was not correctly processed. ([#2684](https://github.com/infor-design/enterprise/issues/2684))
- `[Lookup]` Fixed memory leak issues after destroy. ([#2494](https://github.com/infor-design/enterprise/issues/2494))
- `[Modal]` Fixed memory leak issues after destroy. ([#2497](https://github.com/infor-design/enterprise/issues/2497))
- `[Popupmenu]` Fixed DOM leak where many arrows could be inserted in the DOM. ([#568](https://github.com/infor-design/enterprise-ng/issues/568))
- `[Pager]` Fixed a bug where clicking disabled buttons caused a refresh of the page in NG. ([#2170](https://github.com/infor-design/enterprise/issues/2170))
- `[Slider]` Updated the color variant logic to match new uplift theming. ([#2647](https://github.com/infor-design/enterprise/issues/2647))
- `[Tabs]` Fixed a memory leak caused by removing a tab. ([#2686](https://github.com/infor-design/enterprise/issues/2686))
- `[Toast]` Fixed memory leak issues after destroy. ([#2634](https://github.com/infor-design/enterprise/issues/2634))
- `[Toolbar]` Fixed the conditions for when `noSearchfieldReinvoke` destroys an inner Searchfield that's been previously invoked. ([PR#2738](https://github.com/infor-design/enterprise/pull/2738))
- `[Uplift Theme]` Various improvements to the Dark/Contrast variants, with a focus on passing WCAG ([#2541](https://github.com/infor-design/enterprise/issues/2541)) ([#2588](https://github.com/infor-design/enterprise/issues/2588))

### v4.21.0 Chores & Maintenance

- `[Custom Builds]` Improved Sass builder's ability to code split and include partials once. ([#1038](https://github.com/infor-design/enterprise/issues/1038))

(61 Issues Solved this release, Backlog Enterprise 335, Backlog Ng 76, 867 Functional Tests, 880 e2e Test)

## v4.20.0

### v4.20.0 Deprecation

- `[ListFilter]` Deprecated `startsWith` in favor of `wordStartsWith`, due to the addition of the `phraseStartsWith` filterMode. ([#1606](https://github.com/infor-design/enterprise/issues/1606))
- `[Popdown]` Deprecated `Popdown` in favor of `Popover`. Both components have similar functionality and we want to trim the code logic down. ([#2468](https://github.com/infor-design/enterprise/issues/2468))
- `[StepProcess]` Deprecated `StepProcess` as the component is no longer commonly used. We will remove it within 3-6 versions. ([#1476](https://github.com/infor-design/enterprise/issues/1476))
- `[CompositeForm]` Deprecated `CompositeForm` as the component is no longer commonly used. We will remove it within 3-6 versions. ([#1476](https://github.com/infor-design/enterprise/issues/1476))
- `[FieldOptions]` Deprecated `FieldOptions` as the component is no longer commonly used. We will remove it within 3-6 versions. ([#1476](https://github.com/infor-design/enterprise/issues/1476))

### v4.20.0 Features

- `[Datagrid]` Added support to resize column widths after a value change via the stretchColumnOnChange setting. ([#2174](https://github.com/infor-design/enterprise/issues/2174))
- `[Datagrid]` Added a Sort Function to the datagrid column to allow the value to be formatted for the sort. ([#2274](https://github.com/infor-design/enterprise/issues/2274)))
- `[Datagrid]` Added placeholder functionality to Lookup, Dropdown, and Decimal Formatters. ([#2408](https://github.com/infor-design/enterprise/issues/2408)))
- `[Datagrid]` Added support to restrict the size of a column with minWidth and maxWidth setting on the column. ([#2313](https://github.com/infor-design/enterprise/issues/2313))
- `[Datagrid]` Automatically remove nonVisibleCellError when a row is removed. ([#2436](https://github.com/infor-design/enterprise/issues/2436))
- `[Datagrid]` Fixed header alignment with textOverflow ellipsis setting. ([#2351](https://github.com/infor-design/enterprise/issues/2351))
- `[Datagrid]` Fixed an issue where code-block editor focus was not working. ([#526](https://github.com/infor-design/enterprise-ng/issues/526))
- `[Datagrid]` Automatically remove nonVisibleCellError when a row is removed. ([#2436](https://github.com/infor-design/enterprise/issues/2436))
- `[Datagrid]` Add a fix to show ellipsis text on lookups in the datagrid filter. ([#2122](https://github.com/infor-design/enterprise/issues/2122))
- `[Datagrid]` Made grouping work better with editable, including fixes to addRow, removeRow, messages, and dirty indication. ([#1851](https://github.com/infor-design/enterprise/issues/1851))
- `[Datagrid]` Changed the beforeCommitCellEdit event into a function on the column that is synchronous. ([#2442](https://github.com/infor-design/enterprise/issues/2442))
- `[Datagrid]` Fixed a bug that the selected event would fire when no rows are deselected and on initial load. ([#2472](https://github.com/infor-design/enterprise/issues/2472))
- `[Datagrid]` Removed a white background from the colorpicker editor in high contrast theme. ([#1574](https://github.com/infor-design/enterprise/issues/1574))
- `[Datepicker]` Made the showMonthYearPicker option true by default and added a newly designed panel to select the year and day. ([#1958](https://github.com/infor-design/enterprise/issues/1958))
- `[Datepicker]` Fixed a layout issue in IE 11 with the datepicker title. ([#2598](https://github.com/infor-design/enterprise/issues/2598))
- `[Datepicker]` Fixed issues with the mask when using the range picker. ([#2597](https://github.com/infor-design/enterprise/issues/2597))
- `[Dropdown]` Fixed an issue where ellipsis was not working when use firefox new tab. ([#2236](https://github.com/infor-design/enterprise/issues/2236))
- `[Form Compact]` Added checkboxes/radios, and improved visual style. ([#2193](https://github.com/infor-design/enterprise/issues/2193))
- `[Images]` Created an additional image class to apply focus state without coercing width and height. ([#2025](https://github.com/infor-design/enterprise/issues/2025))
- `[ListFilter]` Added `phraseStartsWith` filterMode for only matching a search term against the beginning of a string. ([#1606](https://github.com/infor-design/enterprise/issues/1606))
- `[Multiselect]` Changed interactions in filtered lists to no longer reset text inside the search input and the contents of the list. ([#920](https://github.com/infor-design/enterprise/issues/920))
- `[Toast]` Added api settings for drag drop and save position. ([#1876](https://github.com/infor-design/enterprise/issues/1876))
- `[Uplift Theme]` Various minor improvements. ([#2318](https://github.com/infor-design/enterprise/issues/2318))

### v4.20.0 Fixes

- `[Alerts]` Removed dirty tracker from the page due to layout issues. ([#1679](https://github.com/infor-design/enterprise/issues/1679))
- `[App Menu]` Fixed an issue where the lower toolbar inverts left and right keyboard actions. ([#2240](https://github.com/infor-design/enterprise/issues/2240))
- `[Bar Chart]` Fixed an issue where the tooltip would not show. ([#2097](https://github.com/infor-design/enterprise/issues/2097))
- `[Calendar]` Added more information to the onMonthRendered callback. ([#2419](https://github.com/infor-design/enterprise/issues/2419))
- `[Calendar]` Changed updated method so it can reinit the calendar with new data. ([#2419](https://github.com/infor-design/enterprise/issues/2419))
- `[Calendar]` Fixed stack exceeded error in angular using updated and legend. ([#2419](https://github.com/infor-design/enterprise/issues/2419))
- `[Calendar]` Added an eventclick and eventdoubleclick information to the onMonthRendered callback. ([#2419](https://github.com/infor-design/enterprise/issues/2419))
- `[Calendar]` Allow Validation of the Calendar Popup. ([#1742](https://github.com/infor-design/enterprise/issues/1742))
- `[Calendar]` Prevent double click from reopening the event popup. ([#1705](https://github.com/infor-design/enterprise/issues/1705))
- `[Calendar]` Enable vertical scrolling at short window sizes in monthview. ([#2489](https://github.com/infor-design/enterprise/issues/2489))
- `[Charts]` Made fixes so all charts change color in uplift theme. ([#2058](https://github.com/infor-design/enterprise/issues/2058))
- `[Charts]` Fixes dynamic tooltips on a bar chart. ([#2447](https://github.com/infor-design/enterprise/issues/2447))
- `[Colorpicker]` Fixed colorpicker left and right keys advanced oppositely in right-to-left mode. ([#2352](https://github.com/infor-design/enterprise/issues/2352))
- `[Column Chart]` Fixed an issue where the tooltip would not show. ([#2097](https://github.com/infor-design/enterprise/issues/2097))
- `[Datagrid]` Fixes an issue where method selectedRows() was returning incorrect information when new row added via addRow(). ([#1794](https://github.com/infor-design/enterprise/issues/1794))
- `[Datagrid]` Fixed the text width functions for better auto sized columns when using editors and special formatters. ([#2270](https://github.com/infor-design/enterprise/issues/2270))
- `[Datagrid]` Fixes the alignment of the alert and warning icons on a lookup editor. ([#2175](https://github.com/infor-design/enterprise/issues/2175))
- `[Datagrid]` Fixes tooltip on the non displayed table errors. ([#2264](https://github.com/infor-design/enterprise/issues/2264))
- `[Datagrid]` Fixes an issue with alignment when toggling the filter row. ([#2332](https://github.com/infor-design/enterprise/issues/2332))
- `[Datagrid]` Fixes an issue where method setFilterConditions() were not working for multiselect filter. ([#2414](https://github.com/infor-design/enterprise/issues/2414))
- `[Datagrid]` Fixes an error on tree grid when using server-side paging. ([#2132](https://github.com/infor-design/enterprise/issues/2132))
- `[Datagrid]` Fixed an issue where autocompletes popped up on cell editors. ([#1575](https://github.com/infor-design/enterprise/issues/1575))
- `[Datagrid]` Fixes reset columns to set the correct hidden status. ([#2315](https://github.com/infor-design/enterprise/issues/2315))
- `[Datagrid]` Fixes the filtering of null values. ([#2336](https://github.com/infor-design/enterprise/issues/2336))
- `[Datagrid]` Fixed an issue where performance was significantly slower for export methods. ([#2291](https://github.com/infor-design/enterprise/issues/2291))
- `[Datagrid]` Fixes a bug that stopped the search in datagrid personalization from working. ([#2299](https://github.com/infor-design/enterprise/issues/2299))
- `[Datagrid]` Fixes an error on tree grid when using server-side paging. ([#2132](https://github.com/infor-design/enterprise/issues/2132))
- `[Datagrid]` Fixed an issue where autocompletes popped up on cell editors. ([#1575](https://github.com/infor-design/enterprise/issues/1575))
- `[Datagrid]` Fixes the filtering of null values. ([#2336](https://github.com/infor-design/enterprise/issues/2336))
- `[Datagrid]` Fixed an issue where performance was significantly slower for export methods. ([#2291](https://github.com/infor-design/enterprise/issues/2291))
- `[Datagrid]` Fixed an issue where source would not fire on sorting. ([#2390](https://github.com/infor-design/enterprise/issues/2390))
- `[Datagrid]` Fixes the styling of non editable checkbox cells so they look disabled. ([#2340](https://github.com/infor-design/enterprise/issues/2340))
- `[Datagrid]` Changed the dynamic column tooltip function to pass the row and more details. This changes the order of parameters but since this feature is new did not consider this a breaking change. If you are using this please take note. ([#2333](https://github.com/infor-design/enterprise/issues/2333))
- `[Datagrid]` Fixed a bug is the isEditable column callback in editable tree grid where some data was missing in the callback. ([#2357](https://github.com/infor-design/enterprise/issues/2357))
- `[Datepicker]` Removed the advanceMonths option as the dropdowns for this are no longer there in the new design. ([#970](https://github.com/infor-design/enterprise/issues/970))
- `[Datepicker]` Fixed an issue where range selection was not working. ([#2569](https://github.com/infor-design/enterprise/issues/2569))
- `[Datepicker]` Fixed some issue where footer buttons were not working properly with range selection. ([#2595](https://github.com/infor-design/enterprise/issues/2595))
- `[Datepicker]` Fixed an issue where time was not updating after change on range selection. ([#2599](https://github.com/infor-design/enterprise/issues/2599))
- `[Datagrid]` Fixed a bug where deselect all would not deselect some rows when using grouping. ([#1796](https://github.com/infor-design/enterprise/issues/1796))
- `[Datagrid]` Fixed a bug where summary counts in grouping would show even if the group is collapsed. ([#2221](https://github.com/infor-design/enterprise/issues/2221))
- `[Datagrid]` Fixed issues when using paging (client side) and removeRow. ([#2590](https://github.com/infor-design/enterprise/issues/2590))
- `[Demoapp]` When displaying Uplift theme, now shows the correct alternate fonts for some locales when switching via the `locale` query string. ([#2365](https://github.com/infor-design/enterprise/issues/2365))
- `[Dropdown]` Fixed a memory leak when calling destroy. ([#2493](https://github.com/infor-design/enterprise/issues/2493))
- `[Editor]` Fixed a bug where tab or shift tab would break out of the editor when doing an indent/outdent. ([#2421](https://github.com/infor-design/enterprise/issues/2421))
- `[Editor]` Fixed a bug where the dirty indicator would be hidden above. ([#2577](https://github.com/infor-design/enterprise/issues/2577))
- `[Fieldfilter]` Fixed an issue where fields were getting wrap to second line on iPhone SE. ([#1861](https://github.com/infor-design/enterprise/issues/1861))
- `[Fieldfilter]` Fixed an issue where Dropdown was not switching mode on example page. ([#2288](https://github.com/infor-design/enterprise/issues/2288))
- `[Field Options]` Fixed an issue where input example was not working. ([#2348](https://github.com/infor-design/enterprise/issues/2348))
- `[Homepages]` Fixed an issue where personalize and chart text colors were not working with hero. ([#2097](https://github.com/infor-design/enterprise/issues/2097))
- `[Images]` Fixed an issue where images were not tabbable or receiving a visual focus state. ([#2025](https://github.com/infor-design/enterprise/issues/2025))
- `[Listview]` Fixed a bug that caused the listview to run initialize too many times. ([#2179](https://github.com/infor-design/enterprise/issues/2179))
- `[Lookup]` Added `autocomplete="off"` to lookup input fields to prevent browser interference. ([#2366](https://github.com/infor-design/enterprise/issues/2366))
- `[Lookup]` Fixed a bug that caused a filter to reapply when reopening the modal. ([#2566](https://github.com/infor-design/enterprise/issues/2566))
- `[Lookup]` Fixed a bug that caused a selections to reapply when reopening the modal. ([#2568](https://github.com/infor-design/enterprise/issues/2568))
- `[Locale]` Fixed race condition when using initialize and loading locales with a parent locale. ([#2540](https://github.com/infor-design/enterprise/issues/2540))
- `[Lookup]` Fixed a double scrollbar when the modal needs to be scrolled. ([#2586](https://github.com/infor-design/enterprise/issues/2586))
- `[Modal]` Fixed an issue where the modal component would disappear if its content had a checkbox in it in RTL. ([#332](https://github.com/infor-design/enterprise-ng/issues/332))
- `[Modal]` Fixed an issue where tabbing was very slow on large DOMs in IE 11. ([#2607](https://github.com/infor-design/enterprise/issues/2607))
- `[Personalization]` Fixed an issue where the text color was too dark. Changed the text color to be more readable in high contrast mode. ([#2539](https://github.com/infor-design/enterprise/issues/2539))
- `[Personalization]` Updated some of the colors to more readable in contrast mode. ([#2097](https://github.com/infor-design/enterprise/issues/2097))
- `[Personalization]` Fixes an issue where text color was too dark. ([#2476](https://github.com/infor-design/enterprise/issues/2476))
- `[Pager]` Fixed an issue where click was not firing on any of the buttons with ie11. ([#2560](https://github.com/infor-design/enterprise/issues/2560))
- `[Pager]` Added a complete Popupmenu settings object for configuring the Page Size Selector Button, and deprecated the `attachPageSizeMenuToBody` setting in favor of `pageSizeMenuSettings.attachToBody`. ([#2356](https://github.com/infor-design/enterprise/issues/2356))
- `[Pager]` Fixed memory leak when using the `attachToBody` setting to change the menu's render location. ([#2482](https://github.com/infor-design/enterprise/issues/2482))
- `[Popdown]` Fixed usability issue where the Popdown could close prematurely when attempting to use inner components, such as Dropdowns. ([#2092](https://github.com/infor-design/enterprise/issues/2092))
- `[Popover]` Correctly align the popover close button. ([#1576](https://github.com/infor-design/enterprise/issues/1576))
- `[Popover]` Fixed an issue where buttons inside the popover would overflow at smaller screen sizes. ([#2271](https://github.com/infor-design/enterprise/issues/2271))
- `[Popupmenu]` Fixed an issue where js error was showing after removing a menu item. ([#414](https://github.com/infor-design/enterprise-ng/issues/414))
- `[Popupmenu]` Fixed a layout issue on disabled checkboxes in multiselect popupmenus. ([#2340](https://github.com/infor-design/enterprise/issues/2340))
- `[Popupmenu]` Fixed a bug on IOS that prevented menu scrolling. ([#645](https://github.com/infor-design/enterprise/issues/645))
- `[Popupmenu]` Fixed a bug on IOS that prevented some submenus from showing. ([#1928](https://github.com/infor-design/enterprise/issues/1928))
- `[Popupmenu]` Added a type-check during building/rebuilding of submenus that prevents an error when a submenu `<ul>` tag is not present. ([#2458](https://github.com/infor-design/enterprise/issues/2458))
- `[Scatter Plot]` Fixed the incorrect color on the tooltips. ([#1066](https://github.com/infor-design/enterprise/issues/1066))
- `[Stepprocess]` Fixed an issue where a newly enabled step is not shown. ([#2391](https://github.com/infor-design/enterprise/issues/2391))
- `[Searchfield]` Fixed an issue where the close icon on a searchfield is inoperable. ([#2578](https://github.com/infor-design/enterprise/issues/2578))
- `[Searchfield]` Fixed strange alignment of text/icons on the Uplift theme. ([#2612](https://github.com/infor-design/enterprise/issues/2612))
- `[Tabs]` Fixed the more tabs button to style as disabled when the tabs component is disabled. ([#2347](https://github.com/infor-design/enterprise/issues/2347))
- `[Tabs]` Added the select method inside the hide method to ensure proper focusing of the selected tab. ([#2346](https://github.com/infor-design/enterprise/issues/2346))
- `[Tabs]` Added an independent count for adding new tabs and their associated IDs to prevent duplication. ([#2345](https://github.com/infor-design/enterprise/issues/2345))
- `[Toolbar]` Fixed memory leaks. ([#2496](https://github.com/infor-design/enterprise/issues/2496))
- `[Toolbar]` Fixed an issue where `noSearchfieldReinvoke` was not being respected during the teardown method, causing lifecycle issues in Angular. ([#2691](https://github.com/infor-design/enterprise/issues/2691))
- `[Toolbar Flex]` Removed a 100% height on the toolbar which caused issues when nested in some situations. ([#474](https://github.com/infor-design/enterprise-ng/issues/474))
- `[Listview]` Fixed search to work when not using templates. ([#466](https://github.com/infor-design/enterprise-ng/issues/466))

### v4.20.0 Chores & Maintenance

- `[Build]` Add a file verification tool to the build process to ensure all necessary files are present. ([#2384](https://github.com/infor-design/enterprise/issues/2384))
- `[Demo App]` Add the uplift theme to the theme switcher menu. ([#2335](https://github.com/infor-design/enterprise/issues/2335))
- `[Demo App]` Fixed routing issues that could cause 500 errors or crash the Demoapp. ([#2343](https://github.com/infor-design/enterprise/issues/2343))
- `[Demo App]` Fixed an issue where the sorting was wrong on compressor data. ([#2390](https://github.com/infor-design/enterprise/issues/2390))

(95 Issues Solved this release, Backlog Enterprise 296, Backlog Ng 79, 852 Functional Tests, 865 e2e Test)

## v4.19.3

- `[Datagrid]` Fixes the multiselect filter on header from reloading during serverside filtering. ([#2383](https://github.com/infor-design/enterprise/issues/2383))
- `[Datagrid]` Fixed an issue where contextmenu was not opening with first click. ([#2398](https://github.com/infor-design/enterprise/issues/2398))
- `[Datagrid / Tooltip]` Fixed an error on some datagrid cells when tooltips are attached. ([#2403](https://github.com/infor-design/enterprise/issues/2403))

## v4.19.2

- `[Build]` Fixes missing minified files in the build and a missing svg-extended.html deprecated file for backwards compatibility. ([Teams](https://bit.ly/2FlzYCT))

## v4.19.0

### v4.19.0 Deprecations

- `[CSS]` The Soho light theme CSS file has been renamed from `light-theme.css` to `theme-soho-light.css` ([1972](https://github.com/infor-design/enterprise/issues/1972))
- `[CSS]` The Soho dark theme CSS file has been renamed from `dark-theme.css` to `theme-soho-dark.css` ([1972](https://github.com/infor-design/enterprise/issues/1972))
- `[CSS]` The Soho high-contrast theme CSS file has been renamed from `high-contrast-theme.css` to `theme-soho-contrast.css` ([1972](https://github.com/infor-design/enterprise/issues/1972))
- `[Datagrid]` The older savedColumns method has been deprecated since 4.10 and is now removed. Use saveUserSettings instead. ([#1766](https://github.com/infor-design/enterprise/issues/1766))

### v4.19.0 Features

- `[App Menu]` Improved style of personalized app menu. ([#2195](https://github.com/infor-design/enterprise/pull/2195))
- `[Column]` Added support to existing custom tooltip content in the callback setting. ([#1909](https://github.com/infor-design/enterprise/issues/1909))
- `[Contextual Action Panel]` Fixed an issue where the close button was misaligned. ([#1943](https://github.com/infor-design/enterprise/issues/1943))
- `[Datagrid]` Added support for disabling rows by data or a dynamic function, rows are disabled from selection and editing. ([#1614](https://github.com/infor-design/enterprise/issues/1614))
- `[Datagrid]` Fixes a column alignment issue when resizing and sorting columns that were originally set to percentage width. ([#1797](https://github.com/infor-design/enterprise/issues/1797))
- `[Datagrid]` Fixes a column alignment issue when there are duplicate column ids. ([#1797](https://github.com/infor-design/enterprise/issues/1797))
- `[Datagrid]` Fixes a column alignment by clearing a cache to help prevent column misalignment from randomly happening. ([#1797](https://github.com/infor-design/enterprise/issues/1797))
- `[Datagrid]` Fixes an issue that caused the active page to not restore correctly when saving user settings, . ([#1766](https://github.com/infor-design/enterprise/issues/1766))
- `[Datagrid]` Fixes an issue with dropdown filters when the ids are numbers. ([#1879](https://github.com/infor-design/enterprise/issues/1879))
- `[Datagrid]` Fixed alignment issues in the new uplift theme. ([#2212](https://github.com/infor-design/enterprise/issues/2212))
- `[Datagrid]` Fixes Datagrid time filtering for string type dates. ([#2281](https://github.com/infor-design/enterprise/issues/2281))
- `[Form Compact]` Adds support for Datepicker, Timepicker, Lookup, and File Uploader fields. ([#1955](https://github.com/infor-design/enterprise/issues/1955))
- `[Keyboard]` Added a new API that you can call at anytime to see what key is being pressed at the moment. ([#1906](https://github.com/infor-design/enterprise/issues/1906))
- `[Targeted/Completion Chart]` Added back the ability to inline svg icons and hyperlinks. ([#2152](https://github.com/infor-design/enterprise/issues/2152))
- `[Themes]` Added support for multiple themes in the demo app and renamed distribute Uplift (only) theme files. ([#1972](https://github.com/infor-design/enterprise/issues/1972))

### v4.19.0 Fixes

- `[App Menu]` Fixed an issue where the menu would not be entirely colored if short. ([#2062](https://github.com/infor-design/enterprise/issues/2062))
- `[App Menu]` Changed the scroll area to the outside when using a footer. ([#2062](https://github.com/infor-design/enterprise/issues/2062))
- `[App Menu]` Expandable area updates within application menu. ([#1982](https://github.com/infor-design/enterprise/pull/1982))
- `[App Menu]` Fixed an issue where role switcher was not clickable with long title. ([#2060](https://github.com/infor-design/enterprise/issues/2060))
- `[App Menu]` Fixed an issue where it was not possible to manually add a filter field that you can control on your own. Caveat to this is if you set filterable: false it will no longer remove the filter field from the DOM, if you do that you must now do it manually. ([#2066](https://github.com/infor-design/enterprise/issues/2066))
- `[App Menu]` Added support for mobile when dismissOnClickMobile setting is true to dismiss application menu when a role is selected. ([#2520](https://github.com/infor-design/enterprise/issues/2520))
- `[App Menu]` Fixed an issue with the logo which was positioned badly when scrolling. ([#2116](https://github.com/infor-design/enterprise/issues/2116))
- `[Calendar]` Fixed some bugs having a calendar month along or just a legend, fixed the clicking of upcoming days and added a dblclick even emitter. ([#2149](https://github.com/infor-design/enterprise/issues/2149))
- `[Colorpicker]` Fixed an issue where the colorpicker label is cut off in extra small input field. ([#2023](https://github.com/infor-design/enterprise/issues/2023))
- `[Colorpicker]` Fixed an issue where the colorpickers are not responsive at mobile screen sizes. ([#1995](https://github.com/infor-design/enterprise/issues/1995))
- `[Colorpicker]` Fixed an issue where the text is not visible on IE11 after choosing a color. ([#2134](https://github.com/infor-design/enterprise/issues/2134))
- `[Completion Chart]` Cleaned up excessive padding in some cases. ([#2171](https://github.com/infor-design/enterprise/issues/2171))
- `[Context Menu]` Fixes a bug where a left click on the originating field would not close a context menu opened with a right click. ([#1992](https://github.com/infor-design/enterprise/issues/1992))
- `[Contextual Action Panel]` Fixed an issue where the CAP title is too close to the edge at small screen sizes. ([#2249](https://github.com/infor-design/enterprise/issues/2249))
- `[Datagrid]` Fixed an issue where using the context menu with datagrid was not properly destroyed which being created multiple times. ([#392](https://github.com/infor-design/enterprise-ng/issues/392))
- `[Datagrid]` Fixed charts in columns not resizing correctly to short row height. ([#1930](https://github.com/infor-design/enterprise/issues/1930))
- `[Datagrid]` Fixed an issue for xss where console.log was not sanitizing and make grid to not render. ([#1941](https://github.com/infor-design/enterprise/issues/1941))
- `[Datagrid]` Fixed charts in columns not resizing correctly to short row height. ([#1930](https://github.com/infor-design/enterprise/issues/1930))
- `[Datagrid]` Fixed a layout issue on primary buttons in expandable rows. ([#1999](https://github.com/infor-design/enterprise/issues/1999))
- `[Datagrid]` Fixed a layout issue on short row grouped header buttons. ([#2005](https://github.com/infor-design/enterprise/issues/2005))
- `[Datagrid]` Fixed an issue where disabled button color for contextual toolbar was not applying. ([#2150](https://github.com/infor-design/enterprise/issues/2150))
- `[Datagrid]` Fixed an issue for xss where console.log was not sanitizing and make grid to not render. ([#1941](https://github.com/infor-design/enterprise/issues/1941))
- `[Datagrid]` Added an onBeforeSelect call back that you can return false from to disable row selection. ([#1906](https://github.com/infor-design/enterprise/issues/1906))
- `[Datagrid]` Fixed an issue where header checkbox was not sync after removing selected rows. ([#2226](https://github.com/infor-design/enterprise/issues/2226))
- `[Datagrid]` Fixed an issue where custom filter conditions were not setting up filter button. ([#2234](https://github.com/infor-design/enterprise/issues/2234))
- `[Datagrid]` Fixed an issue where pager was not updating while removing rows. ([#1985](https://github.com/infor-design/enterprise/issues/1985))
- `[Datagrid]` Adds a function to add a visual dirty indictaor and a new function to get all modified rows. Modified means either dirty, in-progress or in error. Existing API's are not touched. ([#2091](https://github.com/infor-design/enterprise/issues/2091))
- `[Datagrid]` Fixes an error when saving columns if you have a lookup column. ([#2279](https://github.com/infor-design/enterprise/issues/2279))
- `[Datagrid]` Fixed a bug with column reset not working sometimes. ([#1921](https://github.com/infor-design/enterprise/issues/1921))
- `[Datagrid]` Fixed grouped headers not sorting when selectable is multiselect. ([#2251](https://github.com/infor-design/enterprise/issues/2251))
- `[Datagrid]` Fixed a bug where the sort indicator disappeared when changing pages. ([#2228](https://github.com/infor-design/enterprise/issues/2228))
- `[Datagrid]` Fixed rendering on modals with single columns. ([#1923](https://github.com/infor-design/enterprise/issues/1923))
- `[Datagrid]` Fixed double firing of popupmenu events. ([#2140](https://github.com/infor-design/enterprise/issues/2140))
- `[Datagrid]` Fixed incorrect pattern in filterConditions. ([#2159](https://github.com/infor-design/enterprise/issues/2159))
- `[Datepicker]` Fixed an issue loading on IE 11. ([#2183](https://github.com/infor-design/enterprise-ng/issues/2183))
- `[Dropdown]` Fixed the dropdown appearing misaligned at smaller screen sizes. ([#2248](https://github.com/infor-design/enterprise/issues/2248))
- `[Editor]` Fixed an issue where button state for toolbar buttons were wrong when clicked one after another. ([#391](https://github.com/infor-design/enterprise/issues/391))
- `[Hierarchy]` Fixed a bug where the hierarchy will only partially load with two instances on a page. ([#2205](https://github.com/infor-design/enterprise/issues/2205))
- `[Field Options]` Fixed an issue where field options were misaligning, especially spin box was focusing outside of the field. ([#1862](https://github.com/infor-design/enterprise/issues/1862))
- `[Field Options]` Fixed a border alignment issue. ([#2107](https://github.com/infor-design/enterprise/issues/2107))
- `[Fileuploader]` Fixed an issue where the fileuploader icon and close icon were misplaced and not visible in RTL after uploading a file. ([#2098](https://github.com/infor-design/enterprise/issues/2098))
- `[Fileuploader]` Fixed an issue where backspace in IE11 caused the browser to go back instead of removing the uploaded file from the input. ([#2184](https://github.com/infor-design/enterprise/issues/2184))
- `[Input]` Improved alignment of icons in the uplift theme input components. ([#2072](https://github.com/infor-design/enterprise/issues/2072))
- `[Listview]` Improved accessibility when configured as selectable (all types), as well as re-enabled accessibility e2e tests. ([#403](https://github.com/infor-design/enterprise/issues/403))
- `[Locale]` Synced up date and time patterns with the CLDR several time patterns in particular were corrected. ([#2022](https://github.com/infor-design/enterprise/issues/2022))
- `[Locale]` Fixed an issue loading duplicate locales such as en-GB where the strings are copies, before you might get undefined strings. ([#2216](https://github.com/infor-design/enterprise/issues/2216))
- `[Locale]` Added support for es-419 locale. ([#2204](https://github.com/infor-design/enterprise/issues/2204))
- `[Locale]` Restored functionality for dynamically changing fonts for some languages. ([#2144](https://github.com/infor-design/enterprise/issues/2144))
- `[Modal]` Fixed a demoapp issue where the select all checkbox wasn't selecting all. ([2225](https://github.com/infor-design/enterprise/issues/2225))
- `[Monthview]` Fixed an issue where the previous and next buttons were not correctly reversed in right-to-left mode. ([1910](https://github.com/infor-design/enterprise/issues/1910))
- `[Personalization]` Changed the default turquoise personalization to a darker one. ([#2063](https://github.com/infor-design/enterprise/issues/2063))
- `[Personalization]` Changed the default turquoise personalization to a darker one. ([#2063](https://github.com/infor-design/enterprise/issues/2063))
- `[Personalization]` Added a default option to the personalization color pickers. ([#2063](https://github.com/infor-design/enterprise/issues/2063))
- `[Personalization]` Added more classes and examples for the personalization colors so that you can personalize certain form elements. ([#2120](https://github.com/infor-design/enterprise/issues/2120))
- `[Personalization]` Added several form examples with buttons and completion chart that can be personalized. ([#1963](https://github.com/infor-design/enterprise/issues/1963))
- `[Personalization]` Added an example of normal tabs behaving like header tabs in a personalized area. ([#1962](https://github.com/infor-design/enterprise/issues/1962))
- `[Personalization]` Added completion chart and alerts to the list of header items that will work when personalized. ([#2171](https://github.com/infor-design/enterprise/issues/2171))
- `[Personalization]` Fixed a bug where the overlay would not disappear when manually loading stylesheets. ([#2258](https://github.com/infor-design/enterprise/issues/2258))
- `[Popupmenu]` Fixed an issue where disabled submenus were opening on mouseover. ([#1863](https://github.com/infor-design/enterprise/issues/1863))
- `[Radios]` Fixed an issue where in `RTL` the radio seems visually separate from it's label. ([#2096](https://github.com/infor-design/enterprise/issues/2096))
- `[Summary Form]` Updated to improve readability. ([#1765](https://github.com/infor-design/enterprise/issues/1765))
- `[Targeted Achievement]` Updated to work in uplift theme. ([#2220](https://github.com/infor-design/enterprise/issues/2220))
- `[Timepicker]` Fixed an issue where AM/PM dropdown tooltip was displaying on android devices. ([#1446](https://github.com/infor-design/enterprise/issues/1446))
- `[Timepicker]` Fixed an issue where dropdown popup was out of position on android devices. ([#2021](https://github.com/infor-design/enterprise/issues/2021))
- `[Timepicker]` Updated the Swedish translation for Set Time. ([#2153](https://github.com/infor-design/enterprise/issues/2153))
- `[Tree]` Fixed an issue where children property null was breaking tree to not render. ([#1908](https://github.com/infor-design/enterprise/issues/1908))

### v4.19.0 Chores & Maintenance

- `[General]` Updated to jquery 3.4.1 to fix a jquery bug seen occasionally. ([#2109](https://github.com/infor-design/enterprise/issues/2109))
- `[General]` Fixed relative links in several markdown files.
- `[Demo App]` Fixed CSP and handling of image paths for better support of images in examples on IDS demo sites (demo.design.infor.com). ([#1888](https://github.com/infor-design/enterprise/issues/1888))
- `[Personalize]` Separated personalization styles into standalone file for improved maintainability. ([#2127](https://github.com/infor-design/enterprise/issues/2127))

(84 Issues Solved this release, Backlog Enterprise 311, Backlog Ng 79, 839 Functional Tests, 876 e2e Test)

## v4.18.2

### v4.18.2 Fixes

- `[Autocomplete]` Fixed an XSS injection issue. ([#502](https://github.com/infor-design/enterprise-ng/issues/502)).
- `[Dropdown]` Fixed an XSS injection issue. ([#503](https://github.com/infor-design/enterprise-ng/issues/503)).

## v4.18.1

### v4.18.1 Fixes

- `[Input]` Added backwards-compatibility for previous accessibility changes to labels. ([#2118](https://github.com/infor-design/enterprise/issues/2118)). Additional information can be found in the [Form Component documentation](https://github.com/infor-design/enterprise/blob/4.18.x/src/components/form/readme.md#field-labels).

## v4.18.0

### v4.18.0 Features

- `[App Menu]` Added support for personalization by adding the `is-personalizable` class the menu will now change colors along with headers ([#1847](https://github.com/infor-design/enterprise/issues/1847))
- `[App Menu]` Added a special role switcher dropdown to change the menu role. ([#1935](https://github.com/infor-design/enterprise/issues/1935))
- `[Personalize]` Added classes for the personalization colors so that you can personalize certain form elements. ([#1847](https://github.com/infor-design/enterprise/issues/1847))
- `[Expandable Area]` Added example of a standalone button the toggles a form area. ([#1935](https://github.com/infor-design/enterprise/issues/1935))
- `[Datagrid]` Added support so if there are multiple inputs within an editor they work with the keyboard tab key. ([#355](https://github.com/infor-design/enterprise-ng/issues/355))
- `[Datagrid]` Fixed an error on IE when doing an excel export. ([#2018](https://github.com/infor-design/enterprise/issues/2018))
- `[Editor]` Added a JS setting and CSS styles to support usage of a Flex Toolbar ([#1120](https://github.com/infor-design/enterprise/issues/1120))
- `[Header]` Added a JS setting and CSS styles to support usage of a Flex Toolbar ([#1120](https://github.com/infor-design/enterprise/issues/1120))
- `[Mask]` Added a setting for passing a locale string, allowing Number masks to be localized.  This enables usage of the `groupSize` property, among others, from locale data in the Mask. ([#440](https://github.com/infor-design/enterprise/issues/440))
- `[Masthead]` Added CSS styles to support usage of a Flex Toolbar ([#1120](https://github.com/infor-design/enterprise/issues/1120))
- `[Notification]` Added example of a Widget/Card with notification and add code to truncate the text (via ellipsis) if it is lengthy. ([#1881](https://github.com/infor-design/enterprise/issues/1881))
- `[Theme/Colors]` Added new component for getting theme and color information. This is used throughout the code. There was a hidden property `Soho.theme`, if you used this in some way you should now use `Soho.theme.currentTheme`. ([#1866](https://github.com/infor-design/enterprise/issues/1866))

### v4.18.0 Fixes

- `[App Menu]` Fixed some accessibility issues on the nav menu. ([#1721](https://github.com/infor-design/enterprise/issues/1721))
- `[Busy Indicator]` Fixed a bug that causes a javascript error when the busy indicator is used on the body tag. ([#1918](https://github.com/infor-design/enterprise/issues/1918))
- `[Css/Sass]` Fixed an issue where the High Contrast theme and Uplift theme were not using the right tokens. ([#1897](https://github.com/infor-design/enterprise/pull/1897))
- `[Colors]` Fixed the color palette demo page to showcase the correct hex values based on the current theme ([#1801](https://github.com/infor-design/enterprise/issues/1801))
- `[Contextual Action Panel]` Fixed an issue where cap modal would only open the first time. ([#1993](https://github.com/infor-design/enterprise/issues/1993))
- `[Datepicker]` Fixed an issue in NG where the custom validation is removed during the teardown of a datepicker.([NG #411](https://github.com/infor-design/enterprise-ng/issues/411))
- `[Datagrid]` Fixed an issue where lookup filterConditions were not rendering. ([#1873](https://github.com/infor-design/enterprise/issues/1873))
- `[Datagrid]` Fixed an issue where when using filtering and server side paging the filter operations would cause two ajax requests. ([#2069](https://github.com/infor-design/enterprise/issues/2069))
- `[Datagrid]` Fixed issue where header columns are misaligned with body columns on load. ([#1892](https://github.com/infor-design/enterprise/issues/1892))
- `[Datagrid]` Fixed an issue where filtering was missing translation. ([#1900](https://github.com/infor-design/enterprise/issues/1900))
- `[Datagrid]` Fixed an issue with the checkbox formatter where string based 1 or 0 would not work as a dataset source. ([#1948](https://github.com/infor-design/enterprise/issues/1948))
- `[Datagrid]` Fixed a bug where text would be misaligned when repeatedly toggling the filter row. ([#1969](https://github.com/infor-design/enterprise/issues/1969))
- `[Datagrid]` Added an example of expandOnActivate on a customer editor. ([#353](https://github.com/infor-design/enterprise-ng/issues/353))
- `[Datagrid]` Added ability to pass a function to the tooltip option for custom formatting. ([#354](https://github.com/infor-design/enterprise-ng/issues/354))
- `[Datagrid]` Fixed `aria-checked` not toggling correctly on selection of multiselect checkbox. ([#1961](https://github.com/infor-design/enterprise/issues/1961))
- `[Datagrid]` Fixed incorrectly exported CSV/Excel data. ([#2001](https://github.com/infor-design/enterprise/issues/2001))
- `[Dropdown]` Changed the way dropdowns work with screen readers to be a collapsible listbox.([#404](https://github.com/infor-design/enterprise/issues/404))
- `[Dropdown]` Fixed an issue where multiselect dropdown unchecking "Select All" was not getting clear after close list with Safari browser.([#1882](https://github.com/infor-design/enterprise/issues/1882))
- `[Dropdown]` Added an example of a color dropdown showing palette colors as icons.([#2013](https://github.com/infor-design/enterprise/issues/2013))
- `[Datagrid]` Fixed a misalignment of the close icon on mobile. ([#2018](https://github.com/infor-design/enterprise/issues/2018))
- `[List/Detail]` Removed some legacy CSS code that was causing text inside of inline Toolbar Searchfields to become transparent. ([#2075](https://github.com/infor-design/enterprise/issues/2075))
- `[Listbuilder]` Fixed an issue where the text was not sanitizing. ([#1692](https://github.com/infor-design/enterprise/issues/1692))
- `[Lookup]` Fixed an issue where the tooltip was using audible text in the code block component. ([#354](https://github.com/infor-design/enterprise-ng/issues/354))
- `[Locale]` Fixed trailing zeros were getting ignored when displaying thousands values. ([#404](https://github.com/infor-design/enterprise/issues/1840))
- `[MenuButton]` Improved the way menu buttons work with screen readers.([#404](https://github.com/infor-design/enterprise/issues/404))
- `[Message]` Added an audible announce of the message type.([#964](https://github.com/infor-design/enterprise/issues/964))
- `[Message]` Change audible announce of message type added in #964 to an option that is strictly audible.([#2120](https://github.com/infor-design/enterprise/issues/2120))
- `[Modal]` Changed text and button font colors to pass accessibility checks.([#964](https://github.com/infor-design/enterprise/issues/964))
- `[Multiselect]` Fixed an issue where previous selection was still selected after clear all by "Select All" option. ([#2003](https://github.com/infor-design/enterprise/issues/2003))
- `[Notifications]` Fixed a few issues with notification background colors by using the corresponding ids-identity token for each. ([1857](https://github.com/infor-design/enterprise/issues/1857), [1865](https://github.com/infor-design/enterprise/issues/1865))
- `[Notifications]` Fixed an issue where you couldn't click the close icon in Firefox. ([1573](https://github.com/infor-design/enterprise/issues/1573))
- `[Radios]` Fixed the last radio item was being selected when clicking on the first when displayed horizontal. ([#1878](https://github.com/infor-design/enterprise/issues/1878))
- `[Signin]` Fixed accessibility issues. ([#421](https://github.com/infor-design/enterprise/issues/421))
- `[Skiplink]` Fixed a z-index issue on skip links over the nav menu. ([#1721](https://github.com/infor-design/enterprise/issues/1721))
- `[Slider]` Changed the demo so the tooltip will hide when resizing the page. ([#2033](https://github.com/infor-design/enterprise/issues/2033))
- `[Stepprocess]` Fixed rtl style issues. ([#413](https://github.com/infor-design/enterprise/issues/413))
- `[Swaplist]` Fixed disabled styling on swap header buttons. ([#2019](https://github.com/infor-design/enterprise/issues/2019))
- `[Tabs]` Fixed an issue where focus was changed after enable/disable tabs. ([#1934](https://github.com/infor-design/enterprise/issues/1934))
- `[Tabs-Module]` Fixed an issue where the close icon was outside the searchfield. ([#1704](https://github.com/infor-design/enterprise/issues/1704))
- `[Toolbar]` Fixed issues when tooltip shows on hover of toolbar ([#1622](https://github.com/infor-design/enterprise/issues/1622))
- `[Validation]` Fixed an issue where the isAlert settings set to true, the border color, control text color, control icon color was displaying the color for the alert rather than displaying the default color. ([#1922](https://github.com/infor-design/enterprise/issues/1922))

### v4.18.0 Chore & Maintenance

- `[Buttons]` Updated button disabled states with corresponding ids-identity tokens. ([1914](https://github.com/infor-design/enterprise/issues/1914)
- `[Docs]` Added a statement on supporting accessibility. ([#1540](https://github.com/infor-design/enterprise/issues/1540))
- `[Docs]` Added the supported screen readers and some notes on accessibility. ([#1722](https://github.com/infor-design/enterprise/issues/1722))

(50 Issues Solved this release, Backlog Enterprise 294, Backlog Ng 80, 809 Functional Tests, 803 e2e Test)

## v4.17.1

### v4.17.1 Fixes

- `[Datagrid]` Fixed an issue where the second to last column was having resize issues with frozen column sets.(<https://github.com/infor-design/enterprise/issues/1890>)
- `[Datagrid]` Re-align icons and items in the datagrid's "short header" configuration.(<https://github.com/infor-design/enterprise/issues/1880>)
- `[Locale]` Fixed incorrect "groupsize" for `en-US` locale.(<https://github.com/infor-design/enterprise/issues/1907>)

### v4.17.1 Chores & Maintenance

- `[Demoapp]` Fixed embedded icons example with missing icons.(<https://github.com/infor-design/enterprise/issues/1889>)
- `[Demoapp]` Fixed notification demo examples.(<https://github.com/infor-design/enterprise/issues/1893>, <https://github.com/infor-design/enterprise/pull/1896>)

(5 Issues Solved this patch release)

## v4.17.0

- [Npm Package](https://www.npmjs.com/package/ids-enterprise)
- [IDS Enterprise Angular Change Log](https://github.com/infor-design/enterprise-ng/blob/master/docs/CHANGELOG.md)

### v4.17.0 Future Deprecation

- `[Mask]` Using legacy mask options is now deprecated (was starting 4.3.2) and we will remove this in approximately 6 months from the code base. This means using the `data-mask` option and the `mode` as well as legacy patterns in favor of the newer settings and regexes. ([#439](https://github.com/infor-design/enterprise/issues/439))

### v4.17.0 Features

- `[Datagrid]` Added support for ellipsis to header text. ([#842](https://github.com/infor-design/enterprise/issues/842))
- `[Datagrid]` Added support to cancel `rowactivated` event. Now it will trigger the new event `beforerowactivated` which will wait/sync to cancel or proceed to do `rowactivated` event. ([#1021](https://github.com/infor-design/enterprise/issues/1021))
- `[Datagrid]` Added option to align grouped headers text. ([#1714](https://github.com/infor-design/enterprise/issues/1714))
- `[Datagrid]` Tabbing through a new row moves focus to next line for a lookup column. ([#1822](https://github.com/infor-design/enterprise/issues/1822))
- `[Datagrid]` Validation tooltip does not wrap words correctly across multiple lines. ([#1829](https://github.com/infor-design/enterprise/issues/1829))
- `[Dropdown]` Added support to make dropdown readonly fields optionally not tab-able. ([#1591](https://github.com/infor-design/enterprise/issues/1591))
- `[Form Compact]` Implemented design for field-heavy forms. This design is experimental, likely not production ready, and subject to change without notice. ([#1699](https://github.com/infor-design/enterprise/issues/1699))
- `[Hierarchy]` Changed the newer stacked layout to support mutiple root elements. ([#1677](https://github.com/infor-design/enterprise/issues/1677))
- `[Locale]` Added support for passing in `locale` or `language` to the `parse` and `format` and `translation` functions so they will work without changing the current locale or language. ([#462](https://github.com/infor-design/enterprise/issues/462))
- `[Locale]` Added support for setting a specific group size other than the ones in the locale. This includes using no group size. ([#462](https://github.com/infor-design/enterprise/issues/462))
- `[Locale]` Added support for showing timezones in the current language with a fall back for IE 11. ([#592](https://github.com/infor-design/enterprise/issues/592))
- `[Locale]` Added support for different group sizes. This was previously not working correctly for locales like hi-IN (using 3, 2 group sizes) and en-US (using 3, 0 group sizes). We will later make this work on masks on a separate issue. ([#441](https://github.com/infor-design/enterprise/issues/441))
- `[Locale]` Its now possible to add new locales in by adding them to the `defaultLocales` and `supportedLocales` sets. ([#402](https://github.com/infor-design/enterprise/issues/402))
- `[Locale]` Added an example to show extending locales with new strings and an api method to make it easier. because of the way this is split, if your directly adding to `Locale.cultures` you will need to adjust your code to extend from `Locale.languages` instead. ([#402](https://github.com/infor-design/enterprise/issues/402))
- `[Locale]` Added support for having a different language and locale. This is done by calling the new `setLanguage` function. ([#1552](https://github.com/infor-design/enterprise/issues//1552))
- `[Locale / Mask]` Added limited initial support for some unicode languages. This means you can convert to and from numbers typed in Devangari, Arabic, and Chinese (Financial and Simplified). ([#439](https://github.com/infor-design/enterprise/issues/439))
- `[Locale]` Added support for passing a `locale` other the the current locale to calendar, monthview, datepicker and timepicker. ([#462](https://github.com/infor-design/enterprise/issues/462))
- `[Mask]` It is now possible to type numbers in unicode such as Devangari, Arabic, and Chinese (Financial and Simplified) into the the masks that involve numbers. ([#439](https://github.com/infor-design/enterprise/issues/439))
- `[Modal]` Added an option to dictate the maximum width of the modal. ([#1802](https://github.com/infor-design/enterprise/issues/1802))
- `[Icons]` Add support for creating an svg file for the Uplift theme's (alpha) new icons from ids-identity@2.4.0 assets. ([#1759](https://github.com/infor-design/enterprise/issues/1759))
- `[Radar]` Added support to three label sizes (name, abbrName, shortName). ([#1553](https://github.com/infor-design/enterprise/issues/1553))

### v4.17.0 Fixes

- `[Accordion]` Fixed a bug where some truncated text elements were not generating a tooltip. ([#1736](https://github.com/infor-design/enterprise/issues/1736))
- `[Builder]` Cropped Header for Builder Panel When Text is Long. ([#1814](https://github.com/infor-design/enterprise/issues/1814))
- `[Calendar]` Event model title color is not correct if the modal is opened and another event is selected. ([#1739](https://github.com/infor-design/enterprise/issues/1739))
- `[Calendar]` Modal is still displayed after changing months. ([#1741](https://github.com/infor-design/enterprise/issues/1741))
- `[Calendar]` Changing some event spans is causing missing dates on the dialogs. ([#1708](https://github.com/infor-design/enterprise/issues/1708))
- `[Composite Form]` Fix a bug in IE11 where composite form content overflows to the lower container. ([#1768](https://github.com/infor-design/enterprise/issues/1768))
- `[Datagrid]` Added a fix where the column is next to the edge of the browser and the filter dropdown popup overflow the page.([#1604](https://github.com/infor-design/enterprise/issues/1604))
- `[Datagrid]` Added a fix to allow the commit of a cell edit after tabbing into a cell once having clicked into a previous cell.([#1608](https://github.com/infor-design/enterprise/issues/1608))
- `[Datagrid]` Stretch column not working in Edge browser. ([#1716](https://github.com/infor-design/enterprise/issues/1716))
- `[Datagrid]` Fixed a bug where the source callback was not called when filtering. ([#1688](https://github.com/infor-design/enterprise/issues/1688))
- `[Datagrid]` Fixed a bug where filtering Order Date with `is-not-empty` on a null value would not correctly filter out results. ([#1718](https://github.com/infor-design/enterprise/issues/1718))
- `[Datagrid]` Fixed a bug where when using the `disableClientSideFilter` setting the filtered event would not be called correctly. ([#1689](https://github.com/infor-design/enterprise/issues/1689))
- `[Datagrid]` Fixed a bug where hidden columns inside a colspan were aligning incorrectly. ([#1764](https://github.com/infor-design/enterprise/issues/1764))
- `[Dropdown]` Fixed a layout error on non inline fields with errors. ([#1770](https://github.com/infor-design/enterprise/issues/1770))
- `[Dropdown]` Fixed a bug where the dropdown did not close when tabbing if using the `noSearch` setting. ([#1731](https://github.com/infor-design/enterprise/issues/1731))
- `[Modal]` Fixed a bug where the modal can overflow the page. ([#1802](https://github.com/infor-design/enterprise/issues/1802))
- `[Radio Button]` Fixed a rendering problem on the selected state of Radio Buttons used inside of Accordion components. ([#1568](https://github.com/infor-design/enterprise/issues/1568))
- `[Radio Button]` Fixed a z-index issue that was causing radio buttons to sometimes display over top of page sections where they should have instead scrolled beneath. ([#1014](https://github.com/infor-design/enterprise/issues/1014))

### v4.17.0 Chore & Maintenance

- `[Css/Sass]` Replaced font-size numerical declarations with their ids-identity token counterpart. ([#1640](https://github.com/infor-design/enterprise/issues/1640))
- `[Demoapp]` Removed query parameter for changing fonts. ([#1747](https://github.com/infor-design/enterprise/issues/1747))
- `[Build]` Added a process to notify developers that things are being deprecated or going away. Documented the current deprecations in this system and made [notes for developers](https://github.com/infor-design/enterprise/blob/master/docs/CODING-STANDARDS.md#deprecations). ([#1747](https://github.com/infor-design/enterprise/issues/1747))

(30 Issues Solved this release, Backlog Enterprise 224, Backlog Ng 59, 785 Functional Tests, 793 e2e Test)

## v4.16.0

- [Npm Package](https://www.npmjs.com/package/ids-enterprise)
- [IDS Enterprise Angular Change Log](https://github.com/infor-design/enterprise-ng/blob/master/docs/CHANGELOG.md)

### v4.16.0 Features

- `[Busy Indicator]` Made a fix to make it possible to use a busy indicator on a modals. ([#827](https://github.com/infor-design/enterprise/issues/827))
- `[Datagrid]` Added an option to freeze columns from scrolling on the left and/or right. The new option is called `frozenColumns`. See notes on what works and doesnt with frozen column in the datagrid docs frozen column section. ([#464](https://github.com/infor-design/enterprise/issues/464))
- `[Editor]` Added new state called "preview" a non editable mode to editor. Where it only shows the HTML with no toolbar, borders etc. ([#1413](https://github.com/infor-design/enterprise/issues/1413))
- `[Field Filter]` Added support to get and set filter type programmatically. ([#1181](https://github.com/infor-design/enterprise/issues/1181))
- `[Hierarchy]` Add print media styles to decrease ink usage and increase presentability for print format. Note that you may need to enable the setting to print background images, both Mac and PC have a setting for this. ([#456](https://github.com/infor-design/enterprise/issues/456))
- `[Hierarchy]` Added a new "stacked" layout to eventually replace the current layouts. This works better responsively and prevents horizontal scrolling. ([#1629](https://github.com/infor-design/enterprise/issues/1629))
- `[Pager]` Added a "condensed" page size selector button for use on pagers in smaller containers, such as the list side of the list/detail pattern. ([#1459](https://github.com/infor-design/enterprise/issues/1459))

### v4.16.0 Future Deprecation

- `[Hierarchy]` The following options are now deprecated and will be removed approximately 2019-05-15. `paging` and `mobileView`. ([#1629](https://github.com/infor-design/enterprise/issues/1629))
- `[Hierarchy]` Stacked layout will become the default layout in favor of the existing horizontal layout, so the horizontal layout is now considered deprecated and will be removed approximately 2019-05-15. ([#1629](https://github.com/infor-design/enterprise/issues/1629))

### v4.16.0 Fixes

- `[Application Menu]` Fixed the truncation of long text in an accordion element in the application menu by adding a tooltip to truncated elements. ([#457](https://github.com/infor-design/enterprise/issues/457))
- `[Calendar]` Disable the new event modal when no template is defined. ([#1700](https://github.com/infor-design/enterprise/issues/1700))
- `[Dropdown]` Fixed a bug where the ellipsis was not showing on long text in some browsers. ([#1550](https://github.com/infor-design/enterprise/issues/1550))
- `[Datagrid]` Fixed a bug in equals filter on multiselect filters. ([#1586](https://github.com/infor-design/enterprise/issues/1586))
- `[Datagrid]` Fixed a bug where incorrect data is shown in the events in tree grid. ([#315](https://github.com/infor-design/enterprise-ng/issues/315))
- `[Datagrid]` Fixed a bug where when using minWidth on a column and sorting the column will become misaligned. ([#1481](https://github.com/infor-design/enterprise/issues/1481))
- `[Datagrid]` Fixed a bug where when resizing the last column may become invisible. ([#1456](https://github.com/infor-design/enterprise/issues/1456))
- `[Datagrid]` Fixed a bug where a checkbox column will become checked when selecting if there is no selection checkbox. ([#1641](https://github.com/infor-design/enterprise/issues/1641))
- `[Datagrid]` Fixed a bug where the last column would sometimes not render fully for buttons with longer text. ([#1246](https://github.com/infor-design/enterprise/issues/1246))
- `[Datagrid]` Fixed a bug where showMonthYearPicker did not work correctly on date filters. ([#1532](https://github.com/infor-design/enterprise-ng/issues/1532))
- `[Validation]` Fixed a bug in removeError where the icon is sometimes not removed. ([#1556](https://github.com/infor-design/enterprise/issues/1556))
- `[Datepicker]` Fixed the range picker to clear when changing months in a filter. ([#1537](https://github.com/infor-design/enterprise/issues/1537))
- `[Datepicker]` Fixed disabled dates example to validate again on disabled dates. ([#1445](https://github.com/infor-design/enterprise/issues/1445))
- `[Datagrid]` Fixed a Date Editor bug when passing a series of zeroes to a datagrid cell with an editable date. ([#1020](https://github.com/infor-design/enterprise/issues/1020))
- `[Dropdown]` Fixed a bug where a dropdown will never reopen if it is closed by clicking a menu button. ([#1670](https://github.com/infor-design/enterprise/issues/1670))
- `[Icons]` Established missing icon sourcing and sizing consistency from ids-identity icon/svg assets. ([PR#1628](https://github.com/infor-design/enterprise/pull/1628))
- `[Listview]` Addressed performance issues with paging on all platforms, especially Windows and IE/Edge browsers. As part of this, reworked all components that integrate with the Pager component to render their contents based on a dataset, as opposed to DOM elements. ([#922](https://github.com/infor-design/enterprise/issues/922))
- `[Lookup]` Fixed a bug with settings: async, server-side, and single select modes.  The grid was not deselecting the previously selected value when a new row was clicked.  If the value is preselected in the markup, the lookup modal will no longer close prematurely. ([PR#1654](https://github.com/infor-design/enterprise/issues/1654))
- `[Pager]` Made it possible to set and persist custom tooltips on first, previous, next and last pager buttons. ([#922](https://github.com/infor-design/enterprise/issues/922))
- `[Pager]` Fixed propagation of the `pagesizes` setting when using `updated()`. Previously the array was deep extended instead of being replaced outright. ([#1466](https://github.com/infor-design/enterprise/issues/1466))
- `[Tree]` Fixed a bug when calling the disable or enable methods of the tree. This was not working with ie11. ([PR#1600](https://github.com/infor-design/enterprise/issues/1600))
- `[Stepprocess]` Fixed a bug where the step folder was still selected when it was collapsed or expanded. ([#1633](https://github.com/infor-design/enterprise/issues/1633))
- `[Swaplist]` Fixed a bug where items were not able to drag anymore after make the search. ([#1703](https://github.com/infor-design/enterprise/issues/1703))
- `[Toolbar Flex]` Added the ability to pass in a `beforeOpen` callback to the More Actions menu (fixes a bug where it wasn't possible to dynamically add content to the More Actions menu in same way that was possible on the original Toolbar component)
- `[Toolbar Flex]` Fixed a bug where selected events were not bubbling up for a menu button on a flex toolbar. ([#1709](https://github.com/infor-design/enterprise/issues/1709))
- `[Stepprocess]` Disabled step selected when using the next or previous button. ([#1697](https://github.com/infor-design/enterprise/issues/1697))
- `[Tree]` Fixed a bug when calling the disable or enable methods of the tree. This was not working with ie11. ([PR#1600](https://github.com/infor-design/enterprise/issues/1600))

### v4.16.0 Chore & Maintenance

- `[Demo App]` Removed the search icon from the header on test pages as it doesn't function. ([#1449](https://github.com/infor-design/enterprise/issues/1449))
- `[Demo App]` Added a fix for incorrect links when running on windows. ([#1549](https://github.com/infor-design/enterprise/issues/1549))
- `[Docs]` Added a fix to prevent the documentation generator from failing intermittently. ([#1377](https://github.com/infor-design/enterprise/issues/1377))

(29 Issues Solved this release, Backlog Enterprise 203, Backlog Ng 69, 735 Functional Tests, 670 e2e Test)

## v4.15.0

- [Npm Package](https://www.npmjs.com/package/ids-enterprise)
- [IDS Enterprise Angular Change Log](https://github.com/infor-design/enterprise-ng/blob/master/docs/CHANGELOG.md)

### v4.15.0 Features

- `[Datagrid]` Added support for lookup in the datagrid filter. ([#653](https://github.com/infor-design/enterprise/issues/653))
- `[Datagrid]` Added support for masks on lookup editors. ([#406](https://github.com/infor-design/enterprise/issues/406))
- `[Validation]` When using legacy mode validation, made the icon dim if the text was on top of it. ([#644](https://github.com/infor-design/enterprise/issues/644))
- `[Calendar]` Now possible to edit events both with the API and by clicking/double clicking events. And other improvements. ([#1436](https://github.com/infor-design/enterprise/issues/1436))
- `[Datagrid]` Added new methods to clear dirty cells on cells, rows, and all. ([#1303](https://github.com/infor-design/enterprise/issues/1303))
- `[Tree]` Added several improvements: the ability to show a dropdown on the tree node, the ability to add nodes in between current nodes, the ability to set checkboxes for selection only on some nodes, and the ability to customize icons. ([#1364](https://github.com/infor-design/enterprise/issues/1364))
- `[Datagrid]` Added the ability to display or hide the new row indicator with a new `showNewIndicator` option. ([#1589](https://github.com/infor-design/enterprise/issues/1589))

### v4.15.0 Fixes

- `[Icons]` Icons with the word `confirm` have been changed to `success`. This is partially backwards compatible for now. We deprecated `confirm` and will remove in the next major version so rename your icons. Example `icon-confirm` to `icon-success`. ([#963](https://github.com/infor-design/enterprise/issues/963))
- `[Icons]` The alert icons now have a white background allowing them to appear on colored sections. There are now two versions, for example: `icon-error` and `icon-error-solid`. These are used in calendar. ([#1436](https://github.com/infor-design/enterprise/issues/1436))
- `[Circle Pager]` Made significant improvements to resizing, especially on tabs. ([#1284](https://github.com/infor-design/enterprise/issues/1284))
- `[Datagrid]` In high contrast mode the background is now white when editing cells. ([#1421](https://github.com/infor-design/enterprise/issues/1421))
- `[Dropdown]` Fixed an issue where filter did not work in no-search mode with the Caps Lock key. ([#1500](https://github.com/infor-design/enterprise/issues/1500))
- `[Popupmenu]` Fixed an issue when using the same menu on multiple inputs wherein destroying one instance actually destroyed all instances. ([#1025](https://github.com/infor-design/enterprise/issues/1025))
- `[Swaplist]` Fixed a bug where Shift+M did not work when typing in the search. ([#1408](https://github.com/infor-design/enterprise/issues/1408))
- `[Popupmenu]` Fixed a bug in immediate mode where right click only worked the first time. ([#1507](https://github.com/infor-design/enterprise/issues/1507))
- `[Editor]` Fixed a bug where clear formatting did not work in safari. ([#911](https://github.com/infor-design/enterprise/issues/911))
- `[Colorpicker]` Fixed a bug in Angular where the picker did not respond correctly to `editable=false` and `disabled=true`. ([#257](https://github.com/infor-design/enterprise-ng/issues/257))
- `[Locale]` Fixed a bug where the callback did not complete on nonexistent locales. ([#1267](https://github.com/infor-design/enterprise/issues/1267))
- `[Calendar]` Fixed a bug where event details remain when filtering event types. ([#1436](https://github.com/infor-design/enterprise/issues/1436))
- `[Busy Indicator]` Fixed a bug where the indicator closed when clicking on accordions. ([#281](https://github.com/infor-design/enterprise-ng/issues/281))
- `[Datagrid Tree]` Fixed the need for unique IDs on the tree nodes. ([#1361](https://github.com/infor-design/enterprise/issues/1361))
- `[Editor]` Improved the result of pasting bullet lists from MS Word. ([#1351](https://github.com/infor-design/enterprise/issues/1351))
- `[Hierarchy]` Fixed layout issues in the context menu in RTL mode. ([#1310](https://github.com/infor-design/enterprise/issues/1310))
- `[Datagrid]` Added a setting `allowChildExpandOnMatch` that optionally determines if a search/filter will show and allow nonmatching children to be shown. ([#1422](https://github.com/infor-design/enterprise/issues/1422))
- `[Datagrid]` If a link is added with a href it will now be followed when clicking, rather than needing to use the click method setting on columns. ([#1473](https://github.com/infor-design/enterprise/issues/1473))
- `[Datagrid Tree]` Fixed a bug where Expand/Collapse text is added into the +/- cell. ([#1145](https://github.com/infor-design/enterprise/issues/1145))
- `[Dropdown]` Fixed a bug in NG where two dropdowns in different components would cause each other to freeze. ([#229](https://github.com/infor-design/enterprise-ng/issues/229))
- `[Editor]` Verified a past fix where editor would not work with all buttons when in a modal. ([#408](https://github.com/infor-design/enterprise/issues/408))
- `[Datagrid Tree]` Fixed a bug in `updateRow` that caused the indent of the tree grid to collapse. ([#405](https://github.com/infor-design/enterprise/issues/405))
- `[Empty Message]` Fixed a bug where a null empty message would not be possible. This is used to show no empty message on initial load delays. ([#1467](https://github.com/infor-design/enterprise/issues/1467))
- `[Lookup]` Fixed a bug where nothing is inserted when you click a link editor in the lookup. ([#1315](https://github.com/infor-design/enterprise/issues/1315))
- `[About]` Fixed a bug where the version would not show when set. It would show the IDS version. ([#1414](https://github.com/infor-design/enterprise/issues/1414))
- `[Datagrid]` Fixed a bug in `disableClientSort` / `disableClientFilter`. It now retains visual indicators on sort and filter. ([#1248](https://github.com/infor-design/enterprise/issues/1248))
- `[Tree]` Fixed a bug where selected nodes are selected again after loading child nodes. ([#1270](https://github.com/infor-design/enterprise/issues/1270))
- `[Input]` Fixed a bug where inputs that have tooltips will not be selectable with the cursor. ([#1354](https://github.com/infor-design/enterprise/issues/1354))
- `[Accordion]` Fixed a bug where double clicking a header will open and then close the accordion. ([#1314](https://github.com/infor-design/enterprise/issues/1314))
- `[Datagrid]` Fixed a bug on hover with taller cells where the hover state would not cover the entire cell. ([#1490](https://github.com/infor-design/enterprise/issues/1490))
- `[Editor]` Fixed a bug where the image would still be shown if you press the Esc key and cancel the image dialog. ([#1489](https://github.com/infor-design/enterprise/issues/1489))
- `[Datagrid Lookup]` Added additional missing event info for ajax requests and filtering. ([#1486](https://github.com/infor-design/enterprise/issues/1486))
- `[Tabs]` Added protection from inserting HTML tags in the add method (XSS). ([#1462](https://github.com/infor-design/enterprise/issues/1462))
- `[App Menu]` Added better text wrapping for longer titles. ([#1116](https://github.com/infor-design/enterprise/issues/1116))
- `[Contextual Action Panel]` Fixed some examples so that they reopen more than one time. ([#1116](https://github.com/infor-design/enterprise/issues/506))
- `[Searchfield]` Fixed a border styling issue on longer labels in the search. ([#1500](https://github.com/infor-design/enterprise/issues/1500))
- `[Tabs Multi]` Improved the experience on mobile by collapsing the menus a bit. ([#971](https://github.com/infor-design/enterprise/issues/971))
- `[Lookup]` Fixed missing ellipsis menu on mobile devices. ([#1068](https://github.com/infor-design/enterprise/issues/1068))
- `[Accordion]` Fixed incorrect font size on p tags in the accordion. ([#1116](https://github.com/infor-design/enterprise/issues/1116))
- `[Line Chart]` Fixed and improved the legend text on mobile viewport. ([#609](https://github.com/infor-design/enterprise/issues/609))

### v4.15.0 Chore & Maintenance

- `[General]` Migrated sass to use IDS color variables. ([#1435](https://github.com/infor-design/enterprise/issues/1435))
- `[Angular]` Added all settings from 4.13 in time for future 5.1.0 ([#274](https://github.com/infor-design/enterprise-ng/issues/274))
- `[General]` Fixed some incorrect layouts. ([#1357](https://github.com/infor-design/enterprise/issues/1357))
- `[Targeted Achievement]` Removed some older non working examples. ([#520](https://github.com/infor-design/enterprise/issues/520))

(50 Issues Solved this release, Backlog Enterprise 294, Backlog Ng 80, 809 Functional Tests, 716 e2e Test)

## v4.14.0

- [Npm Package](https://www.npmjs.com/package/ids-enterprise)
- [IDS Enterprise Angular Change Log](https://github.com/infor-design/enterprise-ng/blob/master/docs/CHANGELOG.md)

### v4.14.0 Features

- `[Datepicker/Monthview]` Added a setting for the day of week the calendar starts that can be used outside of the Locale setting. ([#1179](https://github.com/infor-design/enterprise/issues/1179))
- `[Datagrid]` Made the tree datagrid work a lot better with filtering. ([#1281](https://github.com/infor-design/enterprise/issues/1281))
- `[Autocomplete/SearchField]` Added a caseSensitive filtering option. ([#385](https://github.com/infor-design/enterprise/issues/385))
- `[Datagrid]` Added an option `headerAlign` to set alignment on the header different than the rows. ([#420](https://github.com/infor-design/enterprise/issues/420))
- `[Message]` Added the ability to use certain formatter html tags in the message content. ([#379](https://github.com/infor-design/enterprise/issues/379))

### v4.14.0 Fixes

- `[Swaplist]` Fixed a bug that if you drag really fast everything disappears. ([#1195](https://github.com/infor-design/enterprise/issues/1195))
- `[Hierarchy]` Fixed a bug that part of the profile menu is cut off. ([#931](https://github.com/infor-design/enterprise/issues/931))
- `[Datagrid/Dropdown]` Fixed a bug that part of the dropdown menu is cut off. ([#1420](https://github.com/infor-design/enterprise/issues/1420))
- `[Modal]` Fixed bugs where with certain field types modal validation was not working. ([#1213](https://github.com/infor-design/enterprise/issues/1213))
- `[Dropdown]` Fixed a regression where the tooltip was not showing when data is overflowed. ([#1400](https://github.com/infor-design/enterprise/issues/1400))
- `[Tooltip]` Fixed a bugs where a tooltip would show up in unexpected places. ([#1396](https://github.com/infor-design/enterprise/issues/1396))
- `[Datagrid/Dropdown]` Fixed a bug where an error would occur if showSelectAll is used. ([#1360](https://github.com/infor-design/enterprise/issues/1360))
- `[Datagrid/Tooltip]` Fixed a bugs where a tooltip would show up in the header unexpectedly. ([#1395](https://github.com/infor-design/enterprise/issues/1395))
- `[Popupmenu]` Fixed incorrect highlighting on disabled list items.  ([#982](https://github.com/infor-design/enterprise/issues/982))
- `[Contextual Action Panel]` Fixed issues with certain styles of invoking the CAP where it would not reopen a second time. ([#1139](https://github.com/infor-design/enterprise/issues/1139))
- `[Spinbox]` Added a fix so the page will not zoom when click + and - on mobile devices. ([#1070](https://github.com/infor-design/enterprise/issues/1070))
- `[Splitter]` Removed the tooltip from the expand/collapse button as it was superfluous. ([#1180](https://github.com/infor-design/enterprise/issues/1180))
- `[Datagrid]` Added a fix so the last column when stretching will do so with percentage so it will stay when the page resize or the menu opens/closes. ([#1168](https://github.com/infor-design/enterprise/issues/1168))
- `[Datagrid]` Fixed bugs in the server side and filtering example. ([#396](https://github.com/infor-design/enterprise/issues/396))
- `[Datagrid]` Fixed a bug in applyFilter with datefields. ([#1269](https://github.com/infor-design/enterprise/issues/1269))
- `[Datagrid]` Fixed a bug in updateCellNode where sometimes it did not work. ([#1122](https://github.com/infor-design/enterprise/issues/1122))
- `[Hierarchy]` Made the empty image ring the same color as the left edge. ([#932](https://github.com/infor-design/enterprise/issues/932))
- `[Datagrid/Dropdown]` Fixed an issue that tab did not close dropdown editors. ([#1198](https://github.com/infor-design/enterprise/issues/1198))
- `[Datagrid/Dropdown]` Fixed a bug that if you click open a dropdown editor then you cannot use arrow keys to select. ([#1387](https://github.com/infor-design/enterprise/issues/1387))
- `[Datagrid/Dropdown]` Fixed a bug that if a smaller number of items the menu would be too short. ([#1298](https://github.com/infor-design/enterprise/issues/1298))
- `[Searchfield]` Fixed a bug that the search field didnt work in safari. ([#225](https://github.com/infor-design/enterprise/issues/225))
- `[Datagrid/Dropdown]` Fixed a bug that source is used the values may be cleared out when opening the list. ([#1185](https://github.com/infor-design/enterprise/issues/1185))
- `[Personalization]` Fixed a bug that when calling initialize the personalization would reset. ([#1231](https://github.com/infor-design/enterprise/issues/1231))
- `[Tabs]` Fixed the alignment of the closing icon. ([#1056](https://github.com/infor-design/enterprise/issues/1056))
- `[Dropdown]` Fixed list alignment issues on mobile. ([#1069](https://github.com/infor-design/enterprise/issues/1069))
- `[Dropdown]` Fixed issues where the listbox would not close on mobile. ([#1119](https://github.com/infor-design/enterprise/issues/1119))
- `[Dropdown]` Fixed a bug where modals would close on url hash change. ([#1207](https://github.com/infor-design/enterprise/issues/1207))
- `[Contextual Action Panel]` Fixed an issue where buttons would occasionally be out of view. ([#283](https://github.com/infor-design/enterprise/issues/283))
- `[Empty Message]` Added a new icon to indicate using the search function. ([#1325](https://github.com/infor-design/enterprise/issues/1325))
- `[Searchfield]` Added a fix for landscape mode on mobile. ([#1102](https://github.com/infor-design/enterprise/issues/1102))
- `[Datagrid]` Added a fix for hard to read fields in high contrast mode. ([#1193](https://github.com/infor-design/enterprise/issues/1193))

### v4.14.0 Chore & Maintenance

- `[General]` Fixed problems with the css mapping where the line numbers were wrong in the map files. ([#962](https://github.com/infor-design/enterprise/issues/962))
- `[Docs]` Added setting so themes can be shown in the documentation pages. ([#1327](https://github.com/infor-design/enterprise/issues/1327))
- `[Docs]` Made links to example pages open in a new window. ([#1132](https://github.com/infor-design/enterprise/issues/1132))

(43 Issues Solved this release, Backlog Enterprise 181, Backlog Ng 64, 682 Functional Tests, 612 e2e Test)

## v4.13.0

- [Npm Package](https://www.npmjs.com/package/ids-enterprise)
- [IDS Enterprise Angular Change Log](https://github.com/infor-design/enterprise-ng/blob/master/docs/CHANGELOG.md)

### v4.13.0 Features

- `[Calendar]` Added some new features such as upcoming events view, RTL, keyboard support and fixed styling issues and bugs. ([#1221](https://github.com/infor-design/enterprise/issues/1221))
- `[Flex Toolbar]` Added search field integration, so that the search field is mainly close to being able to replace the legacy toolbar. ([#269](https://github.com/infor-design/enterprise/issues/269))
- `[Bar]` Added short, medium label support for adapting the chart to responsive views. ([#1094](https://github.com/infor-design/enterprise/issues/1094))
- `[Textarea]` Added maxLength option to prevent typing over a set maximum. ([#1046](https://github.com/infor-design/enterprise/issues/1046))
- `[Textarea]` Added maxGrow option to prevent growing when typing over a set max. ([#1147](https://github.com/infor-design/enterprise/issues/1147))
- `[Datagrid]` If using the `showDirty` option the indication will now be on each cell. ([#1183](https://github.com/infor-design/enterprise/issues/1183))
- `[Datepicker]` Added an option `useCurrentTime` that will insert current time instead of noon time with date and timepickers. ([#1087](https://github.com/infor-design/enterprise/issues/1087))
- `[General]` Included an IE 11 polyfill for ES6 Promises, this is a new dependency in the package.json you should include. ([#1172](https://github.com/infor-design/enterprise/issues/1172))
- `[General]` Add translations in 38 languages including new support for Slovak (sk-SK). ([#557](https://github.com/infor-design/enterprise/issues/557))

### v4.13.0 Fixes

- `[Tooltips]` Fixed an important bug where tooltips would stick around in the page on the top corner. ([#1273](https://github.com/infor-design/enterprise/issues/1273))
- `[Tooltips]` Fixed some contrast issues on the high contrast theme. ([#1249](https://github.com/infor-design/enterprise/issues/1249))
- `[Tooltips]` Fixed a bug where Toolbar "More Actions" menu buttons could incorrectly display a tooltip overlapping an open menu. ([#1242](https://github.com/infor-design/enterprise/issues/1242))
- `[Datepicker / Timepicker]` Removed the need to use the customValidation setting. You can remove this option from your code. The logic will pick up if you added customValidation to your input by adding a data-validate option. You also may need to add `date` or `availableDate` validation to your  data-validate attribute if these validations are desired along with your custom or required validation. ([#862](https://github.com/infor-design/enterprise/issues/862))
- `[Menubutton]` Added a new setting `hideMenuArrow` you can use for buttons that don't require an arrow, such as menu buttons. ([#1088](https://github.com/infor-design/enterprise/issues/1088))
- `[Dropdown]` Fixed issues with destroy when multiple dropdown components are on the page. ([#1202](https://github.com/infor-design/enterprise/issues/1202))
- `[Datagrid]` Fixed alignment issues when using filtering with some columns that do not have a filter. ([#1124](https://github.com/infor-design/enterprise/issues/1124))
- `[Datagrid]` Fixed an error when dynamically adding context menus. ([#1216](https://github.com/infor-design/enterprise/issues/1216))
- `[Datagrid]` Added an example of dynamic intermediate paging and filtering. ([#396](https://github.com/infor-design/enterprise/issues/396))
- `[Dropdown]` Fixed alignment issues on mobile devices. ([#1069](https://github.com/infor-design/enterprise/issues/1069))
- `[Datepicker]` Fixed incorrect assumptions, causing incorrect umalqura calendar calculations. ([#1189](https://github.com/infor-design/enterprise/issues/1189))
- `[Datepicker]` Fixed an issue where the dialog would not close on click out if opening the time dropdown components first. ([#1278](https://github.com/infor-design/enterprise/issues/))
- `[General]` Added the ability to stop renderLoop. ([#214](https://github.com/infor-design/enterprise/issues/214))
- `[Datepicker]` Fixed an issue reselecting ranges with the date picker range option. ([#1197](https://github.com/infor-design/enterprise/issues/1197))
- `[Editor]` Fixed bugs on IE with background color option. ([#392](https://github.com/infor-design/enterprise/issues/392))
- `[Colorpicker]` Fixed issue where the palette is not closed on enter key / click. ([#1050](https://github.com/infor-design/enterprise/issues/1050))
- `[Accordion]` Fixed issues with context menus on the accordion. ([#639](https://github.com/infor-design/enterprise/issues/639))
- `[Searchfield]` Made no results appear not clickable. ([#329](https://github.com/infor-design/enterprise/issues/329))
- `[Datagrid]` Added an example of groups and paging. ([#435](https://github.com/infor-design/enterprise/issues/435))
- `[Editor]` Fixed the dirty indicator when using toolbar items. ([#910](https://github.com/infor-design/enterprise/issues/910))
- `[Datagrid]` Fixed a bug that made tooltips disappear when a lookup editor is closed. ([#1186](https://github.com/infor-design/enterprise/issues/1186))
- `[Datagrid]` Fixed a bug where not all rows are removed in the removeSelected function. ([#1036](https://github.com/infor-design/enterprise/issues/1036))
- `[Datagrid]` Fixed bugs in activateRow and deactivateRow in some edge cases. ([#948](https://github.com/infor-design/enterprise/issues/948))
- `[Datagrid]` Fixed formatting of tooltips on the header and filter. ([#955](https://github.com/infor-design/enterprise/issues/955))
- `[Datagrid]` Fixed wrong page number when saving the page number in localstorage and reloading. ([#798](https://github.com/infor-design/enterprise/issues/798))
- `[Tree]` Fixed issues when expanding and collapsing after dragging nodes around. ([#1183](https://github.com/infor-design/enterprise/issues/1183))
- `[ContextualActionPanel]` Fixed a bug where the CAP will be closed if clicking an accordion in it. ([#1138](https://github.com/infor-design/enterprise/issues/1138))
- `[Colorpicker]` Added a setting (customColors) to prevent adding default colors if totally custom colors are used. ([#1135](https://github.com/infor-design/enterprise/issues/1135))
- `[AppMenu]` Improved contrast in high contrast theme. ([#1146](https://github.com/infor-design/enterprise/issues/1146))
- `[Searchfield]` Fixed issue where ascenders/descenders are cut off. ([#1101](https://github.com/infor-design/enterprise/issues/1101))
- `[Tree]` Added sortstop and sortstart events. ([#1003](https://github.com/infor-design/enterprise/issues/1003))
- `[Searchfield]` Fixed some alignment issues in different browsers. ([#1106](https://github.com/infor-design/enterprise/issues/1106))
- `[Searchfield]` Fixed some contrast issues in different browsers. ([#1104](https://github.com/infor-design/enterprise/issues/1104))
- `[Searchfield]` Prevent multiple selected events from firing. ([#1259](https://github.com/infor-design/enterprise/issues/1259))
- `[Autocomplete]` Added a beforeOpen setting ([#398](https://github.com/infor-design/enterprise/issues/398))
- `[Toolbar]` Fixed an error where toolbar tried to focus a DOM item that was removed. ([#1177](https://github.com/infor-design/enterprise/issues/1177))
- `[Dropdown]` Fixed a problem where the bottom of some lists is cropped. ([#909](https://github.com/infor-design/enterprise/issues/909))
- `[General]` Fixed a few components so that they could still initialize when hidden. ([#230](https://github.com/infor-design/enterprise/issues/230))
- `[Datagrid]` Fixed missing tooltips on new row. ([#1081](https://github.com/infor-design/enterprise/issues/1081))
- `[Lookup]` Fixed a bug using select all where it would select the previous list. ([#295](https://github.com/infor-design/enterprise/issues/295))
- `[Datagrid]` Fixed missing summary row on initial render in some cases. ([#330](https://github.com/infor-design/enterprise/issues/330))
- `[Button]` Fixed alignment of text and icons. ([#973](https://github.com/infor-design/enterprise/issues/973))
- `[Datagrid]` Fixed missing source call when loading last page first. ([#1162](https://github.com/infor-design/enterprise/issues/1162))
- `[SwapList]` Made sure swap list will work in all cases and in angular. ([#152](https://github.com/infor-design/enterprise/issues/152))
- `[Toast]` Fixed a bug where some toasts on certain urls may not close. ([#1305](https://github.com/infor-design/enterprise/issues/1305))
- `[Datepicker / Lookup]` Fixed bugs where they would not load on tabs. ([#1304](https://github.com/infor-design/enterprise/issues/1304))

### v4.13.0 Chore & Maintenance

- `[General]` Added more complete visual tests. ([#978](https://github.com/infor-design/enterprise/issues/978))
- `[General]` Cleaned up some of the sample pages start at A, making sure examples work and tests are covered for better QA (on going). ([#1136](https://github.com/infor-design/enterprise/issues/1136))
- `[General]` Upgraded to ids-identity 2.0.x ([#1062](https://github.com/infor-design/enterprise/issues/1062))
- `[General]` Cleanup missing files in the directory listings. ([#985](https://github.com/infor-design/enterprise/issues/985))
- `[Angular 1.0]` We removed the angular 1.0 directives from the code and examples. These are no longer being updated. You can still use older versions of this or move on to Angular 7.x ([#1136](https://github.com/infor-design/enterprise/issues/1136))
- `[Uplift]` Included the uplift theme again as alpha for testing. It will show with a watermark and is only available via the personalize api or url params in the demo app. ([#1224](https://github.com/infor-design/enterprise/issues/1224))

(69 Issues Solved this release, Backlog Enterprise 199, Backlog Ng 63, 662 Functional Tests, 659 e2e Test)

## v4.12.0

- [Npm Package](https://www.npmjs.com/package/ids-enterprise)
- [IDS Enterprise Angular Change Log](https://github.com/infor-design/enterprise-ng/blob/master/docs/CHANGELOG.md)

### v4.12.0 Features

- `[General]` The ability to make custom/smaller builds has further been improved. We improved the component matching, made it possible to run the tests on only included components, fixed the banner, and improved the terminal functionality. Also removed/deprecated the older mapping tool. ([#417](https://github.com/infor-design/enterprise/issues/417))
- `[Message]` Added the ability to have different types (Info, Confirm, Error, Alert). ([#963](https://github.com/infor-design/enterprise/issues/963))
- `[General]` Further fixes to for xss issues. ([#683](https://github.com/infor-design/enterprise/issues/683))
- `[Pager]` Made it possible to use the pager as a standalone component. ([#250](https://github.com/infor-design/enterprise/issues/250))
- `[Editor]` Added a clear formatting button. ([#473](https://github.com/infor-design/enterprise/issues/473))
- `[Datepicker]` Added an option to show the time as current time instead of midnight. ([#889](https://github.com/infor-design/enterprise/issues/889))
- `[About]` Dialog now shows device information. ([#684](https://github.com/infor-design/enterprise/issues/684))

### v4.12.0 Fixes

- `[Datagrid Tree]` Fixed incorrect data on activated event. ([#412](https://github.com/infor-design/enterprise/issues/412))
- `[Datagrid]` Improved the export function so it works on different locales. ([#378](https://github.com/infor-design/enterprise/issues/378))
- `[Tabs]` Fixed a bug where clicking the x on tabs with a dropdowns would incorrectly open the dropdown. ([#276](https://github.com/infor-design/enterprise/issues/276))
- `[Datagrid]` Changed the `settingschange` event so it will only fire once. ([#903](https://github.com/infor-design/enterprise/issues/903))
- `[Listview]` Improved rendering performance. ([#430](https://github.com/infor-design/enterprise/issues/430))
- `[General]` Fixed issues when using base tag, that caused icons to disappear. ([#766](https://github.com/infor-design/enterprise/issues/766))
- `[Empty Message]` Made it possible to assign code to the button click if used. ([#667](https://github.com/infor-design/enterprise/issues/667))
- `[Datagrid]` Added translations for the new tooltip. ([#227](https://github.com/infor-design/enterprise/issues/227))
- `[Dropdown]` Fixed contrast issue in high contrast theme. ([#945](https://github.com/infor-design/enterprise/issues/945))
- `[Datagrid]` Reset to default did not reset dropdown columns. ([#847](https://github.com/infor-design/enterprise/issues/847))
- `[Datagrid]` Fixed bugs in keyword search highlighting with special characters. ([#849](https://github.com/infor-design/enterprise/issues/849))
- `[Datagrid]` Fixed bugs that causes NaN to appear in date fields. ([#891](https://github.com/infor-design/enterprise/issues/891))
- `[Dropdown]` Fixed issue where validation is not trigger on IOS on click out. ([#659](https://github.com/infor-design/enterprise/issues/659))
- `[Lookup]` Fixed bug in select all in multiselect with paging. ([#926](https://github.com/infor-design/enterprise/issues/926))
- `[Modal]` Fixed bug where the modal would close if hitting enter on a checkbox and inputs. ([#320](https://github.com/infor-design/enterprise/issues/320))
- `[Lookup]` Fixed bug trying to reselect a second time. ([#296](https://github.com/infor-design/enterprise/issues/296))
- `[Tabs]` Fixed behavior when closing and disabling tabs. ([#947](https://github.com/infor-design/enterprise/issues/947))
- `[Dropdown]` Fixed layout issues when using icons in the dropdown. ([#663](https://github.com/infor-design/enterprise/issues/663))
- `[Datagrid]` Fixed a bug where the tooltip did not show on validation. ([#1008](https://github.com/infor-design/enterprise/issues/1008))
- `[Tabs]` Fixed issue with opening spillover on IOS. ([#619](https://github.com/infor-design/enterprise/issues/619))
- `[Datagrid]` Fixed bugs when using `exportable: false` in certain column positions. ([#787](https://github.com/infor-design/enterprise/issues/787))
- `[Searchfield]` Removed double border. ([#328](https://github.com/infor-design/enterprise/issues/328))

### v4.12.0 Chore & Maintenance

- `[Masks]` Added missing and more documentation, cleaned up existing docs. ([#1033](https://github.com/infor-design/enterprise/issues/1033))
- `[General]` Based on design site comments, we improved some pages and fixed some missing links. ([#1034](https://github.com/infor-design/enterprise/issues/1034))
- `[Bar Chart]` Added test coverage. ([#848](https://github.com/infor-design/enterprise/issues/848))
- `[Datagrid]` Added full api test coverage. ([#242](https://github.com/infor-design/enterprise/issues/242))

(55 Issues Solved this release, Backlog Enterprise 185, Backlog Ng 50, 628 Functional Tests, 562 e2e Test)

## v4.11.0

- [Npm Package](https://www.npmjs.com/package/ids-enterprise)
- [IDS Enterprise Angular Change Log](https://github.com/infor-design/enterprise-ng/blob/master/docs/CHANGELOG.md)

### v4.11.0 Features

- `[General]` It is now possible to make custom builds. With a custom build you specify a command with a list of components that you use. This can be used to reduce the bundle size for both js and css. ([#417](https://github.com/infor-design/enterprise/issues/417))
- `[Calendar]` Added more features including: a readonly view, ability for events to span days, tooltips and notifications ([#417](https://github.com/infor-design/enterprise/issues/417))
- `[Lookup]` Added the ability to select across pages, even when doing server side paging. ([#375](https://github.com/infor-design/enterprise/issues/375))
- `[Datagrid]` Improved tooltip performance, and now tooltips show on cells that are not fully displayed. ([#447](https://github.com/infor-design/enterprise/issues/447))

### v4.11.0 Fixes

- `[Dropdown]` The onKeyDown callback was not firing if CTRL key is used. This is fixed. ([#793](https://github.com/infor-design/enterprise/issues/793))
- `[Tree]` Added a small feature to preserve the tree node states on reload. ([#792](https://github.com/infor-design/enterprise/issues/792))
- `[Tree]` Added a disable/enable method to disable/enable the whole tree. ([#752](https://github.com/infor-design/enterprise/issues/752))
- `[App Menu]` Fixed a bug clearing the search filter box. ([#702](https://github.com/infor-design/enterprise/issues/702))
- `[Column Chart]` Added a yAxis option, you can use to format the yAxis in custom ways. ([#627](https://github.com/infor-design/enterprise/issues/627))
- `[General]` More fixes to use external ids tokens. ([#708](https://github.com/infor-design/enterprise/issues/708))
- `[Datagrid]` Fixed an error calling selectRows with an integer. ([#756](https://github.com/infor-design/enterprise/issues/756))
- `[Tree]` Fixed a bug that caused newly added rows to not be draggable. ([#618](https://github.com/infor-design/enterprise/issues/618))
- `[Dropdown / Multiselect]` Re-added the ability to have a placeholder on the component. ([#832](https://github.com/infor-design/enterprise/issues/832))
- `[Datagrid]` Fixed a bug that caused dropdown filters to not save on reload of page (saveUserSettings) ([#791](https://github.com/infor-design/enterprise/issues/791))
- `[Dropdown]` Fixed a bug that caused an unneeded scrollbar. ([#786](https://github.com/infor-design/enterprise/issues/786))
- `[Tree]` Added drag events and events for when the data is changed. ([#801](https://github.com/infor-design/enterprise/issues/801))
- `[Datepicker]` Fixed a bug updating settings, where time was not changing correctly. ([#305](https://github.com/infor-design/enterprise/issues/305))
- `[Tree]` Fixed a bug where the underlying dataset was not synced up. ([#718](https://github.com/infor-design/enterprise/issues/718))
- `[Lookup]` Fixed incorrect text color on chrome. ([#762](https://github.com/infor-design/enterprise/issues/762))
- `[Editor]` Fixed duplicate ID's on the popup dialogs. ([#746](https://github.com/infor-design/enterprise/issues/746))
- `[Dropdown]` Fixed misalignment of icons on IOS. ([#657](https://github.com/infor-design/enterprise/issues/657))
- `[Demos]` Fixed a bug that caused RTL pages to sometimes load blank. ([#814](https://github.com/infor-design/enterprise/issues/814))
- `[Modal]` Fixed a bug that caused the modal to close when clicking an accordion on the modal. ([#747](https://github.com/infor-design/enterprise/issues/747))
- `[Tree]` Added a restoreOriginalState method to set the tree back to its original state. ([#751](https://github.com/infor-design/enterprise/issues/751))
- `[Datagrid]` Added an example of a nested datagrid with scrolling. ([#172](https://github.com/infor-design/enterprise/issues/172))
- `[Datagrid]` Fixed column alignment issues on grouped column examples. ([#147](https://github.com/infor-design/enterprise/issues/147))
- `[Datagrid]` Fixed bugs when dragging and resizing grouped columns. ([#374](https://github.com/infor-design/enterprise/issues/374))
- `[Validation]` Fixed a bug that caused validations with changing messages to not go away on correction. ([#640](https://github.com/infor-design/enterprise/issues/640))
- `[Datagrid]` Fixed bugs in actionable mode (enter was not moving down). ([#788](https://github.com/infor-design/enterprise/issues/788))
- `[Bar Charts]` Fixed bug that caused tooltips to occasionally not show up. ([#739](https://github.com/infor-design/enterprise/issues/739))
- `[Dirty]` Fixed appearance/contrast on high contrast theme. ([#692](https://github.com/infor-design/enterprise/issues/692))
- `[Locale]` Fixed incorrect date time format. ([#608](https://github.com/infor-design/enterprise/issues/608))
- `[Dropdown]` Fixed bug where filtering did not work with CAPS lock on. ([#608](https://github.com/infor-design/enterprise/issues/608))
- `[Accordion]` Fixed styling issue on safari. ([#282](https://github.com/infor-design/enterprise/issues/282))
- `[Dropdown]` Fixed a bug on mobile devices, where the list would close on scrolling. ([#656](https://github.com/infor-design/enterprise/issues/656))

### v4.11.0 Chore & Maintenance

- `[Textarea]` Added additional test coverage. ([#337](https://github.com/infor-design/enterprise/issues/337))
- `[Tree]` Added additional test coverage. ([#752](https://github.com/infor-design/enterprise/issues/752))
- `[Busy Indicator]` Added additional test coverage. ([#233](https://github.com/infor-design/enterprise/issues/233))
- `[Docs]` Added additional information for developers on how to use IDS. ([#721](https://github.com/infor-design/enterprise/issues/721))
- `[Docs]` Added Id's and test notes to all pages. ([#259](https://github.com/infor-design/enterprise/issues/259))
- `[Docs]` Fixed issues on the wizard docs. ([#824](https://github.com/infor-design/enterprise/issues/824))
- `[Accordion]` Added additional test coverage. ([#516](https://github.com/infor-design/enterprise/issues/516))
- `[General]` Added sass linter (stylelint). ([#767](https://github.com/infor-design/enterprise/issues/767))

(53 Issues Solved this release, Backlog Enterprise 170, Backlog Ng 41, 587 Functional Tests, 458 e2e Test)

## v4.10.0

- [Npm Package](https://www.npmjs.com/package/ids-enterprise)
- [IDS Enterprise Angular Change Log](https://github.com/infor-design/enterprise-ng/blob/master/docs/CHANGELOG.md)

### v4.10.0 Features

- `[Tooltips]` Will now activate on longpress on mobile devices. ([#400](https://github.com/infor-design/enterprise/issues/400))
- `[Contextmenu]` Will now activate on longpress on mobile devices (except when on inputs). ([#245](https://github.com/infor-design/enterprise/issues/245))
- `[Locale]` Added support for zh-Hant and zh-Hans. ([#397](https://github.com/infor-design/enterprise/issues/397))
- `[Tree]` Greatly improved rendering and expanding performance. ([#251](https://github.com/infor-design/enterprise/issues/251))
- `[General]` Internally all of the sass is now extended from [IDS Design tokens]( https://github.com/infor-design/design-system) ([#354](https://github.com/infor-design/enterprise/issues/354))
- `[Calendar]` Added initial readonly calendar. At the moment the calendar can only render events and has a filtering feature. More will be added next sprint. ([#261](https://github.com/infor-design/enterprise/issues/261))

### v4.10.0 Fixes

- `[Dropdown]` Minor Breaking Change for Xss reasons we removed the ability to set a custom hex color on icons in the dropdown. You can still pass in one of the alert colors from the colorpallette (fx alert, good, info). This was not even shown in the examples so may not be missed. ([#256](https://github.com/infor-design/enterprise/issues/256))
- `[Popupmenu]` Fixed a problem in popupmenu, if it was opened in immediate mode, submenus will be cleared of their text when the menu is eventually closed. ([#701](https://github.com/infor-design/enterprise/issues/701))
- `[Editor]` Fixed xss injection problem on the link dialog. ([#257](https://github.com/infor-design/enterprise/issues/257))
- `[Spinbox]` Fixed a height / alignment issue on spinboxes when used in short height configuration. ([#547](https://github.com/infor-design/enterprise/issues/547))
- `[Datepicker / Mask]` Fixed an issue in angular that caused using backspace to not save back to the model. ([#51](https://github.com/infor-design/enterprise-ng/issues/51))
- `[Field Options]` Fixed mobile support so they now work on touch better on IOS and Android. ([#555](https://github.com/infor-design/enterprise-ng/issues/555))
- `[Tree]` Tree with + and - for the folders was inversed visually. This was fixed, update your svg.html ([#685](https://github.com/infor-design/enterprise-ng/issues/685))
- `[Modal]` Fixed an alignment issue with the closing X on the top corner. ([#662](https://github.com/infor-design/enterprise-ng/issues/662))
- `[Popupmenu]` Fixed a visual flickering when opening dynamic submenus. ([#588](https://github.com/infor-design/enterprise/issues/588))
- `[Tree]` Added full unit and functional tests. ([#264](https://github.com/infor-design/enterprise/issues/264))
- `[Lookup]` Added full unit and functional tests. ([#344](https://github.com/infor-design/enterprise/issues/344))
- `[Datagrid]` Added more unit and functional tests. ([#242](https://github.com/infor-design/enterprise/issues/242))
- `[General]` Updated the develop tools and sample app to Node 10. During this update we set package-lock.json to be ignored in .gitignore ([#540](https://github.com/infor-design/enterprise/issues/540))
- `[Modal]` Allow beforeOpen callback to run optionally whether you have content or not passed back. ([#409](https://github.com/infor-design/enterprise/issues/409))
- `[Datagrid]` The lookup editor now supports left, right, and center align on the column settings. ([#228](https://github.com/infor-design/enterprise/issues/228))
- `[Mask]` When adding prefixes and suffixes (like % and $) if all the rest of the text is cleared, these will also now be cleared. ([#433](https://github.com/infor-design/enterprise/issues/433))
- `[Popupmenu]` Fixed low contrast selection icons in high contrast theme. ([#410](https://github.com/infor-design/enterprise/issues/410))
- `[Header Popupmenu]` Fixed missing focus state. ([#514](https://github.com/infor-design/enterprise/issues/514))
- `[Datepicker]` When using legends on days, fixed a problem that the hover states are shown incorrectly when changing month. ([#514](https://github.com/infor-design/enterprise/issues/514))
- `[Listview]` When the search field is disabled, it was not shown with disabled styling, this is fixed. ([#422](https://github.com/infor-design/enterprise/issues/422))
- `[Donut]` When having 4 or 2 sliced the tooltip would not show up on some slices. This is fixed. ([#482](https://github.com/infor-design/enterprise/issues/482))
- `[Datagrid]` Added a searchExpandableRow option so that you can control if data in expandable rows is searched/expanded. ([#480](https://github.com/infor-design/enterprise/issues/480))
- `[Multiselect]` If more items then fit are selected the tooltip was not showing on initial load, it only showed after changing values. This is fixed. ([#633](https://github.com/infor-design/enterprise/issues/633))
- `[Tooltip]` An example was added showing how you can show tooltips on disabled buttons. ([#453](https://github.com/infor-design/enterprise/issues/453))
- `[Modal]` A title with brackets in it was not escaping the text correctly. ([#246](https://github.com/infor-design/enterprise/issues/246))
- `[Modal]` Pressing enter when on inputs such as file upload no longer closes the modal. ([#321](https://github.com/infor-design/enterprise/issues/321))
- `[Locale]` Sent out translations so things like the Editor New/Same window dialog will be translated in the future. ([#511](https://github.com/infor-design/enterprise/issues/511))
- `[Nested Datagrid]` Fixed focus issues, the wrong cell in the nest was getting focused. ([#371](https://github.com/infor-design/enterprise/issues/371))

(44 Issues Solved this release, Backlog Enterprise 173, Backlog Ng 44, 565 Functional Tests, 426 e2e Test)

## v4.9.0

- [Npm Package](https://www.npmjs.com/package/ids-enterprise)
- [IDS Enterprise Angular Change Log](https://github.com/infor-design/enterprise-ng/blob/master/docs/CHANGELOG.md)

### v4.9.0 Features

- `[Datagrid]` Changed the way alerts work on rows. It now no longer requires an extra column. The rowStatus column will now be ignored so can be removed. When an alert / error / info message is added to the row the whole row will highlight. ([Check out the example.](https://bit.ly/2LC33iJ) ([#258](https://github.com/infor-design/enterprise/issues/258))
- `[Modal]` Added an option `showCloseBtn` which when set to true will show a X button on the top left corner. ([#358](https://github.com/infor-design/enterprise/issues/358))
- `[Multiselect / Dropdown]` Added the ability to see the search term during ajax requests. ([#267](https://github.com/infor-design/enterprise/issues/267))
- `[Scatterplot]` Added a scatter plot chart similar to a bubble chart but with shapes. ([Check out the example.](https://bit.ly/2K9N59M) ([#341](https://github.com/infor-design/enterprise/issues/341))
- `[Toast]` Added an option `allowLink` which when set to true will allow you to specify a `<a>` in the message content to add a link to the message. ([#341](https://github.com/infor-design/enterprise/issues/341))

### v4.9.0 Fixes

- `[Accordion]` Fixed an issue that prevented a right click menu from working on the accordion. ([#238](https://github.com/infor-design/enterprise/issues/238))
- `[Charts]` Fixed up missing empty states and selection methods so they work on all charts. ([#265](https://github.com/infor-design/enterprise/issues/265))
- `[Datagrid]` Fixed the performance of pasting from excel. ([#240](https://github.com/infor-design/enterprise/issues/240))
- `[Datagrid]` The keyword search will now clear when reloading data. ([#307](https://github.com/infor-design/enterprise/issues/307))
- `[Docs]` Fixed several noted missing pages and broken links in the docs. ([#244](https://github.com/infor-design/enterprise/issues/244))
- `[Dropdown]` Fixed bug in badges configuration. ([#270](https://github.com/infor-design/enterprise/issues/270))
- `[Flex Layout]` Fixed field-flex to work better on IE. ([#252](https://github.com/infor-design/enterprise/issues/252))
- `[Editor]` Fixed bug that made it impossible to edit the visual tab. ([#478](https://github.com/infor-design/enterprise/issues/478))
- `[Editor]` Fixed a bug with dirty indicator that caused a messed up layout. ([#241](https://github.com/infor-design/enterprise/issues/241))
- `[Lookup]` Fixed it so that select will work correctly when filtering. ([#248](https://github.com/infor-design/enterprise/issues/248))
- `[Header]` Fixed missing `More` tooltip on the header. ([#345](https://github.com/infor-design/enterprise/issues/345))
- `[Validation]` Added fixes to prevent `error` and `valid` events from going off more than once. ([#237](https://github.com/infor-design/enterprise/issues/237))
- `[Validation]` Added fixes to make multiple messages work better. There is now a `getMessages()` function that will return all erros on a field as an array. The older `getMessage()` will still return a string. ([#237](https://github.com/infor-design/enterprise/issues/237))
- `[Validation]` Fixed un-needed event handlers when using fields on a tab. ([#332](https://github.com/infor-design/enterprise/issues/332))

### v4.9.0 Chore & Maintenance

- `[Blockgrid]` Added full test coverage ([#234](https://github.com/infor-design/enterprise/issues/234))
- `[CAP]` Fixed some examples that would not close ([#283](https://github.com/infor-design/enterprise/issues/283))
- `[Datepicker]` Added full test coverage ([#243](https://github.com/infor-design/enterprise/issues/243))
- `[Datagrid]` Fixed an example so that it shows how to clear a dropdown filter. ([#254](https://github.com/infor-design/enterprise/issues/254))
- `[Docs]` Added TEAMS.MD for collecting info on the teams using ids. If you are not in the list let us know or make a pull request. ([#350](https://github.com/infor-design/enterprise/issues/350))
- `[Listview]` Fixed some links in the sample app that caused some examples to fail. ([#273](https://github.com/infor-design/enterprise/issues/273))
- `[Tabs]` Added more test coverage ([#239](https://github.com/infor-design/enterprise/issues/239))
- `[Toast]` Added full test coverage ([#232](https://github.com/infor-design/enterprise/issues/232))
- `[Testing]` Added visual regression tests, and more importantly a system for doing them via CI. ([#255](https://github.com/infor-design/enterprise/issues/255))

(34 Issues Solved this release, Backlog Enterprise 158, Backlog Ng 41, 458 Functional Tests, 297 e2e Test)

## v4.8.0

- [Npm Package](https://www.npmjs.com/package/ids-enterprise)
- [IDS Enterprise Angular Change Log](https://github.com/infor-design/enterprise-ng/blob/master/docs/CHANGELOG.md)

### v4.8.0 Features

- `[Datagrid]` Added an example of Nested Datagrids with ([basic nested grid support.](https://bit.ly/2lGKM4a)) ([#SOHO-3474](https://jira.infor.com/browse/SOHO-3474))
- `[Datagrid]` Added support for async validation. ([#SOHO-7943](https://jira.infor.com/browse/SOHO-7943))
- `[Export]` Extracted excel export code so it can be run outside the datagrid. ([#SOHO-7246](https://jira.infor.com/browse/SOHO-7246))

### v4.8.0 Fixes

- `[Searchfield / Toolbar Searchfield]` Merged code between them so there is just one component. This reduced code and fixed many bugs. ([#161](https://github.com/infor-design/enterprise/pull/161))
- `[Datagrid]` Fixed issues using expand row after hiding/showing columns. ([#SOHO-8103](https://jira.infor.com/browse/SOHO-8103))
- `[Datagrid]` Fixed issue that caused nested grids in expandable rows to hide after hiding/showing columns on the parent grid. ([#SOHO-8102](https://jira.infor.com/browse/SOHO-8102))
- `[Datagrid]` Added an example showing Math rounding on numeric columns ([#SOHO-5168](https://jira.infor.com/browse/SOHO-5168))
- `[Datagrid]` Date editors now maintain date format correctly. ([#SOHO-5861](https://jira.infor.com/browse/SOHO-5861))
- `[Datagrid]` Fixed alignment off sort indicator on centered columns. ([#SOHO-7444](https://jira.infor.com/browse/SOHO-7444))
- `[Datagrid]` Behavior Change - Sorting clicking now no longer refocuses last cell. ([#SOHO-7682](https://jira.infor.com/browse/SOHO-7682))
- `[Datagrid]` Fixed formatter error that showed NaN on some number cells. ([#SOHO-7839](https://jira.infor.com/browse/SOHO-7682))
- `[Datagrid]` Fixed a bug rendering last column in some situations. ([#SOHO-7987](https://jira.infor.com/browse/SOHO-7987))
- `[Datagrid]` Fixed incorrect data in context menu event. ([#SOHO-7991](https://jira.infor.com/browse/SOHO-7991))
- `[Dropdown]` Added an onKeyDown option so keys can be overriden. ([#SOHO-4815](https://jira.infor.com/browse/SOHO-4815))
- `[Slider]` Fixed step slider to work better jumping across steps. ([#SOHO-6271](https://jira.infor.com/browse/SOHO-6271))
- `[Tooltip]` Will strip tooltip markup to prevent xss. ([#SOHO-6522](https://jira.infor.com/browse/SOHO-6522))
- `[Contextual Action Panel]` Fixed alignment issue on x icon. ([#SOHO-6612](https://jira.infor.com/browse/SOHO-6612))
- `[Listview]` Fixed scrollbar size when removing items. ([#SOHO-7402](https://jira.infor.com/browse/SOHO-7402))
- `[Navigation Popup]` Fixed a bug setting initial selected value. ([#SOHO-7411](https://jira.infor.com/browse/SOHO-7411))
- `[Grid]` Added a no-margin setting for nested grids with no indentation. ([#SOHO-7495](https://jira.infor.com/browse/SOHO-7495))
- `[Grid]` Fixed positioning of checkboxes in the grid. ([#SOHO-7979](https://jira.infor.com/browse/SOHO-7979))
- `[Tabs]` Fixed bug calling add in NG applications. ([#SOHO-7511](https://jira.infor.com/browse/SOHO-7511))
- `[Listview]` Selected event now contains the dataset row. ([#SOHO-7512](https://jira.infor.com/browse/SOHO-7512))
- `[Multiselect]` Fixed incorrect showing of delselect button in certain states. ([#SOHO-7535](https://jira.infor.com/browse/SOHO-7535))
- `[Search]` Fixed bug where highlight search terms where not shown in bold. ([#SOHO-7796](https://jira.infor.com/browse/SOHO-7796))
- `[Multiselect]` Improved performance on select all. ([#SOHO-7816](https://jira.infor.com/browse/SOHO-7816))
- `[Spinbox]` Fixed problem where you could arrow up in a readonly spinbox. ([#SOHO-8025](https://jira.infor.com/browse/SOHO-8025))
- `[Dropdown]` Fixed bug selecting two items with same value. ([#SOHO-8029](https://jira.infor.com/browse/SOHO-8029))
- `[Modal]` Fixed incorrect enabling of submit on validating modals. ([#SOHO-8042](https://jira.infor.com/browse/SOHO-8042))
- `[Modal]` Fixed incorrect closing of modal on enter key. ([#SOHO-8059](https://jira.infor.com/browse/SOHO-8059))
- `[Rating]` Allow decimal values for example 4.3. ([#SOHO-8063](https://jira.infor.com/browse/SOHO-8063))
- `[Datepicker]` Prevent datepicker from scrolling to the top of the browser. ([#SOHO-8107](https://jira.infor.com/browse/SOHO-8107))
- `[Tag]` Fixed layout on Right-To-Left. ([#SOHO-8120](https://jira.infor.com/browse/SOHO-8120))
- `[Listview]` Fixed missing render event. ([#SOHO-8129](https://jira.infor.com/browse/SOHO-8129))
- `[Angular Datagrid]` Fixed maskOptions input definition. ([#SOHO-8131](https://jira.infor.com/browse/SOHO-8131))
- `[Datepicker]` Fixed several bugs on the UmAlQura Calendar. ([#SOHO-8147](https://jira.infor.com/browse/SOHO-8147))
- `[Datagrid]` Fixed bug on expanding and collapsing multiple expandable rows. ([#SOHO-8154](https://jira.infor.com/browse/SOHO-8154))
- `[Pager]` Fixed focus state clicking page numbers. ([#SOHO-4528](https://jira.infor.com/browse/SOHO-4528))
- `[SearchField]` Fixed bug initializing search field with text. ([#SOHO-4820](https://jira.infor.com/browse/SOHO-4820))
- `[ColorPicker]` Fixed bug with incorrect cursor on readonly color picker. ([#SOHO-8030](https://jira.infor.com/browse/SOHO-8030))
- `[Pie]` Fixed ui glitch on mobile when pressing slices. ([#SOHO-8141](https://jira.infor.com/browse/SOHO-8141))

### v4.8.0 Chore & Maintenance

- `[Npm Package]` Added back sass files in correct folder structure. ([#SOHO-7583](https://jira.infor.com/browse/SOHO-7583))
- `[Menu Button]` Added button functional and e2e tests. ([#SOHO-7600](https://jira.infor.com/browse/SOHO-7600))
- `[Textarea]` Added Textarea functional and e2e tests. ([#SOHO-7929](https://jira.infor.com/browse/SOHO-7929))
- `[ListFilter]` Added ListFilter functional and e2e tests. ([#SOHO-7975](https://jira.infor.com/browse/SOHO-7975))
- `[Colorpicker]` Added Colorpicker functional and e2e tests. ([#SOHO-8078](https://jira.infor.com/browse/SOHO-8078))
- `[Site / Docs]` Fixed a few broken links ([#SOHO-7993](https://jira.infor.com/browse/SOHO-7993))

(62 Jira Issues Solved this release, Backlog Dev 186, Design 110, Unresolved 349, Test Count 380 Functional, 178 e2e )

## v4.7.0

- [Full Jira Release Notes](https://bit.ly/2HyT3zF)
- [Npm Package](https://www.npmjs.com/package/ids-enterprise)
- [IDS Enterprise Angular Change Log](https://github.com/infor-design/enterprise-ng/blob/master/docs/CHANGELOG.md)

### v4.7.0 Features

- `[Github]` The project was migrated to be open source on github with a new workflow and testing suite.
- `[Tag]` Added a Tag angular component. ([#SOHO-8005](https://jira.infor.com/browse/SOHO-8006))
- `[Validate]` Exposed validate and removeMessage methods. ([#SOHO-8003](https://jira.infor.com/browse/SOHO-8003))
- `[General]` Upgrade to Angular 6 ([#SOHO-7927](https://jira.infor.com/browse/SOHO-7927))
- `[General]` Introduced nightly versions in npm ([#SOHO-7804](https://jira.infor.com/browse/SOHO-7804))
- `[Multiselect]` A tooltip now shows if more content is selected than fits in the input. ([#SOHO-7799](https://jira.infor.com/browse/SOHO-7799))
- `[Datepicker]` Added an option to restrict moving to months that are not available to select from. ([#SOHO-7384](https://jira.infor.com/browse/SOHO-7384))
- `[Validation]` Added and icon alert([#SOHO-7225](https://jira.infor.com/browse/SOHO-7225)
- `[General]` Code is now available on ([public npm](https://www.npmjs.com/package/ids-enterprise)) ([#SOHO-7083](https://jira.infor.com/browse/SOHO-7083))

### v4.7.0 Fixes

- `[Lookup]` Fixed existing example that shows using an autocomplete on a lookup. ([#SOHO-8070](https://jira.infor.com/browse/SOHO-8070))
- `[Lookup]` Fixed existing example that shows creating a customized dialog on the lookup ([#SOHO-8069](https://jira.infor.com/browse/SOHO-8069))
- `[Lookup]` Fixed existing example that incorrectly showed a checkbox column. ([#SOHO-8068](https://jira.infor.com/browse/SOHO-8068))
- `[Line Chart]` Fixed an error when provoking the tooltip. ([#/SOHO-8051](https://jira.infor.com/browse/SOHO-8051))
- `[Module Tabs]` Fixed a bug toggling the menu on mobile. ([#/SOHO-8043](https://jira.infor.com/browse/SOHO-8043))
- `[Autocomplete]` Fixed a bug that made enter key not work to select. ([#SOHO-8036](https://jira.infor.com/browse/SOHO-8036))
- `[Tabs]` Removed an errant scrollbar that appeared sometimes on IE ([#SOHO-8034](https://jira.infor.com/browse/SOHO-8034))
- `[Datagrid]` The drill down click event now currently shows the right row information in the event data. ([#SOHO-8023](https://jira.infor.com/browse/SOHO-8023))
- `[Datagrid]` Fixed a broken nested data example. ([#SOHO-8019](https://jira.infor.com/browse/SOHO-8019))
- `[Datagrid]` Fixed a broken paging example. ([#SOHO-8013](https://jira.infor.com/browse/SOHO-8013))
- `[Datagrid]` Hyperlinks now can be clicked when in a datagrid expandable row. ([#SOHO-8009](https://jira.infor.com/browse/SOHO-8009))
- `[Popupmenu]` Removed extra padding on icon menus ([#SOHO-8006](https://jira.infor.com/browse/SOHO-8006))
- `[Spinbox]` Range limits now work correctly ([#SOHO-7999](https://jira.infor.com/browse/SOHO-7999))
- `[Dropdown]` Fixed not working filtering on nosearch option. ([#SOHO-7998](https://jira.infor.com/browse/SOHO-7998))
- `[Hierarchy]` Children layout and in general layouts where improved. ([#SOHO-7992](https://jira.infor.com/browse/SOHO-7992))
- `[Buttons]` Fixed layout issues on mobile. ([#SOHO-7982](https://jira.infor.com/browse/SOHO-7982))
- `[Datagrid]` Fixed format initialization issue ([#SOHO-7982](https://jira.infor.com/browse/SOHO-7982))
- `[Lookup]` Fixed a problem that caused the lookup to only work once. ([#SOHO-7971](https://jira.infor.com/browse/SOHO-7971))
- `[Treemap]` Fix a bug using `fixture.detectChanges()`. ([#SOHO-7969](https://jira.infor.com/browse/SOHO-7969))
- `[Textarea]` Fixed a bug that made it possible for the count to go to a negative value. ([#SOHO-7952](https://jira.infor.com/browse/SOHO-7952))
- `[Tabs]` Fixed a bug that made extra events fire. ([#SOHO-7948](https://jira.infor.com/browse/SOHO-7948))
- `[Toolbar]` Fixed a with showing icons and text in the overflowmenu. ([#SOHO-7942](https://jira.infor.com/browse/SOHO-7942))
- `[DatePicker]` Fixed an error when restricting dates. ([#SOHO-7922](https://jira.infor.com/browse/SOHO-7922))
- `[TimePicker]` Fixed sort order of times in arabic locales. ([#SOHO-7920](https://jira.infor.com/browse/SOHO-7920))
- `[Multiselect]` Fixed initialization of selected items. ([#SOHO-7916](https://jira.infor.com/browse/SOHO-7916))
- `[Line Chart]` Solved a problem clicking lines to select. ([#SOHO-7912](https://jira.infor.com/browse/SOHO-7912))
- `[Hierarchy]` Improved RTL version ([#SOHO-7888](https://jira.infor.com/browse/SOHO-7888))
- `[Datagrid]` Row click event now shows correct data when using Groups ([#SOHO-7861](https://jira.infor.com/browse/SOHO-7861))
- `[Modal]` Fixed cut of border on checkboxe focus states. ([#SOHO-7856](https://jira.infor.com/browse/SOHO-7856))
- `[Colorpicker]` Fixed cropped labels when longer ([#SOHO-7817](https://jira.infor.com/browse/SOHO-7817))
- `[Label]` Fixed cut off Thai characters ([#SOHO-7814](https://jira.infor.com/browse/SOHO-7814))
- `[Colorpicker]` Fixed styling issue on margins ([#SOHO-7776](https://jira.infor.com/browse/SOHO-7776))
- `[Hierarchy]` Fixed several layout issues and changed the paging example to show the back button on the left. ([#SOHO-7622](https://jira.infor.com/browse/SOHO-7622))
- `[Bar Chart]` Fixed RTL layout issues ([#SOHO-5196](https://jira.infor.com/browse/SOHO-5196))
- `[Lookup]` Made delimiter an option / changable ([#SOHO-4695](https://jira.infor.com/browse/SOHO-4695))

### v4.7.0 Chore & Maintenance

- `[Timepicker]` Added functional and e2e tests ([#SOHO-7809](https://jira.infor.com/browse/SOHO-7809))
- `[General]` Restructured the project to clean up and separate the demo app from code. ([#SOHO-7803](https://jira.infor.com/browse/SOHO-7803))

(56 Jira Issues Solved this release, Backlog Dev 218, Design 101, Unresolved 391, Test Count 232 Functional, 117 e2e )

## v4.6.0

- [Full Jira Release Notes](https://bit.ly/2jodbem)
- [Npm Package](http://npm.infor.com)
- [IDS Enterprise Angular Change Log](https://github.com/infor-design/enterprise-ng/blob/master/docs/CHANGELOG.md)

### v4.6.0 Key New Features

- `[Treemap]` New Component Added
- `[Website]` Launch of new docs site <https://design.infor.com/code/ids-enterprise/latest>
- `[Security]` Ids Now passes CSP (Content Security Policy) Compliance for info see <docs/SECURITY.md>.
- `[Toolbar]` New ["toolbar"](http://usalvlhlpool1.infor.com/4.6.0/components/toolbar-flex/list)
    - Based on css so it is much faster.
    - Expect a future breaking change from flex-toolbar to this toolbar when all features are implemented.
    - As of now collapsible search is not supported yet.

### v4.6.0 Behavior Changes

- `[App Menu]` Now automatically closes when items are clicked on mobile devices.

### v4.6.0 Improvements

- `[Angular]` Validation now allows dynamic functions.
- `[Editor]` Added a clear method.
- `[Locale]` Map iw locale to Hebrew.
- `[Locale]` Now defaults locals with no country. For example en maps to en-US es and es-ES.
- `[Color Picker]` Added option to clear the color.
- `[Angular]` Allow Formatters, Editors to work with Soho. without the migration script.
- `[Added a new labels example <http://usalvlhlpool1.infor.com/4.6.0/components/form/example-labels.html>
- `[Angular]` Added new Chart Wrappers (Line, Bar, Column ect ).
- `[Datagrid]` Added file up load editor.
- `[Editor]` Its possible to put a link on an image now.

### v4.6.0 Code Updates / Breaking Changes

- `[Templates]` The internal template engine changed for better XSS security as a result one feature is no longer supported. If you have a delimiter syntax to embed html like `{{& name}}`, change this to be `{{{name}}}`.
- `[jQuery]` Updated from 3.1.1 to 3.3.1.

### v4.6.0 Bug Fixes

- `[Angular]` Added fixes so that the `soho.migrate` script is no longer needed.
- `[Angular Datagrid]` Added filterWhenTyping option.
- `[Angular Popup]` Expose close, isOpen and keepOpen.
- `[Angular Linechart]` Added "xAxis" and "yAxis" options.
- `[Angular Treemap]` Added new wrapper.
- `[Angular Rating]` Added a rating wrapper.
- `[Angular Circle Page]` Added new wrapper.
- `[Checkbox]` Fixed issue when you click the top left of the page, would toggle the last checkbox.
- `[Composite Form]` Fixed broken swipe.
- `[Colorpicker]` Fixed cases where change did not fire.
- `[Colorpicker]` Added short field option.
- `[Completion Chart]` Added more colors.
- `[Datagrid]` Fixed some misaligned icons on short row height.
- `[Datagrid]` Fixed issue that blank dropdown filter items would not show.
- `[Datagrid]` Added click arguments for more information on editor clicks and callback data.
- `[Datagrid]` Fixed wrong data on events on second page with expandable row.
- `[Datagrid]` Fixed focus / filter bugs.
- `[Datagrid]` Fixed bug with filter dropdowns on IOS.
- `[Datagrid]` Fixed column alignment when scrolling and RTL.
- `[Datagrid]` Fixed NaN error when using the colspan example.
- `[Datagrid]` Made totals work correctly when filtering.
- `[Datagrid]` Fixed issue with focus when multiple grids on a page.
- `[Datagrid]` Removed extra rows from the grid export when using expandable rows.
- `[Datagrid]` Fixed performance of select all on paging client side.
- `[Datagrid]` Fixed text alignment on header when some columns are not filterable.
- `[Datagrid]` Fixed wrong cursor on non actionable rows.
- `[Hierarchy]` Fixed layout issues.
- `[Mask]` Fixed issue when not using decimals in the pattern option.
- `[Modal]` Allow editor and dropdown to properly block the submit button.
- `[Menu Button]` Fixed beforeOpen so it also runs on submenus.
- `[Message]` Fixed XSS vulnerability.
- `[Pager]` Added fixes for RTL.
- `[List Detail]` Improved amount of space the header takes
- `[Multiselect]` Fixed problems when using the tab key well manipulating the multiselect.
- `[Multiselect]` Fixed bug with select all not working correctly.
- `[Multiselect]` Fixed bug with required validation rule.
- `[Spinbox]` Fixed issue on short field versions.
- `[Textarea]` Fixed issue with counter when in angular and on a modal.
- `[Toast]` Fixed XSS vulnerability.
- `[Tree]` Fixed checkbox click issue.
- `[Lookup]` Fixed issue in the example when running on Edge.
- `[Validation]` Fixed broken form submit validation.
- `[Vertical Tabs]` Fix cut off header.

(98 Jira Issues Solved this release, Backlog Dev 388, Design 105, Unresolved 595, Test Coverage 6.66%)

## v4.5.0

### v4.5.0 Key New Features

- `[Font]` Experimental new font added from IDS as explained.
- `[Datagrid]` Added support for pasting from excel.
- `[Datagrid]` Added option to specify which column stretches.

### v4.5.0 Behavior Changes

- `[Search Field]` `ESC` incorrectly cleared the field and was inconsistent. The proper key is `ctrl + backspace` (PC )/ `alt + delete` (mac) to clear all field contents. `ESC` no longer does anything.

### v4.5.0 Improvements

- `[Datagrid]` Added support for a two line title on the header.
- `[Dropdown]` Added onKeyPress override for custom key strokes.
- `[Contextual Action Panel]` Added an option to add a right side close button.
- `[Datepicker]` Added support to select ranges.
- `[Maintenence]` Added more unit tests.
- `[Maintenence]` Removed jsHint in favor of Eslint.

### v4.5.0 Code Updates / Breaking Changes

- `[Swaplist]` changed custom events `beforeswap and swapupdate` data (SOHO-7407). From `Array: list-items-moved` to `Object: from: container-info, to: container-info and items: list-items-moved`. It now uses data in a more reliable way

### v4.5.0 Bug Fixes

- `[Angular]` Added new wrappers for Radar, Bullet, Line, Pie, Sparkline.
- `[Angular Dropdown]` Fixed missing data from select event.
- `[Colorpicker]` Added better translation support.
- `[Compound Field]` Fixed layout with some field types.
- `[Datepicker]` Fixed issues with validation in certain locales.
- `[Datepicker]` Not able to validate on MMMM.
- `[Datagrid]` Fixed bug that filter did not work when it started out hidden.
- `[Datagrid]` Fixed issue with context menu not opening repeatedly.
- `[Datagrid]` Fixed bug in indeterminate paging with smaller page sizes.
- `[Datagrid]` Fixed error when editing some numbers.
- `[Datagrid]` Added support for single line markup.
- `[Datagrid]` Fixed exportable option, which was not working for both csv and xls export.
- `[Datagrid]` Fixed column sizing logic to work better with alerts and alerts plus text.
- `[Datagrid]` Fixed bug when reordering rows with expandable rows.
- `[Datagrid]` Added events for opening and closing the filter row.
- `[Datagrid]` Fixed bugs on multiselect + tree grid.
- `[Datagrid]` Fixed problems with missing data on click events when paging.
- `[Datagrid]` Fixed problems editing with paging.
- `[Datagrid]` Fixed Column alignment calling updateDataset.
- `[Datagrid]` Now passes sourceArgs for the filter row.
- `[Dropdown]` Fixed cursor on disabled items.
- `[Editor]` Added paste support for links.
- `[Editor]` Fixed bug that prevented some shortcut keys from working.
- `[Editor]` Fixed link pointers in readonly mode.
- `[Expandable Area]` Fixed bug when not working on second page.
- `[General]` Some ES6 imports missing.
- `[Personalization]` Added support for cache bust.
- `[Locale]` Fixed some months missing in some cultures.
- `[Listview]` Removed redundant resize events.
- `[Line]` Fixed problems updating data.
- `[Mask]` Fixed bug on alpha masks that ignored the last character.
- `[Modal]` Allow enter key to be stopped for forms.
- `[Modal]` Allow filter row to work if a grid is on a modal.
- `[Fileupload]` Fixed bug when running in Contextual Action Panel.
- `[Searchfield]` Fixed wrong width.
- `[Step Process]` Improved layout and responsive.
- `[Step Process]` Improved wrapping of step items.
- `[Targeted Achievement]` Fixed icon alignment.
- `[Timepicker]` Fixed error calling removePunctuation.
- `[Text Area]` Adding missing classes for use in responsive-forms.
- `[Toast]` Fixed missing animation.
- `[Tree]` Fixed a bug where if the callback is not async the node wont open.
- `[Track Dirty]` Fixed error when used on a file upload.
- `[Track Dirty]` Did not work to reset dirty on editor and Multiselect.
- `[Validation]` Fixed more extra events firing.

(67 Jira Issues Solved this release, Backlog Dev 378, Design 105, Unresolved 585, Test Coverage 6% )<|MERGE_RESOLUTION|>--- conflicted
+++ resolved
@@ -12,12 +12,9 @@
 ### v4.26.0 Fixes
 
 - `[Application Menu]` Fixed overlap button when label is too long, and aligned dropdown icon in application menu uplift theme. ([#3133](https://github.com/infor-design/enterprise/issues/3133))
-<<<<<<< HEAD
 - `[Contextual Action Panel]` - Fixed shade colors of text and icon buttons in uplift theme high contrast. ([#3394](https://github.com/infor-design/enterprise/issues/3394))
-=======
 - `[Calendar]` Fixed an issue where link was not working on monthview to switch to day view when clicked on more events on that day. ([#3181](https://github.com/infor-design/enterprise/issues/3181))
 - `[Calendar]` Fixed an issue where date selection was not persist when switching from month view to week view to day view. ([#3319](https://github.com/infor-design/enterprise/issues/3319))
->>>>>>> afeabe19
 - `[Datagrid]` Fixed an issue where focus on reload data was forced to be on active cell. ([#358](https://github.com/infor-design/enterprise-ng/issues/358))
 - `[Datagrid]` Fixed hover color should not be similar to alternate rows when hovering in uplift high contrast. ([#3338](https://github.com/infor-design/enterprise/issues/3338))
 - `[Datepicker]` Fixed an issue where setting date format with comma character was not working. ([#3008](https://github.com/infor-design/enterprise/issues/3008))
