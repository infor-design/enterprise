--- conflicted
+++ resolved
@@ -1,8 +1,6 @@
 # What's New with Enterprise
 
-<<<<<<< HEAD
 ## v4.83.1
-=======
 ## v4.88.1
 
 ## v4.88.1 Features
@@ -80,7 +78,6 @@
 - `[Weekview]` Adjusted the positioning of text within the footer cell to keep it centered. Adjusted calendar icon position to be better aligned. ([#7926](https://github.com/infor-design/enterprise/issues/7926))
 - `[Weekview]` Added event modal on doubleclick. ([#7824](https://github.com/infor-design/enterprise/issues/7824))
 
->>>>>>> 88b64f23
 ## v4.87.0
 
 ## v4.87.0 Features
