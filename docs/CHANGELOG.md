# What's New with Enterprise

## v4.19.0

### v4.19.0 Features

- `[Column]` Added support to existing custom tooltip content in the callback setting. ([#1909](https://github.com/infor-design/enterprise/issues/1909))
- `[Datagrid]` Added support for disabling rows by data or a dynamic function, rows are disabled from selection and editing. ([#1614](https://github.com/infor-design/enterprise/issues/1614))
- `[Datagrid]` Fixes a column alignment issue when resizing and sorting columns that were originally set to percentage width. ([#1797](https://github.com/infor-design/enterprise/issues/1797))
- `[Datagrid]` Fixes a column alignment issue when there are duplicate column ids. ([#1797](https://github.com/infor-design/enterprise/issues/1797))
- `[Datagrid]` Fixes a column alignment by clearing a cache to help prevent column misalignment from randomly happening. ([#1797](https://github.com/infor-design/enterprise/issues/1797))

### v4.19.0 Fixes

- `[Context Menu]` Fixes a bug where a left click on the originating field would not close a context menu opened with a right click. ([#1992](https://github.com/infor-design/enterprise/issues/1992))
- `[Datagrid]` Fixed charts in columns not resizing correctly to short row height. ([#1930](https://github.com/infor-design/enterprise/issues/1930))
- `[Datagrid]` Fixed an issue for xss where console.log was not sanitizing and make grid to not render. ([#1941](https://github.com/infor-design/enterprise/issues/1941))
<<<<<<< HEAD
- `[Listview]` Improved accessibility when configured as selectable (all types), as well as re-enabled accessibility e2e tests. ([#403](https://github.com/infor-design/enterprise/issues/403))
=======
- `[Personalization]` Changed the default turquoise personalization to a darker one. ([#2063](https://github.com/infor-design/enterprise/issues/2063))
- `[Personalization]` Added a default option to the personalization color pickers. ([#2063](https://github.com/infor-design/enterprise/issues/2063))
>>>>>>> d195ed0c
- `[Tree]` Fixed an issue where children property null was breaking tree to not render. ([#1908](https://github.com/infor-design/enterprise/issues/1908))

### v4.19.0 Chores & Maintenance

- `[Demo App]` Fixed CSP and handling of image paths for better support of images in examples on IDS demo sites (demo.design.infor.com). ([#1888](https://github.com/infor-design/enterprise/issues/1888))

(nn Issues Solved this release, Backlog Enterprise nn, Backlog Ng nn, nn Functional Tests, nn e2e Test)

## v4.18.0

### v4.18.0 Features

- `[App Menu]` Added support for personalization by adding the `is-personalizable` class the menu will now change colors along with headers ([#1847](https://github.com/infor-design/enterprise/issues/1847))
- `[App Menu]` Added a special role switcher dropdown to change the menu role. ([#1935](https://github.com/infor-design/enterprise/issues/1935))
- `[Personalize]` Added classes for the personalization colors so that you can personalize certain form elements. ([#1847](https://github.com/infor-design/enterprise/issues/1847))
- `[Expandable Area]` Added example of a standalone button the toggles a form area. ([#1935](https://github.com/infor-design/enterprise/issues/1935))
- `[Datagrid]` Added support so if there are multiple inputs within an editor they work with the keyboard tab key. ([#355](https://github.com/infor-design/enterprise-ng/issues/355))
- `[Datagrid]` Fixed an error on IE when doing an excel export. ([#2018](https://github.com/infor-design/enterprise/issues/2018))
- `[Editor]` Added a JS setting and CSS styles to support usage of a Flex Toolbar ([#1120](https://github.com/infor-design/enterprise/issues/1120))
- `[Header]` Added a JS setting and CSS styles to support usage of a Flex Toolbar ([#1120](https://github.com/infor-design/enterprise/issues/1120))
- `[Mask]` Added a setting for passing a locale string, allowing Number masks to be localized.  This enables usage of the `groupSize` property, among others, from locale data in the Mask. ([#440](https://github.com/infor-design/enterprise/issues/440))
- `[Masthead]` Added CSS styles to support usage of a Flex Toolbar ([#1120](https://github.com/infor-design/enterprise/issues/1120))
- `[Notification]` Added example of a Widget/Card with notification and add code to truncate the text (via ellipsis) if it is lengthy. ([#1881](https://github.com/infor-design/enterprise/issues/1881))
- `[Theme/Colors]` Added new component for getting theme and color information. This is used throughout the code. There was a hidden property `Soho.theme`, if you used this in some way you should now use `Soho.theme.currentTheme`. ([#1866](https://github.com/infor-design/enterprise/issues/1866))

### v4.18.0 Fixes

- `[App Menu]` Fixed some accessibility issues on the nav menu. ([#1721](https://github.com/infor-design/enterprise/issues/1721))
- `[Busy Indicator]` Fixed a bug that causes a javascript error when the busy indicator is used on the body tag. ([#1918](https://github.com/infor-design/enterprise/issues/1918))
- `[Css/Sass]` Fixed an issue where the High Contrast theme and Uplift theme were not using the right tokens. ([#1897](https://github.com/infor-design/enterprise/pull/1897))
- `[Colors]` Fixed the color palette demo page to showcase the correct hex values based on the current theme ([#1801](https://github.com/infor-design/enterprise/issues/1801))
- `[Contextual Action Panel]` Fixed an issue where cap modal would only open the first time. ([#1993](https://github.com/infor-design/enterprise/issues/1993))
- `[Datepicker]` Fixed an issue in NG where the custom validation is removed during the teardown of a datepicker.([NG #411](https://github.com/infor-design/enterprise-ng/issues/411))
- `[Datagrid]` Fixed an issue where lookup filterConditions were not rendering. ([#1873](https://github.com/infor-design/enterprise/issues/1873))
- `[Datagrid]` Fixed an issue where when using filtering and server side paging the filter operations would cause two ajax requests. ([#2069](https://github.com/infor-design/enterprise/issues/2069))
- `[Datagrid]` Fixed issue where header columns are misaligned with body columns on load. ([#1892](https://github.com/infor-design/enterprise/issues/1892))
- `[Datagrid]` Fixed an issue where filtering was missing translation. ([#1900](https://github.com/infor-design/enterprise/issues/1900))
- `[Datagrid]` Fixed an issue with the checkbox formatter where string based 1 or 0 would not work as a dataset source. ([#1948](https://github.com/infor-design/enterprise/issues/1948))
- `[Datagrid]` Fixed a bug where text would be misaligned when repeatedly toggling the filter row. ([#1969](https://github.com/infor-design/enterprise/issues/1969))
- `[Datagrid]` Added an example of expandOnActivate on a customer editor. ([#353](https://github.com/infor-design/enterprise-ng/issues/353))
- `[Datagrid]` Added ability to pass a function to the tooltip option for custom formatting. ([#354](https://github.com/infor-design/enterprise-ng/issues/354))
- `[Datagrid]` Fixed `aria-checked` not toggling correctly on selection of multiselect checkbox. ([#1961](https://github.com/infor-design/enterprise/issues/1961))
- `[Datagrid]` Fixed incorrectly exported CSV/Excel data. ([#2001](https://github.com/infor-design/enterprise/issues/2001))
- `[Dropdown]` Changed the way dropdowns work with screen readers to be a collapsible listbox.([#404](https://github.com/infor-design/enterprise/issues/404))
- `[Dropdown]` Fixed an issue where multiselect dropdown unchecking "Select All" was not getting clear after close list with Safari browser.([#1882](https://github.com/infor-design/enterprise/issues/1882))
- `[Dropdown]` Added an example of a color dropdown showing palette colors as icons.([#2013](https://github.com/infor-design/enterprise/issues/2013))
- `[Datagrid]` Fixed a misalignment of the close icon on mobile. ([#2018](https://github.com/infor-design/enterprise/issues/2018))
- `[List/Detail]` Removed some legacy CSS code that was causing text inside of inline Toolbar Searchfields to become transparent. ([#2075](https://github.com/infor-design/enterprise/issues/2075))
- `[Listbuilder]` Fixed an issue where the text was not sanitizing. ([#1692](https://github.com/infor-design/enterprise/issues/1692))
- `[Lookup]` Fixed an issue where the tooltip was using audible text in the code block component. ([#354](https://github.com/infor-design/enterprise-ng/issues/354))
- `[Locale]` Fixed trailing zeros were getting ignored when displaying thousands values. ([#404](https://github.com/infor-design/enterprise/issues/1840))
- `[MenuButton]` Improved the way menu buttons work with screen readers.([#404](https://github.com/infor-design/enterprise/issues/404))
- `[Message]` Added an audible announce of the message type.([#964](https://github.com/infor-design/enterprise/issues/964))
- `[Modal]` Changed text and button font colors to pass accessibility checks.([#964](https://github.com/infor-design/enterprise/issues/964))
- `[Multiselect]` Fixed an issue where previous selection was still selected after clear all by "Select All" option. ([#2003](https://github.com/infor-design/enterprise/issues/2003))
- `[Notifications]` Fixed a few issues with notification background colors by using the corresponding ids-identity token for each. ([1857](https://github.com/infor-design/enterprise/issues/1857), [1865](https://github.com/infor-design/enterprise/issues/1865))
- `[Notifications]` Fixed an issue where you couldn't click the close icon in Firefox. ([1573](https://github.com/infor-design/enterprise/issues/1573))
- `[Radios]` Fixed the last radio item was being selected when clicking on the first when displayed horizontal. ([#1878](https://github.com/infor-design/enterprise/issues/1878))
- `[Signin]` Fixed accessibility issues. ([#421](https://github.com/infor-design/enterprise/issues/421))
- `[Skiplink]` Fixed a z-index issue on skip links over the nav menu. ([#1721](https://github.com/infor-design/enterprise/issues/1721))
- `[Slider]` Changed the demo so the tooltip will hide when resizing the page. ([#2033](https://github.com/infor-design/enterprise/issues/2033))
- `[Stepprocess]` Fixed rtl style issues. ([#413](https://github.com/infor-design/enterprise/issues/413))
- `[Swaplist]` Fixed disabled styling on swap header buttons. ([#2019](https://github.com/infor-design/enterprise/issues/2019))
- `[Tabs]` Fixed an issue where focus was changed after enable/disable tabs. ([#1934](https://github.com/infor-design/enterprise/issues/1934))
- `[Tabs-Module]` Fixed an issue where the close icon was outside the searchfield. ([#1704](https://github.com/infor-design/enterprise/issues/1704))
- `[Toolbar]` Fixed issues when tooltip shows on hover of toolbar ([#1622](https://github.com/infor-design/enterprise/issues/1622))
- `[Validation]` Fixed an issue where the isAlert settings set to true, the border color, control text color, control icon color was displaying the color for the alert rather than displaying the default color. ([#1922](https://github.com/infor-design/enterprise/issues/1922))

### v4.18.0 Chore & Maintenance

- `[Buttons]` Updated button disabled states with corresponding ids-identity tokens. ([1914](https://github.com/infor-design/enterprise/issues/1914)
- `[Docs]` Added a statement on supporting accessibility. ([#1540](https://github.com/infor-design/enterprise/issues/1540))
- `[Docs]` Added the supported screen readers and some notes on accessibility. ([#1722](https://github.com/infor-design/enterprise/issues/1722))

(50 Issues Solved this release, Backlog Enterprise 294, Backlog Ng 80, 809 Functional Tests, 803 e2e Test)

## v4.17.1

### v4.17.1 Fixes

- `[Datagrid]` Fixed an issue where the second to last column was having resize issues with frozen column sets.(<https://github.com/infor-design/enterprise/issues/1890>)
- `[Datagrid]` Re-align icons and items in the datagrid's "short header" configuration.(<https://github.com/infor-design/enterprise/issues/1880>)
- `[Locale]` Fixed incorrect "groupsize" for `en-US` locale.(<https://github.com/infor-design/enterprise/issues/1907>)

### v4.17.1 Chores & Maintenance

- `[Demoapp]` Fixed embedded icons example with missing icons.(<https://github.com/infor-design/enterprise/issues/1889>)
- `[Demoapp]` Fixed notification demo examples.(<https://github.com/infor-design/enterprise/issues/1893>, <https://github.com/infor-design/enterprise/pull/1896>)

(5 Issues Solved this patch release)

## v4.17.0

- [Npm Package](https://www.npmjs.com/package/ids-enterprise)
- [IDS Enterprise Angular Change Log](https://github.com/infor-design/enterprise-ng/blob/master/docs/CHANGELOG.md)

### v4.17.0 Future Deprecation

- `[Mask]` Using legacy mask options is now deprecated (was starting 4.3.2) and we will remove this in approximately 6 months from the code base. This means using the `data-mask` option and the `mode` as well as legacy patterns in favor of the newer settings and regexes. ([#439](https://github.com/infor-design/enterprise/issues/439))

### v4.17.0 Features

- `[Datagrid]` Added support for ellipsis to header text. ([#842](https://github.com/infor-design/enterprise/issues/842))
- `[Datagrid]` Added support to cancel `rowactivated` event. Now it will trigger the new event `beforerowactivated` which will wait/sync to cancel or proceed to do `rowactivated` event. ([#1021](https://github.com/infor-design/enterprise/issues/1021))
- `[Datagrid]` Added option to align grouped headers text. ([#1714](https://github.com/infor-design/enterprise/issues/1714))
- `[Datagrid]` Tabbing through a new row moves focus to next line for a lookup column. ([#1822](https://github.com/infor-design/enterprise/issues/1822))
- `[Datagrid]` Validation tooltip does not wrap words correctly across multiple lines. ([#1829](https://github.com/infor-design/enterprise/issues/1829))
- `[Dropdown]` Added support to make dropdown readonly fields optionally not tab-able. ([#1591](https://github.com/infor-design/enterprise/issues/1591))
- `[Form Compact]` Implemented design for field-heavy forms. This design is experimental, likely not production ready, and subject to change without notice. ([#1699](https://github.com/infor-design/enterprise/issues/1699))
- `[Hierarchy]` Changed the newer stacked layout to support mutiple root elements. ([#1677](https://github.com/infor-design/enterprise/issues/1677))
- `[Locale]` Added support for passing in `locale` or `language` to the `parse` and `format` and `translation` functions so they will work without changing the current locale or language. ([#462](https://github.com/infor-design/enterprise/issues/462))
- `[Locale]` Added support for setting a specific group size other than the ones in the locale. This includes using no group size. ([#462](https://github.com/infor-design/enterprise/issues/462))
- `[Locale]` Added support for showing timezones in the current language with a fall back for IE 11. ([#592](https://github.com/infor-design/enterprise/issues/592))
- `[Locale]` Added support for different group sizes. This was previously not working correctly for locales like hi-IN (using 3, 2 group sizes) and en-US (using 3, 0 group sizes). We will later make this work on masks on a separate issue. ([#441](https://github.com/infor-design/enterprise/issues/441))
- `[Locale]` Its now possible to add new locales in by adding them to the `defaultLocales` and `supportedLocales` sets. ([#402](https://github.com/infor-design/enterprise/issues/402))
- `[Locale]` Added an example to show extending locales with new strings and an api method to make it easier. because of the way this is split, if your directly adding to `Locale.cultures` you will need to adjust your code to extend from `Locale.languages` instead. ([#402](https://github.com/infor-design/enterprise/issues/402))
- `[Locale]` Added support for having a different language and locale. This is done by calling the new `setLanguage` function. ([#1552](https://github.com/infor-design/enterprise/issues//1552))
- `[Locale / Mask]` Added limited initial support for some unicode languages. This means you can convert to and from numbers typed in Devangari, Arabic, and Chinese (Financial and Simplified). ([#439](https://github.com/infor-design/enterprise/issues/439))
- `[Locale]` Added support for passing a `locale` other the the current locale to calendar, monthview, datepicker and timepicker. ([#462](https://github.com/infor-design/enterprise/issues/462))
- `[Mask]` It is now possible to type numbers in unicode such as Devangari, Arabic, and Chinese (Financial and Simplified) into the the masks that involve numbers. ([#439](https://github.com/infor-design/enterprise/issues/439))
- `[Modal]` Added an option to dictate the maximum width of the modal. ([#1802](https://github.com/infor-design/enterprise/issues/1802))
- `[Icons]` Add support for creating an svg file for the Uplift theme's (alpha) new icons from ids-identity@2.4.0 assets. ([#1759](https://github.com/infor-design/enterprise/issues/1759))
- `[Radar]` Added support to three label sizes (name, abbrName, shortName). ([#1553](https://github.com/infor-design/enterprise/issues/1553))

### v4.17.0 Fixes

- `[Accordion]` Fixed a bug where some truncated text elements were not generating a tooltip. ([#1736](https://github.com/infor-design/enterprise/issues/1736))
- `[Builder]` Cropped Header for Builder Panel When Text is Long. ([#1814](https://github.com/infor-design/enterprise/issues/1814))
- `[Calendar]` Event model title color is not correct if the modal is opened and another event is selected. ([#1739](https://github.com/infor-design/enterprise/issues/1739))
- `[Calendar]` Modal is still displayed after changing months. ([#1741](https://github.com/infor-design/enterprise/issues/1741))
- `[Calendar]` Changing some event spans is causing missing dates on the dialogs. ([#1708](https://github.com/infor-design/enterprise/issues/1708))
- `[Composite Form]` Fix a bug in IE11 where composite form content overflows to the lower container. ([#1768](https://github.com/infor-design/enterprise/issues/1768))
- `[Datagrid]` Added a fix where the column is next to the edge of the browser and the filter dropdown popup overflow the page.([#1604](https://github.com/infor-design/enterprise/issues/1604))
- `[Datagrid]` Added a fix to allow the commit of a cell edit after tabbing into a cell once having clicked into a previous cell.([#1608](https://github.com/infor-design/enterprise/issues/1608))
- `[Datagrid]` Stretch column not working in Edge browser. ([#1716](https://github.com/infor-design/enterprise/issues/1716))
- `[Datagrid]` Fixed a bug where the source callback was not called when filtering. ([#1688](https://github.com/infor-design/enterprise/issues/1688))
- `[Datagrid]` Fixed a bug where filtering Order Date with `is-not-empty` on a null value would not correctly filter out results. ([#1718](https://github.com/infor-design/enterprise/issues/1718))
- `[Datagrid]` Fixed a bug where when using the `disableClientSideFilter` setting the filtered event would not be called correctly. ([#1689](https://github.com/infor-design/enterprise/issues/1689))
- `[Datagrid]` Fixed a bug where hidden columns inside a colspan were aligning incorrectly. ([#1764](https://github.com/infor-design/enterprise/issues/1764))
- `[Dropdown]` Fixed a layout error on non inline fields with errors. ([#1770](https://github.com/infor-design/enterprise/issues/1770))
- `[Dropdown]` Fixed a bug where the dropdown did not close when tabbing if using the `noSearch` setting. ([#1731](https://github.com/infor-design/enterprise/issues/1731))
- `[Modal]` Fixed a bug where the modal can overflow the page. ([#1802](https://github.com/infor-design/enterprise/issues/1802))
- `[Radio Button]` Fixed a rendering problem on the selected state of Radio Buttons used inside of Accordion components. ([#1568](https://github.com/infor-design/enterprise/issues/1568))
- `[Radio Button]` Fixed a z-index issue that was causing radio buttons to sometimes display over top of page sections where they should have instead scrolled beneath. ([#1014](https://github.com/infor-design/enterprise/issues/1014))

### v4.17.0 Chore & Maintenance

- `[Css/Sass]` Replaced font-size numerical declarations with their ids-identity token counterpart. ([#1640](https://github.com/infor-design/enterprise/issues/1640))
- `[Demoapp]` Removed query parameter for changing fonts. ([#1747](https://github.com/infor-design/enterprise/issues/1747))
- `[Build]` Added a process to notify developers that things are being deprecated or going away. Documented the current deprecations in this system and made [notes for developers](https://github.com/infor-design/enterprise/blob/master/docs/CODING-STANDARDS.md#deprecations). ([#1747](https://github.com/infor-design/enterprise/issues/1747))
- `[Veracode]` Made additional fixes and mitigated in veracode. ([#1723](https://github.com/infor-design/enterprise/issues/1723))

(30 Issues Solved this release, Backlog Enterprise 224, Backlog Ng 59, 785 Functional Tests, 793 e2e Test)

## v4.16.0

- [Npm Package](https://www.npmjs.com/package/ids-enterprise)
- [IDS Enterprise Angular Change Log](https://github.com/infor-design/enterprise-ng/blob/master/docs/CHANGELOG.md)

### v4.16.0 Features

- `[Busy Indicator]` Made a fix to make it possible to use a busy indicator on a modals. ([#827](https://github.com/infor-design/enterprise/issues/827))
- `[Datagrid]` Added an option to freeze columns from scrolling on the left and/or right. The new option is called `frozenColumns`. See notes on what works and doesnt with frozen column in the datagrid docs frozen column section. ([#464](https://github.com/infor-design/enterprise/issues/464))
- `[Editor]` Added new state called "preview" a non editable mode to editor. Where it only shows the HTML with no toolbar, borders etc. ([#1413](https://github.com/infor-design/enterprise/issues/1413))
- `[Field Filter]` Added support to get and set filter type programmatically. ([#1181](https://github.com/infor-design/enterprise/issues/1181))
- `[Hierarchy]` Add print media styles to decrease ink usage and increase presentability for print format. Note that you may need to enable the setting to print background images, both Mac and PC have a setting for this. ([#456](https://github.com/infor-design/enterprise/issues/456))
- `[Hierarchy]` Added a new "stacked" layout to eventually replace the current layouts. This works better responsively and prevents horizontal scrolling. ([#1629](https://github.com/infor-design/enterprise/issues/1629))
- `[Pager]` Added a "condensed" page size selector button for use on pagers in smaller containers, such as the list side of the list/detail pattern. ([#1459](https://github.com/infor-design/enterprise/issues/1459))

### v4.16.0 Future Deprecation

- `[Hierarchy]` The following options are now deprecated and will be removed approximately 2019-05-15. `paging` and `mobileView`. ([#1629](https://github.com/infor-design/enterprise/issues/1629))
- `[Hierarchy]` Stacked layout will become the default layout in favor of the existing horizontal layout, so the horizontal layout is now considered deprecated and will be removed approximately 2019-05-15. ([#1629](https://github.com/infor-design/enterprise/issues/1629))

### v4.16.0 Fixes

- `[Application Menu]` Fixed the truncation of long text in an accordion element in the application menu by adding a tooltip to truncated elements. ([#457](https://github.com/infor-design/enterprise/issues/457))
- `[Calendar]` Disable the new event modal when no template is defined. ([#1700](https://github.com/infor-design/enterprise/issues/1700))
- `[Dropdown]` Fixed a bug where the ellipsis was not showing on long text in some browsers. ([#1550](https://github.com/infor-design/enterprise/issues/1550))
- `[Datagrid]` Fixed a bug in equals filter on multiselect filters. ([#1586](https://github.com/infor-design/enterprise/issues/1586))
- `[Datagrid]` Fixed a bug where incorrect data is shown in the events in tree grid. ([#315](https://github.com/infor-design/enterprise-ng/issues/315))
- `[Datagrid]` Fixed a bug where when using minWidth on a column and sorting the column will become misaligned. ([#1481](https://github.com/infor-design/enterprise/issues/1481))
- `[Datagrid]` Fixed a bug where when resizing the last column may become invisible. ([#1456](https://github.com/infor-design/enterprise/issues/1456))
- `[Datagrid]` Fixed a bug where a checkbox column will become checked when selecting if there is no selection checkbox. ([#1641](https://github.com/infor-design/enterprise/issues/1641))
- `[Datagrid]` Fixed a bug where the last column would sometimes not render fully for buttons with longer text. ([#1246](https://github.com/infor-design/enterprise/issues/1246))
- `[Datagrid]` Fixed a bug where showMonthYearPicker did not work correctly on date filters. ([#1532](https://github.com/infor-design/enterprise-ng/issues/1532))
- `[Validation]` Fixed a bug in removeError where the icon is sometimes not removed. ([#1556](https://github.com/infor-design/enterprise/issues/1556))
- `[Datepicker]` Fixed the range picker to clear when changing months in a filter. ([#1537](https://github.com/infor-design/enterprise/issues/1537))
- `[Datepicker]` Fixed disabled dates example to validate again on disabled dates. ([#1445](https://github.com/infor-design/enterprise/issues/1445))
- `[Datagrid]` Fixed a Date Editor bug when passing a series of zeroes to a datagrid cell with an editable date. ([#1020](https://github.com/infor-design/enterprise/issues/1020))
- `[Dropdown]` Fixed a bug where a dropdown will never reopen if it is closed by clicking a menu button. ([#1670](https://github.com/infor-design/enterprise/issues/1670))
- `[Icons]` Established missing icon sourcing and sizing consistency from ids-identity icon/svg assets. ([PR#1628](https://github.com/infor-design/enterprise/pull/1628))
- `[Listview]` Addressed performance issues with paging on all platforms, especially Windows and IE/Edge browsers. As part of this, reworked all components that integrate with the Pager component to render their contents based on a dataset, as opposed to DOM elements. ([#922](https://github.com/infor-design/enterprise/issues/922))
- `[Lookup]` Fixed a bug with settings: async, server-side, and single select modes.  The grid was not deselecting the previously selected value when a new row was clicked.  If the value is preselected in the markup, the lookup modal will no longer close prematurely. ([PR#1654](https://github.com/infor-design/enterprise/issues/1654))
- `[Pager]` Made it possible to set and persist custom tooltips on first, previous, next and last pager buttons. ([#922](https://github.com/infor-design/enterprise/issues/922))
- `[Pager]` Fixed propagation of the `pagesizes` setting when using `updated()`. Previously the array was deep extended instead of being replaced outright. ([#1466](https://github.com/infor-design/enterprise/issues/1466))
- `[Tree]` Fixed a bug when calling the disable or enable methods of the tree. This was not working with ie11. ([PR#1600](https://github.com/infor-design/enterprise/issues/1600))
- `[Stepprocess]` Fixed a bug where the step folder was still selected when it was collapsed or expanded. ([#1633](https://github.com/infor-design/enterprise/issues/1633))
- `[Swaplist]` Fixed a bug where items were not able to drag anymore after make the search. ([#1703](https://github.com/infor-design/enterprise/issues/1703))
- `[Toolbar Flex]` Added the ability to pass in a `beforeOpen` callback to the More Actions menu (fixes a bug where it wasn't possible to dynamically add content to the More Actions menu in same way that was possible on the original Toolbar component)
- `[Toolbar Flex]` Fixed a bug where selected events were not bubbling up for a menu button on a flex toolbar. ([#1709](https://github.com/infor-design/enterprise/issues/1709))
- `[Stepprocess]` Disabled step selected when using the next or previous button. ([#1697](https://github.com/infor-design/enterprise/issues/1697))
- `[Tree]` Fixed a bug when calling the disable or enable methods of the tree. This was not working with ie11. ([PR#1600](https://github.com/infor-design/enterprise/issues/1600))

### v4.16.0 Chore & Maintenance

- `[Demo App]` Removed the search icon from the header on test pages as it doesn't function. ([#1449](https://github.com/infor-design/enterprise/issues/1449))
- `[Demo App]` Added a fix for incorrect links when running on windows. ([#1549](https://github.com/infor-design/enterprise/issues/1549))
- `[Docs]` Added a fix to prevent the documentation generator from failing intermittently. ([#1377](https://github.com/infor-design/enterprise/issues/1377))

(29 Issues Solved this release, Backlog Enterprise 203, Backlog Ng 69, 735 Functional Tests, 670 e2e Test)

## v4.15.0

- [Npm Package](https://www.npmjs.com/package/ids-enterprise)
- [IDS Enterprise Angular Change Log](https://github.com/infor-design/enterprise-ng/blob/master/docs/CHANGELOG.md)

### v4.15.0 Features

- `[Datagrid]` Added support for lookup in the datagrid filter. ([#653](https://github.com/infor-design/enterprise/issues/653))
- `[Datagrid]` Added support for masks on lookup editors. ([#406](https://github.com/infor-design/enterprise/issues/406))
- `[Validation]` When using legacy mode validation, made the icon dim if the text was on top of it. ([#644](https://github.com/infor-design/enterprise/issues/644))
- `[Calendar]` Now possible to edit events both with the API and by clicking/double clicking events. And other improvements. ([#1436](https://github.com/infor-design/enterprise/issues/1436))
- `[Datagrid]` Added new methods to clear dirty cells on cells, rows, and all. ([#1303](https://github.com/infor-design/enterprise/issues/1303))
- `[Tree]` Added several improvements: the ability to show a dropdown on the tree node, the ability to add nodes in between current nodes, the ability to set checkboxes for selection only on some nodes, and the ability to customize icons. ([#1364](https://github.com/infor-design/enterprise/issues/1364))
- `[Datagrid]` Added the ability to display or hide the new row indicator with a new `showNewIndicator` option. ([#1589](https://github.com/infor-design/enterprise/issues/1589))

### v4.15.0 Fixes

- `[Icons]` Icons with the word `confirm` have been changed to `success`. This is partially backwards compatible for now. We deprecated `confirm` and will remove in the next major version so rename your icons. Example `icon-confirm` to `icon-success`. ([#963](https://github.com/infor-design/enterprise/issues/963))
- `[Icons]` The alert icons now have a white background allowing them to appear on colored sections. There are now two versions, for example: `icon-error` and `icon-error-solid`. These are used in calendar. ([#1436](https://github.com/infor-design/enterprise/issues/1436))
- `[Circle Pager]` Made significant improvements to resizing, especially on tabs. ([#1284](https://github.com/infor-design/enterprise/issues/1284))
- `[Datagrid]` In high contrast mode the background is now white when editing cells. ([#1421](https://github.com/infor-design/enterprise/issues/1421))
- `[Dropdown]` Fixed an issue where filter did not work in no-search mode with the Caps Lock key. ([#1500](https://github.com/infor-design/enterprise/issues/1500))
- `[Popupmenu]` Fixed an issue when using the same menu on multiple inputs wherein destroying one instance actually destroyed all instances. ([#1025](https://github.com/infor-design/enterprise/issues/1025))
- `[Swaplist]` Fixed a bug where Shift+M did not work when typing in the search. ([#1408](https://github.com/infor-design/enterprise/issues/1408))
- `[Popupmenu]` Fixed a bug in immediate mode where right click only worked the first time. ([#1507](https://github.com/infor-design/enterprise/issues/1507))
- `[Editor]` Fixed a bug where clear formatting did not work in safari. ([#911](https://github.com/infor-design/enterprise/issues/911))
- `[Colorpicker]` Fixed a bug in Angular where the picker did not respond correctly to `editable=false` and `disabled=true`. ([#257](https://github.com/infor-design/enterprise-ng/issues/257))
- `[Locale]` Fixed a bug where the callback did not complete on nonexistent locales. ([#1267](https://github.com/infor-design/enterprise/issues/1267))
- `[Calendar]` Fixed a bug where event details remain when filtering event types. ([#1436](https://github.com/infor-design/enterprise/issues/1436))
- `[Busy Indicator]` Fixed a bug where the indicator closed when clicking on accordions. ([#281](https://github.com/infor-design/enterprise-ng/issues/281))
- `[Datagrid Tree]` Fixed the need for unique IDs on the tree nodes. ([#1361](https://github.com/infor-design/enterprise/issues/1361))
- `[Editor]` Improved the result of pasting bullet lists from MS Word. ([#1351](https://github.com/infor-design/enterprise/issues/1351))
- `[Hierarchy]` Fixed layout issues in the context menu in RTL mode. ([#1310](https://github.com/infor-design/enterprise/issues/1310))
- `[Datagrid]` Added a setting `allowChildExpandOnMatch` that optionally determines if a search/filter will show and allow nonmatching children to be shown. ([#1422](https://github.com/infor-design/enterprise/issues/1422))
- `[Datagrid]` If a link is added with a href it will now be followed when clicking, rather than needing to use the click method setting on columns. ([#1473](https://github.com/infor-design/enterprise/issues/1473))
- `[Datagrid Tree]` Fixed a bug where Expand/Collapse text is added into the +/- cell. ([#1145](https://github.com/infor-design/enterprise/issues/1145))
- `[Dropdown]` Fixed a bug in NG where two dropdowns in different components would cause each other to freeze. ([#229](https://github.com/infor-design/enterprise-ng/issues/229))
- `[Editor]` Verified a past fix where editor would not work with all buttons when in a modal. ([#408](https://github.com/infor-design/enterprise/issues/408))
- `[Datagrid Tree]` Fixed a bug in `updateRow` that caused the indent of the tree grid to collapse. ([#405](https://github.com/infor-design/enterprise/issues/405))
- `[Empty Message]` Fixed a bug where a null empty message would not be possible. This is used to show no empty message on initial load delays. ([#1467](https://github.com/infor-design/enterprise/issues/1467))
- `[Lookup]` Fixed a bug where nothing is inserted when you click a link editor in the lookup. ([#1315](https://github.com/infor-design/enterprise/issues/1315))
- `[About]` Fixed a bug where the version would not show when set. It would show the IDS version. ([#1414](https://github.com/infor-design/enterprise/issues/1414))
- `[Datagrid]` Fixed a bug in `disableClientSort` / `disableClientFilter`. It now retains visual indicators on sort and filter. ([#1248](https://github.com/infor-design/enterprise/issues/1248))
- `[Tree]` Fixed a bug where selected nodes are selected again after loading child nodes. ([#1270](https://github.com/infor-design/enterprise/issues/1270))
- `[Input]` Fixed a bug where inputs that have tooltips will not be selectable with the cursor. ([#1354](https://github.com/infor-design/enterprise/issues/1354))
- `[Accordion]` Fixed a bug where double clicking a header will open and then close the accordion. ([#1314](https://github.com/infor-design/enterprise/issues/1314))
- `[Datagrid]` Fixed a bug on hover with taller cells where the hover state would not cover the entire cell. ([#1490](https://github.com/infor-design/enterprise/issues/1490))
- `[Editor]` Fixed a bug where the image would still be shown if you press the Esc key and cancel the image dialog. ([#1489](https://github.com/infor-design/enterprise/issues/1489))
- `[Datagrid Lookup]` Added additional missing event info for ajax requests and filtering. ([#1486](https://github.com/infor-design/enterprise/issues/1486))
- `[Tabs]` Added protection from inserting HTML tags in the add method (XSS). ([#1462](https://github.com/infor-design/enterprise/issues/1462))
- `[App Menu]` Added better text wrapping for longer titles. ([#1116](https://github.com/infor-design/enterprise/issues/1116))
- `[Contextual Action Panel]` Fixed some examples so that they reopen more than one time. ([#1116](https://github.com/infor-design/enterprise/issues/506))
- `[Searchfield]` Fixed a border styling issue on longer labels in the search. ([#1500](https://github.com/infor-design/enterprise/issues/1500))
- `[Tabs Multi]` Improved the experience on mobile by collapsing the menus a bit. ([#971](https://github.com/infor-design/enterprise/issues/971))
- `[Lookup]` Fixed missing ellipsis menu on mobile devices. ([#1068](https://github.com/infor-design/enterprise/issues/1068))
- `[Accordion]` Fixed incorrect font size on p tags in the accordion. ([#1116](https://github.com/infor-design/enterprise/issues/1116))
- `[Line Chart]` Fixed and improved the legend text on mobile viewport. ([#609](https://github.com/infor-design/enterprise/issues/609))

### v4.15.0 Chore & Maintenance

- `[General]` Migrated sass to use IDS color variables. ([#1435](https://github.com/infor-design/enterprise/issues/1435))
- `[Angular]` Added all settings from 4.13 in time for future 5.1.0 ([#274](https://github.com/infor-design/enterprise-ng/issues/274))
- `[General]` Fixed some incorrect layouts. ([#1357](https://github.com/infor-design/enterprise/issues/1357))
- `[Targeted Achievement]` Removed some older non working examples. ([#520](https://github.com/infor-design/enterprise/issues/520))

(50 Issues Solved this release, Backlog Enterprise 294, Backlog Ng 80, 809 Functional Tests, 716 e2e Test)

## v4.14.0

- [Npm Package](https://www.npmjs.com/package/ids-enterprise)
- [IDS Enterprise Angular Change Log](https://github.com/infor-design/enterprise-ng/blob/master/docs/CHANGELOG.md)

### v4.14.0 Features

- `[Datepicker/Monthview]` Added a setting for the day of week the calendar starts that can be used outside of the Locale setting. ([#1179](https://github.com/infor-design/enterprise/issues/1179))
- `[Datagrid]` Made the tree datagrid work a lot better with filtering. ([#1281](https://github.com/infor-design/enterprise/issues/1281))
- `[Autocomplete/SearchField]` Added a caseSensitive filtering option. ([#385](https://github.com/infor-design/enterprise/issues/385))
- `[Datagrid]` Added an option `headerAlign` to set alignment on the header different than the rows. ([#420](https://github.com/infor-design/enterprise/issues/420))
- `[Message]` Added the ability to use certain formatter html tags in the message content. ([#379](https://github.com/infor-design/enterprise/issues/379))

### v4.14.0 Fixes

- `[Swaplist]` Fixed a bug that if you drag really fast everything disappears. ([#1195](https://github.com/infor-design/enterprise/issues/1195))
- `[Hierarchy]` Fixed a bug that part of the profile menu is cut off. ([#931](https://github.com/infor-design/enterprise/issues/931))
- `[Datagrid/Dropdown]` Fixed a bug that part of the dropdown menu is cut off. ([#1420](https://github.com/infor-design/enterprise/issues/1420))
- `[Modal]` Fixed bugs where with certain field types modal validation was not working. ([#1213](https://github.com/infor-design/enterprise/issues/1213))
- `[Dropdown]` Fixed a regression where the tooltip was not showing when data is overflowed. ([#1400](https://github.com/infor-design/enterprise/issues/1400))
- `[Tooltip]` Fixed a bugs where a tooltip would show up in unexpected places. ([#1396](https://github.com/infor-design/enterprise/issues/1396))
- `[Datagrid/Dropdown]` Fixed a bug where an error would occur if showSelectAll is used. ([#1360](https://github.com/infor-design/enterprise/issues/1360))
- `[Datagrid/Tooltip]` Fixed a bugs where a tooltip would show up in the header unexpectedly. ([#1395](https://github.com/infor-design/enterprise/issues/1395))
- `[Popupmenu]` Fixed incorrect highlighting on disabled list items.  ([#982](https://github.com/infor-design/enterprise/issues/982))
- `[Contextual Action Panel]` Fixed issues with certain styles of invoking the CAP where it would not reopen a second time. ([#1139](https://github.com/infor-design/enterprise/issues/1139))
- `[Spinbox]` Added a fix so the page will not zoom when click + and - on mobile devices. ([#1070](https://github.com/infor-design/enterprise/issues/1070))
- `[Splitter]` Removed the tooltip from the expand/collapse button as it was superfluous. ([#1180](https://github.com/infor-design/enterprise/issues/1180))
- `[Datagrid]` Added a fix so the last column when stretching will do so with percentage so it will stay when the page resize or the menu opens/closes. ([#1168](https://github.com/infor-design/enterprise/issues/1168))
- `[Datagrid]` Fixed bugs in the server side and filtering example. ([#396](https://github.com/infor-design/enterprise/issues/396))
- `[Datagrid]` Fixed a bug in applyFilter with datefields. ([#1269](https://github.com/infor-design/enterprise/issues/1269))
- `[Datagrid]` Fixed a bug in updateCellNode where sometimes it did not work. ([#1122](https://github.com/infor-design/enterprise/issues/1122))
- `[Hierarchy]` Made the empty image ring the same color as the left edge. ([#932](https://github.com/infor-design/enterprise/issues/932))
- `[Datagrid/Dropdown]` Fixed an issue that tab did not close dropdown editors. ([#1198](https://github.com/infor-design/enterprise/issues/1198))
- `[Datagrid/Dropdown]` Fixed a bug that if you click open a dropdown editor then you cannot use arrow keys to select. ([#1387](https://github.com/infor-design/enterprise/issues/1387))
- `[Datagrid/Dropdown]` Fixed a bug that if a smaller number of items the menu would be too short. ([#1298](https://github.com/infor-design/enterprise/issues/1298))
- `[Searchfield]` Fixed a bug that the search field didnt work in safari. ([#225](https://github.com/infor-design/enterprise/issues/225))
- `[Datagrid/Dropdown]` Fixed a bug that source is used the values may be cleared out when opening the list. ([#1185](https://github.com/infor-design/enterprise/issues/1185))
- `[Personalization]` Fixed a bug that when calling initialize the personalization would reset. ([#1231](https://github.com/infor-design/enterprise/issues/1231))
- `[Tabs]` Fixed the alignment of the closing icon. ([#1056](https://github.com/infor-design/enterprise/issues/1056))
- `[Dropdown]` Fixed list alignment issues on mobile. ([#1069](https://github.com/infor-design/enterprise/issues/1069))
- `[Dropdown]` Fixed issues where the listbox would not close on mobile. ([#1119](https://github.com/infor-design/enterprise/issues/1119))
- `[Dropdown]` Fixed a bug where modals would close on url hash change. ([#1207](https://github.com/infor-design/enterprise/issues/1207))
- `[Contextual Action Panel]` Fixed an issue where buttons would occasionally be out of view. ([#283](https://github.com/infor-design/enterprise/issues/283))
- `[Empty Message]` Added a new icon to indicate using the search function. ([#1325](https://github.com/infor-design/enterprise/issues/1325))
- `[Searchfield]` Added a fix for landscape mode on mobile. ([#1102](https://github.com/infor-design/enterprise/issues/1102))
- `[Datagrid]` Added a fix for hard to read fields in high contrast mode. ([#1193](https://github.com/infor-design/enterprise/issues/1193))

### v4.14.0 Chore & Maintenance

- `[General]` Fixed problems with the css mapping where the line numbers were wrong in the map files. ([#962](https://github.com/infor-design/enterprise/issues/962))
- `[Docs]` Added setting so themes can be shown in the documentation pages. ([#1327](https://github.com/infor-design/enterprise/issues/1327))
- `[Docs]` Made links to example pages open in a new window. ([#1132](https://github.com/infor-design/enterprise/issues/1132))

(43 Issues Solved this release, Backlog Enterprise 181, Backlog Ng 64, 682 Functional Tests, 612 e2e Test)

## v4.13.0

- [Npm Package](https://www.npmjs.com/package/ids-enterprise)
- [IDS Enterprise Angular Change Log](https://github.com/infor-design/enterprise-ng/blob/master/docs/CHANGELOG.md)

### v4.13.0 Features

- `[Calendar]` Added some new features such as upcoming events view, RTL, keyboard support and fixed styling issues and bugs. ([#1221](https://github.com/infor-design/enterprise/issues/1221))
- `[Flex Toolbar]` Added search field integration, so that the search field is mainly close to being able to replace the legacy toolbar. ([#269](https://github.com/infor-design/enterprise/issues/269))
- `[Bar]` Added short, medium label support for adapting the chart to responsive views. ([#1094](https://github.com/infor-design/enterprise/issues/1094))
- `[Textarea]` Added maxLength option to prevent typing over a set maximum. ([#1046](https://github.com/infor-design/enterprise/issues/1046))
- `[Textarea]` Added maxGrow option to prevent growing when typing over a set max. ([#1147](https://github.com/infor-design/enterprise/issues/1147))
- `[Datagrid]` If using the `showDirty` option the indication will now be on each cell. ([#1183](https://github.com/infor-design/enterprise/issues/1183))
- `[Datepicker]` Added an option `useCurrentTime` that will insert current time instead of noon time with date and timepickers. ([#1087](https://github.com/infor-design/enterprise/issues/1087))
- `[General]` Included an IE 11 polyfill for ES6 Promises, this is a new dependency in the package.json you should include. ([#1172](https://github.com/infor-design/enterprise/issues/1172))
- `[General]` Add translations in 38 languages including new support for Slovak (sk-SK). ([#557](https://github.com/infor-design/enterprise/issues/557))

### v4.13.0 Fixes

- `[Tooltips]` Fixed an important bug where tooltips would stick around in the page on the top corner. ([#1273](https://github.com/infor-design/enterprise/issues/1273))
- `[Tooltips]` Fixed some contrast issues on the high contrast theme. ([#1249](https://github.com/infor-design/enterprise/issues/1249))
- `[Tooltips]` Fixed a bug where Toolbar "More Actions" menu buttons could incorrectly display a tooltip overlapping an open menu. ([#1242](https://github.com/infor-design/enterprise/issues/1242))
- `[Datepicker / Timepicker]` Removed the need to use the customValidation setting. You can remove this option from your code. The logic will pick up if you added customValidation to your input by adding a data-validate option. You also may need to add `date` or `availableDate` validation to your  data-validate attribute if these validations are desired along with your custom or required validation. ([#862](https://github.com/infor-design/enterprise/issues/862))
- `[Menubutton]` Added a new setting `hideMenuArrow` you can use for buttons that don't require an arrow, such as menu buttons. ([#1088](https://github.com/infor-design/enterprise/issues/1088))
- `[Dropdown]` Fixed issues with destroy when multiple dropdown components are on the page. ([#1202](https://github.com/infor-design/enterprise/issues/1202))
- `[Datagrid]` Fixed alignment issues when using filtering with some columns that do not have a filter. ([#1124](https://github.com/infor-design/enterprise/issues/1124))
- `[Datagrid]` Fixed an error when dynamically adding context menus. ([#1216](https://github.com/infor-design/enterprise/issues/1216))
- `[Datagrid]` Added an example of dynamic intermediate paging and filtering. ([#396](https://github.com/infor-design/enterprise/issues/396))
- `[Dropdown]` Fixed alignment issues on mobile devices. ([#1069](https://github.com/infor-design/enterprise/issues/1069))
- `[Datepicker]` Fixed incorrect assumptions, causing incorrect umalqura calendar calculations. ([#1189](https://github.com/infor-design/enterprise/issues/1189))
- `[Datepicker]` Fixed an issue where the dialog would not close on click out if opening the time dropdown components first. ([#1278](https://github.com/infor-design/enterprise/issues/))
- `[General]` Added the ability to stop renderLoop. ([#214](https://github.com/infor-design/enterprise/issues/214))
- `[Datepicker]` Fixed an issue reselecting ranges with the date picker range option. ([#1197](https://github.com/infor-design/enterprise/issues/1197))
- `[Editor]` Fixed bugs on IE with background color option. ([#392](https://github.com/infor-design/enterprise/issues/392))
- `[Colorpicker]` Fixed issue where the palette is not closed on enter key / click. ([#1050](https://github.com/infor-design/enterprise/issues/1050))
- `[Accordion]` Fixed issues with context menus on the accordion. ([#639](https://github.com/infor-design/enterprise/issues/639))
- `[Searchfield]` Made no results appear not clickable. ([#329](https://github.com/infor-design/enterprise/issues/329))
- `[Datagrid]` Added an example of groups and paging. ([#435](https://github.com/infor-design/enterprise/issues/435))
- `[Editor]` Fixed the dirty indicator when using toolbar items. ([#910](https://github.com/infor-design/enterprise/issues/910))
- `[Datagrid]` Fixed a bug that made tooltips disappear when a lookup editor is closed. ([#1186](https://github.com/infor-design/enterprise/issues/1186))
- `[Datagrid]` Fixed a bug where not all rows are removed in the removeSelected function. ([#1036](https://github.com/infor-design/enterprise/issues/1036))
- `[Datagrid]` Fixed bugs in activateRow and deactivateRow in some edge cases. ([#948](https://github.com/infor-design/enterprise/issues/948))
- `[Datagrid]` Fixed formatting of tooltips on the header and filter. ([#955](https://github.com/infor-design/enterprise/issues/955))
- `[Datagrid]` Fixed wrong page number when saving the page number in localstorage and reloading. ([#798](https://github.com/infor-design/enterprise/issues/798))
- `[Tree]` Fixed issues when expanding and collapsing after dragging nodes around. ([#1183](https://github.com/infor-design/enterprise/issues/1183))
- `[ContextualActionPanel]` Fixed a bug where the CAP will be closed if clicking an accordion in it. ([#1138](https://github.com/infor-design/enterprise/issues/1138))
- `[Colorpicker]` Added a setting (customColors) to prevent adding default colors if totally custom colors are used. ([#1135](https://github.com/infor-design/enterprise/issues/1135))
- `[AppMenu]` Improved contrast in high contrast theme. ([#1146](https://github.com/infor-design/enterprise/issues/1146))
- `[Searchfield]` Fixed issue where ascenders/descenders are cut off. ([#1101](https://github.com/infor-design/enterprise/issues/1101))
- `[Tree]` Added sortstop and sortstart events. ([#1003](https://github.com/infor-design/enterprise/issues/1003))
- `[Searchfield]` Fixed some alignment issues in different browsers. ([#1106](https://github.com/infor-design/enterprise/issues/1106))
- `[Searchfield]` Fixed some contrast issues in different browsers. ([#1104](https://github.com/infor-design/enterprise/issues/1104))
- `[Searchfield]` Prevent multiple selected events from firing. ([#1259](https://github.com/infor-design/enterprise/issues/1259))
- `[Autocomplete]` Added a beforeOpen setting ([#398](https://github.com/infor-design/enterprise/issues/398))
- `[Toolbar]` Fixed an error where toolbar tried to focus a DOM item that was removed. ([#1177](https://github.com/infor-design/enterprise/issues/1177))
- `[Dropdown]` Fixed a problem where the bottom of some lists is cropped. ([#909](https://github.com/infor-design/enterprise/issues/909))
- `[General]` Fixed a few components so that they could still initialize when hidden. ([#230](https://github.com/infor-design/enterprise/issues/230))
- `[Datagrid]` Fixed missing tooltips on new row. ([#1081](https://github.com/infor-design/enterprise/issues/1081))
- `[Lookup]` Fixed a bug using select all where it would select the previous list. ([#295](https://github.com/infor-design/enterprise/issues/295))
- `[Datagrid]` Fixed missing summary row on initial render in some cases. ([#330](https://github.com/infor-design/enterprise/issues/330))
- `[Button]` Fixed alignment of text and icons. ([#973](https://github.com/infor-design/enterprise/issues/973))
- `[Datagrid]` Fixed missing source call when loading last page first. ([#1162](https://github.com/infor-design/enterprise/issues/1162))
- `[SwapList]` Made sure swap list will work in all cases and in angular. ([#152](https://github.com/infor-design/enterprise/issues/152))
- `[Toast]` Fixed a bug where some toasts on certain urls may not close. ([#1305](https://github.com/infor-design/enterprise/issues/1305))
- `[Datepicker / Lookup]` Fixed bugs where they would not load on tabs. ([#1304](https://github.com/infor-design/enterprise/issues/1304))

### v4.13.0 Chore & Maintenance

- `[General]` Added more complete visual tests. ([#978](https://github.com/infor-design/enterprise/issues/978))
- `[General]` Cleaned up some of the sample pages start at A, making sure examples work and tests are covered for better QA (on going). ([#1136](https://github.com/infor-design/enterprise/issues/1136))
- `[General]` Upgraded to ids-identity 2.0.x ([#1062](https://github.com/infor-design/enterprise/issues/1062))
- `[General]` Cleanup missing files in the directory listings. ([#985](https://github.com/infor-design/enterprise/issues/985))
- `[Demo App]` Removed response headers for less Veracode errors. ([#959](https://github.com/infor-design/enterprise/issues/959))
- `[Angular 1.0]` We removed the angular 1.0 directives from the code and examples. These are no longer being updated. You can still use older versions of this or move on to Angular 7.x ([#1136](https://github.com/infor-design/enterprise/issues/1136))
- `[Uplift]` Included the uplift theme again as alpha for testing. It will show with a watermark and is only available via the personalize api or url params in the demo app. ([#1224](https://github.com/infor-design/enterprise/issues/1224))

(69 Issues Solved this release, Backlog Enterprise 199, Backlog Ng 63, 662 Functional Tests, 659 e2e Test)

## v4.12.0

- [Npm Package](https://www.npmjs.com/package/ids-enterprise)
- [IDS Enterprise Angular Change Log](https://github.com/infor-design/enterprise-ng/blob/master/docs/CHANGELOG.md)

### v4.12.0 Features

- `[General]` The ability to make custom/smaller builds has further been improved. We improved the component matching, made it possible to run the tests on only included components, fixed the banner, and improved the terminal functionality. Also removed/deprecated the older mapping tool. ([#417](https://github.com/infor-design/enterprise/issues/417))
- `[Message]` Added the ability to have different types (Info, Confirm, Error, Alert). ([#963](https://github.com/infor-design/enterprise/issues/963))
- `[General]` Further fixes to pass veracode scans. Now passing conditionally. ([#683](https://github.com/infor-design/enterprise/issues/683))
- `[Pager]` Made it possible to use the pager as a standalone component. ([#250](https://github.com/infor-design/enterprise/issues/250))
- `[Editor]` Added a clear formatting button. ([#473](https://github.com/infor-design/enterprise/issues/473))
- `[Datepicker]` Added an option to show the time as current time instead of midnight. ([#889](https://github.com/infor-design/enterprise/issues/889))
- `[About]` Dialog now shows device information. ([#684](https://github.com/infor-design/enterprise/issues/684))

### v4.12.0 Fixes

- `[Datagrid Tree]` Fixed incorrect data on activated event. ([#412](https://github.com/infor-design/enterprise/issues/412))
- `[Datagrid]` Improved the export function so it works on different locales. ([#378](https://github.com/infor-design/enterprise/issues/378))
- `[Tabs]` Fixed a bug where clicking the x on tabs with a dropdowns would incorrectly open the dropdown. ([#276](https://github.com/infor-design/enterprise/issues/276))
- `[Datagrid]` Changed the `settingschange` event so it will only fire once. ([#903](https://github.com/infor-design/enterprise/issues/903))
- `[Listview]` Improved rendering performance. ([#430](https://github.com/infor-design/enterprise/issues/430))
- `[General]` Fixed issues when using base tag, that caused icons to disappear. ([#766](https://github.com/infor-design/enterprise/issues/766))
- `[Empty Message]` Made it possible to assign code to the button click if used. ([#667](https://github.com/infor-design/enterprise/issues/667))
- `[Datagrid]` Added translations for the new tooltip. ([#227](https://github.com/infor-design/enterprise/issues/227))
- `[Dropdown]` Fixed contrast issue in high contrast theme. ([#945](https://github.com/infor-design/enterprise/issues/945))
- `[Datagrid]` Reset to default did not reset dropdown columns. ([#847](https://github.com/infor-design/enterprise/issues/847))
- `[Datagrid]` Fixed bugs in keyword search highlighting with special characters. ([#849](https://github.com/infor-design/enterprise/issues/849))
- `[Datagrid]` Fixed bugs that causes NaN to appear in date fields. ([#891](https://github.com/infor-design/enterprise/issues/891))
- `[Dropdown]` Fixed issue where validation is not trigger on IOS on click out. ([#659](https://github.com/infor-design/enterprise/issues/659))
- `[Lookup]` Fixed bug in select all in multiselect with paging. ([#926](https://github.com/infor-design/enterprise/issues/926))
- `[Modal]` Fixed bug where the modal would close if hitting enter on a checkbox and inputs. ([#320](https://github.com/infor-design/enterprise/issues/320))
- `[Lookup]` Fixed bug trying to reselect a second time. ([#296](https://github.com/infor-design/enterprise/issues/296))
- `[Tabs]` Fixed behavior when closing and disabling tabs. ([#947](https://github.com/infor-design/enterprise/issues/947))
- `[Dropdown]` Fixed layout issues when using icons in the dropdown. ([#663](https://github.com/infor-design/enterprise/issues/663))
- `[Datagrid]` Fixed a bug where the tooltip did not show on validation. ([#1008](https://github.com/infor-design/enterprise/issues/1008))
- `[Tabs]` Fixed issue with opening spillover on IOS. ([#619](https://github.com/infor-design/enterprise/issues/619))
- `[Datagrid]` Fixed bugs when using `exportable: false` in certain column positions. ([#787](https://github.com/infor-design/enterprise/issues/787))
- `[Searchfield]` Removed double border. ([#328](https://github.com/infor-design/enterprise/issues/328))

### v4.12.0 Chore & Maintenance

- `[Masks]` Added missing and more documentation, cleaned up existing docs. ([#1033](https://github.com/infor-design/enterprise/issues/1033))
- `[General]` Based on design site comments, we improved some pages and fixed some missing links. ([#1034](https://github.com/infor-design/enterprise/issues/1034))
- `[Bar Chart]` Added test coverage. ([#848](https://github.com/infor-design/enterprise/issues/848))
- `[Datagrid]` Added full api test coverage. ([#242](https://github.com/infor-design/enterprise/issues/242))

(55 Issues Solved this release, Backlog Enterprise 185, Backlog Ng 50, 628 Functional Tests, 562 e2e Test)

## v4.11.0

- [Npm Package](https://www.npmjs.com/package/ids-enterprise)
- [IDS Enterprise Angular Change Log](https://github.com/infor-design/enterprise-ng/blob/master/docs/CHANGELOG.md)

### v4.11.0 Features

- `[General]` It is now possible to make custom builds. With a custom build you specify a command with a list of components that you use. This can be used to reduce the bundle size for both js and css. ([#417](https://github.com/infor-design/enterprise/issues/417))
- `[Calendar]` Added more features including: a readonly view, ability for events to span days, tooltips and notifications ([#417](https://github.com/infor-design/enterprise/issues/417))
- `[Lookup]` Added the ability to select across pages, even when doing server side paging. ([#375](https://github.com/infor-design/enterprise/issues/375))
- `[Datagrid]` Improved tooltip performance, and now tooltips show on cells that are not fully displayed. ([#447](https://github.com/infor-design/enterprise/issues/447))

### v4.11.0 Fixes

- `[Dropdown]` The onKeyDown callback was not firing if CTRL key is used. This is fixed. ([#793](https://github.com/infor-design/enterprise/issues/793))
- `[Tree]` Added a small feature to preserve the tree node states on reload. ([#792](https://github.com/infor-design/enterprise/issues/792))
- `[Tree]` Added a disable/enable method to disable/enable the whole tree. ([#752](https://github.com/infor-design/enterprise/issues/752))
- `[App Menu]` Fixed a bug clearing the search filter box. ([#702](https://github.com/infor-design/enterprise/issues/702))
- `[Column Chart]` Added a yAxis option, you can use to format the yAxis in custom ways. ([#627](https://github.com/infor-design/enterprise/issues/627))
- `[General]` More fixes to use external ids tokens. ([#708](https://github.com/infor-design/enterprise/issues/708))
- `[Datagrid]` Fixed an error calling selectRows with an integer. ([#756](https://github.com/infor-design/enterprise/issues/756))
- `[Tree]` Fixed a bug that caused newly added rows to not be draggable. ([#618](https://github.com/infor-design/enterprise/issues/618))
- `[Dropdown / Multiselect]` Re-added the ability to have a placeholder on the component. ([#832](https://github.com/infor-design/enterprise/issues/832))
- `[Datagrid]` Fixed a bug that caused dropdown filters to not save on reload of page (saveUserSettings) ([#791](https://github.com/infor-design/enterprise/issues/791))
- `[Dropdown]` Fixed a bug that caused an unneeded scrollbar. ([#786](https://github.com/infor-design/enterprise/issues/786))
- `[Tree]` Added drag events and events for when the data is changed. ([#801](https://github.com/infor-design/enterprise/issues/801))
- `[Datepicker]` Fixed a bug updating settings, where time was not changing correctly. ([#305](https://github.com/infor-design/enterprise/issues/305))
- `[Tree]` Fixed a bug where the underlying dataset was not synced up. ([#718](https://github.com/infor-design/enterprise/issues/718))
- `[Lookup]` Fixed incorrect text color on chrome. ([#762](https://github.com/infor-design/enterprise/issues/762))
- `[Editor]` Fixed duplicate ID's on the popup dialogs. ([#746](https://github.com/infor-design/enterprise/issues/746))
- `[Dropdown]` Fixed misalignment of icons on IOS. ([#657](https://github.com/infor-design/enterprise/issues/657))
- `[Demos]` Fixed a bug that caused RTL pages to sometimes load blank. ([#814](https://github.com/infor-design/enterprise/issues/814))
- `[Modal]` Fixed a bug that caused the modal to close when clicking an accordion on the modal. ([#747](https://github.com/infor-design/enterprise/issues/747))
- `[Tree]` Added a restoreOriginalState method to set the tree back to its original state. ([#751](https://github.com/infor-design/enterprise/issues/751))
- `[Datagrid]` Added an example of a nested datagrid with scrolling. ([#172](https://github.com/infor-design/enterprise/issues/172))
- `[Datagrid]` Fixed column alignment issues on grouped column examples. ([#147](https://github.com/infor-design/enterprise/issues/147))
- `[Datagrid]` Fixed bugs when dragging and resizing grouped columns. ([#374](https://github.com/infor-design/enterprise/issues/374))
- `[Validation]` Fixed a bug that caused validations with changing messages to not go away on correction. ([#640](https://github.com/infor-design/enterprise/issues/640))
- `[Datagrid]` Fixed bugs in actionable mode (enter was not moving down). ([#788](https://github.com/infor-design/enterprise/issues/788))
- `[Bar Charts]` Fixed bug that caused tooltips to occasionally not show up. ([#739](https://github.com/infor-design/enterprise/issues/739))
- `[Dirty]` Fixed appearance/contrast on high contrast theme. ([#692](https://github.com/infor-design/enterprise/issues/692))
- `[Locale]` Fixed incorrect date time format. ([#608](https://github.com/infor-design/enterprise/issues/608))
- `[Dropdown]` Fixed bug where filtering did not work with CAPS lock on. ([#608](https://github.com/infor-design/enterprise/issues/608))
- `[Accordion]` Fixed styling issue on safari. ([#282](https://github.com/infor-design/enterprise/issues/282))
- `[Dropdown]` Fixed a bug on mobile devices, where the list would close on scrolling. ([#656](https://github.com/infor-design/enterprise/issues/656))

### v4.11.0 Chore & Maintenance

- `[Textarea]` Added additional test coverage. ([#337](https://github.com/infor-design/enterprise/issues/337))
- `[Tree]` Added additional test coverage. ([#752](https://github.com/infor-design/enterprise/issues/752))
- `[Busy Indicator]` Added additional test coverage. ([#233](https://github.com/infor-design/enterprise/issues/233))
- `[Docs]` Added additional information for developers on how to use IDS. ([#721](https://github.com/infor-design/enterprise/issues/721))
- `[Docs]` Added Id's and test notes to all pages. ([#259](https://github.com/infor-design/enterprise/issues/259))
- `[Docs]` Fixed issues on the wizard docs. ([#824](https://github.com/infor-design/enterprise/issues/824))
- `[Accordion]` Added additional test coverage. ([#516](https://github.com/infor-design/enterprise/issues/516))
- `[General]` Added sass linter (stylelint). ([#767](https://github.com/infor-design/enterprise/issues/767))

(53 Issues Solved this release, Backlog Enterprise 170, Backlog Ng 41, 587 Functional Tests, 458 e2e Test)

## v4.10.0

- [Npm Package](https://www.npmjs.com/package/ids-enterprise)
- [IDS Enterprise Angular Change Log](https://github.com/infor-design/enterprise-ng/blob/master/docs/CHANGELOG.md)

### v4.10.0 Features

- `[General]` Changed the code to pass Veracode scans. The IDS components now pass ISO at 86 rating. The rest of the flaws are mitigated with fixes such as stripping tags. As a result we went fairly aggressive with what we strip. If teams are doing something special we don't have tests for there is potential for customizations being stripped. ([#256](https://github.com/infor-design/enterprise/issues/256))
- `[Tooltips]` Will now activate on longpress on mobile devices. ([#400](https://github.com/infor-design/enterprise/issues/400))
- `[Contextmenu]` Will now activate on longpress on mobile devices (except when on inputs). ([#245](https://github.com/infor-design/enterprise/issues/245))
- `[Locale]` Added support for zh-Hant and zh-Hans. ([#397](https://github.com/infor-design/enterprise/issues/397))
- `[Tree]` Greatly improved rendering and expanding performance. ([#251](https://github.com/infor-design/enterprise/issues/251))
- `[General]` Internally all of the sass is now extended from [IDS Design tokens]( https://github.com/infor-design/design-system) ([#354](https://github.com/infor-design/enterprise/issues/354))
- `[Calendar]` Added initial readonly calendar. At the moment the calendar can only render events and has a filtering feature. More will be added next sprint. ([#261](https://github.com/infor-design/enterprise/issues/261))

### v4.10.0 Fixes

- `[Dropdown]` Minor Breaking Change for Xss reasons we removed the ability to set a custom hex color on icons in the dropdown. You can still pass in one of the alert colors from the colorpallette (fx alert, good, info). This was not even shown in the examples so may not be missed. ([#256](https://github.com/infor-design/enterprise/issues/256))
- `[Popupmenu]` Fixed a problem in popupmenu, if it was opened in immediate mode, submenus will be cleared of their text when the menu is eventually closed. ([#701](https://github.com/infor-design/enterprise/issues/701))
- `[Editor]` Fixed xss injection problem on the link dialog. ([#257](https://github.com/infor-design/enterprise/issues/257))
- `[Spinbox]` Fixed a height / alignment issue on spinboxes when used in short height configuration. ([#547](https://github.com/infor-design/enterprise/issues/547))
- `[Datepicker / Mask]` Fixed an issue in angular that caused using backspace to not save back to the model. ([#51](https://github.com/infor-design/enterprise-ng/issues/51))
- `[Field Options]` Fixed mobile support so they now work on touch better on IOS and Android. ([#555](https://github.com/infor-design/enterprise-ng/issues/555))
- `[Tree]` Tree with + and - for the folders was inversed visually. This was fixed, update your svg.html ([#685](https://github.com/infor-design/enterprise-ng/issues/685))
- `[Modal]` Fixed an alignment issue with the closing X on the top corner. ([#662](https://github.com/infor-design/enterprise-ng/issues/662))
- `[Popupmenu]` Fixed a visual flickering when opening dynamic submenus. ([#588](https://github.com/infor-design/enterprise/issues/588))
- `[Tree]` Added full unit and functional tests. ([#264](https://github.com/infor-design/enterprise/issues/264))
- `[Lookup]` Added full unit and functional tests. ([#344](https://github.com/infor-design/enterprise/issues/344))
- `[Datagrid]` Added more unit and functional tests. ([#242](https://github.com/infor-design/enterprise/issues/242))
- `[General]` Updated the develop tools and sample app to Node 10. During this update we set package-lock.json to be ignored in .gitignore ([#540](https://github.com/infor-design/enterprise/issues/540))
- `[Modal]` Allow beforeOpen callback to run optionally whether you have content or not passed back. ([#409](https://github.com/infor-design/enterprise/issues/409))
- `[Datagrid]` The lookup editor now supports left, right, and center align on the column settings. ([#228](https://github.com/infor-design/enterprise/issues/228))
- `[Mask]` When adding prefixes and suffixes (like % and $) if all the rest of the text is cleared, these will also now be cleared. ([#433](https://github.com/infor-design/enterprise/issues/433))
- `[Popupmenu]` Fixed low contrast selection icons in high contrast theme. ([#410](https://github.com/infor-design/enterprise/issues/410))
- `[Header Popupmenu]` Fixed missing focus state. ([#514](https://github.com/infor-design/enterprise/issues/514))
- `[Datepicker]` When using legends on days, fixed a problem that the hover states are shown incorrectly when changing month. ([#514](https://github.com/infor-design/enterprise/issues/514))
- `[Listview]` When the search field is disabled, it was not shown with disabled styling, this is fixed. ([#422](https://github.com/infor-design/enterprise/issues/422))
- `[Donut]` When having 4 or 2 sliced the tooltip would not show up on some slices. This is fixed. ([#482](https://github.com/infor-design/enterprise/issues/482))
- `[Datagrid]` Added a searchExpandableRow option so that you can control if data in expandable rows is searched/expanded. ([#480](https://github.com/infor-design/enterprise/issues/480))
- `[Multiselect]` If more items then fit are selected the tooltip was not showing on initial load, it only showed after changing values. This is fixed. ([#633](https://github.com/infor-design/enterprise/issues/633))
- `[Tooltip]` An example was added showing how you can show tooltips on disabled buttons. ([#453](https://github.com/infor-design/enterprise/issues/453))
- `[Modal]` A title with brackets in it was not escaping the text correctly. ([#246](https://github.com/infor-design/enterprise/issues/246))
- `[Modal]` Pressing enter when on inputs such as file upload no longer closes the modal. ([#321](https://github.com/infor-design/enterprise/issues/321))
- `[Locale]` Sent out translations so things like the Editor New/Same window dialog will be translated in the future. ([#511](https://github.com/infor-design/enterprise/issues/511))
- `[Nested Datagrid]` Fixed focus issues, the wrong cell in the nest was getting focused. ([#371](https://github.com/infor-design/enterprise/issues/371))

(44 Issues Solved this release, Backlog Enterprise 173, Backlog Ng 44, 565 Functional Tests, 426 e2e Test)

## v4.9.0

- [Npm Package](https://www.npmjs.com/package/ids-enterprise)
- [IDS Enterprise Angular Change Log](https://github.com/infor-design/enterprise-ng/blob/master/docs/CHANGELOG.md)

### v4.9.0 Features

- `[Datagrid]` Changed the way alerts work on rows. It now no longer requires an extra column. The rowStatus column will now be ignored so can be removed. When an alert / error / info message is added to the row the whole row will highlight. ([Check out the example.](https://bit.ly/2LC33iJ) ([#258](https://github.com/infor-design/enterprise/issues/258))
- `[Modal]` Added an option `showCloseBtn` which when set to true will show a X button on the top left corner. ([#358](https://github.com/infor-design/enterprise/issues/358))
- `[Multiselect / Dropdown]` Added the ability to see the search term during ajax requests. ([#267](https://github.com/infor-design/enterprise/issues/267))
- `[Scatterplot]` Added a scatter plot chart similar to a bubble chart but with shapes. ([Check out the example.](https://bit.ly/2K9N59M) ([#341](https://github.com/infor-design/enterprise/issues/341))
- `[Toast]` Added an option `allowLink` which when set to true will allow you to specify a `<a>` in the message content to add a link to the message. ([#341](https://github.com/infor-design/enterprise/issues/341))

### v4.9.0 Fixes

- `[Accordion]` Fixed an issue that prevented a right click menu from working on the accordion. ([#238](https://github.com/infor-design/enterprise/issues/238))
- `[Charts]` Fixed up missing empty states and selection methods so they work on all charts. ([#265](https://github.com/infor-design/enterprise/issues/265))
- `[Datagrid]` Fixed the performance of pasting from excel. ([#240](https://github.com/infor-design/enterprise/issues/240))
- `[Datagrid]` The keyword search will now clear when reloading data. ([#307](https://github.com/infor-design/enterprise/issues/307))
- `[Docs]` Fixed several noted missing pages and broken links in the docs. ([#244](https://github.com/infor-design/enterprise/issues/244))
- `[Dropdown]` Fixed bug in badges configuration. ([#270](https://github.com/infor-design/enterprise/issues/270))
- `[Flex Layout]` Fixed field-flex to work better on IE. ([#252](https://github.com/infor-design/enterprise/issues/252))
- `[Editor]` Fixed bug that made it impossible to edit the visual tab. ([#478](https://github.com/infor-design/enterprise/issues/478))
- `[Editor]` Fixed a bug with dirty indicator that caused a messed up layout. ([#241](https://github.com/infor-design/enterprise/issues/241))
- `[Lookup]` Fixed it so that select will work correctly when filtering. ([#248](https://github.com/infor-design/enterprise/issues/248))
- `[Header]` Fixed missing `More` tooltip on the header. ([#345](https://github.com/infor-design/enterprise/issues/345))
- `[Validation]` Added fixes to prevent `error` and `valid` events from going off more than once. ([#237](https://github.com/infor-design/enterprise/issues/237))
- `[Validation]` Added fixes to make multiple messages work better. There is now a `getMessages()` function that will return all erros on a field as an array. The older `getMessage()` will still return a string. ([#237](https://github.com/infor-design/enterprise/issues/237))
- `[Validation]` Fixed un-needed event handlers when using fields on a tab. ([#332](https://github.com/infor-design/enterprise/issues/332))

### v4.9.0 Chore & Maintenance

- `[Blockgrid]` Added full test coverage ([#234](https://github.com/infor-design/enterprise/issues/234))
- `[CAP]` Fixed some examples that would not close ([#283](https://github.com/infor-design/enterprise/issues/283))
- `[Datepicker]` Added full test coverage ([#243](https://github.com/infor-design/enterprise/issues/243))
- `[Datagrid]` Fixed an example so that it shows how to clear a dropdown filter. ([#254](https://github.com/infor-design/enterprise/issues/254))
- `[Docs]` Added TEAMS.MD for collecting info on the teams using ids. If you are not in the list let us know or make a pull request. ([#350](https://github.com/infor-design/enterprise/issues/350))
- `[Listview]` Fixed some links in the sample app that caused some examples to fail. ([#273](https://github.com/infor-design/enterprise/issues/273))
- `[Tabs]` Added more test coverage ([#239](https://github.com/infor-design/enterprise/issues/239))
- `[Toast]` Added full test coverage ([#232](https://github.com/infor-design/enterprise/issues/232))
- `[Testing]` Added visual regression tests, and more importantly a system for doing them via CI. ([#255](https://github.com/infor-design/enterprise/issues/255))

(34 Issues Solved this release, Backlog Enterprise 158, Backlog Ng 41, 458 Functional Tests, 297 e2e Test)

## v4.8.0

- [Npm Package](https://www.npmjs.com/package/ids-enterprise)
- [IDS Enterprise Angular Change Log](https://github.com/infor-design/enterprise-ng/blob/master/docs/CHANGELOG.md)

### v4.8.0 Features

- `[Datagrid]` Added an example of Nested Datagrids with ([basic nested grid support.](https://bit.ly/2lGKM4a)) ([#SOHO-3474](https://jira.infor.com/browse/SOHO-3474))
- `[Datagrid]` Added support for async validation. ([#SOHO-7943](https://jira.infor.com/browse/SOHO-7943))
- `[Export]` Extracted excel export code so it can be run outside the datagrid. ([#SOHO-7246](https://jira.infor.com/browse/SOHO-7246))

### v4.8.0 Fixes

- `[Searchfield / Toolbar Searchfield]` Merged code between them so there is just one component. This reduced code and fixed many bugs. ([#161](https://github.com/infor-design/enterprise/pull/161))
- `[Datagrid]` Fixed issues using expand row after hiding/showing columns. ([#SOHO-8103](https://jira.infor.com/browse/SOHO-8103))
- `[Datagrid]` Fixed issue that caused nested grids in expandable rows to hide after hiding/showing columns on the parent grid. ([#SOHO-8102](https://jira.infor.com/browse/SOHO-8102))
- `[Datagrid]` Added an example showing Math rounding on numeric columns ([#SOHO-5168](https://jira.infor.com/browse/SOHO-5168))
- `[Datagrid]` Date editors now maintain date format correctly. ([#SOHO-5861](https://jira.infor.com/browse/SOHO-5861))
- `[Datagrid]` Fixed alignment off sort indicator on centered columns. ([#SOHO-7444](https://jira.infor.com/browse/SOHO-7444))
- `[Datagrid]` Behavior Change - Sorting clicking now no longer refocuses last cell. ([#SOHO-7682](https://jira.infor.com/browse/SOHO-7682))
- `[Datagrid]` Fixed formatter error that showed NaN on some number cells. ([#SOHO-7839](https://jira.infor.com/browse/SOHO-7682))
- `[Datagrid]` Fixed a bug rendering last column in some situations. ([#SOHO-7987](https://jira.infor.com/browse/SOHO-7987))
- `[Datagrid]` Fixed incorrect data in context menu event. ([#SOHO-7991](https://jira.infor.com/browse/SOHO-7991))
- `[Dropdown]` Added an onKeyDown option so keys can be overriden. ([#SOHO-4815](https://jira.infor.com/browse/SOHO-4815))
- `[Slider]` Fixed step slider to work better jumping across steps. ([#SOHO-6271](https://jira.infor.com/browse/SOHO-6271))
- `[Tooltip]` Will strip tooltip markup to prevent xss. ([#SOHO-6522](https://jira.infor.com/browse/SOHO-6522))
- `[Contextual Action Panel]` Fixed alignment issue on x icon. ([#SOHO-6612](https://jira.infor.com/browse/SOHO-6612))
- `[Listview]` Fixed scrollbar size when removing items. ([#SOHO-7402](https://jira.infor.com/browse/SOHO-7402))
- `[Navigation Popup]` Fixed a bug setting initial selected value. ([#SOHO-7411](https://jira.infor.com/browse/SOHO-7411))
- `[Grid]` Added a no-margin setting for nested grids with no indentation. ([#SOHO-7495](https://jira.infor.com/browse/SOHO-7495))
- `[Grid]` Fixed positioning of checkboxes in the grid. ([#SOHO-7979](https://jira.infor.com/browse/SOHO-7979))
- `[Tabs]` Fixed bug calling add in NG applications. ([#SOHO-7511](https://jira.infor.com/browse/SOHO-7511))
- `[Listview]` Selected event now contains the dataset row. ([#SOHO-7512](https://jira.infor.com/browse/SOHO-7512))
- `[Multiselect]` Fixed incorrect showing of delselect button in certain states. ([#SOHO-7535](https://jira.infor.com/browse/SOHO-7535))
- `[Search]` Fixed bug where highlight search terms where not shown in bold. ([#SOHO-7796](https://jira.infor.com/browse/SOHO-7796))
- `[Multiselect]` Improved performance on select all. ([#SOHO-7816](https://jira.infor.com/browse/SOHO-7816))
- `[Spinbox]` Fixed problem where you could arrow up in a readonly spinbox. ([#SOHO-8025](https://jira.infor.com/browse/SOHO-8025))
- `[Dropdown]` Fixed bug selecting two items with same value. ([#SOHO-8029](https://jira.infor.com/browse/SOHO-8029))
- `[Modal]` Fixed incorrect enabling of submit on validating modals. ([#SOHO-8042](https://jira.infor.com/browse/SOHO-8042))
- `[Modal]` Fixed incorrect closing of modal on enter key. ([#SOHO-8059](https://jira.infor.com/browse/SOHO-8059))
- `[Rating]` Allow decimal values for example 4.3. ([#SOHO-8063](https://jira.infor.com/browse/SOHO-8063))
- `[Datepicker]` Prevent datepicker from scrolling to the top of the browser. ([#SOHO-8107](https://jira.infor.com/browse/SOHO-8107))
- `[Tag]` Fixed layout on Right-To-Left. ([#SOHO-8120](https://jira.infor.com/browse/SOHO-8120))
- `[Listview]` Fixed missing render event. ([#SOHO-8129](https://jira.infor.com/browse/SOHO-8129))
- `[Angular Datagrid]` Fixed maskOptions input definition. ([#SOHO-8131](https://jira.infor.com/browse/SOHO-8131))
- `[Datepicker]` Fixed several bugs on the UmAlQura Calendar. ([#SOHO-8147](https://jira.infor.com/browse/SOHO-8147))
- `[Datagrid]` Fixed bug on expanding and collapsing multiple expandable rows. ([#SOHO-8154](https://jira.infor.com/browse/SOHO-8154))
- `[Pager]` Fixed focus state clicking page numbers. ([#SOHO-4528](https://jira.infor.com/browse/SOHO-4528))
- `[SearchField]` Fixed bug initializing search field with text. ([#SOHO-4820](https://jira.infor.com/browse/SOHO-4820))
- `[ColorPicker]` Fixed bug with incorrect cursor on readonly color picker. ([#SOHO-8030](https://jira.infor.com/browse/SOHO-8030))
- `[Pie]` Fixed ui glitch on mobile when pressing slices. ([#SOHO-8141](https://jira.infor.com/browse/SOHO-8141))

### v4.8.0 Chore & Maintenance

- `[Npm Package]` Added back sass files in correct folder structure. ([#SOHO-7583](https://jira.infor.com/browse/SOHO-7583))
- `[Menu Button]` Added button functional and e2e tests. ([#SOHO-7600](https://jira.infor.com/browse/SOHO-7600))
- `[Textarea]` Added Textarea functional and e2e tests. ([#SOHO-7929](https://jira.infor.com/browse/SOHO-7929))
- `[ListFilter]` Added ListFilter functional and e2e tests. ([#SOHO-7975](https://jira.infor.com/browse/SOHO-7975))
- `[Colorpicker]` Added Colorpicker functional and e2e tests. ([#SOHO-8078](https://jira.infor.com/browse/SOHO-8078))
- `[Site / Docs]` Fixed a few broken links ([#SOHO-7993](https://jira.infor.com/browse/SOHO-7993))

(62 Jira Issues Solved this release, Backlog Dev 186, Design 110, Unresolved 349, Test Count 380 Functional, 178 e2e )

## v4.7.0

- [Full Jira Release Notes](https://bit.ly/2HyT3zF)
- [Npm Package](https://www.npmjs.com/package/ids-enterprise)
- [IDS Enterprise Angular Change Log](https://github.com/infor-design/enterprise-ng/blob/master/docs/CHANGELOG.md)

### v4.7.0 Features

- `[Github]` The project was migrated to be open source on github with a new workflow and testing suite.
- `[Tag]` Added a Tag angular component. ([#SOHO-8005](https://jira.infor.com/browse/SOHO-8006))
- `[Validate]` Exposed validate and removeMessage methods. ([#SOHO-8003](https://jira.infor.com/browse/SOHO-8003))
- `[General]` Upgrade to Angular 6 ([#SOHO-7927](https://jira.infor.com/browse/SOHO-7927))
- `[General]` Introduced nightly versions in npm ([#SOHO-7804](https://jira.infor.com/browse/SOHO-7804))
- `[Multiselect]` A tooltip now shows if more content is selected than fits in the input. ([#SOHO-7799](https://jira.infor.com/browse/SOHO-7799))
- `[Datepicker]` Added an option to restrict moving to months that are not available to select from. ([#SOHO-7384](https://jira.infor.com/browse/SOHO-7384))
- `[Validation]` Added and icon alert([#SOHO-7225](https://jira.infor.com/browse/SOHO-7225)
- `[General]` Code is now available on ([public npm](https://www.npmjs.com/package/ids-enterprise)) ([#SOHO-7083](https://jira.infor.com/browse/SOHO-7083))

### v4.7.0 Fixes

- `[Lookup]` Fixed existing example that shows using an autocomplete on a lookup. ([#SOHO-8070](https://jira.infor.com/browse/SOHO-8070))
- `[Lookup]` Fixed existing example that shows creating a customized dialog on the lookup ([#SOHO-8069](https://jira.infor.com/browse/SOHO-8069))
- `[Lookup]` Fixed existing example that incorrectly showed a checkbox column. ([#SOHO-8068](https://jira.infor.com/browse/SOHO-8068))
- `[Line Chart]` Fixed an error when provoking the tooltip. ([#/SOHO-8051](https://jira.infor.com/browse/SOHO-8051))
- `[Module Tabs]` Fixed a bug toggling the menu on mobile. ([#/SOHO-8043](https://jira.infor.com/browse/SOHO-8043))
- `[Autocomplete]` Fixed a bug that made enter key not work to select. ([#SOHO-8036](https://jira.infor.com/browse/SOHO-8036))
- `[Tabs]` Removed an errant scrollbar that appeared sometimes on IE ([#SOHO-8034](https://jira.infor.com/browse/SOHO-8034))
- `[Datagrid]` The drill down click event now currently shows the right row information in the event data. ([#SOHO-8023](https://jira.infor.com/browse/SOHO-8023))
- `[Datagrid]` Fixed a broken nested data example. ([#SOHO-8019](https://jira.infor.com/browse/SOHO-8019))
- `[Datagrid]` Fixed a broken paging example. ([#SOHO-8013](https://jira.infor.com/browse/SOHO-8013))
- `[Datagrid]` Hyperlinks now can be clicked when in a datagrid expandable row. ([#SOHO-8009](https://jira.infor.com/browse/SOHO-8009))
- `[Popupmenu]` Removed extra padding on icon menus ([#SOHO-8006](https://jira.infor.com/browse/SOHO-8006))
- `[Spinbox]` Range limits now work correctly ([#SOHO-7999](https://jira.infor.com/browse/SOHO-7999))
- `[Dropdown]` Fixed not working filtering on nosearch option. ([#SOHO-7998](https://jira.infor.com/browse/SOHO-7998))
- `[Hierarchy]` Children layout and in general layouts where improved. ([#SOHO-7992](https://jira.infor.com/browse/SOHO-7992))
- `[Buttons]` Fixed layout issues on mobile. ([#SOHO-7982](https://jira.infor.com/browse/SOHO-7982))
- `[Datagrid]` Fixed format initialization issue ([#SOHO-7982](https://jira.infor.com/browse/SOHO-7982))
- `[Lookup]` Fixed a problem that caused the lookup to only work once. ([#SOHO-7971](https://jira.infor.com/browse/SOHO-7971))
- `[Treemap]` Fix a bug using `fixture.detectChanges()`. ([#SOHO-7969](https://jira.infor.com/browse/SOHO-7969))
- `[Textarea]` Fixed a bug that made it possible for the count to go to a negative value. ([#SOHO-7952](https://jira.infor.com/browse/SOHO-7952))
- `[Tabs]` Fixed a bug that made extra events fire. ([#SOHO-7948](https://jira.infor.com/browse/SOHO-7948))
- `[Toolbar]` Fixed a with showing icons and text in the overflowmenu. ([#SOHO-7942](https://jira.infor.com/browse/SOHO-7942))
- `[DatePicker]` Fixed an error when restricting dates. ([#SOHO-7922](https://jira.infor.com/browse/SOHO-7922))
- `[TimePicker]` Fixed sort order of times in arabic locales. ([#SOHO-7920](https://jira.infor.com/browse/SOHO-7920))
- `[Multiselect]` Fixed initialization of selected items. ([#SOHO-7916](https://jira.infor.com/browse/SOHO-7916))
- `[Line Chart]` Solved a problem clicking lines to select. ([#SOHO-7912](https://jira.infor.com/browse/SOHO-7912))
- `[Hierarchy]` Improved RTL version ([#SOHO-7888](https://jira.infor.com/browse/SOHO-7888))
- `[Datagrid]` Row click event now shows correct data when using Groups ([#SOHO-7861](https://jira.infor.com/browse/SOHO-7861))
- `[Modal]` Fixed cut of border on checkboxe focus states. ([#SOHO-7856](https://jira.infor.com/browse/SOHO-7856))
- `[Colorpicker]` Fixed cropped labels when longer ([#SOHO-7817](https://jira.infor.com/browse/SOHO-7817))
- `[Label]` Fixed cut off Thai characters ([#SOHO-7814](https://jira.infor.com/browse/SOHO-7814))
- `[Colorpicker]` Fixed styling issue on margins ([#SOHO-7776](https://jira.infor.com/browse/SOHO-7776))
- `[Hierarchy]` Fixed several layout issues and changed the paging example to show the back button on the left. ([#SOHO-7622](https://jira.infor.com/browse/SOHO-7622))
- `[Bar Chart]` Fixed RTL layout issues ([#SOHO-5196](https://jira.infor.com/browse/SOHO-5196))
- `[Lookup]` Made delimiter an option / changable ([#SOHO-4695](https://jira.infor.com/browse/SOHO-4695))

### v4.7.0 Chore & Maintenance

- `[Timepicker]` Added functional and e2e tests ([#SOHO-7809](https://jira.infor.com/browse/SOHO-7809))
- `[General]` Restructured the project to clean up and separate the demo app from code. ([#SOHO-7803](https://jira.infor.com/browse/SOHO-7803))

(56 Jira Issues Solved this release, Backlog Dev 218, Design 101, Unresolved 391, Test Count 232 Functional, 117 e2e )

## v4.6.0

- [Full Jira Release Notes](https://bit.ly/2jodbem)
- [Npm Package](http://npm.infor.com)
- [IDS Enterprise Angular Change Log](https://github.com/infor-design/enterprise-ng/blob/master/docs/CHANGELOG.md)

### v4.6.0 Key New Features

- `[Treemap]` New Component Added
- `[Website]` Launch of new docs site <https://design.infor.com/code/ids-enterprise/latest>
- `[Security]` Ids Now passes CSP (Content Security Policy) Compliance for info see <docs/SECURITY.md>.
- `[Toolbar]` New ["toolbar"](http://usalvlhlpool1.infor.com/4.6.0/components/toolbar-flex/list)
    - Based on css so it is much faster.
    - Expect a future breaking change from flex-toolbar to this toolbar when all features are implemented.
    - As of now collapsible search is not supported yet.

### v4.6.0 Behavior Changes

- `[App Menu]` Now automatically closes when items are clicked on mobile devices.

### v4.6.0 Improvements

- `[Angular]` Validation now allows dynamic functions.
- `[Editor]` Added a clear method.
- `[Locale]` Map iw locale to Hebrew.
- `[Locale]` Now defaults locals with no country. For example en maps to en-US es and es-ES.
- `[Color Picker]` Added option to clear the color.
- `[Angular]` Allow Formatters, Editors to work with Soho. without the migration script.
- `[Added a new labels example <http://usalvlhlpool1.infor.com/4.6.0/components/form/example-labels.html>
- `[Angular]` Added new Chart Wrappers (Line, Bar, Column ect ).
- `[Datagrid]` Added file up load editor.
- `[Editor]` Its possible to put a link on an image now.

### v4.6.0 Code Updates / Breaking Changes

- `[Templates]` The internal template engine changed for better XSS security as a result one feature is no longer supported. If you have a delimiter syntax to embed html like `{{& name}}`, change this to be `{{{name}}}`.
- `[jQuery]` Updated from 3.1.1 to 3.3.1.

### v4.6.0 Bug Fixes

- `[Angular]` Added fixes so that the `soho.migrate` script is no longer needed.
- `[Angular Datagrid]` Added filterWhenTyping option.
- `[Angular Popup]` Expose close, isOpen and keepOpen.
- `[Angular Linechart]` Added "xAxis" and "yAxis" options.
- `[Angular Treemap]` Added new wrapper.
- `[Angular Rating]` Added a rating wrapper.
- `[Angular Circle Page]` Added new wrapper.
- `[Checkbox]` Fixed issue when you click the top left of the page, would toggle the last checkbox.
- `[Composite Form]` Fixed broken swipe.
- `[Colorpicker]` Fixed cases where change did not fire.
- `[Colorpicker]` Added short field option.
- `[Completion Chart]` Added more colors.
- `[Datagrid]` Fixed some misaligned icons on short row height.
- `[Datagrid]` Fixed issue that blank dropdown filter items would not show.
- `[Datagrid]` Added click arguments for more information on editor clicks and callback data.
- `[Datagrid]` Fixed wrong data on events on second page with expandable row.
- `[Datagrid]` Fixed focus / filter bugs.
- `[Datagrid]` Fixed bug with filter dropdowns on IOS.
- `[Datagrid]` Fixed column alignment when scrolling and RTL.
- `[Datagrid]` Fixed NaN error when using the colspan example.
- `[Datagrid]` Made totals work correctly when filtering.
- `[Datagrid]` Fixed issue with focus when multiple grids on a page.
- `[Datagrid]` Removed extra rows from the grid export when using expandable rows.
- `[Datagrid]` Fixed performance of select all on paging client side.
- `[Datagrid]` Fixed text alignment on header when some columns are not filterable.
- `[Datagrid]` Fixed wrong cursor on non actionable rows.
- `[Hierarchy]` Fixed layout issues.
- `[Mask]` Fixed issue when not using decimals in the pattern option.
- `[Modal]` Allow editor and dropdown to properly block the submit button.
- `[Menu Button]` Fixed beforeOpen so it also runs on submenus.
- `[Message]` Fixed XSS vulnerability.
- `[Pager]` Added fixes for RTL.
- `[List Detail]` Improved amount of space the header takes
- `[Multiselect]` Fixed problems when using the tab key well manipulating the multiselect.
- `[Multiselect]` Fixed bug with select all not working correctly.
- `[Multiselect]` Fixed bug with required validation rule.
- `[Spinbox]` Fixed issue on short field versions.
- `[Textarea]` Fixed issue with counter when in angular and on a modal.
- `[Toast]` Fixed XSS vulnerability.
- `[Tree]` Fixed checkbox click issue.
- `[Lookup]` Fixed issue in the example when running on Edge.
- `[Validation]` Fixed broken form submit validation.
- `[Vertical Tabs]` Fix cut off header.

(98 Jira Issues Solved this release, Backlog Dev 388, Design 105, Unresolved 595, Test Coverage 6.66%)

## v4.5.0

### v4.5.0 Key New Features

- `[Font]` Experimental new font added from IDS as explained.
- `[Datagrid]` Added support for pasting from excel.
- `[Datagrid]` Added option to specify which column stretches.

### v4.5.0 Behavior Changes

- `[Search Field]` `ESC` incorrectly cleared the field and was inconsistent. The proper key is `ctrl + backspace` (PC )/ `alt + delete` (mac) to clear all field contents. `ESC` no longer does anything.

### v4.5.0 Improvements

- `[Datagrid]` Added support for a two line title on the header.
- `[Dropdown]` Added onKeyPress override for custom key strokes.
- `[Contextual Action Panel]` Added an option to add a right side close button.
- `[Datepicker]` Added support to select ranges.
- `[Maintenence]` Added more unit tests.
- `[Maintenence]` Removed jsHint in favor of Eslint.

### v4.5.0 Code Updates / Breaking Changes

- `[Swaplist]` changed custom events `beforeswap and swapupdate` data (SOHO-7407). From `Array: list-items-moved` to `Object: from: container-info, to: container-info and items: list-items-moved`. It now uses data in a more reliable way

### v4.5.0 Bug Fixes

- `[Angular]` Added new wrappers for Radar, Bullet, Line, Pie, Sparkline.
- `[Angular Dropdown]` Fixed missing data from select event.
- `[Colorpicker]` Added better translation support.
- `[Compound Field]` Fixed layout with some field types.
- `[Datepicker]` Fixed issues with validation in certain locales.
- `[Datepicker]` Not able to validate on MMMM.
- `[Datagrid]` Fixed bug that filter did not work when it started out hidden.
- `[Datagrid]` Fixed issue with context menu not opening repeatedly.
- `[Datagrid]` Fixed bug in indeterminate paging with smaller page sizes.
- `[Datagrid]` Fixed error when editing some numbers.
- `[Datagrid]` Added support for single line markup.
- `[Datagrid]` Fixed exportable option, which was not working for both csv and xls export.
- `[Datagrid]` Fixed column sizing logic to work better with alerts and alerts plus text.
- `[Datagrid]` Fixed bug when reordering rows with expandable rows.
- `[Datagrid]` Added events for opening and closing the filter row.
- `[Datagrid]` Fixed bugs on multiselect + tree grid.
- `[Datagrid]` Fixed problems with missing data on click events when paging.
- `[Datagrid]` Fixed problems editing with paging.
- `[Datagrid]` Fixed Column alignment calling updateDataset.
- `[Datagrid]` Now passes sourceArgs for the filter row.
- `[Dropdown]` Fixed cursor on disabled items.
- `[Editor]` Added paste support for links.
- `[Editor]` Fixed bug that prevented some shortcut keys from working.
- `[Editor]` Fixed link pointers in readonly mode.
- `[Expandable Area]` Fixed bug when not working on second page.
- `[General]` Some ES6 imports missing.
- `[Personalization]` Added support for cache bust.
- `[Locale]` Fixed some months missing in some cultures.
- `[Listview]` Removed redundant resize events.
- `[Line]` Fixed problems updating data.
- `[Mask]` Fixed bug on alpha masks that ignored the last character.
- `[Modal]` Allow enter key to be stopped for forms.
- `[Modal]` Allow filter row to work if a grid is on a modal.
- `[Fileupload]` Fixed bug when running in Contextual Action Panel.
- `[Searchfield]` Fixed wrong width.
- `[Step Process]` Improved layout and responsive.
- `[Step Process]` Improved wrapping of step items.
- `[Targeted Achievement]` Fixed icon alignment.
- `[Timepicker]` Fixed error calling removePunctuation.
- `[Text Area]` Adding missing classes for use in responsive-forms.
- `[Toast]` Fixed missing animation.
- `[Tree]` Fixed a bug where if the callback is not async the node wont open.
- `[Track Dirty]` Fixed error when used on a file upload.
- `[Track Dirty]` Did not work to reset dirty on editor and Multiselect.
- `[Validation]` Fixed more extra events firing.

(67 Jira Issues Solved this release, Backlog Dev 378, Design 105, Unresolved 585, Test Coverage 6% )<|MERGE_RESOLUTION|>--- conflicted
+++ resolved
@@ -15,12 +15,9 @@
 - `[Context Menu]` Fixes a bug where a left click on the originating field would not close a context menu opened with a right click. ([#1992](https://github.com/infor-design/enterprise/issues/1992))
 - `[Datagrid]` Fixed charts in columns not resizing correctly to short row height. ([#1930](https://github.com/infor-design/enterprise/issues/1930))
 - `[Datagrid]` Fixed an issue for xss where console.log was not sanitizing and make grid to not render. ([#1941](https://github.com/infor-design/enterprise/issues/1941))
-<<<<<<< HEAD
 - `[Listview]` Improved accessibility when configured as selectable (all types), as well as re-enabled accessibility e2e tests. ([#403](https://github.com/infor-design/enterprise/issues/403))
-=======
 - `[Personalization]` Changed the default turquoise personalization to a darker one. ([#2063](https://github.com/infor-design/enterprise/issues/2063))
 - `[Personalization]` Added a default option to the personalization color pickers. ([#2063](https://github.com/infor-design/enterprise/issues/2063))
->>>>>>> d195ed0c
 - `[Tree]` Fixed an issue where children property null was breaking tree to not render. ([#1908](https://github.com/infor-design/enterprise/issues/1908))
 
 ### v4.19.0 Chores & Maintenance
