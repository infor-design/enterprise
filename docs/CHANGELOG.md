--- conflicted
+++ resolved
@@ -4,11 +4,8 @@
 
 ### v4.29.0 Fixes
 
-<<<<<<< HEAD
+- `[Checkbox]` Fixed an issue where the error icon was inconsistent between subtle and vibrant themes. ([#3575](https://github.com/infor-design/enterprise/issues/3575))
 - `[Datagrid]` Fixed a bug in some themes, where the multi line cell would not be lined up correctly with a single line of data. ([#2703](https://github.com/infor-design/enterprise/issues/2703))
-=======
-- `[Checkbox]` Fixed an issue where the error icon was inconsistent between subtle and vibrant themes. ([#3575](https://github.com/infor-design/enterprise/issues/3575))
->>>>>>> 35a7561b
 - `[Datagrid]` Fixed a bug where the data passed to resultsText was incorrect in the case of reseting a filter. ([#2177](https://github.com/infor-design/enterprise/issues/2177))
 - `[Fonts]` A note that the Source Sans Pro font thats used in the new theme and served at google fonts, now have a fix for the issue that capitalized letters and numbers had different heights. You may need to release any special caching. ([#1789](https://github.com/infor-design/enterprise/issues/1789))
 - `[Locale]` Fixed the es-419 date time value, as it was incorrectly using the medium length date format. ([#3830](https://github.com/infor-design/enterprise/issues/3830))
