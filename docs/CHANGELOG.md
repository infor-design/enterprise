--- conflicted
+++ resolved
@@ -8,10 +8,8 @@
 
 ### v4.30.0 Fixes
 
-<<<<<<< HEAD
 - `[Accordion]` Fixed an issue where the chevron icon is not properly centered in Safari. ([#2161](https://github.com/infor-design/enterprise/issues/2161))
 - `[Lookup]` Fixed an issue in the min width examples that showed up in Safari only. ([#3949](https://github.com/infor-design/enterprise/issues/3949))
-=======
 - `[Accordion]` Fixed an issue where the chevron icon is not poperly centered in Safari. ([#2161](https://github.com/infor-design/enterprise/issues/2161))
 - `[Datagrid]` Fix a bug with columns with buttons, they had an unneeded animation that caused states to be delayed when painting. ([#3808](https://github.com/infor-design/enterprise/issues/3808))
 - `[Datagrid]` Fixed an issue where an extra border is shown in grid list mode and RTL. ([#3895](https://github.com/infor-design/enterprise/issues/3895))
@@ -19,7 +17,6 @@
 - `[Icons]` Fixed an issue with the amend icon in uplift theme. The meaning was lost on a design change and it has been updated. ([#3613](https://github.com/infor-design/enterprise/issues/3613))
 - `[Locale]` Changed results text to lower case. ([#3974](https://github.com/infor-design/enterprise/issues/3974))
 - `[Textarea]` Added tests to show that the textarea count text is translated. ([#3807](https://github.com/infor-design/enterprise/issues/3807))
->>>>>>> 6bb70d50
 
 ## v4.29.0
 
