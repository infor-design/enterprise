--- conflicted
+++ resolved
@@ -1,14 +1,12 @@
 # What's New with Enterprise
 
-<<<<<<< HEAD
 ## v4.55.0 Features
 
 - `[Modal]` Added the ability to have a custom tooltip on modal close button. ([#5391](https://github.com/infor-design/enterprise/issues/5391))
-=======
+
 ## v4.55.0 Fixes
 
 - `[Charts]` Fixed a bug where automation ids is not properly rendered on legend, text and slices. ([#5441](https://github.com/infor-design/enterprise/issues/5441))
->>>>>>> d17c0001
 
 ## v4.54.0 Features
 
