--- conflicted
+++ resolved
@@ -4,11 +4,8 @@
 
 ### v4.39.0 Fixes
 
-<<<<<<< HEAD
 - `[Breadcrumb]` Changed the colors for disabled breadcrumbs to make them lighter than the enabled ones. ([#4917](https://github.com/infor-design/enterprise/issues/4917))
-=======
 - `[Bar Chart]` Added support for double click to Bar, Bar Grouped, Bar Stacked. ([#3229](https://github.com/infor-design/enterprise/issues/3229))
->>>>>>> 1d53539a
 - `[BusyIndicator]` Fixed a bug that caused the busy-indicator to show below the busy indicator container. ([#4953](https://github.com/infor-design/enterprise/issues/4953))
 - `[Datagrid]` Fixed a bug where filter dropdown menus did not close when focusing a filter input. ([#4766](https://github.com/infor-design/enterprise/issues/4766))
 - `[Datagrid]` Fixed an error seen clicking items if using a flex toolbar for the datagrid toolbar. ([#4941](https://github.com/infor-design/enterprise/issues/4941))
