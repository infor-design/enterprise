# What's New with Enterprise

## v4.30.0

### v4.30.0 Features

- `[Custom Builds]` The build script can now produce an ES Module version of the components that can be imported by your application. ([#3771](https://github.com/infor-design/enterprise/issues/3771))
- `[Datagrid]` Added a setting disableRowDeselection that if enabled does not allow selected rows to be toggled to deselected. ([#3791](https://github.com/infor-design/enterprise/issues/3791))
- `[Demoapp]` Added the ability to set runtime flags for persisting settings that were previously only possible to set via URL query parameters. ([n/a])
- `[Tree]` Added a setting to support to expanding/collapsing when clicking only the icon portion of the tree node. ([#3730](https://github.com/infor-design/enterprise/issues/3730))

### v4.30.0 Fixes

- `[Accordion]` Fixed an issue where the chevron icon is not properly centered in Safari. ([#2161](https://github.com/infor-design/enterprise/issues/2161))
- `[Application Menu]` Fixed an issue where the dropdown icon is not properly centered in Safari. ([#3766](https://github.com/infor-design/enterprise/issues/3766))
- `[Accordion]` Fixed issue where hidden headers were not excluded from tab navigation. ([#3835](https://github.com/infor-design/enterprise/issues/3835))
- `[Calendar]` Fixed a bug that when setting accordions to allowOnePane it did not work. ([#3773](https://github.com/infor-design/enterprise/issues/3773))
- `[Calendar]` Fixed a bug where the accordion sections would show a line on hover in high contrast mode. ([#2779](https://github.com/infor-design/enterprise/issues/2779))
- `[Calendar]` Fixed a bug where the days would be out of alignment if the end and starts dates intersect. ([#1725](https://github.com/infor-design/enterprise/issues/1725))
- `[Contextual Action Panel]` Fixed an issue where the searchfield should be collapsible on mobile view. ([#918](https://github.com/infor-design/enterprise/issues/918))
- `[Datagrid]` Fixed an issue where the table doesn't filled the datagrid wrapper inside of modal. ([#3897](https://github.com/infor-design/enterprise/issues/3897))
- `[Datagrid]` Fix a bug with columns with buttons, they had an unneeded animation that caused states to be delayed when painting. ([#3808](https://github.com/infor-design/enterprise/issues/3808))
- `[Datagrid]` Fix a bug with cellNavigation false, the focus state was still visible. ([#3937](https://github.com/infor-design/enterprise/issues/3937))
- `[Datagrid]` Fix a bug with cellNavigation false, the focus state was incorrect on stretched rows in IE. ([#1644](https://github.com/infor-design/enterprise/issues/1644))
- `[Datagrid]` Fixed an issue where an extra border is shown in grid list mode and RTL. ([#3895](https://github.com/infor-design/enterprise/issues/3895))
- `[Datagrid]` Fixed a bug inside validateRow when passing in a zero the function would exit. ([#4002](https://github.com/infor-design/enterprise/issues/4002))
- `[Datagrid]` Fixed an issue where select all using keyboard in multiSelect/mixedSelect was not working. ([#3921](https://github.com/infor-design/enterprise/issues/3921))
- `[Datagrid]` Fix a bug with columns with buttons, they had an unneeded animation that caused states to be delayed when painting. ([#3808](https://github.com/infor-design/enterprise/issues/3808))
- `[Datagrid]` Fixed an issue where data was not in sync for row reorder and paging. ([#3749](https://github.com/infor-design/enterprise/issues/3749))
- `[Datagrid]` Fixed an issue where using selectRowsAcrossPages setting the selected rows were reseting by filter, to use this feature you may need to set columnIds in the settings to form whats unique for the row. ([#3601](https://github.com/infor-design/enterprise/issues/3601))
- `[Datagrid]` Fixed an issue where when using the contentTooltip setting on a datagrid on a modal, the column would expand when hovering rows. ([#3541](https://github.com/infor-design/enterprise/issues/3541))
- `[Datagrid]` Fixed an issue the arrow on tooltips flowed in the wrong direction. ([#3854](https://github.com/infor-design/enterprise/issues/3854))
- `[Datagrid]` Fixed an issue where readonly and checkbox cells would show up on the summary row. ([#3862](https://github.com/infor-design/enterprise/issues/3862))
<<<<<<< HEAD
- `[Datepicker]` Fixed an issue where some languages like fr-CA and pt-BR (that are languages in a non default locale), would error when opening the picker. ([#4035](https://github.com/infor-design/enterprise/issues/4035))
=======
- `[Dropdown]` Changed the keyboard dropdown so it will select the active item when tabbing out. ([#3028](https://github.com/infor-design/enterprise/issues/3028))
>>>>>>> 7c66a005
- `[Icons]` Fixed an issue with the amend icon in uplift theme. The meaning was lost on a design change and it has been updated. ([#3613](https://github.com/infor-design/enterprise/issues/3613))
- `[Locale]` Changed results text to lower case. ([#3974](https://github.com/infor-design/enterprise/issues/3974))
- `[Locale]` Fixed abbreviated chinese month translations. ([#4034](https://github.com/infor-design/enterprise/issues/4034))
- `[Lookup]` Fixed an issue in the min width examples that showed up in Safari only. ([#3949](https://github.com/infor-design/enterprise/issues/3949))
- `[Lookup]` Fixed a bug that the required validation would not reset from empty in certain cases. ([#810](https://github.com/infor-design/enterprise-ng/issues/810))
- `[Lookup]` Fixed an issue in the min width examples that showed up in Safari only. ([#3949](https://github.com/infor-design/enterprise/issues/3949))
- `[Popover]` Corrected the tabindex order of Popover elements when the Popover is contained within a Modal. ([#3644](https://github.com/infor-design/enterprise/issues/3644))
- `[Textarea]` Added tests to show that the textarea count text is translated. ([#3807](https://github.com/infor-design/enterprise/issues/3807))
- `[Tree]` Fixed an issue where previous text selection was not clearing after clicked to any tree-node. ([#3794](https://github.com/infor-design/enterprise/issues/3794))

## v4.29.0

### v4.29.0 Announcements

- `[General]` Heads Up that effective October 31, 2020 we will no longer support IE 11. Until that date we will test IE 11 but only critical issues will be fixed. See the linked issue for more details. ([#3756](https://github.com/infor-design/enterprise/issues/3756))

### v4.29.0 Features

- `[Accordion]` Added the ability to call collapse and expand with a header ID. ([#783](https://github.com/infor-design/enterprise-ng/issues/783))
- `[Lookup]` Added a tooltip functionality when the data is overflowed. ([#3703](https://github.com/infor-design/enterprise/issues/3703))
- `[Lookup]` Added a clear (x icon) button to clear the field. ([#740](https://github.com/infor-design/enterprise/issues/740))
- `[Lookup]` Added a clear (x icon) button and apply button inside of modal so there are now two options to clear the field. ([#2507](https://github.com/infor-design/enterprise/issues/2507))
- `[Lookup]` Fixed a bug where validation did not work if the lookup is non-editable (select only). ([#3950](https://github.com/infor-design/enterprise/issues/3950))
- `[Multiselect]` Moved the functionality for displaying the Multiselect List's searchfield underneath/above the pseudo element into a configurable setting. ([#3864](https://github.com/infor-design/enterprise/issues/3864))
- `[Popdown]` Fixed some integration problems with nested Lookups that were causing closing to happen prematurely. ([ng#760](https://github.com/infor-design/enterprise-ng/issues/760))
- `[Slider]` Added the ability to set position of the tooltip. ([#3746](https://github.com/infor-design/enterprise/issues/3746))
- `[Toast]` Added the ability to dismiss toasts via keyboard. ([#3521](https://github.com/infor-design/enterprise/issues/3521))
- `[Homepage]` Homepage edit events (resize, reorder, remove widgets) now fire on widget elements too ([#3679](https://github.com/infor-design/enterprise/issues/3679))

### v4.29.0 Fixes

- `[About]` Fixed a bug where About dialogs disappeared when being closed by the Modal Manager API. ([#3898](https://github.com/infor-design/enterprise/issues/3898))
- `[Application Menu]` Fixed personalization regressions on Soho theme ([#3704](github.com/infor-design/enterprise/issues/3704))
- `[General]` We Updated a lot of development dependencies. Most important things to note are: we now support node 12 for development and this is recommended, from tests 13 will also work. Node 14 will not work. We updated jQuery to 3.5.1 as a client side dependency and d3 to 5.16.0. If copying files from the `dist` folder note that the d3 file is called d3.v5.js. ([#1690](https://github.com/infor-design/enterprise/issues/1690))
- `[Bar Chart]` Fixed an issue where height was not calculating properly when used other elements along content container. ([#2670](https://github.com/infor-design/enterprise/issues/2670))
- `[Application Menu]` - Made it possible for App Menu Toolbars to dismiss the menu when the `dismissOnClickMobile` setting is true. ([#2831](https://github.com/infor-design/enterprise/issues/2831))
- `[Calendar/Weekview/Monthview]` Added more docs and exposed them on the design site. ([#3575](https://github.com/infor-design/enterprise/issues/3758))
- `[Checkbox]` Fixed an issue where the error icon was inconsistent between subtle and vibrant themes. ([#3575](https://github.com/infor-design/enterprise/issues/3575))
- `[Column Chart]` Fixed an issue where height was not calculating properly when used other elements along content container. ([#2670](https://github.com/infor-design/enterprise/issues/2670))
- `[Datagrid]` Fixed an issue where blank tooltip was showing when use Alert Formatter and no text. ([#2852](https://github.com/infor-design/enterprise/issues/2852))
- `[Datagrid]` Fixed a bug where the datagrid had blocked the clicking of buttons in an empty message area. ([#3922](https://github.com/infor-design/enterprise/issues/3922))
- `[Datagrid]` Fixed an issue where keyword search results were breaking the html markup for icons and badges. ([#3855](https://github.com/infor-design/enterprise/issues/3855))
- `[Datagrid]` Fixed an issue where keyword search results were breaking the html markup for hyperlink. ([#3731](https://github.com/infor-design/enterprise/issues/3731))
- `[Datagrid]` Fixed an issue where keyword search results were not showing for paging, if searched from other than 1st page it came blank table. ([#3629](https://github.com/infor-design/enterprise/issues/3629))
- `[Datagrid]` Fixed an issue where contents filtertype was not working on example page. ([#2887](https://github.com/infor-design/enterprise/issues/2887))
- `[Datagrid]` Fixed a bug in some themes, where the multi line cell would not be lined up correctly with a single line of data. ([#2703](https://github.com/infor-design/enterprise/issues/2703))
- `[Datagrid]` Fixed visibility of sort icons when toggling and when the column is in active. ([#3692](https://github.com/infor-design/enterprise/issues/3692))
- `[Datagrid]` Fixed a bug where the data passed to resultsText was incorrect in the case of reseting a filter. ([#2177](https://github.com/infor-design/enterprise/issues/2177))
- `[Datagrid/General]` Fixed an additional bug where when loading the datagrid with a columns object that contain recursive objects the grid would crash in saveColumns. [3759](https://github.com/infor-design/enterprise/issues/3759))
- `[Datepicker]` Fixed a bug where the modal would take aspects of the personalize colors by mistake. ([#3997](https://github.com/infor-design/enterprise/issues/3997))
- `[Dropdown]` Fixed tooltip content gets cut off inside of modal. ([#3106](https://github.com/infor-design/enterprise/issues/3106))
- `[DemoApp]` Fixed an issue with some pages in the design site where the did not have a height. ([#878](https://github.com/infor-design/website/issues/878))
- `[Fonts]` A note that the Source Sans Pro font thats used in the new theme and served at google fonts, now have a fix for the issue that capitalized letters and numbers had different heights. You may need to release any special caching. ([#1789](https://github.com/infor-design/enterprise/issues/1789))
- `[Form]` Fix broken links in the form readme file. ([#818](https://github.com/infor-design/website/issues/818))
- `[Line Chart]` Fixed an issue where height was not calculating properly when used other elements along content container. ([#2670](https://github.com/infor-design/enterprise/issues/2670))
- `[Locale]` Fixed the es-419 date time value, as it was incorrectly using the medium length date format. ([#3830](https://github.com/infor-design/enterprise/issues/3830))
- `[Modal]` Fixed the inconsistencies of spacing on required fields. ([#3587](https://github.com/infor-design/enterprise/issues/3587))
- `[Modal]` Fixed a bug where the title would overflow too soon. ([#3996](https://github.com/infor-design/enterprise/issues/3996))
- `[Multiselect]` Added ability to detect selected items from incoming data via `callSource()`. ([#2656](https://github.com/infor-design/enterprise/issues/2656))
- `[Multiselect]` Added support to api settings to `allTextString` and `selectedTextString` for custom headers. ([#3554](https://github.com/infor-design/enterprise/issues/3554))
- `[Pie Chart]` Fixed an issue where height was not calculating properly when used other elements along content container. ([#2670](https://github.com/infor-design/enterprise/issues/2670))
- `[Pie]` Fixed an issue where rounds decimal places for percent values were not working. ([#3599](https://github.com/infor-design/enterprise/issues/3599))
- `[Pie/Donut]` Fixed an issue where placing legend on bottom was not working for Homepage widget/Cards. ([#3560](https://github.com/infor-design/enterprise/issues/3560))
- `[Pager]` Reduced the space between buttons. ([#1942](https://github.com/infor-design/enterprise/issues/1942))
- `[Popupmenu]` Fixed an issue the shortcut text leaves gap when no icons are present. ([#3849](https://github.com/infor-design/enterprise/issues/3849))
- `[Tabs]` Fixed info and alert icons alignment on tabs and inside of modal. ([#2695](https://github.com/infor-design/enterprise/issues/2695))
- `[Tabs]` Fixes an issue where the search bar background color was going to transparent on smaller breakpoints. ([#3871](https://github.com/infor-design/enterprise/issues/3871))
- `[Notification]` Fixed an issue where the icons were lagging in the animation. ([#2099](https://github.com/infor-design/enterprise/issues/2099))
- `[Tree]` Fixed an issue where data was not in sync for children property. ([#1690](https://github.com/infor-design/enterprise/issues/1690))
- `[Splitter]` Fixed an issue the drag handle characters render incorrectly. ([#1458](https://github.com/infor-design/enterprise/issues/1458))
- `[Splitter]` Fixed an issue where dragging for RTL direction was not working. ([#1813](https://github.com/infor-design/enterprise/issues/1813))
- `[Spinbox]` Fixed an issue where a two or more digit min value would make it difficult to type in the spinbox. To fix this the values will only be validated on blur by default. ([#3909](https://github.com/infor-design/enterprise/issues/3909))
- `[Spinbox]` Fixed an issue where the number mask did not match the max value of the spinbox. ([#3939](https://github.com/infor-design/enterprise/issues/3939))
- `[Slider]` Improved the sliding so that decimal values would not trigger the change event. ([#787](https://github.com/infor-design/enterprise-ng/issues/787))
- `[Slider]` Reduced the number of change events that fire while sliding. ([#788](https://github.com/infor-design/enterprise-ng/issues/788))
- `[Swaplist]` Fixed an issue where dragging items more than once was not working on Android or iOS devices. ([#1423](https://github.com/infor-design/enterprise/issues/1423))
- `[Tree]` Fixed an issue where tree could not be expanded when using multiselect mode in IE 11. ([#3936](https://github.com/infor-design/enterprise/issues/3936))
- `[Tabs]` Fixed an issue where calling destroy did not remove the add tab button. ([#1439](https://github.com/infor-design/enterprise/issues/1439))
- `[Vertical Tabs]` Made personalization possible. ([#3029](https://github.com/infor-design/enterprise/issues/3029))

(64 Issues Solved This Release, Backlog Enterprise 248, Backlog Ng 69, 1149 Functional Tests, 1404 e2e Testss)

## v4.28.2

### v4.28.2 Fixes

- `[Splitter]` Fixed an issue where the splitter would remove the modal overlay in some cases. ([#3982](https://github.com/infor-design/enterprise/issues/3982))

## v4.28.1

### v4.28.1 Fixes

- `[Datagrid]` Fixed a bug where the datagrid had blocked the clicking of buttons in an empty message area. ([#3922](https://github.com/infor-design/enterprise/issues/3922))
- `[Datagrid]` Added ability to set the datagrid emptymessage as primary. ([#3922](https://github.com/infor-design/enterprise/issues/3922))

## v4.28.0

### v4.28.0 Important Changes

- `[Pager]` The Deprecated `pager` getter method was removed. Use `pagerAPI` instead for the same thing if accessing this internal object directly. ([#3759](https://github.com/infor-design/enterprise/issues/3759))

### v4.28.0 Features

- `[Bar Chart]` Added support to ellipsis for yaxis labels. ([#3702](https://github.com/infor-design/enterprise/issues/3702))
- `[Contextmenu]` Added support for shortcut display in menus. ([#3490](https://github.com/infor-design/enterprise/issues/3490))
- `[Datepicker]` Added support for custom api callback to disable passed dates and to disable dates by years. ([#3462](https://github.com/infor-design/enterprise/issues/3462))
- `[Datagrid]` Added and fixed up datagrid grouping aggregators. There is now aggregators for avg, count, list, max, min and sum. In addition null and undefined data will not cause issues. ([#3752](https://github.com/infor-design/enterprise/issues/3752))
- `[Error Page]` Added a new example showing a static error page. For example for a 404 page or generic error. ([#281](https://github.com/infor-design/design-system/issues/281))
- `[FileUploadAdvanced]` Added support to api settings `maxFiles` to limit number of uploads. ([#3512](https://github.com/infor-design/enterprise/issues/3512))
- `[FileUploadAdvanced]` Added support to fire event `fileremoved` for attached file removed. ([#3548](https://github.com/infor-design/enterprise/issues/3548))
- `[Line Chart]` Added support to ellipsis for yaxis labels. ([#3702](https://github.com/infor-design/enterprise/issues/3702))
- `[Modal]` Improved handling of multiple Modal windows stemming from a single trigger element. ([ng#705](https://github.com/infor-design/enterprise-ng/issues/705))

### v4.28.0 Fixes

- `[Accordion]` Fixed a regression where updating individual headers within an Accordion was no longer working ([#3826](https://github.com/infor-design/enterprise/issues/3070))
- `[Application Menu]` Fixed the icons on breaking apart it's appearance when zooming out the browser in IE11, uplift theme. ([#3070](https://github.com/infor-design/enterprise/issues/3070))
- `[Application Menu]` Fixed misalignment/size of bullet icons in the accordion on Android devices. ([#1429](http://localhost:4000/components/applicationmenu/test-six-levels.html))
- `[Application Menu]` Add keyboard support for closing Role Switcher panel ([#3477](https://github.com/infor-design/enterprise/issues/3477))
- `[Autocomplete]` Added a check to prevent the autocomplete from incorrectly stealing form focus, by checking for inner focus before opening a list on typeahead. ([#3639](https://github.com/infor-design/enterprise/issues/3070))
- `[Autocomplete]` Fixed an issue where an change event was not firing when selecting from the menu. ([#804](https://github.com/infor-design/enterprise/issues/804))
- `[Bubble Chart]` Fixed an issue where an extra axis line was shown when using the domain formatter. ([#501](https://github.com/infor-design/enterprise/issues/501))
- `[Bullet Chart]` Added support to format ranges and difference values. ([#3447](https://github.com/infor-design/enterprise/issues/3447))
- `[Button]` Fixed the button disabled method to no longer use class `is-disabled`. ([#3447](https://github.com/infor-design/enterprise-ng/issues/799))
- `[Charts]` Fixed an issue where selected items were being deselected after resizing the page. ([#323](https://github.com/infor-design/enterprise/issues/323))
- `[Colorpicker]` Fixed an issue where the color swatches shift when the colorpicker has a scrollbar. ([#2266](https://github.com/infor-design/enterprise/issues/2266))
- `[Custom Builds]` Fixed issues related to custom building Datagrid. ([#3784](https://github.com/infor-design/enterprise/issues/3784))
- `[Custom Builds]` Fixed issues related to custom building Locale. ([#3839](https://github.com/infor-design/enterprise/issues/3839))
- `[Custom Builds]` Fixed issues related to custom building Modal. ([#3822](https://github.com/infor-design/enterprise/issues/3822))
- `[Datagrid]` Fixed an issue where row data was not available for serializer with Treegrid. ([#3663](https://github.com/infor-design/enterprise/issues/3724))
- `[ContextualActionPanel]` Fixed an issue where toolbars in CAP are not torn down on destroy. ([#3785](https://github.com/infor-design/enterprise/issues/3785))
- `[ContextualActionPanel]` Fixed an issue where nested caps or closing and reopening caps would not work. ([#801](https://github.com/infor-design/enterprise-ng/issues/801))
- `[Datagrid]` Fixed a css issue in dark uplift mode where the group row lines were not visible. ([#3649](https://github.com/infor-design/enterprise/issues/3649))
- `[Datagrid]` Fixed some styling issues in alerts and tags, and made clickable tags available in the formatter. ([#3631](https://github.com/infor-design/enterprise/issues/3631))
- `[Datagrid]` Fixed a css issue in dark uplift mode where the group row lines were not visible . ([#3649](https://github.com/infor-design/enterprise/issues/3649))
- `[Datagrid]` Fixed lookup modal title to be visible and adjust the position to make it centered. ([#3635](https://github.com/infor-design/enterprise/issues/3635))
- `[Datagrid]` Fixed an issue where selected rows are not reset when calling loadData. ([#3718](https://github.com/infor-design/enterprise/issues/3718))
- `[Datagrid]` Fixed an issue where if using grouping totals and hiding and showing columns the page is not refreshed properly. ([#2564](https://github.com/infor-design/enterprise/issues/2564)
- `[Datagrid]` Fixed an issue the selected row header icon is the wrong state when using allowSelectAcrossPages. ([#3043](https://github.com/infor-design/enterprise/issues/3043)
- `[Datagrid]` Improved the `datagrid-default-modal-width` concept if setting a modal datagrid default with so it works on any parent. [3562](https://github.com/infor-design/enterprise/issues/3562))
- `[Datagrid]` Fixed a bug in the indeterminate paging example, that the select checkbox would not work and be out of sync when changing pages. [2230](https://github.com/infor-design/enterprise/issues/2230))
- `[Datagrid]` Fixed a bug when resizing the first column of the center pane when using frozen columns, the resize would jump out the size of the frozen section. [3741](https://github.com/infor-design/enterprise/issues/3741))
- `[Datagrid]` Fixed an issue where the filter condition leaves two selected if you just reorder. ([#3779](https://github.com/infor-design/enterprise/issues/3779))
- `[Datagrid/General]` Fixed a bug where when loading the datagrid with a columns object that contain recursive objects the grid would crash. [3759](https://github.com/infor-design/enterprise/issues/3759))
- `[Datagrid/Hyperlink]` Fixed layout issues with links in right text align mode. To do this refactored links to not use a psuedo element for the focus style. ([#3680](https://github.com/infor-design/enterprise/issues/3680))
- `[Datepicker]` Fixed a bug where for some locales like `af-ZA` and `fi_FI` with dots in the day periods, setting 24 hr time to AM did not work. [3750](https://github.com/infor-design/enterprise/issues/3750))
- `[Datepicker]` Fixed a bug where date picker erred on arabic dates. [3804](https://github.com/infor-design/enterprise/issues/3804))
- `[Datepicker]` Fixed a bug where date picker could not change arabic dates. [3819](https://github.com/infor-design/enterprise/issues/3819))
- `[Datepicker]` Fixed a bug the month only picker would error the second time opened. [3817](https://github.com/infor-design/enterprise/issues/3817))
- `[Datepicker]` Added fix for dates with month and day only format where day is first, this was incorrectly validating as invalid. ([#3833](https://github.com/infor-design/enterprise/issues/3833))
- `[Demoapp]` Fixed incorrect directory list hyperlinks in listview and listbuilder components. ([1783](https://github.com/infor-design/enterprise/issues/1783))
- `[Demoapp]` Did cleanup on the icons and patterns links. ([3790](https://github.com/infor-design/enterprise/issues/3790))
- `[Demoapp]` When deployed on a proxy the icons page would not change contents when changing theme. ([3790](https://github.com/infor-design/enterprise/issues/3790))
- `[Dropdown]` Fixed an issue that Dropdown did not close when scrolling in some nested containers. ([#3436](https://github.com/infor-design/enterprise/issues/3436))
- `[EmptyMessage]` Updated the text to be more subtle. ([#3476](https://github.com/infor-design/enterprise/issues/3476))
- `[Fieldset]` Fixed fieldset text data overlapping in compact mode on mobile view. ([#3627](https://github.com/infor-design/enterprise/issues/3627))
- `[General]` Added a number of small accessibility fixes base on older testing feedback. ([#1539](https://github.com/infor-design/enterprise/issues/1539))
- `[Hierarchy]` Added support for separators in the actions menu on a hierarchy leaf. ([#3636](https://github.com/infor-design/enterprise/issues/3636))
- `[Hierarchy]` Fixed an issue where clicking the "More Actions" menu trigger wouldn't open the menu anymore. ([#3873](https://github.com/infor-design/enterprise/issues/3873))
- `[Lookup]` Fixed an issue where `keywordFilter: true` and `filterable: true` used together cause the lookup modal to break. ([#3772](https://github.com/infor-design/enterprise/issues/3772))
- `[Masthead]` Fixed layout and color issues in uplift theme. ([#3526](https://github.com/infor-design/enterprise/issues/3526))
- `[Modal]` Fixed modal title to a two line with ellipsis when it's too long. ([#3479](https://github.com/infor-design/enterprise/issues/3479))
- `[Multiselect]` Fixed tags dismiss button on mobile devices. ([#3640](https://github.com/infor-design/enterprise/issues/3640))
- `[Icons]` Added new locked/unlocked icons in ids-identity [#3732](https://github.com/infor-design/enterprise/issues/3732)
- `[Radar Chart]` Fixed an issue where labels were cutoff at desktop view. ([#3510](https://github.com/infor-design/enterprise/issues/3510))
- `[Splitter]` Fixed an issue where collapse button was misaligned. ([#3825](https://github.com/infor-design/enterprise/issues/3825))
- `[Swaplist]` Fixed disabled swap buttons color in dark variant subtle theme. ([#3709](https://github.com/infor-design/enterprise/issues/3709))
- `[Utils]` Exposed `Soho.utils.isInViewport(elem)` for external use. ([#3436](https://github.com/infor-design/enterprise/issues/3436))
- `[Toolbar]` Improved the placeholder text color to be more visible in uplift (dark variant). ([#3727](https://github.com/infor-design/enterprise/issues/3727))
- `[Tree]` Fixed an issue where use `UpdateNode()` method the data was not sync. ([#3724](https://github.com/infor-design/enterprise/issues/3724))

(71 Issues Solved This Release, Backlog Enterprise 260, Backlog Ng 82, 1048 Functional Tests, 1370 e2e Tests)

## v4.27.4

### v4.27.4 Fixes

`[Button]` Fixed the button disabled method to no longer use class `is-disabled`. ([#3447](https://github.com/infor-design/enterprise-ng/issues/801))
`[Button]` Fixed a regression where some buttons would get a 100% width on mobile. ([#801](https://github.com/infor-design/enterprise-ng/issues/801))

## v4.27.3

### v4.27.3 Fixes

- `[Datagrid]` Fixed a bug in the indeterminate paging example, that the select checkbox would not work and be out of sync when changing pages. [2230](https://github.com/infor-design/enterprise/issues/2230))

## v4.27.2

### v4.27.2 Fixes

- `[Datagrid]` Fixed an issue in datagrid frozen columns, actions that re-render like sorting may cause rendering issues. ([#3735](https://github.com/infor-design/enterprise/issues/3735))
- `[Datagrid]` Fixed an issue in lookup datagrid editors that clicking a trigger in the cell would commit the cell causing editing not to work in some cases. ([#785](https://github.com/infor-design/enterprise-ng/issues/785))

## v4.27.1

### v4.27.1 Fixes

- `[Icons]` Added a fix to support both `href` and `xlink:href` in icons. ([#3734](https://github.com/infor-design/enterprise/issues/3734))

## v4.27.0

### v4.27.0 Important Changes

- `[Hierarchy]` Removed the following deprecated options `paging: <bool>` and `mobileView: <bool>`. Instead use `layout='paging'` or `layout='mobile-only'`.
- `[Icons]` Changed the svg icons to use `href` instead of deprecated `xlink:href`. This isnt a breaking change either will work but `href` works better with Ivy in Angular. ([#3611](https://github.com/infor-design/enterprise/issues/3611))

### v4.27.0 Features

- `[Button]` Add `toData()` and related API for programmatically handling control of buttons. ([ng#467](https://github.com/infor-design/enterprise-ng/issues/467))
- `[Calendar]` Enhanced the look and feel of monthview calendar by displaying legend and calendar event on mobile view. ([#925](https://github.com/infor-design/enterprise/issues/925))
- `[Modal]` Created API for controlling the Modal ButtonSet. ([ng#467](https://github.com/infor-design/enterprise-ng/issues/467))
- `[Datagrid]` Added support for api setting on expand and collapse children. ([#3274](https://github.com/infor-design/enterprise/issues/3274))
- `[Datagrid]` Updated the fixedRowHeight setting to accept `auto` as an option. This will calculate the row height for all frozenRows section. If you have a lot of rows this may be slow so a number is preferred. ([#3374](https://github.com/infor-design/enterprise/issues/3374))
- `[Editor]` Added an option to set the height of the editor in `rows`. If you set this the estimated number for rows can be specified for the source and html pane. It will scroll after that. ([#3688](https://github.com/infor-design/enterprise/issues/3688))
- `[Homepage]` Added support for reordering, resizing, and removing widgets by enabling edit mode on the homepage component. ([#3531](https://github.com/infor-design/enterprise/issues/3531))

### v4.27.0 Fixes

- `[Accordion]` Removed stoppage of event propagation when accordion headers are clicked, in order to allow external click event listeners to propagate. ([ng#321](https://github.com/infor-design/enterprise-ng/issues/321))
- `[Bar Chart]` Fixed an issue where chart was not resizing on homepage widget resize. ([#2669](https://github.com/infor-design/enterprise/issues/2669))
- `[Blockgrid]` Fixed an issue where there was no index if the data is empty, and removed deprecated internal calls. ([#748](https://github.com/infor-design/enterprise-ng/issues/748))
- `[Busy Indicator]` Fixed an issue where it throws an error when a display delay, the busy-indicator parent removed and added via ngIf before the busyindicator shown. ([#703](https://github.com/infor-design/enterprise-ng/issues/703))
- `[Busy Indicator]` Fixed an issue where the overlay would close when closing the Modal. ([#3424](https://github.com/infor-design/enterprise/issues/3424))
- `[Busy Indicator]` Fixed an issue where position was not aligning. ([#3341](https://github.com/infor-design/enterprise/issues/3341))
- `[Colorpicker]` Fixed the dropdown icon position is too close to the right edge of the field. ([#3508](https://github.com/infor-design/enterprise/issues/3508))
- `[Contextual Action Panel]` Fixed misaligned search icon in uplift theme. ([#3630](https://github.com/infor-design/enterprise/issues/3630))
- `[Contextual Action Panel]` Fixed close icon button in getting cut off on mobile view ([#3586](https://github.com/infor-design/enterprise/issues/3586))
- `[Datagrid]` Fixed an issue where lookup editor was removing all characters following and including the '|' pipe character. ([#3556](https://github.com/infor-design/enterprise/issues/3556))
- `[Datagrid]` Fixed an issue where date range filter was unable to filter data. ([#3503](https://github.com/infor-design/enterprise/issues/3503))
- `[Datagrid]` Fixed a bug were datagrid tree would have very big text in the tree nodes on IOS. ([#3347](https://github.com/infor-design/enterprise/issues/3347))
- `[Datagrid]` Fixed a focus trap issue when using actionable mode, tab will now move up and down rows. ([#2399](https://github.com/infor-design/enterprise/issues/2399))
- `[Datagrid]` Fixed a bug when setting the UI indicator with `setSortIndicator` then it would take two clicks to sort the inverse direction. ([#3391](https://github.com/infor-design/enterprise/issues/3391))
- `[Datagrid]` Fixed an issue where date range filter was not working. ([#3337](https://github.com/infor-design/enterprise/issues/3337))
- `[Datagrid]` Fixed a bug when combining multiselect and expandable rows. If using the shift key to select multiple rows the selection would include incorrect rows. ([#2302](https://github.com/infor-design/enterprise/issues/2302))
- `[Datagrid]` Added support for dragging and reordering columns in RTL and some minor style cleanup with dragging to reorder. ([#3552](https://github.com/infor-design/enterprise/issues/3552))
- `[Datagrid]` Fixed an issue that the click event did not show the item data when the keyboard is used. ([#3645](https://github.com/infor-design/enterprise/issues/3645))
- `[Datagrid]` Fixed an issue where datagrid tree did not show empty messages. ([#3642](https://github.com/infor-design/enterprise/issues/3642))
- `[Datagrid]` Fixed an issue where grouped rows did not render when combined with frozen columns. ([#3367](https://github.com/infor-design/enterprise/issues/3367))
- `[Datagrid]` Fixed an issue where the overlay was closing after close Modal. ([#735](https://github.com/infor-design/enterprise-ng/issues/735))
- `[Datagrid]` Fixed a misaligned drag and drop column icon on IE 11. ([#3648](https://github.com/infor-design/enterprise/issues/3648))
- `[Datagrid]` Fixed an issue when using the colspan column option along with frozenColumns. ([#3416](https://github.com/infor-design/enterprise/issues/3416))
- `[Datagrid]` Fixed an issue where the empty message might still show if the amount of rows do not fill the page. ([#3697](https://github.com/infor-design/enterprise/issues/3697))
- `[Datepicker]` Fixed popover height and datepicker layout on mobile view. ([#2569](https://github.com/infor-design/enterprise/issues/3569))
- `[Datepicker]` Fixed an issue where date range with minimum range was not working. ([#3268](https://github.com/infor-design/enterprise/issues/3268))
- `[Datepicker]` Fixed an issue where date range was reverting to initial values after clearing. ([#1306](https://github.com/infor-design/enterprise/issues/1306))
- `[Datepicker]` Fixed an issue where dates would be invalid in ko-KO locale. ([#3470](https://github.com/infor-design/enterprise/issues/3470))
- `[Datepicker]` Fixed an issue where dates would be invalid in zh-TW locale. ([#3473](https://github.com/infor-design/enterprise/issues/3473))
- `[Datepicker]` Fixed an issue where AM/PM could not be set in hi-IN locale. ([#3474](https://github.com/infor-design/enterprise/issues/3474))
- `[Datepicker]` Fixed an issue where change would fire twice or when the value is still blank. ([#3423](https://github.com/infor-design/enterprise/issues/3423))
- `[Datepicker]` Fixed an issue where time would be reset to 12:00 AM when setting the time and clicking today. ([#3202](https://github.com/infor-design/enterprise/issues/3202))
- `[Dropdown]` Fixed a bug where it was not possible for Dropdowns in certain scrollable Modal regions to close on scroll. ([#2650](https://github.com/infor-design/enterprise/issues/2650))
- `[Dropdown]` Fixed a bug that dropdowns are in the wrong position if flowing up and other minor cases. ([#2068](https://github.com/infor-design/enterprise/issues/2068))
- `[Dropdown]` Fixed alignment when using dropdown in compound field. ([#3647](https://github.com/infor-design/enterprise/issues/3647))
- `[Editor]` Added ui updates to the toolbar in uplift (vibrant mode) and minor style fixes. ([#3577](https://github.com/infor-design/enterprise/issues/3577))
- `[Editor]` Added fixes to reseting the dirty indicator when used in an editor. ([#3662](https://github.com/infor-design/enterprise/issues/3662))
- `[Editor]` Fixed a width change when toggle source view when the editor is on a modal, this is also based on UI feedback that the switch was confusing, so we now disable the buttons. ([#3594](https://github.com/infor-design/enterprise/issues/3594))
- `[Editor]` Fixed an issue where bullet and number lists could not be converted to headings and regular text with the font picker. ([#2679](https://github.com/infor-design/enterprise/issues/2679))
- `[Editor]` Fixed an issue where some settings like bold and italics would not be reset consistently when applying headings and regular text with the font picker. ([#2256](https://github.com/infor-design/enterprise/issues/2256))
- `[Editor]` Fixed an issue where the dirty events did not fire changing the source view. ([#3598](https://github.com/infor-design/enterprise/issues/3598))
- `[Editor]` Adding missing bottom spacing under heading elements. ([#3288](https://github.com/infor-design/enterprise/issues/3288))
- `[Field Filter]` Fixed an issue where switching to In Range filter type with a value in the field was causing an error. ([#3515](https://github.com/infor-design/enterprise/issues/3515))
- `[Editor]` Added a font color for rest/none swatch. ([#2035](https://github.com/infor-design/enterprise/issues/2035))
- `[Field Filter]` Fixed an issue where switching to In Range filter type with a value in the field was causing an error. ([#3515](https://github.com/infor-design/enterprise/issues/3515))
- `[Field Filter]` Fixed an issue where date range was not working after using other filter. ([#2764](https://github.com/infor-design/enterprise/issues/2764))
- `[Field Filter]` Fixed an issue where stray text would be shown if the filters are hidden and then shown later. ([#3687](https://github.com/infor-design/enterprise/issues/3687))
- `[Line Chart]` Fixed an issue where x-axis labels were overlapping for small viewport on homepage widget. ([#2674](https://github.com/infor-design/enterprise/issues/2674))
- `[Lookup]` Fixed an issue where selected values were clearing when use server side data. ([#588](https://github.com/infor-design/enterprise-ng/issues/588))
- `[Locale]` Added missing Afrikaans translations. ([#3685](https://github.com/infor-design/enterprise/issues/3685))
- `[Masthead]` Fixed layout and color issues in uplift theme. ([#3526](https://github.com/infor-design/enterprise/issues/3526))
- `[Modal]` Fixed an iOS bug where after opening several Modals/Messages, it would occasionally be impossible to scroll a scrollable page area. ([#3389](https://github.com/infor-design/enterprise/issues/3389))
- `[Modal]` Fixed a bug where when iframe elements are present, focus traps could occur and cause focus on elements outside of the Modal, but within the iframe. ([#2287](https://github.com/infor-design/enterprise/issues/2287))
- `[Modal]` Added a check for preventing Tooltips inside a Modal from opening while the Modal is not visible ([#3588](https://github.com/infor-design/enterprise/issues/3588))
- `[Modal]` Fixed dropdown position when the field is required. ([#3482](https://github.com/infor-design/enterprise/issues/3482))
- `[Modal]` Fixed a regression where some Close buttons were not properly closing. ([#3615](https://github.com/infor-design/enterprise/issues/3615))
- `[Process Indicator]` Fixed icons that are not centered inside the circle indicators. ([#3509](https://github.com/infor-design/enterprise/issues/3509))
- `[Personalize]` Fixed an issue that colorschanged events do not fire on when doing a set to default ation. ([#751](https://github.com/infor-design/enterprise-ng/issues/751))
- `[Searchfield]` Correct the background color of toolbar search fields. ([#3527](https://github.com/infor-design/enterprise/issues/3527))
- `[Spinbox]` Corrected an issue in the enable method, where it did not fully remove the readonly state. ([#3527](https://github.com/infor-design/enterprise/issues/3527))
- `[Swaplist]` Fixed an issue where lists were overlapping on uplift theme. ([#3452](https://github.com/infor-design/enterprise/issues/3452))
- `[Tabs]` Fixed the position of error icon too close to the border on focus state. ([#3544](https://github.com/infor-design/enterprise/issues/3544))
- `[Tabs-Vertical]` Fixed an issue where the content cannot scroll on mobile view. ([#3542](https://github.com/infor-design/enterprise/issues/3542))
- `[Tags]` Fixed a regression on Tag Buttons, where they were visually, vertically misaligned with Tag text. ([#3604](https://github.com/infor-design/enterprise/issues/3604))
- `[Week-View]` Changed the look of the week-view and day-view day of the week so its a 3 (or 2) letter abbreviation and emphasizes the date and spans two lines. This makes all the days of the week the same length. ([#3262](https://github.com/infor-design/enterprise/issues/3262))
- `[Validation]` Fixed a bug where addMessage did not add messages to the parent. ([#711](https://github.com/infor-design/enterprise-ng/issues/711))

(87 Issues Solved This Release, Backlog Enterprise 279, Backlog Ng 75, 1033 Functional Tests, 1322 e2e Tests)

## v4.26.2

### v4.26.2 Fixes

- `[Textarea]` Fixed missing text in safari on disabled text areas. ([#3638](https://github.com/infor-design/enterprise/issues/3638))

## v4.26.1

### v4.26.1 Fixes

- `[Demo App]` Fixed the embedded layout to show uplift theme. ([#861](https://github.com/infor-design/website/issues/861))

## v4.26.0

### v4.26.0 Features

- `[Datagrid]` Added support for expandable row to expand across all frozen columns, and fixed span layout issues on the right side frozen columns. ([#2867](https://github.com/infor-design/enterprise/issues/2867))
- `[Datagrid]` Added a new `resizeMode` option that allows you to pick between `flex` and `fit`. `flex` will resize columns independently shifting other columns to fit the table layout if needed. `fit` will resize using the neighbor's column width. This is possible more useful when you have less columns. ([#3251](https://github.com/infor-design/enterprise/issues/3251))
- `[Calendar]` Made the monthview, weekview and calendar work in RTL mode and added official support for UmAlQura calendar. ([#2788](https://github.com/infor-design/enterprise/issues/2788))
- `[Icons]` Added new icons `icon-play, icon-stop, icon-record, icon-pause` for video players. ([#411](https://github.com/infor-design/design-system/issues/411))
- `[Icons]` Added new icons `icon-security-off, icon-security-on` for toggles related to security/secure items. ([#397](https://github.com/infor-design/design-system/issues/397))
- `[Searchfield]` Added a setting that makes it possible to adjust the "collapsed" size of a Toolbar Searchfield to better accommodate some use cases. ([#3296](https://github.com/infor-design/enterprise/issues/3296))

### v4.26.0 Fixes

- `[Application Menu]` Fixed bugs with filtering where it was not possible to have the filter match text within content areas, as well as general expand/collapse bugs with filtering. ([#3131](https://github.com/infor-design/enterprise/issues/3131))
- `[Application Menu]` Fixed overlap button when label is too long, and aligned dropdown icon in application menu uplift theme. ([#3133](https://github.com/infor-design/enterprise/issues/3133))
[Contextual Action Panel] - Fixed shade colors of text and icon buttons in uplift theme high contrast. (#3394)
- `[Accordion]` - Fixed an issue with a missing border on the last element in certain states. ([#3885](https://github.com/infor-design/enterprise/issues/3885))
- `[Calendar]` Fixed issue where on month view in events info `Date` and `Duration` fields were not working with some events and `Duration` field. Now `Duration` field support `Days, Hours and Minutes` text. ([#2777](https://github.com/infor-design/enterprise/issues/2777))
- `[Calendar]` Fixed an issue where link was not working on monthview to switch to day view when clicked on more events on that day. ([#3181](https://github.com/infor-design/enterprise/issues/3181))
- `[Calendar]` Fixed a calendar event where the start date today is not displaying as upcoming event in different timezone. ([#2776](https://github.com/infor-design/enterprise/issues/2776))
- `[Calendar]` Fixed an issue where adding an event was inconsistent in Safari. ([#3079](https://github.com/infor-design/enterprise/issues/3079))
- `[Calendar]` Fixed an issue where any event was not rendering in day and week view. ([#3222](https://github.com/infor-design/enterprise/issues/3222))
- `[Calendar]` Fixed an issue where date selection was not persist when switching from month view to week view to day view. ([#3319](https://github.com/infor-design/enterprise/issues/3319))
- `[Colors]` Fixed an incorrect ruby06 color, and made the background change on theme change now (again). ([#3448](https://github.com/infor-design/enterprise/issues/3448))
- `[Datagrid]` Fixed an issue where focus on reload data was forced to be on active cell. ([#358](https://github.com/infor-design/enterprise-ng/issues/358))
- `[Datagrid]` Fixed RTL issues in the filter row. ([#3517](https://github.com/infor-design/enterprise/issues/3517))
- `[Datagrid]` Improved the column resize behavior in speed and usability with the cursor being more accurate during resize. ([#3251](https://github.com/infor-design/enterprise/issues/3251))
- `[Datagrid]` Improved the column resize behavior to work much better in RTL mode. ([#1924](https://github.com/infor-design/enterprise/issues/1924))
- `[Datagrid]` Fixed a bug where if a filter row column is frozen the mask and editor options would not be applied. ([#2553](https://github.com/infor-design/enterprise-ng/issues/2553))
- `[Datagrid]` Fixed an issue where when using rowTemplate/expandableRows and frozenColumns on both sides the right side did not render properly. ([#2867](https://github.com/infor-design/enterprise/issues/2867))
- `[Datagrid]` Fixed an issue where height was not aligning to expandable row for frozen columns. ([#3516](https://github.com/infor-design/enterprise/issues/3516))
- `[Datagrid]` Fixed hover color should not be similar to alternate rows when hovering in uplift high contrast. ([#3338](https://github.com/infor-design/enterprise/issues/3338))
- `[Datagrid]` Fixed a demo app issue filtering decimal fields in some examples. ([#3351](https://github.com/infor-design/enterprise/issues/3351))
- `[Datagrid]` Fixed an issue where some columns were disappear after resizing the browser or after changing themes. ([#3434](https://github.com/infor-design/enterprise/issues/3434))
- `[Datagrid]` Fixed an issue that the filter row type dropdowns did not close when the grid is scrolled. ([#3216](https://github.com/infor-design/enterprise/issues/3216))
- `[Datagrid]` Added an example showing the configuration needed to filter date time fields on just dates without the time part. ([#2865](https://github.com/infor-design/enterprise/issues/2865))
- `[Datagrid]` Changed the isFilter added value to datasets to a more unique value to avoid clashes. ([#2668](https://github.com/infor-design/enterprise/issues/2668))
- `[Datagrid]` Added a `getDataset` method that will return the current dataset without any added properties. ([#2668](https://github.com/infor-design/enterprise/issues/2668))
- `[Datagrid]` Fixed an issue that when reordering filter columns the filter values would disappear. ([#2565](https://github.com/infor-design/enterprise/issues/2565))
- `[Datagrid]` Fixed an issue that dropdown lists in filter rows did not close when scrolling. ([#2056](https://github.com/infor-design/enterprise/issues/2565))
- `[Datagrid]` Added a `filterType` option to the filter event data so the type can be determined. ([#826](https://github.com/infor-design/enterprise/issues/826))
- `[Datagrid]` Add options to `toolbar.filterRow` so that instead of true/false you can set `showFilter, clearFilter, runFilter` independently. ([#1479](https://github.com/infor-design/enterprise/issues/1479))
- `[Datagrid]` Added fixes to improve the usage of the textarea editor. ([#3417](https://github.com/infor-design/enterprise/issues/3417))
- `[Datagrid]` Fixed an issue where reset to default was not working properly. ([#3487](https://github.com/infor-design/enterprise/issues/3487))
- `[Datepicker]` Fixed an issue where setting date format with comma character was not working. ([#3008](https://github.com/infor-design/enterprise/issues/3008))
- `[Editor]` Made the link and image link fields required on the dialogs. ([#3008](https://github.com/infor-design/enterprise/issues/3008))
- `[Editor]` Fixed an issue where it was possible to clear text and end up with text outside the default paragraph seperator. ([#2268](https://github.com/infor-design/enterprise/issues/2268))
- `[Fileupload]` Fixed an issue where tabbing out of a fileupload in was causing the modal dialog to disappear. ([#3458](https://github.com/infor-design/enterprise/issues/3458))
- `[Form Compact Layout]` Added support for `form-compact-layout` the remaining components. ([#3008](https://github.com/infor-design/enterprise/issues/3329))
- `[Dropdown]` Fixed a bug that was causing the `selectValue()` method not to update the visual display of the in-page Dropdown element. ([#3432](https://github.com/infor-design/enterprise/issues/3432))
- `[Forms]` Fixed an issue where radio group was overlapping fields. ([#3466](https://github.com/infor-design/enterprise/issues/3466))
- `[Forms Compact]` Fixed an issue where fileupload was misaligned in RTL mode in uplift theme. ([#3483](https://github.com/infor-design/enterprise/issues/3483))
- `[Icons]` Fixed color inconsistencies of the icons when the fields are in readonly state. ([#3176](https://github.com/infor-design/enterprise/issues/3176))
- `[Input]` Added the ability to line up data labels with inputs by adding class `field-height` to the `data` element and placing it in a responsive grid. ([#987](https://github.com/infor-design/enterprise/issues/987))
- `[Input]` Added the ability to use standalone required spans, this will help on responsive fields if they are cut off. ([#3115](https://github.com/infor-design/enterprise/issues/3115))
- `[Input/Forms]` Added the ability to add a class to rows to align the fields on the bottom, this will line up fields if they have wrapping labels or long labels with required fields. To enable this add class `flex-align-bottom` to the grid `row`. ([#443](https://github.com/infor-design/enterprise/issues/443))
- `[Locale]` Fixed an issue where formatDate() method was not working for es-419. ([#3363](https://github.com/infor-design/enterprise/issues/3363))
- `[Locale]` Fixed an issue where setting language to `nb` would error. ([#3455](https://github.com/infor-design/enterprise/issues/3455))
- `[Locale]` Fixed incorrect time separators in the no, nn, and nn locales. ([#3468](https://github.com/infor-design/enterprise/issues/3468))
- `[Locale]` Added further separation of language from formatting in date oriented components (calendar, datepicker, timepicker ect). [3244](https://github.com/infor-design/enterprise/issues/3244))
- `[Locale]` Added support for `nn` locale and language, but this will change to no language as only this is translated as its the same. ([#3455](https://github.com/infor-design/enterprise/issues/3455))
- `[Locale]` Correct the month names in Russian locale and capitalized the day names. ([#3464](https://github.com/infor-design/enterprise/issues/3464))
- `[Module Tabs]` Fixed color tab indicator and small gap below when selected/opened for all color variations in uplift theme. ([#3312](https://github.com/infor-design/enterprise/issues/3312))
- `[Modal]` Fixed colors in dark mode for the primary disabled button and error and background contrast. ([#2754](https://github.com/infor-design/enterprise/issues/2754))
- `[Pie]` Fixed an issue where initial selection was getting error. ([#3157](https://github.com/infor-design/enterprise/issues/3157))
- `[Popupmenu]` Fixed an issue where list separators were disappearing when reduced the browser zoom level e.g. 70-80%. ([#3407](https://github.com/infor-design/enterprise/issues/3407))
- `[Radar Chart]` Fixed an issue where labels was cut off for some screen sizes. ([#3320](https://github.com/infor-design/enterprise/issues/3320))
- `[Searchfield]` Fixed a bug where changing filter results while the autocomplete is open may result in the menu being positioned incorrectly. ([#3243](https://github.com/infor-design/enterprise/issues/3243))
- `[Searchfield]` Fixed a bug in Toolbar Searchfields where a component configured with `collapsible: false` and `collapseSize` defined, the searchfield would incorrectly collapse. ([NG#719](https://github.com/infor-design/enterprise-ng/issues/719))
- `[Splitter]` Fixed an issue in the destroy function where the expand button was not removed. ([#3371](https://github.com/infor-design/enterprise/issues/3371))
- `[Swaplist]` Fixed an issue where top buttons were not aligned in Firefox. ([#3425](https://github.com/infor-design/enterprise/issues/3425))
- `[Textarea]` Fixed an issue where using `rows` stopped working, and fixed the autoGrow option to work better. ([#3471](https://github.com/infor-design/enterprise/issues/3471))
- `[Toolbar]` Fixed an issue where some `destroy()` methods being called in `teardown()` were not type-checking for the `destroy()` method, and sometimes would incorrectly try to call this on an object or data property defined as `button`. ([#3449](https://github.com/infor-design/enterprise/issues/3449))
- `[Tooltip/Popover]` Fixed incorrect placement when in RTL modes, as well as some broken styles on the RTL Popover. ([#3119](https://github.com/infor-design/enterprise/issues/3119))
- `[Validation/Checkboxes]` Fixed issues with making checkboxes required, the styling did not work for it and the scrollIntoView function and validation failed to fire. Note that to add required to the checkbox you need to add an extra span, adding a class to the label will not work because the checkbox is styled using the label already. ([#3147](https://github.com/infor-design/enterprise/issues/3147))
- `[Validation]` Fixed an issue where calling removeMessage would not remove a manually added error class. ([#3318](https://github.com/infor-design/enterprise/issues/3318))

(78 Issues Solved This Release, Backlog Enterprise 336, Backlog Ng 77, 989 Functional Tests, 1246 e2e Tests)

## v4.25.3

### v4.25.3 Fixes

- `[Bar]` Fixed an error rendering charts with only one dataset point. ([#3505](https://github.com/infor-design/enterprise/issues/3505))
- `[Datagrid]` Fixed an issue where date range filter was unable to filter data. ([#3503](https://github.com/infor-design/enterprise/issues/3503))
- `[Datagrid]` Fixed an issue where date range filter was not working. ([#3337](https://github.com/infor-design/enterprise/issues/3337))
- `[Datepicker]` Fixed an issue where date range with minimum range was not working. ([#3268](https://github.com/infor-design/enterprise/issues/3268))
- `[Datepicker]` Fixed an issue where date range was reverting to initial values after clearing. ([#1306](https://github.com/infor-design/enterprise/issues/1306))
- `[Field Filter]` Fixed an issue where switching to In Range filter type with a value in the field was causesing an error. ([#3515](https://github.com/infor-design/enterprise/issues/3515))
- `[Field Filter]` Fixed an issue where date range was not working after using other filter. ([#2764](https://github.com/infor-design/enterprise/issues/2764))

## v4.25.2

### v4.25.2 Fixes

- `[Fileupload]` Fixed an issue where tabbing out of a fileupload in was causing the modal dialog to disappear. ([#3458](https://github.com/infor-design/enterprise/issues/3458))

## v4.25.1

### v4.25.1 Fixes

- `[Datagrid]` Fixed a bug where if there was an editor datagrid might error when loading. ([#3313](https://github.com/infor-design/enterprise/issues/3313))
- `[Mask]` Fixed a bug where leading zeroes were not possible to apply against Number Masks on standard input fields that also handled formatting for thousands separators. ([#3315](https://github.com/infor-design/enterprise/issues/3315))
- `[General]` Improved the colors of windows chrome custom scrollbars in uplift themes. ([#3413](https://github.com/infor-design/enterprise/issues/3413))

## v4.25.0

### v4.25.0 Features

- `[Fields]` Added a form level class to toggle all fields in the form to a more compact (shorter) mode called `form-layout-compact`. Added and fixed existing components so that there is now the option to have more compact forms by using shorter fields. ([#3249](https://github.com/infor-design/enterprise/issues/3249))
- `[Tag]` Added a new style for linkable tags that will work for default, info, good, error, alert, and neutral styles. ([#3113](https://github.com/infor-design/enterprise/issues/3113))
- `[Multiselect]` Added Tag Display as a new style for interacting with selected results in Multiselect components. ([#3114](https://github.com/infor-design/enterprise/issues/3114))
- `[Popdown]` Added support for tabbing into and exit out of it. ([#3218](https://github.com/infor-design/enterprise/issues/3218))
- `[Colors]` Updated design system tokens to new colors for uplift and did a pass on all three theme variants. This impacts and improves many internal colors in components and charts. ([#3007](https://github.com/infor-design/enterprise/issues/3007))

### v4.25.0 Fixes

- `[About]` Added further indication for Microsoft Edge Chrome next to the underlying chrome version. ([#3073](https://github.com/infor-design/enterprise/issues/3073))
- `[About]` Fixed a bug where the browser language was shown as the locale name, we now show browser language and IDs language and locale separate. ([#2913](https://github.com/infor-design/enterprise/issues/2913))
- `[About]` Fixed a bug where the OS version was duplicated. ([#1650](https://github.com/infor-design/enterprise/issues/1650))
- `[Accordion]` Fixed inconsistency style of focus element after clicking on a certain accordion header. ([#3082](https://github.com/infor-design/enterprise/issues/3082))
- `[Accordion]` Fixed an issue that when all panes are expanded then they could no longer be closed. ([#701](https://github.com/infor-design/enterprise-ng/issues/3217))
- `[Application Menu]` Fixed minor usability issues when attempting to filter on application menus, display of hidden filtered children, and filtering reset when a Searchfield is blurred. ([#3285](https://github.com/infor-design/enterprise/issues/3285))
- `[Application Menu]` Fixed incorrect font-size/padding around list item headers' bullet points. ([#3364](https://github.com/infor-design/enterprise/issues/3364))
- `[Application Menu]` Tweaked some font colors on the Vibrant theme. ([#3400](https://github.com/infor-design/enterprise/issues/3400))
- `[Autocomplete]` Fixed an issue where selected event was not firing when its parent is partly overflowing. ([#3072](https://github.com/infor-design/enterprise/issues/3072))
- `[Calendar]` Fixed an issue setting the legend checked elements to false in the api. ([#3170](https://github.com/infor-design/enterprise/issues/3170))
- `[Datagrid]` Fixed an issue where the data after commit edit was not in sync for tree. ([#659](https://github.com/infor-design/enterprise-ng/issues/659))
- `[Datagrid]` Fixed an issue where the add row or load new data for grouping was not working. ([#2801](https://github.com/infor-design/enterprise/issues/2801))
- `[Datagrid]` Fixed an issue where time picker filter trigger icon and text was overlapping. ([#3062](https://github.com/infor-design/enterprise/issues/3062))
- `[Datagrid]` Fixed a bug where floating point math would cause the grouping sum aggregator to round incorrectly. ([#3233](https://github.com/infor-design/enterprise/issues/3233))
- `[Datagrid]` Fixed style issues in all theme and theme variants when using the list style including grouped headers and states. ([#3265](https://github.com/infor-design/enterprise/issues/3265))
- `[Datagrid]` Fixed issues with the stretch columns minimum width. ([#3308](https://github.com/infor-design/enterprise/issues/3308))
- `[Datagrid]` Fixed an issue where converting circular structure to JSON was throwing an error. ([#3309](https://github.com/infor-design/enterprise/issues/3309))
- `[Datagrid]` Fixed an issue where focus in date picker field was not aligning. ([#3350](https://github.com/infor-design/enterprise/issues/3350))
- `[Datagrid]` Added fixes for editing lookup fields, fixed the styling of the lookup editor and improved padding, also fixed the sort indicator color. ([#3160](https://github.com/infor-design/enterprise/issues/3160))
- `[Datagrid]` Fixed a bug that made selecting blank items in lists in a dropdown not possible. ([#3313](https://github.com/infor-design/enterprise/issues/3313))
- `[Editor]` Fixed an issue where line spacing was inconsistent. ([#3335](https://github.com/infor-design/enterprise/issues/3335))
- `[General]` Added detection for wkWebView which is paired with safari. This caused issues with all black text as this browser had previously been unknown. ([#3336](https://github.com/infor-design/enterprise/issues/3336))
- `[Homepage]` Fixed an issue where the DOM order was not working for triple width widgets. ([#3101](https://github.com/infor-design/enterprise/issues/3101))
- `[Locale]` Fixed an issue where enter all digits was not working for fr-FR. ([#3217](https://github.com/infor-design/enterprise/issues/3217))
- `[Locale]` Added the ability to set a 5 digit language (`fr-FR` and `fr-CA` vs `fr`) and added separate strings for `fr-CA` vs `fr-FR`. ([#3245](https://github.com/infor-design/enterprise/issues/3245))
- `[Locale]` Changed incorrect Chinese locale year formats to the correct format as noted by translators. For example `2019年 12月`. ([#3081](https://github.com/infor-design/enterprise/issues/3081))
- `[Locale]` Corrected and added the firstDayofWeek setting for every locale. ([#3060](https://github.com/infor-design/enterprise/issues/3060))
- `[Mask]` Fixed an issue when applying Masks to input fields configured for numbers, where errors would be thrown when the Mask attempted to overwrite the input field value. ([#3315](https://github.com/infor-design/enterprise/issues/3315))
- `[Modal]` Fixed an issue where the returns focus to button after closing was not working. ([#3166](https://github.com/infor-design/enterprise/issues/3166))
- `[Multiselect]` Adjusted the placeholder color as it was too dark. ([#3276](https://github.com/infor-design/enterprise/issues/3276))
- `[Pie]` Fixed cut off line labels when something other than value is used. ([#3143](https://github.com/infor-design/enterprise/issues/3143))
- `[Popupmenu]` Switched the `attachToBody` setting to be true by default. ([#3331](https://github.com/infor-design/enterprise/issues/3331))
- `[Searchfield]` Fixed an issue where multiselect items' checkboxes and text were misaligned in RTL mode. ([#1811](https://github.com/infor-design/enterprise/issues/1811))
- `[Searchfield]` Fixed placeholder text alignment issues on Vibrant theme in Firefox. ([#3055](https://github.com/infor-design/enterprise/issues/3055))
- `[Scrollbar]` Fixed styles for windows chrome to work with all themes. ([#3172](https://github.com/infor-design/enterprise/issues/3172))
- `[Searchfield]` Fixed an overlapping text in searchfield when close icon button is showed. ([#3135](https://github.com/infor-design/enterprise/issues/3135))
- `[Tabs]` Fixed an issue where scroll was not working on mobile view for scrollable-flex layout. ([#2931](https://github.com/infor-design/enterprise/issues/2931))

(47 Issues Solved This Release, Backlog Enterprise 374, Backlog Ng 96, 980 Functional Tests, 1196 e2e Tests)

## v4.24.0

### v4.24.0 Important Changes

- `[Icons]` Reversed a change in previous versions to make alert icons all have a white background as this caused issues. Concerning alert icons there are now the following `icon-[name]` - which will have transparent background, in Uplift these are linear in style, in soho these are solid in style. We also add a `icon-[name]-alert` for alert icons with a white background. If you need a white background you can use these otherwise we have restored the functionality from the 4.21 version, you might need a white background in calendar icons. Also the pending icon is fixed and now orange. ([#3052](https://github.com/infor-design/enterprise/issues/3052))
- `[Datagrid]` Changed the way tables are rendered to avoid gaps at the end of the grid and fix the sizes so they work in resize. This is done by using css position: sticky for headers. It has a few consequences. The spaceColumn option which was never completed was removed. The stretchColumn option is still working but is less important now and defaults to no stretch. IE 11 will now no longer support sticky headers because it does not support css position sticky, so it will degrade in functionality. This improves all issues with columns getting out of alignment. ([#2825](https://github.com/infor-design/enterprise/issues/2825))

### v4.24.0 Deprecation

### v4.24.0 Features

- `[Datagrid]` Added support to get only changed values as return array for get modified rows method. ([#2958](https://github.com/infor-design/enterprise/issues/2958))
- `[Editor]` Replaced the `h3` and `h4` buttons with a more robust Fontpicker component. ([#2722](https://github.com/infor-design/enterprise/issues/2722))
- `[Spinbox]` Standardized Spinbox field sizes to match other input field sizes, added responsive form (fluid) functionality for Spinbox, and reworked the standard size of the Spinbox to match other form fields. ([#1344](https://github.com/infor-design/enterprise/issues/1344))

### v4.24.0 Fixes

- `[All]` Removed the property `-webkit-text-fill-color` from usage throughout out our codebase, except for one rule that changes it to `unset` if it's present. ([#3041](https://github.com/infor-design/enterprise/issues/3041))
- `[Application Menu]` Fixed issue in application menu where scrollbar is visible even if it's not needed in uplift theme. ([#3134](https://github.com/infor-design/enterprise/issues/3134))
- `[Datagrid]` Fixed an issue where the hide pager on one page setting was not working correctly when applying a filter. ([#2676](https://github.com/infor-design/enterprise/issues/2676))
- `[Datagrid]` Fixed an issue where if the grid is initialized with an empty array then updateColumns is used the resetColumns function failed. ([#690](https://github.com/infor-design/enterprise-ng/issues/690))
- `[Datagrid]` Fixed an issue where the dirty cell indicator was not updating after remove row. ([#2960](https://github.com/infor-design/enterprise/issues/2960))
- `[Datagrid]` Fixed an issue where the method getModifiedRows was not working, it had duplicate entries for the same row. ([#2908](https://github.com/infor-design/enterprise/issues/2908))
- `[Datagrid]` Fixed an issue where the personalized columns were not working when toggle columns and drag drop. ([#3004](https://github.com/infor-design/enterprise/issues/3004))
- `[Datagrid]` Fixed an issue where the grouping filter was not working after do sort. ([#3012](https://github.com/infor-design/enterprise/issues/3012))
- `[Datagrid]` Fixed an issue where the editable single column was not working. ([#3023](https://github.com/infor-design/enterprise/issues/3023))
- `[Datagrid]` Fixed an issue where when hovering a parent row the same row index in the child row will show the hover state. ([#2227](https://github.com/infor-design/enterprise/issues/2227))
- `[Datagrid]` Fixed an issue where the focus state for action button formatter was not working correctly. ([#3006](https://github.com/infor-design/enterprise/issues/3006))
- `[Datagrid]` Fixed an issue where the personalization dialog was not centered on IE 11. ([#3175](https://github.com/infor-design/enterprise/issues/3175))
- `[Datagrid]` Fixed an issue finally so that all columns will always align and will never come out of alignment. ([#2835](https://github.com/infor-design/enterprise/issues/2835))
- `[Datagrid]` Fixed an issue where in some cases when there is no data you could not scroll right. ([#2363](https://github.com/infor-design/enterprise/issues/2363))
- `[Datagrid]` Fixed an issue where in some cases where you could not scroll right over the empty message. ([#2864](https://github.com/infor-design/enterprise/issues/2864))
- `[Datagrid]` Fixed an issue where the IOS text would appear very large on group headers. ([#2224](https://github.com/infor-design/enterprise/issues/2224))
- `[Datagrid]` Fixed an issue where in some cases where if you have one column and are in edit mode resizing the page behaved strangely. ([#3193](https://github.com/infor-design/enterprise/issues/3193))
- `[Datagrid]` Changed the rendering of columns so that there will never be a gap on the left side, changed the default of stretchColumn to null which will fill. ([#1818](https://github.com/infor-design/enterprise/issues/1818))
- `[Datagrid]` Fixed an issue that hyperlinks in the datagrid would redirect. ([#3207](https://github.com/infor-design/enterprise/issues/3207))
- `[Datagrid]` Changed the behavior of column resizing to use "fit" during resize, which means adjacent columns only will be resized. ([#605](https://github.com/infor-design/enterprise/issues/605))
- `[Datagrid]` Fixed an issue that resizing the last column would create a gap. ([#1671](https://github.com/infor-design/enterprise/issues/1671))
- `[Datepicker]` Fixed missing background color on disable dates and adjusted the colors in all themes. ([#2910](https://github.com/infor-design/enterprise/issues/2910))
- `[Datepicker]` Fixed a layout issue on the focus state on colored/legend days. ([#2910](https://github.com/infor-design/enterprise/issues/2910))
- `[Datepicker]` Fixed an issue where the calendar layout was not working on ie11. ([#3226](https://github.com/infor-design/enterprise/issues/3226))
- `[Dropdown]` Fix a bug where a dropdown in a datagrid cell would sometimes not display the correct value when selected. ([#2919](https://github.com/infor-design/enterprise/issues/2919))
- `[Dropdown]` Fix a layout issue in RTL on the badges example. ([#3150](https://github.com/infor-design/enterprise/issues/3150))
- `[Editor]` Corrected CSP errors and broken images in the Editor Preview when inserting the default image. ([#2937](https://github.com/infor-design/enterprise/issues/2937))
- `[Editor]` Fixes issues with Editors configured to use Flex Toolbar, where toolbar buttons were not properly triggering selected events, and overflowed items were not triggering editor actions as expected. ([#2938](https://github.com/infor-design/enterprise/issues/2938))
- `[Editor]` The Editor now uses the same routine for stripping disallowed tags and attributes from pasted content when it transitions from the Source View to the Preview. This makes it impossible to paste/type HTML tags containing a `style` property with CSS rules that are not allowed to be applied to inline Editor elements, such as `font-family`. ([#2987](https://github.com/infor-design/enterprise/issues/2987))
- `[Editor]` Fixed a problem in Safari that would cause scrolling to occur inside Flex Toolbars unexpectedly. ([#3033](https://github.com/infor-design/enterprise/issues/3033))
- `[Editor]` Fixed many memory leaks related to view swapping and `destroy()` in the Editor. ([#3112](https://github.com/infor-design/enterprise/issues/3112))
- `[EmptyMessage]` Added a fix so that click will only fire on the button part of the empty message. ([#3139](https://github.com/infor-design/enterprise/issues/3139))
- `[Header]` Update the header placeholder text color to match better. ([#3040](https://github.com/infor-design/enterprise/issues/3040))
- `[Locale]` Fixed a problem in fi-FI where some date formats where incorrect with one digit days. ([#3019](https://github.com/infor-design/enterprise/issues/3019))
- `[Locale]` Added new conversion methods for gregorian to umalqura dates and vice versa with Locale. The fromGregorian and togregorian methods were in two separate locations ar-SA and ar-EG. These new methods gregorianToUmalqura and umalquraToGregorian now moved to to one location in locale and removed the maxDate on them. ([#3051](https://github.com/infor-design/enterprise/issues/3051))
- `[Locale]` Fixed an issue when formatting with `SSS` in the format string, the leading zeros were incorrectly removed from the millisecond output. ([#2696](https://github.com/infor-design/enterprise/issues/2696))
- `[Locale/Datagrid]` Fixed an issue in the datagrid/locale that meant if a string is provided in the current locale for a number it wont parse correctly if the decimal format is a `,` (such as nl-NL). ([#3165](https://github.com/infor-design/enterprise/issues/3165))
- `[Locale]` Fixed an issue when loading en-XX locales where some data may be mixed with en-US. ([#3208](https://github.com/infor-design/enterprise/issues/3208))
- `[Mask]` Fixed a Safari bug where certain masked values would not trigger a "change" event on the input field. ([#3002](https://github.com/infor-design/enterprise/issues/3002))
- `[Modal]` Added a new setting `overlayOpacity` that give the user to control the opacity level of the modal/message dialog overlay. ([#2975](https://github.com/infor-design/enterprise/issues/2975))
- `[Popover]` Fixed an issue where the content was disappearing when change themes on IE11. ([#2954](https://github.com/infor-design/enterprise/issues/2954))
- `[Progress]` Added the ability to init the progress and update it to zero, this was previously not working. ([#3020](https://github.com/infor-design/enterprise/issues/3020))
- `[Sparkline Chart]` Fixed an issue where an error was thrown while a sparkline chart was present during a theme chnage. ([#3159](https://github.com/infor-design/enterprise/issues/3159))
- `[Tabs Module]` Fixed missing ellipsis and spacing issue on mobile view in searchfield of tabs module when resizing the browser. ([#2940](https://github.com/infor-design/enterprise/issues/2940))
- `[Toast]` Fixed an issue where the saved position was not working for whole app. ([#3025](https://github.com/infor-design/enterprise/issues/3025))
- `[Tree]` Fixed an issue where the nodes were not rendering. ([#3194](https://github.com/infor-design/enterprise/issues/3194))

### v4.24.0 Chores & Maintenance

- `[Demoapp]` Allow the query params that affect theming/personalization (theme/variant/colors) to be appended/adjusted on the browser's URL without affecting other query parameters, or adding unnecessary paramters that weren't changed.
- `[Toolbar Searchfield]` Increased the amount of text shown when the Searchfield is not expanded, and appears similar to a button.  Also modified some styles in all themes to make alignment of the text better between the Searchfield and buttons when the Searchfield is not expanded. ([#2944](https://github.com/infor-design/enterprise/issues/2944))

(74 Issues Solved This Release, Backlog Enterprise 374, Backlog Ng 85, 974 Functional Tests, 1191 e2e Tests)

## v4.23.0

### v4.23.0 Deprecation

- `[Icons]` We added per theme empty state icons for both uplift (vibrant) and soho (subtle) themes. Because of this `svg-empty.html` is now deprecated. Please use the theme based files `theme-soho-svg-empty.html` and `theme-uplift-svg-empty.html`. ([#426](https://github.com/infor-design/design-system/issues/426))

### v4.23.0 Features

- `[Accordion]` Added a new setting `expanderDisplay` that can display all expander button icons in the classic style, or with all "chevron" or "plus-minus"-style icons.  Deprecated the legacy `displayChevron` setting in favor of this change. ([#2900](https://github.com/infor-design/enterprise/issues/2900))
- `[Calendar / Day View]` A new component Week View was created, you can configure it to show a single day as well, or several days so we now have a day view. ([#2780](https://github.com/infor-design/enterprise/issues/2780))
- `[Calendar / Week View]` A new component Week View was added. You can show events in a series of days. This is also integrated into view switcher in the calendar component. ([#1757](https://github.com/infor-design/enterprise/issues/1757))
- `[Empty Messages]` Added a new icon `empty-no-users`. ([#3046](https://github.com/infor-design/enterprise/issues/3046))
- `[Locale]` Added updated translation files for 16 in house languages. ([#3049](https://github.com/infor-design/enterprise/issues/3049))
- `[Modal]` Added a new setting `overlayOpacity` that gives the developer ability to control the opacity level of the modal/message dialog overlay. ([#2975](https://github.com/infor-design/enterprise/issues/2975))

### v4.23.0 Fixes

- `[Accordion]` Fixed the font color when hovered on uplift high contrast. ([#3042](https://github.com/infor-design/enterprise/issues/3042))
- `[Autocomplete]` Fixed memory leaks by preventing re-rendering of an open autocomplete list from attaching new events, adding multiple `aria-polite` elements, etc. ([#2888](https://github.com/infor-design/enterprise/issues/2888))
- `[Calendar]` Pass calendar tooltip settings down to week-view component. ([#3179](https://github.com/infor-design/enterprise/issues/3179))
- `[Calendar]` Fixed disabled legend label color on vibrant/uplift with dark Variant theme. ([#2965](https://github.com/infor-design/enterprise/issues/2965))
- `[Calendar]` Fixed missing arrow and scrolling issues in the event popup. ([#2962](https://github.com/infor-design/enterprise/issues/2962))
- `[Contextual Action Panel]` Fixed an issue where the CAP close but beforeclose event not fired. ([#2826](https://github.com/infor-design/enterprise/issues/2826))
- `[Context Menu]` Fixed a placement bug that would cut the size of the menu to an unusable size in small viewport displays. ([#2899](https://github.com/infor-design/enterprise/issues/2899))
- `[Contextual Action Panel]` Fixed placement of `(X)` close button on both standard and Flex toolbars when using the `showCloseBtn` setting. ([#2834](https://github.com/infor-design/enterprise/issues/2834))
- `[Datagrid]` Fixed column headers font color in uplift high contrast. ([#2830](https://github.com/infor-design/enterprise/issues/2830))
- `[Datagrid]` Fixed an issue where the tree children expand and collapse was not working. ([#633](https://github.com/infor-design/enterprise-ng/issues/633))
- `[Datagrid]` Fixed an issue where the pager was not updating with updated method. ([#2759](https://github.com/infor-design/enterprise/issues/2759))
- `[Datagrid]` Fixed an issue where the browser contextmenu was not showing by default. ([#2842](https://github.com/infor-design/enterprise/issues/2842))
- `[Datagrid]` Fixed an issue where string include zeroes not working with text filter. ([#2854](https://github.com/infor-design/enterprise/issues/2854))
- `[Datagrid]` Fixed an issue where the select all button for multiselect grouping was not working. ([#2895](https://github.com/infor-design/enterprise/issues/2895))
- `[Datagrid]` Fixed an issue where the select children for tree was not working. ([#2961](https://github.com/infor-design/enterprise/issues/2961))
- `[Datepicker]` Fixed an issue where the selected date was getting cleared and creating js error after changing month or year in Umalqura date and Calendar. ([#3093](https://github.com/infor-design/enterprise/issues/3093))
- `[Datepicker]` Fixed an issue where the validation after body re-initialize was not working. ([#2410](https://github.com/infor-design/enterprise/issues/2410))
- `[Datepicker]` Fixed an issue where the islamic-umalqura calendar was not working, when used with user vs settings locale and translate data was not loading from parent locale. ([#2878](https://github.com/infor-design/enterprise/issues/2878))
- `[Datepicker]` Fixed layout issues in RTL mode, also the buttons are switched the to the opposite side now. ([#3068](https://github.com/infor-design/enterprise/issues/3068))
- `[Dropdown]` Fixed an issue where the dropdown icons are misaligned in IE11 in the Uplift theme. ([#2826](https://github.com/infor-design/enterprise/issues/2912))
- `[Dropdown]` Fixed an issue where the placeholder was incorrectly renders when initially set selected item. ([#2870](https://github.com/infor-design/enterprise/issues/2870))
- `[Dropdown]` Fixed placement logic when dropdown's flip, as well as a visual bug with checkmark/icon placement on some browsers. ([#3058](https://github.com/infor-design/enterprise/issues/3058))
- `[Dropdown]` Fixed an issue where it was possible to inject xss when clearing the typeahead. ([#650](https://github.com/infor-design/enterprise-ng/issues/650))
- `[Field Filter]` Fixed an issues where the icons are not vertically centered, and layout issues when opening the dropdown in a smaller height browser. ([#2951](https://github.com/infor-design/enterprise/issues/2951))
- `[Header]` Fixed an iOS bug where the theme switcher wasn't working after Popupmenu lifecycle changes. ([#2986](https://github.com/infor-design/enterprise/issues/2986))
- `[Header Tabs]` Added a more distinct style to selected header tabs. ([infor-design/design-system#422](https://github.com/infor-design/design-system/issues/422))
- `[Hierarchy]` Fixed the border color on hierarchy cards. ([#423](https://github.com/infor-design/design-system/issues/423))
- `[Locale]` Fixed an issue where the parseDate method was not working for leap year. ([#2737](https://github.com/infor-design/enterprise/issues/2737))
- `[Locale]` Fixed an issue where some culture files does not have a name property in the calendar. ([#2880](https://github.com/infor-design/enterprise/issues/2880))
- `[Locale]` Fixed an issue where cultures with a group of space was not parsing correctly. ([#2959](https://github.com/infor-design/enterprise/issues/2959))
- `[Locale]` Fixed a problem loading nb-NO locale where it would fail to find translations and possibly error. ([#3035](https://github.com/infor-design/enterprise/issues/3035))
- `[Lookup]` Fixed missing X button in searchfield on a mobile viewport. ([#2948](https://github.com/infor-design/enterprise/issues/2948))
- `[Message]` Fixed an issue with an extra scroll bar, updated padding. ([#2964](https://github.com/infor-design/enterprise/issues/2964))
- `[Modal]` Fixed a layout issue when using 2 or more buttons on some smaller devices. ([#3014](https://github.com/infor-design/enterprise/issues/3014))
- `[Monthview]` Fixed an issue that the month/year text will reset when pressing cancel. ([#3080](https://github.com/infor-design/enterprise/issues/3080))
- `[Monthview]` Fixed a layout issue on the header in IE 11. ([#2862](https://github.com/infor-design/enterprise/issues/2862))
- `[Pie]` Fixed an issue where legends in pie chart gets cut off on mobile view. ([#902](https://github.com/infor-design/enterprise/issues/902))
- `[Popupmenu]` In mobile settings (specifically iOS), input fields will now allow for text input when also being assigned a context menu. ([#2613](https://github.com/infor-design/enterprise/issues/2613))
- `[Popupmenu]` Fixed an issue where the destroy event was bubbling up to other parent components. ([#2809](https://github.com/infor-design/enterprise/issues/2809))
- `[Popupmenu]` Fixed an issue where checkable menu items were not causing a popupmenu list to become properly formatted to fit the checkmarks when generated as part of a Flex Toolbar.  Also reworked the selection system to better handle selectable sections. ([#2989](https://github.com/infor-design/enterprise/issues/2809))
- `[Toolbar]` Fixed a bug where the dropdown/toolbar menu is being cut off on iOS device. ([#2800](https://github.com/infor-design/enterprise/issues/2800))
- `[Tooltip]` Fixed a personalization bug on Dark Themes where text colors were sometimes illegible when using certain color configurations. ([#3011](https://github.com/infor-design/enterprise/issues/3011))

### v4.23.0 Chores & Maintenance

- `[Build System]` Created separate sets linting rules for demoapp, source code, and tests, as well as a base set of rules for all environments. ([#2662](https://github.com/infor-design/enterprise/issues/2662))

(70 Issues Solved This Release, Backlog Enterprise 378, Backlog Ng 82, 939 Functional Tests, 1136 e2e Tests)

## v4.22.0

### v4.22.0 Deprecation

- `[Icons]` The alert icons now all have a white background allowing them to appear on colored areas. There was previously a special `-solid` version of the icons created that is now not needed, if you used the `icon-<name>-solid` icon change it to just `icon-<name>`. ([#396](https://github.com/infor-design/design-system/issues/396))

### v4.22.0 Features

- `[Build]` Replaced UglifyES in the minification script with Terser ([#2660](https://github.com/infor-design/enterprise/issues/2660))
- `[Build]` Added the Locale culture files to the minification script. `.min.js` versions of each locale are now available in the `dist/` folder. ([#2660](https://github.com/infor-design/enterprise/issues/2660))
- `[Calendar / Weekview]` Added a new week-view component that can be used standalone and ability switch to calendar week view in calendar. ([#1757](https://github.com/infor-design/enterprise/issues/1757))
- `[Application Menu]` Improved design of the App Menu Accordion's hierarchy, among other visual improvements, in the Uplift theme. ([#2739](https://github.com/infor-design/enterprise/issues/2739))
- `[Calendar]` Fixed layout issues in uplift theme. ([#2907](https://github.com/infor-design/enterprise/issues/2907))
- `[Charts]` Added support for context menu event with charts. ([#2699](https://github.com/infor-design/enterprise/issues/2699))
- `[Checkboxes]` Fixed layout issues when in grid rows. ([#2907](https://github.com/infor-design/enterprise/issues/2907))
- `[Contextual Action Panel]` Added support for passing in a full range of settings to the underlying Modal component API. ([#2433](https://github.com/infor-design/enterprise/issues/2433))
- `[Export]` Added support for separator to use custom string or object type with Export to CSV. ([#2490](https://github.com/infor-design/enterprise/issues/2490))
- `[Locale]` Added support for fetching minified culture files. ([#2660](https://github.com/infor-design/enterprise/issues/2660))
- `[Locale]` Added new translations for missing entries. ([#2896](https://github.com/infor-design/enterprise/issues/2896))
- `[Locale]` Fixed a bug that the language would reset when opening some components if a seperate language is used. ([#2982](https://github.com/infor-design/enterprise/issues/2982))
- `[Modal]` Added support for a "fullsize" sheet display at all times, or simply beneath the responsive breakpoint. ([#2433](https://github.com/infor-design/enterprise/issues/2433))
- `[Tabs-Vertical]` Added the ability to personalize Vertical Tabs in accordance with theming. ([#2824](https://github.com/infor-design/enterprise/issues/2824))
- `[Wizard]` Added support for short labels. If short labels not supplied it will add ellipsis to text and tooltip. ([#2604](https://github.com/infor-design/enterprise/issues/2604))

### v4.22.0 Fixes

- `[Accordion]` Fixed a Safari bug where accordion headers would not lose focus when another accordion header was clicked. ([#2851](https://github.com/infor-design/enterprise/issues/2851))
- `[Application Menu]` Fixed an issue where footer toolbar area was overlapping to menu content. ([#2552](https://github.com/infor-design/enterprise/issues/2552))
- `[Application Menu]` Fixed an issue where tooltip was showing white text on white background which makes text to be unreadable. ([#2811](https://github.com/infor-design/enterprise/issues/2811))
- `[Application Menu]` Fixed a bug where application menus were not dismissed when clicking directly on Popupmenu triggers in a mobile setting. ([#2831](https://github.com/infor-design/enterprise/issues/2831))
- `[Application Menu]` Fixed an issue on mobile where the body was scroll bouncing when dragging/scrolling in the app menu. ([#2434](https://github.com/infor-design/enterprise/issues/2434))
- `[Bar Chart]` Fixed an issue where labels were overwritten when use more then one chart on page. ([#2723](https://github.com/infor-design/enterprise/issues/2723))
- `[Buttons]` Adjust the contrast of buttons (tertiary) on uplift theme. ([#396](https://github.com/infor-design/design-system/issues/396))
- `[Calendar]` Fixed an issue where the upcoming event description was overlapping the upcoming duration when text is too long, adjust width of spinbox count and fixed alignment of all day checkbox in uplift light theme. ([#2778](https://github.com/infor-design/enterprise/issues/2778))
- `[Datagrid]` Fixed an issue where if you have duplicate Id's the columns many become misaligned. ([#2687](https://github.com/infor-design/enterprise/issues/2687))
- `[Datagrid]` Made the text all white on the targeted achievement formatter. ([#2730](https://github.com/infor-design/enterprise/issues/2730))
- `[Datagrid]` Fixed keyword search so that it will again work with client side paging. ([#2797](https://github.com/infor-design/enterprise/issues/2797))
- `[Datagrid]` Fixed an issue where the header and cells do not align perfectly. ([#2849](https://github.com/infor-design/enterprise/issues/2849))
- `[Datagrid]` Fixed an issue where actions menu was not opening after reload the data. ([#2876](https://github.com/infor-design/enterprise/issues/2876))
- `[Datepicker]` Moved the today button to the datepicker header and adding a setting to hide it if wanted. ([#2704](https://github.com/infor-design/enterprise/issues/2704))
- `[FieldSet]` Fixed an issue where the fieldset text in chart completion overlap when resizing the browser. ([#2610](https://github.com/infor-design/enterprise/issues/2610))
- `[Datepicker]` Fixed a bug in datepicker where the destroy method does not readd the masking functionality. [2832](https://github.com/infor-design/enterprise/issues/2832))
- `[Field Options]` Fixed an issue where the option menu is misaligned in full length input field in uplift theme. ([#2765](https://github.com/infor-design/enterprise/issues/2765))
- `[Icons]` Added and updated the following icons: icon-new, icon-calculator, icon-save-new, icon-doc-check. ([#391](https://github.com/infor-design/design-system/issues/391))
- `[Icons]` Added and updated the following icons: icon-bed, icon-user-clock, icon-phone-filled, icon-phone-empty. ([#419](https://github.com/infor-design/design-system/issues/419))
- `[Listview]` Fixed an issue where empty message would not be centered if the listview in a flex container. ([#2716](https://github.com/infor-design/enterprise/issues/2716))
- `[Locale/Initialize]` Fixed an issue where opening some components like Contextual Action Panel would change the current locale because it calls initialize when it loads. ([#2873](https://github.com/infor-design/enterprise/issues/2873))
- `[Mask]` Added an example showing how to user percent format with the locale. ([#434](https://github.com/infor-design/enterprise/issues/434))
- `[Modal]` Fixed an issue where encoded html would not be recoded on the title. ([#246](https://github.com/infor-design/enterprise/issues/246))
- `[Modal]` Fixed an issue where the page content behind the modal is still scrollable while the modal window is open on iOS devices. ([#2678](https://github.com/infor-design/enterprise/issues/2678))
- `[Popupmenu]` Prevent popupmenus from closing after exit and reentry to the popupmenu submenu structure. ([#2702](https://github.com/infor-design/enterprise/issues/2702))
- `[Swaplist]` Fixed an issue where passed data for searched items were not syncing for beforeswap event. ([#2819](https://github.com/infor-design/enterprise/issues/2819))
- `[Tabs]` Add more padding to the count styles. ([#2744](https://github.com/infor-design/enterprise/issues/2744))
- `[Tabs]` Fixed the disabled tab color. ([#396](https://github.com/infor-design/design-system/issues/396))
- `[Tabs-Module]` Fixed styling and appearance issues on an example page demonstrating the Go Button alongside a Searchfield with Categories. ([#2745](https://github.com/infor-design/enterprise/issues/2745))
- `[Tabs-Multi]` Fixed an issue where tooltip was not showing when hovering a tab with cut-off text. ([#2747](https://github.com/infor-design/enterprise/issues/2747))
- `[Toolbar Flex]` Fixed a bug in toolbar flex where the title is getting truncated even if there's enough space for it. ([#2810](https://github.com/infor-design/enterprise/issues/2810))
- `[Validation]` Fixed an issue where if the mask is set to use a time other than the default time for the locale, this was not taken into account in validation. ([#2821](https://github.com/infor-design/enterprise/issues/2821))

### v4.22.0 Chores & Maintenance

- `[Demo App]` Changed the theme switch to call the page refresh. ([#2743](https://github.com/infor-design/enterprise/issues/2743))
- `[Export]` Added support for separator to use custom string or object type with Export to CSV. ([#2490](https://github.com/infor-design/enterprise/issues/2490))

(53 Issues Solved This Release, Backlog Enterprise 342, Backlog Ng 81, 892 Functional Tests, 909 e2e Tests)

## v4.21.0

### v4.21.0 Deprecation

- `[Icons]` Removed the hardcoded red color of the `icon-flag` so it can be used as a normal icon. If red is desired please add an additional class of `icon-flag icon-error`. ([#2548](https://github.com/infor-design/enterprise/issues/2548))

### v4.21.0 Features

- `[Calendar]` Added the ability to show tooltip on event and event icon and the ability to fire a context menu event. ([#2518](https://github.com/infor-design/enterprise/issues/2518))
- `[Datagrid]` Added the ability to use frozen columns with tree grid. ([#2102](https://github.com/infor-design/enterprise/issues/2102))
- `[Datagrid]` Added support for a fixed row size, this can be used in some cases like frozen columns where rows may have a different size than the three row heights (normal, short, medium). ([#2101](https://github.com/infor-design/enterprise/issues/2101))
- `[Datagrid]` Added filter row editor options to api setting. ([#2648](https://github.com/infor-design/enterprise/issues/2648))
- `[Datagrid]` Fixed an issue that alert text is cut off when using the textEllipsis option. ([#2773](https://github.com/infor-design/enterprise/issues/2773))
- `[Editor]` Added events to trigger on view change. ([#2430](https://github.com/infor-design/enterprise/issues/2430))
- `[Homepage]` Added a parameter to the `resize` event that provides metadata about the Homepage's state, including a calculated container height. ([#2446](https://github.com/infor-design/enterprise/issues/2446))
- `[Locale]` Added support for big numbers (18.6) to formatNumber and parseNumber. ([#1800](https://github.com/infor-design/enterprise/issues/1800))

### v4.21.0 Fixes

- `[Application Menu]` Fixed an indentation issue with child elements in an accordion in the Angular application (enterprise-ng). ([#2616](https://github.com/infor-design/enterprise/issues/2616))
- `[AppMenu/Accordion]` Improved performance on Angular by not calling siftFor on the app menu build. ([#2767](https://github.com/infor-design/enterprise/issues/2767))
- `[AppMenu/Accordion]` Fixed a bug where the busy indicator would immediately close. ([#2767](https://github.com/infor-design/enterprise/issues/2767))
- `[Button]` Fixed an issue where updated method was not teardown and re-init. ([#2304](https://github.com/infor-design/enterprise/issues/2304))
- `[Circle Pager]` Fixed a bug where it was not showing on mobile view. ([#2589](https://github.com/infor-design/enterprise/issues/2589))
- `[Contextual Action Panel]` Fixed an issue where if the title is longer, there will be an overflow causing a white space on the right on mobile view. ([#2605](https://github.com/infor-design/enterprise/issues/2605))
- `[Custom Builds]` Fixed a problem where including components with extra punctuation (periods, etc) may cause a build to fail. ([#1322](https://github.com/infor-design/enterprise/issues/1322))
- `[Datagrid]` Fixed an issue where key navigation was not working for inlineEditor. ([#2157](https://github.com/infor-design/enterprise/issues/2157))
- `[Datagrid]` Fixed a bug where calling update rows in the filter callback will cause an infinite loop. ([#2526](https://github.com/infor-design/enterprise/issues/2526))
- `[Datagrid]` Fixed a bug where the value would clear when using a lookup editor with a mask on new rows. ([#2305](https://github.com/infor-design/enterprise/issues/2305))
- `[Datagrid]` Fixed a bug where horizontal scrolling would not work when in a card/widget. ([#1785](https://github.com/infor-design/enterprise/issues/1785))
- `[Datagrid]` Fixed an issue where dirty and row status on the same cell would cause a UI issue. ([#2641](https://github.com/infor-design/enterprise/issues/2641))
- `[Datagrid]` Changed the onKeyDown callback to fire on any key. ([#536](https://github.com/infor-design/enterprise-ng/issues/536))
- `[Datagrid]` Added a more descriptive aria-label to checkboxes if the required descriptors exist. ([#2031](https://github.com/infor-design/enterprise-ng/issues/2031))
- `[Datagrid]` Added an announcement of the selection state of a row. ([#2535](https://github.com/infor-design/enterprise/issues/2535))
- `[Datagrid]` Fixed filtering on time columns when time is a string. ([#2535](https://github.com/infor-design/enterprise/issues/2535))
- `[Datagrid]` Fixed icon layout issues on the filter row in medium rowHeight mode. ([#2709](https://github.com/infor-design/enterprise/issues/2709))
- `[Datagrid]` Fixed an issue where short row height was misaligning in Uplift theme. ([#2717](https://github.com/infor-design/enterprise/issues/2717))
- `[Datagrid]` Fixed an issue where new row and dirty cell were not working when combined. ([#2729](https://github.com/infor-design/enterprise/issues/2729))
- `[Dropdown]` Fixed an issue where tooltip on all browsers and ellipsis on firefox, ie11 was not showing with long text after update. ([#2534](https://github.com/infor-design/enterprise/issues/2534))
- `[Editor]` Fixed an issue where clear formatting was causing to break while switch mode on Firefox. ([#2424](https://github.com/infor-design/enterprise/issues/2424))
- `[Empty Message]` Fixed padding and alignment issues, the icon is now centered better. ([#2424](https://github.com/infor-design/enterprise/issues/2733))
- `[Fileupload Advanced]` Added custom errors example page. ([#2620](https://github.com/infor-design/enterprise/issues/2620))
- `[Flex Toolbar]` Fixed a lifecycle problem that was preventing Menu Buttons with a `removeOnDestroy` setting from opening. ([#2664](https://github.com/infor-design/enterprise/issues/2664))
- `[Homepage]` Fixed an issue where dynamically added widget was not positioning correctly. ([#2425](https://github.com/infor-design/enterprise/issues/2425))
- `[Icons]` Fixed an issue with partially invisible empty messages in uplift theme. ([#2474](https://github.com/infor-design/enterprise/issues/2474))
- `[Icons (Component)]` Fixed a bug where it was possible to store a full base-tag prefixed URL in the `use` setting, which shouldn't be possible. ([PR#2738](https://github.com/infor-design/enterprise/pull/2738))
- `[Locale]` Fixed a bug where getCulturePath does not work if the sohoxi.js file name has a hash part. ([#2637](https://github.com/infor-design/enterprise/issues/2637))
- `[Locale]` Fixed a bug found when using NG8 that the default us locale causes issues. It is now an official requirement that you set a locale for all components that require locale information. ([#2640](https://github.com/infor-design/enterprise/issues/2640))
- `[Locale]` Fixed an occurrence where an nonstandard locale filename was not correctly processed. ([#2684](https://github.com/infor-design/enterprise/issues/2684))
- `[Lookup]` Fixed memory leak issues after destroy. ([#2494](https://github.com/infor-design/enterprise/issues/2494))
- `[Modal]` Fixed memory leak issues after destroy. ([#2497](https://github.com/infor-design/enterprise/issues/2497))
- `[Popupmenu]` Fixed DOM leak where many arrows could be inserted in the DOM. ([#568](https://github.com/infor-design/enterprise-ng/issues/568))
- `[Pager]` Fixed a bug where clicking disabled buttons caused a refresh of the page in NG. ([#2170](https://github.com/infor-design/enterprise/issues/2170))
- `[Slider]` Updated the color variant logic to match new uplift theming. ([#2647](https://github.com/infor-design/enterprise/issues/2647))
- `[Tabs]` Fixed a memory leak caused by removing a tab. ([#2686](https://github.com/infor-design/enterprise/issues/2686))
- `[Toast]` Fixed memory leak issues after destroy. ([#2634](https://github.com/infor-design/enterprise/issues/2634))
- `[Toolbar]` Fixed the conditions for when `noSearchfieldReinvoke` destroys an inner Searchfield that's been previously invoked. ([PR#2738](https://github.com/infor-design/enterprise/pull/2738))
- `[Uplift Theme]` Various improvements to the Dark/Contrast variants, with a focus on passing WCAG ([#2541](https://github.com/infor-design/enterprise/issues/2541)) ([#2588](https://github.com/infor-design/enterprise/issues/2588))

### v4.21.0 Chores & Maintenance

- `[Custom Builds]` Improved Sass builder's ability to code split and include partials once. ([#1038](https://github.com/infor-design/enterprise/issues/1038))

(61 Issues Solved This Release, Backlog Enterprise 335, Backlog Ng 76, 867 Functional Tests, 880 e2e Tests)

## v4.20.0

### v4.20.0 Deprecation

- `[ListFilter]` Deprecated `startsWith` in favor of `wordStartsWith`, due to the addition of the `phraseStartsWith` filterMode. ([#1606](https://github.com/infor-design/enterprise/issues/1606))
- `[Popdown]` Deprecated `Popdown` in favor of `Popover`. Both components have similar functionality and we want to trim the code logic down. ([#2468](https://github.com/infor-design/enterprise/issues/2468))
- `[StepProcess]` Deprecated `StepProcess` as the component is no longer commonly used. We will remove it within 3-6 versions. ([#1476](https://github.com/infor-design/enterprise/issues/1476))
- `[CompositeForm]` Deprecated `CompositeForm` as the component is no longer commonly used. We will remove it within 3-6 versions. ([#1476](https://github.com/infor-design/enterprise/issues/1476))
- `[FieldOptions]` Deprecated `FieldOptions` as the component is no longer commonly used. We will remove it within 3-6 versions. ([#1476](https://github.com/infor-design/enterprise/issues/1476))

### v4.20.0 Features

- `[Datagrid]` Added support to resize column widths after a value change via the stretchColumnOnChange setting. ([#2174](https://github.com/infor-design/enterprise/issues/2174))
- `[Datagrid]` Added a Sort Function to the datagrid column to allow the value to be formatted for the sort. ([#2274](https://github.com/infor-design/enterprise/issues/2274)))
- `[Datagrid]` Added placeholder functionality to Lookup, Dropdown, and Decimal Formatters. ([#2408](https://github.com/infor-design/enterprise/issues/2408)))
- `[Datagrid]` Added support to restrict the size of a column with minWidth and maxWidth setting on the column. ([#2313](https://github.com/infor-design/enterprise/issues/2313))
- `[Datagrid]` Automatically remove nonVisibleCellError when a row is removed. ([#2436](https://github.com/infor-design/enterprise/issues/2436))
- `[Datagrid]` Fixed header alignment with textOverflow ellipsis setting. ([#2351](https://github.com/infor-design/enterprise/issues/2351))
- `[Datagrid]` Fixed an issue where code-block editor focus was not working. ([#526](https://github.com/infor-design/enterprise-ng/issues/526))
- `[Datagrid]` Automatically remove nonVisibleCellError when a row is removed. ([#2436](https://github.com/infor-design/enterprise/issues/2436))
- `[Datagrid]` Add a fix to show ellipsis text on lookups in the datagrid filter. ([#2122](https://github.com/infor-design/enterprise/issues/2122))
- `[Datagrid]` Made grouping work better with editable, including fixes to addRow, removeRow, messages, and dirty indication. ([#1851](https://github.com/infor-design/enterprise/issues/1851))
- `[Datagrid]` Changed the beforeCommitCellEdit event into a function on the column that is synchronous. ([#2442](https://github.com/infor-design/enterprise/issues/2442))
- `[Datagrid]` Fixed a bug that the selected event would fire when no rows are deselected and on initial load. ([#2472](https://github.com/infor-design/enterprise/issues/2472))
- `[Datagrid]` Removed a white background from the colorpicker editor in high contrast theme. ([#1574](https://github.com/infor-design/enterprise/issues/1574))
- `[Datepicker]` Made the showMonthYearPicker option true by default and added a newly designed panel to select the year and day. ([#1958](https://github.com/infor-design/enterprise/issues/1958))
- `[Datepicker]` Fixed a layout issue in IE 11 with the datepicker title. ([#2598](https://github.com/infor-design/enterprise/issues/2598))
- `[Datepicker]` Fixed issues with the mask when using the range picker. ([#2597](https://github.com/infor-design/enterprise/issues/2597))
- `[Dropdown]` Fixed an issue where ellipsis was not working when use firefox new tab. ([#2236](https://github.com/infor-design/enterprise/issues/2236))
- `[Form Compact]` Added checkboxes/radios, and improved visual style. ([#2193](https://github.com/infor-design/enterprise/issues/2193))
- `[Images]` Created an additional image class to apply focus state without coercing width and height. ([#2025](https://github.com/infor-design/enterprise/issues/2025))
- `[ListFilter]` Added `phraseStartsWith` filterMode for only matching a search term against the beginning of a string. ([#1606](https://github.com/infor-design/enterprise/issues/1606))
- `[Multiselect]` Changed interactions in filtered lists to no longer reset text inside the search input and the contents of the list. ([#920](https://github.com/infor-design/enterprise/issues/920))
- `[Toast]` Added api settings for drag drop and save position. ([#1876](https://github.com/infor-design/enterprise/issues/1876))
- `[Uplift Theme]` Various minor improvements. ([#2318](https://github.com/infor-design/enterprise/issues/2318))

### v4.20.0 Fixes

- `[Alerts]` Removed dirty tracker from the page due to layout issues. ([#1679](https://github.com/infor-design/enterprise/issues/1679))
- `[App Menu]` Fixed an issue where the lower toolbar inverts left and right keyboard actions. ([#2240](https://github.com/infor-design/enterprise/issues/2240))
- `[Bar Chart]` Fixed an issue where the tooltip would not show. ([#2097](https://github.com/infor-design/enterprise/issues/2097))
- `[Calendar]` Added more information to the onMonthRendered callback. ([#2419](https://github.com/infor-design/enterprise/issues/2419))
- `[Calendar]` Changed updated method so it can reinit the calendar with new data. ([#2419](https://github.com/infor-design/enterprise/issues/2419))
- `[Calendar]` Fixed stack exceeded error in angular using updated and legend. ([#2419](https://github.com/infor-design/enterprise/issues/2419))
- `[Calendar]` Added an eventclick and eventdoubleclick information to the onMonthRendered callback. ([#2419](https://github.com/infor-design/enterprise/issues/2419))
- `[Calendar]` Allow Validation of the Calendar Popup. ([#1742](https://github.com/infor-design/enterprise/issues/1742))
- `[Calendar]` Prevent double click from reopening the event popup. ([#1705](https://github.com/infor-design/enterprise/issues/1705))
- `[Calendar]` Enable vertical scrolling at short window sizes in monthview. ([#2489](https://github.com/infor-design/enterprise/issues/2489))
- `[Charts]` Made fixes so all charts change color in uplift theme. ([#2058](https://github.com/infor-design/enterprise/issues/2058))
- `[Charts]` Fixes dynamic tooltips on a bar chart. ([#2447](https://github.com/infor-design/enterprise/issues/2447))
- `[Colorpicker]` Fixed colorpicker left and right keys advanced oppositely in right-to-left mode. ([#2352](https://github.com/infor-design/enterprise/issues/2352))
- `[Column Chart]` Fixed an issue where the tooltip would not show. ([#2097](https://github.com/infor-design/enterprise/issues/2097))
- `[Datagrid]` Fixes an issue where method selectedRows() was returning incorrect information when new row added via addRow(). ([#1794](https://github.com/infor-design/enterprise/issues/1794))
- `[Datagrid]` Fixed the text width functions for better auto sized columns when using editors and special formatters. ([#2270](https://github.com/infor-design/enterprise/issues/2270))
- `[Datagrid]` Fixes the alignment of the alert and warning icons on a lookup editor. ([#2175](https://github.com/infor-design/enterprise/issues/2175))
- `[Datagrid]` Fixes tooltip on the non displayed table errors. ([#2264](https://github.com/infor-design/enterprise/issues/2264))
- `[Datagrid]` Fixes an issue with alignment when toggling the filter row. ([#2332](https://github.com/infor-design/enterprise/issues/2332))
- `[Datagrid]` Fixes an issue where method setFilterConditions() were not working for multiselect filter. ([#2414](https://github.com/infor-design/enterprise/issues/2414))
- `[Datagrid]` Fixes an error on tree grid when using server-side paging. ([#2132](https://github.com/infor-design/enterprise/issues/2132))
- `[Datagrid]` Fixed an issue where autocompletes popped up on cell editors. ([#1575](https://github.com/infor-design/enterprise/issues/1575))
- `[Datagrid]` Fixes reset columns to set the correct hidden status. ([#2315](https://github.com/infor-design/enterprise/issues/2315))
- `[Datagrid]` Fixes the filtering of null values. ([#2336](https://github.com/infor-design/enterprise/issues/2336))
- `[Datagrid]` Fixed an issue where performance was significantly slower for export methods. ([#2291](https://github.com/infor-design/enterprise/issues/2291))
- `[Datagrid]` Fixes a bug that stopped the search in datagrid personalization from working. ([#2299](https://github.com/infor-design/enterprise/issues/2299))
- `[Datagrid]` Fixes an error on tree grid when using server-side paging. ([#2132](https://github.com/infor-design/enterprise/issues/2132))
- `[Datagrid]` Fixed an issue where autocompletes popped up on cell editors. ([#1575](https://github.com/infor-design/enterprise/issues/1575))
- `[Datagrid]` Fixes the filtering of null values. ([#2336](https://github.com/infor-design/enterprise/issues/2336))
- `[Datagrid]` Fixed an issue where performance was significantly slower for export methods. ([#2291](https://github.com/infor-design/enterprise/issues/2291))
- `[Datagrid]` Fixed an issue where source would not fire on sorting. ([#2390](https://github.com/infor-design/enterprise/issues/2390))
- `[Datagrid]` Fixes the styling of non editable checkbox cells so they look disabled. ([#2340](https://github.com/infor-design/enterprise/issues/2340))
- `[Datagrid]` Changed the dynamic column tooltip function to pass the row and more details. This changes the order of parameters but since this feature is new did not consider this a breaking change. If you are using this please take note. ([#2333](https://github.com/infor-design/enterprise/issues/2333))
- `[Datagrid]` Fixed a bug is the isEditable column callback in editable tree grid where some data was missing in the callback. ([#2357](https://github.com/infor-design/enterprise/issues/2357))
- `[Datepicker]` Removed the advanceMonths option as the dropdowns for this are no longer there in the new design. ([#970](https://github.com/infor-design/enterprise/issues/970))
- `[Datepicker]` Fixed an issue where range selection was not working. ([#2569](https://github.com/infor-design/enterprise/issues/2569))
- `[Datepicker]` Fixed some issue where footer buttons were not working properly with range selection. ([#2595](https://github.com/infor-design/enterprise/issues/2595))
- `[Datepicker]` Fixed an issue where time was not updating after change on range selection. ([#2599](https://github.com/infor-design/enterprise/issues/2599))
- `[Datagrid]` Fixed a bug where deselect all would not deselect some rows when using grouping. ([#1796](https://github.com/infor-design/enterprise/issues/1796))
- `[Datagrid]` Fixed a bug where summary counts in grouping would show even if the group is collapsed. ([#2221](https://github.com/infor-design/enterprise/issues/2221))
- `[Datagrid]` Fixed issues when using paging (client side) and removeRow. ([#2590](https://github.com/infor-design/enterprise/issues/2590))
- `[Demoapp]` When displaying Uplift theme, now shows the correct alternate fonts for some locales when switching via the `locale` query string. ([#2365](https://github.com/infor-design/enterprise/issues/2365))
- `[Dropdown]` Fixed a memory leak when calling destroy. ([#2493](https://github.com/infor-design/enterprise/issues/2493))
- `[Editor]` Fixed a bug where tab or shift tab would break out of the editor when doing an indent/outdent. ([#2421](https://github.com/infor-design/enterprise/issues/2421))
- `[Editor]` Fixed a bug where the dirty indicator would be hidden above. ([#2577](https://github.com/infor-design/enterprise/issues/2577))
- `[Fieldfilter]` Fixed an issue where fields were getting wrap to second line on iPhone SE. ([#1861](https://github.com/infor-design/enterprise/issues/1861))
- `[Fieldfilter]` Fixed an issue where Dropdown was not switching mode on example page. ([#2288](https://github.com/infor-design/enterprise/issues/2288))
- `[Field Options]` Fixed an issue where input example was not working. ([#2348](https://github.com/infor-design/enterprise/issues/2348))
- `[Homepages]` Fixed an issue where personalize and chart text colors were not working with hero. ([#2097](https://github.com/infor-design/enterprise/issues/2097))
- `[Images]` Fixed an issue where images were not tabbable or receiving a visual focus state. ([#2025](https://github.com/infor-design/enterprise/issues/2025))
- `[Listview]` Fixed a bug that caused the listview to run initialize too many times. ([#2179](https://github.com/infor-design/enterprise/issues/2179))
- `[Lookup]` Added `autocomplete="off"` to lookup input fields to prevent browser interference. ([#2366](https://github.com/infor-design/enterprise/issues/2366))
- `[Lookup]` Fixed a bug that caused a filter to reapply when reopening the modal. ([#2566](https://github.com/infor-design/enterprise/issues/2566))
- `[Lookup]` Fixed a bug that caused a selections to reapply when reopening the modal. ([#2568](https://github.com/infor-design/enterprise/issues/2568))
- `[Locale]` Fixed race condition when using initialize and loading locales with a parent locale. ([#2540](https://github.com/infor-design/enterprise/issues/2540))
- `[Lookup]` Fixed a double scrollbar when the modal needs to be scrolled. ([#2586](https://github.com/infor-design/enterprise/issues/2586))
- `[Modal]` Fixed an issue where the modal component would disappear if its content had a checkbox in it in RTL. ([#332](https://github.com/infor-design/enterprise-ng/issues/332))
- `[Modal]` Fixed an issue where tabbing was very slow on large DOMs in IE 11. ([#2607](https://github.com/infor-design/enterprise/issues/2607))
- `[Personalization]` Fixed an issue where the text color was too dark. Changed the text color to be more readable in high contrast mode. ([#2539](https://github.com/infor-design/enterprise/issues/2539))
- `[Personalization]` Updated some of the colors to more readable in contrast mode. ([#2097](https://github.com/infor-design/enterprise/issues/2097))
- `[Personalization]` Fixes an issue where text color was too dark. ([#2476](https://github.com/infor-design/enterprise/issues/2476))
- `[Pager]` Fixed an issue where click was not firing on any of the buttons with ie11. ([#2560](https://github.com/infor-design/enterprise/issues/2560))
- `[Pager]` Added a complete Popupmenu settings object for configuring the Page Size Selector Button, and deprecated the `attachPageSizeMenuToBody` setting in favor of `pageSizeMenuSettings.attachToBody`. ([#2356](https://github.com/infor-design/enterprise/issues/2356))
- `[Pager]` Fixed memory leak when using the `attachToBody` setting to change the menu's render location. ([#2482](https://github.com/infor-design/enterprise/issues/2482))
- `[Popdown]` Fixed usability issue where the Popdown could close prematurely when attempting to use inner components, such as Dropdowns. ([#2092](https://github.com/infor-design/enterprise/issues/2092))
- `[Popover]` Correctly align the popover close button. ([#1576](https://github.com/infor-design/enterprise/issues/1576))
- `[Popover]` Fixed an issue where buttons inside the popover would overflow at smaller screen sizes. ([#2271](https://github.com/infor-design/enterprise/issues/2271))
- `[Popupmenu]` Fixed an issue where js error was showing after removing a menu item. ([#414](https://github.com/infor-design/enterprise-ng/issues/414))
- `[Popupmenu]` Fixed a layout issue on disabled checkboxes in multiselect popupmenus. ([#2340](https://github.com/infor-design/enterprise/issues/2340))
- `[Popupmenu]` Fixed a bug on IOS that prevented menu scrolling. ([#645](https://github.com/infor-design/enterprise/issues/645))
- `[Popupmenu]` Fixed a bug on IOS that prevented some submenus from showing. ([#1928](https://github.com/infor-design/enterprise/issues/1928))
- `[Popupmenu]` Added a type-check during building/rebuilding of submenus that prevents an error when a submenu `<ul>` tag is not present. ([#2458](https://github.com/infor-design/enterprise/issues/2458))
- `[Scatter Plot]` Fixed the incorrect color on the tooltips. ([#1066](https://github.com/infor-design/enterprise/issues/1066))
- `[Stepprocess]` Fixed an issue where a newly enabled step is not shown. ([#2391](https://github.com/infor-design/enterprise/issues/2391))
- `[Searchfield]` Fixed an issue where the close icon on a searchfield is inoperable. ([#2578](https://github.com/infor-design/enterprise/issues/2578))
- `[Searchfield]` Fixed strange alignment of text/icons on the Uplift theme. ([#2612](https://github.com/infor-design/enterprise/issues/2612))
- `[Tabs]` Fixed the more tabs button to style as disabled when the tabs component is disabled. ([#2347](https://github.com/infor-design/enterprise/issues/2347))
- `[Tabs]` Added the select method inside the hide method to ensure proper focusing of the selected tab. ([#2346](https://github.com/infor-design/enterprise/issues/2346))
- `[Tabs]` Added an independent count for adding new tabs and their associated IDs to prevent duplication. ([#2345](https://github.com/infor-design/enterprise/issues/2345))
- `[Toolbar]` Fixed memory leaks. ([#2496](https://github.com/infor-design/enterprise/issues/2496))
- `[Toolbar]` Fixed an issue where `noSearchfieldReinvoke` was not being respected during the teardown method, causing lifecycle issues in Angular. ([#2691](https://github.com/infor-design/enterprise/issues/2691))
- `[Toolbar Flex]` Removed a 100% height on the toolbar which caused issues when nested in some situations. ([#474](https://github.com/infor-design/enterprise-ng/issues/474))
- `[Listview]` Fixed search to work when not using templates. ([#466](https://github.com/infor-design/enterprise-ng/issues/466))

### v4.20.0 Chores & Maintenance

- `[Build]` Add a file verification tool to the build process to ensure all necessary files are present. ([#2384](https://github.com/infor-design/enterprise/issues/2384))
- `[Demo App]` Add the uplift theme to the theme switcher menu. ([#2335](https://github.com/infor-design/enterprise/issues/2335))
- `[Demo App]` Fixed routing issues that could cause 500 errors or crash the Demoapp. ([#2343](https://github.com/infor-design/enterprise/issues/2343))
- `[Demo App]` Fixed an issue where the sorting was wrong on compressor data. ([#2390](https://github.com/infor-design/enterprise/issues/2390))

(95 Issues Solved This Release, Backlog Enterprise 296, Backlog Ng 79, 852 Functional Tests, 865 e2e Tests)

## v4.19.3

- `[Datagrid]` Fixes the multiselect filter on header from reloading during serverside filtering. ([#2383](https://github.com/infor-design/enterprise/issues/2383))
- `[Datagrid]` Fixed an issue where contextmenu was not opening with first click. ([#2398](https://github.com/infor-design/enterprise/issues/2398))
- `[Datagrid / Tooltip]` Fixed an error on some datagrid cells when tooltips are attached. ([#2403](https://github.com/infor-design/enterprise/issues/2403))

## v4.19.2

- `[Build]` Fixes missing minified files in the build and a missing svg-extended.html deprecated file for backwards compatibility. ([Teams](https://bit.ly/2FlzYCT))

## v4.19.0

### v4.19.0 Deprecations

- `[CSS]` The Soho light theme CSS file has been renamed from `light-theme.css` to `theme-soho-light.css` ([1972](https://github.com/infor-design/enterprise/issues/1972))
- `[CSS]` The Soho dark theme CSS file has been renamed from `dark-theme.css` to `theme-soho-dark.css` ([1972](https://github.com/infor-design/enterprise/issues/1972))
- `[CSS]` The Soho high-contrast theme CSS file has been renamed from `high-contrast-theme.css` to `theme-soho-contrast.css` ([1972](https://github.com/infor-design/enterprise/issues/1972))
- `[Datagrid]` The older savedColumns method has been deprecated since 4.10 and is now removed. Use saveUserSettings instead. ([#1766](https://github.com/infor-design/enterprise/issues/1766))

### v4.19.0 Features

- `[App Menu]` Improved style of personalized app menu. ([#2195](https://github.com/infor-design/enterprise/pull/2195))
- `[Column]` Added support to existing custom tooltip content in the callback setting. ([#1909](https://github.com/infor-design/enterprise/issues/1909))
- `[Contextual Action Panel]` Fixed an issue where the close button was misaligned. ([#1943](https://github.com/infor-design/enterprise/issues/1943))
- `[Datagrid]` Added support for disabling rows by data or a dynamic function, rows are disabled from selection and editing. ([#1614](https://github.com/infor-design/enterprise/issues/1614))
- `[Datagrid]` Fixes a column alignment issue when resizing and sorting columns that were originally set to percentage width. ([#1797](https://github.com/infor-design/enterprise/issues/1797))
- `[Datagrid]` Fixes a column alignment issue when there are duplicate column ids. ([#1797](https://github.com/infor-design/enterprise/issues/1797))
- `[Datagrid]` Fixes a column alignment by clearing a cache to help prevent column misalignment from randomly happening. ([#1797](https://github.com/infor-design/enterprise/issues/1797))
- `[Datagrid]` Fixes an issue that caused the active page to not restore correctly when saving user settings, . ([#1766](https://github.com/infor-design/enterprise/issues/1766))
- `[Datagrid]` Fixes an issue with dropdown filters when the ids are numbers. ([#1879](https://github.com/infor-design/enterprise/issues/1879))
- `[Datagrid]` Fixed alignment issues in the new uplift theme. ([#2212](https://github.com/infor-design/enterprise/issues/2212))
- `[Datagrid]` Fixes Datagrid time filtering for string type dates. ([#2281](https://github.com/infor-design/enterprise/issues/2281))
- `[Form Compact]` Adds support for Datepicker, Timepicker, Lookup, and File Uploader fields. ([#1955](https://github.com/infor-design/enterprise/issues/1955))
- `[Keyboard]` Added a new API that you can call at anytime to see what key is being pressed at the moment. ([#1906](https://github.com/infor-design/enterprise/issues/1906))
- `[Targeted/Completion Chart]` Added back the ability to inline svg icons and hyperlinks. ([#2152](https://github.com/infor-design/enterprise/issues/2152))
- `[Themes]` Added support for multiple themes in the demo app and renamed distribute Uplift (only) theme files. ([#1972](https://github.com/infor-design/enterprise/issues/1972))

### v4.19.0 Fixes

- `[App Menu]` Fixed an issue where the menu would not be entirely colored if short. ([#2062](https://github.com/infor-design/enterprise/issues/2062))
- `[App Menu]` Changed the scroll area to the outside when using a footer. ([#2062](https://github.com/infor-design/enterprise/issues/2062))
- `[App Menu]` Expandable area updates within application menu. ([#1982](https://github.com/infor-design/enterprise/pull/1982))
- `[App Menu]` Fixed an issue where role switcher was not clickable with long title. ([#2060](https://github.com/infor-design/enterprise/issues/2060))
- `[App Menu]` Fixed an issue where it was not possible to manually add a filter field that you can control on your own. Caveat to this is if you set filterable: false it will no longer remove the filter field from the DOM, if you do that you must now do it manually. ([#2066](https://github.com/infor-design/enterprise/issues/2066))
- `[App Menu]` Added support for mobile when dismissOnClickMobile setting is true to dismiss application menu when a role is selected. ([#2520](https://github.com/infor-design/enterprise/issues/2520))
- `[App Menu]` Fixed an issue with the logo which was positioned badly when scrolling. ([#2116](https://github.com/infor-design/enterprise/issues/2116))
- `[Calendar]` Fixed some bugs having a calendar month along or just a legend, fixed the clicking of upcoming days and added a dblclick even emitter. ([#2149](https://github.com/infor-design/enterprise/issues/2149))
- `[Colorpicker]` Fixed an issue where the colorpicker label is cut off in extra small input field. ([#2023](https://github.com/infor-design/enterprise/issues/2023))
- `[Colorpicker]` Fixed an issue where the colorpickers are not responsive at mobile screen sizes. ([#1995](https://github.com/infor-design/enterprise/issues/1995))
- `[Colorpicker]` Fixed an issue where the text is not visible on IE11 after choosing a color. ([#2134](https://github.com/infor-design/enterprise/issues/2134))
- `[Completion Chart]` Cleaned up excessive padding in some cases. ([#2171](https://github.com/infor-design/enterprise/issues/2171))
- `[Context Menu]` Fixes a bug where a left click on the originating field would not close a context menu opened with a right click. ([#1992](https://github.com/infor-design/enterprise/issues/1992))
- `[Contextual Action Panel]` Fixed an issue where the CAP title is too close to the edge at small screen sizes. ([#2249](https://github.com/infor-design/enterprise/issues/2249))
- `[Datagrid]` Fixed an issue where using the context menu with datagrid was not properly destroyed which being created multiple times. ([#392](https://github.com/infor-design/enterprise-ng/issues/392))
- `[Datagrid]` Fixed charts in columns not resizing correctly to short row height. ([#1930](https://github.com/infor-design/enterprise/issues/1930))
- `[Datagrid]` Fixed an issue for xss where console.log was not sanitizing and make grid to not render. ([#1941](https://github.com/infor-design/enterprise/issues/1941))
- `[Datagrid]` Fixed charts in columns not resizing correctly to short row height. ([#1930](https://github.com/infor-design/enterprise/issues/1930))
- `[Datagrid]` Fixed a layout issue on primary buttons in expandable rows. ([#1999](https://github.com/infor-design/enterprise/issues/1999))
- `[Datagrid]` Fixed a layout issue on short row grouped header buttons. ([#2005](https://github.com/infor-design/enterprise/issues/2005))
- `[Datagrid]` Fixed an issue where disabled button color for contextual toolbar was not applying. ([#2150](https://github.com/infor-design/enterprise/issues/2150))
- `[Datagrid]` Fixed an issue for xss where console.log was not sanitizing and make grid to not render. ([#1941](https://github.com/infor-design/enterprise/issues/1941))
- `[Datagrid]` Added an onBeforeSelect call back that you can return false from to disable row selection. ([#1906](https://github.com/infor-design/enterprise/issues/1906))
- `[Datagrid]` Fixed an issue where header checkbox was not sync after removing selected rows. ([#2226](https://github.com/infor-design/enterprise/issues/2226))
- `[Datagrid]` Fixed an issue where custom filter conditions were not setting up filter button. ([#2234](https://github.com/infor-design/enterprise/issues/2234))
- `[Datagrid]` Fixed an issue where pager was not updating while removing rows. ([#1985](https://github.com/infor-design/enterprise/issues/1985))
- `[Datagrid]` Adds a function to add a visual dirty indictaor and a new function to get all modified rows. Modified means either dirty, in-progress or in error. Existing API's are not touched. ([#2091](https://github.com/infor-design/enterprise/issues/2091))
- `[Datagrid]` Fixes an error when saving columns if you have a lookup column. ([#2279](https://github.com/infor-design/enterprise/issues/2279))
- `[Datagrid]` Fixed a bug with column reset not working sometimes. ([#1921](https://github.com/infor-design/enterprise/issues/1921))
- `[Datagrid]` Fixed grouped headers not sorting when selectable is multiselect. ([#2251](https://github.com/infor-design/enterprise/issues/2251))
- `[Datagrid]` Fixed a bug where the sort indicator disappeared when changing pages. ([#2228](https://github.com/infor-design/enterprise/issues/2228))
- `[Datagrid]` Fixed rendering on modals with single columns. ([#1923](https://github.com/infor-design/enterprise/issues/1923))
- `[Datagrid]` Fixed double firing of popupmenu events. ([#2140](https://github.com/infor-design/enterprise/issues/2140))
- `[Datagrid]` Fixed incorrect pattern in filterConditions. ([#2159](https://github.com/infor-design/enterprise/issues/2159))
- `[Datepicker]` Fixed an issue loading on IE 11. ([#2183](https://github.com/infor-design/enterprise-ng/issues/2183))
- `[Dropdown]` Fixed the dropdown appearing misaligned at smaller screen sizes. ([#2248](https://github.com/infor-design/enterprise/issues/2248))
- `[Editor]` Fixed an issue where button state for toolbar buttons were wrong when clicked one after another. ([#391](https://github.com/infor-design/enterprise/issues/391))
- `[Hierarchy]` Fixed a bug where the hierarchy will only partially load with two instances on a page. ([#2205](https://github.com/infor-design/enterprise/issues/2205))
- `[Field Options]` Fixed an issue where field options were misaligning, especially spin box was focusing outside of the field. ([#1862](https://github.com/infor-design/enterprise/issues/1862))
- `[Field Options]` Fixed a border alignment issue. ([#2107](https://github.com/infor-design/enterprise/issues/2107))
- `[Fileuploader]` Fixed an issue where the fileuploader icon and close icon were misplaced and not visible in RTL after uploading a file. ([#2098](https://github.com/infor-design/enterprise/issues/2098))
- `[Fileuploader]` Fixed an issue where backspace in IE11 caused the browser to go back instead of removing the uploaded file from the input. ([#2184](https://github.com/infor-design/enterprise/issues/2184))
- `[Input]` Improved alignment of icons in the uplift theme input components. ([#2072](https://github.com/infor-design/enterprise/issues/2072))
- `[Listview]` Improved accessibility when configured as selectable (all types), as well as re-enabled accessibility e2e Testss. ([#403](https://github.com/infor-design/enterprise/issues/403))
- `[Locale]` Synced up date and time patterns with the CLDR several time patterns in particular were corrected. ([#2022](https://github.com/infor-design/enterprise/issues/2022))
- `[Locale]` Fixed an issue loading duplicate locales such as en-GB where the strings are copies, before you might get undefined strings. ([#2216](https://github.com/infor-design/enterprise/issues/2216))
- `[Locale]` Added support for es-419 locale. ([#2204](https://github.com/infor-design/enterprise/issues/2204))
- `[Locale]` Restored functionality for dynamically changing fonts for some languages. ([#2144](https://github.com/infor-design/enterprise/issues/2144))
- `[Modal]` Fixed a demoapp issue where the select all checkbox wasn't selecting all. ([2225](https://github.com/infor-design/enterprise/issues/2225))
- `[Monthview]` Fixed an issue where the previous and next buttons were not correctly reversed in right-to-left mode. ([1910](https://github.com/infor-design/enterprise/issues/1910))
- `[Personalization]` Changed the default turquoise personalization to a darker one. ([#2063](https://github.com/infor-design/enterprise/issues/2063))
- `[Personalization]` Changed the default turquoise personalization to a darker one. ([#2063](https://github.com/infor-design/enterprise/issues/2063))
- `[Personalization]` Added a default option to the personalization color pickers. ([#2063](https://github.com/infor-design/enterprise/issues/2063))
- `[Personalization]` Added more classes and examples for the personalization colors so that you can personalize certain form elements. ([#2120](https://github.com/infor-design/enterprise/issues/2120))
- `[Personalization]` Added several form examples with buttons and completion chart that can be personalized. ([#1963](https://github.com/infor-design/enterprise/issues/1963))
- `[Personalization]` Added an example of normal tabs behaving like header tabs in a personalized area. ([#1962](https://github.com/infor-design/enterprise/issues/1962))
- `[Personalization]` Added completion chart and alerts to the list of header items that will work when personalized. ([#2171](https://github.com/infor-design/enterprise/issues/2171))
- `[Personalization]` Fixed a bug where the overlay would not disappear when manually loading stylesheets. ([#2258](https://github.com/infor-design/enterprise/issues/2258))
- `[Popupmenu]` Fixed an issue where disabled submenus were opening on mouseover. ([#1863](https://github.com/infor-design/enterprise/issues/1863))
- `[Radios]` Fixed an issue where in `RTL` the radio seems visually separate from it's label. ([#2096](https://github.com/infor-design/enterprise/issues/2096))
- `[Summary Form]` Updated to improve readability. ([#1765](https://github.com/infor-design/enterprise/issues/1765))
- `[Targeted Achievement]` Updated to work in uplift theme. ([#2220](https://github.com/infor-design/enterprise/issues/2220))
- `[Timepicker]` Fixed an issue where AM/PM dropdown tooltip was displaying on android devices. ([#1446](https://github.com/infor-design/enterprise/issues/1446))
- `[Timepicker]` Fixed an issue where dropdown popup was out of position on android devices. ([#2021](https://github.com/infor-design/enterprise/issues/2021))
- `[Timepicker]` Updated the Swedish translation for Set Time. ([#2153](https://github.com/infor-design/enterprise/issues/2153))
- `[Tree]` Fixed an issue where children property null was breaking tree to not render. ([#1908](https://github.com/infor-design/enterprise/issues/1908))

### v4.19.0 Chores & Maintenance

- `[General]` Updated to jquery 3.4.1 to fix a jquery bug seen occasionally. ([#2109](https://github.com/infor-design/enterprise/issues/2109))
- `[General]` Fixed relative links in several markdown files.
- `[Demo App]` Fixed CSP and handling of image paths for better support of images in examples on IDS demo sites (demo.design.infor.com). ([#1888](https://github.com/infor-design/enterprise/issues/1888))
- `[Personalize]` Separated personalization styles into standalone file for improved maintainability. ([#2127](https://github.com/infor-design/enterprise/issues/2127))

(84 Issues Solved This Release, Backlog Enterprise 311, Backlog Ng 79, 839 Functional Tests, 876 e2e Tests)

## v4.18.2

### v4.18.2 Fixes

- `[Autocomplete]` Fixed an XSS injection issue. ([#502](https://github.com/infor-design/enterprise-ng/issues/502)).
- `[Dropdown]` Fixed an XSS injection issue. ([#503](https://github.com/infor-design/enterprise-ng/issues/503)).

## v4.18.1

### v4.18.1 Fixes

- `[Input]` Added backwards-compatibility for previous accessibility changes to labels. ([#2118](https://github.com/infor-design/enterprise/issues/2118)). Additional information can be found in the [Form Component documentation](https://github.com/infor-design/enterprise/blob/4.18.x/src/components/form/readme.md#field-labels).

## v4.18.0

### v4.18.0 Features

- `[App Menu]` Added support for personalization by adding the `is-personalizable` class the menu will now change colors along with headers ([#1847](https://github.com/infor-design/enterprise/issues/1847))
- `[App Menu]` Added a special role switcher dropdown to change the menu role. ([#1935](https://github.com/infor-design/enterprise/issues/1935))
- `[Personalize]` Added classes for the personalization colors so that you can personalize certain form elements. ([#1847](https://github.com/infor-design/enterprise/issues/1847))
- `[Expandable Area]` Added example of a standalone button the toggles a form area. ([#1935](https://github.com/infor-design/enterprise/issues/1935))
- `[Datagrid]` Added support so if there are multiple inputs within an editor they work with the keyboard tab key. ([#355](https://github.com/infor-design/enterprise-ng/issues/355))
- `[Datagrid]` Fixed an error on IE when doing an excel export. ([#2018](https://github.com/infor-design/enterprise/issues/2018))
- `[Editor]` Added a JS setting and CSS styles to support usage of a Flex Toolbar ([#1120](https://github.com/infor-design/enterprise/issues/1120))
- `[Header]` Added a JS setting and CSS styles to support usage of a Flex Toolbar ([#1120](https://github.com/infor-design/enterprise/issues/1120))
- `[Mask]` Added a setting for passing a locale string, allowing Number masks to be localized.  This enables usage of the `groupSize` property, among others, from locale data in the Mask. ([#440](https://github.com/infor-design/enterprise/issues/440))
- `[Masthead]` Added CSS styles to support usage of a Flex Toolbar ([#1120](https://github.com/infor-design/enterprise/issues/1120))
- `[Notification]` Added example of a Widget/Card with notification and add code to truncate the text (via ellipsis) if it is lengthy. ([#1881](https://github.com/infor-design/enterprise/issues/1881))
- `[Theme/Colors]` Added new component for getting theme and color information. This is used throughout the code. There was a hidden property `Soho.theme`, if you used this in some way you should now use `Soho.theme.currentTheme`. ([#1866](https://github.com/infor-design/enterprise/issues/1866))

### v4.18.0 Fixes

- `[App Menu]` Fixed some accessibility issues on the nav menu. ([#1721](https://github.com/infor-design/enterprise/issues/1721))
- `[Busy Indicator]` Fixed a bug that causes a javascript error when the busy indicator is used on the body tag. ([#1918](https://github.com/infor-design/enterprise/issues/1918))
- `[Css/Sass]` Fixed an issue where the High Contrast theme and Uplift theme were not using the right tokens. ([#1897](https://github.com/infor-design/enterprise/pull/1897))
- `[Colors]` Fixed the color palette demo page to showcase the correct hex values based on the current theme ([#1801](https://github.com/infor-design/enterprise/issues/1801))
- `[Contextual Action Panel]` Fixed an issue where cap modal would only open the first time. ([#1993](https://github.com/infor-design/enterprise/issues/1993))
- `[Datepicker]` Fixed an issue in NG where the custom validation is removed during the teardown of a datepicker.([NG #411](https://github.com/infor-design/enterprise-ng/issues/411))
- `[Datagrid]` Fixed an issue where lookup filterConditions were not rendering. ([#1873](https://github.com/infor-design/enterprise/issues/1873))
- `[Datagrid]` Fixed an issue where when using filtering and server side paging the filter operations would cause two ajax requests. ([#2069](https://github.com/infor-design/enterprise/issues/2069))
- `[Datagrid]` Fixed issue where header columns are misaligned with body columns on load. ([#1892](https://github.com/infor-design/enterprise/issues/1892))
- `[Datagrid]` Fixed an issue where filtering was missing translation. ([#1900](https://github.com/infor-design/enterprise/issues/1900))
- `[Datagrid]` Fixed an issue with the checkbox formatter where string based 1 or 0 would not work as a dataset source. ([#1948](https://github.com/infor-design/enterprise/issues/1948))
- `[Datagrid]` Fixed a bug where text would be misaligned when repeatedly toggling the filter row. ([#1969](https://github.com/infor-design/enterprise/issues/1969))
- `[Datagrid]` Added an example of expandOnActivate on a customer editor. ([#353](https://github.com/infor-design/enterprise-ng/issues/353))
- `[Datagrid]` Added ability to pass a function to the tooltip option for custom formatting. ([#354](https://github.com/infor-design/enterprise-ng/issues/354))
- `[Datagrid]` Fixed `aria-checked` not toggling correctly on selection of multiselect checkbox. ([#1961](https://github.com/infor-design/enterprise/issues/1961))
- `[Datagrid]` Fixed incorrectly exported CSV/Excel data. ([#2001](https://github.com/infor-design/enterprise/issues/2001))
- `[Dropdown]` Changed the way dropdowns work with screen readers to be a collapsible listbox.([#404](https://github.com/infor-design/enterprise/issues/404))
- `[Dropdown]` Fixed an issue where multiselect dropdown unchecking "Select All" was not getting clear after close list with Safari browser.([#1882](https://github.com/infor-design/enterprise/issues/1882))
- `[Dropdown]` Added an example of a color dropdown showing palette colors as icons.([#2013](https://github.com/infor-design/enterprise/issues/2013))
- `[Datagrid]` Fixed a misalignment of the close icon on mobile. ([#2018](https://github.com/infor-design/enterprise/issues/2018))
- `[List/Detail]` Removed some legacy CSS code that was causing text inside of inline Toolbar Searchfields to become transparent. ([#2075](https://github.com/infor-design/enterprise/issues/2075))
- `[Listbuilder]` Fixed an issue where the text was not sanitizing. ([#1692](https://github.com/infor-design/enterprise/issues/1692))
- `[Lookup]` Fixed an issue where the tooltip was using audible text in the code block component. ([#354](https://github.com/infor-design/enterprise-ng/issues/354))
- `[Locale]` Fixed trailing zeros were getting ignored when displaying thousands values. ([#404](https://github.com/infor-design/enterprise/issues/1840))
- `[MenuButton]` Improved the way menu buttons work with screen readers.([#404](https://github.com/infor-design/enterprise/issues/404))
- `[Message]` Added an audible announce of the message type.([#964](https://github.com/infor-design/enterprise/issues/964))
- `[Message]` Change audible announce of message type added in #964 to an option that is strictly audible.([#2120](https://github.com/infor-design/enterprise/issues/2120))
- `[Modal]` Changed text and button font colors to pass accessibility checks.([#964](https://github.com/infor-design/enterprise/issues/964))
- `[Multiselect]` Fixed an issue where previous selection was still selected after clear all by "Select All" option. ([#2003](https://github.com/infor-design/enterprise/issues/2003))
- `[Notifications]` Fixed a few issues with notification background colors by using the corresponding ids-identity token for each. ([1857](https://github.com/infor-design/enterprise/issues/1857), [1865](https://github.com/infor-design/enterprise/issues/1865))
- `[Notifications]` Fixed an issue where you couldn't click the close icon in Firefox. ([1573](https://github.com/infor-design/enterprise/issues/1573))
- `[Radios]` Fixed the last radio item was being selected when clicking on the first when displayed horizontal. ([#1878](https://github.com/infor-design/enterprise/issues/1878))
- `[Signin]` Fixed accessibility issues. ([#421](https://github.com/infor-design/enterprise/issues/421))
- `[Skiplink]` Fixed a z-index issue on skip links over the nav menu. ([#1721](https://github.com/infor-design/enterprise/issues/1721))
- `[Slider]` Changed the demo so the tooltip will hide when resizing the page. ([#2033](https://github.com/infor-design/enterprise/issues/2033))
- `[Stepprocess]` Fixed rtl style issues. ([#413](https://github.com/infor-design/enterprise/issues/413))
- `[Swaplist]` Fixed disabled styling on swap header buttons. ([#2019](https://github.com/infor-design/enterprise/issues/2019))
- `[Tabs]` Fixed an issue where focus was changed after enable/disable tabs. ([#1934](https://github.com/infor-design/enterprise/issues/1934))
- `[Tabs-Module]` Fixed an issue where the close icon was outside the searchfield. ([#1704](https://github.com/infor-design/enterprise/issues/1704))
- `[Toolbar]` Fixed issues when tooltip shows on hover of toolbar ([#1622](https://github.com/infor-design/enterprise/issues/1622))
- `[Validation]` Fixed an issue where the isAlert settings set to true, the border color, control text color, control icon color was displaying the color for the alert rather than displaying the default color. ([#1922](https://github.com/infor-design/enterprise/issues/1922))

### v4.18.0 Chore & Maintenance

- `[Buttons]` Updated button disabled states with corresponding ids-identity tokens. ([1914](https://github.com/infor-design/enterprise/issues/1914)
- `[Docs]` Added a statement on supporting accessibility. ([#1540](https://github.com/infor-design/enterprise/issues/1540))
- `[Docs]` Added the supported screen readers and some notes on accessibility. ([#1722](https://github.com/infor-design/enterprise/issues/1722))

(50 Issues Solved This Release, Backlog Enterprise 294, Backlog Ng 80, 809 Functional Tests, 803 e2e Tests)

## v4.17.1

### v4.17.1 Fixes

- `[Datagrid]` Fixed an issue where the second to last column was having resize issues with frozen column sets.(<https://github.com/infor-design/enterprise/issues/1890>)
- `[Datagrid]` Re-align icons and items in the datagrid's "short header" configuration.(<https://github.com/infor-design/enterprise/issues/1880>)
- `[Locale]` Fixed incorrect "groupsize" for `en-US` locale.(<https://github.com/infor-design/enterprise/issues/1907>)

### v4.17.1 Chores & Maintenance

- `[Demoapp]` Fixed embedded icons example with missing icons.(<https://github.com/infor-design/enterprise/issues/1889>)
- `[Demoapp]` Fixed notification demo examples.(<https://github.com/infor-design/enterprise/issues/1893>, <https://github.com/infor-design/enterprise/pull/1896>)

(5 Issues Solved this patch release)

## v4.17.0

- [Npm Package](https://www.npmjs.com/package/ids-enterprise)
- [IDS Enterprise Angular Change Log](https://github.com/infor-design/enterprise-ng/blob/master/docs/CHANGELOG.md)

### v4.17.0 Future Deprecation

- `[Mask]` Using legacy mask options is now deprecated (was starting 4.3.2) and we will remove this in approximately 6 months from the code base. This means using the `data-mask` option and the `mode` as well as legacy patterns in favor of the newer settings and regexes. ([#439](https://github.com/infor-design/enterprise/issues/439))

### v4.17.0 Features

- `[Datagrid]` Added support for ellipsis to header text. ([#842](https://github.com/infor-design/enterprise/issues/842))
- `[Datagrid]` Added support to cancel `rowactivated` event. Now it will trigger the new event `beforerowactivated` which will wait/sync to cancel or proceed to do `rowactivated` event. ([#1021](https://github.com/infor-design/enterprise/issues/1021))
- `[Datagrid]` Added option to align grouped headers text. ([#1714](https://github.com/infor-design/enterprise/issues/1714))
- `[Datagrid]` Tabbing through a new row moves focus to next line for a lookup column. ([#1822](https://github.com/infor-design/enterprise/issues/1822))
- `[Datagrid]` Validation tooltip does not wrap words correctly across multiple lines. ([#1829](https://github.com/infor-design/enterprise/issues/1829))
- `[Dropdown]` Added support to make dropdown readonly fields optionally not tab-able. ([#1591](https://github.com/infor-design/enterprise/issues/1591))
- `[Form Compact]` Implemented design for field-heavy forms. This design is experimental, likely not production ready, and subject to change without notice. ([#1699](https://github.com/infor-design/enterprise/issues/1699))
- `[Hierarchy]` Changed the newer stacked layout to support mutiple root elements. ([#1677](https://github.com/infor-design/enterprise/issues/1677))
- `[Locale]` Added support for passing in `locale` or `language` to the `parse` and `format` and `translation` functions so they will work without changing the current locale or language. ([#462](https://github.com/infor-design/enterprise/issues/462))
- `[Locale]` Added support for setting a specific group size other than the ones in the locale. This includes using no group size. ([#462](https://github.com/infor-design/enterprise/issues/462))
- `[Locale]` Added support for showing timezones in the current language with a fall back for IE 11. ([#592](https://github.com/infor-design/enterprise/issues/592))
- `[Locale]` Added support for different group sizes. This was previously not working correctly for locales like hi-IN (using 3, 2 group sizes) and en-US (using 3, 0 group sizes). We will later make this work on masks on a separate issue. ([#441](https://github.com/infor-design/enterprise/issues/441))
- `[Locale]` Its now possible to add new locales in by adding them to the `defaultLocales` and `supportedLocales` sets. ([#402](https://github.com/infor-design/enterprise/issues/402))
- `[Locale]` Added an example to show extending locales with new strings and an api method to make it easier. because of the way this is split, if your directly adding to `Locale.cultures` you will need to adjust your code to extend from `Locale.languages` instead. ([#402](https://github.com/infor-design/enterprise/issues/402))
- `[Locale]` Added support for having a different language and locale. This is done by calling the new `setLanguage` function. ([#1552](https://github.com/infor-design/enterprise/issues//1552))
- `[Locale / Mask]` Added limited initial support for some unicode languages. This means you can convert to and from numbers typed in Devangari, Arabic, and Chinese (Financial and Simplified). ([#439](https://github.com/infor-design/enterprise/issues/439))
- `[Locale]` Added support for passing a `locale` other the the current locale to calendar, monthview, datepicker and timepicker. ([#462](https://github.com/infor-design/enterprise/issues/462))
- `[Mask]` It is now possible to type numbers in unicode such as Devangari, Arabic, and Chinese (Financial and Simplified) into the the masks that involve numbers. ([#439](https://github.com/infor-design/enterprise/issues/439))
- `[Modal]` Added an option to dictate the maximum width of the modal. ([#1802](https://github.com/infor-design/enterprise/issues/1802))
- `[Icons]` Add support for creating an svg file for the Uplift theme's (alpha) new icons from ids-identity@2.4.0 assets. ([#1759](https://github.com/infor-design/enterprise/issues/1759))
- `[Radar]` Added support to three label sizes (name, abbrName, shortName). ([#1553](https://github.com/infor-design/enterprise/issues/1553))

### v4.17.0 Fixes

- `[Accordion]` Fixed a bug where some truncated text elements were not generating a tooltip. ([#1736](https://github.com/infor-design/enterprise/issues/1736))
- `[Builder]` Cropped Header for Builder Panel When Text is Long. ([#1814](https://github.com/infor-design/enterprise/issues/1814))
- `[Calendar]` Event model title color is not correct if the modal is opened and another event is selected. ([#1739](https://github.com/infor-design/enterprise/issues/1739))
- `[Calendar]` Modal is still displayed after changing months. ([#1741](https://github.com/infor-design/enterprise/issues/1741))
- `[Calendar]` Changing some event spans is causing missing dates on the dialogs. ([#1708](https://github.com/infor-design/enterprise/issues/1708))
- `[Composite Form]` Fix a bug in IE11 where composite form content overflows to the lower container. ([#1768](https://github.com/infor-design/enterprise/issues/1768))
- `[Datagrid]` Added a fix where the column is next to the edge of the browser and the filter dropdown popup overflow the page.([#1604](https://github.com/infor-design/enterprise/issues/1604))
- `[Datagrid]` Added a fix to allow the commit of a cell edit after tabbing into a cell once having clicked into a previous cell.([#1608](https://github.com/infor-design/enterprise/issues/1608))
- `[Datagrid]` Stretch column not working in Edge browser. ([#1716](https://github.com/infor-design/enterprise/issues/1716))
- `[Datagrid]` Fixed a bug where the source callback was not called when filtering. ([#1688](https://github.com/infor-design/enterprise/issues/1688))
- `[Datagrid]` Fixed a bug where filtering Order Date with `is-not-empty` on a null value would not correctly filter out results. ([#1718](https://github.com/infor-design/enterprise/issues/1718))
- `[Datagrid]` Fixed a bug where when using the `disableClientSideFilter` setting the filtered event would not be called correctly. ([#1689](https://github.com/infor-design/enterprise/issues/1689))
- `[Datagrid]` Fixed a bug where hidden columns inside a colspan were aligning incorrectly. ([#1764](https://github.com/infor-design/enterprise/issues/1764))
- `[Dropdown]` Fixed a layout error on non inline fields with errors. ([#1770](https://github.com/infor-design/enterprise/issues/1770))
- `[Dropdown]` Fixed a bug where the dropdown did not close when tabbing if using the `noSearch` setting. ([#1731](https://github.com/infor-design/enterprise/issues/1731))
- `[Modal]` Fixed a bug where the modal can overflow the page. ([#1802](https://github.com/infor-design/enterprise/issues/1802))
- `[Radio Button]` Fixed a rendering problem on the selected state of Radio Buttons used inside of Accordion components. ([#1568](https://github.com/infor-design/enterprise/issues/1568))
- `[Radio Button]` Fixed a z-index issue that was causing radio buttons to sometimes display over top of page sections where they should have instead scrolled beneath. ([#1014](https://github.com/infor-design/enterprise/issues/1014))

### v4.17.0 Chore & Maintenance

- `[Css/Sass]` Replaced font-size numerical declarations with their ids-identity token counterpart. ([#1640](https://github.com/infor-design/enterprise/issues/1640))
- `[Demoapp]` Removed query parameter for changing fonts. ([#1747](https://github.com/infor-design/enterprise/issues/1747))
- `[Build]` Added a process to notify developers that things are being deprecated or going away. Documented the current deprecations in this system and made [notes for developers](https://github.com/infor-design/enterprise/blob/master/docs/CODING-STANDARDS.md#deprecations). ([#1747](https://github.com/infor-design/enterprise/issues/1747))

(30 Issues Solved This Release, Backlog Enterprise 224, Backlog Ng 59, 785 Functional Tests, 793 e2e Tests)

## v4.16.0

- [Npm Package](https://www.npmjs.com/package/ids-enterprise)
- [IDS Enterprise Angular Change Log](https://github.com/infor-design/enterprise-ng/blob/master/docs/CHANGELOG.md)

### v4.16.0 Features

- `[Busy Indicator]` Made a fix to make it possible to use a busy indicator on a modals. ([#827](https://github.com/infor-design/enterprise/issues/827))
- `[Datagrid]` Added an option to freeze columns from scrolling on the left and/or right. The new option is called `frozenColumns`. See notes on what works and doesnt with frozen column in the datagrid docs frozen column section. ([#464](https://github.com/infor-design/enterprise/issues/464))
- `[Editor]` Added new state called "preview" a non editable mode to editor. Where it only shows the HTML with no toolbar, borders etc. ([#1413](https://github.com/infor-design/enterprise/issues/1413))
- `[Field Filter]` Added support to get and set filter type programmatically. ([#1181](https://github.com/infor-design/enterprise/issues/1181))
- `[Hierarchy]` Add print media styles to decrease ink usage and increase presentability for print format. Note that you may need to enable the setting to print background images, both Mac and PC have a setting for this. ([#456](https://github.com/infor-design/enterprise/issues/456))
- `[Hierarchy]` Added a new "stacked" layout to eventually replace the current layouts. This works better responsively and prevents horizontal scrolling. ([#1629](https://github.com/infor-design/enterprise/issues/1629))
- `[Pager]` Added a "condensed" page size selector button for use on pagers in smaller containers, such as the list side of the list/detail pattern. ([#1459](https://github.com/infor-design/enterprise/issues/1459))

### v4.16.0 Future Deprecation

- `[Hierarchy]` The following options are now deprecated and will be removed approximately 2019-05-15. `paging` and `mobileView`. ([#1629](https://github.com/infor-design/enterprise/issues/1629))
- `[Hierarchy]` Stacked layout will become the default layout in favor of the existing horizontal layout, so the horizontal layout is now considered deprecated and will be removed approximately 2019-05-15. ([#1629](https://github.com/infor-design/enterprise/issues/1629))

### v4.16.0 Fixes

- `[Application Menu]` Fixed the truncation of long text in an accordion element in the application menu by adding a tooltip to truncated elements. ([#457](https://github.com/infor-design/enterprise/issues/457))
- `[Calendar]` Disable the new event modal when no template is defined. ([#1700](https://github.com/infor-design/enterprise/issues/1700))
- `[Dropdown]` Fixed a bug where the ellipsis was not showing on long text in some browsers. ([#1550](https://github.com/infor-design/enterprise/issues/1550))
- `[Datagrid]` Fixed a bug in equals filter on multiselect filters. ([#1586](https://github.com/infor-design/enterprise/issues/1586))
- `[Datagrid]` Fixed a bug where incorrect data is shown in the events in tree grid. ([#315](https://github.com/infor-design/enterprise-ng/issues/315))
- `[Datagrid]` Fixed a bug where when using minWidth on a column and sorting the column will become misaligned. ([#1481](https://github.com/infor-design/enterprise/issues/1481))
- `[Datagrid]` Fixed a bug where when resizing the last column may become invisible. ([#1456](https://github.com/infor-design/enterprise/issues/1456))
- `[Datagrid]` Fixed a bug where a checkbox column will become checked when selecting if there is no selection checkbox. ([#1641](https://github.com/infor-design/enterprise/issues/1641))
- `[Datagrid]` Fixed a bug where the last column would sometimes not render fully for buttons with longer text. ([#1246](https://github.com/infor-design/enterprise/issues/1246))
- `[Datagrid]` Fixed a bug where showMonthYearPicker did not work correctly on date filters. ([#1532](https://github.com/infor-design/enterprise-ng/issues/1532))
- `[Validation]` Fixed a bug in removeError where the icon is sometimes not removed. ([#1556](https://github.com/infor-design/enterprise/issues/1556))
- `[Datepicker]` Fixed the range picker to clear when changing months in a filter. ([#1537](https://github.com/infor-design/enterprise/issues/1537))
- `[Datepicker]` Fixed disabled dates example to validate again on disabled dates. ([#1445](https://github.com/infor-design/enterprise/issues/1445))
- `[Datagrid]` Fixed a Date Editor bug when passing a series of zeroes to a datagrid cell with an editable date. ([#1020](https://github.com/infor-design/enterprise/issues/1020))
- `[Dropdown]` Fixed a bug where a dropdown will never reopen if it is closed by clicking a menu button. ([#1670](https://github.com/infor-design/enterprise/issues/1670))
- `[Icons]` Established missing icon sourcing and sizing consistency from ids-identity icon/svg assets. ([PR#1628](https://github.com/infor-design/enterprise/pull/1628))
- `[Listview]` Addressed performance issues with paging on all platforms, especially Windows and IE/Edge browsers. As part of this, reworked all components that integrate with the Pager component to render their contents based on a dataset, as opposed to DOM elements. ([#922](https://github.com/infor-design/enterprise/issues/922))
- `[Lookup]` Fixed a bug with settings: async, server-side, and single select modes.  The grid was not deselecting the previously selected value when a new row was clicked.  If the value is preselected in the markup, the lookup modal will no longer close prematurely. ([PR#1654](https://github.com/infor-design/enterprise/issues/1654))
- `[Pager]` Made it possible to set and persist custom tooltips on first, previous, next and last pager buttons. ([#922](https://github.com/infor-design/enterprise/issues/922))
- `[Pager]` Fixed propagation of the `pagesizes` setting when using `updated()`. Previously the array was deep extended instead of being replaced outright. ([#1466](https://github.com/infor-design/enterprise/issues/1466))
- `[Tree]` Fixed a bug when calling the disable or enable methods of the tree. This was not working with ie11. ([PR#1600](https://github.com/infor-design/enterprise/issues/1600))
- `[Stepprocess]` Fixed a bug where the step folder was still selected when it was collapsed or expanded. ([#1633](https://github.com/infor-design/enterprise/issues/1633))
- `[Swaplist]` Fixed a bug where items were not able to drag anymore after make the search. ([#1703](https://github.com/infor-design/enterprise/issues/1703))
- `[Toolbar Flex]` Added the ability to pass in a `beforeOpen` callback to the More Actions menu (fixes a bug where it wasn't possible to dynamically add content to the More Actions menu in same way that was possible on the original Toolbar component)
- `[Toolbar Flex]` Fixed a bug where selected events were not bubbling up for a menu button on a flex toolbar. ([#1709](https://github.com/infor-design/enterprise/issues/1709))
- `[Stepprocess]` Disabled step selected when using the next or previous button. ([#1697](https://github.com/infor-design/enterprise/issues/1697))
- `[Tree]` Fixed a bug when calling the disable or enable methods of the tree. This was not working with ie11. ([PR#1600](https://github.com/infor-design/enterprise/issues/1600))

### v4.16.0 Chore & Maintenance

- `[Demo App]` Removed the search icon from the header on test pages as it doesn't function. ([#1449](https://github.com/infor-design/enterprise/issues/1449))
- `[Demo App]` Added a fix for incorrect links when running on windows. ([#1549](https://github.com/infor-design/enterprise/issues/1549))
- `[Docs]` Added a fix to prevent the documentation generator from failing intermittently. ([#1377](https://github.com/infor-design/enterprise/issues/1377))

(29 Issues Solved This Release, Backlog Enterprise 203, Backlog Ng 69, 735 Functional Tests, 670 e2e Tests)

## v4.15.0

- [Npm Package](https://www.npmjs.com/package/ids-enterprise)
- [IDS Enterprise Angular Change Log](https://github.com/infor-design/enterprise-ng/blob/master/docs/CHANGELOG.md)

### v4.15.0 Features

- `[Datagrid]` Added support for lookup in the datagrid filter. ([#653](https://github.com/infor-design/enterprise/issues/653))
- `[Datagrid]` Added support for masks on lookup editors. ([#406](https://github.com/infor-design/enterprise/issues/406))
- `[Validation]` When using legacy mode validation, made the icon dim if the text was on top of it. ([#644](https://github.com/infor-design/enterprise/issues/644))
- `[Calendar]` Now possible to edit events both with the API and by clicking/double clicking events. And other improvements. ([#1436](https://github.com/infor-design/enterprise/issues/1436))
- `[Datagrid]` Added new methods to clear dirty cells on cells, rows, and all. ([#1303](https://github.com/infor-design/enterprise/issues/1303))
- `[Tree]` Added several improvements: the ability to show a dropdown on the tree node, the ability to add nodes in between current nodes, the ability to set checkboxes for selection only on some nodes, and the ability to customize icons. ([#1364](https://github.com/infor-design/enterprise/issues/1364))
- `[Datagrid]` Added the ability to display or hide the new row indicator with a new `showNewIndicator` option. ([#1589](https://github.com/infor-design/enterprise/issues/1589))

### v4.15.0 Fixes

- `[Icons]` Icons with the word `confirm` have been changed to `success`. This is partially backwards compatible for now. We deprecated `confirm` and will remove in the next major version so rename your icons. Example `icon-confirm` to `icon-success`. ([#963](https://github.com/infor-design/enterprise/issues/963))
- `[Icons]` The alert icons now have a white background allowing them to appear on colored sections. There are now two versions, for example: `icon-error` and `icon-error-solid`. These are used in calendar. ([#1436](https://github.com/infor-design/enterprise/issues/1436))
- `[Circle Pager]` Made significant improvements to resizing, especially on tabs. ([#1284](https://github.com/infor-design/enterprise/issues/1284))
- `[Datagrid]` In high contrast mode the background is now white when editing cells. ([#1421](https://github.com/infor-design/enterprise/issues/1421))
- `[Dropdown]` Fixed an issue where filter did not work in no-search mode with the Caps Lock key. ([#1500](https://github.com/infor-design/enterprise/issues/1500))
- `[Popupmenu]` Fixed an issue when using the same menu on multiple inputs wherein destroying one instance actually destroyed all instances. ([#1025](https://github.com/infor-design/enterprise/issues/1025))
- `[Swaplist]` Fixed a bug where Shift+M did not work when typing in the search. ([#1408](https://github.com/infor-design/enterprise/issues/1408))
- `[Popupmenu]` Fixed a bug in immediate mode where right click only worked the first time. ([#1507](https://github.com/infor-design/enterprise/issues/1507))
- `[Editor]` Fixed a bug where clear formatting did not work in safari. ([#911](https://github.com/infor-design/enterprise/issues/911))
- `[Colorpicker]` Fixed a bug in Angular where the picker did not respond correctly to `editable=false` and `disabled=true`. ([#257](https://github.com/infor-design/enterprise-ng/issues/257))
- `[Locale]` Fixed a bug where the callback did not complete on nonexistent locales. ([#1267](https://github.com/infor-design/enterprise/issues/1267))
- `[Calendar]` Fixed a bug where event details remain when filtering event types. ([#1436](https://github.com/infor-design/enterprise/issues/1436))
- `[Busy Indicator]` Fixed a bug where the indicator closed when clicking on accordions. ([#281](https://github.com/infor-design/enterprise-ng/issues/281))
- `[Datagrid Tree]` Fixed the need for unique IDs on the tree nodes. ([#1361](https://github.com/infor-design/enterprise/issues/1361))
- `[Editor]` Improved the result of pasting bullet lists from MS Word. ([#1351](https://github.com/infor-design/enterprise/issues/1351))
- `[Hierarchy]` Fixed layout issues in the context menu in RTL mode. ([#1310](https://github.com/infor-design/enterprise/issues/1310))
- `[Datagrid]` Added a setting `allowChildExpandOnMatch` that optionally determines if a search/filter will show and allow nonmatching children to be shown. ([#1422](https://github.com/infor-design/enterprise/issues/1422))
- `[Datagrid]` If a link is added with a href it will now be followed when clicking, rather than needing to use the click method setting on columns. ([#1473](https://github.com/infor-design/enterprise/issues/1473))
- `[Datagrid Tree]` Fixed a bug where Expand/Collapse text is added into the +/- cell. ([#1145](https://github.com/infor-design/enterprise/issues/1145))
- `[Dropdown]` Fixed a bug in NG where two dropdowns in different components would cause each other to freeze. ([#229](https://github.com/infor-design/enterprise-ng/issues/229))
- `[Editor]` Verified a past fix where editor would not work with all buttons when in a modal. ([#408](https://github.com/infor-design/enterprise/issues/408))
- `[Datagrid Tree]` Fixed a bug in `updateRow` that caused the indent of the tree grid to collapse. ([#405](https://github.com/infor-design/enterprise/issues/405))
- `[Empty Message]` Fixed a bug where a null empty message would not be possible. This is used to show no empty message on initial load delays. ([#1467](https://github.com/infor-design/enterprise/issues/1467))
- `[Lookup]` Fixed a bug where nothing is inserted when you click a link editor in the lookup. ([#1315](https://github.com/infor-design/enterprise/issues/1315))
- `[About]` Fixed a bug where the version would not show when set. It would show the IDS version. ([#1414](https://github.com/infor-design/enterprise/issues/1414))
- `[Datagrid]` Fixed a bug in `disableClientSort` / `disableClientFilter`. It now retains visual indicators on sort and filter. ([#1248](https://github.com/infor-design/enterprise/issues/1248))
- `[Tree]` Fixed a bug where selected nodes are selected again after loading child nodes. ([#1270](https://github.com/infor-design/enterprise/issues/1270))
- `[Input]` Fixed a bug where inputs that have tooltips will not be selectable with the cursor. ([#1354](https://github.com/infor-design/enterprise/issues/1354))
- `[Accordion]` Fixed a bug where double clicking a header will open and then close the accordion. ([#1314](https://github.com/infor-design/enterprise/issues/1314))
- `[Datagrid]` Fixed a bug on hover with taller cells where the hover state would not cover the entire cell. ([#1490](https://github.com/infor-design/enterprise/issues/1490))
- `[Editor]` Fixed a bug where the image would still be shown if you press the Esc key and cancel the image dialog. ([#1489](https://github.com/infor-design/enterprise/issues/1489))
- `[Datagrid Lookup]` Added additional missing event info for ajax requests and filtering. ([#1486](https://github.com/infor-design/enterprise/issues/1486))
- `[Tabs]` Added protection from inserting HTML tags in the add method (XSS). ([#1462](https://github.com/infor-design/enterprise/issues/1462))
- `[App Menu]` Added better text wrapping for longer titles. ([#1116](https://github.com/infor-design/enterprise/issues/1116))
- `[Contextual Action Panel]` Fixed some examples so that they reopen more than one time. ([#1116](https://github.com/infor-design/enterprise/issues/506))
- `[Searchfield]` Fixed a border styling issue on longer labels in the search. ([#1500](https://github.com/infor-design/enterprise/issues/1500))
- `[Tabs Multi]` Improved the experience on mobile by collapsing the menus a bit. ([#971](https://github.com/infor-design/enterprise/issues/971))
- `[Lookup]` Fixed missing ellipsis menu on mobile devices. ([#1068](https://github.com/infor-design/enterprise/issues/1068))
- `[Accordion]` Fixed incorrect font size on p tags in the accordion. ([#1116](https://github.com/infor-design/enterprise/issues/1116))
- `[Line Chart]` Fixed and improved the legend text on mobile viewport. ([#609](https://github.com/infor-design/enterprise/issues/609))

### v4.15.0 Chore & Maintenance

- `[General]` Migrated sass to use IDS color variables. ([#1435](https://github.com/infor-design/enterprise/issues/1435))
- `[Angular]` Added all settings from 4.13 in time for future 5.1.0 ([#274](https://github.com/infor-design/enterprise-ng/issues/274))
- `[General]` Fixed some incorrect layouts. ([#1357](https://github.com/infor-design/enterprise/issues/1357))
- `[Targeted Achievement]` Removed some older non working examples. ([#520](https://github.com/infor-design/enterprise/issues/520))

(50 Issues Solved This Release, Backlog Enterprise 294, Backlog Ng 80, 809 Functional Tests, 716 e2e Tests)

## v4.14.0

- [Npm Package](https://www.npmjs.com/package/ids-enterprise)
- [IDS Enterprise Angular Change Log](https://github.com/infor-design/enterprise-ng/blob/master/docs/CHANGELOG.md)

### v4.14.0 Features

- `[Datepicker/Monthview]` Added a setting for the day of week the calendar starts that can be used outside of the Locale setting. ([#1179](https://github.com/infor-design/enterprise/issues/1179))
- `[Datagrid]` Made the tree datagrid work a lot better with filtering. ([#1281](https://github.com/infor-design/enterprise/issues/1281))
- `[Autocomplete/SearchField]` Added a caseSensitive filtering option. ([#385](https://github.com/infor-design/enterprise/issues/385))
- `[Datagrid]` Added an option `headerAlign` to set alignment on the header different than the rows. ([#420](https://github.com/infor-design/enterprise/issues/420))
- `[Message]` Added the ability to use certain formatter html tags in the message content. ([#379](https://github.com/infor-design/enterprise/issues/379))

### v4.14.0 Fixes

- `[Swaplist]` Fixed a bug that if you drag really fast everything disappears. ([#1195](https://github.com/infor-design/enterprise/issues/1195))
- `[Hierarchy]` Fixed a bug that part of the profile menu is cut off. ([#931](https://github.com/infor-design/enterprise/issues/931))
- `[Datagrid/Dropdown]` Fixed a bug that part of the dropdown menu is cut off. ([#1420](https://github.com/infor-design/enterprise/issues/1420))
- `[Modal]` Fixed bugs where with certain field types modal validation was not working. ([#1213](https://github.com/infor-design/enterprise/issues/1213))
- `[Dropdown]` Fixed a regression where the tooltip was not showing when data is overflowed. ([#1400](https://github.com/infor-design/enterprise/issues/1400))
- `[Tooltip]` Fixed a bugs where a tooltip would show up in unexpected places. ([#1396](https://github.com/infor-design/enterprise/issues/1396))
- `[Datagrid/Dropdown]` Fixed a bug where an error would occur if showSelectAll is used. ([#1360](https://github.com/infor-design/enterprise/issues/1360))
- `[Datagrid/Tooltip]` Fixed a bugs where a tooltip would show up in the header unexpectedly. ([#1395](https://github.com/infor-design/enterprise/issues/1395))
- `[Popupmenu]` Fixed incorrect highlighting on disabled list items.  ([#982](https://github.com/infor-design/enterprise/issues/982))
- `[Contextual Action Panel]` Fixed issues with certain styles of invoking the CAP where it would not reopen a second time. ([#1139](https://github.com/infor-design/enterprise/issues/1139))
- `[Spinbox]` Added a fix so the page will not zoom when click + and - on mobile devices. ([#1070](https://github.com/infor-design/enterprise/issues/1070))
- `[Splitter]` Removed the tooltip from the expand/collapse button as it was superfluous. ([#1180](https://github.com/infor-design/enterprise/issues/1180))
- `[Datagrid]` Added a fix so the last column when stretching will do so with percentage so it will stay when the page resize or the menu opens/closes. ([#1168](https://github.com/infor-design/enterprise/issues/1168))
- `[Datagrid]` Fixed bugs in the server side and filtering example. ([#396](https://github.com/infor-design/enterprise/issues/396))
- `[Datagrid]` Fixed a bug in applyFilter with datefields. ([#1269](https://github.com/infor-design/enterprise/issues/1269))
- `[Datagrid]` Fixed a bug in updateCellNode where sometimes it did not work. ([#1122](https://github.com/infor-design/enterprise/issues/1122))
- `[Hierarchy]` Made the empty image ring the same color as the left edge. ([#932](https://github.com/infor-design/enterprise/issues/932))
- `[Datagrid/Dropdown]` Fixed an issue that tab did not close dropdown editors. ([#1198](https://github.com/infor-design/enterprise/issues/1198))
- `[Datagrid/Dropdown]` Fixed a bug that if you click open a dropdown editor then you cannot use arrow keys to select. ([#1387](https://github.com/infor-design/enterprise/issues/1387))
- `[Datagrid/Dropdown]` Fixed a bug that if a smaller number of items the menu would be too short. ([#1298](https://github.com/infor-design/enterprise/issues/1298))
- `[Searchfield]` Fixed a bug that the search field didnt work in safari. ([#225](https://github.com/infor-design/enterprise/issues/225))
- `[Datagrid/Dropdown]` Fixed a bug that source is used the values may be cleared out when opening the list. ([#1185](https://github.com/infor-design/enterprise/issues/1185))
- `[Personalization]` Fixed a bug that when calling initialize the personalization would reset. ([#1231](https://github.com/infor-design/enterprise/issues/1231))
- `[Tabs]` Fixed the alignment of the closing icon. ([#1056](https://github.com/infor-design/enterprise/issues/1056))
- `[Dropdown]` Fixed list alignment issues on mobile. ([#1069](https://github.com/infor-design/enterprise/issues/1069))
- `[Dropdown]` Fixed issues where the listbox would not close on mobile. ([#1119](https://github.com/infor-design/enterprise/issues/1119))
- `[Dropdown]` Fixed a bug where modals would close on url hash change. ([#1207](https://github.com/infor-design/enterprise/issues/1207))
- `[Contextual Action Panel]` Fixed an issue where buttons would occasionally be out of view. ([#283](https://github.com/infor-design/enterprise/issues/283))
- `[Empty Message]` Added a new icon to indicate using the search function. ([#1325](https://github.com/infor-design/enterprise/issues/1325))
- `[Searchfield]` Added a fix for landscape mode on mobile. ([#1102](https://github.com/infor-design/enterprise/issues/1102))
- `[Datagrid]` Added a fix for hard to read fields in high contrast mode. ([#1193](https://github.com/infor-design/enterprise/issues/1193))

### v4.14.0 Chore & Maintenance

- `[General]` Fixed problems with the css mapping where the line numbers were wrong in the map files. ([#962](https://github.com/infor-design/enterprise/issues/962))
- `[Docs]` Added setting so themes can be shown in the documentation pages. ([#1327](https://github.com/infor-design/enterprise/issues/1327))
- `[Docs]` Made links to example pages open in a new window. ([#1132](https://github.com/infor-design/enterprise/issues/1132))

(43 Issues Solved This Release, Backlog Enterprise 181, Backlog Ng 64, 682 Functional Tests, 612 e2e Tests)

## v4.13.0

- [Npm Package](https://www.npmjs.com/package/ids-enterprise)
- [IDS Enterprise Angular Change Log](https://github.com/infor-design/enterprise-ng/blob/master/docs/CHANGELOG.md)

### v4.13.0 Features

- `[Calendar]` Added some new features such as upcoming events view, RTL, keyboard support and fixed styling issues and bugs. ([#1221](https://github.com/infor-design/enterprise/issues/1221))
- `[Flex Toolbar]` Added search field integration, so that the search field is mainly close to being able to replace the legacy toolbar. ([#269](https://github.com/infor-design/enterprise/issues/269))
- `[Bar]` Added short, medium label support for adapting the chart to responsive views. ([#1094](https://github.com/infor-design/enterprise/issues/1094))
- `[Textarea]` Added maxLength option to prevent typing over a set maximum. ([#1046](https://github.com/infor-design/enterprise/issues/1046))
- `[Textarea]` Added maxGrow option to prevent growing when typing over a set max. ([#1147](https://github.com/infor-design/enterprise/issues/1147))
- `[Datagrid]` If using the `showDirty` option the indication will now be on each cell. ([#1183](https://github.com/infor-design/enterprise/issues/1183))
- `[Datepicker]` Added an option `useCurrentTime` that will insert current time instead of noon time with date and timepickers. ([#1087](https://github.com/infor-design/enterprise/issues/1087))
- `[General]` Included an IE 11 polyfill for ES6 Promises, this is a new dependency in the package.json you should include. ([#1172](https://github.com/infor-design/enterprise/issues/1172))
- `[General]` Add translations in 38 languages including new support for Slovak (sk-SK). ([#557](https://github.com/infor-design/enterprise/issues/557))

### v4.13.0 Fixes

- `[Tooltips]` Fixed an important bug where tooltips would stick around in the page on the top corner. ([#1273](https://github.com/infor-design/enterprise/issues/1273))
- `[Tooltips]` Fixed some contrast issues on the high contrast theme. ([#1249](https://github.com/infor-design/enterprise/issues/1249))
- `[Tooltips]` Fixed a bug where Toolbar "More Actions" menu buttons could incorrectly display a tooltip overlapping an open menu. ([#1242](https://github.com/infor-design/enterprise/issues/1242))
- `[Datepicker / Timepicker]` Removed the need to use the customValidation setting. You can remove this option from your code. The logic will pick up if you added customValidation to your input by adding a data-validate option. You also may need to add `date` or `availableDate` validation to your  data-validate attribute if these validations are desired along with your custom or required validation. ([#862](https://github.com/infor-design/enterprise/issues/862))
- `[Menubutton]` Added a new setting `hideMenuArrow` you can use for buttons that don't require an arrow, such as menu buttons. ([#1088](https://github.com/infor-design/enterprise/issues/1088))
- `[Dropdown]` Fixed issues with destroy when multiple dropdown components are on the page. ([#1202](https://github.com/infor-design/enterprise/issues/1202))
- `[Datagrid]` Fixed alignment issues when using filtering with some columns that do not have a filter. ([#1124](https://github.com/infor-design/enterprise/issues/1124))
- `[Datagrid]` Fixed an error when dynamically adding context menus. ([#1216](https://github.com/infor-design/enterprise/issues/1216))
- `[Datagrid]` Added an example of dynamic intermediate paging and filtering. ([#396](https://github.com/infor-design/enterprise/issues/396))
- `[Dropdown]` Fixed alignment issues on mobile devices. ([#1069](https://github.com/infor-design/enterprise/issues/1069))
- `[Datepicker]` Fixed incorrect assumptions, causing incorrect umalqura calendar calculations. ([#1189](https://github.com/infor-design/enterprise/issues/1189))
- `[Datepicker]` Fixed an issue where the dialog would not close on click out if opening the time dropdown components first. ([#1278](https://github.com/infor-design/enterprise/issues/))
- `[General]` Added the ability to stop renderLoop. ([#214](https://github.com/infor-design/enterprise/issues/214))
- `[Datepicker]` Fixed an issue reselecting ranges with the date picker range option. ([#1197](https://github.com/infor-design/enterprise/issues/1197))
- `[Editor]` Fixed bugs on IE with background color option. ([#392](https://github.com/infor-design/enterprise/issues/392))
- `[Colorpicker]` Fixed issue where the palette is not closed on enter key / click. ([#1050](https://github.com/infor-design/enterprise/issues/1050))
- `[Accordion]` Fixed issues with context menus on the accordion. ([#639](https://github.com/infor-design/enterprise/issues/639))
- `[Searchfield]` Made no results appear not clickable. ([#329](https://github.com/infor-design/enterprise/issues/329))
- `[Datagrid]` Added an example of groups and paging. ([#435](https://github.com/infor-design/enterprise/issues/435))
- `[Editor]` Fixed the dirty indicator when using toolbar items. ([#910](https://github.com/infor-design/enterprise/issues/910))
- `[Datagrid]` Fixed a bug that made tooltips disappear when a lookup editor is closed. ([#1186](https://github.com/infor-design/enterprise/issues/1186))
- `[Datagrid]` Fixed a bug where not all rows are removed in the removeSelected function. ([#1036](https://github.com/infor-design/enterprise/issues/1036))
- `[Datagrid]` Fixed bugs in activateRow and deactivateRow in some edge cases. ([#948](https://github.com/infor-design/enterprise/issues/948))
- `[Datagrid]` Fixed formatting of tooltips on the header and filter. ([#955](https://github.com/infor-design/enterprise/issues/955))
- `[Datagrid]` Fixed wrong page number when saving the page number in localstorage and reloading. ([#798](https://github.com/infor-design/enterprise/issues/798))
- `[Tree]` Fixed issues when expanding and collapsing after dragging nodes around. ([#1183](https://github.com/infor-design/enterprise/issues/1183))
- `[ContextualActionPanel]` Fixed a bug where the CAP will be closed if clicking an accordion in it. ([#1138](https://github.com/infor-design/enterprise/issues/1138))
- `[Colorpicker]` Added a setting (customColors) to prevent adding default colors if totally custom colors are used. ([#1135](https://github.com/infor-design/enterprise/issues/1135))
- `[AppMenu]` Improved contrast in high contrast theme. ([#1146](https://github.com/infor-design/enterprise/issues/1146))
- `[Searchfield]` Fixed issue where ascenders/descenders are cut off. ([#1101](https://github.com/infor-design/enterprise/issues/1101))
- `[Tree]` Added sortstop and sortstart events. ([#1003](https://github.com/infor-design/enterprise/issues/1003))
- `[Searchfield]` Fixed some alignment issues in different browsers. ([#1106](https://github.com/infor-design/enterprise/issues/1106))
- `[Searchfield]` Fixed some contrast issues in different browsers. ([#1104](https://github.com/infor-design/enterprise/issues/1104))
- `[Searchfield]` Prevent multiple selected events from firing. ([#1259](https://github.com/infor-design/enterprise/issues/1259))
- `[Autocomplete]` Added a beforeOpen setting ([#398](https://github.com/infor-design/enterprise/issues/398))
- `[Toolbar]` Fixed an error where toolbar tried to focus a DOM item that was removed. ([#1177](https://github.com/infor-design/enterprise/issues/1177))
- `[Dropdown]` Fixed a problem where the bottom of some lists is cropped. ([#909](https://github.com/infor-design/enterprise/issues/909))
- `[General]` Fixed a few components so that they could still initialize when hidden. ([#230](https://github.com/infor-design/enterprise/issues/230))
- `[Datagrid]` Fixed missing tooltips on new row. ([#1081](https://github.com/infor-design/enterprise/issues/1081))
- `[Lookup]` Fixed a bug using select all where it would select the previous list. ([#295](https://github.com/infor-design/enterprise/issues/295))
- `[Datagrid]` Fixed missing summary row on initial render in some cases. ([#330](https://github.com/infor-design/enterprise/issues/330))
- `[Button]` Fixed alignment of text and icons. ([#973](https://github.com/infor-design/enterprise/issues/973))
- `[Datagrid]` Fixed missing source call when loading last page first. ([#1162](https://github.com/infor-design/enterprise/issues/1162))
- `[SwapList]` Made sure swap list will work in all cases and in angular. ([#152](https://github.com/infor-design/enterprise/issues/152))
- `[Toast]` Fixed a bug where some toasts on certain urls may not close. ([#1305](https://github.com/infor-design/enterprise/issues/1305))
- `[Datepicker / Lookup]` Fixed bugs where they would not load on tabs. ([#1304](https://github.com/infor-design/enterprise/issues/1304))

### v4.13.0 Chore & Maintenance

- `[General]` Added more complete visual tests. ([#978](https://github.com/infor-design/enterprise/issues/978))
- `[General]` Cleaned up some of the sample pages start at A, making sure examples work and tests are covered for better QA (on going). ([#1136](https://github.com/infor-design/enterprise/issues/1136))
- `[General]` Upgraded to ids-identity 2.0.x ([#1062](https://github.com/infor-design/enterprise/issues/1062))
- `[General]` Cleanup missing files in the directory listings. ([#985](https://github.com/infor-design/enterprise/issues/985))
- `[Angular 1.0]` We removed the angular 1.0 directives from the code and examples. These are no longer being updated. You can still use older versions of this or move on to Angular 7.x ([#1136](https://github.com/infor-design/enterprise/issues/1136))
- `[Uplift]` Included the uplift theme again as alpha for testing. It will show with a watermark and is only available via the personalize api or url params in the demo app. ([#1224](https://github.com/infor-design/enterprise/issues/1224))

(69 Issues Solved This Release, Backlog Enterprise 199, Backlog Ng 63, 662 Functional Tests, 659 e2e Tests)

## v4.12.0

- [Npm Package](https://www.npmjs.com/package/ids-enterprise)
- [IDS Enterprise Angular Change Log](https://github.com/infor-design/enterprise-ng/blob/master/docs/CHANGELOG.md)

### v4.12.0 Features

- `[General]` The ability to make custom/smaller builds has further been improved. We improved the component matching, made it possible to run the tests on only included components, fixed the banner, and improved the terminal functionality. Also removed/deprecated the older mapping tool. ([#417](https://github.com/infor-design/enterprise/issues/417))
- `[Message]` Added the ability to have different types (Info, Confirm, Error, Alert). ([#963](https://github.com/infor-design/enterprise/issues/963))
- `[General]` Further fixes to for xss issues. ([#683](https://github.com/infor-design/enterprise/issues/683))
- `[Pager]` Made it possible to use the pager as a standalone component. ([#250](https://github.com/infor-design/enterprise/issues/250))
- `[Editor]` Added a clear formatting button. ([#473](https://github.com/infor-design/enterprise/issues/473))
- `[Datepicker]` Added an option to show the time as current time instead of midnight. ([#889](https://github.com/infor-design/enterprise/issues/889))
- `[About]` Dialog now shows device information. ([#684](https://github.com/infor-design/enterprise/issues/684))

### v4.12.0 Fixes

- `[Datagrid Tree]` Fixed incorrect data on activated event. ([#412](https://github.com/infor-design/enterprise/issues/412))
- `[Datagrid]` Improved the export function so it works on different locales. ([#378](https://github.com/infor-design/enterprise/issues/378))
- `[Tabs]` Fixed a bug where clicking the x on tabs with a dropdowns would incorrectly open the dropdown. ([#276](https://github.com/infor-design/enterprise/issues/276))
- `[Datagrid]` Changed the `settingschange` event so it will only fire once. ([#903](https://github.com/infor-design/enterprise/issues/903))
- `[Listview]` Improved rendering performance. ([#430](https://github.com/infor-design/enterprise/issues/430))
- `[General]` Fixed issues when using base tag, that caused icons to disappear. ([#766](https://github.com/infor-design/enterprise/issues/766))
- `[Empty Message]` Made it possible to assign code to the button click if used. ([#667](https://github.com/infor-design/enterprise/issues/667))
- `[Datagrid]` Added translations for the new tooltip. ([#227](https://github.com/infor-design/enterprise/issues/227))
- `[Dropdown]` Fixed contrast issue in high contrast theme. ([#945](https://github.com/infor-design/enterprise/issues/945))
- `[Datagrid]` Reset to default did not reset dropdown columns. ([#847](https://github.com/infor-design/enterprise/issues/847))
- `[Datagrid]` Fixed bugs in keyword search highlighting with special characters. ([#849](https://github.com/infor-design/enterprise/issues/849))
- `[Datagrid]` Fixed bugs that causes NaN to appear in date fields. ([#891](https://github.com/infor-design/enterprise/issues/891))
- `[Dropdown]` Fixed issue where validation is not trigger on IOS on click out. ([#659](https://github.com/infor-design/enterprise/issues/659))
- `[Lookup]` Fixed bug in select all in multiselect with paging. ([#926](https://github.com/infor-design/enterprise/issues/926))
- `[Modal]` Fixed bug where the modal would close if hitting enter on a checkbox and inputs. ([#320](https://github.com/infor-design/enterprise/issues/320))
- `[Lookup]` Fixed bug trying to reselect a second time. ([#296](https://github.com/infor-design/enterprise/issues/296))
- `[Tabs]` Fixed behavior when closing and disabling tabs. ([#947](https://github.com/infor-design/enterprise/issues/947))
- `[Dropdown]` Fixed layout issues when using icons in the dropdown. ([#663](https://github.com/infor-design/enterprise/issues/663))
- `[Datagrid]` Fixed a bug where the tooltip did not show on validation. ([#1008](https://github.com/infor-design/enterprise/issues/1008))
- `[Tabs]` Fixed issue with opening spillover on IOS. ([#619](https://github.com/infor-design/enterprise/issues/619))
- `[Datagrid]` Fixed bugs when using `exportable: false` in certain column positions. ([#787](https://github.com/infor-design/enterprise/issues/787))
- `[Searchfield]` Removed double border. ([#328](https://github.com/infor-design/enterprise/issues/328))

### v4.12.0 Chore & Maintenance

- `[Masks]` Added missing and more documentation, cleaned up existing docs. ([#1033](https://github.com/infor-design/enterprise/issues/1033))
- `[General]` Based on design site comments, we improved some pages and fixed some missing links. ([#1034](https://github.com/infor-design/enterprise/issues/1034))
- `[Bar Chart]` Added test coverage. ([#848](https://github.com/infor-design/enterprise/issues/848))
- `[Datagrid]` Added full api test coverage. ([#242](https://github.com/infor-design/enterprise/issues/242))

(55 Issues Solved This Release, Backlog Enterprise 185, Backlog Ng 50, 628 Functional Tests, 562 e2e Tests)

## v4.11.0

- [Npm Package](https://www.npmjs.com/package/ids-enterprise)
- [IDS Enterprise Angular Change Log](https://github.com/infor-design/enterprise-ng/blob/master/docs/CHANGELOG.md)

### v4.11.0 Features

- `[General]` It is now possible to make custom builds. With a custom build you specify a command with a list of components that you use. This can be used to reduce the bundle size for both js and css. ([#417](https://github.com/infor-design/enterprise/issues/417))
- `[Calendar]` Added more features including: a readonly view, ability for events to span days, tooltips and notifications ([#417](https://github.com/infor-design/enterprise/issues/417))
- `[Lookup]` Added the ability to select across pages, even when doing server side paging. ([#375](https://github.com/infor-design/enterprise/issues/375))
- `[Datagrid]` Improved tooltip performance, and now tooltips show on cells that are not fully displayed. ([#447](https://github.com/infor-design/enterprise/issues/447))

### v4.11.0 Fixes

- `[Dropdown]` The onKeyDown callback was not firing if CTRL key is used. This is fixed. ([#793](https://github.com/infor-design/enterprise/issues/793))
- `[Tree]` Added a small feature to preserve the tree node states on reload. ([#792](https://github.com/infor-design/enterprise/issues/792))
- `[Tree]` Added a disable/enable method to disable/enable the whole tree. ([#752](https://github.com/infor-design/enterprise/issues/752))
- `[App Menu]` Fixed a bug clearing the search filter box. ([#702](https://github.com/infor-design/enterprise/issues/702))
- `[Column Chart]` Added a yAxis option, you can use to format the yAxis in custom ways. ([#627](https://github.com/infor-design/enterprise/issues/627))
- `[General]` More fixes to use external ids tokens. ([#708](https://github.com/infor-design/enterprise/issues/708))
- `[Datagrid]` Fixed an error calling selectRows with an integer. ([#756](https://github.com/infor-design/enterprise/issues/756))
- `[Tree]` Fixed a bug that caused newly added rows to not be draggable. ([#618](https://github.com/infor-design/enterprise/issues/618))
- `[Dropdown / Multiselect]` Re-added the ability to have a placeholder on the component. ([#832](https://github.com/infor-design/enterprise/issues/832))
- `[Datagrid]` Fixed a bug that caused dropdown filters to not save on reload of page (saveUserSettings) ([#791](https://github.com/infor-design/enterprise/issues/791))
- `[Dropdown]` Fixed a bug that caused an unneeded scrollbar. ([#786](https://github.com/infor-design/enterprise/issues/786))
- `[Tree]` Added drag events and events for when the data is changed. ([#801](https://github.com/infor-design/enterprise/issues/801))
- `[Datepicker]` Fixed a bug updating settings, where time was not changing correctly. ([#305](https://github.com/infor-design/enterprise/issues/305))
- `[Tree]` Fixed a bug where the underlying dataset was not synced up. ([#718](https://github.com/infor-design/enterprise/issues/718))
- `[Lookup]` Fixed incorrect text color on chrome. ([#762](https://github.com/infor-design/enterprise/issues/762))
- `[Editor]` Fixed duplicate ID's on the popup dialogs. ([#746](https://github.com/infor-design/enterprise/issues/746))
- `[Dropdown]` Fixed misalignment of icons on IOS. ([#657](https://github.com/infor-design/enterprise/issues/657))
- `[Demos]` Fixed a bug that caused RTL pages to sometimes load blank. ([#814](https://github.com/infor-design/enterprise/issues/814))
- `[Modal]` Fixed a bug that caused the modal to close when clicking an accordion on the modal. ([#747](https://github.com/infor-design/enterprise/issues/747))
- `[Tree]` Added a restoreOriginalState method to set the tree back to its original state. ([#751](https://github.com/infor-design/enterprise/issues/751))
- `[Datagrid]` Added an example of a nested datagrid with scrolling. ([#172](https://github.com/infor-design/enterprise/issues/172))
- `[Datagrid]` Fixed column alignment issues on grouped column examples. ([#147](https://github.com/infor-design/enterprise/issues/147))
- `[Datagrid]` Fixed bugs when dragging and resizing grouped columns. ([#374](https://github.com/infor-design/enterprise/issues/374))
- `[Validation]` Fixed a bug that caused validations with changing messages to not go away on correction. ([#640](https://github.com/infor-design/enterprise/issues/640))
- `[Datagrid]` Fixed bugs in actionable mode (enter was not moving down). ([#788](https://github.com/infor-design/enterprise/issues/788))
- `[Bar Charts]` Fixed bug that caused tooltips to occasionally not show up. ([#739](https://github.com/infor-design/enterprise/issues/739))
- `[Dirty]` Fixed appearance/contrast on high contrast theme. ([#692](https://github.com/infor-design/enterprise/issues/692))
- `[Locale]` Fixed incorrect date time format. ([#608](https://github.com/infor-design/enterprise/issues/608))
- `[Dropdown]` Fixed bug where filtering did not work with CAPS lock on. ([#608](https://github.com/infor-design/enterprise/issues/608))
- `[Accordion]` Fixed styling issue on safari. ([#282](https://github.com/infor-design/enterprise/issues/282))
- `[Dropdown]` Fixed a bug on mobile devices, where the list would close on scrolling. ([#656](https://github.com/infor-design/enterprise/issues/656))

### v4.11.0 Chore & Maintenance

- `[Textarea]` Added additional test coverage. ([#337](https://github.com/infor-design/enterprise/issues/337))
- `[Tree]` Added additional test coverage. ([#752](https://github.com/infor-design/enterprise/issues/752))
- `[Busy Indicator]` Added additional test coverage. ([#233](https://github.com/infor-design/enterprise/issues/233))
- `[Docs]` Added additional information for developers on how to use IDS. ([#721](https://github.com/infor-design/enterprise/issues/721))
- `[Docs]` Added Id's and test notes to all pages. ([#259](https://github.com/infor-design/enterprise/issues/259))
- `[Docs]` Fixed issues on the wizard docs. ([#824](https://github.com/infor-design/enterprise/issues/824))
- `[Accordion]` Added additional test coverage. ([#516](https://github.com/infor-design/enterprise/issues/516))
- `[General]` Added sass linter (stylelint). ([#767](https://github.com/infor-design/enterprise/issues/767))

(53 Issues Solved This Release, Backlog Enterprise 170, Backlog Ng 41, 587 Functional Tests, 458 e2e Tests)

## v4.10.0

- [Npm Package](https://www.npmjs.com/package/ids-enterprise)
- [IDS Enterprise Angular Change Log](https://github.com/infor-design/enterprise-ng/blob/master/docs/CHANGELOG.md)

### v4.10.0 Features

- `[Tooltips]` Will now activate on longpress on mobile devices. ([#400](https://github.com/infor-design/enterprise/issues/400))
- `[Contextmenu]` Will now activate on longpress on mobile devices (except when on inputs). ([#245](https://github.com/infor-design/enterprise/issues/245))
- `[Locale]` Added support for zh-Hant and zh-Hans. ([#397](https://github.com/infor-design/enterprise/issues/397))
- `[Tree]` Greatly improved rendering and expanding performance. ([#251](https://github.com/infor-design/enterprise/issues/251))
- `[General]` Internally all of the sass is now extended from [IDS Design tokens]( https://github.com/infor-design/design-system) ([#354](https://github.com/infor-design/enterprise/issues/354))
- `[Calendar]` Added initial readonly calendar. At the moment the calendar can only render events and has a filtering feature. More will be added next sprint. ([#261](https://github.com/infor-design/enterprise/issues/261))

### v4.10.0 Fixes

- `[Dropdown]` Minor Breaking Change for Xss reasons we removed the ability to set a custom hex color on icons in the dropdown. You can still pass in one of the alert colors from the colorpalette (fx alert, good, info). This was not even shown in the examples so may not be missed. ([#256](https://github.com/infor-design/enterprise/issues/256))
- `[Popupmenu]` Fixed a problem in popupmenu, if it was opened in immediate mode, submenus will be cleared of their text when the menu is eventually closed. ([#701](https://github.com/infor-design/enterprise/issues/701))
- `[Editor]` Fixed xss injection problem on the link dialog. ([#257](https://github.com/infor-design/enterprise/issues/257))
- `[Spinbox]` Fixed a height / alignment issue on spinboxes when used in short height configuration. ([#547](https://github.com/infor-design/enterprise/issues/547))
- `[Datepicker / Mask]` Fixed an issue in angular that caused using backspace to not save back to the model. ([#51](https://github.com/infor-design/enterprise-ng/issues/51))
- `[Field Options]` Fixed mobile support so they now work on touch better on IOS and Android. ([#555](https://github.com/infor-design/enterprise-ng/issues/555))
- `[Tree]` Tree with + and - for the folders was inversed visually. This was fixed, update your svg.html ([#685](https://github.com/infor-design/enterprise-ng/issues/685))
- `[Modal]` Fixed an alignment issue with the closing X on the top corner. ([#662](https://github.com/infor-design/enterprise-ng/issues/662))
- `[Popupmenu]` Fixed a visual flickering when opening dynamic submenus. ([#588](https://github.com/infor-design/enterprise/issues/588))
- `[Tree]` Added full unit and functional tests. ([#264](https://github.com/infor-design/enterprise/issues/264))
- `[Lookup]` Added full unit and functional tests. ([#344](https://github.com/infor-design/enterprise/issues/344))
- `[Datagrid]` Added more unit and functional tests. ([#242](https://github.com/infor-design/enterprise/issues/242))
- `[General]` Updated the develop tools and sample app to Node 10. During this update we set package-lock.json to be ignored in .gitignore ([#540](https://github.com/infor-design/enterprise/issues/540))
- `[Modal]` Allow beforeOpen callback to run optionally whether you have content or not passed back. ([#409](https://github.com/infor-design/enterprise/issues/409))
- `[Datagrid]` The lookup editor now supports left, right, and center align on the column settings. ([#228](https://github.com/infor-design/enterprise/issues/228))
- `[Mask]` When adding prefixes and suffixes (like % and $) if all the rest of the text is cleared, these will also now be cleared. ([#433](https://github.com/infor-design/enterprise/issues/433))
- `[Popupmenu]` Fixed low contrast selection icons in high contrast theme. ([#410](https://github.com/infor-design/enterprise/issues/410))
- `[Header Popupmenu]` Fixed missing focus state. ([#514](https://github.com/infor-design/enterprise/issues/514))
- `[Datepicker]` When using legends on days, fixed a problem that the hover states are shown incorrectly when changing month. ([#514](https://github.com/infor-design/enterprise/issues/514))
- `[Listview]` When the search field is disabled, it was not shown with disabled styling, this is fixed. ([#422](https://github.com/infor-design/enterprise/issues/422))
- `[Donut]` When having 4 or 2 sliced the tooltip would not show up on some slices. This is fixed. ([#482](https://github.com/infor-design/enterprise/issues/482))
- `[Datagrid]` Added a searchExpandableRow option so that you can control if data in expandable rows is searched/expanded. ([#480](https://github.com/infor-design/enterprise/issues/480))
- `[Multiselect]` If more items then fit are selected the tooltip was not showing on initial load, it only showed after changing values. This is fixed. ([#633](https://github.com/infor-design/enterprise/issues/633))
- `[Tooltip]` An example was added showing how you can show tooltips on disabled buttons. ([#453](https://github.com/infor-design/enterprise/issues/453))
- `[Modal]` A title with brackets in it was not escaping the text correctly. ([#246](https://github.com/infor-design/enterprise/issues/246))
- `[Modal]` Pressing enter when on inputs such as file upload no longer closes the modal. ([#321](https://github.com/infor-design/enterprise/issues/321))
- `[Locale]` Sent out translations so things like the Editor New/Same window dialog will be translated in the future. ([#511](https://github.com/infor-design/enterprise/issues/511))
- `[Nested Datagrid]` Fixed focus issues, the wrong cell in the nest was getting focused. ([#371](https://github.com/infor-design/enterprise/issues/371))

(44 Issues Solved This Release, Backlog Enterprise 173, Backlog Ng 44, 565 Functional Tests, 426 e2e Tests)

## v4.9.0

- [Npm Package](https://www.npmjs.com/package/ids-enterprise)
- [IDS Enterprise Angular Change Log](https://github.com/infor-design/enterprise-ng/blob/master/docs/CHANGELOG.md)

### v4.9.0 Features

- `[Datagrid]` Changed the way alerts work on rows. It now no longer requires an extra column. The rowStatus column will now be ignored so can be removed. When an alert / error / info message is added to the row the whole row will highlight. ([Check out the example.](https://bit.ly/2LC33iJ) ([#258](https://github.com/infor-design/enterprise/issues/258))
- `[Modal]` Added an option `showCloseBtn` which when set to true will show a X button on the top left corner. ([#358](https://github.com/infor-design/enterprise/issues/358))
- `[Multiselect / Dropdown]` Added the ability to see the search term during ajax requests. ([#267](https://github.com/infor-design/enterprise/issues/267))
- `[Scatterplot]` Added a scatter plot chart similar to a bubble chart but with shapes. ([Check out the example.](https://bit.ly/2K9N59M) ([#341](https://github.com/infor-design/enterprise/issues/341))
- `[Toast]` Added an option `allowLink` which when set to true will allow you to specify a `<a>` in the message content to add a link to the message. ([#341](https://github.com/infor-design/enterprise/issues/341))

### v4.9.0 Fixes

- `[Accordion]` Fixed an issue that prevented a right click menu from working on the accordion. ([#238](https://github.com/infor-design/enterprise/issues/238))
- `[Charts]` Fixed up missing empty states and selection methods so they work on all charts. ([#265](https://github.com/infor-design/enterprise/issues/265))
- `[Datagrid]` Fixed the performance of pasting from excel. ([#240](https://github.com/infor-design/enterprise/issues/240))
- `[Datagrid]` The keyword search will now clear when reloading data. ([#307](https://github.com/infor-design/enterprise/issues/307))
- `[Docs]` Fixed several noted missing pages and broken links in the docs. ([#244](https://github.com/infor-design/enterprise/issues/244))
- `[Dropdown]` Fixed bug in badges configuration. ([#270](https://github.com/infor-design/enterprise/issues/270))
- `[Flex Layout]` Fixed field-flex to work better on IE. ([#252](https://github.com/infor-design/enterprise/issues/252))
- `[Editor]` Fixed bug that made it impossible to edit the visual tab. ([#478](https://github.com/infor-design/enterprise/issues/478))
- `[Editor]` Fixed a bug with dirty indicator that caused a messed up layout. ([#241](https://github.com/infor-design/enterprise/issues/241))
- `[Lookup]` Fixed it so that select will work correctly when filtering. ([#248](https://github.com/infor-design/enterprise/issues/248))
- `[Header]` Fixed missing `More` tooltip on the header. ([#345](https://github.com/infor-design/enterprise/issues/345))
- `[Validation]` Added fixes to prevent `error` and `valid` events from going off more than once. ([#237](https://github.com/infor-design/enterprise/issues/237))
- `[Validation]` Added fixes to make multiple messages work better. There is now a `getMessages()` function that will return all erros on a field as an array. The older `getMessage()` will still return a string. ([#237](https://github.com/infor-design/enterprise/issues/237))
- `[Validation]` Fixed un-needed event handlers when using fields on a tab. ([#332](https://github.com/infor-design/enterprise/issues/332))

### v4.9.0 Chore & Maintenance

- `[Blockgrid]` Added full test coverage ([#234](https://github.com/infor-design/enterprise/issues/234))
- `[CAP]` Fixed some examples that would not close ([#283](https://github.com/infor-design/enterprise/issues/283))
- `[Datepicker]` Added full test coverage ([#243](https://github.com/infor-design/enterprise/issues/243))
- `[Datagrid]` Fixed an example so that it shows how to clear a dropdown filter. ([#254](https://github.com/infor-design/enterprise/issues/254))
- `[Docs]` Added TEAMS.MD for collecting info on the teams using ids. If you are not in the list let us know or make a pull request. ([#350](https://github.com/infor-design/enterprise/issues/350))
- `[Listview]` Fixed some links in the sample app that caused some examples to fail. ([#273](https://github.com/infor-design/enterprise/issues/273))
- `[Tabs]` Added more test coverage ([#239](https://github.com/infor-design/enterprise/issues/239))
- `[Toast]` Added full test coverage ([#232](https://github.com/infor-design/enterprise/issues/232))
- `[Testing]` Added visual regression tests, and more importantly a system for doing them via CI. ([#255](https://github.com/infor-design/enterprise/issues/255))

(34 Issues Solved This Release, Backlog Enterprise 158, Backlog Ng 41, 458 Functional Tests, 297 e2e Tests)

## v4.8.0

- [Npm Package](https://www.npmjs.com/package/ids-enterprise)
- [IDS Enterprise Angular Change Log](https://github.com/infor-design/enterprise-ng/blob/master/docs/CHANGELOG.md)

### v4.8.0 Features

- `[Datagrid]` Added an example of Nested Datagrids with ([basic nested grid support.](https://bit.ly/2lGKM4a)) ([#SOHO-3474](https://jira.infor.com/browse/SOHO-3474))
- `[Datagrid]` Added support for async validation. ([#SOHO-7943](https://jira.infor.com/browse/SOHO-7943))
- `[Export]` Extracted excel export code so it can be run outside the datagrid. ([#SOHO-7246](https://jira.infor.com/browse/SOHO-7246))

### v4.8.0 Fixes

- `[Searchfield / Toolbar Searchfield]` Merged code between them so there is just one component. This reduced code and fixed many bugs. ([#161](https://github.com/infor-design/enterprise/pull/161))
- `[Datagrid]` Fixed issues using expand row after hiding/showing columns. ([#SOHO-8103](https://jira.infor.com/browse/SOHO-8103))
- `[Datagrid]` Fixed issue that caused nested grids in expandable rows to hide after hiding/showing columns on the parent grid. ([#SOHO-8102](https://jira.infor.com/browse/SOHO-8102))
- `[Datagrid]` Added an example showing Math rounding on numeric columns ([#SOHO-5168](https://jira.infor.com/browse/SOHO-5168))
- `[Datagrid]` Date editors now maintain date format correctly. ([#SOHO-5861](https://jira.infor.com/browse/SOHO-5861))
- `[Datagrid]` Fixed alignment off sort indicator on centered columns. ([#SOHO-7444](https://jira.infor.com/browse/SOHO-7444))
- `[Datagrid]` Behavior Change - Sorting clicking now no longer refocuses last cell. ([#SOHO-7682](https://jira.infor.com/browse/SOHO-7682))
- `[Datagrid]` Fixed formatter error that showed NaN on some number cells. ([#SOHO-7839](https://jira.infor.com/browse/SOHO-7682))
- `[Datagrid]` Fixed a bug rendering last column in some situations. ([#SOHO-7987](https://jira.infor.com/browse/SOHO-7987))
- `[Datagrid]` Fixed incorrect data in context menu event. ([#SOHO-7991](https://jira.infor.com/browse/SOHO-7991))
- `[Dropdown]` Added an onKeyDown option so keys can be overriden. ([#SOHO-4815](https://jira.infor.com/browse/SOHO-4815))
- `[Slider]` Fixed step slider to work better jumping across steps. ([#SOHO-6271](https://jira.infor.com/browse/SOHO-6271))
- `[Tooltip]` Will strip tooltip markup to prevent xss. ([#SOHO-6522](https://jira.infor.com/browse/SOHO-6522))
- `[Contextual Action Panel]` Fixed alignment issue on x icon. ([#SOHO-6612](https://jira.infor.com/browse/SOHO-6612))
- `[Listview]` Fixed scrollbar size when removing items. ([#SOHO-7402](https://jira.infor.com/browse/SOHO-7402))
- `[Navigation Popup]` Fixed a bug setting initial selected value. ([#SOHO-7411](https://jira.infor.com/browse/SOHO-7411))
- `[Grid]` Added a no-margin setting for nested grids with no indentation. ([#SOHO-7495](https://jira.infor.com/browse/SOHO-7495))
- `[Grid]` Fixed positioning of checkboxes in the grid. ([#SOHO-7979](https://jira.infor.com/browse/SOHO-7979))
- `[Tabs]` Fixed bug calling add in NG applications. ([#SOHO-7511](https://jira.infor.com/browse/SOHO-7511))
- `[Listview]` Selected event now contains the dataset row. ([#SOHO-7512](https://jira.infor.com/browse/SOHO-7512))
- `[Multiselect]` Fixed incorrect showing of delselect button in certain states. ([#SOHO-7535](https://jira.infor.com/browse/SOHO-7535))
- `[Search]` Fixed bug where highlight search terms where not shown in bold. ([#SOHO-7796](https://jira.infor.com/browse/SOHO-7796))
- `[Multiselect]` Improved performance on select all. ([#SOHO-7816](https://jira.infor.com/browse/SOHO-7816))
- `[Spinbox]` Fixed problem where you could arrow up in a readonly spinbox. ([#SOHO-8025](https://jira.infor.com/browse/SOHO-8025))
- `[Dropdown]` Fixed bug selecting two items with same value. ([#SOHO-8029](https://jira.infor.com/browse/SOHO-8029))
- `[Modal]` Fixed incorrect enabling of submit on validating modals. ([#SOHO-8042](https://jira.infor.com/browse/SOHO-8042))
- `[Modal]` Fixed incorrect closing of modal on enter key. ([#SOHO-8059](https://jira.infor.com/browse/SOHO-8059))
- `[Rating]` Allow decimal values for example 4.3. ([#SOHO-8063](https://jira.infor.com/browse/SOHO-8063))
- `[Datepicker]` Prevent datepicker from scrolling to the top of the browser. ([#SOHO-8107](https://jira.infor.com/browse/SOHO-8107))
- `[Tag]` Fixed layout on Right-To-Left. ([#SOHO-8120](https://jira.infor.com/browse/SOHO-8120))
- `[Listview]` Fixed missing render event. ([#SOHO-8129](https://jira.infor.com/browse/SOHO-8129))
- `[Angular Datagrid]` Fixed maskOptions input definition. ([#SOHO-8131](https://jira.infor.com/browse/SOHO-8131))
- `[Datepicker]` Fixed several bugs on the UmAlQura Calendar. ([#SOHO-8147](https://jira.infor.com/browse/SOHO-8147))
- `[Datagrid]` Fixed bug on expanding and collapsing multiple expandable rows. ([#SOHO-8154](https://jira.infor.com/browse/SOHO-8154))
- `[Pager]` Fixed focus state clicking page numbers. ([#SOHO-4528](https://jira.infor.com/browse/SOHO-4528))
- `[SearchField]` Fixed bug initializing search field with text. ([#SOHO-4820](https://jira.infor.com/browse/SOHO-4820))
- `[ColorPicker]` Fixed bug with incorrect cursor on readonly color picker. ([#SOHO-8030](https://jira.infor.com/browse/SOHO-8030))
- `[Pie]` Fixed ui glitch on mobile when pressing slices. ([#SOHO-8141](https://jira.infor.com/browse/SOHO-8141))

### v4.8.0 Chore & Maintenance

- `[Npm Package]` Added back sass files in correct folder structure. ([#SOHO-7583](https://jira.infor.com/browse/SOHO-7583))
- `[Menu Button]` Added button functional and e2e Testss. ([#SOHO-7600](https://jira.infor.com/browse/SOHO-7600))
- `[Textarea]` Added Textarea functional and e2e Testss. ([#SOHO-7929](https://jira.infor.com/browse/SOHO-7929))
- `[ListFilter]` Added ListFilter functional and e2e Testss. ([#SOHO-7975](https://jira.infor.com/browse/SOHO-7975))
- `[Colorpicker]` Added Colorpicker functional and e2e Testss. ([#SOHO-8078](https://jira.infor.com/browse/SOHO-8078))
- `[Site / Docs]` Fixed a few broken links ([#SOHO-7993](https://jira.infor.com/browse/SOHO-7993))

(62 Jira Issues Solved This Release, Backlog Dev 186, Design 110, Unresolved 349, Test Count 380 Functional, 178 e2e )

## v4.7.0

- [Full Jira Release Notes](https://bit.ly/2HyT3zF)
- [Npm Package](https://www.npmjs.com/package/ids-enterprise)
- [IDS Enterprise Angular Change Log](https://github.com/infor-design/enterprise-ng/blob/master/docs/CHANGELOG.md)

### v4.7.0 Features

- `[Github]` The project was migrated to be open source on github with a new workflow and testing suite.
- `[Tag]` Added a Tag angular component. ([#SOHO-8005](https://jira.infor.com/browse/SOHO-8006))
- `[Validate]` Exposed validate and removeMessage methods. ([#SOHO-8003](https://jira.infor.com/browse/SOHO-8003))
- `[General]` Upgrade to Angular 6 ([#SOHO-7927](https://jira.infor.com/browse/SOHO-7927))
- `[General]` Introduced nightly versions in npm ([#SOHO-7804](https://jira.infor.com/browse/SOHO-7804))
- `[Multiselect]` A tooltip now shows if more content is selected than fits in the input. ([#SOHO-7799](https://jira.infor.com/browse/SOHO-7799))
- `[Datepicker]` Added an option to restrict moving to months that are not available to select from. ([#SOHO-7384](https://jira.infor.com/browse/SOHO-7384))
- `[Validation]` Added and icon alert([#SOHO-7225](https://jira.infor.com/browse/SOHO-7225)
- `[General]` Code is now available on ([public npm](https://www.npmjs.com/package/ids-enterprise)) ([#SOHO-7083](https://jira.infor.com/browse/SOHO-7083))

### v4.7.0 Fixes

- `[Lookup]` Fixed existing example that shows using an autocomplete on a lookup. ([#SOHO-8070](https://jira.infor.com/browse/SOHO-8070))
- `[Lookup]` Fixed existing example that shows creating a customized dialog on the lookup ([#SOHO-8069](https://jira.infor.com/browse/SOHO-8069))
- `[Lookup]` Fixed existing example that incorrectly showed a checkbox column. ([#SOHO-8068](https://jira.infor.com/browse/SOHO-8068))
- `[Line Chart]` Fixed an error when provoking the tooltip. ([#/SOHO-8051](https://jira.infor.com/browse/SOHO-8051))
- `[Module Tabs]` Fixed a bug toggling the menu on mobile. ([#/SOHO-8043](https://jira.infor.com/browse/SOHO-8043))
- `[Autocomplete]` Fixed a bug that made enter key not work to select. ([#SOHO-8036](https://jira.infor.com/browse/SOHO-8036))
- `[Tabs]` Removed an errant scrollbar that appeared sometimes on IE ([#SOHO-8034](https://jira.infor.com/browse/SOHO-8034))
- `[Datagrid]` The drill down click event now currently shows the right row information in the event data. ([#SOHO-8023](https://jira.infor.com/browse/SOHO-8023))
- `[Datagrid]` Fixed a broken nested data example. ([#SOHO-8019](https://jira.infor.com/browse/SOHO-8019))
- `[Datagrid]` Fixed a broken paging example. ([#SOHO-8013](https://jira.infor.com/browse/SOHO-8013))
- `[Datagrid]` Hyperlinks now can be clicked when in a datagrid expandable row. ([#SOHO-8009](https://jira.infor.com/browse/SOHO-8009))
- `[Popupmenu]` Removed extra padding on icon menus ([#SOHO-8006](https://jira.infor.com/browse/SOHO-8006))
- `[Spinbox]` Range limits now work correctly ([#SOHO-7999](https://jira.infor.com/browse/SOHO-7999))
- `[Dropdown]` Fixed not working filtering on nosearch option. ([#SOHO-7998](https://jira.infor.com/browse/SOHO-7998))
- `[Hierarchy]` Children layout and in general layouts where improved. ([#SOHO-7992](https://jira.infor.com/browse/SOHO-7992))
- `[Buttons]` Fixed layout issues on mobile. ([#SOHO-7982](https://jira.infor.com/browse/SOHO-7982))
- `[Datagrid]` Fixed format initialization issue ([#SOHO-7982](https://jira.infor.com/browse/SOHO-7982))
- `[Lookup]` Fixed a problem that caused the lookup to only work once. ([#SOHO-7971](https://jira.infor.com/browse/SOHO-7971))
- `[Treemap]` Fix a bug using `fixture.detectChanges()`. ([#SOHO-7969](https://jira.infor.com/browse/SOHO-7969))
- `[Textarea]` Fixed a bug that made it possible for the count to go to a negative value. ([#SOHO-7952](https://jira.infor.com/browse/SOHO-7952))
- `[Tabs]` Fixed a bug that made extra events fire. ([#SOHO-7948](https://jira.infor.com/browse/SOHO-7948))
- `[Toolbar]` Fixed a with showing icons and text in the overflowmenu. ([#SOHO-7942](https://jira.infor.com/browse/SOHO-7942))
- `[DatePicker]` Fixed an error when restricting dates. ([#SOHO-7922](https://jira.infor.com/browse/SOHO-7922))
- `[TimePicker]` Fixed sort order of times in arabic locales. ([#SOHO-7920](https://jira.infor.com/browse/SOHO-7920))
- `[Multiselect]` Fixed initialization of selected items. ([#SOHO-7916](https://jira.infor.com/browse/SOHO-7916))
- `[Line Chart]` Solved a problem clicking lines to select. ([#SOHO-7912](https://jira.infor.com/browse/SOHO-7912))
- `[Hierarchy]` Improved RTL version ([#SOHO-7888](https://jira.infor.com/browse/SOHO-7888))
- `[Datagrid]` Row click event now shows correct data when using Groups ([#SOHO-7861](https://jira.infor.com/browse/SOHO-7861))
- `[Modal]` Fixed cut of border on checkboxe focus states. ([#SOHO-7856](https://jira.infor.com/browse/SOHO-7856))
- `[Colorpicker]` Fixed cropped labels when longer ([#SOHO-7817](https://jira.infor.com/browse/SOHO-7817))
- `[Label]` Fixed cut off Thai characters ([#SOHO-7814](https://jira.infor.com/browse/SOHO-7814))
- `[Colorpicker]` Fixed styling issue on margins ([#SOHO-7776](https://jira.infor.com/browse/SOHO-7776))
- `[Hierarchy]` Fixed several layout issues and changed the paging example to show the back button on the left. ([#SOHO-7622](https://jira.infor.com/browse/SOHO-7622))
- `[Bar Chart]` Fixed RTL layout issues ([#SOHO-5196](https://jira.infor.com/browse/SOHO-5196))
- `[Lookup]` Made delimiter an option / changable ([#SOHO-4695](https://jira.infor.com/browse/SOHO-4695))

### v4.7.0 Chore & Maintenance

- `[Timepicker]` Added functional and e2e Testss ([#SOHO-7809](https://jira.infor.com/browse/SOHO-7809))
- `[General]` Restructured the project to clean up and separate the demo app from code. ([#SOHO-7803](https://jira.infor.com/browse/SOHO-7803))

(56 Jira Issues Solved This Release, Backlog Dev 218, Design 101, Unresolved 391, Test Count 232 Functional, 117 e2e )

## v4.6.0

- [Full Jira Release Notes](https://bit.ly/2jodbem)
- [Npm Package](http://npm.infor.com)
- [IDS Enterprise Angular Change Log](https://github.com/infor-design/enterprise-ng/blob/master/docs/CHANGELOG.md)

### v4.6.0 Key New Features

- `[Treemap]` New Component Added
- `[Website]` Launch of new docs site <https://design.infor.com/code/ids-enterprise/latest>
- `[Security]` Ids Now passes CSP (Content Security Policy) Compliance for info see <docs/SECURITY.md>.
- `[Toolbar]` New ["toolbar"](http://usalvlhlpool1.infor.com/4.6.0/components/toolbar-flex/list)
    - Based on css so it is much faster.
    - Expect a future breaking change from flex-toolbar to this toolbar when all features are implemented.
    - As of now collapsible search is not supported yet.

### v4.6.0 Behavior Changes

- `[App Menu]` Now automatically closes when items are clicked on mobile devices.

### v4.6.0 Improvements

- `[Angular]` Validation now allows dynamic functions.
- `[Editor]` Added a clear method.
- `[Locale]` Map iw locale to Hebrew.
- `[Locale]` Now defaults locals with no country. For example en maps to en-US es and es-ES.
- `[Color Picker]` Added option to clear the color.
- `[Angular]` Allow Formatters, Editors to work with Soho. without the migration script.
- `[Added a new labels example <http://usalvlhlpool1.infor.com/4.6.0/components/form/example-labels.html>
- `[Angular]` Added new Chart Wrappers (Line, Bar, Column ect ).
- `[Datagrid]` Added file up load editor.
- `[Editor]` Its possible to put a link on an image now.

### v4.6.0 Code Updates / Breaking Changes

- `[Templates]` The internal template engine changed for better XSS security as a result one feature is no longer supported. If you have a delimiter syntax to embed html like `{{& name}}`, change this to be `{{{name}}}`.
- `[jQuery]` Updated from 3.1.1 to 3.3.1.

### v4.6.0 Bug Fixes

- `[Angular]` Added fixes so that the `soho.migrate` script is no longer needed.
- `[Angular Datagrid]` Added filterWhenTyping option.
- `[Angular Popup]` Expose close, isOpen and keepOpen.
- `[Angular Linechart]` Added "xAxis" and "yAxis" options.
- `[Angular Treemap]` Added new wrapper.
- `[Angular Rating]` Added a rating wrapper.
- `[Angular Circle Page]` Added new wrapper.
- `[Checkbox]` Fixed issue when you click the top left of the page, would toggle the last checkbox.
- `[Composite Form]` Fixed broken swipe.
- `[Colorpicker]` Fixed cases where change did not fire.
- `[Colorpicker]` Added short field option.
- `[Completion Chart]` Added more colors.
- `[Datagrid]` Fixed some misaligned icons on short row height.
- `[Datagrid]` Fixed issue that blank dropdown filter items would not show.
- `[Datagrid]` Added click arguments for more information on editor clicks and callback data.
- `[Datagrid]` Fixed wrong data on events on second page with expandable row.
- `[Datagrid]` Fixed focus / filter bugs.
- `[Datagrid]` Fixed bug with filter dropdowns on IOS.
- `[Datagrid]` Fixed column alignment when scrolling and RTL.
- `[Datagrid]` Fixed NaN error when using the colspan example.
- `[Datagrid]` Made totals work correctly when filtering.
- `[Datagrid]` Fixed issue with focus when multiple grids on a page.
- `[Datagrid]` Removed extra rows from the grid export when using expandable rows.
- `[Datagrid]` Fixed performance of select all on paging client side.
- `[Datagrid]` Fixed text alignment on header when some columns are not filterable.
- `[Datagrid]` Fixed wrong cursor on non actionable rows.
- `[Hierarchy]` Fixed layout issues.
- `[Mask]` Fixed issue when not using decimals in the pattern option.
- `[Modal]` Allow editor and dropdown to properly block the submit button.
- `[Menu Button]` Fixed beforeOpen so it also runs on submenus.
- `[Message]` Fixed XSS vulnerability.
- `[Pager]` Added fixes for RTL.
- `[List Detail]` Improved amount of space the header takes
- `[Multiselect]` Fixed problems when using the tab key well manipulating the multiselect.
- `[Multiselect]` Fixed bug with select all not working correctly.
- `[Multiselect]` Fixed bug with required validation rule.
- `[Spinbox]` Fixed issue on short field versions.
- `[Textarea]` Fixed issue with counter when in angular and on a modal.
- `[Toast]` Fixed XSS vulnerability.
- `[Tree]` Fixed checkbox click issue.
- `[Lookup]` Fixed issue in the example when running on Edge.
- `[Validation]` Fixed broken form submit validation.
- `[Vertical Tabs]` Fix cut off header.

(98 Jira Issues Solved This Release, Backlog Dev 388, Design 105, Unresolved 595, Test Coverage 6.66%)

## v4.5.0

### v4.5.0 Key New Features

- `[Font]` Experimental new font added from IDS as explained.
- `[Datagrid]` Added support for pasting from excel.
- `[Datagrid]` Added option to specify which column stretches.

### v4.5.0 Behavior Changes

- `[Search Field]` `ESC` incorrectly cleared the field and was inconsistent. The proper key is `ctrl + backspace` (PC )/ `alt + delete` (mac) to clear all field contents. `ESC` no longer does anything.

### v4.5.0 Improvements

- `[Datagrid]` Added support for a two line title on the header.
- `[Dropdown]` Added onKeyPress override for custom key strokes.
- `[Contextual Action Panel]` Added an option to add a right side close button.
- `[Datepicker]` Added support to select ranges.
- `[Maintenence]` Added more unit tests.
- `[Maintenence]` Removed jsHint in favor of Eslint.

### v4.5.0 Code Updates / Breaking Changes

- `[Swaplist]` changed custom events `beforeswap and swapupdate` data (SOHO-7407). From `Array: list-items-moved` to `Object: from: container-info, to: container-info and items: list-items-moved`. It now uses data in a more reliable way

### v4.5.0 Bug Fixes

- `[Angular]` Added new wrappers for Radar, Bullet, Line, Pie, Sparkline.
- `[Angular Dropdown]` Fixed missing data from select event.
- `[Colorpicker]` Added better translation support.
- `[Compound Field]` Fixed layout with some field types.
- `[Datepicker]` Fixed issues with validation in certain locales.
- `[Datepicker]` Not able to validate on MMMM.
- `[Datagrid]` Fixed bug that filter did not work when it started out hidden.
- `[Datagrid]` Fixed issue with context menu not opening repeatedly.
- `[Datagrid]` Fixed bug in indeterminate paging with smaller page sizes.
- `[Datagrid]` Fixed error when editing some numbers.
- `[Datagrid]` Added support for single line markup.
- `[Datagrid]` Fixed exportable option, which was not working for both csv and xls export.
- `[Datagrid]` Fixed column sizing logic to work better with alerts and alerts plus text.
- `[Datagrid]` Fixed bug when reordering rows with expandable rows.
- `[Datagrid]` Added events for opening and closing the filter row.
- `[Datagrid]` Fixed bugs on multiselect + tree grid.
- `[Datagrid]` Fixed problems with missing data on click events when paging.
- `[Datagrid]` Fixed problems editing with paging.
- `[Datagrid]` Fixed Column alignment calling updateDataset.
- `[Datagrid]` Now passes sourceArgs for the filter row.
- `[Dropdown]` Fixed cursor on disabled items.
- `[Editor]` Added paste support for links.
- `[Editor]` Fixed bug that prevented some shortcut keys from working.
- `[Editor]` Fixed link pointers in readonly mode.
- `[Expandable Area]` Fixed bug when not working on second page.
- `[General]` Some ES6 imports missing.
- `[Personalization]` Added support for cache bust.
- `[Locale]` Fixed some months missing in some cultures.
- `[Listview]` Removed redundant resize events.
- `[Line]` Fixed problems updating data.
- `[Mask]` Fixed bug on alpha masks that ignored the last character.
- `[Modal]` Allow enter key to be stopped for forms.
- `[Modal]` Allow filter row to work if a grid is on a modal.
- `[Fileupload]` Fixed bug when running in Contextual Action Panel.
- `[Searchfield]` Fixed wrong width.
- `[Step Process]` Improved layout and responsive.
- `[Step Process]` Improved wrapping of step items.
- `[Targeted Achievement]` Fixed icon alignment.
- `[Timepicker]` Fixed error calling removePunctuation.
- `[Text Area]` Adding missing classes for use in responsive-forms.
- `[Toast]` Fixed missing animation.
- `[Tree]` Fixed a bug where if the callback is not async the node wont open.
- `[Track Dirty]` Fixed error when used on a file upload.
- `[Track Dirty]` Did not work to reset dirty on editor and Multiselect.
- `[Validation]` Fixed more extra events firing.

(67 Jira Issues Solved This Release, Backlog Dev 378, Design 105, Unresolved 585, Test Coverage 6% )<|MERGE_RESOLUTION|>--- conflicted
+++ resolved
@@ -31,11 +31,8 @@
 - `[Datagrid]` Fixed an issue where when using the contentTooltip setting on a datagrid on a modal, the column would expand when hovering rows. ([#3541](https://github.com/infor-design/enterprise/issues/3541))
 - `[Datagrid]` Fixed an issue the arrow on tooltips flowed in the wrong direction. ([#3854](https://github.com/infor-design/enterprise/issues/3854))
 - `[Datagrid]` Fixed an issue where readonly and checkbox cells would show up on the summary row. ([#3862](https://github.com/infor-design/enterprise/issues/3862))
-<<<<<<< HEAD
 - `[Datepicker]` Fixed an issue where some languages like fr-CA and pt-BR (that are languages in a non default locale), would error when opening the picker. ([#4035](https://github.com/infor-design/enterprise/issues/4035))
-=======
 - `[Dropdown]` Changed the keyboard dropdown so it will select the active item when tabbing out. ([#3028](https://github.com/infor-design/enterprise/issues/3028))
->>>>>>> 7c66a005
 - `[Icons]` Fixed an issue with the amend icon in uplift theme. The meaning was lost on a design change and it has been updated. ([#3613](https://github.com/infor-design/enterprise/issues/3613))
 - `[Locale]` Changed results text to lower case. ([#3974](https://github.com/infor-design/enterprise/issues/3974))
 - `[Locale]` Fixed abbreviated chinese month translations. ([#4034](https://github.com/infor-design/enterprise/issues/4034))
