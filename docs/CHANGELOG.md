# What's New with Enterprise

## v4.27.0

### v4.27.0 Features

- `[Button]` Add `toData()` and related API for programmatically handling control of buttons. ([ng#467](https://github.com/infor-design/enterprise-ng/issues/467))
- `[Modal]` Created API for controlling the Modal ButtonSet. ([ng#467](https://github.com/infor-design/enterprise-ng/issues/467))
- `[Datagrid]` Added support for api setting on expand and collapse children. ([#3274](https://github.com/infor-design/enterprise/issues/3274))
- `[Homepage]` Added support for reordering, resizing, and removing widgets by enabling edit mode on the homepage component. ([#3531](https://github.com/infor-design/enterprise/issues/3531))

### v4.27.0 Important Changes

- `[Hierarchy]` Removed the following deprecated options `paging: <bool>` and `mobileView: <bool>`. Instead use `layout='paging'` or `layout='mobile-only'`.
- `[Icons]` Changed the svg icons to use `href` instead of deprecated `xlink:href`. This isnt a breaking change either will work but `href` works better with Ivy in Angular. ([#3611](https://github.com/infor-design/enterprise/issues/3611))

### v4.27.0 Fixes

- `[Accordion]` Removed stoppage of event propagation when accordion headers are clicked, in order to allow external click event listeners to propagate. ([ng#321](https://github.com/infor-design/enterprise-ng/issues/321))
- `[Bar Chart]` Fixed an issue where chart was not resizing on homepage widget resize. ([#2669](https://github.com/infor-design/enterprise/issues/2669))
- `[Blockgrid]` Fixed an issue where there was no index if the data is empty, and removed deprecated internal calls. ([#748](https://github.com/infor-design/enterprise-ng/issues/748))
- `[Busy Indicator]` Fixed an issue where it throws an error when a display delay, the busy-indicator parent removed and added via ngIf before the busyindicator shown. ([#703](https://github.com/infor-design/enterprise-ng/issues/703))
- `[Busy Indicator]` Fixed an issue where the overlay would close when closing the Modal. ([#3424](https://github.com/infor-design/enterprise/issues/3424))
- `[Busy Indicator]` Fixed an issue where position was not aligning. ([#3341](https://github.com/infor-design/enterprise/issues/3341))
- `[Colorpicker]` Fixed the dropdown icon position is too close to the right edge of the field. ([#3508](https://github.com/infor-design/enterprise/issues/3508))
- `[Datagrid]` Fixed an issue where lookup editor was removing all characters following and including the '|' pipe character. ([#3556](https://github.com/infor-design/enterprise/issues/3556))
- `[Datagrid]` Fixed an issue where date range filter was unable to filter data. ([#3503](https://github.com/infor-design/enterprise/issues/3503))
- `[Datagrid]` Fixed a bug were datagrid tree would have very big text in the tree nodes on IOS. ([#3347](https://github.com/infor-design/enterprise/issues/3347))
- `[Datagrid]` Fixed a focus trap issue when using actionable mode, tab will now move up and down rows. ([#2399](https://github.com/infor-design/enterprise/issues/2399))
- `[Datagrid]` Fixed a bug when setting the UI indicator with `setSortIndicator` then it would take two clicks to sort the inverse direction. ([#3391](https://github.com/infor-design/enterprise/issues/3391))
- `[Datagrid]` Fixed an issue where date range filter was not working. ([#3337](https://github.com/infor-design/enterprise/issues/3337))
- `[Datagrid]` Fixed a bug when combining multiselect and expandable rows. If using the shift key to select multiple rows the selection would include incorrect rows. ([#2302](https://github.com/infor-design/enterprise/issues/2302))
- `[Datagrid]` Added support for dragging and reordering columns in RTL and some minor style cleanup with dragging to reorder. ([#3552](https://github.com/infor-design/enterprise/issues/3552))
<<<<<<< HEAD
- `[Datagrid]` Fixed an issue that the click event did not show the item data when the keyboard is used. ([#3645](https://github.com/infor-design/enterprise/issues/3645))
- `[Datagrid]` Fixed an issue where datagrid tree did not show empty messages. ([#3642](https://github.com/infor-design/enterprise/issues/3642))
- `[Datagrid]` Fixed an issue where grouped rows did not render when combined with frozen columns. ([#3367](https://github.com/infor-design/enterprise/issues/3367))
=======
- `[Datagrid]` Fixed an issue where the overlay was closing after close Modal. ([#735](https://github.com/infor-design/enterprise-ng/issues/735))
>>>>>>> 316f74ab
- `[Datepicker]` Fixed an issue where date range with minimum range was not working. ([#3268](https://github.com/infor-design/enterprise/issues/3268))
- `[Datepicker]` Fixed an issue where date range was reverting to initial values after clearing. ([#1306](https://github.com/infor-design/enterprise/issues/1306))
- `[Datepicker]` Fixed an issue where dates would be invalid in ko-KO locale. ([#3470](https://github.com/infor-design/enterprise/issues/3470))
- `[Datepicker]` Fixed an issue where dates would be invalid in zh-TW locale. ([#3473](https://github.com/infor-design/enterprise/issues/3473))
- `[Datepicker]` Fixed an issue where AM/PM could not be set in hi-IN locale. ([#3474](https://github.com/infor-design/enterprise/issues/3474))
- `[Datepicker]` Fixed an issue where change would fire twice or when the value is still blank. ([#3423](https://github.com/infor-design/enterprise/issues/3423))
- `[Datepicker]` Fixed an issue where time would be reset to 12:00 AM when setting the time and clicking today. ([#3202](https://github.com/infor-design/enterprise/issues/3202))
- `[Editor]` Added ui updates to the toolbar in uplift (vibrant mode) and minor style fixes. ([#3577](https://github.com/infor-design/enterprise/issues/3577))
- `[Editor]` Fixed a width change when toggle source view when the editor is on a modal, this is also based on UI feedback that the switch was confusing, so we now disable the buttons. ([#3594](https://github.com/infor-design/enterprise/issues/3594))
- `[Editor]` Fixed an issue where bullet and number lists could not be converted to headings and regular text with the font picker. ([#2679](https://github.com/infor-design/enterprise/issues/2679))
- `[Editor]` Fixed an issue where some settings like bold and italics would not be reset consistently when applying headings and regular text with the font picker. ([#2256](https://github.com/infor-design/enterprise/issues/2256))
- `[Editor]` Fixed an issue where the dirty events did not fire changing the source view. ([#3598](https://github.com/infor-design/enterprise/issues/3598))
- `[Editor]` Adding missing bottom spacing under heading elements. ([#3288](https://github.com/infor-design/enterprise/issues/3288))
- `[Field Filter]` Fixed an issue where switching to In Range filter type with a value in the field was causing an error. ([#3515](https://github.com/infor-design/enterprise/issues/3515))
- `[Datepicker]` Fixed popover height and datepicker layout on mobile view. ([#2569](https://github.com/infor-design/enterprise/issues/3569))
- `[Dropdown]` Fixed a bug where it was not possible for Dropdowns in certain scrollable Modal regions to close on scroll. ([#2650](https://github.com/infor-design/enterprise/issues/2650))
- `[Dropdown]` Fixed a bug that dropdowns are in the wrong position if flowing up and other minor cases. ([#2068](https://github.com/infor-design/enterprise/issues/2068))
- `[Editor]` Added a font color for rest/none swatch. ([#2035](https://github.com/infor-design/enterprise/issues/2035))
- `[Field Filter]` Fixed an issue where switching to In Range filter type with a value in the field was causesing an error. ([#3515](https://github.com/infor-design/enterprise/issues/3515))
- `[Field Filter]` Fixed an issue where date range was not working after using other filter. ([#2764](https://github.com/infor-design/enterprise/issues/2764))
- `[Lookup]` Fixed an issue where selected values were clearing when use server side data. ([#588](https://github.com/infor-design/enterprise-ng/issues/588))
- `[Masthead]` Fixed layout and color issues in uplift theme. ([#3526](https://github.com/infor-design/enterprise/issues/3526))
- `[Modal]` Fixed an iOS bug where after opening several Modals/Messages, it would occasionally be impossible to scroll a scrollable page area. ([#3389](https://github.com/infor-design/enterprise/issues/3389))
- `[Modal]` Fixed a bug where when iframe elements are present, focus traps could occur and cause focus on elements outside of the Modal, but within the iframe. ([#2287](https://github.com/infor-design/enterprise/issues/2287))
- `[Modal]` Fixed dropdown position when the field is required. ([#3482](https://github.com/infor-design/enterprise/issues/3482))
- `[Process Indicator]` Fixed icons that are not centered inside the circle indicators. ([#3509](https://github.com/infor-design/enterprise/issues/3509))
- `[Personalize]` Fixed an issue that colorschanged events do not fire on set to default. ([#751](https://github.com/infor-design/enterprise-ng/issues/751))
- `[Searchfield]` Correct the background color of toolbar search fields. ([#3527](https://github.com/infor-design/enterprise/issues/3527))
- `[Spinbox]` Corrected an issue in the enable method, where it did not fully remove the readonly state. ([#3527](https://github.com/infor-design/enterprise/issues/3527))
- `[Swaplist]` Fixed an issue where lists were overlapping on uplift theme. ([#3452](https://github.com/infor-design/enterprise/issues/3452))
- `[Tabs]` Fixed the position of error icon too close to the border on focus state. ([#3544](https://github.com/infor-design/enterprise/issues/3544))
- `[Tabs-Vertical]` Fixed an issue where the content cannot scroll on mobile view. ([#3542](https://github.com/infor-design/enterprise/issues/3542))
- `[Tags]` Fixed a regression on Tag Buttons, where they were visually, vertically misaligned with Tag text. ([#3604](https://github.com/infor-design/enterprise/issues/3604))
- `[Week-View]` Changed the look of the week-view and day-view day of the week so its a 3 (or 2) letter abbreviation and emphasizes the date and spans two lines. This makes all the days of the week the same length. ([#3262](https://github.com/infor-design/enterprise/issues/3262))

## v4.26.2

### v4.26.2 Fixes

- `[Textarea]` Fixed missing text in safari on disabled text areas. ([#3638](https://github.com/infor-design/enterprise/issues/3638))

## v4.26.1

### v4.26.1 Fixes

- `[Demo App]` Fixed the embedded layout to show uplift theme. ([#861](https://github.com/infor-design/website/issues/861))

## v4.26.0

### v4.26.0 Features

- `[Datagrid]` Added support for expandable row to expand across all frozen columns, and fixed span layout issues on the right side frozen columns. ([#2867](https://github.com/infor-design/enterprise/issues/2867))
- `[Datagrid]` Added a new `resizeMode` option that allows you to pick between `flex` and `fit`. `flex` will resize columns independently shifting other columns to fit the table layout if needed. `fit` will resize using the neighbor's column width. This is possible more useful when you have less columns. ([#3251](https://github.com/infor-design/enterprise/issues/3251))
- `[Icons]` Added new icons `icon-play, icon-stop, icon-record, icon-pause` for video players. ([#411](https://github.com/infor-design/design-system/issues/411))
- `[Icons]` Added new icons `icon-security-off, icon-security-on` for toggles related to security/secure items. ([#397](https://github.com/infor-design/design-system/issues/397))
- `[Searchfield]` Added a setting that makes it possible to adjust the "collapsed" size of a Toolbar Searchfield to better accommodate some use cases. ([#3296](https://github.com/infor-design/enterprise-ng/issues/3296))

### v4.26.0 Fixes

- `[Application Menu]` Fixed bugs with filtering where it was not possible to have the filter match text within content areas, as well as general expand/collapse bugs with filtering. ([#3131](https://github.com/infor-design/enterprise/issues/3131))
- `[Application Menu]` Fixed overlap button when label is too long, and aligned dropdown icon in application menu uplift theme. ([#3133](https://github.com/infor-design/enterprise/issues/3133))
- `[Contextual Action Panel]` - Fixed shade colors of text and icon buttons in uplift theme high contrast. ([#3394](https://github.com/infor-design/enterprise/issues/3394))
- `[Calendar]` Fixed issue where on month view in events info `Date` and `Duration` fields were not working with some events and `Duration` field. Now `Duration` field support `Days, Hours and Minutes` text. ([#2777](https://github.com/infor-design/enterprise/issues/2777))
- `[Calendar]` Fixed an issue where link was not working on monthview to switch to day view when clicked on more events on that day. ([#3181](https://github.com/infor-design/enterprise/issues/3181))
- `[Calendar]` Fixed a calendar event where the start date today is not displaying as upcoming event in different timezone. ([#2776](https://github.com/infor-design/enterprise/issues/2776))
- `[Calendar]` Fixed an issue where adding an event was inconsistent in Safari. ([#3079](https://github.com/infor-design/enterprise/issues/3079))
- `[Calendar]` Fixed an issue where any event was not rendering in day and week view. ([#3222](https://github.com/infor-design/enterprise/issues/3222))
- `[Calendar]` Fixed an issue where date selection was not persist when switching from month view to week view to day view. ([#3319](https://github.com/infor-design/enterprise/issues/3319))
- `[Colors]` Fixed an incorrect ruby06 color, and made the background change on theme change now (again). ([#3448](https://github.com/infor-design/enterprise/issues/3448))
- `[Datagrid]` Fixed an issue where focus on reload data was forced to be on active cell. ([#358](https://github.com/infor-design/enterprise-ng/issues/358))
- `[Datagrid]` Fixed RTL issues in the filter row. ([#3517](https://github.com/infor-design/enterprise/issues/3517))
- `[Datagrid]` Improved the column resize behavior in speed and usability with the cursor being more accurate during resize. ([#3251](https://github.com/infor-design/enterprise/issues/3251))
- `[Datagrid]` Improved the column resize behavior to work much better in RTL mode. ([#1924](https://github.com/infor-design/enterprise/issues/1924))
- `[Datagrid]` Fixed a bug where if a filter row column is frozen the mask and editor options would not be applied. ([#2553](https://github.com/infor-design/enterprise-ng/issues/2553))
- `[Datagrid]` Fixed an issue where when using rowTemplate/expandableRows and frozenColumns on both sides the right side did not render properly. ([#2867](https://github.com/infor-design/enterprise/issues/2867))
- `[Datagrid]` Fixed an issue where height was not aligning to expandable row for frozen columns. ([#3516](https://github.com/infor-design/enterprise/issues/3516))
- `[Datagrid]` Fixed hover color should not be similar to alternate rows when hovering in uplift high contrast. ([#3338](https://github.com/infor-design/enterprise/issues/3338))
- `[Datagrid]` Fixed a demo app issue filtering decimal fields in some examples. ([#3351](https://github.com/infor-design/enterprise/issues/3351))
- `[Datagrid]` Fixed an issue where some columns were disappear after resizing the browser or after changing themes. ([#3434](https://github.com/infor-design/enterprise/issues/3434))
- `[Datagrid]` Fixed an issue that the filter row type dropdowns did not close when the grid is scrolled. ([#3216](https://github.com/infor-design/enterprise/issues/3216))
- `[Datagrid]` Added an example showing the configuration needed to filter date time fields on just dates without the time part. ([#2865](https://github.com/infor-design/enterprise/issues/2865))
- `[Datagrid]` Changed the isFilter added value to datasets to a more unique value to avoid clashes. ([#2668](https://github.com/infor-design/enterprise/issues/2668))
- `[Datagrid]` Added a `getDataset` method that will return the current dataset without any added properties. ([#2668](https://github.com/infor-design/enterprise/issues/2668))
- `[Datagrid]` Fixed an issue that when reordering filter columns the filter values would disappear. ([#2565](https://github.com/infor-design/enterprise/issues/2565))
- `[Datagrid]` Fixed an issue that dropdown lists in filter rows did not close when scrolling. ([#2056](https://github.com/infor-design/enterprise/issues/2565))
- `[Datagrid]` Added a `filterType` option to the filter event data so the type can be determined. ([#826](https://github.com/infor-design/enterprise/issues/826))
- `[Datagrid]` Add options to `toolbar.filterRow` so that instead of true/false you can set `showFilter, clearFilter, runFilter` independently. ([#1479](https://github.com/infor-design/enterprise/issues/1479))
- `[Datagrid]` Added fixes to improve the usage of the textarea editor. ([#3417](https://github.com/infor-design/enterprise/issues/3417))
- `[Datagrid]` Fixed an issue where reset to default was not working properly. ([#3487](https://github.com/infor-design/enterprise/issues/3487))
- `[Datepicker]` Fixed an issue where setting date format with comma character was not working. ([#3008](https://github.com/infor-design/enterprise/issues/3008))
- `[Editor]` Made the link and image link fields required on the dialogs. ([#3008](https://github.com/infor-design/enterprise/issues/3008))
- `[Editor]` Fixed an issue where it was possible to clear text and end up with text outside the default paragraph seperator. ([#2268](https://github.com/infor-design/enterprise/issues/2268))
- `[Fileupload]` Fixed an issue where tabbing out of a fileupload in was causing the modal dialog to disappear. ([#3458](https://github.com/infor-design/enterprise/issues/3458))
- `[Form Compact Layout]` Added support for `form-compact-layout` the remaining components. ([#3008](https://github.com/infor-design/enterprise/issues/3329))
- `[Dropdown]` Fixed a bug that was causing the `selectValue()` method not to update the visual display of the in-page Dropdown element. ([#3432](https://github.com/infor-design/enterprise/issues/3432))
- `[Forms]` Fixed an issue where radio group was overlapping fields. ([#3466](https://github.com/infor-design/enterprise/issues/3466))
- `[Forms Compact]` Fixed an issue where fileupload was misaligned in RTL mode in uplift theme. ([#3483](https://github.com/infor-design/enterprise/issues/3483))
- `[Icons]` Fixed color inconsistencies of the icons when the fields are in readonly state. ([#3176](https://github.com/infor-design/enterprise/issues/3176))
- `[Input]` Added the ability to line up data labels with inputs by adding class `field-height` to the `data` element and placing it in a responsive grid. ([#987](https://github.com/infor-design/enterprise/issues/987))
- `[Input]` Added the ability to use standalone required spans, this will help on responsive fields if they are cut off. ([#3115](https://github.com/infor-design/enterprise/issues/3115))
- `[Input/Forms]` Added the ability to add a class to rows to align the fields on the bottom, this will line up fields if they have wrapping labels or long labels with required fields. To enable this add class `flex-align-bottom` to the grid `row`. ([#443](https://github.com/infor-design/enterprise/issues/443))
- `[Locale]` Fixed an issue where formatDate() method was not working for es-419. ([#3363](https://github.com/infor-design/enterprise/issues/3363))
- `[Locale]` Fixed an issue where setting language to `nb` would error. ([#3455](https://github.com/infor-design/enterprise/issues/3455))
- `[Locale]` Fixed incorrect time separators in the no, nn, and nn locales. ([#3468](https://github.com/infor-design/enterprise/issues/3468))
- `[Locale]` Added further separation of language from formatting in date oriented components (calendar, datepicker, timepicker ect). [3244](https://github.com/infor-design/enterprise/issues/3244))
- `[Locale]` Added support for `nn` locale and language, but this will change to no language as only this is translated as its the same. ([#3455](https://github.com/infor-design/enterprise/issues/3455))
- `[Locale]` Correct the month names in Russian locale and capitalized the day names. ([#3464](https://github.com/infor-design/enterprise/issues/3464))
- `[Module Tabs]` Fixed color tab indicator and small gap below when selected/opened for all color variations in uplift theme. ([#3312](https://github.com/infor-design/enterprise/issues/3312))
- `[Modal]` Fixed colors in dark mode for the primary disabled button and error and background contrast. ([#2754](https://github.com/infor-design/enterprise/issues/2754))
- `[Pie]` Fixed an issue where initial selection was getting error. ([#3157](https://github.com/infor-design/enterprise/issues/3157))
- `[Popupmenu]` Fixed an issue where list separators were disappearing when reduced the browser zoom level e.g. 70-80%. ([#3407](https://github.com/infor-design/enterprise/issues/3407))
- `[Radar Chart]` Fixed an issue where labels was cut off for some screen sizes. ([#3320](https://github.com/infor-design/enterprise/issues/3320))
- `[Searchfield]` Fixed a bug where changing filter results while the autocomplete is open may result in the menu being positioned incorrectly. ([#3243](https://github.com/infor-design/enterprise/issues/3243))
- `[Searchfield]` Fixed a bug in Toolbar Searchfields where a component configured with `collapsible: false` and `collapseSize` defined, the searchfield would incorrectly collapse. ([NG#719](https://github.com/infor-design/enterprise-ng/issues/719))
- `[Splitter]` Fixed an issue in the destroy function where the expand button was not removed. ([#3371](https://github.com/infor-design/enterprise/issues/3371))
- `[Swaplist]` Fixed an issue where top buttons were not aligned in Firefox. ([#3425](https://github.com/infor-design/enterprise/issues/3425))
- `[Textarea]` Fixed an issue where using `rows` stopped working, and fixed the autoGrow option to work better. ([#3471](https://github.com/infor-design/enterprise/issues/3471))
- `[Toolbar]` Fixed an issue where some `destroy()` methods being called in `teardown()` were not type-checking for the `destroy()` method, and sometimes would incorrectly try to call this on an object or data property defined as `button`. ([#3449](https://github.com/infor-design/enterprise/issues/3449))
- `[Tooltip/Popover]` Fixed incorrect placement when in RTL modes, as well as some broken styles on the RTL Popover. ([#3119](https://github.com/infor-design/enterprise/issues/3119))
- `[Validation/Checkboxes]` Fixed issues with making checkboxes required, the styling did not work for it and the scrollIntoView function and validation failed to fire. Note that to add required to the checkbox you need to add an extra span, adding a class to the label will not work because the checkbox is styled using the label already. ([#3147](https://github.com/infor-design/enterprise/issues/3147))
- `[Validation]` Fixed an issue where calling removeMessage would not remove a manually added error class. ([#3318](https://github.com/infor-design/enterprise/issues/3318))

(78 Issues Solved this release, Backlog Enterprise 336, Backlog Ng 77, 989 Functional Tests, 1246 e2e Test)

## v4.25.3

### v4.25.3 Fixes

- `[Bar]` Fixed an error rendering charts with only one dataset point. ([#3505](https://github.com/infor-design/enterprise/issues/3505))
- `[Datagrid]` Fixed an issue where date range filter was unable to filter data. ([#3503](https://github.com/infor-design/enterprise/issues/3503))
- `[Datagrid]` Fixed an issue where date range filter was not working. ([#3337](https://github.com/infor-design/enterprise/issues/3337))
- `[Datepicker]` Fixed an issue where date range with minimum range was not working. ([#3268](https://github.com/infor-design/enterprise/issues/3268))
- `[Datepicker]` Fixed an issue where date range was reverting to initial values after clearing. ([#1306](https://github.com/infor-design/enterprise/issues/1306))
- `[Field Filter]` Fixed an issue where switching to In Range filter type with a value in the field was causesing an error. ([#3515](https://github.com/infor-design/enterprise/issues/3515))
- `[Field Filter]` Fixed an issue where date range was not working after using other filter. ([#2764](https://github.com/infor-design/enterprise/issues/2764))

## v4.25.2

### v4.25.2 Fixes

- `[Fileupload]` Fixed an issue where tabbing out of a fileupload in was causing the modal dialog to disappear. ([#3458](https://github.com/infor-design/enterprise/issues/3458))

## v4.25.1

### v4.25.1 Fixes

- `[Datagrid]` Fixed a bug where if there was an editor datagrid might error when loading. ([#3313](https://github.com/infor-design/enterprise/issues/3313))
- `[Mask]` Fixed a bug where leading zeroes were not possible to apply against Number Masks on standard input fields that also handled formatting for thousands separators. ([#3315](https://github.com/infor-design/enterprise/issues/3315))
- `[General]` Improved the colors of windows chrome custom scrollbars in uplift themes. ([#3413](https://github.com/infor-design/enterprise/issues/3413))

## v4.25.0

### v4.25.0 Features

- `[Fields]` Added a form level class to toggle all fields in the form to a more compact (shorter) mode called `form-layout-compact`. Added and fixed existing components so that there is now the option to have more compact forms by using shorter fields. ([#3249](https://github.com/infor-design/enterprise/issues/3249))
- `[Tag]` Added a new style for linkable tags that will work for default, info, good, error, alert, and neutral styles. ([#3113](https://github.com/infor-design/enterprise/issues/3113))
- `[Multiselect]` Added Tag Display as a new style for interacting with selected results in Multiselect components. ([#3114](https://github.com/infor-design/enterprise/issues/3114))
- `[Popdown]` Added support for tabbing into and exit out of it. ([#3218](https://github.com/infor-design/enterprise/issues/3218))
- `[Colors]` Updated design system tokens to new colors for uplift and did a pass on all three theme variants. This impacts and improves many internal colors in components and charts. ([#3007](https://github.com/infor-design/enterprise/issues/3007))

### v4.25.0 Fixes

- `[About]` Added further indication for Microsoft Edge Chrome next to the underlying chrome version. ([#3073](https://github.com/infor-design/enterprise/issues/3073))
- `[About]` Fixed a bug where the browser language was shown as the locale name, we now show browser language and IDs language and locale separate. ([#2913](https://github.com/infor-design/enterprise/issues/2913))
- `[About]` Fixed a bug where the OS version was duplicated. ([#1650](https://github.com/infor-design/enterprise/issues/1650))
- `[Accordion]` Fixed inconsistency style of focus element after clicking on a certain accordion header. ([#3082](https://github.com/infor-design/enterprise/issues/3082))
- `[Accordion]` Fixed an issue that when all panes are expanded then they could no longer be closed. ([#701](https://github.com/infor-design/enterprise-ng/issues/3217))
- `[Application Menu]` Fixed minor usability issues when attempting to filter on application menus, display of hidden filtered children, and filtering reset when a Searchfield is blurred. ([#3285](https://github.com/infor-design/enterprise/issues/3285))
- `[Application Menu]` Fixed incorrect font-size/padding around list item headers' bullet points. ([#3364](https://github.com/infor-design/enterprise/issues/3364))
- `[Application Menu]` Tweaked some font colors on the Vibrant theme. ([#3400](https://github.com/infor-design/enterprise/issues/3400))
- `[Autocomplete]` Fixed an issue where selected event was not firing when its parent is partly overflowing. ([#3072](https://github.com/infor-design/enterprise/issues/3072))
- `[Calendar]` Fixed an issue setting the legend checked elements to false in the api. ([#3170](https://github.com/infor-design/enterprise/issues/3170))
- `[Datagrid]` Fixed an issue where the data after commit edit was not in sync for tree. ([#659](https://github.com/infor-design/enterprise-ng/issues/659))
- `[Datagrid]` Fixed an issue where the add row or load new data for grouping was not working. ([#2801](https://github.com/infor-design/enterprise/issues/2801))
- `[Datagrid]` Fixed an issue where time picker filter trigger icon and text was overlapping. ([#3062](https://github.com/infor-design/enterprise/issues/3062))
- `[Datagrid]` Fixed a bug where floating point math would cause the grouping sum aggregator to round incorrectly. ([#3233](https://github.com/infor-design/enterprise/issues/3233))
- `[Datagrid]` Fixed style issues in all theme and theme variants when using the list style including grouped headers and states. ([#3265](https://github.com/infor-design/enterprise/issues/3265))
- `[Datagrid]` Fixed issues with the stretch columns minimum width. ([#3308](https://github.com/infor-design/enterprise/issues/3308))
- `[Datagrid]` Fixed an issue where converting circular structure to JSON was throwing an error. ([#3309](https://github.com/infor-design/enterprise/issues/3309))
- `[Datagrid]` Fixed an issue where focus in date picker field was not aligning. ([#3350](https://github.com/infor-design/enterprise/issues/3350))
- `[Datagrid]` Added fixes for editing lookup fields, fixed the styling of the lookup editor and improved padding, also fixed the sort indicator color. ([#3160](https://github.com/infor-design/enterprise/issues/3160))
- `[Datagrid]` Fixed a bug that made selecting blank items in lists in a dropdown not possible. ([#3313](https://github.com/infor-design/enterprise/issues/3313))
- `[Editor]` Fixed an issue where line spacing was inconsistent. ([#3335](https://github.com/infor-design/enterprise/issues/3335))
- `[General]` Added detection for wkWebView which is paired with safari. This caused issues with all black text as this browser had previously been unknown. ([#3336](https://github.com/infor-design/enterprise/issues/3336))
- `[Homepage]` Fixed an issue where the DOM order was not working for triple width widgets. ([#3101](https://github.com/infor-design/enterprise/issues/3101))
- `[Locale]` Fixed an issue where enter all digits was not working for fr-FR. ([#3217](https://github.com/infor-design/enterprise/issues/3217))
- `[Locale]` Added the ability to set a 5 digit language (`fr-FR` and `fr-CA` vs `fr`) and added separate strings for `fr-CA` vs `fr-FR`. ([#3245](https://github.com/infor-design/enterprise/issues/3245))
- `[Locale]` Changed incorrect Chinese locale year formats to the correct format as noted by translators. For example `2019年 12月`. ([#3081](https://github.com/infor-design/enterprise/issues/3081))
- `[Locale]` Corrected and added the firstDayofWeek setting for every locale. ([#3060](https://github.com/infor-design/enterprise/issues/3060))
- `[Mask]` Fixed an issue when applying Masks to input fields configured for numbers, where errors would be thrown when the Mask attempted to overwrite the input field value. ([#3315](https://github.com/infor-design/enterprise/issues/3315))
- `[Modal]` Fixed an issue where the returns focus to button after closing was not working. ([#3166](https://github.com/infor-design/enterprise/issues/3166))
- `[Multiselect]` Adjusted the placeholder color as it was too dark. ([#3276](https://github.com/infor-design/enterprise/issues/3276))
- `[Pie]` Fixed cut off line labels when something other than value is used. ([#3143](https://github.com/infor-design/enterprise/issues/3143))
- `[Popupmenu]` Switched the `attachToBody` setting to be true by default. ([#3331](https://github.com/infor-design/enterprise/issues/3331))
- `[Searchfield]` Fixed an issue where multiselect items' checkboxes and text were misaligned in RTL mode. ([#1811](https://github.com/infor-design/enterprise/issues/1811))
- `[Searchfield]` Fixed placeholder text alignment issues on Vibrant theme in Firefox. ([#3055](https://github.com/infor-design/enterprise/issues/3055))
- `[Scrollbar]` Fixed styles for windows chrome to work with all themes. ([#3172](https://github.com/infor-design/enterprise/issues/3172))
- `[Searchfield]` Fixed an overlapping text in searchfield when close icon button is showed. ([#3135](https://github.com/infor-design/enterprise/issues/3135))
- `[Tabs]` Fixed an issue where scroll was not working on mobile view for scrollable-flex layout. ([#2931](https://github.com/infor-design/enterprise/issues/2931))

(47 Issues Solved this release, Backlog Enterprise 374, Backlog Ng 96, 980 Functional Tests, 1196 e2e Test)

## v4.24.0

### v4.24.0 Important Changes

- `[Icons]` Reversed a change in previous versions to make alert icons all have a white background as this caused issues. Concerning alert icons there are now the following `icon-[name]` - which will have transparent background, in Uplift these are linear in style, in soho these are solid in style. We also add a `icon-[name]-alert` for alert icons with a white background. If you need a white background you can use these otherwise we have restored the functionality from the 4.21 version, you might need a white background in calendar icons. Also the pending icon is fixed and now orange. ([#3052](https://github.com/infor-design/enterprise/issues/3052))
- `[Datagrid]` Changed the way tables are rendered to avoid gaps at the end of the grid and fix the sizes so they work in resize. This is done by using css position: sticky for headers. It has a few consequences. The spaceColumn option which was never completed was removed. The stretchColumn option is still working but is less important now and defaults to no stretch. IE 11 will now no longer support sticky headers because it does not support css position sticky, so it will degrade in functionality. This improves all issues with columns getting out of alignment. ([#2825](https://github.com/infor-design/enterprise/issues/2825))

### v4.24.0 Deprecation

### v4.24.0 Features

- `[Datagrid]` Added support to get only changed values as return array for get modified rows method. ([#2958](https://github.com/infor-design/enterprise/issues/2958))
- `[Editor]` Replaced the `h3` and `h4` buttons with a more robust Fontpicker component. ([#2722](https://github.com/infor-design/enterprise/issues/2722))
- `[Spinbox]` Standardized Spinbox field sizes to match other input field sizes, added responsive form (fluid) functionality for Spinbox, and reworked the standard size of the Spinbox to match other form fields. ([#1344](https://github.com/infor-design/enterprise/issues/1344))

### v4.24.0 Fixes

- `[All]` Removed the property `-webkit-text-fill-color` from usage throughout out our codebase, except for one rule that changes it to `unset` if it's present. ([#3041](https://github.com/infor-design/enterprise/issues/3041))
- `[Application Menu]` Fixed issue in application menu where scrollbar is visible even if it's not needed in uplift theme. ([#3134](https://github.com/infor-design/enterprise/issues/3134))
- `[Datagrid]` Fixed an issue where the hide pager on one page setting was not working correctly when applying a filter. ([#2676](https://github.com/infor-design/enterprise/issues/2676))
- `[Datagrid]` Fixed an issue where if the grid is initialized with an empty array then updateColumns is used the resetColumns function failed. ([#690](https://github.com/infor-design/enterprise-ng/issues/690))
- `[Datagrid]` Fixed an issue where the dirty cell indicator was not updating after remove row. ([#2960](https://github.com/infor-design/enterprise/issues/2960))
- `[Datagrid]` Fixed an issue where the method getModifiedRows was not working, it had duplicate entries for the same row. ([#2908](https://github.com/infor-design/enterprise/issues/2908))
- `[Datagrid]` Fixed an issue where the personalized columns were not working when toggle columns and drag drop. ([#3004](https://github.com/infor-design/enterprise/issues/3004))
- `[Datagrid]` Fixed an issue where the grouping filter was not working after do sort. ([#3012](https://github.com/infor-design/enterprise/issues/3012))
- `[Datagrid]` Fixed an issue where the editable single column was not working. ([#3023](https://github.com/infor-design/enterprise/issues/3023))
- `[Datagrid]` Fixed an issue where when hovering a parent row the same row index in the child row will show the hover state. ([#2227](https://github.com/infor-design/enterprise/issues/2227))
- `[Datagrid]` Fixed an issue where the focus state for action button formatter was not working correctly. ([#3006](https://github.com/infor-design/enterprise/issues/3006))
- `[Datagrid]` Fixed an issue where the personalization dialog was not centered on IE 11. ([#3175](https://github.com/infor-design/enterprise/issues/3175))
- `[Datagrid]` Fixed an issue finally so that all columns will always align and will never come out of alignment. ([#2835](https://github.com/infor-design/enterprise/issues/2835))
- `[Datagrid]` Fixed an issue where in some cases when there is no data you could not scroll right. ([#2363](https://github.com/infor-design/enterprise/issues/2363))
- `[Datagrid]` Fixed an issue where in some cases where you could not scroll right over the empty message. ([#2864](https://github.com/infor-design/enterprise/issues/2864))
- `[Datagrid]` Fixed an issue where the IOS text would appear very large on group headers. ([#2224](https://github.com/infor-design/enterprise/issues/2224))
- `[Datagrid]` Fixed an issue where in some cases where if you have one column and are in edit mode resizing the page behaved strangely. ([#3193](https://github.com/infor-design/enterprise/issues/3193))
- `[Datagrid]` Changed the rendering of columns so that there will never be a gap on the left side, changed the default of stretchColumn to null which will fill. ([#1818](https://github.com/infor-design/enterprise/issues/1818))
- `[Datagrid]` Fixed an issue that hyperlinks in the datagrid would redirect. ([#3207](https://github.com/infor-design/enterprise/issues/3207))
- `[Datagrid]` Changed the behavior of column resizing to use "fit" during resize, which means adgecent columns only will be resized. ([#605](https://github.com/infor-design/enterprise/issues/605))
- `[Datagrid]` Fixed an issue that resizing the last column would create a gap. ([#1671](https://github.com/infor-design/enterprise/issues/1671))
- `[Datepicker]` Fixed missing background color on disable dates and adjusted the colors in all themes. ([#2910](https://github.com/infor-design/enterprise/issues/2910))
- `[Datepicker]` Fixed a layout issue on the focus state on colored/legend days. ([#2910](https://github.com/infor-design/enterprise/issues/2910))
- `[Datepicker]` Fixed an issue where the calendar layout was not working on ie11. ([#3226](https://github.com/infor-design/enterprise/issues/3226))
- `[Dropdown]` Fix a bug where a dropdown in a datagrid cell would sometimes not display the correct value when selected. ([#2919](https://github.com/infor-design/enterprise/issues/2919))
- `[Dropdown]` Fix a layout issue in RTL on the badges example. ([#3150](https://github.com/infor-design/enterprise/issues/3150))
- `[Editor]` Corrected CSP errors and broken images in the Editor Preview when inserting the default image. ([#2937](https://github.com/infor-design/enterprise/issues/2937))
- `[Editor]` Fixes issues with Editors configured to use Flex Toolbar, where toolbar buttons were not properly triggering selected events, and overflowed items were not triggering editor actions as expected. ([#2938](https://github.com/infor-design/enterprise/issues/2938))
- `[Editor]` The Editor now uses the same routine for stripping disallowed tags and attributes from pasted content when it transitions from the Source View to the Preview. This makes it impossible to paste/type HTML tags containing a `style` property with CSS rules that are not allowed to be applied to inline Editor elements, such as `font-family`. ([#2987](https://github.com/infor-design/enterprise/issues/2987))
- `[Editor]` Fixed a problem in Safari that would cause scrolling to occur inside Flex Toolbars unexpectedly. ([#3033](https://github.com/infor-design/enterprise/issues/3033))
- `[Editor]` Fixed many memory leaks related to view swapping and `destroy()` in the Editor. ([#3112](https://github.com/infor-design/enterprise/issues/3112))
- `[EmptyMessage]` Added a fix so that click will only fire on the button part of the empty message. ([#3139](https://github.com/infor-design/enterprise/issues/3139))
- `[Header]` Update the header placeholder text color to match better. ([#3040](https://github.com/infor-design/enterprise/issues/3040))
- `[Locale]` Fixed a problem in fi-FI where some date formats where incorrect with one digit days. ([#3019](https://github.com/infor-design/enterprise/issues/3019))
- `[Locale]` Added new conversion methods for gregorian to umalqura dates and vice versa with Locale. The fromGregorian and togregorian methods were in two separate locations ar-SA and ar-EG. These new methods gregorianToUmalqura and umalquraToGregorian now moved to to one location in locale and removed the maxDate on them. ([#3051](https://github.com/infor-design/enterprise/issues/3051))
- `[Locale]` Fixed an issue when formatting with `SSS` in the format string, the leading zeros were incorrectly removed from the millisecond output. ([#2696](https://github.com/infor-design/enterprise/issues/2696))
- `[Locale/Datagrid]` Fixed an issue in the datagrid/locale that meant if a string is provided in the current locale for a number it wont parse correctly if the decimal format is a `,` (such as nl-NL). ([#3165](https://github.com/infor-design/enterprise/issues/3165))
- `[Locale]` Fixed an issue when loading en-XX locales where some data may be mixed with en-US. ([#3208](https://github.com/infor-design/enterprise/issues/3208))
- `[Mask]` Fixed a Safari bug where certain masked values would not trigger a "change" event on the input field. ([#3002](https://github.com/infor-design/enterprise/issues/3002))
- `[Modal]` Added a new setting `overlayOpacity` that give the user to control the opacity level of the modal/message dialog overlay. ([#2975](https://github.com/infor-design/enterprise/issues/2975))
- `[Popover]` Fixed an issue where the content was disappearing when change themes on IE11. ([#2954](https://github.com/infor-design/enterprise/issues/2954))
- `[Progress]` Added the ability to init the progress and update it to zero, this was previously not working. ([#3020](https://github.com/infor-design/enterprise/issues/3020))
- `[Sparkline Chart]` Fixed an issue where an error was thrown while a sparkline chart was present during a theme chnage. ([#3159](https://github.com/infor-design/enterprise/issues/3159))
- `[Tabs Module]` Fixed missing ellipsis and spacing issue on mobile view in searchfield of tabs module when resizing the browser. ([#2940](https://github.com/infor-design/enterprise/issues/2940))
- `[Toast]` Fixed an issue where the saved position was not working for whole app. ([#3025](https://github.com/infor-design/enterprise/issues/3025))
- `[Tree]` Fixed an issue where the nodes were not rendering. ([#3194](https://github.com/infor-design/enterprise/issues/3194))

### v4.24.0 Chores & Maintenance

- `[Demoapp]` Allow the query params that affect theming/personalization (theme/variant/colors) to be appended/adjusted on the browser's URL without affecting other query parameters, or adding unnecessary paramters that weren't changed.
- `[Toolbar Searchfield]` Increased the amount of text shown when the Searchfield is not expanded, and appears similar to a button.  Also modified some styles in all themes to make alignment of the text better between the Searchfield and buttons when the Searchfield is not expanded. ([#2944](https://github.com/infor-design/enterprise/issues/2944))

(74 Issues Solved this release, Backlog Enterprise 374, Backlog Ng 85, 974 Functional Tests, 1191 e2e Test)

## v4.23.0

### v4.23.0 Deprecation

- `[Icons]` We added per theme empty state icons for both uplift (vibrant) and soho (subtle) themes. Because of this `svg-empty.html` is now deprecated. Please use the theme based files `theme-soho-svg-empty.html` and `theme-uplift-svg-empty.html`. ([#426](https://github.com/infor-design/design-system/issues/426))

### v4.23.0 Features

- `[Accordion]` Added a new setting `expanderDisplay` that can display all expander button icons in the classic style, or with all "chevron" or "plus-minus"-style icons.  Deprecated the legacy `displayChevron` setting in favor of this change. ([#2900](https://github.com/infor-design/enterprise/issues/2900))
- `[Calendar / Day View]` A new component Week View was created, you can configure it to show a single day as well, or several days so we now have a day view. ([#2780](https://github.com/infor-design/enterprise/issues/2780))
- `[Calendar / Week View]` A new component Week View was added. You can show events in a series of days. This is also integrated into view switcher in the calendar component. ([#1757](https://github.com/infor-design/enterprise/issues/1757))
- `[Empty Messages]` Added a new icon `empty-no-users`. ([#3046](https://github.com/infor-design/enterprise/issues/3046))
- `[Locale]` Added updated translation files for 16 in house languages. ([#3049](https://github.com/infor-design/enterprise/issues/3049))
- `[Modal]` Added a new setting `overlayOpacity` that gives the developer ability to control the opacity level of the modal/message dialog overlay. ([#2975](https://github.com/infor-design/enterprise/issues/2975))

### v4.23.0 Fixes

- `[Accordion]` Fixed the font color when hovered on uplift high contrast. ([#3042](https://github.com/infor-design/enterprise/issues/3042))
- `[Autocomplete]` Fixed memory leaks by preventing re-rendering of an open autocomplete list from attaching new events, adding multiple `aria-polite` elements, etc. ([#2888](https://github.com/infor-design/enterprise/issues/2888))
- `[Calendar]` Pass calendar tooltip settings down to week-view component. ([#3179](https://github.com/infor-design/enterprise/issues/3179))
- `[Calendar]` Fixed disabled legend label color on vibrant/uplift with dark Variant theme. ([#2965](https://github.com/infor-design/enterprise/issues/2965))
- `[Calendar]` Fixed missing arrow and scrolling issues in the event popup. ([#2962](https://github.com/infor-design/enterprise/issues/2962))
- `[Contextual Action Panel]` Fixed an issue where the CAP close but beforeclose event not fired. ([#2826](https://github.com/infor-design/enterprise/issues/2826))
- `[Context Menu]` Fixed a placement bug that would cut the size of the menu to an unusable size in small viewport displays. ([#2899](https://github.com/infor-design/enterprise/issues/2899))
- `[Contextual Action Panel]` Fixed placement of `(X)` close button on both standard and Flex toolbars when using the `showCloseBtn` setting. ([#2834](https://github.com/infor-design/enterprise/issues/2834))
- `[Datagrid]` Fixed column headers font color in uplift high contrast. ([#2830](https://github.com/infor-design/enterprise/issues/2830))
- `[Datagrid]` Fixed an issue where the tree children expand and collapse was not working. ([#633](https://github.com/infor-design/enterprise-ng/issues/633))
- `[Datagrid]` Fixed an issue where the pager was not updating with updated method. ([#2759](https://github.com/infor-design/enterprise/issues/2759))
- `[Datagrid]` Fixed an issue where the browser contextmenu was not showing by default. ([#2842](https://github.com/infor-design/enterprise/issues/2842))
- `[Datagrid]` Fixed an issue where string include zeroes not working with text filter. ([#2854](https://github.com/infor-design/enterprise/issues/2854))
- `[Datagrid]` Fixed an issue where the select all button for multiselect grouping was not working. ([#2895](https://github.com/infor-design/enterprise/issues/2895))
- `[Datagrid]` Fixed an issue where the select children for tree was not working. ([#2961](https://github.com/infor-design/enterprise/issues/2961))
- `[Datepicker]` Fixed an issue where the selected date was getting cleared and creating js error after changing month or year in Umalqura date and Calendar. ([#3093](https://github.com/infor-design/enterprise/issues/3093))
- `[Datepicker]` Fixed an issue where the validation after body re-initialize was not working. ([#2410](https://github.com/infor-design/enterprise/issues/2410))
- `[Datepicker]` Fixed an issue where the islamic-umalqura calendar was not working, when used with user vs settings locale and translate data was not loading from parent locale. ([#2878](https://github.com/infor-design/enterprise/issues/2878))
- `[Datepicker]` Fixed layout issues in RTL mode, also the buttons are switched the to the opposite side now. ([#3068](https://github.com/infor-design/enterprise/issues/3068))
- `[Dropdown]` Fixed an issue where the dropdown icons are misaligned in IE11 in the Uplift theme. ([#2826](https://github.com/infor-design/enterprise/issues/2912))
- `[Dropdown]` Fixed an issue where the placeholder was incorrectly renders when initially set selected item. ([#2870](https://github.com/infor-design/enterprise/issues/2870))
- `[Dropdown]` Fixed placement logic when dropdowns flip, as well as a visual bug with checkmark/icon placement on some browsers. ([#3058](https://github.com/infor-design/enterprise/issues/3058))
- `[Dropdown]` Fixed an issue where it was possible to inject xss when clearing the typehead. ([#650](https://github.com/infor-design/enterprise-ng/issues/650))
- `[Field Filter]` Fixed an issues where the icons are not vertically centered, and layout issues when opening the dropdown in a smaller height browser. ([#2951](https://github.com/infor-design/enterprise/issues/2951))
- `[Header]` Fixed an iOS bug where the theme switcher wasn't working after Popupmenu lifecycle changes. ([#2986](https://github.com/infor-design/enterprise/issues/2986))
- `[Header Tabs]` Added a more distinct style to selected header tabs. ([infor-design/design-system#422](https://github.com/infor-design/design-system/issues/422))
- `[Hierarchy]` Fixed the border color on hierarchy cards. ([#423](https://github.com/infor-design/design-system/issues/423))
- `[Locale]` Fixed an issue where the parseDate method was not working for leap year. ([#2737](https://github.com/infor-design/enterprise/issues/2737))
- `[Locale]` Fixed an issue where some culture files does not have a name property in the calendar. ([#2880](https://github.com/infor-design/enterprise/issues/2880))
- `[Locale]` Fixed an issue where cultures with a group of space was not parsing correctly. ([#2959](https://github.com/infor-design/enterprise/issues/2959))
- `[Locale]` Fixed a problem loading nb-NO locale where it would fail to find translations and possibly error. ([#3035](https://github.com/infor-design/enterprise/issues/3035))
- `[Lookup]` Fixed missing X button in searchfield on a mobile viewport. ([#2948](https://github.com/infor-design/enterprise/issues/2948))
- `[Message]` Fixed an issue with an extra scroll bar, updated padding. ([#2964](https://github.com/infor-design/enterprise/issues/2964))
- `[Modal]` Fixed a layout issue when using 2 or more buttons on some smaller devices. ([#3014](https://github.com/infor-design/enterprise/issues/3014))
- `[Monthview]` Fixed an issue that the month/year text will reset when pressing cancel. ([#3080](https://github.com/infor-design/enterprise/issues/3080))
- `[Monthview]` Fixed a layout issue on the header in IE 11. ([#2862](https://github.com/infor-design/enterprise/issues/2862))
- `[Pie]` Fixed an issue where legends in pie chart gets cut off on mobile view. ([#902](https://github.com/infor-design/enterprise/issues/902))
- `[Popupmenu]` In mobile settings (specifically iOS), input fields will now allow for text input when also being assigned a context menu. ([#2613](https://github.com/infor-design/enterprise/issues/2613))
- `[Popupmenu]` Fixed an issue where the destroy event was bubbling up to other parent components. ([#2809](https://github.com/infor-design/enterprise/issues/2809))
- `[Popupmenu]` Fixed an issue where checkable menu items were not causing a popupmenu list to become properly formatted to fit the checkmarks when generated as part of a Flex Toolbar.  Also reworked the selection system to better handle selectable sections. ([#2989](https://github.com/infor-design/enterprise/issues/2809))
- `[Toolbar]` Fixed a bug where the dropdown/toolbar menu is being cut off on iOS device. ([#2800](https://github.com/infor-design/enterprise/issues/2800))
- `[Tooltip]` Fixed a personalization bug on Dark Themes where text colors were sometimes illegible when using certain color configurations. ([#3011](https://github.com/infor-design/enterprise/issues/3011))

### v4.23.0 Chores & Maintenance

- `[Build System]` Created separate sets linting rules for demoapp, source code, and tests, as well as a base set of rules for all environments. ([#2662](https://github.com/infor-design/enterprise/issues/2662))

(70 Issues Solved this release, Backlog Enterprise 378, Backlog Ng 82, 939 Functional Tests, 1136 e2e Test)

## v4.22.0

### v4.22.0 Deprecation

- `[Icons]` The alert icons now all have a white background allowing them to appear on colored areas. There was previously a special `-solid` version of the icons created that is now not needed, if you used the `icon-<name>-solid` icon change it to just `icon-<name>`. ([#396](https://github.com/infor-design/design-system/issues/396))

### v4.22.0 Features

- `[Build]` Replaced UglifyES in the minification script with Terser ([#2660](https://github.com/infor-design/enterprise/issues/2660))
- `[Build]` Added the Locale culture files to the minification script. `.min.js` versions of each locale are now available in the `dist/` folder. ([#2660](https://github.com/infor-design/enterprise/issues/2660))
- `[Calendar / Weekview]` Added a new week-view component that can be used standalone and ability switch to calendar week view in calendar. ([#1757](https://github.com/infor-design/enterprise/issues/1757))
- `[Application Menu]` Improved design of the App Menu Accordion's hierarchy, among other visual improvements, in the Uplift theme. ([#2739](https://github.com/infor-design/enterprise/issues/2739))
- `[Calendar]` Fixed layout issues in uplift theme. ([#2907](https://github.com/infor-design/enterprise/issues/2907))
- `[Charts]` Added support for context menu event with charts. ([#2699](https://github.com/infor-design/enterprise/issues/2699))
- `[Checkboxes]` Fixed layout issues when in grid rows. ([#2907](https://github.com/infor-design/enterprise/issues/2907))
- `[Contextual Action Panel]` Added support for passing in a full range of settings to the underlying Modal component API. ([#2433](https://github.com/infor-design/enterprise/issues/2433))
- `[Export]` Added support for separator to use custom string or object type with Export to CSV. ([#2490](https://github.com/infor-design/enterprise/issues/2490))
- `[Locale]` Added support for fetching minified culture files. ([#2660](https://github.com/infor-design/enterprise/issues/2660))
- `[Locale]` Added new translations for missing entries. ([#2896](https://github.com/infor-design/enterprise/issues/2896))
- `[Locale]` Fixed a bug that the language would reset when opening some components if a seperate language is used. ([#2982](https://github.com/infor-design/enterprise/issues/2982))
- `[Modal]` Added support for a "fullsize" sheet display at all times, or simply beneath the responsive breakpoint. ([#2433](https://github.com/infor-design/enterprise/issues/2433))
- `[Tabs-Vertical]` Added the ability to personalize Vertical Tabs in accordance with theming. ([#2824](https://github.com/infor-design/enterprise/issues/2824))
- `[Wizard]` Added support for short labels. If short labels not supplied it will add ellipsis to text and tooltip. ([#2604](https://github.com/infor-design/enterprise/issues/2604))

### v4.22.0 Fixes

- `[Accordion]` Fixed a Safari bug where accordion headers would not lose focus when another accordion header was clicked. ([#2851](https://github.com/infor-design/enterprise/issues/2851))
- `[Application Menu]` Fixed an issue where footer toolbar area was overlapping to menu content. ([#2552](https://github.com/infor-design/enterprise/issues/2552))
- `[Application Menu]` Fixed an issue where tooltip was showing white text on white background which makes text to be unreadable. ([#2811](https://github.com/infor-design/enterprise/issues/2811))
- `[Application Menu]` Fixed a bug where application menus were not dismissed when clicking directly on Popupmenu triggers in a mobile setting. ([#2831](https://github.com/infor-design/enterprise/issues/2831))
- `[Application Menu]` Fixed an issue on mobile where the body was scroll bouncing when dragging/scrolling in the app menu. ([#2434](https://github.com/infor-design/enterprise/issues/2434))
- `[Bar Chart]` Fixed an issue where labels were overwritten when use more then one chart on page. ([#2723](https://github.com/infor-design/enterprise/issues/2723))
- `[Buttons]` Adjust the contrast of buttons (tertiary) on uplift theme. ([#396](https://github.com/infor-design/design-system/issues/396))
- `[Calendar]` Fixed an issue where the upcoming event description was overlapping the upcoming duration when text is too long, adjust width of spinbox count and fixed alignment of all day checkbox in uplift light theme. ([#2778](https://github.com/infor-design/enterprise/issues/2778))
- `[Datagrid]` Fixed an issue where if you have duplicate Id's the columns many become misaligned. ([#2687](https://github.com/infor-design/enterprise/issues/2687))
- `[Datagrid]` Made the text all white on the targeted achievement formatter. ([#2730](https://github.com/infor-design/enterprise/issues/2730))
- `[Datagrid]` Fixed keyword search so that it will again work with client side paging. ([#2797](https://github.com/infor-design/enterprise/issues/2797))
- `[Datagrid]` Fixed an issue where the header and cells do not align perfectly. ([#2849](https://github.com/infor-design/enterprise/issues/2849))
- `[Datagrid]` Fixed an issue where actions menu was not opening after reload the data. ([#2876](https://github.com/infor-design/enterprise/issues/2876))
- `[Datepicker]` Moved the today button to the datepicker header and adding a setting to hide it if wanted. ([#2704](https://github.com/infor-design/enterprise/issues/2704))
- `[FieldSet]` Fixed an issue where the fieldset text in chart completion overlap when resizing the browser. ([#2610](https://github.com/infor-design/enterprise/issues/2610))
- `[Datepicker]` Fixed a bug in datepicker where the destroy method does not readd the masking functionality. [2832](https://github.com/infor-design/enterprise/issues/2832))
- `[Field Options]` Fixed an issue where the option menu is misaligned in full length input field in uplift theme. ([#2765](https://github.com/infor-design/enterprise/issues/2765))
- `[Icons]` Added and updated the following icons: icon-new, icon-calculator, icon-save-new, icon-doc-check. ([#391](https://github.com/infor-design/design-system/issues/391))
- `[Icons]` Added and updated the following icons: icon-bed, icon-user-clock, icon-phone-filled, icon-phone-empty. ([#419](https://github.com/infor-design/design-system/issues/419))
- `[Listview]` Fixed an issue where empty message would not be centered if the listview in a flex container. ([#2716](https://github.com/infor-design/enterprise/issues/2716))
- `[Locale/Initialize]` Fixed an issue where opening some components like Contextual Action Panel would change the current locale because it calls initialize when it loads. ([#2873](https://github.com/infor-design/enterprise/issues/2873))
- `[Mask]` Added an example showing how to user percent format with the locale. ([#434](https://github.com/infor-design/enterprise/issues/434))
- `[Modal]` Fixed an issue where encoded html would not be recoded on the title. ([#246](https://github.com/infor-design/enterprise/issues/246))
- `[Modal]` Fixed an issue where the page content behind the modal is still scrollable while the modal window is open on iOS devices. ([#2678](https://github.com/infor-design/enterprise/issues/2678))
- `[Popupmenu]` Prevent popupmenus from closing after exit and reentry to the popupmenu submenu structure. ([#2702](https://github.com/infor-design/enterprise/issues/2702))
- `[Swaplist]` Fixed an issue where passed data for searched items were not syncing for beforeswap event. ([#2819](https://github.com/infor-design/enterprise/issues/2819))
- `[Tabs]` Add more padding to the count styles. ([#2744](https://github.com/infor-design/enterprise/issues/2744))
- `[Tabs]` Fixed the disabled tab color. ([#396](https://github.com/infor-design/design-system/issues/396))
- `[Tabs-Module]` Fixed styling and appearance issues on an example page demonstrating the Go Button alongside a Searchfield with Categories. ([#2745](https://github.com/infor-design/enterprise/issues/2745))
- `[Tabs-Multi]` Fixed an issue where tooltip was not showing when hovering a tab with cut-off text. ([#2747](https://github.com/infor-design/enterprise/issues/2747))
- `[Toolbar Flex]` Fixed a bug in toolbar flex where the title is getting truncated even if there's enough space for it. ([#2810](https://github.com/infor-design/enterprise/issues/2810))
- `[Validation]` Fixed an issue where if the mask is set to use a time other than the default time for the locale, this was not taken into account in validation. ([#2821](https://github.com/infor-design/enterprise/issues/2821))

### v4.22.0 Chores & Maintenance

- `[Demo App]` Changed the theme switch to call the page refresh. ([#2743](https://github.com/infor-design/enterprise/issues/2743))
- `[Export]` Added support for separator to use custom string or object type with Export to CSV. ([#2490](https://github.com/infor-design/enterprise/issues/2490))

(53 Issues Solved this release, Backlog Enterprise 342, Backlog Ng 81, 892 Functional Tests, 909 e2e Test)

## v4.21.0

### v4.21.0 Deprecation

- `[Icons]` Removed the hardcoded red color of the `icon-flag` so it can be used as a normal icon. If red is desired please add an additional class of `icon-flag icon-error`. ([#2548](https://github.com/infor-design/enterprise/issues/2548))

### v4.21.0 Features

- `[Calendar]` Added the ability to show tooltip on event and event icon and the ability to fire a context menu event. ([#2518](https://github.com/infor-design/enterprise/issues/2518))
- `[Datagrid]` Added the ability to use frozen columns with tree grid. ([#2102](https://github.com/infor-design/enterprise/issues/2102))
- `[Datagrid]` Added support for a fixed row size, this can be used in some cases like frozen columns where rows may have a different size than the three row heights (normal, short, medium). ([#2101](https://github.com/infor-design/enterprise/issues/2101))
- `[Datagrid]` Added filter row editor options to api setting. ([#2648](https://github.com/infor-design/enterprise/issues/2648))
- `[Datagrid]` Fixed an issue that alert text is cut off when using the textEllipsis option. ([#2773](https://github.com/infor-design/enterprise/issues/2773))
- `[Editor]` Added events to trigger on view change. ([#2430](https://github.com/infor-design/enterprise/issues/2430))
- `[Homepage]` Added a parameter to the `resize` event that provides metadata about the Homepage's state, including a calculated container height. ([#2446](https://github.com/infor-design/enterprise/issues/2446))
- `[Locale]` Added support for big numbers (18.6) to formatNumber and parseNumber. ([#1800](https://github.com/infor-design/enterprise/issues/1800))

### v4.21.0 Fixes

- `[Application Menu]` Fixed an indentation issue with child elements in an accordion in the Angular application (enterprise-ng). ([#2616](https://github.com/infor-design/enterprise/issues/2616))
- `[AppMenu/Accordion]` Improved performance on Angular by not calling siftFor on the app menu build. ([#2767](https://github.com/infor-design/enterprise/issues/2767))
- `[AppMenu/Accordion]` Fixed a bug where the busy indicator would immediately close. ([#2767](https://github.com/infor-design/enterprise/issues/2767))
- `[Button]` Fixed an issue where updated method was not teardown and re-init. ([#2304](https://github.com/infor-design/enterprise/issues/2304))
- `[Circle Pager]` Fixed a bug where it was not showing on mobile view. ([#2589](https://github.com/infor-design/enterprise/issues/2589))
- `[Contextual Action Panel]` Fixed an issue where if the title is longer, there will be an overflow causing a white space on the right on mobile view. ([#2605](https://github.com/infor-design/enterprise/issues/2605))
- `[Custom Builds]` Fixed a problem where including components with extra punctuation (periods, etc) may cause a build to fail. ([#1322](https://github.com/infor-design/enterprise/issues/1322))
- `[Datagrid]` Fixed an issue where key navigation was not working for inlineEditor. ([#2157](https://github.com/infor-design/enterprise/issues/2157))
- `[Datagrid]` Fixed a bug where calling update rows in the filter callback will cause an infinite loop. ([#2526](https://github.com/infor-design/enterprise/issues/2526))
- `[Datagrid]` Fixed a bug where the value would clear when using a lookup editor with a mask on new rows. ([#2305](https://github.com/infor-design/enterprise/issues/2305))
- `[Datagrid]` Fixed a bug where horizontal scrolling would not work when in a card/widget. ([#1785](https://github.com/infor-design/enterprise/issues/1785))
- `[Datagrid]` Fixed an issue where dirty and row status on the same cell would cause a UI issue. ([#2641](https://github.com/infor-design/enterprise/issues/2641))
- `[Datagrid]` Changed the onKeyDown callback to fire on any key. ([#536](https://github.com/infor-design/enterprise-ng/issues/536))
- `[Datagrid]` Added a more descriptive aria-label to checkboxes if the required descriptors exist. ([#2031](https://github.com/infor-design/enterprise-ng/issues/2031))
- `[Datagrid]` Added an announcement of the selection state of a row. ([#2535](https://github.com/infor-design/enterprise/issues/2535))
- `[Datagrid]` Fixed filtering on time columns when time is a string. ([#2535](https://github.com/infor-design/enterprise/issues/2535))
- `[Datagrid]` Fixed icon layout issues on the filter row in medium rowHeight mode. ([#2709](https://github.com/infor-design/enterprise/issues/2709))
- `[Datagrid]` Fixed an issue where short row height was misaligning in Uplift theme. ([#2717](https://github.com/infor-design/enterprise/issues/2717))
- `[Datagrid]` Fixed an issue where new row and dirty cell were not working when combined. ([#2729](https://github.com/infor-design/enterprise/issues/2729))
- `[Dropdown]` Fixed an issue where tooltip on all browsers and ellipsis on firefox, ie11 was not showing with long text after update. ([#2534](https://github.com/infor-design/enterprise/issues/2534))
- `[Editor]` Fixed an issue where clear formatting was causing to break while switch mode on Firefox. ([#2424](https://github.com/infor-design/enterprise/issues/2424))
- `[Empty Message]` Fixed padding and alignment issues, the icon is now centered better. ([#2424](https://github.com/infor-design/enterprise/issues/2733))
- `[Fileupload Advanced]` Added custom errors example page. ([#2620](https://github.com/infor-design/enterprise/issues/2620))
- `[Flex Toolbar]` Fixed a lifecycle problem that was preventing Menu Buttons with a `removeOnDestroy` setting from opening. ([#2664](https://github.com/infor-design/enterprise/issues/2664))
- `[Homepage]` Fixed an issue where dynamically added widget was not positioning correctly. ([#2425](https://github.com/infor-design/enterprise/issues/2425))
- `[Icons]` Fixed an issue with partially invisible empty messages in uplift theme. ([#2474](https://github.com/infor-design/enterprise/issues/2474))
- `[Icons (Component)]` Fixed a bug where it was possible to store a full base-tag prefixed URL in the `use` setting, which shouldn't be possible. ([PR#2738](https://github.com/infor-design/enterprise/pull/2738))
- `[Locale]` Fixed a bug where getCulturePath does not work if the sohoxi.js file name has a hash part. ([#2637](https://github.com/infor-design/enterprise/issues/2637))
- `[Locale]` Fixed a bug found when using NG8 that the default us locale causes issues. It is now an official requirement that you set a locale for all components that require locale information. ([#2640](https://github.com/infor-design/enterprise/issues/2640))
- `[Locale]` Fixed an occurrence where an nonstandard locale filename was not correctly processed. ([#2684](https://github.com/infor-design/enterprise/issues/2684))
- `[Lookup]` Fixed memory leak issues after destroy. ([#2494](https://github.com/infor-design/enterprise/issues/2494))
- `[Modal]` Fixed memory leak issues after destroy. ([#2497](https://github.com/infor-design/enterprise/issues/2497))
- `[Popupmenu]` Fixed DOM leak where many arrows could be inserted in the DOM. ([#568](https://github.com/infor-design/enterprise-ng/issues/568))
- `[Pager]` Fixed a bug where clicking disabled buttons caused a refresh of the page in NG. ([#2170](https://github.com/infor-design/enterprise/issues/2170))
- `[Slider]` Updated the color variant logic to match new uplift theming. ([#2647](https://github.com/infor-design/enterprise/issues/2647))
- `[Tabs]` Fixed a memory leak caused by removing a tab. ([#2686](https://github.com/infor-design/enterprise/issues/2686))
- `[Toast]` Fixed memory leak issues after destroy. ([#2634](https://github.com/infor-design/enterprise/issues/2634))
- `[Toolbar]` Fixed the conditions for when `noSearchfieldReinvoke` destroys an inner Searchfield that's been previously invoked. ([PR#2738](https://github.com/infor-design/enterprise/pull/2738))
- `[Uplift Theme]` Various improvements to the Dark/Contrast variants, with a focus on passing WCAG ([#2541](https://github.com/infor-design/enterprise/issues/2541)) ([#2588](https://github.com/infor-design/enterprise/issues/2588))

### v4.21.0 Chores & Maintenance

- `[Custom Builds]` Improved Sass builder's ability to code split and include partials once. ([#1038](https://github.com/infor-design/enterprise/issues/1038))

(61 Issues Solved this release, Backlog Enterprise 335, Backlog Ng 76, 867 Functional Tests, 880 e2e Test)

## v4.20.0

### v4.20.0 Deprecation

- `[ListFilter]` Deprecated `startsWith` in favor of `wordStartsWith`, due to the addition of the `phraseStartsWith` filterMode. ([#1606](https://github.com/infor-design/enterprise/issues/1606))
- `[Popdown]` Deprecated `Popdown` in favor of `Popover`. Both components have similar functionality and we want to trim the code logic down. ([#2468](https://github.com/infor-design/enterprise/issues/2468))
- `[StepProcess]` Deprecated `StepProcess` as the component is no longer commonly used. We will remove it within 3-6 versions. ([#1476](https://github.com/infor-design/enterprise/issues/1476))
- `[CompositeForm]` Deprecated `CompositeForm` as the component is no longer commonly used. We will remove it within 3-6 versions. ([#1476](https://github.com/infor-design/enterprise/issues/1476))
- `[FieldOptions]` Deprecated `FieldOptions` as the component is no longer commonly used. We will remove it within 3-6 versions. ([#1476](https://github.com/infor-design/enterprise/issues/1476))

### v4.20.0 Features

- `[Datagrid]` Added support to resize column widths after a value change via the stretchColumnOnChange setting. ([#2174](https://github.com/infor-design/enterprise/issues/2174))
- `[Datagrid]` Added a Sort Function to the datagrid column to allow the value to be formatted for the sort. ([#2274](https://github.com/infor-design/enterprise/issues/2274)))
- `[Datagrid]` Added placeholder functionality to Lookup, Dropdown, and Decimal Formatters. ([#2408](https://github.com/infor-design/enterprise/issues/2408)))
- `[Datagrid]` Added support to restrict the size of a column with minWidth and maxWidth setting on the column. ([#2313](https://github.com/infor-design/enterprise/issues/2313))
- `[Datagrid]` Automatically remove nonVisibleCellError when a row is removed. ([#2436](https://github.com/infor-design/enterprise/issues/2436))
- `[Datagrid]` Fixed header alignment with textOverflow ellipsis setting. ([#2351](https://github.com/infor-design/enterprise/issues/2351))
- `[Datagrid]` Fixed an issue where code-block editor focus was not working. ([#526](https://github.com/infor-design/enterprise-ng/issues/526))
- `[Datagrid]` Automatically remove nonVisibleCellError when a row is removed. ([#2436](https://github.com/infor-design/enterprise/issues/2436))
- `[Datagrid]` Add a fix to show ellipsis text on lookups in the datagrid filter. ([#2122](https://github.com/infor-design/enterprise/issues/2122))
- `[Datagrid]` Made grouping work better with editable, including fixes to addRow, removeRow, messages, and dirty indication. ([#1851](https://github.com/infor-design/enterprise/issues/1851))
- `[Datagrid]` Changed the beforeCommitCellEdit event into a function on the column that is synchronous. ([#2442](https://github.com/infor-design/enterprise/issues/2442))
- `[Datagrid]` Fixed a bug that the selected event would fire when no rows are deselected and on initial load. ([#2472](https://github.com/infor-design/enterprise/issues/2472))
- `[Datagrid]` Removed a white background from the colorpicker editor in high contrast theme. ([#1574](https://github.com/infor-design/enterprise/issues/1574))
- `[Datepicker]` Made the showMonthYearPicker option true by default and added a newly designed panel to select the year and day. ([#1958](https://github.com/infor-design/enterprise/issues/1958))
- `[Datepicker]` Fixed a layout issue in IE 11 with the datepicker title. ([#2598](https://github.com/infor-design/enterprise/issues/2598))
- `[Datepicker]` Fixed issues with the mask when using the range picker. ([#2597](https://github.com/infor-design/enterprise/issues/2597))
- `[Dropdown]` Fixed an issue where ellipsis was not working when use firefox new tab. ([#2236](https://github.com/infor-design/enterprise/issues/2236))
- `[Form Compact]` Added checkboxes/radios, and improved visual style. ([#2193](https://github.com/infor-design/enterprise/issues/2193))
- `[Images]` Created an additional image class to apply focus state without coercing width and height. ([#2025](https://github.com/infor-design/enterprise/issues/2025))
- `[ListFilter]` Added `phraseStartsWith` filterMode for only matching a search term against the beginning of a string. ([#1606](https://github.com/infor-design/enterprise/issues/1606))
- `[Multiselect]` Changed interactions in filtered lists to no longer reset text inside the search input and the contents of the list. ([#920](https://github.com/infor-design/enterprise/issues/920))
- `[Toast]` Added api settings for drag drop and save position. ([#1876](https://github.com/infor-design/enterprise/issues/1876))
- `[Uplift Theme]` Various minor improvements. ([#2318](https://github.com/infor-design/enterprise/issues/2318))

### v4.20.0 Fixes

- `[Alerts]` Removed dirty tracker from the page due to layout issues. ([#1679](https://github.com/infor-design/enterprise/issues/1679))
- `[App Menu]` Fixed an issue where the lower toolbar inverts left and right keyboard actions. ([#2240](https://github.com/infor-design/enterprise/issues/2240))
- `[Bar Chart]` Fixed an issue where the tooltip would not show. ([#2097](https://github.com/infor-design/enterprise/issues/2097))
- `[Calendar]` Added more information to the onMonthRendered callback. ([#2419](https://github.com/infor-design/enterprise/issues/2419))
- `[Calendar]` Changed updated method so it can reinit the calendar with new data. ([#2419](https://github.com/infor-design/enterprise/issues/2419))
- `[Calendar]` Fixed stack exceeded error in angular using updated and legend. ([#2419](https://github.com/infor-design/enterprise/issues/2419))
- `[Calendar]` Added an eventclick and eventdoubleclick information to the onMonthRendered callback. ([#2419](https://github.com/infor-design/enterprise/issues/2419))
- `[Calendar]` Allow Validation of the Calendar Popup. ([#1742](https://github.com/infor-design/enterprise/issues/1742))
- `[Calendar]` Prevent double click from reopening the event popup. ([#1705](https://github.com/infor-design/enterprise/issues/1705))
- `[Calendar]` Enable vertical scrolling at short window sizes in monthview. ([#2489](https://github.com/infor-design/enterprise/issues/2489))
- `[Charts]` Made fixes so all charts change color in uplift theme. ([#2058](https://github.com/infor-design/enterprise/issues/2058))
- `[Charts]` Fixes dynamic tooltips on a bar chart. ([#2447](https://github.com/infor-design/enterprise/issues/2447))
- `[Colorpicker]` Fixed colorpicker left and right keys advanced oppositely in right-to-left mode. ([#2352](https://github.com/infor-design/enterprise/issues/2352))
- `[Column Chart]` Fixed an issue where the tooltip would not show. ([#2097](https://github.com/infor-design/enterprise/issues/2097))
- `[Datagrid]` Fixes an issue where method selectedRows() was returning incorrect information when new row added via addRow(). ([#1794](https://github.com/infor-design/enterprise/issues/1794))
- `[Datagrid]` Fixed the text width functions for better auto sized columns when using editors and special formatters. ([#2270](https://github.com/infor-design/enterprise/issues/2270))
- `[Datagrid]` Fixes the alignment of the alert and warning icons on a lookup editor. ([#2175](https://github.com/infor-design/enterprise/issues/2175))
- `[Datagrid]` Fixes tooltip on the non displayed table errors. ([#2264](https://github.com/infor-design/enterprise/issues/2264))
- `[Datagrid]` Fixes an issue with alignment when toggling the filter row. ([#2332](https://github.com/infor-design/enterprise/issues/2332))
- `[Datagrid]` Fixes an issue where method setFilterConditions() were not working for multiselect filter. ([#2414](https://github.com/infor-design/enterprise/issues/2414))
- `[Datagrid]` Fixes an error on tree grid when using server-side paging. ([#2132](https://github.com/infor-design/enterprise/issues/2132))
- `[Datagrid]` Fixed an issue where autocompletes popped up on cell editors. ([#1575](https://github.com/infor-design/enterprise/issues/1575))
- `[Datagrid]` Fixes reset columns to set the correct hidden status. ([#2315](https://github.com/infor-design/enterprise/issues/2315))
- `[Datagrid]` Fixes the filtering of null values. ([#2336](https://github.com/infor-design/enterprise/issues/2336))
- `[Datagrid]` Fixed an issue where performance was significantly slower for export methods. ([#2291](https://github.com/infor-design/enterprise/issues/2291))
- `[Datagrid]` Fixes a bug that stopped the search in datagrid personalization from working. ([#2299](https://github.com/infor-design/enterprise/issues/2299))
- `[Datagrid]` Fixes an error on tree grid when using server-side paging. ([#2132](https://github.com/infor-design/enterprise/issues/2132))
- `[Datagrid]` Fixed an issue where autocompletes popped up on cell editors. ([#1575](https://github.com/infor-design/enterprise/issues/1575))
- `[Datagrid]` Fixes the filtering of null values. ([#2336](https://github.com/infor-design/enterprise/issues/2336))
- `[Datagrid]` Fixed an issue where performance was significantly slower for export methods. ([#2291](https://github.com/infor-design/enterprise/issues/2291))
- `[Datagrid]` Fixed an issue where source would not fire on sorting. ([#2390](https://github.com/infor-design/enterprise/issues/2390))
- `[Datagrid]` Fixes the styling of non editable checkbox cells so they look disabled. ([#2340](https://github.com/infor-design/enterprise/issues/2340))
- `[Datagrid]` Changed the dynamic column tooltip function to pass the row and more details. This changes the order of parameters but since this feature is new did not consider this a breaking change. If you are using this please take note. ([#2333](https://github.com/infor-design/enterprise/issues/2333))
- `[Datagrid]` Fixed a bug is the isEditable column callback in editable tree grid where some data was missing in the callback. ([#2357](https://github.com/infor-design/enterprise/issues/2357))
- `[Datepicker]` Removed the advanceMonths option as the dropdowns for this are no longer there in the new design. ([#970](https://github.com/infor-design/enterprise/issues/970))
- `[Datepicker]` Fixed an issue where range selection was not working. ([#2569](https://github.com/infor-design/enterprise/issues/2569))
- `[Datepicker]` Fixed some issue where footer buttons were not working properly with range selection. ([#2595](https://github.com/infor-design/enterprise/issues/2595))
- `[Datepicker]` Fixed an issue where time was not updating after change on range selection. ([#2599](https://github.com/infor-design/enterprise/issues/2599))
- `[Datagrid]` Fixed a bug where deselect all would not deselect some rows when using grouping. ([#1796](https://github.com/infor-design/enterprise/issues/1796))
- `[Datagrid]` Fixed a bug where summary counts in grouping would show even if the group is collapsed. ([#2221](https://github.com/infor-design/enterprise/issues/2221))
- `[Datagrid]` Fixed issues when using paging (client side) and removeRow. ([#2590](https://github.com/infor-design/enterprise/issues/2590))
- `[Demoapp]` When displaying Uplift theme, now shows the correct alternate fonts for some locales when switching via the `locale` query string. ([#2365](https://github.com/infor-design/enterprise/issues/2365))
- `[Dropdown]` Fixed a memory leak when calling destroy. ([#2493](https://github.com/infor-design/enterprise/issues/2493))
- `[Editor]` Fixed a bug where tab or shift tab would break out of the editor when doing an indent/outdent. ([#2421](https://github.com/infor-design/enterprise/issues/2421))
- `[Editor]` Fixed a bug where the dirty indicator would be hidden above. ([#2577](https://github.com/infor-design/enterprise/issues/2577))
- `[Fieldfilter]` Fixed an issue where fields were getting wrap to second line on iPhone SE. ([#1861](https://github.com/infor-design/enterprise/issues/1861))
- `[Fieldfilter]` Fixed an issue where Dropdown was not switching mode on example page. ([#2288](https://github.com/infor-design/enterprise/issues/2288))
- `[Field Options]` Fixed an issue where input example was not working. ([#2348](https://github.com/infor-design/enterprise/issues/2348))
- `[Homepages]` Fixed an issue where personalize and chart text colors were not working with hero. ([#2097](https://github.com/infor-design/enterprise/issues/2097))
- `[Images]` Fixed an issue where images were not tabbable or receiving a visual focus state. ([#2025](https://github.com/infor-design/enterprise/issues/2025))
- `[Listview]` Fixed a bug that caused the listview to run initialize too many times. ([#2179](https://github.com/infor-design/enterprise/issues/2179))
- `[Lookup]` Added `autocomplete="off"` to lookup input fields to prevent browser interference. ([#2366](https://github.com/infor-design/enterprise/issues/2366))
- `[Lookup]` Fixed a bug that caused a filter to reapply when reopening the modal. ([#2566](https://github.com/infor-design/enterprise/issues/2566))
- `[Lookup]` Fixed a bug that caused a selections to reapply when reopening the modal. ([#2568](https://github.com/infor-design/enterprise/issues/2568))
- `[Locale]` Fixed race condition when using initialize and loading locales with a parent locale. ([#2540](https://github.com/infor-design/enterprise/issues/2540))
- `[Lookup]` Fixed a double scrollbar when the modal needs to be scrolled. ([#2586](https://github.com/infor-design/enterprise/issues/2586))
- `[Modal]` Fixed an issue where the modal component would disappear if its content had a checkbox in it in RTL. ([#332](https://github.com/infor-design/enterprise-ng/issues/332))
- `[Modal]` Fixed an issue where tabbing was very slow on large DOMs in IE 11. ([#2607](https://github.com/infor-design/enterprise/issues/2607))
- `[Personalization]` Fixed an issue where the text color was too dark. Changed the text color to be more readable in high contrast mode. ([#2539](https://github.com/infor-design/enterprise/issues/2539))
- `[Personalization]` Updated some of the colors to more readable in contrast mode. ([#2097](https://github.com/infor-design/enterprise/issues/2097))
- `[Personalization]` Fixes an issue where text color was too dark. ([#2476](https://github.com/infor-design/enterprise/issues/2476))
- `[Pager]` Fixed an issue where click was not firing on any of the buttons with ie11. ([#2560](https://github.com/infor-design/enterprise/issues/2560))
- `[Pager]` Added a complete Popupmenu settings object for configuring the Page Size Selector Button, and deprecated the `attachPageSizeMenuToBody` setting in favor of `pageSizeMenuSettings.attachToBody`. ([#2356](https://github.com/infor-design/enterprise/issues/2356))
- `[Pager]` Fixed memory leak when using the `attachToBody` setting to change the menu's render location. ([#2482](https://github.com/infor-design/enterprise/issues/2482))
- `[Popdown]` Fixed usability issue where the Popdown could close prematurely when attempting to use inner components, such as Dropdowns. ([#2092](https://github.com/infor-design/enterprise/issues/2092))
- `[Popover]` Correctly align the popover close button. ([#1576](https://github.com/infor-design/enterprise/issues/1576))
- `[Popover]` Fixed an issue where buttons inside the popover would overflow at smaller screen sizes. ([#2271](https://github.com/infor-design/enterprise/issues/2271))
- `[Popupmenu]` Fixed an issue where js error was showing after removing a menu item. ([#414](https://github.com/infor-design/enterprise-ng/issues/414))
- `[Popupmenu]` Fixed a layout issue on disabled checkboxes in multiselect popupmenus. ([#2340](https://github.com/infor-design/enterprise/issues/2340))
- `[Popupmenu]` Fixed a bug on IOS that prevented menu scrolling. ([#645](https://github.com/infor-design/enterprise/issues/645))
- `[Popupmenu]` Fixed a bug on IOS that prevented some submenus from showing. ([#1928](https://github.com/infor-design/enterprise/issues/1928))
- `[Popupmenu]` Added a type-check during building/rebuilding of submenus that prevents an error when a submenu `<ul>` tag is not present. ([#2458](https://github.com/infor-design/enterprise/issues/2458))
- `[Scatter Plot]` Fixed the incorrect color on the tooltips. ([#1066](https://github.com/infor-design/enterprise/issues/1066))
- `[Stepprocess]` Fixed an issue where a newly enabled step is not shown. ([#2391](https://github.com/infor-design/enterprise/issues/2391))
- `[Searchfield]` Fixed an issue where the close icon on a searchfield is inoperable. ([#2578](https://github.com/infor-design/enterprise/issues/2578))
- `[Searchfield]` Fixed strange alignment of text/icons on the Uplift theme. ([#2612](https://github.com/infor-design/enterprise/issues/2612))
- `[Tabs]` Fixed the more tabs button to style as disabled when the tabs component is disabled. ([#2347](https://github.com/infor-design/enterprise/issues/2347))
- `[Tabs]` Added the select method inside the hide method to ensure proper focusing of the selected tab. ([#2346](https://github.com/infor-design/enterprise/issues/2346))
- `[Tabs]` Added an independent count for adding new tabs and their associated IDs to prevent duplication. ([#2345](https://github.com/infor-design/enterprise/issues/2345))
- `[Toolbar]` Fixed memory leaks. ([#2496](https://github.com/infor-design/enterprise/issues/2496))
- `[Toolbar]` Fixed an issue where `noSearchfieldReinvoke` was not being respected during the teardown method, causing lifecycle issues in Angular. ([#2691](https://github.com/infor-design/enterprise/issues/2691))
- `[Toolbar Flex]` Removed a 100% height on the toolbar which caused issues when nested in some situations. ([#474](https://github.com/infor-design/enterprise-ng/issues/474))
- `[Listview]` Fixed search to work when not using templates. ([#466](https://github.com/infor-design/enterprise-ng/issues/466))

### v4.20.0 Chores & Maintenance

- `[Build]` Add a file verification tool to the build process to ensure all necessary files are present. ([#2384](https://github.com/infor-design/enterprise/issues/2384))
- `[Demo App]` Add the uplift theme to the theme switcher menu. ([#2335](https://github.com/infor-design/enterprise/issues/2335))
- `[Demo App]` Fixed routing issues that could cause 500 errors or crash the Demoapp. ([#2343](https://github.com/infor-design/enterprise/issues/2343))
- `[Demo App]` Fixed an issue where the sorting was wrong on compressor data. ([#2390](https://github.com/infor-design/enterprise/issues/2390))

(95 Issues Solved this release, Backlog Enterprise 296, Backlog Ng 79, 852 Functional Tests, 865 e2e Test)

## v4.19.3

- `[Datagrid]` Fixes the multiselect filter on header from reloading during serverside filtering. ([#2383](https://github.com/infor-design/enterprise/issues/2383))
- `[Datagrid]` Fixed an issue where contextmenu was not opening with first click. ([#2398](https://github.com/infor-design/enterprise/issues/2398))
- `[Datagrid / Tooltip]` Fixed an error on some datagrid cells when tooltips are attached. ([#2403](https://github.com/infor-design/enterprise/issues/2403))

## v4.19.2

- `[Build]` Fixes missing minified files in the build and a missing svg-extended.html deprecated file for backwards compatibility. ([Teams](https://bit.ly/2FlzYCT))

## v4.19.0

### v4.19.0 Deprecations

- `[CSS]` The Soho light theme CSS file has been renamed from `light-theme.css` to `theme-soho-light.css` ([1972](https://github.com/infor-design/enterprise/issues/1972))
- `[CSS]` The Soho dark theme CSS file has been renamed from `dark-theme.css` to `theme-soho-dark.css` ([1972](https://github.com/infor-design/enterprise/issues/1972))
- `[CSS]` The Soho high-contrast theme CSS file has been renamed from `high-contrast-theme.css` to `theme-soho-contrast.css` ([1972](https://github.com/infor-design/enterprise/issues/1972))
- `[Datagrid]` The older savedColumns method has been deprecated since 4.10 and is now removed. Use saveUserSettings instead. ([#1766](https://github.com/infor-design/enterprise/issues/1766))

### v4.19.0 Features

- `[App Menu]` Improved style of personalized app menu. ([#2195](https://github.com/infor-design/enterprise/pull/2195))
- `[Column]` Added support to existing custom tooltip content in the callback setting. ([#1909](https://github.com/infor-design/enterprise/issues/1909))
- `[Contextual Action Panel]` Fixed an issue where the close button was misaligned. ([#1943](https://github.com/infor-design/enterprise/issues/1943))
- `[Datagrid]` Added support for disabling rows by data or a dynamic function, rows are disabled from selection and editing. ([#1614](https://github.com/infor-design/enterprise/issues/1614))
- `[Datagrid]` Fixes a column alignment issue when resizing and sorting columns that were originally set to percentage width. ([#1797](https://github.com/infor-design/enterprise/issues/1797))
- `[Datagrid]` Fixes a column alignment issue when there are duplicate column ids. ([#1797](https://github.com/infor-design/enterprise/issues/1797))
- `[Datagrid]` Fixes a column alignment by clearing a cache to help prevent column misalignment from randomly happening. ([#1797](https://github.com/infor-design/enterprise/issues/1797))
- `[Datagrid]` Fixes an issue that caused the active page to not restore correctly when saving user settings, . ([#1766](https://github.com/infor-design/enterprise/issues/1766))
- `[Datagrid]` Fixes an issue with dropdown filters when the ids are numbers. ([#1879](https://github.com/infor-design/enterprise/issues/1879))
- `[Datagrid]` Fixed alignment issues in the new uplift theme. ([#2212](https://github.com/infor-design/enterprise/issues/2212))
- `[Datagrid]` Fixes Datagrid time filtering for string type dates. ([#2281](https://github.com/infor-design/enterprise/issues/2281))
- `[Form Compact]` Adds support for Datepicker, Timepicker, Lookup, and File Uploader fields. ([#1955](https://github.com/infor-design/enterprise/issues/1955))
- `[Keyboard]` Added a new API that you can call at anytime to see what key is being pressed at the moment. ([#1906](https://github.com/infor-design/enterprise/issues/1906))
- `[Targeted/Completion Chart]` Added back the ability to inline svg icons and hyperlinks. ([#2152](https://github.com/infor-design/enterprise/issues/2152))
- `[Themes]` Added support for multiple themes in the demo app and renamed distribute Uplift (only) theme files. ([#1972](https://github.com/infor-design/enterprise/issues/1972))

### v4.19.0 Fixes

- `[App Menu]` Fixed an issue where the menu would not be entirely colored if short. ([#2062](https://github.com/infor-design/enterprise/issues/2062))
- `[App Menu]` Changed the scroll area to the outside when using a footer. ([#2062](https://github.com/infor-design/enterprise/issues/2062))
- `[App Menu]` Expandable area updates within application menu. ([#1982](https://github.com/infor-design/enterprise/pull/1982))
- `[App Menu]` Fixed an issue where role switcher was not clickable with long title. ([#2060](https://github.com/infor-design/enterprise/issues/2060))
- `[App Menu]` Fixed an issue where it was not possible to manually add a filter field that you can control on your own. Caveat to this is if you set filterable: false it will no longer remove the filter field from the DOM, if you do that you must now do it manually. ([#2066](https://github.com/infor-design/enterprise/issues/2066))
- `[App Menu]` Added support for mobile when dismissOnClickMobile setting is true to dismiss application menu when a role is selected. ([#2520](https://github.com/infor-design/enterprise/issues/2520))
- `[App Menu]` Fixed an issue with the logo which was positioned badly when scrolling. ([#2116](https://github.com/infor-design/enterprise/issues/2116))
- `[Calendar]` Fixed some bugs having a calendar month along or just a legend, fixed the clicking of upcoming days and added a dblclick even emitter. ([#2149](https://github.com/infor-design/enterprise/issues/2149))
- `[Colorpicker]` Fixed an issue where the colorpicker label is cut off in extra small input field. ([#2023](https://github.com/infor-design/enterprise/issues/2023))
- `[Colorpicker]` Fixed an issue where the colorpickers are not responsive at mobile screen sizes. ([#1995](https://github.com/infor-design/enterprise/issues/1995))
- `[Colorpicker]` Fixed an issue where the text is not visible on IE11 after choosing a color. ([#2134](https://github.com/infor-design/enterprise/issues/2134))
- `[Completion Chart]` Cleaned up excessive padding in some cases. ([#2171](https://github.com/infor-design/enterprise/issues/2171))
- `[Context Menu]` Fixes a bug where a left click on the originating field would not close a context menu opened with a right click. ([#1992](https://github.com/infor-design/enterprise/issues/1992))
- `[Contextual Action Panel]` Fixed an issue where the CAP title is too close to the edge at small screen sizes. ([#2249](https://github.com/infor-design/enterprise/issues/2249))
- `[Datagrid]` Fixed an issue where using the context menu with datagrid was not properly destroyed which being created multiple times. ([#392](https://github.com/infor-design/enterprise-ng/issues/392))
- `[Datagrid]` Fixed charts in columns not resizing correctly to short row height. ([#1930](https://github.com/infor-design/enterprise/issues/1930))
- `[Datagrid]` Fixed an issue for xss where console.log was not sanitizing and make grid to not render. ([#1941](https://github.com/infor-design/enterprise/issues/1941))
- `[Datagrid]` Fixed charts in columns not resizing correctly to short row height. ([#1930](https://github.com/infor-design/enterprise/issues/1930))
- `[Datagrid]` Fixed a layout issue on primary buttons in expandable rows. ([#1999](https://github.com/infor-design/enterprise/issues/1999))
- `[Datagrid]` Fixed a layout issue on short row grouped header buttons. ([#2005](https://github.com/infor-design/enterprise/issues/2005))
- `[Datagrid]` Fixed an issue where disabled button color for contextual toolbar was not applying. ([#2150](https://github.com/infor-design/enterprise/issues/2150))
- `[Datagrid]` Fixed an issue for xss where console.log was not sanitizing and make grid to not render. ([#1941](https://github.com/infor-design/enterprise/issues/1941))
- `[Datagrid]` Added an onBeforeSelect call back that you can return false from to disable row selection. ([#1906](https://github.com/infor-design/enterprise/issues/1906))
- `[Datagrid]` Fixed an issue where header checkbox was not sync after removing selected rows. ([#2226](https://github.com/infor-design/enterprise/issues/2226))
- `[Datagrid]` Fixed an issue where custom filter conditions were not setting up filter button. ([#2234](https://github.com/infor-design/enterprise/issues/2234))
- `[Datagrid]` Fixed an issue where pager was not updating while removing rows. ([#1985](https://github.com/infor-design/enterprise/issues/1985))
- `[Datagrid]` Adds a function to add a visual dirty indictaor and a new function to get all modified rows. Modified means either dirty, in-progress or in error. Existing API's are not touched. ([#2091](https://github.com/infor-design/enterprise/issues/2091))
- `[Datagrid]` Fixes an error when saving columns if you have a lookup column. ([#2279](https://github.com/infor-design/enterprise/issues/2279))
- `[Datagrid]` Fixed a bug with column reset not working sometimes. ([#1921](https://github.com/infor-design/enterprise/issues/1921))
- `[Datagrid]` Fixed grouped headers not sorting when selectable is multiselect. ([#2251](https://github.com/infor-design/enterprise/issues/2251))
- `[Datagrid]` Fixed a bug where the sort indicator disappeared when changing pages. ([#2228](https://github.com/infor-design/enterprise/issues/2228))
- `[Datagrid]` Fixed rendering on modals with single columns. ([#1923](https://github.com/infor-design/enterprise/issues/1923))
- `[Datagrid]` Fixed double firing of popupmenu events. ([#2140](https://github.com/infor-design/enterprise/issues/2140))
- `[Datagrid]` Fixed incorrect pattern in filterConditions. ([#2159](https://github.com/infor-design/enterprise/issues/2159))
- `[Datepicker]` Fixed an issue loading on IE 11. ([#2183](https://github.com/infor-design/enterprise-ng/issues/2183))
- `[Dropdown]` Fixed the dropdown appearing misaligned at smaller screen sizes. ([#2248](https://github.com/infor-design/enterprise/issues/2248))
- `[Editor]` Fixed an issue where button state for toolbar buttons were wrong when clicked one after another. ([#391](https://github.com/infor-design/enterprise/issues/391))
- `[Hierarchy]` Fixed a bug where the hierarchy will only partially load with two instances on a page. ([#2205](https://github.com/infor-design/enterprise/issues/2205))
- `[Field Options]` Fixed an issue where field options were misaligning, especially spin box was focusing outside of the field. ([#1862](https://github.com/infor-design/enterprise/issues/1862))
- `[Field Options]` Fixed a border alignment issue. ([#2107](https://github.com/infor-design/enterprise/issues/2107))
- `[Fileuploader]` Fixed an issue where the fileuploader icon and close icon were misplaced and not visible in RTL after uploading a file. ([#2098](https://github.com/infor-design/enterprise/issues/2098))
- `[Fileuploader]` Fixed an issue where backspace in IE11 caused the browser to go back instead of removing the uploaded file from the input. ([#2184](https://github.com/infor-design/enterprise/issues/2184))
- `[Input]` Improved alignment of icons in the uplift theme input components. ([#2072](https://github.com/infor-design/enterprise/issues/2072))
- `[Listview]` Improved accessibility when configured as selectable (all types), as well as re-enabled accessibility e2e tests. ([#403](https://github.com/infor-design/enterprise/issues/403))
- `[Locale]` Synced up date and time patterns with the CLDR several time patterns in particular were corrected. ([#2022](https://github.com/infor-design/enterprise/issues/2022))
- `[Locale]` Fixed an issue loading duplicate locales such as en-GB where the strings are copies, before you might get undefined strings. ([#2216](https://github.com/infor-design/enterprise/issues/2216))
- `[Locale]` Added support for es-419 locale. ([#2204](https://github.com/infor-design/enterprise/issues/2204))
- `[Locale]` Restored functionality for dynamically changing fonts for some languages. ([#2144](https://github.com/infor-design/enterprise/issues/2144))
- `[Modal]` Fixed a demoapp issue where the select all checkbox wasn't selecting all. ([2225](https://github.com/infor-design/enterprise/issues/2225))
- `[Monthview]` Fixed an issue where the previous and next buttons were not correctly reversed in right-to-left mode. ([1910](https://github.com/infor-design/enterprise/issues/1910))
- `[Personalization]` Changed the default turquoise personalization to a darker one. ([#2063](https://github.com/infor-design/enterprise/issues/2063))
- `[Personalization]` Changed the default turquoise personalization to a darker one. ([#2063](https://github.com/infor-design/enterprise/issues/2063))
- `[Personalization]` Added a default option to the personalization color pickers. ([#2063](https://github.com/infor-design/enterprise/issues/2063))
- `[Personalization]` Added more classes and examples for the personalization colors so that you can personalize certain form elements. ([#2120](https://github.com/infor-design/enterprise/issues/2120))
- `[Personalization]` Added several form examples with buttons and completion chart that can be personalized. ([#1963](https://github.com/infor-design/enterprise/issues/1963))
- `[Personalization]` Added an example of normal tabs behaving like header tabs in a personalized area. ([#1962](https://github.com/infor-design/enterprise/issues/1962))
- `[Personalization]` Added completion chart and alerts to the list of header items that will work when personalized. ([#2171](https://github.com/infor-design/enterprise/issues/2171))
- `[Personalization]` Fixed a bug where the overlay would not disappear when manually loading stylesheets. ([#2258](https://github.com/infor-design/enterprise/issues/2258))
- `[Popupmenu]` Fixed an issue where disabled submenus were opening on mouseover. ([#1863](https://github.com/infor-design/enterprise/issues/1863))
- `[Radios]` Fixed an issue where in `RTL` the radio seems visually separate from it's label. ([#2096](https://github.com/infor-design/enterprise/issues/2096))
- `[Summary Form]` Updated to improve readability. ([#1765](https://github.com/infor-design/enterprise/issues/1765))
- `[Targeted Achievement]` Updated to work in uplift theme. ([#2220](https://github.com/infor-design/enterprise/issues/2220))
- `[Timepicker]` Fixed an issue where AM/PM dropdown tooltip was displaying on android devices. ([#1446](https://github.com/infor-design/enterprise/issues/1446))
- `[Timepicker]` Fixed an issue where dropdown popup was out of position on android devices. ([#2021](https://github.com/infor-design/enterprise/issues/2021))
- `[Timepicker]` Updated the Swedish translation for Set Time. ([#2153](https://github.com/infor-design/enterprise/issues/2153))
- `[Tree]` Fixed an issue where children property null was breaking tree to not render. ([#1908](https://github.com/infor-design/enterprise/issues/1908))

### v4.19.0 Chores & Maintenance

- `[General]` Updated to jquery 3.4.1 to fix a jquery bug seen occasionally. ([#2109](https://github.com/infor-design/enterprise/issues/2109))
- `[General]` Fixed relative links in several markdown files.
- `[Demo App]` Fixed CSP and handling of image paths for better support of images in examples on IDS demo sites (demo.design.infor.com). ([#1888](https://github.com/infor-design/enterprise/issues/1888))
- `[Personalize]` Separated personalization styles into standalone file for improved maintainability. ([#2127](https://github.com/infor-design/enterprise/issues/2127))

(84 Issues Solved this release, Backlog Enterprise 311, Backlog Ng 79, 839 Functional Tests, 876 e2e Test)

## v4.18.2

### v4.18.2 Fixes

- `[Autocomplete]` Fixed an XSS injection issue. ([#502](https://github.com/infor-design/enterprise-ng/issues/502)).
- `[Dropdown]` Fixed an XSS injection issue. ([#503](https://github.com/infor-design/enterprise-ng/issues/503)).

## v4.18.1

### v4.18.1 Fixes

- `[Input]` Added backwards-compatibility for previous accessibility changes to labels. ([#2118](https://github.com/infor-design/enterprise/issues/2118)). Additional information can be found in the [Form Component documentation](https://github.com/infor-design/enterprise/blob/4.18.x/src/components/form/readme.md#field-labels).

## v4.18.0

### v4.18.0 Features

- `[App Menu]` Added support for personalization by adding the `is-personalizable` class the menu will now change colors along with headers ([#1847](https://github.com/infor-design/enterprise/issues/1847))
- `[App Menu]` Added a special role switcher dropdown to change the menu role. ([#1935](https://github.com/infor-design/enterprise/issues/1935))
- `[Personalize]` Added classes for the personalization colors so that you can personalize certain form elements. ([#1847](https://github.com/infor-design/enterprise/issues/1847))
- `[Expandable Area]` Added example of a standalone button the toggles a form area. ([#1935](https://github.com/infor-design/enterprise/issues/1935))
- `[Datagrid]` Added support so if there are multiple inputs within an editor they work with the keyboard tab key. ([#355](https://github.com/infor-design/enterprise-ng/issues/355))
- `[Datagrid]` Fixed an error on IE when doing an excel export. ([#2018](https://github.com/infor-design/enterprise/issues/2018))
- `[Editor]` Added a JS setting and CSS styles to support usage of a Flex Toolbar ([#1120](https://github.com/infor-design/enterprise/issues/1120))
- `[Header]` Added a JS setting and CSS styles to support usage of a Flex Toolbar ([#1120](https://github.com/infor-design/enterprise/issues/1120))
- `[Mask]` Added a setting for passing a locale string, allowing Number masks to be localized.  This enables usage of the `groupSize` property, among others, from locale data in the Mask. ([#440](https://github.com/infor-design/enterprise/issues/440))
- `[Masthead]` Added CSS styles to support usage of a Flex Toolbar ([#1120](https://github.com/infor-design/enterprise/issues/1120))
- `[Notification]` Added example of a Widget/Card with notification and add code to truncate the text (via ellipsis) if it is lengthy. ([#1881](https://github.com/infor-design/enterprise/issues/1881))
- `[Theme/Colors]` Added new component for getting theme and color information. This is used throughout the code. There was a hidden property `Soho.theme`, if you used this in some way you should now use `Soho.theme.currentTheme`. ([#1866](https://github.com/infor-design/enterprise/issues/1866))

### v4.18.0 Fixes

- `[App Menu]` Fixed some accessibility issues on the nav menu. ([#1721](https://github.com/infor-design/enterprise/issues/1721))
- `[Busy Indicator]` Fixed a bug that causes a javascript error when the busy indicator is used on the body tag. ([#1918](https://github.com/infor-design/enterprise/issues/1918))
- `[Css/Sass]` Fixed an issue where the High Contrast theme and Uplift theme were not using the right tokens. ([#1897](https://github.com/infor-design/enterprise/pull/1897))
- `[Colors]` Fixed the color palette demo page to showcase the correct hex values based on the current theme ([#1801](https://github.com/infor-design/enterprise/issues/1801))
- `[Contextual Action Panel]` Fixed an issue where cap modal would only open the first time. ([#1993](https://github.com/infor-design/enterprise/issues/1993))
- `[Datepicker]` Fixed an issue in NG where the custom validation is removed during the teardown of a datepicker.([NG #411](https://github.com/infor-design/enterprise-ng/issues/411))
- `[Datagrid]` Fixed an issue where lookup filterConditions were not rendering. ([#1873](https://github.com/infor-design/enterprise/issues/1873))
- `[Datagrid]` Fixed an issue where when using filtering and server side paging the filter operations would cause two ajax requests. ([#2069](https://github.com/infor-design/enterprise/issues/2069))
- `[Datagrid]` Fixed issue where header columns are misaligned with body columns on load. ([#1892](https://github.com/infor-design/enterprise/issues/1892))
- `[Datagrid]` Fixed an issue where filtering was missing translation. ([#1900](https://github.com/infor-design/enterprise/issues/1900))
- `[Datagrid]` Fixed an issue with the checkbox formatter where string based 1 or 0 would not work as a dataset source. ([#1948](https://github.com/infor-design/enterprise/issues/1948))
- `[Datagrid]` Fixed a bug where text would be misaligned when repeatedly toggling the filter row. ([#1969](https://github.com/infor-design/enterprise/issues/1969))
- `[Datagrid]` Added an example of expandOnActivate on a customer editor. ([#353](https://github.com/infor-design/enterprise-ng/issues/353))
- `[Datagrid]` Added ability to pass a function to the tooltip option for custom formatting. ([#354](https://github.com/infor-design/enterprise-ng/issues/354))
- `[Datagrid]` Fixed `aria-checked` not toggling correctly on selection of multiselect checkbox. ([#1961](https://github.com/infor-design/enterprise/issues/1961))
- `[Datagrid]` Fixed incorrectly exported CSV/Excel data. ([#2001](https://github.com/infor-design/enterprise/issues/2001))
- `[Dropdown]` Changed the way dropdowns work with screen readers to be a collapsible listbox.([#404](https://github.com/infor-design/enterprise/issues/404))
- `[Dropdown]` Fixed an issue where multiselect dropdown unchecking "Select All" was not getting clear after close list with Safari browser.([#1882](https://github.com/infor-design/enterprise/issues/1882))
- `[Dropdown]` Added an example of a color dropdown showing palette colors as icons.([#2013](https://github.com/infor-design/enterprise/issues/2013))
- `[Datagrid]` Fixed a misalignment of the close icon on mobile. ([#2018](https://github.com/infor-design/enterprise/issues/2018))
- `[List/Detail]` Removed some legacy CSS code that was causing text inside of inline Toolbar Searchfields to become transparent. ([#2075](https://github.com/infor-design/enterprise/issues/2075))
- `[Listbuilder]` Fixed an issue where the text was not sanitizing. ([#1692](https://github.com/infor-design/enterprise/issues/1692))
- `[Lookup]` Fixed an issue where the tooltip was using audible text in the code block component. ([#354](https://github.com/infor-design/enterprise-ng/issues/354))
- `[Locale]` Fixed trailing zeros were getting ignored when displaying thousands values. ([#404](https://github.com/infor-design/enterprise/issues/1840))
- `[MenuButton]` Improved the way menu buttons work with screen readers.([#404](https://github.com/infor-design/enterprise/issues/404))
- `[Message]` Added an audible announce of the message type.([#964](https://github.com/infor-design/enterprise/issues/964))
- `[Message]` Change audible announce of message type added in #964 to an option that is strictly audible.([#2120](https://github.com/infor-design/enterprise/issues/2120))
- `[Modal]` Changed text and button font colors to pass accessibility checks.([#964](https://github.com/infor-design/enterprise/issues/964))
- `[Multiselect]` Fixed an issue where previous selection was still selected after clear all by "Select All" option. ([#2003](https://github.com/infor-design/enterprise/issues/2003))
- `[Notifications]` Fixed a few issues with notification background colors by using the corresponding ids-identity token for each. ([1857](https://github.com/infor-design/enterprise/issues/1857), [1865](https://github.com/infor-design/enterprise/issues/1865))
- `[Notifications]` Fixed an issue where you couldn't click the close icon in Firefox. ([1573](https://github.com/infor-design/enterprise/issues/1573))
- `[Radios]` Fixed the last radio item was being selected when clicking on the first when displayed horizontal. ([#1878](https://github.com/infor-design/enterprise/issues/1878))
- `[Signin]` Fixed accessibility issues. ([#421](https://github.com/infor-design/enterprise/issues/421))
- `[Skiplink]` Fixed a z-index issue on skip links over the nav menu. ([#1721](https://github.com/infor-design/enterprise/issues/1721))
- `[Slider]` Changed the demo so the tooltip will hide when resizing the page. ([#2033](https://github.com/infor-design/enterprise/issues/2033))
- `[Stepprocess]` Fixed rtl style issues. ([#413](https://github.com/infor-design/enterprise/issues/413))
- `[Swaplist]` Fixed disabled styling on swap header buttons. ([#2019](https://github.com/infor-design/enterprise/issues/2019))
- `[Tabs]` Fixed an issue where focus was changed after enable/disable tabs. ([#1934](https://github.com/infor-design/enterprise/issues/1934))
- `[Tabs-Module]` Fixed an issue where the close icon was outside the searchfield. ([#1704](https://github.com/infor-design/enterprise/issues/1704))
- `[Toolbar]` Fixed issues when tooltip shows on hover of toolbar ([#1622](https://github.com/infor-design/enterprise/issues/1622))
- `[Validation]` Fixed an issue where the isAlert settings set to true, the border color, control text color, control icon color was displaying the color for the alert rather than displaying the default color. ([#1922](https://github.com/infor-design/enterprise/issues/1922))

### v4.18.0 Chore & Maintenance

- `[Buttons]` Updated button disabled states with corresponding ids-identity tokens. ([1914](https://github.com/infor-design/enterprise/issues/1914)
- `[Docs]` Added a statement on supporting accessibility. ([#1540](https://github.com/infor-design/enterprise/issues/1540))
- `[Docs]` Added the supported screen readers and some notes on accessibility. ([#1722](https://github.com/infor-design/enterprise/issues/1722))

(50 Issues Solved this release, Backlog Enterprise 294, Backlog Ng 80, 809 Functional Tests, 803 e2e Test)

## v4.17.1

### v4.17.1 Fixes

- `[Datagrid]` Fixed an issue where the second to last column was having resize issues with frozen column sets.(<https://github.com/infor-design/enterprise/issues/1890>)
- `[Datagrid]` Re-align icons and items in the datagrid's "short header" configuration.(<https://github.com/infor-design/enterprise/issues/1880>)
- `[Locale]` Fixed incorrect "groupsize" for `en-US` locale.(<https://github.com/infor-design/enterprise/issues/1907>)

### v4.17.1 Chores & Maintenance

- `[Demoapp]` Fixed embedded icons example with missing icons.(<https://github.com/infor-design/enterprise/issues/1889>)
- `[Demoapp]` Fixed notification demo examples.(<https://github.com/infor-design/enterprise/issues/1893>, <https://github.com/infor-design/enterprise/pull/1896>)

(5 Issues Solved this patch release)

## v4.17.0

- [Npm Package](https://www.npmjs.com/package/ids-enterprise)
- [IDS Enterprise Angular Change Log](https://github.com/infor-design/enterprise-ng/blob/master/docs/CHANGELOG.md)

### v4.17.0 Future Deprecation

- `[Mask]` Using legacy mask options is now deprecated (was starting 4.3.2) and we will remove this in approximately 6 months from the code base. This means using the `data-mask` option and the `mode` as well as legacy patterns in favor of the newer settings and regexes. ([#439](https://github.com/infor-design/enterprise/issues/439))

### v4.17.0 Features

- `[Datagrid]` Added support for ellipsis to header text. ([#842](https://github.com/infor-design/enterprise/issues/842))
- `[Datagrid]` Added support to cancel `rowactivated` event. Now it will trigger the new event `beforerowactivated` which will wait/sync to cancel or proceed to do `rowactivated` event. ([#1021](https://github.com/infor-design/enterprise/issues/1021))
- `[Datagrid]` Added option to align grouped headers text. ([#1714](https://github.com/infor-design/enterprise/issues/1714))
- `[Datagrid]` Tabbing through a new row moves focus to next line for a lookup column. ([#1822](https://github.com/infor-design/enterprise/issues/1822))
- `[Datagrid]` Validation tooltip does not wrap words correctly across multiple lines. ([#1829](https://github.com/infor-design/enterprise/issues/1829))
- `[Dropdown]` Added support to make dropdown readonly fields optionally not tab-able. ([#1591](https://github.com/infor-design/enterprise/issues/1591))
- `[Form Compact]` Implemented design for field-heavy forms. This design is experimental, likely not production ready, and subject to change without notice. ([#1699](https://github.com/infor-design/enterprise/issues/1699))
- `[Hierarchy]` Changed the newer stacked layout to support mutiple root elements. ([#1677](https://github.com/infor-design/enterprise/issues/1677))
- `[Locale]` Added support for passing in `locale` or `language` to the `parse` and `format` and `translation` functions so they will work without changing the current locale or language. ([#462](https://github.com/infor-design/enterprise/issues/462))
- `[Locale]` Added support for setting a specific group size other than the ones in the locale. This includes using no group size. ([#462](https://github.com/infor-design/enterprise/issues/462))
- `[Locale]` Added support for showing timezones in the current language with a fall back for IE 11. ([#592](https://github.com/infor-design/enterprise/issues/592))
- `[Locale]` Added support for different group sizes. This was previously not working correctly for locales like hi-IN (using 3, 2 group sizes) and en-US (using 3, 0 group sizes). We will later make this work on masks on a separate issue. ([#441](https://github.com/infor-design/enterprise/issues/441))
- `[Locale]` Its now possible to add new locales in by adding them to the `defaultLocales` and `supportedLocales` sets. ([#402](https://github.com/infor-design/enterprise/issues/402))
- `[Locale]` Added an example to show extending locales with new strings and an api method to make it easier. because of the way this is split, if your directly adding to `Locale.cultures` you will need to adjust your code to extend from `Locale.languages` instead. ([#402](https://github.com/infor-design/enterprise/issues/402))
- `[Locale]` Added support for having a different language and locale. This is done by calling the new `setLanguage` function. ([#1552](https://github.com/infor-design/enterprise/issues//1552))
- `[Locale / Mask]` Added limited initial support for some unicode languages. This means you can convert to and from numbers typed in Devangari, Arabic, and Chinese (Financial and Simplified). ([#439](https://github.com/infor-design/enterprise/issues/439))
- `[Locale]` Added support for passing a `locale` other the the current locale to calendar, monthview, datepicker and timepicker. ([#462](https://github.com/infor-design/enterprise/issues/462))
- `[Mask]` It is now possible to type numbers in unicode such as Devangari, Arabic, and Chinese (Financial and Simplified) into the the masks that involve numbers. ([#439](https://github.com/infor-design/enterprise/issues/439))
- `[Modal]` Added an option to dictate the maximum width of the modal. ([#1802](https://github.com/infor-design/enterprise/issues/1802))
- `[Icons]` Add support for creating an svg file for the Uplift theme's (alpha) new icons from ids-identity@2.4.0 assets. ([#1759](https://github.com/infor-design/enterprise/issues/1759))
- `[Radar]` Added support to three label sizes (name, abbrName, shortName). ([#1553](https://github.com/infor-design/enterprise/issues/1553))

### v4.17.0 Fixes

- `[Accordion]` Fixed a bug where some truncated text elements were not generating a tooltip. ([#1736](https://github.com/infor-design/enterprise/issues/1736))
- `[Builder]` Cropped Header for Builder Panel When Text is Long. ([#1814](https://github.com/infor-design/enterprise/issues/1814))
- `[Calendar]` Event model title color is not correct if the modal is opened and another event is selected. ([#1739](https://github.com/infor-design/enterprise/issues/1739))
- `[Calendar]` Modal is still displayed after changing months. ([#1741](https://github.com/infor-design/enterprise/issues/1741))
- `[Calendar]` Changing some event spans is causing missing dates on the dialogs. ([#1708](https://github.com/infor-design/enterprise/issues/1708))
- `[Composite Form]` Fix a bug in IE11 where composite form content overflows to the lower container. ([#1768](https://github.com/infor-design/enterprise/issues/1768))
- `[Datagrid]` Added a fix where the column is next to the edge of the browser and the filter dropdown popup overflow the page.([#1604](https://github.com/infor-design/enterprise/issues/1604))
- `[Datagrid]` Added a fix to allow the commit of a cell edit after tabbing into a cell once having clicked into a previous cell.([#1608](https://github.com/infor-design/enterprise/issues/1608))
- `[Datagrid]` Stretch column not working in Edge browser. ([#1716](https://github.com/infor-design/enterprise/issues/1716))
- `[Datagrid]` Fixed a bug where the source callback was not called when filtering. ([#1688](https://github.com/infor-design/enterprise/issues/1688))
- `[Datagrid]` Fixed a bug where filtering Order Date with `is-not-empty` on a null value would not correctly filter out results. ([#1718](https://github.com/infor-design/enterprise/issues/1718))
- `[Datagrid]` Fixed a bug where when using the `disableClientSideFilter` setting the filtered event would not be called correctly. ([#1689](https://github.com/infor-design/enterprise/issues/1689))
- `[Datagrid]` Fixed a bug where hidden columns inside a colspan were aligning incorrectly. ([#1764](https://github.com/infor-design/enterprise/issues/1764))
- `[Dropdown]` Fixed a layout error on non inline fields with errors. ([#1770](https://github.com/infor-design/enterprise/issues/1770))
- `[Dropdown]` Fixed a bug where the dropdown did not close when tabbing if using the `noSearch` setting. ([#1731](https://github.com/infor-design/enterprise/issues/1731))
- `[Modal]` Fixed a bug where the modal can overflow the page. ([#1802](https://github.com/infor-design/enterprise/issues/1802))
- `[Radio Button]` Fixed a rendering problem on the selected state of Radio Buttons used inside of Accordion components. ([#1568](https://github.com/infor-design/enterprise/issues/1568))
- `[Radio Button]` Fixed a z-index issue that was causing radio buttons to sometimes display over top of page sections where they should have instead scrolled beneath. ([#1014](https://github.com/infor-design/enterprise/issues/1014))

### v4.17.0 Chore & Maintenance

- `[Css/Sass]` Replaced font-size numerical declarations with their ids-identity token counterpart. ([#1640](https://github.com/infor-design/enterprise/issues/1640))
- `[Demoapp]` Removed query parameter for changing fonts. ([#1747](https://github.com/infor-design/enterprise/issues/1747))
- `[Build]` Added a process to notify developers that things are being deprecated or going away. Documented the current deprecations in this system and made [notes for developers](https://github.com/infor-design/enterprise/blob/master/docs/CODING-STANDARDS.md#deprecations). ([#1747](https://github.com/infor-design/enterprise/issues/1747))

(30 Issues Solved this release, Backlog Enterprise 224, Backlog Ng 59, 785 Functional Tests, 793 e2e Test)

## v4.16.0

- [Npm Package](https://www.npmjs.com/package/ids-enterprise)
- [IDS Enterprise Angular Change Log](https://github.com/infor-design/enterprise-ng/blob/master/docs/CHANGELOG.md)

### v4.16.0 Features

- `[Busy Indicator]` Made a fix to make it possible to use a busy indicator on a modals. ([#827](https://github.com/infor-design/enterprise/issues/827))
- `[Datagrid]` Added an option to freeze columns from scrolling on the left and/or right. The new option is called `frozenColumns`. See notes on what works and doesnt with frozen column in the datagrid docs frozen column section. ([#464](https://github.com/infor-design/enterprise/issues/464))
- `[Editor]` Added new state called "preview" a non editable mode to editor. Where it only shows the HTML with no toolbar, borders etc. ([#1413](https://github.com/infor-design/enterprise/issues/1413))
- `[Field Filter]` Added support to get and set filter type programmatically. ([#1181](https://github.com/infor-design/enterprise/issues/1181))
- `[Hierarchy]` Add print media styles to decrease ink usage and increase presentability for print format. Note that you may need to enable the setting to print background images, both Mac and PC have a setting for this. ([#456](https://github.com/infor-design/enterprise/issues/456))
- `[Hierarchy]` Added a new "stacked" layout to eventually replace the current layouts. This works better responsively and prevents horizontal scrolling. ([#1629](https://github.com/infor-design/enterprise/issues/1629))
- `[Pager]` Added a "condensed" page size selector button for use on pagers in smaller containers, such as the list side of the list/detail pattern. ([#1459](https://github.com/infor-design/enterprise/issues/1459))

### v4.16.0 Future Deprecation

- `[Hierarchy]` The following options are now deprecated and will be removed approximately 2019-05-15. `paging` and `mobileView`. ([#1629](https://github.com/infor-design/enterprise/issues/1629))
- `[Hierarchy]` Stacked layout will become the default layout in favor of the existing horizontal layout, so the horizontal layout is now considered deprecated and will be removed approximately 2019-05-15. ([#1629](https://github.com/infor-design/enterprise/issues/1629))

### v4.16.0 Fixes

- `[Application Menu]` Fixed the truncation of long text in an accordion element in the application menu by adding a tooltip to truncated elements. ([#457](https://github.com/infor-design/enterprise/issues/457))
- `[Calendar]` Disable the new event modal when no template is defined. ([#1700](https://github.com/infor-design/enterprise/issues/1700))
- `[Dropdown]` Fixed a bug where the ellipsis was not showing on long text in some browsers. ([#1550](https://github.com/infor-design/enterprise/issues/1550))
- `[Datagrid]` Fixed a bug in equals filter on multiselect filters. ([#1586](https://github.com/infor-design/enterprise/issues/1586))
- `[Datagrid]` Fixed a bug where incorrect data is shown in the events in tree grid. ([#315](https://github.com/infor-design/enterprise-ng/issues/315))
- `[Datagrid]` Fixed a bug where when using minWidth on a column and sorting the column will become misaligned. ([#1481](https://github.com/infor-design/enterprise/issues/1481))
- `[Datagrid]` Fixed a bug where when resizing the last column may become invisible. ([#1456](https://github.com/infor-design/enterprise/issues/1456))
- `[Datagrid]` Fixed a bug where a checkbox column will become checked when selecting if there is no selection checkbox. ([#1641](https://github.com/infor-design/enterprise/issues/1641))
- `[Datagrid]` Fixed a bug where the last column would sometimes not render fully for buttons with longer text. ([#1246](https://github.com/infor-design/enterprise/issues/1246))
- `[Datagrid]` Fixed a bug where showMonthYearPicker did not work correctly on date filters. ([#1532](https://github.com/infor-design/enterprise-ng/issues/1532))
- `[Validation]` Fixed a bug in removeError where the icon is sometimes not removed. ([#1556](https://github.com/infor-design/enterprise/issues/1556))
- `[Datepicker]` Fixed the range picker to clear when changing months in a filter. ([#1537](https://github.com/infor-design/enterprise/issues/1537))
- `[Datepicker]` Fixed disabled dates example to validate again on disabled dates. ([#1445](https://github.com/infor-design/enterprise/issues/1445))
- `[Datagrid]` Fixed a Date Editor bug when passing a series of zeroes to a datagrid cell with an editable date. ([#1020](https://github.com/infor-design/enterprise/issues/1020))
- `[Dropdown]` Fixed a bug where a dropdown will never reopen if it is closed by clicking a menu button. ([#1670](https://github.com/infor-design/enterprise/issues/1670))
- `[Icons]` Established missing icon sourcing and sizing consistency from ids-identity icon/svg assets. ([PR#1628](https://github.com/infor-design/enterprise/pull/1628))
- `[Listview]` Addressed performance issues with paging on all platforms, especially Windows and IE/Edge browsers. As part of this, reworked all components that integrate with the Pager component to render their contents based on a dataset, as opposed to DOM elements. ([#922](https://github.com/infor-design/enterprise/issues/922))
- `[Lookup]` Fixed a bug with settings: async, server-side, and single select modes.  The grid was not deselecting the previously selected value when a new row was clicked.  If the value is preselected in the markup, the lookup modal will no longer close prematurely. ([PR#1654](https://github.com/infor-design/enterprise/issues/1654))
- `[Pager]` Made it possible to set and persist custom tooltips on first, previous, next and last pager buttons. ([#922](https://github.com/infor-design/enterprise/issues/922))
- `[Pager]` Fixed propagation of the `pagesizes` setting when using `updated()`. Previously the array was deep extended instead of being replaced outright. ([#1466](https://github.com/infor-design/enterprise/issues/1466))
- `[Tree]` Fixed a bug when calling the disable or enable methods of the tree. This was not working with ie11. ([PR#1600](https://github.com/infor-design/enterprise/issues/1600))
- `[Stepprocess]` Fixed a bug where the step folder was still selected when it was collapsed or expanded. ([#1633](https://github.com/infor-design/enterprise/issues/1633))
- `[Swaplist]` Fixed a bug where items were not able to drag anymore after make the search. ([#1703](https://github.com/infor-design/enterprise/issues/1703))
- `[Toolbar Flex]` Added the ability to pass in a `beforeOpen` callback to the More Actions menu (fixes a bug where it wasn't possible to dynamically add content to the More Actions menu in same way that was possible on the original Toolbar component)
- `[Toolbar Flex]` Fixed a bug where selected events were not bubbling up for a menu button on a flex toolbar. ([#1709](https://github.com/infor-design/enterprise/issues/1709))
- `[Stepprocess]` Disabled step selected when using the next or previous button. ([#1697](https://github.com/infor-design/enterprise/issues/1697))
- `[Tree]` Fixed a bug when calling the disable or enable methods of the tree. This was not working with ie11. ([PR#1600](https://github.com/infor-design/enterprise/issues/1600))

### v4.16.0 Chore & Maintenance

- `[Demo App]` Removed the search icon from the header on test pages as it doesn't function. ([#1449](https://github.com/infor-design/enterprise/issues/1449))
- `[Demo App]` Added a fix for incorrect links when running on windows. ([#1549](https://github.com/infor-design/enterprise/issues/1549))
- `[Docs]` Added a fix to prevent the documentation generator from failing intermittently. ([#1377](https://github.com/infor-design/enterprise/issues/1377))

(29 Issues Solved this release, Backlog Enterprise 203, Backlog Ng 69, 735 Functional Tests, 670 e2e Test)

## v4.15.0

- [Npm Package](https://www.npmjs.com/package/ids-enterprise)
- [IDS Enterprise Angular Change Log](https://github.com/infor-design/enterprise-ng/blob/master/docs/CHANGELOG.md)

### v4.15.0 Features

- `[Datagrid]` Added support for lookup in the datagrid filter. ([#653](https://github.com/infor-design/enterprise/issues/653))
- `[Datagrid]` Added support for masks on lookup editors. ([#406](https://github.com/infor-design/enterprise/issues/406))
- `[Validation]` When using legacy mode validation, made the icon dim if the text was on top of it. ([#644](https://github.com/infor-design/enterprise/issues/644))
- `[Calendar]` Now possible to edit events both with the API and by clicking/double clicking events. And other improvements. ([#1436](https://github.com/infor-design/enterprise/issues/1436))
- `[Datagrid]` Added new methods to clear dirty cells on cells, rows, and all. ([#1303](https://github.com/infor-design/enterprise/issues/1303))
- `[Tree]` Added several improvements: the ability to show a dropdown on the tree node, the ability to add nodes in between current nodes, the ability to set checkboxes for selection only on some nodes, and the ability to customize icons. ([#1364](https://github.com/infor-design/enterprise/issues/1364))
- `[Datagrid]` Added the ability to display or hide the new row indicator with a new `showNewIndicator` option. ([#1589](https://github.com/infor-design/enterprise/issues/1589))

### v4.15.0 Fixes

- `[Icons]` Icons with the word `confirm` have been changed to `success`. This is partially backwards compatible for now. We deprecated `confirm` and will remove in the next major version so rename your icons. Example `icon-confirm` to `icon-success`. ([#963](https://github.com/infor-design/enterprise/issues/963))
- `[Icons]` The alert icons now have a white background allowing them to appear on colored sections. There are now two versions, for example: `icon-error` and `icon-error-solid`. These are used in calendar. ([#1436](https://github.com/infor-design/enterprise/issues/1436))
- `[Circle Pager]` Made significant improvements to resizing, especially on tabs. ([#1284](https://github.com/infor-design/enterprise/issues/1284))
- `[Datagrid]` In high contrast mode the background is now white when editing cells. ([#1421](https://github.com/infor-design/enterprise/issues/1421))
- `[Dropdown]` Fixed an issue where filter did not work in no-search mode with the Caps Lock key. ([#1500](https://github.com/infor-design/enterprise/issues/1500))
- `[Popupmenu]` Fixed an issue when using the same menu on multiple inputs wherein destroying one instance actually destroyed all instances. ([#1025](https://github.com/infor-design/enterprise/issues/1025))
- `[Swaplist]` Fixed a bug where Shift+M did not work when typing in the search. ([#1408](https://github.com/infor-design/enterprise/issues/1408))
- `[Popupmenu]` Fixed a bug in immediate mode where right click only worked the first time. ([#1507](https://github.com/infor-design/enterprise/issues/1507))
- `[Editor]` Fixed a bug where clear formatting did not work in safari. ([#911](https://github.com/infor-design/enterprise/issues/911))
- `[Colorpicker]` Fixed a bug in Angular where the picker did not respond correctly to `editable=false` and `disabled=true`. ([#257](https://github.com/infor-design/enterprise-ng/issues/257))
- `[Locale]` Fixed a bug where the callback did not complete on nonexistent locales. ([#1267](https://github.com/infor-design/enterprise/issues/1267))
- `[Calendar]` Fixed a bug where event details remain when filtering event types. ([#1436](https://github.com/infor-design/enterprise/issues/1436))
- `[Busy Indicator]` Fixed a bug where the indicator closed when clicking on accordions. ([#281](https://github.com/infor-design/enterprise-ng/issues/281))
- `[Datagrid Tree]` Fixed the need for unique IDs on the tree nodes. ([#1361](https://github.com/infor-design/enterprise/issues/1361))
- `[Editor]` Improved the result of pasting bullet lists from MS Word. ([#1351](https://github.com/infor-design/enterprise/issues/1351))
- `[Hierarchy]` Fixed layout issues in the context menu in RTL mode. ([#1310](https://github.com/infor-design/enterprise/issues/1310))
- `[Datagrid]` Added a setting `allowChildExpandOnMatch` that optionally determines if a search/filter will show and allow nonmatching children to be shown. ([#1422](https://github.com/infor-design/enterprise/issues/1422))
- `[Datagrid]` If a link is added with a href it will now be followed when clicking, rather than needing to use the click method setting on columns. ([#1473](https://github.com/infor-design/enterprise/issues/1473))
- `[Datagrid Tree]` Fixed a bug where Expand/Collapse text is added into the +/- cell. ([#1145](https://github.com/infor-design/enterprise/issues/1145))
- `[Dropdown]` Fixed a bug in NG where two dropdowns in different components would cause each other to freeze. ([#229](https://github.com/infor-design/enterprise-ng/issues/229))
- `[Editor]` Verified a past fix where editor would not work with all buttons when in a modal. ([#408](https://github.com/infor-design/enterprise/issues/408))
- `[Datagrid Tree]` Fixed a bug in `updateRow` that caused the indent of the tree grid to collapse. ([#405](https://github.com/infor-design/enterprise/issues/405))
- `[Empty Message]` Fixed a bug where a null empty message would not be possible. This is used to show no empty message on initial load delays. ([#1467](https://github.com/infor-design/enterprise/issues/1467))
- `[Lookup]` Fixed a bug where nothing is inserted when you click a link editor in the lookup. ([#1315](https://github.com/infor-design/enterprise/issues/1315))
- `[About]` Fixed a bug where the version would not show when set. It would show the IDS version. ([#1414](https://github.com/infor-design/enterprise/issues/1414))
- `[Datagrid]` Fixed a bug in `disableClientSort` / `disableClientFilter`. It now retains visual indicators on sort and filter. ([#1248](https://github.com/infor-design/enterprise/issues/1248))
- `[Tree]` Fixed a bug where selected nodes are selected again after loading child nodes. ([#1270](https://github.com/infor-design/enterprise/issues/1270))
- `[Input]` Fixed a bug where inputs that have tooltips will not be selectable with the cursor. ([#1354](https://github.com/infor-design/enterprise/issues/1354))
- `[Accordion]` Fixed a bug where double clicking a header will open and then close the accordion. ([#1314](https://github.com/infor-design/enterprise/issues/1314))
- `[Datagrid]` Fixed a bug on hover with taller cells where the hover state would not cover the entire cell. ([#1490](https://github.com/infor-design/enterprise/issues/1490))
- `[Editor]` Fixed a bug where the image would still be shown if you press the Esc key and cancel the image dialog. ([#1489](https://github.com/infor-design/enterprise/issues/1489))
- `[Datagrid Lookup]` Added additional missing event info for ajax requests and filtering. ([#1486](https://github.com/infor-design/enterprise/issues/1486))
- `[Tabs]` Added protection from inserting HTML tags in the add method (XSS). ([#1462](https://github.com/infor-design/enterprise/issues/1462))
- `[App Menu]` Added better text wrapping for longer titles. ([#1116](https://github.com/infor-design/enterprise/issues/1116))
- `[Contextual Action Panel]` Fixed some examples so that they reopen more than one time. ([#1116](https://github.com/infor-design/enterprise/issues/506))
- `[Searchfield]` Fixed a border styling issue on longer labels in the search. ([#1500](https://github.com/infor-design/enterprise/issues/1500))
- `[Tabs Multi]` Improved the experience on mobile by collapsing the menus a bit. ([#971](https://github.com/infor-design/enterprise/issues/971))
- `[Lookup]` Fixed missing ellipsis menu on mobile devices. ([#1068](https://github.com/infor-design/enterprise/issues/1068))
- `[Accordion]` Fixed incorrect font size on p tags in the accordion. ([#1116](https://github.com/infor-design/enterprise/issues/1116))
- `[Line Chart]` Fixed and improved the legend text on mobile viewport. ([#609](https://github.com/infor-design/enterprise/issues/609))

### v4.15.0 Chore & Maintenance

- `[General]` Migrated sass to use IDS color variables. ([#1435](https://github.com/infor-design/enterprise/issues/1435))
- `[Angular]` Added all settings from 4.13 in time for future 5.1.0 ([#274](https://github.com/infor-design/enterprise-ng/issues/274))
- `[General]` Fixed some incorrect layouts. ([#1357](https://github.com/infor-design/enterprise/issues/1357))
- `[Targeted Achievement]` Removed some older non working examples. ([#520](https://github.com/infor-design/enterprise/issues/520))

(50 Issues Solved this release, Backlog Enterprise 294, Backlog Ng 80, 809 Functional Tests, 716 e2e Test)

## v4.14.0

- [Npm Package](https://www.npmjs.com/package/ids-enterprise)
- [IDS Enterprise Angular Change Log](https://github.com/infor-design/enterprise-ng/blob/master/docs/CHANGELOG.md)

### v4.14.0 Features

- `[Datepicker/Monthview]` Added a setting for the day of week the calendar starts that can be used outside of the Locale setting. ([#1179](https://github.com/infor-design/enterprise/issues/1179))
- `[Datagrid]` Made the tree datagrid work a lot better with filtering. ([#1281](https://github.com/infor-design/enterprise/issues/1281))
- `[Autocomplete/SearchField]` Added a caseSensitive filtering option. ([#385](https://github.com/infor-design/enterprise/issues/385))
- `[Datagrid]` Added an option `headerAlign` to set alignment on the header different than the rows. ([#420](https://github.com/infor-design/enterprise/issues/420))
- `[Message]` Added the ability to use certain formatter html tags in the message content. ([#379](https://github.com/infor-design/enterprise/issues/379))

### v4.14.0 Fixes

- `[Swaplist]` Fixed a bug that if you drag really fast everything disappears. ([#1195](https://github.com/infor-design/enterprise/issues/1195))
- `[Hierarchy]` Fixed a bug that part of the profile menu is cut off. ([#931](https://github.com/infor-design/enterprise/issues/931))
- `[Datagrid/Dropdown]` Fixed a bug that part of the dropdown menu is cut off. ([#1420](https://github.com/infor-design/enterprise/issues/1420))
- `[Modal]` Fixed bugs where with certain field types modal validation was not working. ([#1213](https://github.com/infor-design/enterprise/issues/1213))
- `[Dropdown]` Fixed a regression where the tooltip was not showing when data is overflowed. ([#1400](https://github.com/infor-design/enterprise/issues/1400))
- `[Tooltip]` Fixed a bugs where a tooltip would show up in unexpected places. ([#1396](https://github.com/infor-design/enterprise/issues/1396))
- `[Datagrid/Dropdown]` Fixed a bug where an error would occur if showSelectAll is used. ([#1360](https://github.com/infor-design/enterprise/issues/1360))
- `[Datagrid/Tooltip]` Fixed a bugs where a tooltip would show up in the header unexpectedly. ([#1395](https://github.com/infor-design/enterprise/issues/1395))
- `[Popupmenu]` Fixed incorrect highlighting on disabled list items.  ([#982](https://github.com/infor-design/enterprise/issues/982))
- `[Contextual Action Panel]` Fixed issues with certain styles of invoking the CAP where it would not reopen a second time. ([#1139](https://github.com/infor-design/enterprise/issues/1139))
- `[Spinbox]` Added a fix so the page will not zoom when click + and - on mobile devices. ([#1070](https://github.com/infor-design/enterprise/issues/1070))
- `[Splitter]` Removed the tooltip from the expand/collapse button as it was superfluous. ([#1180](https://github.com/infor-design/enterprise/issues/1180))
- `[Datagrid]` Added a fix so the last column when stretching will do so with percentage so it will stay when the page resize or the menu opens/closes. ([#1168](https://github.com/infor-design/enterprise/issues/1168))
- `[Datagrid]` Fixed bugs in the server side and filtering example. ([#396](https://github.com/infor-design/enterprise/issues/396))
- `[Datagrid]` Fixed a bug in applyFilter with datefields. ([#1269](https://github.com/infor-design/enterprise/issues/1269))
- `[Datagrid]` Fixed a bug in updateCellNode where sometimes it did not work. ([#1122](https://github.com/infor-design/enterprise/issues/1122))
- `[Hierarchy]` Made the empty image ring the same color as the left edge. ([#932](https://github.com/infor-design/enterprise/issues/932))
- `[Datagrid/Dropdown]` Fixed an issue that tab did not close dropdown editors. ([#1198](https://github.com/infor-design/enterprise/issues/1198))
- `[Datagrid/Dropdown]` Fixed a bug that if you click open a dropdown editor then you cannot use arrow keys to select. ([#1387](https://github.com/infor-design/enterprise/issues/1387))
- `[Datagrid/Dropdown]` Fixed a bug that if a smaller number of items the menu would be too short. ([#1298](https://github.com/infor-design/enterprise/issues/1298))
- `[Searchfield]` Fixed a bug that the search field didnt work in safari. ([#225](https://github.com/infor-design/enterprise/issues/225))
- `[Datagrid/Dropdown]` Fixed a bug that source is used the values may be cleared out when opening the list. ([#1185](https://github.com/infor-design/enterprise/issues/1185))
- `[Personalization]` Fixed a bug that when calling initialize the personalization would reset. ([#1231](https://github.com/infor-design/enterprise/issues/1231))
- `[Tabs]` Fixed the alignment of the closing icon. ([#1056](https://github.com/infor-design/enterprise/issues/1056))
- `[Dropdown]` Fixed list alignment issues on mobile. ([#1069](https://github.com/infor-design/enterprise/issues/1069))
- `[Dropdown]` Fixed issues where the listbox would not close on mobile. ([#1119](https://github.com/infor-design/enterprise/issues/1119))
- `[Dropdown]` Fixed a bug where modals would close on url hash change. ([#1207](https://github.com/infor-design/enterprise/issues/1207))
- `[Contextual Action Panel]` Fixed an issue where buttons would occasionally be out of view. ([#283](https://github.com/infor-design/enterprise/issues/283))
- `[Empty Message]` Added a new icon to indicate using the search function. ([#1325](https://github.com/infor-design/enterprise/issues/1325))
- `[Searchfield]` Added a fix for landscape mode on mobile. ([#1102](https://github.com/infor-design/enterprise/issues/1102))
- `[Datagrid]` Added a fix for hard to read fields in high contrast mode. ([#1193](https://github.com/infor-design/enterprise/issues/1193))

### v4.14.0 Chore & Maintenance

- `[General]` Fixed problems with the css mapping where the line numbers were wrong in the map files. ([#962](https://github.com/infor-design/enterprise/issues/962))
- `[Docs]` Added setting so themes can be shown in the documentation pages. ([#1327](https://github.com/infor-design/enterprise/issues/1327))
- `[Docs]` Made links to example pages open in a new window. ([#1132](https://github.com/infor-design/enterprise/issues/1132))

(43 Issues Solved this release, Backlog Enterprise 181, Backlog Ng 64, 682 Functional Tests, 612 e2e Test)

## v4.13.0

- [Npm Package](https://www.npmjs.com/package/ids-enterprise)
- [IDS Enterprise Angular Change Log](https://github.com/infor-design/enterprise-ng/blob/master/docs/CHANGELOG.md)

### v4.13.0 Features

- `[Calendar]` Added some new features such as upcoming events view, RTL, keyboard support and fixed styling issues and bugs. ([#1221](https://github.com/infor-design/enterprise/issues/1221))
- `[Flex Toolbar]` Added search field integration, so that the search field is mainly close to being able to replace the legacy toolbar. ([#269](https://github.com/infor-design/enterprise/issues/269))
- `[Bar]` Added short, medium label support for adapting the chart to responsive views. ([#1094](https://github.com/infor-design/enterprise/issues/1094))
- `[Textarea]` Added maxLength option to prevent typing over a set maximum. ([#1046](https://github.com/infor-design/enterprise/issues/1046))
- `[Textarea]` Added maxGrow option to prevent growing when typing over a set max. ([#1147](https://github.com/infor-design/enterprise/issues/1147))
- `[Datagrid]` If using the `showDirty` option the indication will now be on each cell. ([#1183](https://github.com/infor-design/enterprise/issues/1183))
- `[Datepicker]` Added an option `useCurrentTime` that will insert current time instead of noon time with date and timepickers. ([#1087](https://github.com/infor-design/enterprise/issues/1087))
- `[General]` Included an IE 11 polyfill for ES6 Promises, this is a new dependency in the package.json you should include. ([#1172](https://github.com/infor-design/enterprise/issues/1172))
- `[General]` Add translations in 38 languages including new support for Slovak (sk-SK). ([#557](https://github.com/infor-design/enterprise/issues/557))

### v4.13.0 Fixes

- `[Tooltips]` Fixed an important bug where tooltips would stick around in the page on the top corner. ([#1273](https://github.com/infor-design/enterprise/issues/1273))
- `[Tooltips]` Fixed some contrast issues on the high contrast theme. ([#1249](https://github.com/infor-design/enterprise/issues/1249))
- `[Tooltips]` Fixed a bug where Toolbar "More Actions" menu buttons could incorrectly display a tooltip overlapping an open menu. ([#1242](https://github.com/infor-design/enterprise/issues/1242))
- `[Datepicker / Timepicker]` Removed the need to use the customValidation setting. You can remove this option from your code. The logic will pick up if you added customValidation to your input by adding a data-validate option. You also may need to add `date` or `availableDate` validation to your  data-validate attribute if these validations are desired along with your custom or required validation. ([#862](https://github.com/infor-design/enterprise/issues/862))
- `[Menubutton]` Added a new setting `hideMenuArrow` you can use for buttons that don't require an arrow, such as menu buttons. ([#1088](https://github.com/infor-design/enterprise/issues/1088))
- `[Dropdown]` Fixed issues with destroy when multiple dropdown components are on the page. ([#1202](https://github.com/infor-design/enterprise/issues/1202))
- `[Datagrid]` Fixed alignment issues when using filtering with some columns that do not have a filter. ([#1124](https://github.com/infor-design/enterprise/issues/1124))
- `[Datagrid]` Fixed an error when dynamically adding context menus. ([#1216](https://github.com/infor-design/enterprise/issues/1216))
- `[Datagrid]` Added an example of dynamic intermediate paging and filtering. ([#396](https://github.com/infor-design/enterprise/issues/396))
- `[Dropdown]` Fixed alignment issues on mobile devices. ([#1069](https://github.com/infor-design/enterprise/issues/1069))
- `[Datepicker]` Fixed incorrect assumptions, causing incorrect umalqura calendar calculations. ([#1189](https://github.com/infor-design/enterprise/issues/1189))
- `[Datepicker]` Fixed an issue where the dialog would not close on click out if opening the time dropdown components first. ([#1278](https://github.com/infor-design/enterprise/issues/))
- `[General]` Added the ability to stop renderLoop. ([#214](https://github.com/infor-design/enterprise/issues/214))
- `[Datepicker]` Fixed an issue reselecting ranges with the date picker range option. ([#1197](https://github.com/infor-design/enterprise/issues/1197))
- `[Editor]` Fixed bugs on IE with background color option. ([#392](https://github.com/infor-design/enterprise/issues/392))
- `[Colorpicker]` Fixed issue where the palette is not closed on enter key / click. ([#1050](https://github.com/infor-design/enterprise/issues/1050))
- `[Accordion]` Fixed issues with context menus on the accordion. ([#639](https://github.com/infor-design/enterprise/issues/639))
- `[Searchfield]` Made no results appear not clickable. ([#329](https://github.com/infor-design/enterprise/issues/329))
- `[Datagrid]` Added an example of groups and paging. ([#435](https://github.com/infor-design/enterprise/issues/435))
- `[Editor]` Fixed the dirty indicator when using toolbar items. ([#910](https://github.com/infor-design/enterprise/issues/910))
- `[Datagrid]` Fixed a bug that made tooltips disappear when a lookup editor is closed. ([#1186](https://github.com/infor-design/enterprise/issues/1186))
- `[Datagrid]` Fixed a bug where not all rows are removed in the removeSelected function. ([#1036](https://github.com/infor-design/enterprise/issues/1036))
- `[Datagrid]` Fixed bugs in activateRow and deactivateRow in some edge cases. ([#948](https://github.com/infor-design/enterprise/issues/948))
- `[Datagrid]` Fixed formatting of tooltips on the header and filter. ([#955](https://github.com/infor-design/enterprise/issues/955))
- `[Datagrid]` Fixed wrong page number when saving the page number in localstorage and reloading. ([#798](https://github.com/infor-design/enterprise/issues/798))
- `[Tree]` Fixed issues when expanding and collapsing after dragging nodes around. ([#1183](https://github.com/infor-design/enterprise/issues/1183))
- `[ContextualActionPanel]` Fixed a bug where the CAP will be closed if clicking an accordion in it. ([#1138](https://github.com/infor-design/enterprise/issues/1138))
- `[Colorpicker]` Added a setting (customColors) to prevent adding default colors if totally custom colors are used. ([#1135](https://github.com/infor-design/enterprise/issues/1135))
- `[AppMenu]` Improved contrast in high contrast theme. ([#1146](https://github.com/infor-design/enterprise/issues/1146))
- `[Searchfield]` Fixed issue where ascenders/descenders are cut off. ([#1101](https://github.com/infor-design/enterprise/issues/1101))
- `[Tree]` Added sortstop and sortstart events. ([#1003](https://github.com/infor-design/enterprise/issues/1003))
- `[Searchfield]` Fixed some alignment issues in different browsers. ([#1106](https://github.com/infor-design/enterprise/issues/1106))
- `[Searchfield]` Fixed some contrast issues in different browsers. ([#1104](https://github.com/infor-design/enterprise/issues/1104))
- `[Searchfield]` Prevent multiple selected events from firing. ([#1259](https://github.com/infor-design/enterprise/issues/1259))
- `[Autocomplete]` Added a beforeOpen setting ([#398](https://github.com/infor-design/enterprise/issues/398))
- `[Toolbar]` Fixed an error where toolbar tried to focus a DOM item that was removed. ([#1177](https://github.com/infor-design/enterprise/issues/1177))
- `[Dropdown]` Fixed a problem where the bottom of some lists is cropped. ([#909](https://github.com/infor-design/enterprise/issues/909))
- `[General]` Fixed a few components so that they could still initialize when hidden. ([#230](https://github.com/infor-design/enterprise/issues/230))
- `[Datagrid]` Fixed missing tooltips on new row. ([#1081](https://github.com/infor-design/enterprise/issues/1081))
- `[Lookup]` Fixed a bug using select all where it would select the previous list. ([#295](https://github.com/infor-design/enterprise/issues/295))
- `[Datagrid]` Fixed missing summary row on initial render in some cases. ([#330](https://github.com/infor-design/enterprise/issues/330))
- `[Button]` Fixed alignment of text and icons. ([#973](https://github.com/infor-design/enterprise/issues/973))
- `[Datagrid]` Fixed missing source call when loading last page first. ([#1162](https://github.com/infor-design/enterprise/issues/1162))
- `[SwapList]` Made sure swap list will work in all cases and in angular. ([#152](https://github.com/infor-design/enterprise/issues/152))
- `[Toast]` Fixed a bug where some toasts on certain urls may not close. ([#1305](https://github.com/infor-design/enterprise/issues/1305))
- `[Datepicker / Lookup]` Fixed bugs where they would not load on tabs. ([#1304](https://github.com/infor-design/enterprise/issues/1304))

### v4.13.0 Chore & Maintenance

- `[General]` Added more complete visual tests. ([#978](https://github.com/infor-design/enterprise/issues/978))
- `[General]` Cleaned up some of the sample pages start at A, making sure examples work and tests are covered for better QA (on going). ([#1136](https://github.com/infor-design/enterprise/issues/1136))
- `[General]` Upgraded to ids-identity 2.0.x ([#1062](https://github.com/infor-design/enterprise/issues/1062))
- `[General]` Cleanup missing files in the directory listings. ([#985](https://github.com/infor-design/enterprise/issues/985))
- `[Angular 1.0]` We removed the angular 1.0 directives from the code and examples. These are no longer being updated. You can still use older versions of this or move on to Angular 7.x ([#1136](https://github.com/infor-design/enterprise/issues/1136))
- `[Uplift]` Included the uplift theme again as alpha for testing. It will show with a watermark and is only available via the personalize api or url params in the demo app. ([#1224](https://github.com/infor-design/enterprise/issues/1224))

(69 Issues Solved this release, Backlog Enterprise 199, Backlog Ng 63, 662 Functional Tests, 659 e2e Test)

## v4.12.0

- [Npm Package](https://www.npmjs.com/package/ids-enterprise)
- [IDS Enterprise Angular Change Log](https://github.com/infor-design/enterprise-ng/blob/master/docs/CHANGELOG.md)

### v4.12.0 Features

- `[General]` The ability to make custom/smaller builds has further been improved. We improved the component matching, made it possible to run the tests on only included components, fixed the banner, and improved the terminal functionality. Also removed/deprecated the older mapping tool. ([#417](https://github.com/infor-design/enterprise/issues/417))
- `[Message]` Added the ability to have different types (Info, Confirm, Error, Alert). ([#963](https://github.com/infor-design/enterprise/issues/963))
- `[General]` Further fixes to for xss issues. ([#683](https://github.com/infor-design/enterprise/issues/683))
- `[Pager]` Made it possible to use the pager as a standalone component. ([#250](https://github.com/infor-design/enterprise/issues/250))
- `[Editor]` Added a clear formatting button. ([#473](https://github.com/infor-design/enterprise/issues/473))
- `[Datepicker]` Added an option to show the time as current time instead of midnight. ([#889](https://github.com/infor-design/enterprise/issues/889))
- `[About]` Dialog now shows device information. ([#684](https://github.com/infor-design/enterprise/issues/684))

### v4.12.0 Fixes

- `[Datagrid Tree]` Fixed incorrect data on activated event. ([#412](https://github.com/infor-design/enterprise/issues/412))
- `[Datagrid]` Improved the export function so it works on different locales. ([#378](https://github.com/infor-design/enterprise/issues/378))
- `[Tabs]` Fixed a bug where clicking the x on tabs with a dropdowns would incorrectly open the dropdown. ([#276](https://github.com/infor-design/enterprise/issues/276))
- `[Datagrid]` Changed the `settingschange` event so it will only fire once. ([#903](https://github.com/infor-design/enterprise/issues/903))
- `[Listview]` Improved rendering performance. ([#430](https://github.com/infor-design/enterprise/issues/430))
- `[General]` Fixed issues when using base tag, that caused icons to disappear. ([#766](https://github.com/infor-design/enterprise/issues/766))
- `[Empty Message]` Made it possible to assign code to the button click if used. ([#667](https://github.com/infor-design/enterprise/issues/667))
- `[Datagrid]` Added translations for the new tooltip. ([#227](https://github.com/infor-design/enterprise/issues/227))
- `[Dropdown]` Fixed contrast issue in high contrast theme. ([#945](https://github.com/infor-design/enterprise/issues/945))
- `[Datagrid]` Reset to default did not reset dropdown columns. ([#847](https://github.com/infor-design/enterprise/issues/847))
- `[Datagrid]` Fixed bugs in keyword search highlighting with special characters. ([#849](https://github.com/infor-design/enterprise/issues/849))
- `[Datagrid]` Fixed bugs that causes NaN to appear in date fields. ([#891](https://github.com/infor-design/enterprise/issues/891))
- `[Dropdown]` Fixed issue where validation is not trigger on IOS on click out. ([#659](https://github.com/infor-design/enterprise/issues/659))
- `[Lookup]` Fixed bug in select all in multiselect with paging. ([#926](https://github.com/infor-design/enterprise/issues/926))
- `[Modal]` Fixed bug where the modal would close if hitting enter on a checkbox and inputs. ([#320](https://github.com/infor-design/enterprise/issues/320))
- `[Lookup]` Fixed bug trying to reselect a second time. ([#296](https://github.com/infor-design/enterprise/issues/296))
- `[Tabs]` Fixed behavior when closing and disabling tabs. ([#947](https://github.com/infor-design/enterprise/issues/947))
- `[Dropdown]` Fixed layout issues when using icons in the dropdown. ([#663](https://github.com/infor-design/enterprise/issues/663))
- `[Datagrid]` Fixed a bug where the tooltip did not show on validation. ([#1008](https://github.com/infor-design/enterprise/issues/1008))
- `[Tabs]` Fixed issue with opening spillover on IOS. ([#619](https://github.com/infor-design/enterprise/issues/619))
- `[Datagrid]` Fixed bugs when using `exportable: false` in certain column positions. ([#787](https://github.com/infor-design/enterprise/issues/787))
- `[Searchfield]` Removed double border. ([#328](https://github.com/infor-design/enterprise/issues/328))

### v4.12.0 Chore & Maintenance

- `[Masks]` Added missing and more documentation, cleaned up existing docs. ([#1033](https://github.com/infor-design/enterprise/issues/1033))
- `[General]` Based on design site comments, we improved some pages and fixed some missing links. ([#1034](https://github.com/infor-design/enterprise/issues/1034))
- `[Bar Chart]` Added test coverage. ([#848](https://github.com/infor-design/enterprise/issues/848))
- `[Datagrid]` Added full api test coverage. ([#242](https://github.com/infor-design/enterprise/issues/242))

(55 Issues Solved this release, Backlog Enterprise 185, Backlog Ng 50, 628 Functional Tests, 562 e2e Test)

## v4.11.0

- [Npm Package](https://www.npmjs.com/package/ids-enterprise)
- [IDS Enterprise Angular Change Log](https://github.com/infor-design/enterprise-ng/blob/master/docs/CHANGELOG.md)

### v4.11.0 Features

- `[General]` It is now possible to make custom builds. With a custom build you specify a command with a list of components that you use. This can be used to reduce the bundle size for both js and css. ([#417](https://github.com/infor-design/enterprise/issues/417))
- `[Calendar]` Added more features including: a readonly view, ability for events to span days, tooltips and notifications ([#417](https://github.com/infor-design/enterprise/issues/417))
- `[Lookup]` Added the ability to select across pages, even when doing server side paging. ([#375](https://github.com/infor-design/enterprise/issues/375))
- `[Datagrid]` Improved tooltip performance, and now tooltips show on cells that are not fully displayed. ([#447](https://github.com/infor-design/enterprise/issues/447))

### v4.11.0 Fixes

- `[Dropdown]` The onKeyDown callback was not firing if CTRL key is used. This is fixed. ([#793](https://github.com/infor-design/enterprise/issues/793))
- `[Tree]` Added a small feature to preserve the tree node states on reload. ([#792](https://github.com/infor-design/enterprise/issues/792))
- `[Tree]` Added a disable/enable method to disable/enable the whole tree. ([#752](https://github.com/infor-design/enterprise/issues/752))
- `[App Menu]` Fixed a bug clearing the search filter box. ([#702](https://github.com/infor-design/enterprise/issues/702))
- `[Column Chart]` Added a yAxis option, you can use to format the yAxis in custom ways. ([#627](https://github.com/infor-design/enterprise/issues/627))
- `[General]` More fixes to use external ids tokens. ([#708](https://github.com/infor-design/enterprise/issues/708))
- `[Datagrid]` Fixed an error calling selectRows with an integer. ([#756](https://github.com/infor-design/enterprise/issues/756))
- `[Tree]` Fixed a bug that caused newly added rows to not be draggable. ([#618](https://github.com/infor-design/enterprise/issues/618))
- `[Dropdown / Multiselect]` Re-added the ability to have a placeholder on the component. ([#832](https://github.com/infor-design/enterprise/issues/832))
- `[Datagrid]` Fixed a bug that caused dropdown filters to not save on reload of page (saveUserSettings) ([#791](https://github.com/infor-design/enterprise/issues/791))
- `[Dropdown]` Fixed a bug that caused an unneeded scrollbar. ([#786](https://github.com/infor-design/enterprise/issues/786))
- `[Tree]` Added drag events and events for when the data is changed. ([#801](https://github.com/infor-design/enterprise/issues/801))
- `[Datepicker]` Fixed a bug updating settings, where time was not changing correctly. ([#305](https://github.com/infor-design/enterprise/issues/305))
- `[Tree]` Fixed a bug where the underlying dataset was not synced up. ([#718](https://github.com/infor-design/enterprise/issues/718))
- `[Lookup]` Fixed incorrect text color on chrome. ([#762](https://github.com/infor-design/enterprise/issues/762))
- `[Editor]` Fixed duplicate ID's on the popup dialogs. ([#746](https://github.com/infor-design/enterprise/issues/746))
- `[Dropdown]` Fixed misalignment of icons on IOS. ([#657](https://github.com/infor-design/enterprise/issues/657))
- `[Demos]` Fixed a bug that caused RTL pages to sometimes load blank. ([#814](https://github.com/infor-design/enterprise/issues/814))
- `[Modal]` Fixed a bug that caused the modal to close when clicking an accordion on the modal. ([#747](https://github.com/infor-design/enterprise/issues/747))
- `[Tree]` Added a restoreOriginalState method to set the tree back to its original state. ([#751](https://github.com/infor-design/enterprise/issues/751))
- `[Datagrid]` Added an example of a nested datagrid with scrolling. ([#172](https://github.com/infor-design/enterprise/issues/172))
- `[Datagrid]` Fixed column alignment issues on grouped column examples. ([#147](https://github.com/infor-design/enterprise/issues/147))
- `[Datagrid]` Fixed bugs when dragging and resizing grouped columns. ([#374](https://github.com/infor-design/enterprise/issues/374))
- `[Validation]` Fixed a bug that caused validations with changing messages to not go away on correction. ([#640](https://github.com/infor-design/enterprise/issues/640))
- `[Datagrid]` Fixed bugs in actionable mode (enter was not moving down). ([#788](https://github.com/infor-design/enterprise/issues/788))
- `[Bar Charts]` Fixed bug that caused tooltips to occasionally not show up. ([#739](https://github.com/infor-design/enterprise/issues/739))
- `[Dirty]` Fixed appearance/contrast on high contrast theme. ([#692](https://github.com/infor-design/enterprise/issues/692))
- `[Locale]` Fixed incorrect date time format. ([#608](https://github.com/infor-design/enterprise/issues/608))
- `[Dropdown]` Fixed bug where filtering did not work with CAPS lock on. ([#608](https://github.com/infor-design/enterprise/issues/608))
- `[Accordion]` Fixed styling issue on safari. ([#282](https://github.com/infor-design/enterprise/issues/282))
- `[Dropdown]` Fixed a bug on mobile devices, where the list would close on scrolling. ([#656](https://github.com/infor-design/enterprise/issues/656))

### v4.11.0 Chore & Maintenance

- `[Textarea]` Added additional test coverage. ([#337](https://github.com/infor-design/enterprise/issues/337))
- `[Tree]` Added additional test coverage. ([#752](https://github.com/infor-design/enterprise/issues/752))
- `[Busy Indicator]` Added additional test coverage. ([#233](https://github.com/infor-design/enterprise/issues/233))
- `[Docs]` Added additional information for developers on how to use IDS. ([#721](https://github.com/infor-design/enterprise/issues/721))
- `[Docs]` Added Id's and test notes to all pages. ([#259](https://github.com/infor-design/enterprise/issues/259))
- `[Docs]` Fixed issues on the wizard docs. ([#824](https://github.com/infor-design/enterprise/issues/824))
- `[Accordion]` Added additional test coverage. ([#516](https://github.com/infor-design/enterprise/issues/516))
- `[General]` Added sass linter (stylelint). ([#767](https://github.com/infor-design/enterprise/issues/767))

(53 Issues Solved this release, Backlog Enterprise 170, Backlog Ng 41, 587 Functional Tests, 458 e2e Test)

## v4.10.0

- [Npm Package](https://www.npmjs.com/package/ids-enterprise)
- [IDS Enterprise Angular Change Log](https://github.com/infor-design/enterprise-ng/blob/master/docs/CHANGELOG.md)

### v4.10.0 Features

- `[Tooltips]` Will now activate on longpress on mobile devices. ([#400](https://github.com/infor-design/enterprise/issues/400))
- `[Contextmenu]` Will now activate on longpress on mobile devices (except when on inputs). ([#245](https://github.com/infor-design/enterprise/issues/245))
- `[Locale]` Added support for zh-Hant and zh-Hans. ([#397](https://github.com/infor-design/enterprise/issues/397))
- `[Tree]` Greatly improved rendering and expanding performance. ([#251](https://github.com/infor-design/enterprise/issues/251))
- `[General]` Internally all of the sass is now extended from [IDS Design tokens]( https://github.com/infor-design/design-system) ([#354](https://github.com/infor-design/enterprise/issues/354))
- `[Calendar]` Added initial readonly calendar. At the moment the calendar can only render events and has a filtering feature. More will be added next sprint. ([#261](https://github.com/infor-design/enterprise/issues/261))

### v4.10.0 Fixes

- `[Dropdown]` Minor Breaking Change for Xss reasons we removed the ability to set a custom hex color on icons in the dropdown. You can still pass in one of the alert colors from the colorpallette (fx alert, good, info). This was not even shown in the examples so may not be missed. ([#256](https://github.com/infor-design/enterprise/issues/256))
- `[Popupmenu]` Fixed a problem in popupmenu, if it was opened in immediate mode, submenus will be cleared of their text when the menu is eventually closed. ([#701](https://github.com/infor-design/enterprise/issues/701))
- `[Editor]` Fixed xss injection problem on the link dialog. ([#257](https://github.com/infor-design/enterprise/issues/257))
- `[Spinbox]` Fixed a height / alignment issue on spinboxes when used in short height configuration. ([#547](https://github.com/infor-design/enterprise/issues/547))
- `[Datepicker / Mask]` Fixed an issue in angular that caused using backspace to not save back to the model. ([#51](https://github.com/infor-design/enterprise-ng/issues/51))
- `[Field Options]` Fixed mobile support so they now work on touch better on IOS and Android. ([#555](https://github.com/infor-design/enterprise-ng/issues/555))
- `[Tree]` Tree with + and - for the folders was inversed visually. This was fixed, update your svg.html ([#685](https://github.com/infor-design/enterprise-ng/issues/685))
- `[Modal]` Fixed an alignment issue with the closing X on the top corner. ([#662](https://github.com/infor-design/enterprise-ng/issues/662))
- `[Popupmenu]` Fixed a visual flickering when opening dynamic submenus. ([#588](https://github.com/infor-design/enterprise/issues/588))
- `[Tree]` Added full unit and functional tests. ([#264](https://github.com/infor-design/enterprise/issues/264))
- `[Lookup]` Added full unit and functional tests. ([#344](https://github.com/infor-design/enterprise/issues/344))
- `[Datagrid]` Added more unit and functional tests. ([#242](https://github.com/infor-design/enterprise/issues/242))
- `[General]` Updated the develop tools and sample app to Node 10. During this update we set package-lock.json to be ignored in .gitignore ([#540](https://github.com/infor-design/enterprise/issues/540))
- `[Modal]` Allow beforeOpen callback to run optionally whether you have content or not passed back. ([#409](https://github.com/infor-design/enterprise/issues/409))
- `[Datagrid]` The lookup editor now supports left, right, and center align on the column settings. ([#228](https://github.com/infor-design/enterprise/issues/228))
- `[Mask]` When adding prefixes and suffixes (like % and $) if all the rest of the text is cleared, these will also now be cleared. ([#433](https://github.com/infor-design/enterprise/issues/433))
- `[Popupmenu]` Fixed low contrast selection icons in high contrast theme. ([#410](https://github.com/infor-design/enterprise/issues/410))
- `[Header Popupmenu]` Fixed missing focus state. ([#514](https://github.com/infor-design/enterprise/issues/514))
- `[Datepicker]` When using legends on days, fixed a problem that the hover states are shown incorrectly when changing month. ([#514](https://github.com/infor-design/enterprise/issues/514))
- `[Listview]` When the search field is disabled, it was not shown with disabled styling, this is fixed. ([#422](https://github.com/infor-design/enterprise/issues/422))
- `[Donut]` When having 4 or 2 sliced the tooltip would not show up on some slices. This is fixed. ([#482](https://github.com/infor-design/enterprise/issues/482))
- `[Datagrid]` Added a searchExpandableRow option so that you can control if data in expandable rows is searched/expanded. ([#480](https://github.com/infor-design/enterprise/issues/480))
- `[Multiselect]` If more items then fit are selected the tooltip was not showing on initial load, it only showed after changing values. This is fixed. ([#633](https://github.com/infor-design/enterprise/issues/633))
- `[Tooltip]` An example was added showing how you can show tooltips on disabled buttons. ([#453](https://github.com/infor-design/enterprise/issues/453))
- `[Modal]` A title with brackets in it was not escaping the text correctly. ([#246](https://github.com/infor-design/enterprise/issues/246))
- `[Modal]` Pressing enter when on inputs such as file upload no longer closes the modal. ([#321](https://github.com/infor-design/enterprise/issues/321))
- `[Locale]` Sent out translations so things like the Editor New/Same window dialog will be translated in the future. ([#511](https://github.com/infor-design/enterprise/issues/511))
- `[Nested Datagrid]` Fixed focus issues, the wrong cell in the nest was getting focused. ([#371](https://github.com/infor-design/enterprise/issues/371))

(44 Issues Solved this release, Backlog Enterprise 173, Backlog Ng 44, 565 Functional Tests, 426 e2e Test)

## v4.9.0

- [Npm Package](https://www.npmjs.com/package/ids-enterprise)
- [IDS Enterprise Angular Change Log](https://github.com/infor-design/enterprise-ng/blob/master/docs/CHANGELOG.md)

### v4.9.0 Features

- `[Datagrid]` Changed the way alerts work on rows. It now no longer requires an extra column. The rowStatus column will now be ignored so can be removed. When an alert / error / info message is added to the row the whole row will highlight. ([Check out the example.](https://bit.ly/2LC33iJ) ([#258](https://github.com/infor-design/enterprise/issues/258))
- `[Modal]` Added an option `showCloseBtn` which when set to true will show a X button on the top left corner. ([#358](https://github.com/infor-design/enterprise/issues/358))
- `[Multiselect / Dropdown]` Added the ability to see the search term during ajax requests. ([#267](https://github.com/infor-design/enterprise/issues/267))
- `[Scatterplot]` Added a scatter plot chart similar to a bubble chart but with shapes. ([Check out the example.](https://bit.ly/2K9N59M) ([#341](https://github.com/infor-design/enterprise/issues/341))
- `[Toast]` Added an option `allowLink` which when set to true will allow you to specify a `<a>` in the message content to add a link to the message. ([#341](https://github.com/infor-design/enterprise/issues/341))

### v4.9.0 Fixes

- `[Accordion]` Fixed an issue that prevented a right click menu from working on the accordion. ([#238](https://github.com/infor-design/enterprise/issues/238))
- `[Charts]` Fixed up missing empty states and selection methods so they work on all charts. ([#265](https://github.com/infor-design/enterprise/issues/265))
- `[Datagrid]` Fixed the performance of pasting from excel. ([#240](https://github.com/infor-design/enterprise/issues/240))
- `[Datagrid]` The keyword search will now clear when reloading data. ([#307](https://github.com/infor-design/enterprise/issues/307))
- `[Docs]` Fixed several noted missing pages and broken links in the docs. ([#244](https://github.com/infor-design/enterprise/issues/244))
- `[Dropdown]` Fixed bug in badges configuration. ([#270](https://github.com/infor-design/enterprise/issues/270))
- `[Flex Layout]` Fixed field-flex to work better on IE. ([#252](https://github.com/infor-design/enterprise/issues/252))
- `[Editor]` Fixed bug that made it impossible to edit the visual tab. ([#478](https://github.com/infor-design/enterprise/issues/478))
- `[Editor]` Fixed a bug with dirty indicator that caused a messed up layout. ([#241](https://github.com/infor-design/enterprise/issues/241))
- `[Lookup]` Fixed it so that select will work correctly when filtering. ([#248](https://github.com/infor-design/enterprise/issues/248))
- `[Header]` Fixed missing `More` tooltip on the header. ([#345](https://github.com/infor-design/enterprise/issues/345))
- `[Validation]` Added fixes to prevent `error` and `valid` events from going off more than once. ([#237](https://github.com/infor-design/enterprise/issues/237))
- `[Validation]` Added fixes to make multiple messages work better. There is now a `getMessages()` function that will return all erros on a field as an array. The older `getMessage()` will still return a string. ([#237](https://github.com/infor-design/enterprise/issues/237))
- `[Validation]` Fixed un-needed event handlers when using fields on a tab. ([#332](https://github.com/infor-design/enterprise/issues/332))

### v4.9.0 Chore & Maintenance

- `[Blockgrid]` Added full test coverage ([#234](https://github.com/infor-design/enterprise/issues/234))
- `[CAP]` Fixed some examples that would not close ([#283](https://github.com/infor-design/enterprise/issues/283))
- `[Datepicker]` Added full test coverage ([#243](https://github.com/infor-design/enterprise/issues/243))
- `[Datagrid]` Fixed an example so that it shows how to clear a dropdown filter. ([#254](https://github.com/infor-design/enterprise/issues/254))
- `[Docs]` Added TEAMS.MD for collecting info on the teams using ids. If you are not in the list let us know or make a pull request. ([#350](https://github.com/infor-design/enterprise/issues/350))
- `[Listview]` Fixed some links in the sample app that caused some examples to fail. ([#273](https://github.com/infor-design/enterprise/issues/273))
- `[Tabs]` Added more test coverage ([#239](https://github.com/infor-design/enterprise/issues/239))
- `[Toast]` Added full test coverage ([#232](https://github.com/infor-design/enterprise/issues/232))
- `[Testing]` Added visual regression tests, and more importantly a system for doing them via CI. ([#255](https://github.com/infor-design/enterprise/issues/255))

(34 Issues Solved this release, Backlog Enterprise 158, Backlog Ng 41, 458 Functional Tests, 297 e2e Test)

## v4.8.0

- [Npm Package](https://www.npmjs.com/package/ids-enterprise)
- [IDS Enterprise Angular Change Log](https://github.com/infor-design/enterprise-ng/blob/master/docs/CHANGELOG.md)

### v4.8.0 Features

- `[Datagrid]` Added an example of Nested Datagrids with ([basic nested grid support.](https://bit.ly/2lGKM4a)) ([#SOHO-3474](https://jira.infor.com/browse/SOHO-3474))
- `[Datagrid]` Added support for async validation. ([#SOHO-7943](https://jira.infor.com/browse/SOHO-7943))
- `[Export]` Extracted excel export code so it can be run outside the datagrid. ([#SOHO-7246](https://jira.infor.com/browse/SOHO-7246))

### v4.8.0 Fixes

- `[Searchfield / Toolbar Searchfield]` Merged code between them so there is just one component. This reduced code and fixed many bugs. ([#161](https://github.com/infor-design/enterprise/pull/161))
- `[Datagrid]` Fixed issues using expand row after hiding/showing columns. ([#SOHO-8103](https://jira.infor.com/browse/SOHO-8103))
- `[Datagrid]` Fixed issue that caused nested grids in expandable rows to hide after hiding/showing columns on the parent grid. ([#SOHO-8102](https://jira.infor.com/browse/SOHO-8102))
- `[Datagrid]` Added an example showing Math rounding on numeric columns ([#SOHO-5168](https://jira.infor.com/browse/SOHO-5168))
- `[Datagrid]` Date editors now maintain date format correctly. ([#SOHO-5861](https://jira.infor.com/browse/SOHO-5861))
- `[Datagrid]` Fixed alignment off sort indicator on centered columns. ([#SOHO-7444](https://jira.infor.com/browse/SOHO-7444))
- `[Datagrid]` Behavior Change - Sorting clicking now no longer refocuses last cell. ([#SOHO-7682](https://jira.infor.com/browse/SOHO-7682))
- `[Datagrid]` Fixed formatter error that showed NaN on some number cells. ([#SOHO-7839](https://jira.infor.com/browse/SOHO-7682))
- `[Datagrid]` Fixed a bug rendering last column in some situations. ([#SOHO-7987](https://jira.infor.com/browse/SOHO-7987))
- `[Datagrid]` Fixed incorrect data in context menu event. ([#SOHO-7991](https://jira.infor.com/browse/SOHO-7991))
- `[Dropdown]` Added an onKeyDown option so keys can be overriden. ([#SOHO-4815](https://jira.infor.com/browse/SOHO-4815))
- `[Slider]` Fixed step slider to work better jumping across steps. ([#SOHO-6271](https://jira.infor.com/browse/SOHO-6271))
- `[Tooltip]` Will strip tooltip markup to prevent xss. ([#SOHO-6522](https://jira.infor.com/browse/SOHO-6522))
- `[Contextual Action Panel]` Fixed alignment issue on x icon. ([#SOHO-6612](https://jira.infor.com/browse/SOHO-6612))
- `[Listview]` Fixed scrollbar size when removing items. ([#SOHO-7402](https://jira.infor.com/browse/SOHO-7402))
- `[Navigation Popup]` Fixed a bug setting initial selected value. ([#SOHO-7411](https://jira.infor.com/browse/SOHO-7411))
- `[Grid]` Added a no-margin setting for nested grids with no indentation. ([#SOHO-7495](https://jira.infor.com/browse/SOHO-7495))
- `[Grid]` Fixed positioning of checkboxes in the grid. ([#SOHO-7979](https://jira.infor.com/browse/SOHO-7979))
- `[Tabs]` Fixed bug calling add in NG applications. ([#SOHO-7511](https://jira.infor.com/browse/SOHO-7511))
- `[Listview]` Selected event now contains the dataset row. ([#SOHO-7512](https://jira.infor.com/browse/SOHO-7512))
- `[Multiselect]` Fixed incorrect showing of delselect button in certain states. ([#SOHO-7535](https://jira.infor.com/browse/SOHO-7535))
- `[Search]` Fixed bug where highlight search terms where not shown in bold. ([#SOHO-7796](https://jira.infor.com/browse/SOHO-7796))
- `[Multiselect]` Improved performance on select all. ([#SOHO-7816](https://jira.infor.com/browse/SOHO-7816))
- `[Spinbox]` Fixed problem where you could arrow up in a readonly spinbox. ([#SOHO-8025](https://jira.infor.com/browse/SOHO-8025))
- `[Dropdown]` Fixed bug selecting two items with same value. ([#SOHO-8029](https://jira.infor.com/browse/SOHO-8029))
- `[Modal]` Fixed incorrect enabling of submit on validating modals. ([#SOHO-8042](https://jira.infor.com/browse/SOHO-8042))
- `[Modal]` Fixed incorrect closing of modal on enter key. ([#SOHO-8059](https://jira.infor.com/browse/SOHO-8059))
- `[Rating]` Allow decimal values for example 4.3. ([#SOHO-8063](https://jira.infor.com/browse/SOHO-8063))
- `[Datepicker]` Prevent datepicker from scrolling to the top of the browser. ([#SOHO-8107](https://jira.infor.com/browse/SOHO-8107))
- `[Tag]` Fixed layout on Right-To-Left. ([#SOHO-8120](https://jira.infor.com/browse/SOHO-8120))
- `[Listview]` Fixed missing render event. ([#SOHO-8129](https://jira.infor.com/browse/SOHO-8129))
- `[Angular Datagrid]` Fixed maskOptions input definition. ([#SOHO-8131](https://jira.infor.com/browse/SOHO-8131))
- `[Datepicker]` Fixed several bugs on the UmAlQura Calendar. ([#SOHO-8147](https://jira.infor.com/browse/SOHO-8147))
- `[Datagrid]` Fixed bug on expanding and collapsing multiple expandable rows. ([#SOHO-8154](https://jira.infor.com/browse/SOHO-8154))
- `[Pager]` Fixed focus state clicking page numbers. ([#SOHO-4528](https://jira.infor.com/browse/SOHO-4528))
- `[SearchField]` Fixed bug initializing search field with text. ([#SOHO-4820](https://jira.infor.com/browse/SOHO-4820))
- `[ColorPicker]` Fixed bug with incorrect cursor on readonly color picker. ([#SOHO-8030](https://jira.infor.com/browse/SOHO-8030))
- `[Pie]` Fixed ui glitch on mobile when pressing slices. ([#SOHO-8141](https://jira.infor.com/browse/SOHO-8141))

### v4.8.0 Chore & Maintenance

- `[Npm Package]` Added back sass files in correct folder structure. ([#SOHO-7583](https://jira.infor.com/browse/SOHO-7583))
- `[Menu Button]` Added button functional and e2e tests. ([#SOHO-7600](https://jira.infor.com/browse/SOHO-7600))
- `[Textarea]` Added Textarea functional and e2e tests. ([#SOHO-7929](https://jira.infor.com/browse/SOHO-7929))
- `[ListFilter]` Added ListFilter functional and e2e tests. ([#SOHO-7975](https://jira.infor.com/browse/SOHO-7975))
- `[Colorpicker]` Added Colorpicker functional and e2e tests. ([#SOHO-8078](https://jira.infor.com/browse/SOHO-8078))
- `[Site / Docs]` Fixed a few broken links ([#SOHO-7993](https://jira.infor.com/browse/SOHO-7993))

(62 Jira Issues Solved this release, Backlog Dev 186, Design 110, Unresolved 349, Test Count 380 Functional, 178 e2e )

## v4.7.0

- [Full Jira Release Notes](https://bit.ly/2HyT3zF)
- [Npm Package](https://www.npmjs.com/package/ids-enterprise)
- [IDS Enterprise Angular Change Log](https://github.com/infor-design/enterprise-ng/blob/master/docs/CHANGELOG.md)

### v4.7.0 Features

- `[Github]` The project was migrated to be open source on github with a new workflow and testing suite.
- `[Tag]` Added a Tag angular component. ([#SOHO-8005](https://jira.infor.com/browse/SOHO-8006))
- `[Validate]` Exposed validate and removeMessage methods. ([#SOHO-8003](https://jira.infor.com/browse/SOHO-8003))
- `[General]` Upgrade to Angular 6 ([#SOHO-7927](https://jira.infor.com/browse/SOHO-7927))
- `[General]` Introduced nightly versions in npm ([#SOHO-7804](https://jira.infor.com/browse/SOHO-7804))
- `[Multiselect]` A tooltip now shows if more content is selected than fits in the input. ([#SOHO-7799](https://jira.infor.com/browse/SOHO-7799))
- `[Datepicker]` Added an option to restrict moving to months that are not available to select from. ([#SOHO-7384](https://jira.infor.com/browse/SOHO-7384))
- `[Validation]` Added and icon alert([#SOHO-7225](https://jira.infor.com/browse/SOHO-7225)
- `[General]` Code is now available on ([public npm](https://www.npmjs.com/package/ids-enterprise)) ([#SOHO-7083](https://jira.infor.com/browse/SOHO-7083))

### v4.7.0 Fixes

- `[Lookup]` Fixed existing example that shows using an autocomplete on a lookup. ([#SOHO-8070](https://jira.infor.com/browse/SOHO-8070))
- `[Lookup]` Fixed existing example that shows creating a customized dialog on the lookup ([#SOHO-8069](https://jira.infor.com/browse/SOHO-8069))
- `[Lookup]` Fixed existing example that incorrectly showed a checkbox column. ([#SOHO-8068](https://jira.infor.com/browse/SOHO-8068))
- `[Line Chart]` Fixed an error when provoking the tooltip. ([#/SOHO-8051](https://jira.infor.com/browse/SOHO-8051))
- `[Module Tabs]` Fixed a bug toggling the menu on mobile. ([#/SOHO-8043](https://jira.infor.com/browse/SOHO-8043))
- `[Autocomplete]` Fixed a bug that made enter key not work to select. ([#SOHO-8036](https://jira.infor.com/browse/SOHO-8036))
- `[Tabs]` Removed an errant scrollbar that appeared sometimes on IE ([#SOHO-8034](https://jira.infor.com/browse/SOHO-8034))
- `[Datagrid]` The drill down click event now currently shows the right row information in the event data. ([#SOHO-8023](https://jira.infor.com/browse/SOHO-8023))
- `[Datagrid]` Fixed a broken nested data example. ([#SOHO-8019](https://jira.infor.com/browse/SOHO-8019))
- `[Datagrid]` Fixed a broken paging example. ([#SOHO-8013](https://jira.infor.com/browse/SOHO-8013))
- `[Datagrid]` Hyperlinks now can be clicked when in a datagrid expandable row. ([#SOHO-8009](https://jira.infor.com/browse/SOHO-8009))
- `[Popupmenu]` Removed extra padding on icon menus ([#SOHO-8006](https://jira.infor.com/browse/SOHO-8006))
- `[Spinbox]` Range limits now work correctly ([#SOHO-7999](https://jira.infor.com/browse/SOHO-7999))
- `[Dropdown]` Fixed not working filtering on nosearch option. ([#SOHO-7998](https://jira.infor.com/browse/SOHO-7998))
- `[Hierarchy]` Children layout and in general layouts where improved. ([#SOHO-7992](https://jira.infor.com/browse/SOHO-7992))
- `[Buttons]` Fixed layout issues on mobile. ([#SOHO-7982](https://jira.infor.com/browse/SOHO-7982))
- `[Datagrid]` Fixed format initialization issue ([#SOHO-7982](https://jira.infor.com/browse/SOHO-7982))
- `[Lookup]` Fixed a problem that caused the lookup to only work once. ([#SOHO-7971](https://jira.infor.com/browse/SOHO-7971))
- `[Treemap]` Fix a bug using `fixture.detectChanges()`. ([#SOHO-7969](https://jira.infor.com/browse/SOHO-7969))
- `[Textarea]` Fixed a bug that made it possible for the count to go to a negative value. ([#SOHO-7952](https://jira.infor.com/browse/SOHO-7952))
- `[Tabs]` Fixed a bug that made extra events fire. ([#SOHO-7948](https://jira.infor.com/browse/SOHO-7948))
- `[Toolbar]` Fixed a with showing icons and text in the overflowmenu. ([#SOHO-7942](https://jira.infor.com/browse/SOHO-7942))
- `[DatePicker]` Fixed an error when restricting dates. ([#SOHO-7922](https://jira.infor.com/browse/SOHO-7922))
- `[TimePicker]` Fixed sort order of times in arabic locales. ([#SOHO-7920](https://jira.infor.com/browse/SOHO-7920))
- `[Multiselect]` Fixed initialization of selected items. ([#SOHO-7916](https://jira.infor.com/browse/SOHO-7916))
- `[Line Chart]` Solved a problem clicking lines to select. ([#SOHO-7912](https://jira.infor.com/browse/SOHO-7912))
- `[Hierarchy]` Improved RTL version ([#SOHO-7888](https://jira.infor.com/browse/SOHO-7888))
- `[Datagrid]` Row click event now shows correct data when using Groups ([#SOHO-7861](https://jira.infor.com/browse/SOHO-7861))
- `[Modal]` Fixed cut of border on checkboxe focus states. ([#SOHO-7856](https://jira.infor.com/browse/SOHO-7856))
- `[Colorpicker]` Fixed cropped labels when longer ([#SOHO-7817](https://jira.infor.com/browse/SOHO-7817))
- `[Label]` Fixed cut off Thai characters ([#SOHO-7814](https://jira.infor.com/browse/SOHO-7814))
- `[Colorpicker]` Fixed styling issue on margins ([#SOHO-7776](https://jira.infor.com/browse/SOHO-7776))
- `[Hierarchy]` Fixed several layout issues and changed the paging example to show the back button on the left. ([#SOHO-7622](https://jira.infor.com/browse/SOHO-7622))
- `[Bar Chart]` Fixed RTL layout issues ([#SOHO-5196](https://jira.infor.com/browse/SOHO-5196))
- `[Lookup]` Made delimiter an option / changable ([#SOHO-4695](https://jira.infor.com/browse/SOHO-4695))

### v4.7.0 Chore & Maintenance

- `[Timepicker]` Added functional and e2e tests ([#SOHO-7809](https://jira.infor.com/browse/SOHO-7809))
- `[General]` Restructured the project to clean up and separate the demo app from code. ([#SOHO-7803](https://jira.infor.com/browse/SOHO-7803))

(56 Jira Issues Solved this release, Backlog Dev 218, Design 101, Unresolved 391, Test Count 232 Functional, 117 e2e )

## v4.6.0

- [Full Jira Release Notes](https://bit.ly/2jodbem)
- [Npm Package](http://npm.infor.com)
- [IDS Enterprise Angular Change Log](https://github.com/infor-design/enterprise-ng/blob/master/docs/CHANGELOG.md)

### v4.6.0 Key New Features

- `[Treemap]` New Component Added
- `[Website]` Launch of new docs site <https://design.infor.com/code/ids-enterprise/latest>
- `[Security]` Ids Now passes CSP (Content Security Policy) Compliance for info see <docs/SECURITY.md>.
- `[Toolbar]` New ["toolbar"](http://usalvlhlpool1.infor.com/4.6.0/components/toolbar-flex/list)
    - Based on css so it is much faster.
    - Expect a future breaking change from flex-toolbar to this toolbar when all features are implemented.
    - As of now collapsible search is not supported yet.

### v4.6.0 Behavior Changes

- `[App Menu]` Now automatically closes when items are clicked on mobile devices.

### v4.6.0 Improvements

- `[Angular]` Validation now allows dynamic functions.
- `[Editor]` Added a clear method.
- `[Locale]` Map iw locale to Hebrew.
- `[Locale]` Now defaults locals with no country. For example en maps to en-US es and es-ES.
- `[Color Picker]` Added option to clear the color.
- `[Angular]` Allow Formatters, Editors to work with Soho. without the migration script.
- `[Added a new labels example <http://usalvlhlpool1.infor.com/4.6.0/components/form/example-labels.html>
- `[Angular]` Added new Chart Wrappers (Line, Bar, Column ect ).
- `[Datagrid]` Added file up load editor.
- `[Editor]` Its possible to put a link on an image now.

### v4.6.0 Code Updates / Breaking Changes

- `[Templates]` The internal template engine changed for better XSS security as a result one feature is no longer supported. If you have a delimiter syntax to embed html like `{{& name}}`, change this to be `{{{name}}}`.
- `[jQuery]` Updated from 3.1.1 to 3.3.1.

### v4.6.0 Bug Fixes

- `[Angular]` Added fixes so that the `soho.migrate` script is no longer needed.
- `[Angular Datagrid]` Added filterWhenTyping option.
- `[Angular Popup]` Expose close, isOpen and keepOpen.
- `[Angular Linechart]` Added "xAxis" and "yAxis" options.
- `[Angular Treemap]` Added new wrapper.
- `[Angular Rating]` Added a rating wrapper.
- `[Angular Circle Page]` Added new wrapper.
- `[Checkbox]` Fixed issue when you click the top left of the page, would toggle the last checkbox.
- `[Composite Form]` Fixed broken swipe.
- `[Colorpicker]` Fixed cases where change did not fire.
- `[Colorpicker]` Added short field option.
- `[Completion Chart]` Added more colors.
- `[Datagrid]` Fixed some misaligned icons on short row height.
- `[Datagrid]` Fixed issue that blank dropdown filter items would not show.
- `[Datagrid]` Added click arguments for more information on editor clicks and callback data.
- `[Datagrid]` Fixed wrong data on events on second page with expandable row.
- `[Datagrid]` Fixed focus / filter bugs.
- `[Datagrid]` Fixed bug with filter dropdowns on IOS.
- `[Datagrid]` Fixed column alignment when scrolling and RTL.
- `[Datagrid]` Fixed NaN error when using the colspan example.
- `[Datagrid]` Made totals work correctly when filtering.
- `[Datagrid]` Fixed issue with focus when multiple grids on a page.
- `[Datagrid]` Removed extra rows from the grid export when using expandable rows.
- `[Datagrid]` Fixed performance of select all on paging client side.
- `[Datagrid]` Fixed text alignment on header when some columns are not filterable.
- `[Datagrid]` Fixed wrong cursor on non actionable rows.
- `[Hierarchy]` Fixed layout issues.
- `[Mask]` Fixed issue when not using decimals in the pattern option.
- `[Modal]` Allow editor and dropdown to properly block the submit button.
- `[Menu Button]` Fixed beforeOpen so it also runs on submenus.
- `[Message]` Fixed XSS vulnerability.
- `[Pager]` Added fixes for RTL.
- `[List Detail]` Improved amount of space the header takes
- `[Multiselect]` Fixed problems when using the tab key well manipulating the multiselect.
- `[Multiselect]` Fixed bug with select all not working correctly.
- `[Multiselect]` Fixed bug with required validation rule.
- `[Spinbox]` Fixed issue on short field versions.
- `[Textarea]` Fixed issue with counter when in angular and on a modal.
- `[Toast]` Fixed XSS vulnerability.
- `[Tree]` Fixed checkbox click issue.
- `[Lookup]` Fixed issue in the example when running on Edge.
- `[Validation]` Fixed broken form submit validation.
- `[Vertical Tabs]` Fix cut off header.

(98 Jira Issues Solved this release, Backlog Dev 388, Design 105, Unresolved 595, Test Coverage 6.66%)

## v4.5.0

### v4.5.0 Key New Features

- `[Font]` Experimental new font added from IDS as explained.
- `[Datagrid]` Added support for pasting from excel.
- `[Datagrid]` Added option to specify which column stretches.

### v4.5.0 Behavior Changes

- `[Search Field]` `ESC` incorrectly cleared the field and was inconsistent. The proper key is `ctrl + backspace` (PC )/ `alt + delete` (mac) to clear all field contents. `ESC` no longer does anything.

### v4.5.0 Improvements

- `[Datagrid]` Added support for a two line title on the header.
- `[Dropdown]` Added onKeyPress override for custom key strokes.
- `[Contextual Action Panel]` Added an option to add a right side close button.
- `[Datepicker]` Added support to select ranges.
- `[Maintenence]` Added more unit tests.
- `[Maintenence]` Removed jsHint in favor of Eslint.

### v4.5.0 Code Updates / Breaking Changes

- `[Swaplist]` changed custom events `beforeswap and swapupdate` data (SOHO-7407). From `Array: list-items-moved` to `Object: from: container-info, to: container-info and items: list-items-moved`. It now uses data in a more reliable way

### v4.5.0 Bug Fixes

- `[Angular]` Added new wrappers for Radar, Bullet, Line, Pie, Sparkline.
- `[Angular Dropdown]` Fixed missing data from select event.
- `[Colorpicker]` Added better translation support.
- `[Compound Field]` Fixed layout with some field types.
- `[Datepicker]` Fixed issues with validation in certain locales.
- `[Datepicker]` Not able to validate on MMMM.
- `[Datagrid]` Fixed bug that filter did not work when it started out hidden.
- `[Datagrid]` Fixed issue with context menu not opening repeatedly.
- `[Datagrid]` Fixed bug in indeterminate paging with smaller page sizes.
- `[Datagrid]` Fixed error when editing some numbers.
- `[Datagrid]` Added support for single line markup.
- `[Datagrid]` Fixed exportable option, which was not working for both csv and xls export.
- `[Datagrid]` Fixed column sizing logic to work better with alerts and alerts plus text.
- `[Datagrid]` Fixed bug when reordering rows with expandable rows.
- `[Datagrid]` Added events for opening and closing the filter row.
- `[Datagrid]` Fixed bugs on multiselect + tree grid.
- `[Datagrid]` Fixed problems with missing data on click events when paging.
- `[Datagrid]` Fixed problems editing with paging.
- `[Datagrid]` Fixed Column alignment calling updateDataset.
- `[Datagrid]` Now passes sourceArgs for the filter row.
- `[Dropdown]` Fixed cursor on disabled items.
- `[Editor]` Added paste support for links.
- `[Editor]` Fixed bug that prevented some shortcut keys from working.
- `[Editor]` Fixed link pointers in readonly mode.
- `[Expandable Area]` Fixed bug when not working on second page.
- `[General]` Some ES6 imports missing.
- `[Personalization]` Added support for cache bust.
- `[Locale]` Fixed some months missing in some cultures.
- `[Listview]` Removed redundant resize events.
- `[Line]` Fixed problems updating data.
- `[Mask]` Fixed bug on alpha masks that ignored the last character.
- `[Modal]` Allow enter key to be stopped for forms.
- `[Modal]` Allow filter row to work if a grid is on a modal.
- `[Fileupload]` Fixed bug when running in Contextual Action Panel.
- `[Searchfield]` Fixed wrong width.
- `[Step Process]` Improved layout and responsive.
- `[Step Process]` Improved wrapping of step items.
- `[Targeted Achievement]` Fixed icon alignment.
- `[Timepicker]` Fixed error calling removePunctuation.
- `[Text Area]` Adding missing classes for use in responsive-forms.
- `[Toast]` Fixed missing animation.
- `[Tree]` Fixed a bug where if the callback is not async the node wont open.
- `[Track Dirty]` Fixed error when used on a file upload.
- `[Track Dirty]` Did not work to reset dirty on editor and Multiselect.
- `[Validation]` Fixed more extra events firing.

(67 Jira Issues Solved this release, Backlog Dev 378, Design 105, Unresolved 585, Test Coverage 6% )<|MERGE_RESOLUTION|>--- conflicted
+++ resolved
@@ -31,13 +31,10 @@
 - `[Datagrid]` Fixed an issue where date range filter was not working. ([#3337](https://github.com/infor-design/enterprise/issues/3337))
 - `[Datagrid]` Fixed a bug when combining multiselect and expandable rows. If using the shift key to select multiple rows the selection would include incorrect rows. ([#2302](https://github.com/infor-design/enterprise/issues/2302))
 - `[Datagrid]` Added support for dragging and reordering columns in RTL and some minor style cleanup with dragging to reorder. ([#3552](https://github.com/infor-design/enterprise/issues/3552))
-<<<<<<< HEAD
 - `[Datagrid]` Fixed an issue that the click event did not show the item data when the keyboard is used. ([#3645](https://github.com/infor-design/enterprise/issues/3645))
 - `[Datagrid]` Fixed an issue where datagrid tree did not show empty messages. ([#3642](https://github.com/infor-design/enterprise/issues/3642))
 - `[Datagrid]` Fixed an issue where grouped rows did not render when combined with frozen columns. ([#3367](https://github.com/infor-design/enterprise/issues/3367))
-=======
 - `[Datagrid]` Fixed an issue where the overlay was closing after close Modal. ([#735](https://github.com/infor-design/enterprise-ng/issues/735))
->>>>>>> 316f74ab
 - `[Datepicker]` Fixed an issue where date range with minimum range was not working. ([#3268](https://github.com/infor-design/enterprise/issues/3268))
 - `[Datepicker]` Fixed an issue where date range was reverting to initial values after clearing. ([#1306](https://github.com/infor-design/enterprise/issues/1306))
 - `[Datepicker]` Fixed an issue where dates would be invalid in ko-KO locale. ([#3470](https://github.com/infor-design/enterprise/issues/3470))
