--- conflicted
+++ resolved
@@ -9,11 +9,8 @@
 
 ## v4.69.0 Fixes
 
-<<<<<<< HEAD
 - `[Datagrid]` Fixed a bug in datagrid where tooltip flashes continuously on hover. ([#5907](https://github.com/infor-design/enterprise/issues/5907))
-=======
 - `[Datagrid]` Fixed a bug in datagrid where inline editor input text is not being selected upon clicking. ([NG#1365](https://github.com/infor-design/enterprise-ng/issues/1365))
->>>>>>> 866b80c2
 - `[Datagrid]` Fixed a bug in datagrid where multiselect filter is not rendering properly. ([#6846](https://github.com/infor-design/enterprise/issues/6846))
 - `[Datagrid]` Fixed a bug in datagrid where row shading is not rendered properly. ([#6850](https://github.com/infor-design/enterprise/issues/6850))
 - `[Datagrid]` Fixed a bug in datagrid where icon is not rendering properly in small and extra small row height. ([#6866](https://github.com/infor-design/enterprise/issues/6866))
