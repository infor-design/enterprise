--- conflicted
+++ resolved
@@ -16,11 +16,8 @@
 - `[Dropdown]` Fixed an issue where some elements did not correctly get an id in the dropdown. ([#4742](https://github.com/infor-design/enterprise/issues/4742))
 - `[Locale]` Fixed an issue where if the 11th digit is a zero the formatNumbers and truncateDecimals function will loose a digit. ([#4656](https://github.com/infor-design/enterprise/issues/4656))
 - `[Modal]` Improved detection of non-focusable elements when a Modal is configured to auto focus one of its inner components. ([#4740](https://github.com/infor-design/enterprise/issues/4740))
-<<<<<<< HEAD
 - `[Module Tabs]` Fixed a bug related to automatic linking of Application Menu trigger tabs in Angular environments ([#4736](https://github.com/infor-design/enterprise/issues/4736))
-=======
 - `[ProcessIndicator]` Fixed a layout issue on the index page and added a rejected icon. ([#4770](https://github.com/infor-design/enterprise/issues/4770))
->>>>>>> 41d0048f
 - `[Rating]` Fixed an issue where the rating was not clear on toggle. ([#4571](https://github.com/infor-design/enterprise/issues/4571))
 - `[Swaplist]` Fixed an issue where the user attributes need to be override existing attributes. ([#4694](https://github.com/infor-design/enterprise/issues/4694))
 - `[Tabs]` Fixed a bug where the info icon were not aligned correctly in the tab, and info message were not visible. ([#4711](https://github.com/infor-design/enterprise/issues/4711))
