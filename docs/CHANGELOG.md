# What's New with Enterprise

## v4.94.0

## v4.94.0 Features

- `[Homepage]` Added row height style classes for widgets. ([#8211](https://github.com/infor-design/enterprise/issues/8211))

## v4.94.0 Fixes

<<<<<<< HEAD
- `[Bar]` Fixed axis label visibility by adding font-size in `axis-labels` container. ([#8431](https://github.com/infor-design/enterprise/issues/8431))
- `[Calendar]` Fixed event icon not properly rendered across week view mode. ([#8456](https://github.com/infor-design/enterprise/issues/8456))
=======
- `[Avatar]` Is no longer round by default. To use it in module nav add the new `square` class. ([#8539](https://github.com/infor-design/enterprise/issues/8539))
>>>>>>> f1632dc0
- `[Calendar]` Fixed inconsistencies in border colors of events in calendar. ([#8452](https://github.com/infor-design/enterprise/issues/8452))
- `[Datagrid]` Fixed datagrid unable to have resize handle when using different column structure such as single lines. ([#8417](https://github.com/infor-design/enterprise/issues/8417))
- `[Datagrid]` Removed escaping HTML for cell nodes. ([#8516](https://github.com/infor-design/enterprise/issues/8516))
- `[Datagrid/Card]` When in a card/widget the size of the datagrid would be incorrect and the pager would be moved to the wrong place. Now on default widget size the widget will contain the pager correctly. You may need css for custom sized widgets or non default widget sizes. ([#8496](https://github.com/infor-design/enterprise/issues/8372))
- `[Radio]` Fixed alignment in short form of radio button. ([#8193](https://github.com/infor-design/enterprise/issues/8193))
- `[Tabs]` Added guards on possible undefined objects. ([#8419](https://github.com/infor-design/enterprise/issues/8419))
- `[Textarea]` Fixed the character count message in textarea.([#8449](https://github.com/infor-design/enterprise/issues/8449))
- `[Toolbar]` Fixed button shapes in toolbar. ([#8523](https://github.com/infor-design/enterprise/issues/8523))

## v4.93.0

## v4.93.0 Features

- `[Calendar]` Added event tree option for calendar. ([3870](https://github.com/infor-design/enterprise/issues/3870))
- `[Contextual Action Panel]` Added content details and back button arrow. ([#8112](https://github.com/infor-design/enterprise/issues/8112))
- `[Datagrid]` Added data automation id of the column's filter operator. ([#8372](https://github.com/infor-design/enterprise/issues/8372))
- `[Datagrid]` Fix problems parsing dates in certain date formats. ([#8479](https://github.com/infor-design/enterprise/issues/8479))
- `[Locale]` Added `dateTimestamp` date format. ([#8373](https://github.com/infor-design/enterprise/issues/8373))
- `[Donut/Pie]` Added a legend title in donut and pie chart legends. ([#7933](https://github.com/infor-design/enterprise/issues/7933))
- `[Locale]` Added `dateTimestamp` date format. ([#8373](https://github.com/infor-design/enterprise/issues/8373))

## v4.93.0 Fixes

- `[Checkboxes]` Fixed RTL alignment for dirty tracker and required label. ([#8308](https://github.com/infor-design/enterprise/issues/8308))
- `[Colorpicker]` Fixed RTL alignment for color picker. ([#8306](https://github.com/infor-design/enterprise/issues/8306))
- `[Datagrid]` Fixed a bug unable to use the left/right arrow keys on the text in an editable cell. ([#8457](https://github.com/infor-design/enterprise/issues/8457))
- `[Datagrid]` Fixed series of misalignment in RTL for datagrid small row height. ([#8293](https://github.com/infor-design/enterprise/issues/8293))
- `[Datagrid]` Fixed a bug in datagrid cell where readonly background color was not recognizable. ([#8459](https://github.com/infor-design/enterprise/issues/8459))
- `[Datagrid]` Fixed a bug where the text moves upward when the cell is focused. ([#8472](https://github.com/infor-design/enterprise/issues/8472))
- `[Datagrid]` Fixed cell editable not getting focused on click. ([#8408](https://github.com/infor-design/enterprise/issues/8408))
- `[Datagrid]` Fixed wrong cell focus on blur in tree grid. ([NG#1616](https://github.com/infor-design/enterprise-ng/issues/1616))
- `[Datagrid]` Fixed cell editable not getting focused on click. ([#8408](https://github.com/infor-design/enterprise/issues/8408))
- `[Datagrid]` Fixed cell value replacing special characters on cell change. ([#8285](https://github.com/infor-design/enterprise/issues/8285))
- `[Datepicker]` Fixed datepicker popover footer button position in RTL. ([#8400](https://github.com/infor-design/enterprise/issues/8400))
- `[Datepicker]` Fixed increment/decrement and today key being activated in range mode. ([#8363](https://github.com/infor-design/enterprise/issues/8363))
- `[Docs]` Changed `attributes` property type to array/object. ([#8228](https://github.com/infor-design/enterprise/issues/8228))
- `[Fileupload]` Fixed padding in fileupload so that text and clear icon won't overlap. ([#8428](https://github.com/infor-design/enterprise/issues/8428))
- `[Header]` Fixed border line of search field in mobile view non collapsible. ([#7112](https://github.com/infor-design/enterprise/issues/7112))
- `[Lookup]` Fixed unexpected multiselect selecting lookup when entering manual input. ([NG#1635](https://github.com/infor-design/enterprise-ng/issues/1635))
- `[Masthead]` Fixed incorrect color on hover. ([#8391](https://github.com/infor-design/enterprise/issues/8391))
- `[Multiselect]` Fixed misaligned `x` buttons. ([#8421](https://github.com/infor-design/enterprise/issues/8421))
- `[Multiselect]` Fixed misaligned dropdown trigger in RTL. ([#8305](https://github.com/infor-design/enterprise/issues/8305))
- `[Lookup]` Fixed close button icon in lookup modal RTL. ([#8303](https://github.com/infor-design/enterprise/issues/8303))
- `[Masthead]` Fixed incorrect color on hover. ([8391](https://github.com/infor-design/enterprise/issues/8391))
- `[Masthead]` Fixed incorrectly visible `audible` spans. ([#8422](https://github.com/infor-design/enterprise/issues/8422))
- `[Modal]` Fixed a bug where hitting the escape button in a modal with subcomponents popover caused a crash. ([#8344](https://github.com/infor-design/enterprise/issues/8344))
- `[Modal]` Fixed a bug where the colorpicker did not close when hitting the escape key in the modal datagrid. ([#8411](https://github.com/infor-design/enterprise/issues/8411))
- `[Modal]` Fixed a bug where parent modal closes instead of currently active modal when pressing the escape key. ([NG#1639](https://github.com/infor-design/enterprise/issues/1639))
- `[Multiselect]` Fixed misaligned `x` buttons. ([8421](https://github.com/infor-design/enterprise/issues/8421))
- `[Pie]` Fixed an error encountered when having many records inside the graph. ([#8422](https://github.com/infor-design/enterprise/issues/8422))
- `[Popupmenu]` Fixed a bug where single select check items were getting deselected. ([8422](https://github.com/infor-design/enterprise/issues/8422))
- `[Multiselect]` Fixed misaligned `x` buttons. ([#8421](https://github.com/infor-design/enterprise/issues/8421))
- `[Popupmenu]` Fixed a bug where single select check items were getting deselected. ([#8422](https://github.com/infor-design/enterprise/issues/8422))
- `[Searchfield]` Fixed alignment issues in go button.([#8334](https://github.com/infor-design/enterprise/issues/8334))
- `[Searchfield]` Fixed alignment issues in clear button.([#8399](https://github.com/infor-design/enterprise/issues/8399))
- `[Slider]` Fixed visiblity of slider ticks inside of a modal.([#8397](https://github.com/infor-design/enterprise/issues/8397))
- `[Spinbox]` Fixed the position of number value in RTL. ([#8307](https://github.com/infor-design/enterprise/issues/8307))
- `[Tabs]` Fixed undefined errors when tabs vertical are set to no initial tabs. ([#8488](https://github.com/infor-design/enterprise/issues/8488))
- `[Tabs]` Fixed add tab button focus. ([#8294](https://github.com/infor-design/enterprise/issues/8294))
- `[TabsHeader]` Added fixes for the focus state and minor layout issue in left and right to left. ([#8405](https://github.com/infor-design/enterprise/issues/8405))
- `[TabsHeader]` Added setting `maxWidth` for tabs for long titles. ([#8434](https://github.com/infor-design/enterprise/issues/8434))
- `[TabsModule]` Added setting `maxWidth` for tabs for long titles. ([#8017](https://github.com/infor-design/enterprise/issues/8017))
- `[TabsModule]` Fixed alabaster in tabs module. ([#8404](https://github.com/infor-design/enterprise/issues/8404))
- `[Tree]` Added escape HTML in `updateNode`. ([#8427](https://github.com/infor-design/enterprise/issues/8427))
- `[Tooltip]` Allowed tooltip to be shown by fixing expression error when having special characters. ([#8017](https://github.com/infor-design/enterprise/issues/8017))

## v4.92.3

## v4.92.3 Fixes

- `[Datagrid]` Fixed cell editable not getting focused on click. ([8408](https://github.com/infor-design/enterprise/issues/8408))
- `[Datagrid]` Fixed cell value replacing special characters on cell change. ([8285](https://github.com/infor-design/enterprise/issues/8285))
- `[Popupmenu]` Fixed a bug where single select check items were getting deselected. ([8422](https://github.com/infor-design/enterprise/issues/8422))
- `[TabsHeader]` Added setting `maxWidth` for tabs for long titles. ([#8434](https://github.com/infor-design/enterprise/issues/8434))

## v4.92.2

## v4.92.2 Fixes

- `[Datagrid]` Fixed cell editable not getting focused on click. ([#8408](https://github.com/infor-design/enterprise/issues/8408))
- `[Masthead]` Fixed incorrect color on hover. ([8391](https://github.com/infor-design/enterprise/issues/8391))
- `[TabsHeader]` Added fixes for the focus state and minor layout issue in left and right to left. ([#8405](https://github.com/infor-design/enterprise/issues/8405))

## v4.92.1

## v4.92.1 Features

- `[Icons]` Added new icon `widgets-smart-panel`. ([#8403](https://github.com/infor-design/enterprise/issues/8403))
- `[Icons]` Fixed spaces in `icon-user-status-unknown` icon. ([#8403](https://github.com/infor-design/enterprise/issues/8403))

## v4.92.0

## v4.92.0 Features

- `[Avatar]` Added a new `avatar` class that can show initials and can be used in the module nav guest area. ([#8374](https://github.com/infor-design/enterprise/issues/8374))
- `[BusyIndicator]` Added loading indicator for AI action. ([#8312](https://github.com/infor-design/enterprise/issues/8312))
- `[Button]` Added Generative AI button type. ([#8310](https://github.com/infor-design/enterprise/issues/8310))
- `[Calendar]` Added new design for selected, hover, focused and current day in Calendar Monthview, Week View and Day View. ([#5065](https://github.com/infor-design/enterprise/issues/5065))
- `[Calendar]` Added feature of updating legends and disabled dates on before render of month. ([#8248](https://github.com/infor-design/enterprise/issues/8248))
- `[Datagrid]` Added option to disable tooltip in columns. ([#8252](https://github.com/infor-design/enterprise/issues/8252))
- `[Editor]` Added AI icon button in editor. ([#8311](https://github.com/infor-design/enterprise/issues/8311))
- `[Header]` Added an example configuration with both a hamburger and a back button. ([#8327](https://github.com/infor-design/enterprise/issues/8327))
- `[Icons]` Added new icons which are more substantial in look. ([#8129](https://github.com/infor-design/enterprise/issues/8129))
- `[Lookup]` Added css setting for lookup. ([#8206](https://github.com/infor-design/enterprise/issues/8206))

## v4.92.0 Fixes

- `[Bar Chart]` Fixed thrown errors when having duplicate sets in the dataset for bar chart. ([#8209](https://github.com/infor-design/enterprise/issues/8209))
- `[Cards]` Fixed widget header alignment with the parent. ([#8351](https://github.com/infor-design/enterprise/issues/8351))
- `[Cards]` Fixed title alignment for bordered and borderless. ([#8212](https://github.com/infor-design/enterprise/issues/8212))
- `[Checkbox]` Fixed focus border style. ([#8015](https://github.com/infor-design/enterprise/issues/8015))
- `[Contextual Action Panel]` Fixed alignments of searchfield icons in RTL. ([#8208](https://github.com/infor-design/enterprise/issues/8208))
- `[Datagrid]` Fixed frozen columns getting out of sync when columnReorder is set to true. ([#8198](https://github.com/infor-design/enterprise/issues/8198))
- `[Datagrid]` Replaced the toolbar with a flex toolbar for the editable example. ([#8093](https://github.com/infor-design/enterprise/issues/8093))
- `[Datagrid]` Fixed Hyperlink Formatter cssClass string resolution. ([#8340](https://github.com/infor-design/enterprise/issues/8340))
- `[Datagrid]` Fixed contextual toolbar auto hide when performing action. ([#8352](https://github.com/infor-design/enterprise/issues/8352))
- `[Dropdown]` Fixed handling for null, undefined objects passed to updateItemIcon method. ([#8353](https://github.com/infor-design/enterprise/issues/8353))
- `[Datagrid]` Fixed Hyperlink Formatter `cssClass` string resolution. ([#8340](https://github.com/infor-design/enterprise/issues/8340))
- `[Datagrid]` Fixed position of icons in trigger fields in datagrid editors. ([#8379](https://github.com/infor-design/enterprise/issues/8379))
- `[Dropdown]` Fixed handling for null, undefined objects passed to updateItemIcon method. ([#8353](https://github.com/infor-design/enterprise/issues/8353))
- `[Datagrid]` Fixed contextual toolbar auto hide when performing action. ([#8352](https://github.com/infor-design/enterprise/issues/8352))
- `[Fieldset]` Changed padding in reset for better compatibility. ([#1756](https://github.com/infor-design/enterprise-wc/issues/1756))
- `[Header]` Fixed bottom border styles in dark mode. ([#8152](https://github.com/infor-design/enterprise/issues/8152))
- `[Header/Personalization]` The default color is now alabaster (white) instead of azure. ([#7861](https://github.com/infor-design/enterprise/issues/7861))
- `[Link]` Changed selected border color for link card. ([#8225](https://github.com/infor-design/enterprise/issues/8225))
- `[Fieldset]` Changed padding in reset for better compatibility. ([#1756](https://github.com/infor-design/enterprise-wc/issues/1756))
- `[Homepage]` Adjusted top and bottom padding of the widgets. ([#8362](https://github.com/infor-design/enterprise-wc/issues/8362))
- `[Locale]` Changed all `zh` locales time format as suggested by native speakers. ([#8313](https://github.com/infor-design/enterprise/issues/8313))
- `[Lookup]` Fixed clear button in keyword search not updating search results on click. ([#8258](https://github.com/infor-design/enterprise/issues/8258))
- `[Masthead]` Fixed incorrect color on hover. ([8391](https://github.com/infor-design/enterprise/issues/8391))
- `[Mask]` Alternative approach for checking instance of RegExp if `instanceof RegExp` returns false. ([8365](https://github.com/infor-design/enterprise/issues/8365))
- `[Modal]` Fixed a bug where the modal would shift up when toggling a switch inside of it. ([#8018](https://github.com/infor-design/enterprise/issues/8018))
- `[Modal]` Fixed a bug where textarea field is bigger than other fields on screen widths less that 400px. ([#8125](https://github.com/infor-design/enterprise/issues/8125))
- `[Process Indicator]` Adjusted alignment of icon in compact process indicator. ([#8241](https://github.com/infor-design/enterprise/issues/8241))
- `[Popover]` Fixed string rendering issues for content. ([#1609](https://github.com/infor-design/enterprise/issues/1609))
- `[Pager]` Added `showPager` and `hidePager` method to show and hide the pager bar. ([#8094](https://github.com/infor-design/enterprise/issues/8094))
- `[Process Indicator]` Adjusted alignment of icon in compact process indicator. ([#8241](https://github.com/infor-design/enterprise/issues/8241))
- `[Scatterplot]` Fixed legend position to be centered inside the div parent. ([#8194](https://github.com/infor-design/enterprise/issues/8194))
- `[Searchfield]` Fixed compact size height. ([NG#1605](https://github.com/infor-design/enterprise-ng/issues/1605))
- `[Searchfield]` Updated hover color for header searchfield clear icon. ([#8223](https://github.com/infor-design/enterprise/issues/8223))
- `[Tabs]` Fixed size in close button of tab list. ([#8274](https://github.com/infor-design/enterprise/issues/8274))
- `[Tabs]` Adjusted icon alignment and color for searchfield in tabs. ([#8272](https://github.com/infor-design/enterprise/issues/8272))
- `[Tabs]` Fixed tabs add tab button focus. ([#8275](https://github.com/infor-design/enterprise/issues/8275))
- `[Tabs]` Added setting to disable error icon in validation. ([#8254](https://github.com/infor-design/enterprise/issues/8254))
- `[Tabs]` Fixed UI issues on counts. ([#8385](https://github.com/infor-design/enterprise/issues/8385))
- `[Tabs Header]` Fixed focus border not visible in classic contrast alabaster. ([#8265](https://github.com/infor-design/enterprise/issues/8265))
- `[Tabs Module]` Fixed more button not visible in alabaster. ([#8271](https://github.com/infor-design/enterprise/issues/8271))
- `[Tabs Vertical]` Fixed focus state outline when having scrollable. ([#8269](https://github.com/infor-design/enterprise/issues/8269))
- `[Widgets]` Removed small invisible border on borderless widget. ([#8380](https://github.com/infor-design/enterprise/issues/8380))

## v4.91.0

## v4.91.0 Features

- `[Dates]` Added a new `twoDigitYear` setting to set the switch over for two digit years. ([#8061](https://github.com/infor-design/enterprise/issues/8061))
- `[ModuleNav]` Added a new "guest" section and some new settings to toggle the search and module switcher section. ([#8232](https://github.com/infor-design/enterprise/issues/8232))
- `[ModuleNav]` Added `attributes` setting (for automation id) in the module nav switcher. ([#8270](https://github.com/infor-design/enterprise/issues/8270))

## v4.91.0 Fixes

- `[Accordion]` Fixed a bug where focus border was not fully shown in sub header. ([#8109](https://github.com/infor-design/enterprise/issues/8109))
- `[Breadcrumb]` Fixed a bug where overflow menu items don't fire a callback function. ([#8154](https://github.com/infor-design/enterprise/issues/8154))
- `[Cards/Widget]` Fixed vertical alignment of detail title in cards/widget. ([#8235](https://github.com/infor-design/enterprise/issues/8235))
- `[Charts]` Improved the positioning of chart legend color. ([#8159](https://github.com/infor-design/enterprise/issues/8159))
- `[Circlepager]` Fixed the positioning of the next and previous buttons. ([#8266](https://github.com/infor-design/enterprise/issues/8266))
- `[Bar Chart]` Displayed the x-axis ticks for the bar grouped when single group. ([#7976](https://github.com/infor-design/enterprise/issues/7976))
- `[Button]` Fixed wrong hover color on button. ([#8220](https://github.com/infor-design/enterprise/issues/8220))
- `[BusyIndicator]` Fixed updated method of busy indicator throwing error when calling with no parameters. ([#8257](https://github.com/infor-design/enterprise/issues/8257))
- `[Datagrid]` Fixed rendering issues on filter range when selected by render default. ([#8147](https://github.com/infor-design/enterprise/issues/8147))
- `[Datagrid]` Fixed the contextual toolbar not hiding after performing button actions. ([NG#1580](https://github.com/infor-design/enterprise-ng/issues/1580))
- `[Datagrid]` Fixed a bug where dropdown remains open when scrolling and modal is closed. ([#8127](https://github.com/infor-design/enterprise/issues/8127))
- `[Datagrid]` Fixed extra space increase on editable fields when clicking in and out of it. ([#8155](https://github.com/infor-design/enterprise/issues/8155))
- `[Datagrid]` Added `contentWidth` column setting to set width in formatters. ([#8132](https://github.com/infor-design/enterprise/issues/8132))
- `[Datagrid]` Fixed tab key navigation when using actionable mode when having editor. ([#8141](https://github.com/infor-design/enterprise/issues/8141))
- `[Datagrid]` Fixed tab key navigation when using actionable mode when having formatter. ([#8245](https://github.com/infor-design/enterprise/issues/8245))
- `[Datagrid]` Fixed invisible color on required icon in datagrid. ([#8260](https://github.com/infor-design/enterprise/issues/8260))
- `[Datagrid]` Fixed disabled color for colorpicker. ([#8218](https://github.com/infor-design/enterprise/issues/8218))
- `[Datagrid]` Fixed dropdown icon misalignment in extra small row height. ([#8216](https://github.com/infor-design/enterprise/issues/8216))
- `[Dropdown]` Fixed a bug where list is broken when empty icon is in the first option. ([#8105](https://github.com/infor-design/enterprise/issues/8105))
- `[Message]` Fixed success icon alignment in message header. ([#8240](https://github.com/infor-design/enterprise/issues/8240))
- `[ModuleNav]` Removed usage guidance from readme.md to support updated doc site structure. ([#8282](https://github.com/infor-design/enterprise/issues/8282))
- `[Pager]` Fixed double call on update pager when using keydown. ([#8156](https://github.com/infor-design/enterprise/issues/8156))
- `[Pie/Donut]` Fixed rendering issues when having bordered class in the widget. ([#8164](https://github.com/infor-design/enterprise/issues/8164))
- `[Personalization]` Removed box shadow on selected tabs. ([#8086](https://github.com/infor-design/enterprise/issues/8086))
- `[Popupmenu]` Fixed a bug where menu buttons did not close when toggled. ([#8232](https://github.com/infor-design/enterprise/issues/8232))
- `[Searchfield]` Fixed styling issues in RTL. ([#6982](https://github.com/infor-design/enterprise/issues/6982))
- `[Searchfield]` Fixed searchfield stylings in RTL and in mobile viewport. ([#8103](https://github.com/infor-design/enterprise/issues/8103))

## v4.89.1 (Preview)

## v4.89.1 (Preview) Fixes

- `[Personalization]` Fixed incorrect values in the `Soho.theme.personalizationColors` api. ([#8151](https://github.com/infor-design/enterprise/issues/8151))

## v4.90.0

## v4.90.0 Features

## v4.90.0 Fixes

- `[About]` Removed operating system field. ([#8118](https://github.com/infor-design/enterprise/issues/8118))
- `[Accordion]` Fixed a bug where the plus-minus icon shows ellipsis on mobile viewport. ([#8044](https://github.com/infor-design/enterprise/issues/8044))
- `[Badges]` Adjusted color and positioning of dismissible button in multiselect dropdown tags. ([#8036](https://github.com/infor-design/enterprise/issues/8036))
- `[Breadcrumb]` Fixed misaligned item in RTL in Safari browser. ([#8167](https://github.com/infor-design/enterprise/issues/8167))
- `[BusyIndicator]` Fixed unescaped html strings not rendering properly. ([#8189](https://github.com/infor-design/enterprise/issues/8189))
- `[Button]` Adjusted personalize button hover colors. ([#8035](https://github.com/infor-design/enterprise/issues/8035))
- `[Calendar]` Added additional check on triggering `eventclick` to avoid executing twice. ([#8051](https://github.com/infor-design/enterprise/issues/8051))
- `[Colorpicker]` Updated color palette for colorpicker. ([#8165](https://github.com/infor-design/enterprise/issues/8165))
- `[ColumnChart]` Fixed position of rotate feature of column chart in RTL. ([#8010](https://github.com/infor-design/enterprise/issues/8010))
- `[ContextualActionPanel]` Fixed close button layout for RTL. ([#8166](https://github.com/infor-design/enterprise/issues/8166))
- `[ContextualActionPanel]` Removed 'Run' button from vertical examples. ([#8120](https://github.com/infor-design/enterprise/issues/8120))
- `[Datagrid]` Fixed a bug where error icon was not showing in the correct position in RTL mode. ([#8022](https://github.com/infor-design/enterprise/issues/8022))
- `[Datagrid]` Fixed a bug where the drag handle was overlapping the header text in firefox. ([#8012](https://github.com/infor-design/enterprise/issues/8012))
- `[Datagrid]` Adjusted hover styling for search and expand buttons. ([#8078](https://github.com/infor-design/enterprise/issues/8078))
- `[Datagrid]` Fixed issue where cells with custom component are changed on update row. ([NG#1564](https://github.com/infor-design/enterprise-ng/issues/1564))
- `[Datagrid]` Fixed misalignment on date cells when selected. ([#8021](https://github.com/infor-design/enterprise/issues/8021))
- `[Datagrid]` Fixed an issue where the new row did not display an error tooltip on the first cell. ([#8071](https://github.com/infor-design/enterprise/issues/8071))
- `[Datagrid]` Fixed an issue where script values are executed on updating cell. ([#8083](https://github.com/infor-design/enterprise/issues/8083))
- `[Datagrid]` Fixed an issue where dirty tracker will appear even no change was made from the cell. ([#8020](https://github.com/infor-design/enterprise/issues/8020))
- `[Dropdown]` Fixed a bug where values containing double quotes threw an error. ([#8179](https://github.com/infor-design/enterprise/issues/8179))
- `[Homepage]` Improve hover animation after resize. ([#8201](https://github.com/infor-design/enterprise/issues/8201))
- `[Fileupload]` Added condition to not allow for input clearing for readonly and disabled. ([#8024](https://github.com/infor-design/enterprise/issues/8024))
- `[Locale]` Added new locales from the translation team. ([#8196](https://github.com/infor-design/enterprise/issues/8196))
- `[Modal]` Adjusted modal title spacing to avoid icon from cropping. ([#8031](https://github.com/infor-design/enterprise/issues/8031))
- `[Datagrid]` Added ability for expandable and summary rows to be updated after cell update. ([#8058](https://github.com/infor-design/enterprise/issues/8058))
- `[Tabs]` Changed all azure components like header and header tabs to be alabaster by default. ([#7861](https://github.com/infor-design/enterprise/issues/7861))

## v4.89.0 (Preview)

## v4.89.0 (Preview) Features

- `[Icons]` Added new icon designs. ([#8129](https://github.com/infor-design/enterprise/issues/8129))
- `[Tabs]` Changed all azure components like header and header tabs to be alabaster by default. ([#7861](https://github.com/infor-design/enterprise/issues/7861))
- `[Timepicker]` Remove `disabled` prop in trigger button on enable call. ([NG#1567](https://github.com/infor-design/enterprise-ng/issues/1567))
- `[Modal]` Fixed the searchfield size when settings has title in toolbar. ([#8025](https://github.com/infor-design/enterprise/issues/8025))
- `[Page-Patterns]` Fixed background on hovered selected tab. ([#8088](https://github.com/infor-design/enterprise/issues/8088))
- `[ProcessIndicator]` Fixed icon alignment in RTL. ([#8168](https://github.com/infor-design/enterprise/issues/8168))
- `[Popupmenu]` Added fix for icon size in new. ([#8175](https://github.com/infor-design/enterprise/issues/8175))
- `[Popupmenu]` Fixed submenu icon is overlapped with the item label in RTL. ([#8172](https://github.com/infor-design/enterprise/issues/8172))
- `[Popupmenu]` Fixed popupmenu submenu not closing in some scenarios. ([#8043](https://github.com/infor-design/enterprise/issues/8043))
- `[Popupmenu]` Added fix for extra space in submenu text. ([#8161](https://github.com/infor-design/enterprise/issues/8161))
- `[Searchfield]` Fixed animation of collapsible searchfield. ([#8076](https://github.com/infor-design/enterprise/issues/8076))
- `[Searchfield]` Adjusted height so that focus is fully seen. ([#8085](https://github.com/infor-design/enterprise/issues/8085))
- `[Searchfield]` Fixed border and height for searchfield with categories in RTL. ([#8101](https://github.com/infor-design/enterprise/issues/8101))
- `[Searchfield]` Fixed border radius for searchfield with dropdown in RTL. ([#8102](https://github.com/infor-design/enterprise/issues/8102))
- `[Splitter]` Fixed position of splitter when using in modal. ([#8005](https://github.com/infor-design/enterprise/issues/8005))
- `[Tabs Header]` Fixed gradient color for personalizable overflowing header tabs. ([#8110](https://github.com/infor-design/enterprise/issues/8110))
- `[Tabs-Module]` Removed padding in embedded mode. ([#8060](https://github.com/infor-design/enterprise/issues/8060))
- `[Timepicker]` Removed `disabled` prop in trigger button on enable call. ([NG#1567](https://github.com/infor-design/enterprise-ng/issues/1567))

## v4.89.0

## v4.89.0 Features

- `[Datagrid]` Added ability for expandable and summary rows to be updated after cell update. ([#8058](https://github.com/infor-design/enterprise/issues/8058))

## v4.89.0 Fixes

- `[Accordion]` Adjusted rules of accordion top border to be consistent whether open or closed. ([#7978](https://github.com/infor-design/enterprise/issues/7978))
- `[BarStacked]` Fixed the uneven legend spaces. ([#7874](https://github.com/infor-design/enterprise/issues/7874))
- `[Button]` Adjusted rule for primary button styling when hovered in new version. ([#7977](https://github.com/infor-design/enterprise/issues/7977))
- `[Button]` Adjusted rule for button styling on contextual action toolbars. ([#8084](https://github.com/infor-design/enterprise/issues/8084))
- `[Cards]` Adjusted menu button positioning for no header. ([#8081](https://github.com/infor-design/enterprise/issues/8081))
- `[Circlepager]` Fixed a bug causing a visual glitch when resizing the circle pager. ([#7894](https://github.com/infor-design/enterprise/issues/7894))
- `[Datagrid]` Fixed the position of empty message without icon in the datagrid. ([#7854](https://github.com/infor-design/enterprise/issues/7854))
- `[Datagrid]` Space between text in rows are not trimmed as default. ([#7849](https://github.com/infor-design/enterprise/issues/7849))
- `[Datagrid]` Added option to use for flex toolbar. ([#7928](https://github.com/infor-design/enterprise/issues/7928))
- `[Datagrid]` Whitespace should be shown on cell when expanded. ([#7848](https://github.com/infor-design/enterprise/issues/7848))
- `[Datagrid]` Additional check for modal width. ([#7923](https://github.com/infor-design/enterprise/issues/7923))
- `[Datagrid]` Additional check for select row when datagrid has grouping and filter. ([NG#1549](https://github.com/infor-design/enterprise-ng/issues/1549))
- `[Datepicker]` Adjusted sizing of monthview popup to better accommodate smaller dimensions. ([#7974](https://github.com/infor-design/enterprise/issues/7974))
- `[Datepicker]` Fixed datepicker prematurely closing after selecting a date when having a time format. ([#7916](https://github.com/infor-design/enterprise/issues/7916))
- `[Dropdown]` Fixed a bug where the text and dropdown icon were overlapping on smaller viewports. ([#8000](https://github.com/infor-design/enterprise/issues/8000))
- `[EmptyMessage]` Fixed empty message card content to center position. ([#7883](https://github.com/infor-design/enterprise/issues/7883))
- `[General]` Adjusted the reset for spans. ([#1513](https://github.com/infor-design/enterprise/issues/7854))
- `[Module Nav]` Fixed a bug where the settings was behind the main module nav element. ([#8063](https://github.com/infor-design/enterprise/issues/8063))
- `[Module Nav]` Fixed a bug where the accordion in the page container inherited module nav accordion styles. ([#8040](https://github.com/infor-design/enterprise/issues/7884))
- `[Pie/Donut]` Fixed the displayed legend when selecting a different one. ([#7845](https://github.com/infor-design/enterprise/issues/7845))
- `[Pie/Donut]` Fixed a bug in clicking legends causing to change whole list to the last clicked legend name. ([#8139](https://github.com/infor-design/enterprise/issues/8139))
- `[Pie/Donut]` Fixed a bug in where legends can be clicked if selectable settings set to false. ([#8140](https://github.com/infor-design/enterprise/issues/8140))
- `[Popupmenu]` Fixed shared menu not closing and opening correctly. ([NG#1552](https://github.com/infor-design/enterprise-ng/issues/1552))
- `[ProcessIndicator]` Adjusted icon sizing to remove gaps between separators. ([#7982](https://github.com/infor-design/enterprise/issues/7982))
- `[Radios]` Adjusted styling of checked disabled radio button. ([#8082](https://github.com/infor-design/enterprise/issues/8082))
- `[Searchfield]` Adjusted icon colors in classic. ([#7947](https://github.com/infor-design/enterprise/issues/7947))
- `[Searchfield]` Adjusted width on mobile. ([#6831](https://github.com/infor-design/enterprise/issues/6831))
- `[Slider]` Added handling of slider touch events. ([#7957](https://github.com/infor-design/enterprise/issues/7957))
- `[Spinbox]` Adjusted spinbox wrapper sizing to stop increment button from overflowing in classic. ([#7988](https://github.com/infor-design/enterprise/issues/7988))
- `[Tabs]` Fixed alabaster design issues in header, tab, tab-header, tabs-module, tabs-multi components. ([#7922](https://github.com/infor-design/enterprise/issues/7922))
- `[Tabs]` Adjusted placement of icons in tab list spillover. ([#7970](https://github.com/infor-design/enterprise/issues/7970))
- `[Tabs]` Fixed the focus state of radio button not fully shown in tabs. ([#7955](https://github.com/infor-design/enterprise/issues/7955))
- `[Targeted-Achievement]` Fixed waring color not displaying properly. ([#7891](https://github.com/infor-design/enterprise/issues/7891))
- `[Treemap]` Adjusted label styling in RTL. ([#6891](https://github.com/infor-design/enterprise/issues/6891))
- `[Validation]` Fixed the position of exclamation points of validation in non english localization. ([#5119](https://github.com/infor-design/enterprise/issues/5119))
- `[Weekview]` Added overnight event view when end time goes to next day. ([#7840](https://github.com/infor-design/enterprise/issues/7840))
- `[Weekview]` Fixed an issue with the week change when clicking the `Today` button. ([#7792](https://github.com/infor-design/enterprise/issues/7792))
- `[Weekview]` Fixed selected day keeps getting restarted when changing theme or mode in mobile view. ([#7927](https://github.com/infor-design/enterprise/issues/7927))
- `[Weekview]` Use abbreviated month names when in mobile size. ([#7924](https://github.com/infor-design/enterprise/issues/7924))

## v4.88.0

## v4.88.0 Features

- `[Checkbox]` Changed color of checkbox in dark mode. ([#7991](https://github.com/infor-design/enterprise/issues/7991))
- `[Form/Label]` Implemented a form layout designed to facilitate an inline design within a responsive-form container. ([#7764](https://github.com/infor-design/enterprise/issues/7764))
- `[Homepages]` Changed incorrect width on quad widgets. ([#8056](https://github.com/infor-design/enterprise/issues/8056))
- `[Module Nav]` Added usage guidance to docs. ([#7869](https://github.com/infor-design/enterprise/issues/7869))
- `[Module Nav]` Added mobile behaviors. ([#7804](https://github.com/infor-design/enterprise/issues/7804))
- `[Module Nav]` Fixed an alignment issue. ([#7934](https://github.com/infor-design/enterprise/issues/7934))
- `[Module Nav]` Added mobile click to close setting, and made breakpoints fire on resize, added hamburger logic and new mobile states per phone vs bigger. ([#8019](https://github.com/infor-design/enterprise/issues/8019))

## v4.88.0 Fixes

- `[Accordion]` Updated selected header text color. ([#7769](https://github.com/infor-design/enterprise/issues/7769))
- `[ApplicationMenu]` Fixed an issue where the hover button background color was incorrect. ([#7933](https://github.com/infor-design/enterprise/issues/7782))
- `[Bar]` Fixed overlapping and cropped axis labels (left & right) when horizontal bar label is lengthy. ([#7614](https://github.com/infor-design/enterprise/issues/7614))
- `[Breadcrumb]` Updated hover color for breadcrumb in header. ([#7801](https://github.com/infor-design/enterprise/issues/7801))
- `[Build]` Fixed wrong filename in build download. ([#7992](https://github.com/infor-design/enterprise/issues/7992))
- `[Button]` Updated hover color for header and CAP. ([#7944/7943](https://github.com/infor-design/enterprise/issues/7944))
- `[Button]` Fixed stylings for button menu and secondary combo. ([#7783](https://github.com/infor-design/enterprise/issues/7783))
- `[Button]` Formatted the appending of a cssClass property to include a prefix whitespace. ([#7852](https://github.com/infor-design/enterprise/issues/7852))
- `[Card/Widget]` Fixed a bug where the button action was not aligned properly in RTL mode. ([#7843](https://github.com/infor-design/enterprise/issues/7843))
- `[Card/Widget]` Fixed inconsistency in widget size. ([#7896](https://github.com/infor-design/enterprise/issues/7896))
- `[Calendar]` Fixed legend colors for selected days of week. ([#7800](https://github.com/infor-design/enterprise/issues/7800))
- `[Calendar]` Added check on setting current date so it doesn't override provided date settings. ([#7806](https://github.com/infor-design/enterprise/issues/7806))
- `[Calendar]` Adjusted indentation to avoid button overlapping. ([#7966](https://github.com/infor-design/enterprise/issues/7966))
- `[Card]` Fixed issues when using both card and tabs component. ([#7915](https://github.com/infor-design/enterprise/issues/7915))
- `[Card/Widget]` Fixed inconsistency in widget size. ([#7896](https://github.com/infor-design/enterprise/issues/7896))
- `[Chart]` Fixed on focus border being off in chart legend items. ([#7850](https://github.com/infor-design/enterprise/issues/7850))
- `[Column]` Fixed the size of the chart titles in columns. ([#7889](https://github.com/infor-design/enterprise/issues/7889))
- `[Column]` Fixed an error loading on windows and a warning. ([#7941](https://github.com/infor-design/enterprise/issues/7941))
- `[Contextmenu]` Changed color of checkbox in dark mode. ([#7991](https://github.com/infor-design/enterprise/issues/7991))
- `[Datagrid]` Fixed a bug where the validation icon position was not correct in RTL (Right-to-Left) mode. ([#7768](https://github.com/infor-design/enterprise/issues/7768))
- `[Datagrid]` Added undefined check for column settings to avoid errors in spacer. ([#7807](https://github.com/infor-design/enterprise/issues/7807))
- `[Datagrid]` Added Placeholder for Datagrid Date Field. ([NG#1531](https://github.com/infor-design/enterprise-ng/issues/1531))
- `[Datagrid]` Adjusted positioning of `drilldown` button. ([#7014](https://github.com/infor-design/enterprise/issues/7014))
- `[Datagrid]` Added a test page for column filter locale settings. ([#7554](https://github.com/infor-design/enterprise/issues/7554)
- `[Datagrid]` Adjusted positioning of `drilldown` button. ([#7014](https://github.com/infor-design/enterprise/issues/7014))
- `[Datagrid]` Fixed a bug where expanded rows showed as activated. ([#7979](https://github.com/infor-design/enterprise/issues/7979))
- `[Dropdown]` Fix on dropdown not focusing in mobile. ([#7815](https://github.com/infor-design/enterprise/issues/7815))
- `[Dropdown]` Fixed on dropdown not focusing in mobile. ([#7815](https://github.com/infor-design/enterprise/issues/7815))
- `[Dropdown]` Fixed dropdown position when expanded on corners. ([NG#1541](https://github.com/infor-design/enterprise-ng/issues/1541))
- `[Dropdown]` Fixed display render when the option has no icon. ([#7813](https://github.com/infor-design/enterprise/issues/7813))
- `[Editor]` Fixed editor text not changing to other font headers after changing colors. ([#7793](https://github.com/infor-design/enterprise/issues/7793))
- `[Editor]` Fixed editor text not changing to other font headers in some scenarios after changing colors in Firefox. ([#7796](https://github.com/infor-design/enterprise/issues/7796))
- `[Fieldfilter]` Fixed uneven focus border for clear button. Adjusted day focus border sizing. Fixed misaligned datepicker short field. ([#7919](https://github.com/infor-design/enterprise/issues/7919))
- `[Icons]` Fixed icon pipeline, made icons downloadable and added new empty state icons and a few standard icons. ([#518](https://github.com/infor-design/design-system/issues/518))
- `[Homepage]` Added better default color for hero now that its white. ([#7938](https://github.com/infor-design/enterprise/issues/7938))
- `[Line]` Fixed bottom spacing issue in RTL. ([#7776](https://github.com/infor-design/enterprise/issues/7776))
- `[Listview]` Adjusted searchfield in listview when inside modal to fix alignment. ([NG#1547](https://github.com/infor-design/enterprise-ng/issues/1547))
- `[Lookup]` Fixed count text positioning. ([#7905](https://github.com/infor-design/enterprise/issues/7905))
- `[Module Nav]` Updated examples to closer reflect usage guidance. ([#7870](https://github.com/infor-design/enterprise/issues/7870))
- `[Modal]` Added overflow in modal body for horizontal scroll. ([#7827](https://github.com/infor-design/enterprise/issues/7827))
- `[Popover]` Added scrollable class for popover. ([#7678](https://github.com/infor-design/enterprise/issues/7678))
- `[Popupmenu]` Fixed placement of shared popupmenu. ([NG#1546](https://github.com/infor-design/enterprise-ng/issues/1546))
- `[Radios]` Adjusted the styling of the checked and unchecked radio button. ([#7899](https://github.com/infor-design/enterprise/issues/7899))
- `[Searchfield]` Fixed no results text should not be selected. ([#7756](https://github.com/infor-design/enterprise/issues/7756))
- `[Searchfield]` Fixed on go button misalignment. ([#7910](https://github.com/infor-design/enterprise/issues/7910))
- `[Searchfield]` Adjusted position and hover color for custom button. ([#7832](https://github.com/infor-design/enterprise/issues/7832))
- `[Searchfield]` Fix on go button misalignment. ([#7910](https://github.com/infor-design/enterprise/issues/7910))
- `[Searchfield]` Fix ability to select and delete text in firefox. Adjusted custom button positioning. ([#7962](https://github.com/infor-design/enterprise/issues/7962))
- `[Searchfield]` Fixed on go button misalignment. ([#7910](https://github.com/infor-design/enterprise/issues/7910))
- `[Tabs]` Fixed the focus alignment in tabs for RTL. ([#7772](https://github.com/infor-design/enterprise/issues/7772))
- `[Tabs]` Added fixes for zoom issue on vertical tabs. ([#8046](https://github.com/infor-design/enterprise/issues/8046))
- `[Toolbar]` Added additional selectors and colors for dark theme dropdown label. ([#7897](https://github.com/infor-design/enterprise/issues/7897))
- `[Tree]` Fixed Cross-Site Scripting (XSS) when setting up tree node. ([#7631](https://github.com/infor-design/enterprise/issues/7631))
- `[Weekview]` Adjusted the positioning of text within the footer cell to keep it centered. Adjusted calendar icon position to be better aligned. ([#7926](https://github.com/infor-design/enterprise/issues/7926))
- `[Weekview]` Added event modal on `doubleclick`. ([#7824](https://github.com/infor-design/enterprise/issues/7824))

## v4.87.0

## v4.87.0 Features

- `[Datagrid]` Has a new design with a soft grey header. The white header background option is removed and this is now the default. ([#7814](https://github.com/infor-design/enterprise/issues/7814))
- `[Datagrid]` Fix the datagrid filter color when disabled. ([#7908](https://github.com/infor-design/enterprise/issues/7908))
- `[Icons]` Fixed shape and markup of status icons. Note: May need to update your code. ([#7747](https://github.com/infor-design/enterprise/issues/7661))
- `[Masthead]` Set height of masthead to 40px. ([#7857](https://github.com/infor-design/enterprise/issues/7857))
- `[Popover]` Improved popover title style and position, excluding the 'alternate' class. ([#7676](https://github.com/infor-design/enterprise/issues/7676))
- `[Radios]` Added hitbox feature for mobile devices. ([#7659](https://github.com/infor-design/enterprise/issues/7659))
- `[Timepicker]` Fix issue with `enable` function. ([#7887](https://github.com/infor-design/enterprise/issues/7887))
- `[Typography]` Added `text-wrap` class. ([#7497](https://github.com/infor-design/enterprise/issues/7497))

## v4.87.0 Fixes

- `[Badges/Alerts/Tags/Icons]` Added docs and clearer examples. ([#7661](https://github.com/infor-design/enterprise-ng/issues/7661))
- `[Bar]` Fixed an issue where the x-axis labels on the bar chart were not visible. ([#7797](https://github.com/infor-design/enterprise/issues/7797))
- `[Badges/Tags/]` Changed border radius to 12px. ([#7862](https://github.com/infor-design/enterprise-ng/issues/7862))
- `[Calendar]` Fixed uncaught error in `cordova` apps. ([#7818](https://github.com/infor-design/enterprise/issues/7818))
- `[Circlepager]` Fixed circle pager's position inside of a card. ([#7724](https://github.com/infor-design/enterprise/issues/7724))
- `[Color]` Fixed on Slate's personalization header text color. ([#7811](https://github.com/infor-design/enterprise-ng/issues/7811))
- `[Calendar]` Fixed uncaught error in `cordova` apps. ([#7818](https://github.com/infor-design/enterprise/issues/7818))
- `[ColorPicker]` Fixed color selection on color picker. ([#7760](https://github.com/infor-design/enterprise-ng/issues/7760))
- `[Column-Stacked]` Corrected the misalignment of legend labels. ([#7722](https://github.com/infor-design/enterprise/issues/7722))
- `[Dropdown]` Adjusted dropdown text in Firefox. ([#7763](https://github.com/infor-design/enterprise/issues/7763))
- `[Datagrid]` Fixed bug where default filter wasn't honored for date or time columns. ([#7766](https://github.com/infor-design/enterprise/issues/7766))
- `[Datagrid]` Fixed datagrid column filter not open after a series of simultaneous clicking of column filters. ([#7750](https://github.com/infor-design/enterprise/issues/7750))
- `[Datagrid]` Added expanded default for expandable formatter. ([#7680](https://github.com/infor-design/enterprise/issues/7680))
- `[Datepicker]` Fixed bug where date range selected is not properly rendered in some scenarios. ([#7528](https://github.com/infor-design/enterprise/issues/7528))
- `[Datepicker]` Added a new `listcontextmenu` event that fires on right click of menu items. ([#7822](https://github.com/infor-design/enterprise/issues/7822))
- `[Editor]` Re-fixed an xss issue in editor (iframes not permitted). ([#7590](https://github.com/infor-design/enterprise/issues/7590))
- `[Editor]` Added swatch bar on colorpicker button. ([#7571](https://github.com/infor-design/enterprise/issues/7571))
- `[Editor]` Fixed fonts selection selection on editor. ([#7762](https://github.com/infor-design/enterprise-ng/issues/7762))
- `[Editor]` Changed the header color from dark to grey and other minor style improvements. ([#7606](https://github.com/infor-design/enterprise-ng/issues/7606))
- `[FieldFilter]` Fixed Dropdown border not rendered properly. ([#7600](https://github.com/infor-design/enterprise/issues/7600))
- `[Fileupload]` Fixed a bug where validation is not triggered after clearing the input. ([#7645](https://github.com/infor-design/enterprise/issues/7645))
- `[FileuploadAdvanced]` Fixed Close Button not rendered properly. ([#7604](https://github.com/infor-design/enterprise/issues/7604))
- `[FileuploadAdvanced]` Changed file upload copy. ([#7787](https://github.com/infor-design/enterprise/issues/7787))
- `[Header]` Changed toolbar to flex-toolbar in header. ([#7479](https://github.com/infor-design/enterprise/issues/7479))
- `[Homepage]` Changed selector so multiple hero banners in a page will work. ([#7819](https://github.com/infor-design/enterprise/issues/7819))
- `[Icon]` Adjusted width of icons. ([#7616](https://github.com/infor-design/enterprise/issues/7616))
- `[Hyperlink]` Fixed hyperlink focus style in completion chart. ([#7731](https://github.com/infor-design/enterprise/issues/7731))
- `[Icon]` Adjusted width of icons. ([#7616](https://github.com/infor-design/enterprise/issues/7616))
- `[Images]` Fixed incorrect image size. ([#7616](https://github.com/infor-design/enterprise/issues/7616))
- `[ListView]` Fix the hyperlinks in lists to have an underline. ([#7616](https://github.com/infor-design/enterprise/issues/7838))
- `[ModuleNav]` Added css to constrain images to 32px. ([#7820](https://github.com/infor-design/enterprise-ng/issues/7820))
- `[ModuleNav]` Fixed missing tooltip on the settings button. ([#1525](https://github.com/infor-design/enterprise-ng/issues/1525))
- `[ModuleNav]` Added `enableOutsideClick()` feature to collapse/hide menu via content click. ([#7786](https://github.com/infor-design/enterprise/issues/7786))
- `[ModuleNav]` Fixed missing tooltip on the settings button. ([NG#1525](https://github.com/infor-design/enterprise-ng/issues/1525))
- `[ModuleNav/Dropdown]` Added support for external URLs to the Dropdown component's list, as well as support for setting these in Module Nav Switcher. ([NG#1533](https://github.com/infor-design/enterprise-ng/issues/1533))
- `[ModuleNav]` Reduced item padding so more items can fit in the menu before scrolling occurs. ([#7770](https://github.com/infor-design/enterprise/issues/7770))
- `[ModuleNav]` Fixed issues in dark mode. ([#7753](https://github.com/infor-design/enterprise/issues/7753))
- `[ModuleNav]` Added option/example to disable search in the dropdown menu ([NG#1535](https://github.com/infor-design/enterprise-ng/issues/1535))
- `[ModuleNav]` Added option/example to disable search in the dropdown menu ([#1535](https://github.com/infor-design/enterprise-ng/issues/1535))
- `[Number]` Added additional check for `formatNumber`. ([#7752](https://github.com/infor-design/enterprise/issues/7752))
- `[Popover]` Fixes on issues with textarea and datagrid in popover when opening and closing. ([#7677](https://github.com/infor-design/enterprise/issues/7677))
- `[Popover]` Fixes on issues with textarea and datagrid in popover when opening and closing. ([#7677](https://github.com/infor-design/enterprise/issues/7677))
- `[Pager]` Fixed pager `pagesizes` default settings cannot be overridden with custom settings. ([#7629](https://github.com/infor-design/enterprise/issues/7629))
- `[Popover]` Fixed popover having issues on simultaneous clicks. ([#7679](https://github.com/infor-design/enterprise/issues/7679))
- `[Popover]` Fixed where popover connected on click will not close on click (it just reopened). ([#7679](https://github.com/infor-design/enterprise/issues/7679))
- `[Sparkline]` Fixed median fill on dark theme. ([#7717](https://github.com/infor-design/enterprise/issues/7717))
- `[Searchfield]` Adjusted height for go button. ([#6695](https://github.com/infor-design/enterprise/issues/6695))
- `[Tabs]` Fixed alabaster design issues in tabs, tab-headers, tabs-module, tabs-multi components. ([#7803](https://github.com/infor-design/enterprise/issues/7803))
- `[Tooltip]` Fixed in `extraClass` example page for tooltip. ([#7669](https://github.com/infor-design/enterprise/issues/7669))
- `[WeekView]` Fixed bug where going to next didn't render the complete week. ([#7684](https://github.com/infor-design/enterprise/issues/7684))
- `[WeekView]` Fixed the response of render on breakpoint in week view. ([#7727](https://github.com/infor-design/enterprise/issues/7727))

## v4.86.0

## v4.86.0 Features

- `[Dropdown/ModuleNav]` Added no results text when filtering and no items are found. ([#7662](https://github.com/infor-design/enterprise/issues/7662))

## v4.86.0 Fixes

- `[Accordion/ModuleNav/Appmenu]` Focus does not focus the expander buttons only the parent items. ([#7626](https://github.com/infor-design/enterprise/issues/7626))
- `[Bar]` Fixed a bug where the bottom axis label was cut off. ([#7612](https://github.com/infor-design/enterprise/issues/7612))
- `[Bar]` Fixed incorrect legend position on stacked charts. ([#7693](https://github.com/infor-design/enterprise/issues/7693))
- `[Button]` Fixed a bug where submenu icons were not aligned correctly. ([#7626](https://github.com/infor-design/enterprise/issues/7626))
- `[Button/Header]` Fixed some colors in dark mode. ([7586](https://github.com/infor-design/enterprise/issues/7586))
- `[Cards]` Fixed alignments and positioning of other elements inside a card widget. ([#7589](https://github.com/infor-design/enterprise/issues/7589))
- `[Column-Stacked]` Fixed a regression bug where the stacked column chart was not rendering correctly. ([#7644](https://github.com/infor-design/enterprise/issues/7644))
- `[Datagrid]` Fixed button icon background hover color when rows are selected. ([#7607](https://github.com/infor-design/enterprise/issues/7607))
- `[Datagrid]` Fixed a bug in datagrid where default operator for lookup is not rendered properly. ([#7530](https://github.com/infor-design/enterprise/issues/7530))
- `[Datagrid]` Changed `updateColumns` to update column groups when null or empty. ([#7720](https://github.com/infor-design/enterprise/issues/7720))
- `[Datepicker]` Fixed a bug in datepicker range not rendering properly in modal IOS. ([#7603](https://github.com/infor-design/enterprise/issues/7603))
- `[Dropdown/ModuleNav]` Fixed indents and UI improvements. ([#7662](https://github.com/infor-design/enterprise/issues/7662))
- `[Dropdown/ModuleNav]` Fixed indents and UI improvements and added empty states. ([#7662](https://github.com/infor-design/enterprise/issues/7662))
- `[Editor]` Fixed an issue where an editor with an initial value containing `<br \>` tags were being seen as dirty when `resetdirty` is called. ([#7483](https://github.com/infor-design/enterprise/issues/7483))
- `[Editor]` Fixed a bug where pasting an html table into the editor wouldn't show the borders. ([#7463](https://github.com/infor-design/enterprise/issues/7463))
- `[FileUpload]` Fixed the alignment of the close button and file icon button. ([#7570](https://github.com/infor-design/enterprise/issues/7570))
- `[Homepage]` In some cases the new background color did not fill all the way in the page. ([#7696](https://github.com/infor-design/enterprise/issues/7696))
- `[Icons]` Removed `phone-linear` in some examples as the icon is now called `phone`. ([#7747](https://github.com/infor-design/enterprise/issues/7747))
- `[Locale]` Updated all internal strings in local files to sentence case. Updated translations will follow in a month. ([#7683](https://github.com/infor-design/enterprise/issues/7711))
- `[Modal]` On some devices the overflow/scrolling is still missing on modal and contents can break out the bottom of the modal. ([#7711](https://github.com/infor-design/enterprise/issues/7711))
- `[Layouts]` Removed some older layouts and examples from page layouts. ([#7733](https://github.com/infor-design/enterprise/issues/7733))
- `[Message]` Fixed alignment issue on the icons. ([#7746](https://github.com/infor-design/enterprise/issues/7746))
- `[ModuleNav]` Fixed rounding and `zindex` issues. ([#7654](https://github.com/infor-design/enterprise/issues/7654))
- `[ModuleNav]` Added an option to set the icon to false initially. ([#7740](https://github.com/infor-design/enterprise/issues/7740))
- `[Notification]` Updated color styles when notification is in sub header. ([#7623](https://github.com/infor-design/enterprise/issues/7623))
- `[Page-Patterns]` Fixed the width of the search field in page pattern example. ([#7561](https://github.com/infor-design/enterprise/issues/7561))
- `[Popupmenu]` Fixed the behavior of the component when having submenus in NG. ([#7556](https://github.com/infor-design/enterprise/issues/7556))
- `[Tabs]` Fixed an error in tabs where it is not sortable in NG. ([NG#1480](https://github.com/infor-design/enterprise-ng/issues/1480))
- `[Tabs Header]` Fixed colors of disabled in dark mode. ([#7465](https://github.com/infor-design/enterprise/issues/7465))
- `[Tooltip]` Fixed an error in tooltip where some string is unrecognizable. ([NG#1499](https://github.com/infor-design/enterprise-ng/issues/1499))
- `[Tooltip]` Fixed invisible links on hover on tooltips in contrast mode. ([7737](https://github.com/infor-design/enterprise/issues/7737))
- `[WeekView]` Fixed bug where agenda variant ignored `showAllDay` setting. ([#7700](https://github.com/infor-design/enterprise/issues/7700))

## v4.85.0

## v4.85.0 Features

- `[Colors]` Added new slate color palette with lower range colors. Some elements are updated. ([#7624](https://github.com/infor-design/enterprise/issues/7624))
- `[Stats]` Added a new component called stats similar to counts. We would like counts deprecated so please use stats in place of counts now as it has a cleaner UI. ([#7506](https://github.com/infor-design/enterprise/issues/7506))

## v4.85.0 Fixes

- `[Accordion]` Updated color style for accordion selected panel. ([#7593](https://github.com/infor-design/enterprise/issues/7593))
- `[Applicationmenu]` Fixed menu items cannot be seen properly when using alabaster. ([#7609](https://github.com/infor-design/enterprise/issues/7609))
- `[Applicationmenu]` Fixed bottom border color cannot be seen properly. ([#7565](https://github.com/infor-design/enterprise/issues/7565))
- `[Button]` Adjusted the left and right paddings of the button from `30px` to `32px`. ([#7508](https://github.com/infor-design/enterprise/issues/7508))
- `[Card]` Fixed widget size for subtitle examples. ([#7580](https://github.com/infor-design/enterprise/issues/7580))
- `[Card]` Fixed height for card button. ([#7637](https://github.com/infor-design/enterprise/issues/7637))
- `[Card]` Updated hover style for button in listview. ([#7636](https://github.com/infor-design/enterprise/issues/7636))
- `[Chart]` Added setting to force legend to popup. ([#7453](https://github.com/infor-design/enterprise/issues/7453))
- `[Column-Stacked]` Improved the column stacked and labels to be aligned correctly. ([#7266](https://github.com/infor-design/enterprise/issues/7266))
- `[ContextualActionPanel]` Fixed overflow issues on mobile view. ([#7585](https://github.com/infor-design/enterprise/issues/7585))
- `[Datagrid]` Fixed on incorrect row updates on adding a new row to the next page. ([#7486](https://github.com/infor-design/enterprise/issues/7486))
- `[Datagrid]` Fixed disabled filter columns in datagrid. ([#7467](https://github.com/infor-design/enterprise/issues/7467))
- `[Datagrid]` Fixed a bug where the select all checkbox was not clickable. ([#7499](https://github.com/infor-design/enterprise/issues/7499))
- `[Datagrid]` Fixed a bug in datepicker filter icon's hover state and alignment. ([#7562](https://github.com/infor-design/enterprise/issues/7562))
- `[Datagrid]` Fixed a bug where disabled buttons in cells were `hoverable`. ([#7611](https://github.com/infor-design/enterprise/issues/7611))
- `[Dropdown]` Fixed a bug in dropdown where `mouseenter` and keydown triggers simultaneous. ([#7464](https://github.com/infor-design/enterprise/issues/7464))
- `[Editor]` Fixed an xss issue in editor (iframes not permitted). ([#7590](https://github.com/infor-design/enterprise/issues/7590))
- `[Homepage]` Fixed invisible edit options and vertical dragging/resizing. ([#7579](https://github.com/infor-design/enterprise/issues/7579))
- `[Icons]` Fixed size of icons and made them 80x80. ([#1369](https://jira.infor.com/browse/IDS-1360))
- `[Listview/Card]` Fixed the UI of listview search with filters. ([#7546](https://github.com/infor-design/enterprise/issues/7546))
- `[Listview]` Adjusted overflow styles for list views in cards. ([#7557](https://github.com/infor-design/enterprise/issues/7557))
- `[Locale]` Fixed a bug using extend translations on some languages (`fr-CA/pt-BR`). ([#7491](https://github.com/infor-design/enterprise/issues/7491))
- `[Locale/Multiselect]` Changed text from selected to selection as requested by translators. ([#5886](https://github.com/infor-design/enterprise/issues/5886))
- `[Lookup]` Fixed a bug in lookup width not responsive in grid system. ([#7205](https://github.com/infor-design/enterprise/issues/7205))
- `[MonthView]` Added event triggers for when monthview is expanded and collapsed. ([#7605](https://github.com/infor-design/enterprise/issues/7605))
- `[Modal]` Fixed icon alignment in the title. ([#7639](https://github.com/infor-design/enterprise/issues/7639))
- `[Modal]` Added ID check in event triggers. ([#7475](https://github.com/infor-design/enterprise/issues/7475))
- `[Module Nav]` Added new settings for configuration of accordion, and auto-initialization of child components. ([NG#1477](https://github.com/infor-design/enterprise-ng/issues/1477))
- `[Module Nav Switcher]` Made compatibility improvements for the Module Nav Switcher NG component. ([NG#1477](https://github.com/infor-design/enterprise-ng/issues/1477))
- `[Multiselect]` Fixed a bug where the multiselect dropdown icon was overlapping the field. ([#7502](https://github.com/infor-design/enterprise/issues/7502))
- `[Popupmenu]` Fixed the placement of popup when parent element is outside of viewport. ([#5018](https://github.com/infor-design/enterprise/issues/5018))
- `[SearchField]` Fixed x alignment on older toolbar example. ([#7572](https://github.com/infor-design/enterprise/issues/58875726))
- `[Splitter]` Added new design changes and more examples. Note that the collapse button is no longer supported for now. ([#7542](https://github.com/infor-design/enterprise/issues/7542))
- `[Toolbar]` Fixed a bug where search icon was not aligned properly. ([#7642](https://github.com/infor-design/enterprise/issues/7642))
- `[Toolbar Flex]` Updated popupmenu color styles. ([#7383](https://github.com/infor-design/enterprise/issues/7383))
- `[Tooltip]` Improved consistency of tooltip size between text and text with icon. ([#7509](https://github.com/infor-design/enterprise/issues/7509))
- `[Tooltip]` Changed response method in beforeShow to allow passing true instead of content explicitly ([#7594](https://github.com/infor-design/enterprise/issues/7594))
- `[Toast]` Changed background color in dark mode for better contrast. ([#7648](https://github.com/infor-design/enterprise/issues/7648))

## v4.84.3 Fixes

- `[Applicationmenu]` Fixed bottom border color cannot be seen properly. ([#7565](https://github.com/infor-design/enterprise/issues/7565))
- `[ContextualActionPanel/Modal]` Fixed overflow issues on mobile view. ([#7585](https://github.com/infor-design/enterprise/issues/7585))
- `[Colors]` Added dark and contrast mode for app nav. ([#7624](https://github.com/infor-design/enterprise/issues/7624))
- `[Module Nav]` Added new settings for configuration of accordion, and auto-initialization of child components. ([NG#1477](https://github.com/infor-design/enterprise-ng/issues/1477))

## v4.84.2 Fixes

- `[Module Nav]` Added more fixes to support the angular wrapper. ([#7386](https://github.com/infor-design/enterprise/issues/7386))
- `[Card]` Fixed widget size for subtitle examples. ([#7580](https://github.com/infor-design/enterprise/issues/7580))
- `[Homepage]` Fixed invisible edit options and vertical dragging/resizing. ([#7579](https://github.com/infor-design/enterprise/issues/7579))

## v4.84.1

## v4.84.1 Fixes

- `[Dropdown]` Fixed an issue where Module Nav Role Switcher wasn't properly rendering the Dropdown pseudo-elements in Angular environments. ([NG #1477](https://github.com/infor-design/enterprise-ng/issues/1477))
- `[Module Nav]` Fixed an issue where it was not possible to disable filtering events. ([NG #1477](https://github.com/infor-design/enterprise-ng/issues/1477))
- `[Popupmenu]` Fixed some styling bugs when attached as a menu button menu in Module Nav components. ([NG #1477](https://github.com/infor-design/enterprise-ng/issues/1477))

## v4.84.0

## v4.84.0 Features

- `[Line Chart]` Added short and abbreviated name options for the data. ([#5906](https://github.com/infor-design/enterprise/issues/5906))
- `[Masked Input]` Added setting to retain value if maximum length is already reached. ([#7274](https://github.com/infor-design/enterprise/issues/7274))
- `[Module Nav]` Added the new Module Nav component. ([#7386](https://github.com/infor-design/enterprise/issues/7386))
- `[WeekView]` Added stacked view template for week view agenda variant. ([#7373](https://github.com/infor-design/enterprise/issues/7373))

## v4.84.0 Fixes

- `[Bar]` Added a setting called `defaultTickCount` (`5` as default) to automatically add ticks when there are no dataset values. ([#NG1463](https://github.com/infor-design/enterprise-ng/issues/1463))
- `[Busy Indicator]` Updated colors for busy indicator. ([#7098](https://github.com/infor-design/enterprise/issues/7098))
- `[Button]` Adjusted alignment for popupmenu icon buttons. ([#7408](https://github.com/infor-design/enterprise/issues/7408))
- `[Charts]` Improved the positioning of chart legend. ([#7452](https://github.com/infor-design/enterprise/issues/7452))
- `[Datagrid]` Fixed an issue where the table was not filling the entire datagrid container in firefox. ([#6956](https://github.com/infor-design/enterprise/issues/6956))
- `[Datagrid]` Fixed a bug where the colorpicker editor could not be toggles. ([#7362](https://github.com/infor-design/enterprise/issues/7362))
- `[Datagrid]` Clear `rowstatus` in tree node for clearRowError to work correctly. ([#6033](https://github.com/infor-design/enterprise/issues/6033))
- `[Datagrid]` Fixed an issue where `showColumn` was not functioning correctly with frozen columns. ([#7428](https://github.com/infor-design/enterprise/issues/7428))
- `[Datagrid]` Changed `enterkeykhint` behavior for filtering to filter with the virtual keyboard on mobile devices. ([#1489](https://github.com/infor-design/enterprise/issues/1489))
- `[Datagrid]` Fixed Pager not rendering correctly on page refresh. ([#6811](https://github.com/infor-design/enterprise/issues/6811))
- `[Dropdown]` Fixed the visibility of dropdown palette icons in dark mode. ([#7431](https://github.com/infor-design/enterprise/issues/7431))
- `[Dropdown]` Removed overflow none style for dropdown modal. ([#6033](https://github.com/infor-design/enterprise/issues/6033))
- `[Header]` Fix on header text not being readable due to color styles. ([#7466](https://github.com/infor-design/enterprise/issues/7466))
- `[Images]` Added class for images cursor pointer and make an example with click handler. ([#7007](https://github.com/infor-design/enterprise/issues/7007))
- `[Editor]` Fixed editor hover styles. ([#7535](https://github.com/infor-design/enterprise/issues/7535))
- `[Header]` Fixed an issue where the header text was difficult to read due to color styles. ([#7466](https://github.com/infor-design/enterprise/issues/7466))
- `[Header]` Fixed on header text not being readable due to color styles. ([#7466](https://github.com/infor-design/enterprise/issues/7466))
- `[Locale]` Added Comma translate option for locale for generating lists. ([#5887](https://github.com/infor-design/enterprise/issues/5887))
- `[Lookup]` Added undefined check for lookup values when updating grid. ([#7403](https://github.com/infor-design/enterprise/issues/7403))
- `[Listview]` Fixed invisible button on hover. ([#7544](https://github.com/infor-design/enterprise/issues/7544))
- `[Modal]` Fixed button alignment on modals. ([#7543](https://github.com/infor-design/enterprise/issues/7543))
- `[Tabs/Module]` Fixed a bug the personalization color was the same as the tab color (again). ([#7516](https://github.com/infor-design/enterprise/issues/7516))
- `[SearchField]` Fixed misaligned icons on toolbar search and pager buttons. ([#7527](https://github.com/infor-design/enterprise/issues/7527))
- `[Textarea]` Fixed an issue where the textarea was throwing an error. ([#7536](https://github.com/infor-design/enterprise/issues/7536))
- `[Toolbar]` Fixed x alignment on old toolbars. ([#7550](https://github.com/infor-design/enterprise/issues/7550))

## v4.83.0

## v4.83.0 Features

- `[Cards/Widgets]` Added new design and features for the cards/widget component, this includes different rounded corners and shadows. ([#7379](https://github.com/infor-design/enterprise/issues/7379))
- `[Cards/Widgets]` All icon buttons on cards should use a new icon please change `icon-more` to `icon-vertical-ellipsis`. ([#7379](https://github.com/infor-design/enterprise/issues/7379))
- `[CSS Utilities]` Added CSS utility classes to the library to provide a standardized and efficient way of achieving consistent styling. ([#7377](https://github.com/infor-design/enterprise/issues/7377))
- `[Homepage]` Changed the gutter size, banner size, and widget size for the homepage. ([#7445](https://github.com/infor-design/enterprise/issues/7445))
- `[Icons]` Icon updated for 16 icons, added new icons `change-department, shifting, shift-origin, shift-destination, swap-list-left, swap-list-right`. ([#7510](https://github.com/infor-design/enterprise/issues/7510))

## v4.83.0 Fixes

- `[Busy Indicator]` Updated colors for busy indicator. ([#7098](https://github.com/infor-design/enterprise/issues/7098))
- `[Builder]` Fixed subtitle text not shown properly. ([#7207](https://github.com/infor-design/enterprise/issues/7207))
- `[Builder]` Fixed a bug where subtitle text was not shown properly. ([#7207](https://github.com/infor-design/enterprise/issues/7207))
- `[Button]` Adjusted alignment for popupmenu icon buttons. ([#7408](https://github.com/infor-design/enterprise/issues/7408))
- `[Button]` Adjusted personalized colors. ([#7406](https://github.com/infor-design/enterprise/issues/7406))
- `[Datagrid]` Fix on unique ID generator for tooltips. ([#7393](https://github.com/infor-design/enterprise/issues/7393))
- `[Datagrid]` Made `clearRowStatus` in tree node for `clearRowError` work correctly. ([#6033](https://github.com/infor-design/enterprise/issues/6033))
- `[Datepicker]` Fixed validation not showing after component update. ([#7240](https://github.com/infor-design/enterprise/issues/7240))
- `[EmptyMessage]` Improved centering of widget and homepage contents for various widget sizes to enhance the overall user experience. ([#7360](https://github.com/infor-design/enterprise/issues/7360))
- `[Header]` Fixed header components not aligned and visibly shown properly. ([#7209](https://github.com/infor-design/enterprise/issues/7209))
- `[Header]` Fix on header text not being readable due to color styles. ([#7466](https://github.com/infor-design/enterprise/issues/7466))
- `[Icons]` Icons updated for 44 icons, added new `success-message` empty state and two new icons `vertical-ellipsis` and `microphone-filled`. ([#7394](https://github.com/infor-design/enterprise/issues/7394))
- `[Icons]` Icons updated for 44 icons, added new `success-message` empty state and two new icons: `vertical-ellipsis` and `microphone-filled`. ([#7394](https://github.com/infor-design/enterprise/issues/7394))
- `[Monthview]` Fixed on updated method creating duplicates. ([NG#1446](https://github.com/infor-design/enterprise-ng/issues/1446))
- `[Popupmenu]` Fix on popupmenu arrow not appearing when showArrow is true. ([#5061](https://github.com/infor-design/enterprise/issues/5061))
- `[Popupmenu]` Fixed a bug where the popupmenu arrow was not appearing despite `showArrow` being set to true. ([#5061](https://github.com/infor-design/enterprise/issues/5061))
- `[Popupmenu]` Fixed on popupmenu arrow not appearing when showArrow is true. ([#5061](https://github.com/infor-design/enterprise/issues/5061))
- `[Popupmenu]` Fixed popupmenu previous states not getting saved when called resize and update. ([#6601](https://github.com/infor-design/enterprise/issues/6601))
- `[Searchfield]` Fixed collapsible issues with search icon color and behavior. ([#7390](https://github.com/infor-design/enterprise/issues/7390))
- `[Popupmenu]` Fixed on popupmenu arrow not appearing when showArrow is true. ([#5061](https://github.com/infor-design/enterprise/issues/5061))
- `[Locale]` Added new translations. ([#1243](https://github.com/infor-design/enterprise/issues/7512)
- `[Monthview]` Fix on updated method creating duplicates. ([NG#1446](https://github.com/infor-design/enterprise-ng/issues/1446))
- `[Monthview]` Fixed on updated method creating duplicates. ([NG#1446](https://github.com/infor-design/enterprise-ng/issues/1446))
- `[Tabs Module]` Fixed closing an active tab in the overflow menu results in a blank screen. ([#7321](https://github.com/infor-design/enterprise/issues/7321))
- `[Toolbar]` Added hover style for contextual toolbar. ([#7459](https://github.com/infor-design/enterprise/issues/7459))
- `[Toolbar/Toolbar Flex]` Added hover state to buttons. ([#7327](https://github.com/infor-design/enterprise/issues/7327))
- `[Toolbar-Flex]` Fixed redundant aria-disabled in toolbar when element is disabled. ([#6339](https://github.com/infor-design/enterprise/issues/6339))
- `[Toolbar Flex]` Fixed buttons being not visible on window resize. ([#7421](https://github.com/infor-design/enterprise/issues/7421))
- `[Toolbar Flex]` Updated header examples and included header to use flex toolbar by default. ([#6837](https://github.com/infor-design/enterprise/issues/6837))

## v4.82.0

## v4.82.0 Features

- `[Card]` Added borderless class for cards. ([WC#1169](https://github.com/infor-design/enterprise-wc/issues/1169))

## v4.82.0 Fixes

- `[App Menu]` Colors should remain the same when changing theme colors. ([#7302](https://github.com/infor-design/enterprise/issues/7302))
- `[Badge]` Fixed success state badge color in new light theme. ([#7353](https://github.com/infor-design/enterprise/issues/7353))
- `[Bar]` Fixed items not being selected/deselected from the legend. ([#7330](https://github.com/infor-design/enterprise/issues/7330))
- `[Breadcrumb]` Updated breadcrumb hover color. ([#7337](https://github.com/infor-design/enterprise/issues/7337))
- `[Card]` Updated background color in classic high contrast. ([#7374](https://github.com/infor-design/enterprise/issues/7374))
- `[Card]` Fixed group-action unnecessary scroll bar. ([#7343](https://github.com/infor-design/enterprise/issues/7343))
- `[Count]` Fix personalize styles for instance count to adjust icon colors. ([6947](https://github.com/infor-design/enterprise/issues/6947))
- `[Column]` Fixed data chart and legend doesn't match up. ([#7199](https://github.com/infor-design/enterprise/issues/7199))
- `[Datagrid]` Fixed on styling in row status icon when first column is not a select column. ([NG#5913](https://github.com/infor-design/enterprise-ng/issues/5913))
- `[Datagrid]` Fixed table layout with a distinct hover background color for both activated and non-activated rows. ([#7320](https://github.com/infor-design/enterprise/issues/7369))
- `[Body]` Updated background color in classic high contrast. ([#7374](https://github.com/infor-design/enterprise/issues/7374))
- `[Card]` Fixed group-action unnecessary scroll bar. ([#7343](https://github.com/infor-design/enterprise/issues/7343))
- `[Datagrid]` Fixed header icon tooltip showing when undefined. ([#6929](https://github.com/infor-design/enterprise/issues/6929))
- `[Datagrid]` Fix on styling in row status icon when first column is not a select column. ([NG#5913](https://github.com/infor-design/enterprise-ng/issues/5913))
- `[Datagrid]` Fixed paging source argument is empty when re-assigning grid options. ([6947](https://github.com/infor-design/enterprise/issues/6947))
- `[Datagrid]` Changed pager type to initial when updating datagrid with paging setting. ([#7398](https://github.com/infor-design/enterprise/issues/7398))
- `[Datagrid]` Fixed datagrid toolbar to be able to show buttons more than two. ([6921](https://github.com/infor-design/enterprise/issues/6921))
- `[Editor]` Fixed links are not readable in dark mode. ([#7331](https://github.com/infor-design/enterprise/issues/7331))
- `[Field-Filter]` Fixed a bug in field filter where the design is not properly aligned on Modal. ([#7358](https://github.com/infor-design/enterprise/issues/7358))
- `[Header]` Fixed border in search field in the header. ([#7297](https://github.com/infor-design/enterprise/issues/7297))
- `[Header]` Fixed the font sizes and alignments. ([#7317](https://github.com/infor-design/enterprise/issues/7317))
- `[Listbuilder]` Fixed icon alignment on toolbar so that it's centered on focused. ([#7397](https://github.com/infor-design/enterprise/issues/7397))
- `[Listview]` Fixed the height restriction in listview when used in card. ([#7094](https://github.com/infor-design/enterprise/issues/7094))
- `[Lookup]` Fix in keyword search not filtering single comma. ([#7165](https://github.com/infor-design/enterprise/issues/7165))
- `[Lookup]` Fix in keyword search not filtering single quote. ([#7165](https://github.com/infor-design/enterprise/issues/7165))
- `[Notification]` Fix in example page of notification, updated parent element. ([#7391](https://github.com/infor-design/enterprise/issues/7391))
- `[Pager]` Fixed the pager's underline style to enhance its appearance when it is being hovered over. ([#7352](https://github.com/infor-design/enterprise/issues/7352))
- `[Personalization]` Changed default color back to azure and add alabaster in personalization colors. ([#7320](https://github.com/infor-design/enterprise/issues/7320))
- `[Personalization]` Fixed color changing doesn't add CSS class to the header in Safari browser. ([#7338](https://github.com/infor-design/enterprise/issues/7338))
- `[Personalization]` Adjusted header text/tabs colors. ([#7319](https://github.com/infor-design/enterprise/issues/7319))
- `[Personalization]` Additional fixes for default color back to azure and added alabaster in personalization colors. ([#7340](https://github.com/infor-design/enterprise/issues/7340))
- `[Popupmenu]` Fixed on popupmenu more icon not visible when open. ([#7383](https://github.com/infor-design/enterprise/issues/7383))
- `[Searchfield]` Fixed on misalignment in searchfield clear icon. ([#7382](https://github.com/infor-design/enterprise/issues/7382))
- `[Searchfield]` Fixed searchfield icon adjustments. ([#7387](https://github.com/infor-design/enterprise/issues/7387))
- `[SearchField]` Fixed undefined error on `toolbarFlexItem`. ([#7402](https://github.com/infor-design/enterprise/issues/7402))
- `[Tabs]` Fixed the alignment of focus in RTL view. ([#6992](https://github.com/infor-design/enterprise/issues/6992))
- `[Tabs Header]` Fixed the alignment of close button. ([#7273](https://github.com/infor-design/enterprise/issues/7273))
- `[Textarea]` Fixed track dirty when updated() method was triggered. ([NG#1429](https://github.com/infor-design/enterprise-ng/issues/1429))
- `[Timeline]` Fixed the alignment when timeline is inside a card. ([#7278](https://github.com/infor-design/enterprise/issues/7278))
- `[Timeline]` Fixed issue with timeline content exceeding allotted space when additional elements were added. ([#7299](https://github.com/infor-design/enterprise/issues/7299))
- `[Timeline]` Added test page to test scenario of timeline with no dates. ([#7298](https://github.com/infor-design/enterprise/issues/7298))
- `[Tooltip]` Added appendTo settings to fix tooltip positioning on the structure. ([#7220](https://github.com/infor-design/enterprise/issues/7220))
- `[Tooltip]` Fixed tooltip not on top of all elements when shown and manually moved. ([#7130](https://github.com/infor-design/enterprise/issues/7130))
- `[Tooltip]` Added appendTo settings to fix tooltip positioning on the structure. ([#7220](https://github.com/infor-design/enterprise/issues/7220))

## v4.81.0

## v4.81.0 Important Changes

- `[Docs]` Added action sheet to the doc site. ([#7230](https://github.com/infor-design/enterprise/issues/7230))
- `[General]` Project now uses node 18 (18.13.0) for development. All dependencies are updated. ([#6634](https://github.com/infor-design/enterprise/issues/6634))
- `[General]` Updated to d3.v7 which impacts all charts. ([#6634](https://github.com/infor-design/enterprise/issues/6634))
- `[Bar]` Fixed missing left axis label. ([#7181](https://github.com/infor-design/enterprise/issues/7181))
- `[Bar]` Fixed regressed long text example. ([#7183](https://github.com/infor-design/enterprise/issues/7183))
- `[Build]` Fixed build errors on windows. ([#7228](https://github.com/infor-design/enterprise/issues/7228))
- `[Icons]` Added new empty state icons, and in different and larger sizes. ([#7115](https://github.com/infor-design/enterprise/issues/7115))

## v4.81.0 Features

- `[Calendar]` Added `weekview` number on the monthview in datepicker. Use `showWeekNumber` to enable it. ([#5785](https://github.com/infor-design/enterprise/issues/5785))

## v4.81.0 Fixes

- `[Actionsheet]` Updated font and icon colors for classic actionsheet. ([#7012](https://github.com/infor-design/enterprise/issues/7012))
- `[Accordion]` Additional fix in accordion collapsing cards on expand bug. ([#6820](https://github.com/infor-design/enterprise/issues/6820))
- `[Alerts/Badges/Tags]` Updated warning and alert colors. ([#7162](https://github.com/infor-design/enterprise/issues/7162))
- `[App Menu]` Updated `appmenu` icon colors. ([#7303](https://github.com/infor-design/enterprise/issues/7303))
- `[Background]` Updated default background color in high contrast. ([#7261](https://github.com/infor-design/enterprise/issues/7261))
- `[Bar]` Fixed bug introduced by d3 changes with bar selection. ([#7182](https://github.com/infor-design/enterprise/issues/7182))
- `[Button]` Fixed icon button size and icon centering. ([#7201](https://github.com/infor-design/enterprise/issues/7201))
- `[Button]` Fixed disabled button color in classic version. ([#7185](https://github.com/infor-design/enterprise/issues/7185))
- `[Button]` Button adjustments for compact mode. ([#7161](https://github.com/infor-design/enterprise/issues/7161))
- `[Button]` Button adjustments for secondary menu in dark and contrast mode. ([#7221](https://github.com/infor-design/enterprise/issues/7221))
- `[ContextMenu]` Fixed a bug where wrong menu is displayed in nested menus on mobile device. ([NG#1417](https://github.com/infor-design/enterprise-ng/issues/1417))
- `[Datagrid]` Fixed re-rendering of the grid when `disableClientFilter` set to true. ([#7282](https://github.com/infor-design/enterprise/issues/7282))
- `[Datagrid]` Fixed a bug in datagrid where sorting is not working properly. ([#6787](https://github.com/infor-design/enterprise/issues/6787))
- `[Datagrid]` Fixed background color of lookups in filter row when in light mode. ([#7176](https://github.com/infor-design/enterprise/issues/7176))
- `[Datagrid]` Fixed a bug in datagrid where custom toolbar is being replaced with data grid generated toolbar. ([NG#1434](https://github.com/infor-design/enterprise-ng/issues/1434))
- `[Datagrid]` Fixed bug in Safari where dynamically switching from RTL to LTR doesn't update all the alignments. ([NG#1431](https://github.com/infor-design/enterprise-ng/issues/1431))
- `[Datagrid]` Fixed odd hover color when using row activation and is list. ([#7232](https://github.com/infor-design/enterprise/issues/7232))
- `[Datagrid]` Fixed dragging columns after a cancelled drop moves more than one column. ([#7017](https://github.com/infor-design/enterprise/issues/7017))
- `[Dropdown]` Fixed swatch default color in themes. ([#7108](https://github.com/infor-design/enterprise/issues/7108))
- `[Dropdown/Multiselect]` Fixed disabled options are not displayed as disabled when using ajax. ([#7150](https://github.com/infor-design/enterprise/issues/7150))
- `[EmptyMessage]` Updated the example page for widgets. ([#7033](https://github.com/infor-design/enterprise/issues/7033))
- `[Field-Filter]` Fixed a bug in field filter where the design is not properly aligned. ([#7001](https://github.com/infor-design/enterprise/issues/7001))
- `[Field-Filter]` Icon adjustments in Safari. ([#7264](https://github.com/infor-design/enterprise/issues/7264))
- `[Fileupload]` Icon adjustments in compact mode. ([#7149](https://github.com/infor-design/enterprise/issues/7149))
- `[Fileupload]` Icon adjustments in classic mode. ([#7265](https://github.com/infor-design/enterprise/issues/7265))
- `[Header]` Fixed a bug in `subheader` where the color its not appropriate on default theme. ([#7173](https://github.com/infor-design/enterprise/issues/7173))
- `[Header]` Changed the header from pseudo elements to actual icon. Please make the follow [change to your app menu icon](https://github.com/infor-design/enterprise/pull/7285/files#diff-4ee8ef8a5fe8ef128f558004ce5a73d8b2939256ea3c614ac26492078171529bL3-R5) to get the best output. ([#7163](https://github.com/infor-design/enterprise/issues/7163))
- `[Homepage/Personalize/Page-Patterns]` Fixed homepage hero widget, builder header, and other section of tabs with the new design and color combination. ([#7136](https://github.com/infor-design/enterprise/issues/7136))
- `[MenuButton]` Fixed some color on menu buttons. ([#7184](https://github.com/infor-design/enterprise/issues/7184))
- `[Modal]` Fixed alignment of tooltip error in modal. ([#7125](https://github.com/infor-design/enterprise/issues/7125))
- `[Hyperlink]` Changed hover color in dark theme. ([#7095](https://github.com/infor-design/enterprise/issues/7095))
- `[Icon]` Changed icon alert info color in dark theme. ([#7158](https://github.com/infor-design/enterprise/issues/7158))
- `[Icon]` Updated icon name in example page. ([#7269](https://github.com/infor-design/enterprise/issues/7269))
- `[Listview]` Added an additional translation for records selected in listview. ([#6528](https://github.com/infor-design/enterprise/issues/6528))
- `[Lookup]` Fixed a bug in lookup where items are not selected for async data. ([NG#1409](https://github.com/infor-design/enterprise-ng/issues/1409))
- `[Listview]` Fixed overflow in listview when there is a search bar included. ([#7015](https://github.com/infor-design/enterprise/issues/7015))
- `[Personalization]` Added color mapping in personalization. ([#7073](https://github.com/infor-design/enterprise/issues/7073))
- `[Personalization]` Fixed style changed when changing the modes and colors. ([#7171](https://github.com/infor-design/enterprise/issues/7171))
- `[Personalization]` Fix default values in the personalization API. ([#7167](https://github.com/infor-design/enterprise/issues/7167))
- `[Personalization]` Fix header tabs/header colors for a variation when header tabs are not in header element. ([#7153](https://github.com/infor-design/enterprise/issues/7153) [#7211](https://github.com/infor-design/enterprise/issues/7211) [#7212](https://github.com/infor-design/enterprise/issues/7212) [#7217](https://github.com/infor-design/enterprise/issues/7217) [#7218](https://github.com/infor-design/enterprise/issues/7218))
- `[Personalization]` Fix secondary button color in header. ([#7204](https://github.com/infor-design/enterprise/issues/7204))
- `[Popupmenu]` Fix on inverse colors not showing in popupmenu in masthead. ([#7005](https://github.com/infor-design/enterprise/issues/7005))
- `[Searchfield]` Custom button adjustments in mobile. ([#7134](https://github.com/infor-design/enterprise/issues/7134))
- `[Searchfield]` Go button adjustments for flex toolbar. ([#6014](https://github.com/infor-design/enterprise/issues/6014))
- `[Searchfield]` Collapse button adjustments in mobile. ([#7164](https://github.com/infor-design/enterprise/issues/7164))
- `[Searchfield]` Collapse button adjustments in header. ([#7210](https://github.com/infor-design/enterprise/issues/7210))
- `[Slider]` Fixed sliding and dropping the handle outside of the component doesn't trigger the change event. ([#7028](https://github.com/infor-design/enterprise/issues/7028))
- `[Tabs]` Changed header tabs disabled color to darker color. ([#7219](https://github.com/infor-design/enterprise/issues/7219))
- `[Tabs]` Fixed incorrect fade out color in horizontal header tabs. ([#7244](https://github.com/infor-design/enterprise/issues/7244))
- `[Timepicker]` Fixed 24h time validation. ([#7188](https://github.com/infor-design/enterprise/issues/7188))
- `[Toolbar]` Fixed buttons aren't going in the overflow menu if placed after search field. ([#7194](https://github.com/infor-design/enterprise/issues/7194))
- `[Typography]` Updated documentation to align usage guidance. ([#7187](https://github.com/infor-design/enterprise/issues/7187))

## v4.80.1 Fixes

- `[Button]` Fixed button status colors disabled in toolbar/toolbar flex in alabaster and personalize colors. ([#7166](https://github.com/infor-design/enterprise/issues/7166))
- `[Dropdown]` Fixed swatch default color in themes. ([#7108](https://github.com/infor-design/enterprise/issues/7108))
- `[Hyperlink]` Changed hover color in dark theme. ([#7095](https://github.com/infor-design/enterprise/issues/7095))
- `[Timepicker]` Fixed field value when day period goes first in the time format. ([#7116](https://github.com/infor-design/enterprise/issues/7116))
- `[Datagrid]` Fixed background color of lookups in filter row when in light mode. ([#7176](https://github.com/infor-design/enterprise/issues/7176))
- `[Dropdown/Multiselect]` Fixed disabled options are not displayed as disabled when using ajax. ([#7150](https://github.com/infor-design/enterprise/issues/7150))
- `[Header]` Fixed a bug in `subheader` where the color its not appropriate on default theme. ([#7173](https://github.com/infor-design/enterprise/issues/7173))
- `[MenuButton]` Fixed some color on menu buttons. ([#7184](https://github.com/infor-design/enterprise/issues/7184))

## v4.80.0

## v4.80.0 Important Changes

- `[Personalization]` The default color is now alabaster (white) rather than the previous azure color. This effects header and tabs header as previously noted. ([#6979](https://github.com/infor-design/enterprise/issues/6979))
- `[Header]` Changed the default color from azure to alabaster. I.E. The default header color is now alabaster but can still be set to any of the other 8 colors. So far the older look azure can be used. ([#6979](https://github.com/infor-design/enterprise/issues/6979))
- `[Tabs Header]` Changed the default background color for tabs header to also use alabaster with the same ability to use any of the other 8 personalization colors. ([#6979](https://github.com/infor-design/enterprise/issues/6979))
- `[Button]` The style of all buttons (primary/tertiary and secondary) have been updated and changed, in addition we added new destructive buttons. ([#6977](https://github.com/infor-design/enterprise/issues/6977))
- `[Button]` Fixed button status colors disabled in toolbar/toolbar flex in alabaster and personalize colors. ([#7166](https://github.com/infor-design/enterprise/issues/7166))
- `[Datagrid]` Added ability to change the color of the header in datagrid between (`dark` or `light (alabaster)`). ([#7008](https://github.com/infor-design/enterprise/issues/7008))
- `[Searchfield]` Completed a design review of searchfield and enhanced it with updated several design improvements. ([#6707](https://github.com/infor-design/enterprise/issues/6707))

## v4.80.0 Features

- `[About]` Browser version for chrome no longer contains minor version. ([#7067](https://github.com/infor-design/enterprise/issues/7067))
- `[Lookup]` Added modal settings to lookup. ([#4319](https://github.com/infor-design/enterprise/issues/4319))
- `[Radar]` Converted Radar scripts to puppeteer. ([#6989](https://github.com/infor-design/enterprise/issues/6989))
- `[Colors]` Correct Status Colors.([#6993](https://github.com/infor-design/enterprise/issues/6993))
- `[Colors]` Re-add yellow alerts.([#6922](https://github.com/infor-design/enterprise/issues/6922))
- `[Chart]` Added 'info' and theme color options in settings.([#7084](https://github.com/infor-design/enterprise/issues/7084))
- `[Icons]` Added three new icons: `icon-paint-brush, icon-psych-precaution, icon-observation-precaution`. ([#7040](https://github.com/infor-design/enterprise/issues/7040))
- `[Icons]` Added four new icons: `up-down-chevron, approve-all, import-spreadsheet, microphone`. ([#7142](https://github.com/infor-design/enterprise/issues/7142))

## v4.80.0 Fixes

- `[Button]` Fixed a bug where buttons are not readable in dark mode in the new design. ([#7082](https://github.com/infor-design/enterprise/issues/7082))
- `[Checkbox]` Fixed a bug where checkbox labels not wrapping when using `form-responsive` class. ([#6826](https://github.com/infor-design/enterprise/issues/6826))
- `[Datagrid]` Fixed a bug in datagrid where icon is not aligned in custom card. ([#7000](https://github.com/infor-design/enterprise/issues/7000))
- `[Datagrid]` Fixed a bug where datepicker icon background color is incorrect upon hovering. ([#7053](https://github.com/infor-design/enterprise/issues/7053))
- `[Datagrid]` Fixed a bug in datagrid where dropdown filter does not render correctly. ([#7006](https://github.com/infor-design/enterprise/issues/7006))
- `[Datagrid]` Fixed a bug in datagrid where flex toolbar is not properly destroyed. ([NG#1423](https://github.com/infor-design/enterprise-ng/issues/1423))
- `[Datagrid]` Fixed a bug in datagrid in datagrid where the icon cause clipping issues. ([#7000](https://github.com/infor-design/enterprise/issues/7000))
- `[Datagrid]` Fixed a bug in datagrid where date cell is still in edit state after editing when using Safari. ([#6963](https://github.com/infor-design/enterprise/issues/6963))
- `[Datagrid]` Fixed a bug in datagrid where summary row become selected after selecting row one. ([#7128](https://github.com/infor-design/enterprise/issues/7128))
- `[Datagrid]` Updated dirty cell check in datagrid. ([#6893](https://github.com/infor-design/enterprise/issues/6893))
- `[Datepicker]` Fixed a bug in datagrid where disabled dates were not showing in Safari. ([#6920](https://github.com/infor-design/enterprise/issues/6920))
- `[Datepicker]` Fixed a bug where range display is malformed in RTL. ([#6933](https://github.com/infor-design/enterprise/issues/6933))
- `[Datepicker]` Fixed exception occurring in disable dates. ([#7086](https://github.com/infor-design/enterprise/issues/7086))
- `[Header]` Adjusted classic header colors. ([#7069](https://github.com/infor-design/enterprise/issues/7069))
- `[Lookup]` Adjusted width in lookup. ([#6924](https://github.com/infor-design/enterprise/issues/6924))
- `[Searchfield]` Searchfield enhancement bugfixes on colors. ([#7079](https://github.com/infor-design/enterprise/issues/7079))
- `[Searchfield]` Searchfield icon placement fixes in classic. ([#7134](https://github.com/infor-design/enterprise/issues/7134))
- `[Lookup]` Adjusted width in lookup. ([#6924](https://github.com/infor-design/enterprise/issues/6924))
- `[Lookup]` Fixed a bug where custom modal script gets error after closing the modal in the second time. ([#7057](https://github.com/infor-design/enterprise/issues/7057))
- `[Listview]` Fix on contextual button hover color. ([#7090](https://github.com/infor-design/enterprise/issues/7090))
- `[Searchfield]` Searchfield enhancement bugfixes on colors. ([#7079](https://github.com/infor-design/enterprise/issues/7079))
- `[Searchfield]` Fix on non-collapsible positioning and borders. ([#7111](https://github.com/infor-design/enterprise/issues/7111))
- `[Searchfield]` Adjust icon position and colors. ([#7106](https://github.com/infor-design/enterprise/issues/7106))
- `[Searchfield]` Adjust border colors in category. ([#7110](https://github.com/infor-design/enterprise/issues/7110))
- `[Splitter]` Store location only when save setting is set to true. ([#7045](https://github.com/infor-design/enterprise/issues/7045))
- `[Tabs]` Fixed a bug where add tab button is not visible in new default view. ([#7146](https://github.com/infor-design/enterprise/issues/7146))
- `[Tabs]` Fixed a bug where tab list is not viewable dark mode classic view. ([#7097](https://github.com/infor-design/enterprise/issues/7097))
- `[Tabs]` Fixed a bug in tabs header and swatch personalize colors. ([#7046](https://github.com/infor-design/enterprise/issues/7046))
- `[Tabs]` Added puppeteer scripts for tooltip title. ([#7003](https://github.com/infor-design/enterprise/issues/7003))
- `[Tabs Header]` Updated example page, recalibrated positioning and fixed theme discrepancies. ([#7085](https://github.com/infor-design/enterprise/issues/7085))
- `[Tabs Module]` Fixed a bug in go button where it was affected by the latest changes for button. ([#7037](https://github.com/infor-design/enterprise/issues/7037))
- `[Textarea]` Added paste event listener for textarea. ([NG#6924](https://github.com/infor-design/enterprise-ng/issues/1401))
- `[Toolbar]` Adjustment in title width. ([#7113](https://github.com/infor-design/enterprise/issues/7113))
- `[Toolbar Flex]` Fix on toolbar key navigation.([#7041](https://github.com/infor-design/enterprise/issues/7041))
- `[User Status Icons]` Now have a more visible fill and a stroke behind them. ([#7040](https://github.com/infor-design/enterprise/issues/7040))

## v4.70.0

## v4.70.0 Important Notes

- `[General]` Some elements are no longer hooked under `window` for example `Locale` `Formatters` and `Editors`. To resolve it using Locale.set as an example use the `Soho` namespace i.e. `Soho.Locale.set()`. ([#6634](https://github.com/infor-design/enterprise/issues/6634))

## v4.70.0 Features

- `[Checkbox]` Converted Checkbox scripts to puppeteer. ([#6936](https://github.com/infor-design/enterprise/issues/6936))
- `[Circlepager]` Converted `Circlepager` scripts to puppeteer. ([#6971](https://github.com/infor-design/enterprise/issues/6971))
- `[Icons]` Bumped `ids-identity` to get a new empty state icon `empty-no-search-result` and a new system icon `advance-settings`.([#6999](https://github.com/infor-design/enterprise/issues/6999))

## v4.70.0 Fixes

- `[Accordion]` Fixed a bug where expanded card closes in NG when opening accordion. ([#6820](https://github.com/infor-design/enterprise/issues/6820))
- `[Counts]` Fixed a bug in counts where two rows of labels cause misalignment. ([#6845](https://github.com/infor-design/enterprise/issues/6845))
- `[Counts]` Added example page for widget count with color background. ([#7234](https://github.com/infor-design/enterprise/issues/7234))
- `[Datagrid]` Fixed a bug in datagrid where expandable row input cannot edit the value. ([#6781](https://github.com/infor-design/enterprise/issues/6781))
- `[Datagrid]` Fixed a bug in datagrid where clear dirty cell does not work properly in frozen columns. ([#6952](https://github.com/infor-design/enterprise/issues/6952))
- `[Datagrid]` Adjusted date and timepicker icons in datagrid filter. ([#6917](https://github.com/infor-design/enterprise/issues/6917))
- `[Datagrid]` Fixed a bug where frozen column headers are not rendered on update. ([NG#1399](https://github.com/infor-design/enterprise-ng/issues/1399))
- `[Datagrid]` Added toolbar update on datagrid update. ([NG#1357](https://github.com/infor-design/enterprise-ng/issues/1357))
- `[Datepicker]` Added Firefox increment/decrement keys. ([#6877](https://github.com/infor-design/enterprise/issues/6877))
- `[Datepicker]` Fixed a bug in mask value in datepicker when update is called. ([NG#1380](https://github.com/infor-design/enterprise-ng/issues/1380))
- `[Dropdown]` Fixed a bug in dropdown where there is a null in a list when changing language to Chinese. ([#6916](https://github.com/infor-design/enterprise/issues/6916))
- `[Editor]` Fixed a bug in editor where insert image is not working properly when adding attributes. ([#6864](https://github.com/infor-design/enterprise/issues/6864))
- `[Editor]` Fixed a bug in editor where paste and plain text is not cleaning the text/html properly. ([#6892](https://github.com/infor-design/enterprise/issues/6892))
- `[Locale]` Fixed a bug in locale where same language translation does not render properly. ([#6847](https://github.com/infor-design/enterprise/issues/6847))
- `[Icons]` Fixed incorrect colors of new empty state icons. ([#6965](https://github.com/infor-design/enterprise/issues/6965))
- `[Popupmenu]` Fixed a bug in popupmenu where submenu and submenu items are not indented properly. ([#6860](https://github.com/infor-design/enterprise/issues/6860))
- `[Process Indicator]` Fix on extra line after final step. ([#6744](https://github.com/infor-design/enterprise/issues/6744))
- `[Searchfield]` Changed toolbar in example page to flex toolbar. ([#6737](https://github.com/infor-design/enterprise/issues/6737))
- `[Tabs]` Added tooltip on add new tab button. ([#6902](https://github.com/infor-design/enterprise/issues/6902))
- `[Tabs]` Adjusted header and tab colors in themes. ([#6673](https://github.com/infor-design/enterprise/issues/6673))
- `[Timepicker]` Filter method in datagrid is called on timepicker's change event. ([#6896](https://github.com/infor-design/enterprise/issues/6896))

## v4.69.0

## v4.69.0 Important Features

- `[Icons]` All icons have padding on top and bottom effectively making them 4px smaller by design. This change may require some UI corrections to css. ([#6868](https://github.com/infor-design/enterprise/issues/6868))
- `[Icons]` Over 60 new icons and 126 new industry focused icons. ([#6868](https://github.com/infor-design/enterprise/issues/6868))
- `[Icons]` The icon `save-closed` is now `save-closed-old` in the deprecated, we suggest not using this old icon. ([#6868](https://github.com/infor-design/enterprise/issues/6868))
- `[Icons]` Alert icons come either filled or not filled (outlined) filled alert icons like  `icon-alert-alert` are now `icon-success-alert` and `alert-filled` we suggest no longer using filled alert icons, use only the outlined ones. ([#6868](https://github.com/infor-design/enterprise/issues/6868))

## v4.69.0 Features

- `[Datagrid]` Added puppeteer script for extra class for tooltip. ([#6900](https://github.com/infor-design/enterprise/issues/6900))
- `[Header]` Converted Header scripts to puppeteer. ([#6919](https://github.com/infor-design/enterprise/issues/6919))
- `[Icons]` Added [enhanced and new empty states icons](https://main-enterprise.demo.design.infor.com/components/icons/example-empty-widgets.html) with a lot more color. These should replace existing ones but it is opt-in. ([#6868](https://github.com/infor-design/enterprise/issues/6868))
- `[Lookup]` Added puppeteer script for lookup double click apply enhancement. ([#6886](https://github.com/infor-design/enterprise/issues/6886))
- `[Stepchart]` Converted Stepchart scripts to puppeteer. ([#6940](https://github.com/infor-design/enterprise/issues/6940))

## v4.69.0 Fixes

- `[Datagrid]` Fixed a bug in datagrid where sorting is not working properly. ([#6787](https://github.com/infor-design/enterprise/issues/6787))
- `[Datagrid]` Fixed a bug in datagrid where add row is not working properly when using frozen columns. ([#6918](https://github.com/infor-design/enterprise/issues/6918))
- `[Datagrid]` Fixed a bug in datagrid where tooltip flashes continuously on hover. ([#5907](https://github.com/infor-design/enterprise/issues/5907))
- `[Datagrid]` Fixed a bug in datagrid where is empty and is not empty is not working properly. ([#5273](https://github.com/infor-design/enterprise/issues/5273))
- `[Datagrid]` Fixed a bug in datagrid where inline editor input text is not being selected upon clicking. ([NG#1365](https://github.com/infor-design/enterprise-ng/issues/1365))
- `[Datagrid]` Fixed a bug in datagrid where multiselect filter is not rendering properly. ([#6846](https://github.com/infor-design/enterprise/issues/6846))
- `[Datagrid]` Fixed a bug in datagrid where row shading is not rendered properly. ([#6850](https://github.com/infor-design/enterprise/issues/6850))
- `[Datagrid]` Fixed a bug in datagrid where icon is not rendering properly in small and extra small row height. ([#6866](https://github.com/infor-design/enterprise/issues/6866))
- `[Datagrid]` Fixed a bug in datagrid where sorting is not rendering properly when there is a previously focused cell. ([#6851](https://github.com/infor-design/enterprise/issues/6851))
- `[Datagrid]` Additional checks when updating cell so that numbers aren't converted twice. ([NG#1370](https://github.com/infor-design/enterprise-ng/issues/1370))
- `[Datagrid]` Additional fixes on dirty indicator not updating on drag columns. ([#6867](https://github.com/infor-design/enterprise/issues/6867))
- `[General]` Instead of optional dependencies use a custom command. ([#6876](https://github.com/infor-design/enterprise/issues/6876))
- `[Modal]` Fixed a bug where suppress key setting is not working. ([#6793](https://github.com/infor-design/enterprise/issues/6793))
- `[Searchfield]` Additional visual fixes in classic on go button in searchfield toolbar. ([#6686](https://github.com/infor-design/enterprise/issues/6686))
- `[Splitter]` Fixed on splitter not working when parent height changes dynamically. ([#6819](https://github.com/infor-design/enterprise/issues/6819))
- `[Toolbar Flex]` Added additional checks for destroying toolbar. ([#6844](https://github.com/infor-design/enterprise/issues/6844))

## v4.68.0

## v4.68.0 Features

- `[Button]` Added Protractor to Puppeteer conversion scripts. ([#6626](https://github.com/infor-design/enterprise/issues/6626))
- `[Calendar]` Added puppeteer script for show/hide legend. ([#6810](https://github.com/infor-design/enterprise/issues/6810))
- `[Colors]` Added puppeteer script for color classes targeting color & border color. ([#6801](https://github.com/infor-design/enterprise/issues/6801))
- `[Column]` Added puppeteer script for combined column chart. ([#6381](https://github.com/infor-design/enterprise/issues/6381))
- `[Datagrid]` Added additional setting in datagrid header for tooltip extra class. ([#6802](https://github.com/infor-design/enterprise/issues/6802))
- `[Datagrid]` Added `dblClickApply` setting in lookup for selection of item. ([#6546](https://github.com/infor-design/enterprise/issues/6546))

## v4.68.0 Fixes

- `[Bar Chart]` Fixed a bug in bar charts grouped, where arias are identical to each series. ([#6748](https://github.com/infor-design/enterprise/issues/6748))
- `[Datagrid]` Fixed a bug in datagrid where tooltip flashes continuously on hover. ([#5907](https://github.com/infor-design/enterprise/issues/5907))
- `[Datagrid]` Fixed a bug in datagrid where expandable row animation is not rendering properly. ([#6813](https://github.com/infor-design/enterprise/issues/6813))
- `[Datagrid]` Fixed a bug in datagrid where dropdown filter does not render correctly. ([#6834](https://github.com/infor-design/enterprise/issues/6834))
- `[Datagrid]` Fixed alignment issues in trigger fields. ([#6678](https://github.com/infor-design/enterprise/issues/6678))
- `[Datagrid]` Added a null guard in tree list when list is not yet loaded. ([#6816](https://github.com/infor-design/enterprise/issues/6816))
- `[Datagrid]` Added a setting `ariaDescribedBy` in the column to override `aria-describedby` value of the cells. ([#6530](https://github.com/infor-design/enterprise/issues/6530))
- `[Datagrid]` Allowed beforeCommitCellEdit event to be sent for Editors.Fileupload. ([#6821](https://github.com/infor-design/enterprise/issues/6821))]
- `[Datagrid]` Classic theme trigger field adjustments in datagrid. ([#6678](https://github.com/infor-design/enterprise/issues/6678))
- `[Datagrid]` Added null guard in tree list when list is not yet loaded. ([#6816](https://github.com/infor-design/enterprise/issues/6816))
- `[Datagrid]` Fix on dirty indicator not updating on drag columns. ([#6867](https://github.com/infor-design/enterprise/issues/6867))
- `[Editor]` Fixed a bug in editor where block quote is not continued in the next line. ([#6794](https://github.com/infor-design/enterprise/issues/6794))
- `[Editor]` Fixed a bug in editor where breaking space doesn't render dirty indicator properly. ([NG#1363](https://github.com/infor-design/enterprise-ng/issues/1363))
- `[Searchfield]` Visual fixes on go button in searchfield toolbar. ([#6686](https://github.com/infor-design/enterprise/issues/6686))
- `[Searchfield]` Added null check in xButton. ([#6858](https://github.com/infor-design/enterprise/issues/6858))
- `[Textarea]` Fixed a bug in textarea where validation breaks after enabling/disabling. ([#6773](https://github.com/infor-design/enterprise/issues/6773))
- `[Typography]` Updated text link color in dark theme. ([#6807](https://github.com/infor-design/enterprise/issues/6807))
- `[Lookup]` Fixed where field stays disabled when enable API is called ([#6145](https://github.com/infor-design/enterprise/issues/6145))

(28 Issues Solved This Release, Backlog Enterprise 274, Backlog Ng 51, 1105 Functional Tests, 1303 e2e Tests, 561 Puppeteer Tests)

## v4.67.0

## v4.67.0 Important Notes

- `[CDN]` The former CDN `cdn.hookandloop.infor.com` can no longer be maintained by IT and needs to be discontinued. It will exist for approximately one year more (TBD), so please remove direct use from any production code. ([#6754](https://github.com/infor-design/enterprise/issues/6754))
- `[Datepicker]` The functionality to enter today with a `t` is now under a setting `todayWithKeyboard-false`, it is false because you cant type days like September in a full picker. ([#6653](https://github.com/infor-design/enterprise/issues/6653))
- `[Datepicker]` The functionality to increase the day with a `+/-` it defaults to false because it conflicts with many other internal shortcut keys. ([#6632](https://github.com/infor-design/enterprise/issues/6632))

## v4.67.0 Markup Changes

- `[AppMenu]` As a design change the `Infor` logo is no longer to be shown on the app menu and has been removed. This reduces visual clutter, and is more inline with Koch global brand to leave it out. ([#6726](https://github.com/infor-design/enterprise/issues/6726))

## v4.67.0 Features

- `[Calendar]` Add a setting for calendar to show and hide the legend. ([#6533](https://github.com/infor-design/enterprise/issues/6533))
- `[Datagrid]` Added puppeteer script for header icon with tooltip. ([#6738](https://github.com/infor-design/enterprise/issues/6738))
- `[Icons]` Added new icons for `interaction` and `interaction-reply`. ([#6721](https://github.com/infor-design/enterprise/issues/6721))
- `[Monthview]` Added puppeteer script for monthview legend visibility when month changes ([#6382](https://github.com/infor-design/enterprise/issues/6382))
- `[Searchfield]` Added puppeteer script for filter and sort icon. ([#6007](https://github.com/infor-design/enterprise/issues/6007))
- `[Searchfield]` Added puppeteer script for custom icon. ([#6723](https://github.com/infor-design/enterprise/issues/6723))

## v4.67.0 Fixes

- `[Accordion]` Added a safety check in accordion. ([#6789](https://github.com/infor-design/enterprise/issues/6789))
- `[Badge/Tag/Icon]` Fixed info color in dark mode. ([#6763](https://github.com/infor-design/enterprise/issues/6763))
- `[Button]` Added notification badges for buttons with labels. ([NG#1347](https://github.com/infor-design/enterprise-ng/issues/1347))
- `[Button]` Added dark theme button colors. ([#6512](https://github.com/infor-design/enterprise/issues/6512))
- `[Calendar]` Fixed a bug in calendar where bottom border is not properly rendering. ([#6668](https://github.com/infor-design/enterprise/issues/6668))
- `[Color Palette]` Added status color CSS classes for color and border-color properties. ([#6711](https://github.com/infor-design/enterprise/issues/6711))
- `[Datagrid]` Fixed a bug in datagrid inside a modal where the column is rendering wider than normal. ([#6782](https://github.com/infor-design/enterprise/issues/6782))
- `[Datagrid]` Fixed a bug in datagrid where when changing rowHeight as a setting and re-rendering it doesn't apply. ([#6783](https://github.com/infor-design/enterprise/issues/6783))
- `[Datagrid]` Fixed a bug in datagrid where isEditable is not returning row correctly. ([#6746](https://github.com/infor-design/enterprise/issues/6746))
- `[Datagrid]` Updated datagrid header CSS height. ([#6697](https://github.com/infor-design/enterprise/issues/6697))
- `[Datagrid]` Fixed on datagrid column width. ([#6725](https://github.com/infor-design/enterprise/issues/6725))
- `[Datagrid]` Fixed an error editing in datagrid with grouped headers. ([#6759](https://github.com/infor-design/enterprise/issues/6759))
- `[Datagrid]` Updated space key checks for expand button. ([#6756](https://github.com/infor-design/enterprise/issues/6756))
- `[Datagrid]` Fixed an error when hovering cells with tooltips setup and using grouped headers. ([#6753](https://github.com/infor-design/enterprise/issues/6753))
- `[Editor]` Fixed bug in editor where background color is not rendering properly. ([#6685](https://github.com/infor-design/enterprise/issues/6685))
- `[Listview]` Fixed a bug where listview is not rendering properly when dataset has zero integer value. ([#6640](https://github.com/infor-design/enterprise/issues/6640))
- `[Popupmenu]` Fixed a bug in popupmenu where getSelected() is not working on multiselect. ([NG#1349](https://github.com/infor-design/enterprise/issues-ng/1349))
- `[Toolbar-Flex]` Removed deprecated message by using `beforeMoreMenuOpen` setting. ([#NG1352](https://github.com/infor-design/enterprise-ng/issues/1352))
- `[Trackdirty]` Added optional chaining for safety check of trackdirty element. ([#6696](https://github.com/infor-design/enterprise/issues/6696))
- `[WeekView]` Added Day View and Week View Shading. ([#6568](https://github.com/infor-design/enterprise/issues/6568))

(30 Issues Solved This Release, Backlog Enterprise 252, Backlog Ng 49, 1104 Functional Tests, 1342 e2e Tests, 506 Puppeteer Tests)

## v4.66.0

## v4.66.0 Features

- `[Busyindicator]` Converted protractor tests to puppeteer. ([#6623](https://github.com/infor-design/enterprise/issues/6623))
- `[Calendar]` Converted protractor tests to puppeteer. ([#6524](https://github.com/infor-design/enterprise/issues/6524))
- `[Datagrid]` Added puppeteer script for render only one row. ([#6645](https://github.com/infor-design/enterprise/issues/6645))
- `[Datagrid]` Added test scripts for add row. ([#6644](https://github.com/infor-design/enterprise/issues/6644))
- `[Datepicker]` Added setting for adjusting day using +/- in datepicker. ([#6632](https://github.com/infor-design/enterprise/issues/6632))
- `[Targeted-Achievement]` Add puppeteer test for show tooltip on targeted achievement. ([#6550](https://github.com/infor-design/enterprise/issues/6550))
- `[Icons]` Added new icons for `interaction` and `interaction-reply`. ([#6666](https://github.com/infor-design/enterprise/issues/6629))
- `[Searchfield]` Added option to add custom icon button. ([#6453](https://github.com/infor-design/enterprise/issues/6453))
- `[Targeted-Achievement]` Added puppeteer test for show tooltip on targeted achievement. ([#6550](https://github.com/infor-design/enterprise/issues/6550))
- `[Textarea]` Converted protractor tests to puppeteer. ([#6629](https://github.com/infor-design/enterprise/issues/6629))

## v4.66.0 Fixes

- `[Datagrid]` Fixed trigger icon background color on hover when row is activated. ([#6679](https://github.com/infor-design/enterprise/issues/6679))
- `[Datagrid]` Fixed the datagrid alert icon was not visible and the trigger cell moves when hovering over when editor has trigger icon. ([#6663](https://github.com/infor-design/enterprise/issues/6663))
- `[Datagrid]` Fixed redundant `aria-describedby` attributes at cells. ([#6530](https://github.com/infor-design/enterprise/issues/6530))
- `[Datagrid]` Fixed on edit outline in textarea not filling the entire cell. ([#6588](https://github.com/infor-design/enterprise/issues/6588))
- `[Datagrid]` Updated filter phrases for datepicker. ([#6587](https://github.com/infor-design/enterprise/issues/6587))
- `[Datagrid]` Fixed the overflowing of the multiselect dropdown on the page and pushes the container near the screen's edge. ([#6580](https://github.com/infor-design/enterprise/issues/6580))
- `[Datagrid]` Fixed unselectRow on `treegrid` sending rowData incorrectly. ([#6548](https://github.com/infor-design/enterprise/issues/6548))
- `[Datagrid]` Fixed incorrect rowData for grouping tooltip callback. ([NG#1298](https://github.com/infor-design/enterprise-ng/issues/1298))
- `[Datagrid]` Fixed a bug in `treegrid` where data are duplicated when row height is changed. ([#4979](https://github.com/infor-design/enterprise/issues/4979))
- `[Datagrid]` Fix bug on where changing `groupable` and dataset does not update datagrid. ([NG#1332](https://github.com/infor-design/enterprise-ng/issues/1332))
- `[Datepicker]` Fixed missing `monthrendered` event on initial calendar open. ([NG#1345](https://github.com/infor-design/enterprise-ng/issues/1345))
- `[Editor]` Fixed a bug where paste function is not working on editor when copied from Windows Adobe Reader. ([#6521](https://github.com/infor-design/enterprise/issues/6521))
- `[Editor]` Fixed a bug where editor has dark screen after inserting an image. ([NG#1323](https://github.com/infor-design/enterprise-ng/issues/1323))
- `[Editor]` Fixed a bug where reset dirty is not working on special characters in Edge browser. ([#6584](https://github.com/infor-design/enterprise/issues/6584))
- `[Fileupload Advanced]` Fixed on max fileupload limit. ([#6625](https://github.com/infor-design/enterprise/issues/6625))
- `[Monthview]` Fixed missing legend data on visible previous / next month with using loadLegend API. ([#6665](https://github.com/infor-design/enterprise/issues/6665))
- `[Notification]` Updated css of notification to fix alignment in RTL mode. ([#6555](https://github.com/infor-design/enterprise/issues/6555))
- `[Searchfield]` Fixed a bug on Mac OS Safari where x button can't clear the contents of the searchfield. ([#6631](https://github.com/infor-design/enterprise/issues/6631))
- `[Popdown]` Fixed `popdown` not closing when clicking outside in NG. ([NG#1304](https://github.com/infor-design/enterprise-ng/issues/1304))
- `[Tabs]` Fixed on close button not showing in Firefox. ([#6610](https://github.com/infor-design/enterprise/issues/6610))
- `[Tabs]` Remove target panel element on remove event. ([#6621](https://github.com/infor-design/enterprise/issues/6621))
- `[Tabs Module]` Fixed category border when focusing the searchfield. ([#6618](https://github.com/infor-design/enterprise/issues/6618))
- `[Toolbar Searchfield]` Fixed searchfield toolbar in alternate style. ([#6615](https://github.com/infor-design/enterprise/issues/6615))
- `[Tooltip]` Fixed tooltip event handlers created on show not cleaning up properly on hide. ([#6613](https://github.com/infor-design/enterprise/issues/6613))

(39 Issues Solved This Release, Backlog Enterprise 230, Backlog Ng 42, 1102 Functional Tests, 1380 e2e Tests, 462 Puppeteer Tests)

## v4.65.0

## v4.65.0 Features

- `[Bar]` Enhanced the VPAT accessibility in bar chart. ([#6074](https://github.com/infor-design/enterprise/issues/6074))
- `[Bar]` Added puppeteer script for axis labels test. ([#6551](https://github.com/infor-design/enterprise/issues/6551))
- `[Bubble]` Converted protractor tests to puppeteer. ([#6527](https://github.com/infor-design/enterprise/issues/6527))
- `[Bullet]` Converted protractor tests to puppeteer. ([#6622](https://github.com/infor-design/enterprise/issues/6622))
- `[Cards]` Added puppeteer script for cards test. ([#6525](https://github.com/infor-design/enterprise/issues/6525))
- `[Datagrid]` Added tooltipOption settings for columns. ([#6361](https://github.com/infor-design/enterprise/issues/6361))
- `[Datagrid]` Added add multiple rows option. ([#6404](https://github.com/infor-design/enterprise/issues/6404))
- `[Datagrid]` Added puppeteer script for refresh column. ([#6212](https://github.com/infor-design/enterprise/issues/6212))
- `[Datagrid]` Added puppeteer script for cell editing test. ([#6552](https://github.com/infor-design/enterprise/issues/6552))
- `[Modal]` Added icon puppeteer test for modal component. ([#6549](https://github.com/infor-design/enterprise/issues/6549))
- `[Tabs]` Added puppeteer script for new searchfield design ([#6282](https://github.com/infor-design/enterprise/issues/6282))
- `[Tag]` Converted protractor tests to puppeteer. ([#6617](https://github.com/infor-design/enterprise/issues/6617))
- `[Targeted Achievement]` Converted protractor tests to puppeteer. ([#6627](https://github.com/infor-design/enterprise/issues/6627))

## v4.65.0 Fixes

- `[Accordion]` Fixed the bottom border of the completely disabled accordion in dark mode. ([#6406](https://github.com/infor-design/enterprise/issues/6406))
- `[AppMenu]` Fixed a bug where events are added to the wrong elements for filtering. Also fixed an issue where if no accordion is added the app menu will error. ([#6592](https://github.com/infor-design/enterprise/issues/6592))
- `[Chart]` Removed automatic legend bottom placement when reaching a minimum width. ([#6474](https://github.com/infor-design/enterprise/issues/6474))
- `[Chart]` Fixed the result logged in console to be same as the Soho Interfaces. ([NG#1296](https://github.com/infor-design/enterprise-ng/issues/1296))
- `[ContextualActionPanel]` Fixed a bug where the toolbar searchfield with close icon looks off on mobile viewport. ([#6448](https://github.com/infor-design/enterprise/issues/6448))
- `[Datagrid]` Fixed a bug in datagrid where focus is not behaving properly when inlineEditor is set to true. ([NG#1300](https://github.com/infor-design/enterprise-ng/issues/1300))
- `[Datagrid]` Fixed a bug where `treegrid` doesn't expand a row via keyboard when editable is set to true. ([#6434](https://github.com/infor-design/enterprise/issues/6434))
- `[Datagrid]` Fixed a bug where the search icon and x icon are misaligned across datagrid and removed extra margin space in modal in Firefox. ([#6418](https://github.com/infor-design/enterprise/issues/6418))
- `[Datagrid]` Fixed a bug where page changed to one on removing a row in datagrid. ([#6475](https://github.com/infor-design/enterprise/issues/6475))
- `[Datagrid]` Header is rerendered when calling updated method, also added paging info settings. ([#6476](https://github.com/infor-design/enterprise/issues/6476))
- `[Datagrid]` Fixed a bug where column widths were not changing in settings. ([#5227](https://github.com/infor-design/enterprise/issues/5227))
- `[Datagrid]` Fixed a bug where it renders all rows in the datagrid when adding one row. ([#6491](https://github.com/infor-design/enterprise/issues/6491))
- `[Datagrid]` Fixed a bug where using shift-click to multiselect on datagrid with treeGrid setting = true selects from the first row until bottom row. ([NG#1274](https://github.com/infor-design/enterprise-ng/issues/1274))
- `[Datepicker]` Fixed a bug where the datepicker is displaying NaN when using french format. ([NG#1273](https://github.com/infor-design/enterprise-ng/issues/1273))
- `[Datepicker]` Added listener for calendar `monthrendered` event and pass along. ([NG#1324](https://github.com/infor-design/enterprise-ng/issues/1324))
- `[Input]` Fixed a bug where the password does not show or hide in Firefox. ([#6481](https://github.com/infor-design/enterprise/issues/6481))
- `[Listview]` Fixed disabled font color not showing in listview. ([#6391](https://github.com/infor-design/enterprise/issues/6391))
- `[Listview]` Changed toolbar-flex to contextual-toolbar for multiselect listview. ([#6591](https://github.com/infor-design/enterprise/issues/6591))
- `[Locale]` Added monthly translations. ([#6556](https://github.com/infor-design/enterprise/issues/6556))
- `[Lookup]` Fixed a bug where search-list icon, launch icon, and ellipses is misaligned and the table and title overlaps in responsive view. ([#6487](https://github.com/infor-design/enterprise/issues/6487))
- `[Modal]` Fixed an issue on some monitors where the overlay is too dim. ([#6566](https://github.com/infor-design/enterprise/issues/6566))
- `[Page-Patterns]` Fixed a bug where the header disappears when the the last item in the list is clicked and the browser is smaller in Chrome and Edge. ([#6328](https://github.com/infor-design/enterprise/issues/6328))
- `[Tabs Module]` Fixed multiple UI issues in tabs module with searchfield. ([#6526](https://github.com/infor-design/enterprise/issues/6526))
- `[ToolbarFlex]` Fixed a bug where the teardown might error on situations. ([#1327](https://github.com/infor-design/enterprise/issues/1327))
- `[Tabs]` Fixed a bug where tabs focus indicator is not fixed on Classic Theme. ([#6464](https://github.com/infor-design/enterprise/issues/6464))
- `[Validation]` Fixed a bug where the tooltip would show on the header when the message has actually been removed. ([#6547](https://github.com/infor-design/enterprise/issues/6547)

(45 Issues Solved This Release, Backlog Enterprise 233, Backlog Ng 42, 1102 Functional Tests, 1420 e2e Tests, 486 Puppeteer Tests)

## v4.64.2 Fixes

- `[Datepicker]` Added listener for calendar `monthrendered` event and pass along. ([NG#1324](https://github.com/infor-design/enterprise-ng/issues/1324))
- `[Modal]` Fixed bug where popup goes behind modal when in application menu in resizable mode. ([NG#1272](https://github.com/infor-design/enterprise-ng/issues/1272))
- `[Monthview]` Fixed bug where monthview duplicates on updating legends. ([NG#1305](https://github.com/infor-design/enterprise-ng/issues/1305))

## v4.64.0

### v4.64.0 Important Notes

- `[General]` Fixed the map file is no longer included with the minified version of `sohoxi.min.js`. ([#6489](https://github.com/infor-design/enterprise/issues/6489))

## v4.64.0 Features

- `[Accordion]` Added visual regression tests in puppeteer. ([#5836](https://github.com/infor-design/enterprise/issues/5836))
- `[Autocomplete]` Removed protractor tests. ([#6248](https://github.com/infor-design/enterprise/issues/6248))
- `[Bar]` Added the ability to set axis labels on different positions (top, right, bottom, left). ([#5382](https://github.com/infor-design/enterprise/issues/5382))
- `[Blockgrid]` Converted protractor tests to puppeteer. ([#6327](https://github.com/infor-design/enterprise/issues/6327))
- `[Breadcrumb]` Converted protractor tests to puppeteer. ([#6505](https://github.com/infor-design/enterprise/issues/6505))
- `[Button]` Added puppeteer script for button badge toggle test. ([#6449](https://github.com/infor-design/enterprise/issues/6449))
- `[Colors]` Converted protractor tests to puppeteer. ([#6513](https://github.com/infor-design/enterprise/issues/6513))
- `[Counts]` Converted protractor tests to puppeteer. ([#6517](https://github.com/infor-design/enterprise/issues/6517))
- `[Datagrid]` Added a new method for cell editing for new row added. ([#6338](https://github.com/infor-design/enterprise/issues/6338))
- `[Datepicker]` Added puppeteer script for datepicker clear (empty string) test . ([#6421](https://github.com/infor-design/enterprise/issues/6421))
- `[Error Page]` Converted protractor tests to puppeteer. ([#6518](https://github.com/infor-design/enterprise/issues/6518))
- `[Modal]` Added an ability to add icon in title section of the modal. ([#5905](https://github.com/infor-design/enterprise/issues/5905))

## v4.64.0 Fixes

- `[Bar Stacked]` Fixed a bug where chart tooltip total shows 99.999 instead of 100 on 100% Stacked Bar Chart. ([#6236](https://github.com/infor-design/enterprise/issues/6326))
- `[ContextMenu]` Fixed a bug in context menu where it is not indented properly. ([#6223](https://github.com/infor-design/enterprise/issues/6223))
- `[Button]` Fixed a bug where changing from primary to secondary disrupts the css styling. ([#6223](https://github.com/infor-design/enterprise-ng/issues/1282))
- `[Datagrid]` Fixed a bug where toolbar is still visible even no buttons, title and errors appended. ([#6290](https://github.com/infor-design/enterprise/issues/6290))
- `[Datagrid]` Added setting for color change in active checkbox selection. ([#6303](https://github.com/infor-design/enterprise/issues/6303))
- `[Datagrid]` Set changed cell to active when update is finished. ([#6317](https://github.com/infor-design/enterprise/issues/6317))
- `[Datagrid]` Fixed row height of extra-small rows on editable datagrid with icon columns. ([#6284](https://github.com/infor-design/enterprise/issues/6284))
- `[Datagrid]` Added trimSpaces option for leading spaces upon blur. ([#6244](https://github.com/infor-design/enterprise/issues/6244))
- `[Datagrid]` Fixed header alignment when formatter is ellipsis. ([#6251](https://github.com/infor-design/enterprise/issues/6251))
- `[Datagrid]` Fixed a bug where the datepicker icon is not visible when the datagrid starts as non editable and toggled to editable and is visible when the datagrid starts as editable and toggled to non editable. ([#6289](https://github.com/infor-design/enterprise/issues/6289))
- `[Datagrid]` Changed the minDate and maxDate on a demo page to be more current. ([#6416](https://github.com/infor-design/enterprise/issues/6416))
- `[Datepicker]` Fixed a bug where selecting a date that's consecutive to the previous range won't select that date. ([#6272](https://github.com/infor-design/enterprise/issues/6272))
- `[Datepicker]` Fixed a bug where datepicker is not setting time and date consistently in Arabic locale. ([#6270](https://github.com/infor-design/enterprise/issues/6270))
- `[Flex Toolbar]` Fixed the data automation id to be more reliable for popupmenu and overflowed buttons. ([#6175](https://github.com/infor-design/enterprise/issues/6175))
- `[Icons]` Fixed the inconsistency between solid and outlined icons. ([#6165](https://github.com/infor-design/enterprise/issues/6165))
- `[Icons]` Changed the error color to change in themes in some areas. ([#6273](https://github.com/infor-design/enterprise/issues/6273))
- `[Line Chart]` Fixed a bug where the alignment of focus is overlapping another component. ([#6384](https://github.com/infor-design/enterprise/issues/6384))
- `[Listview]` Fixed a bug where the search icon is misaligned in Firefox and Safari. ([#6390](https://github.com/infor-design/enterprise/issues/6390))
- `[Locale]` Fixed incorrect date format for Latvian language. ([#6123](https://github.com/infor-design/enterprise/issues/6123))
- `[Locale]` Fixed incorrect data in `ms-my`, `nn-No` and `nb-NO`. ([#6472](https://github.com/infor-design/enterprise/issues/6472))
- `[Lookup]` Fixed bug where lookup still appeared when modal closes. ([#6218](https://github.com/infor-design/enterprise/issues/6218))
- `[Modal]` Fixed bug where popup goes behind modal when in application menu in resizable mode. ([NG#1272](https://github.com/infor-design/enterprise-ng/issues/1272))
- `[Modal]` Fixed bug where popup goes behind modal when in application menu in resizable mode. ([NG#1272](https://github.com/infor-design/enterprise-ng/issues/1272))
- `[Monthview]` Fixed bug where monthview duplicates on updating legends. ([NG#1305](https://github.com/infor-design/enterprise-ng/issues/1305))
- `[Personalization]` Fixed bug where the dark mode header color was not correct in the tokens and caused the personalization dropdown to be incorrect. ([#6446](https://github.com/infor-design/enterprise/issues/6446))
- `[Tabs]` Fixed memory leak in tabs component. ([NG#1286](https://github.com/infor-design/enterprise-ng/issues/1286))
- `[Tabs]` Fixed a bug where tab focus indicator is not aligned properly in RTL composite forms. ([#6464](https://github.com/infor-design/enterprise/issues/6464))
- `[Targeted-Achievement]` Fixed a bug where the icon is cut off in Firefox. ([#6400](https://github.com/infor-design/enterprise/issues/6400))
- `[Toolbar]` Fixed a bug where the search icon is misaligned in Firefox. ([#6405](https://github.com/infor-design/enterprise/issues/6405))
- `[Toolbar Flex]` Fixed a bug where the `addMenuElementLinks` function execute incorrectly when menu item has multi-level submenus. ([#6120](https://github.com/infor-design/enterprise/issues/6120))
- `[Tree]` The expanded event did not fire when source is being used. ([#1294](https://github.com/infor-design/enterprise-ng/issues/1294))
- `[Typography]` Fixed a bug where the text are overlapping in Firefox. ([#6450](https://github.com/infor-design/enterprise/issues/6450))
- `[WeekView]` Fixed a bug where 'today' date is not being rendered properly. ([#6260](https://github.com/infor-design/enterprise/issues/6260))
- `[WeekView]` Fixed a bug where month-year label is not changing upon clicking the arrow button. ([#6415](https://github.com/infor-design/enterprise/issues/6415))
- `[Validator]` Fixed a bug where toolbar error message still appears after error is removed. ([#6253](https://github.com/infor-design/enterprise/issues/6253))

(61 Issues Solved This Release, Backlog Enterprise 219, Backlog Ng 41, 1100 Functional Tests, 1468 e2e Tests, 436 Puppeteer Tests)

## v4.63.3 Fixes

- `[Validation]` Fixed a bug where the tooltip would show on the header when the message has actually been removed. ([#6547](https://github.com/infor-design/enterprise/issues/6547)

## v4.63.2 Fixes

- `[Personalization]` Re-Fixed bug where the dark mode header color was not correct in the tokens and caused the personalization dropdown to be incorrect, classic theme was missed. ([#6446](https://github.com/infor-design/enterprise/issues/6446)

## v4.63.1 Fixes

- `[Personalization]` Fixed bug where the dark mode header color was not correct in the tokens and caused the personalization dropdown to be incorrect. ([#6446](https://github.com/infor-design/enterprise/issues/6446)

## v4.63.0

## v4.63.0 Fixes

- `[Accordion]` Added expand animation back. ([#6268](https://github.com/infor-design/enterprise/issues/6268))
- `[Badges]` Fixed a bug where in badges is not properly aligned in Contrast Mode. ([#6273](https://github.com/infor-design/enterprise/issues/6273))
- `[Button]` Fixed a bug where notification badges are not destroyed when updating the button settings. ([NG#1241](https://github.com/infor-design/enterprise-ng/issues/1241))
- `[Calendar]` Allowed product devs to add custom css class to event labels in Calendar Component. ([#6304](https://github.com/infor-design/enterprise/issues/6304))
- `[Calendar]` Fixed the thickness of right and bottom border. ([#6246](https://github.com/infor-design/enterprise/issues/6246))
- `[Card]` Fixed a regression bug where the flex toolbar's position was not properly aligned when selecting listview items. ([#6346](https://github.com/infor-design/enterprise/issues/6346)]
- `[Charts]` Fixed the misalignment of the legend and legend color with the highlight of the selected legend. ([#6301](https://github.com/infor-design/enterprise/issues/6301))
- `[ContextualActionPanel]` Moved notification to appropriate location and trigger redraw of styles. ([#6264](https://github.com/infor-design/enterprise/issues/6264))
- `[ContextualActionPanel]` Added close CAP function to a demo example. ([#6274](https://github.com/infor-design/enterprise/issues/6274))
- `[Datagrid]` Fixed misaligned lookup icon button upon click/editing. ([#6233](https://github.com/infor-design/enterprise/issues/6233))
- `[Datagrid]` Fixed a bug where tooltip is not displayed even when settings is turned on in disabled rows. ([#6128](https://github.com/infor-design/enterprise/issues/6128))
- `[Datagrid]` Fixed misaligned lookup icon button upon click/editing. ([#6233](https://github.com/infor-design/enterprise/issues/6233))
- `[Datepicker]` Fixed a bug on setValue() when pass an empty string for clearing field. ([#6168](https://github.com/infor-design/enterprise/issues/6168))
- `[Datepicker]` Fixed a bug on datepicker not clearing in angular version. ([NG#1256](https://github.com/infor-design/enterprise-ng/issues/1256))
- `[Dropdown]` Fixed on keydown events not working when dropdown is nested in label. ([NG#1262](https://github.com/infor-design/enterprise-ng/issues/1262))
- `[Editor]` Fixed editor where toolbar is being focused on after pressing bold/italic keys instead of the text itself. ([#5262](https://github.com/infor-design/enterprise-ng/issues/5262))
- `[Field-Filter]` Fixed alignment of filter icons and text field. ([#5866](https://github.com/infor-design/enterprise/issues/5866))
- `[Field-Options]` Fixed field options label overflow. ([#6255](https://github.com/infor-design/enterprise/issues/6255))
- `[Field-Options]` Fixed a bug where in the text and highlight box are not fit accordingly. ([#6322](https://github.com/infor-design/enterprise/issues/6322))
- `[Field-Options]` Fixed alignment of field options in the Color Picker when in compact mode in Safari and alignment of search icon in Clearable Searchfield. ([#6256](https://github.com/infor-design/enterprise/issues/6256))
- `[Form-Compact]` Fixed alignment of Field 16 and Field 18 in Safari. ([#6345](https://github.com/infor-design/enterprise/issues/6345))
- `[General]` Fixed memory leaks in listview, toolbar, datagrid, cards and header. ([NG#1275](https://github.com/infor-design/enterprise-ng/issues/1275))
- `[Listview]` Added flex toolbar for multiselect listview. ([NG#1249](https://github.com/infor-design/enterprise-ng/issues/1249))
- `[Listview]` Adjusted spaces between the search icon and filter wrapper. ([#6007](https://github.com/infor-design/enterprise/issues/6007))
- `[Listview]` Changed the font size of heading, subheading, and micro in Listview Component. ([#4996](https://github.com/infor-design/enterprise/issues/4996))
- `[Modal]` Fixed on too wide minimum width when close button is enabled. ([NG#1240](https://github.com/infor-design/enterprise-ng/issues/1240))
- `[Searchfield]` Fixed on searchfield clear button not working in Safari. ([6185](https://github.com/infor-design/enterprise-ng/issues/6185))
- `[Searchfield]` Fixed UI issues on the new searchfield design. ([#6331](https://github.com/infor-design/enterprise/issues/6331))
- `[Sink Page]` Fixed misaligned search icon toolbar in sink page. ([#6369](https://github.com/infor-design/enterprise/issues/6369))
- `[Sink Page]` Fixed close icon position in Datagrid section Personalized Column. ([#6375](https://github.com/infor-design/enterprise/issues/6375))
- `[Slider]` Fixed background color of slider in a modal in new dark theme. ([6211](https://github.com/infor-design/enterprise-ng/issues/6211))
- `[Swaplist]` Fixed a bug in swaplist where the filter is not behaving correctly on certain key search. ([#6222](https://github.com/infor-design/enterprise/issues/6222))
- `[SwipeAction]` Fixed scrollbar being visible in `firefox`. ([#6312](https://github.com/infor-design/enterprise/issues/6312))
- `[Tabs]` Fixed Z-index conflict between modal overlay and draggable module tabs. ([#6297](https://github.com/infor-design/enterprise/issues/6297))
- `[Tabs]` Fixed a bug where the tab activated events are fired on closing a tab. ([#1452](https://github.com/infor-design/enterprise/issues/1452))
- `[Tabs Module` Fixed the new UI searchfield design in Tabs Module component. ([#6348](https://github.com/infor-design/enterprise/issues/6348))
- `[Tabs Module` Ensure searchfield X clear button is visible at smaller breakpoints. ([#5173](https://github.com/infor-design/enterprise/issues/5173))
- `[Tabs Module` Ensure searchfield X clear button is visible at smaller breakpoints. ([#5178](https://github.com/infor-design/enterprise/issues/5178))
- `[Targeted-Achievement]` Added tooltip on icon in targeted-achievement chart ([#6308](https://github.com/infor-design/enterprise/issues/6308))
- `[TextArea]` Fixed medium size text area when in responsive view. ([#6334](https://github.com/infor-design/enterprise/issues/6334))
- `[Validation]` Updated example page to include validation event for email field. ([#6296](https://github.com/infor-design/enterprise/issues/6296))

## v4.63.0 Features

- `[Datagrid]` Added close button on file error message ([#6178](https://github.com/infor-design/enterprise/issues/6178))
- `[Datagrid]` Added puppeteer script for fallback image tooltip text. ([#6278](https://github.com/infor-design/enterprise/issues/6278))
- `[File Upload]` Added close button on file error message. ([#6229](https://github.com/infor-design/enterprise/issues/6229))
- `[Searchfield]` Implemented a new design for searchfield. ([#5865](https://github.com/infor-design/enterprise/issues/5865))

(40 Issues Solved This Release, Backlog Enterprise 191, Backlog Ng 42, 1101 Functional Tests, 1576 e2e Tests, 295 Puppeteer Tests)

## v4.62.3 Fixes

- `[Personalization]` Re-Fixed bug where the dark mode header color was not correct in the tokens and caused the personalization dropdown to be incorrect, classic theme was missed. ([#6446](https://github.com/infor-design/enterprise/issues/6446)

## v4.62.2 Fixes

- `[Personalization]` Fixed bug where the dark mode header color was not correct in the tokens and caused the personalization dropdown to be incorrect. ([#6446](https://github.com/infor-design/enterprise/issues/6446))
- `[Locale]` Fixed incorrect data in `ms-my`, `nn-No` and `nb-NO`. ([#6472](https://github.com/infor-design/enterprise/issues/6472))

## v4.62.1 Fixes

- `[Calendar]` Allow product devs to add custom css class to event labels in Calendar Component. ([#6304](https://github.com/infor-design/enterprise/issues/6304))

## v4.62.0

## v4.62.0 Features

- `[Datagrid]` Added tooltip for fallback image. ([#6178](https://github.com/infor-design/enterprise/issues/6178))
- `[Datepicker]` Added legend load for datepicker. ([NG#1261](https://github.com/infor-design/enterprise-ng/issues/1261))
- `[File Upload]` Added setFailed status ([#5671](https://github.com/infor-design/enterprise/issues/5671))
- `[Icon]` Created a puppeteer script for the new launch icon. ([#5854](https://github.com/infor-design/enterprise/issues/5854))
- `[Icon]` Created a puppeteer script for the new mobile icon. ([#6199](https://github.com/infor-design/enterprise/issues/6199))
- `[Listview]` Added filters in Listview Component. ([#6007](https://github.com/infor-design/enterprise/issues/6007))
- `[Spinbox]` Created a puppeteer script for Spinbox Field sizes on mobile. ([#5843](https://github.com/infor-design/enterprise/issues/5843))
- `[ToolbarFlex]` Allow toolbar flex navigation buttons to have notification badge. ([NG#1235](https://github.com/infor-design/enterprise-ng/issues/1235))

## v4.62.0 Fixes

- `[ApplicationMenu]` Remove a Safari-specific style rule the misaligns the button svg arrow. ([#5722](https://github.com/infor-design/enterprise/issues/5722))
- `[Arrange]` Fix an alignment issue in the demo app. ([#5281](https://github.com/infor-design/enterprise/issues/5281))
- `[Calendar]` Fix day of the week to show three letters as default in range calendar. ([#6193](https://github.com/infor-design/enterprise/issues/6193))
- `[ContextualActionPanel]` Fix an issue with the example page where the Contextual Action Panel is not initialized on open. ([#6065](https://github.com/infor-design/enterprise/issues/6065))
- `[ContextualActionPanel]` Remove unnecessary markup injection behavior from example. ([#6065](https://github.com/infor-design/enterprise/issues/6065))
- `[Datagrid]` Fixed a regression bug where the datepicker icon button and time value upon click were misaligned. ([#6198](https://github.com/infor-design/enterprise/issues/6198))
- `[Datagrid]` Show pagesize selector even in hidePagerOnOnePage mode ([#3706](https://github.com/infor-design/enterprise/issues/3706))
- `[Datagrid]` Corrected a filter type in a demo app page. ([#5497](https://github.com/infor-design/enterprise/issues/5497))
- `[Datagrid]` Remove widths in demo app page to prevent truncation of column. ([#5495](https://github.com/infor-design/enterprise/issues/5495))
- `[Datagrid]` Fixed a regression bug where the datepicker icon button and time value upon click were misaligned. ([#6198](https://github.com/infor-design/enterprise/issues/6198))
- `[Dropdown]` Fixed multiple accessibility issues with multiselect dropdown. ([#6075](https://github.com/infor-design/enterprise/issues/6075))
- `[Dropdown]` Fixed an overflow issue on Windows 10 Chrome. ([#4940](https://github.com/infor-design/enterprise/issues/4940))
- `[Editor]` Fix on editor changing text in another editor. ([NG#1232](https://github.com/infor-design/enterprise-ng/issues/1232))
- `[FileUploadAdvanced]` Fixed a missing link in french locale. ([#6226](https://github.com/infor-design/enterprise/issues/6226))
- `[Homepage]` Fixed instability of the visual tests. ([#6179](https://github.com/infor-design/enterprise/issues/6179))
- `[Lookup]` Remove unnecessary filter from example page. ([#5677](https://github.com/infor-design/enterprise/issues/5677))
- `[Modal]` Updated close method that will close even if there are subcomponents opened. ([#6048](https://github.com/infor-design/enterprise/issues/6048))
- `[Modal]` Fix a demo app issue where the proper settings were not added to the required key in the validation object. ([#5571](https://github.com/infor-design/enterprise/issues/5571))
- `[Tabs/Module]` Override fill style of search icon created by 'soho-personalization'. Fix alignment of close icon in specific circumstance. ([#6207](https://github.com/infor-design/enterprise/issues/6207))
- `[Searchfield]` Fix on searchfield categories where popup wrapper gets duplicated whenever update is called. ([NG#1186](https://github.com/infor-design/enterprise-ng/issues/1186))
- `[Searchfield/Header]` Enhanced the font colors, background colors for the searchfield inside of the `header` & `subheader`. ([#6047](https://github.com/infor-design/enterprise/issues/6047))
- `[Tabs]` Fix a bug where tabs indicator is not properly aligned in RTL. ([#6068](https://github.com/infor-design/enterprise/issues/6068))
- `[Tabs/Module]` Fixed a bug the personalization color was the same as the tab color. ([#6236](https://github.com/infor-design/enterprise/issues/6236))
- `[Tag]` Fix on tag text not showing when placed inside a popover. ([#6092](https://github.com/infor-design/enterprise/issues/6092))
- `[Toolbar]` Fixed an issue where the input disappears in toolbar at mobile size. ([#5388](https://github.com/infor-design/enterprise/issues/5388))
- `[Tooltip]` Fixed the `maxWidth` setting to work properly. ([#6100](https://github.com/infor-design/enterprise/issues/6100))
- `[Widget]` Fix on drag image including the overflow area. ([NG#1216](https://github.com/infor-design/enterprise-ng/issues/1216))

(47 Issues Solved This Release, Backlog Enterprise 187, Backlog Ng 37, 1101 Functional Tests, 1574 e2e Tests, 293 Puppeteer Tests)

## v4.61.1

## v4.61.1 Fixes

- `[Datagrid]` Fixed a regression bug where the datepicker icon button and time value upon click were misaligned. ([#6198](https://github.com/infor-design/enterprise/issues/6198))
- `[Tag]` Fix on tag text not showing when placed inside a popover. ([#6092](https://github.com/infor-design/enterprise/issues/6092))
- `[Tooltip]` Fixed the `maxWidth` setting to work properly. ([#6100](https://github.com/infor-design/enterprise/issues/6100))
- `[Widget]` Fix on drag image including the overflow area. ([NG#1216](https://github.com/infor-design/enterprise-ng/issues/1216))

## v4.61.0 Features

- `[ApplicationMenu]` Converted protractor test suites to puppeteer. ([#5835](https://github.com/infor-design/enterprise/issues/5835))
- `[Bar]` Fixed an issue with legend text overlapping. ([#6113](https://github.com/infor-design/enterprise/issues/6113)
- `[Bar]` Converted protractor test suites to puppeteer. ([#5838](https://github.com/infor-design/enterprise/issues/5838)
- `[Bar Stacked]` Converted protractor test suites to puppeteer. ([#5840](https://github.com/infor-design/enterprise/issues/5840))
- `[ContextualActionPanel]` Added setting for cssClass option. ([#1215](https://github.com/infor-design/enterprise-ng/issues/1215))
- `[Datagrid]` Added visual test for responsive view with puppeteer. ([#5844](https://github.com/infor-design/enterprise/issues/5844))
- `[Datagrid]` Changed where image events are added. ([#5442](https://github.com/infor-design/enterprise/issues/5442))
- `[Datepicker]` Added setting in datepicker where you can disable masking input. ([#6080](https://github.com/infor-design/enterprise/issues/6080))
- `[Editor]` Fix a bug where dirty tracker is not reset when using lots of new line in Edge. ([#6032](https://github.com/infor-design/enterprise/issues/6032))
- `[Card]` Fix a memory leak on events. ([#6155](https://github.com/infor-design/enterprise/issues/6155))
- `[Card]` Create a Puppeteer Script for Actionable Button Card ([#6062](https://github.com/infor-design/enterprise/issues/6062))
- `[General]` Added jest image snapshot for visual regression testing with puppeteer. ([#6105](https://github.com/infor-design/enterprise/issues/6105))
- `[General]` Removed global inline function that adds disabled labels to disabled inputs. ([#6131](https://github.com/infor-design/enterprise/issues/6131))
- `[Hierarchy]` Converted the old protractor e2e test suites to puppeteer tests. ([#5833](https://github.com/infor-design/enterprise/issues/5833))
- `[Homepage]` Added homepage puppeteer test scripts and snapshots. ([#5831](https://github.com/infor-design/enterprise/issues/5831))
- `[Icons]` Design removed some deprecated icons. If you are using `info-field` -> should use `icon-info`. If you are using `info-field-solid` -> should use `icon-info-alert`. If you are using `info-field-alert` -> should use `icon-info-alert`. ([#6091](https://github.com/infor-design/enterprise/issues/6091))
- `[Icons]` Update icon design for `icon-mobile`. ([#6144](https://github.com/infor-design/enterprise/issues/6144))
- `[Locale]` Refined some Latvian translations. ([#5969](https://github.com/infor-design/enterprise/issues/5969))
- `[Locale]` Refined some Lithuanian translations. ([#5960](https://github.com/infor-design/enterprise/issues/5960))
- `[Locale]` Refined some Filipino translations. ([#5864](https://github.com/infor-design/enterprise/issues/5864))
- `[Locale]` Refined some Japanese translations. ([#6115](https://github.com/infor-design/enterprise/issues/6115))
- `[Locale]` Added puppeteer script for PH translation ([#6150](https://github.com/infor-design/enterprise/pull/6150))
- `[Process Indicator]` Fixes a double line separator issue on Windows10 Chrome. ([#5997](https://github.com/infor-design/enterprise/issues/5997))
- `[Swipe-action]` Added a Puppeteer Script for Swipe Container. ([#6129](https://github.com/infor-design/enterprise/issues/6129))
- `[Tag]` The dismiss button was missing a button type causing the form to submit. ([#6149](https://github.com/infor-design/enterprise/issues/6149))

## v4.61.0 Fixes

- `[Column Grouped]` Fix an issue where columns with small values were floating above the baseline axis. ([#6109](https://github.com/infor-design/enterprise/issues/6109))
- `[Chart]` Fix collision of legend text and color block. ([#6113](https://github.com/infor-design/enterprise/issues/6113))
- `[ContextualActionPanel]` Fixed UI issues where the toolbars inside of the body moved to the CAPs header instead of retaining to its original place. ([#6041](https://github.com/infor-design/enterprise/issues/6041))
- `[ContextualActionPanel]` Update and fix example-markup page to a working example. ([#6065](https://github.com/infor-design/enterprise/issues/6065))
- `[Datagrid]` Fix a bug in timepicker inside datagrid where hours is reset 0 when changing it to 12. ([#6076](https://github.com/infor-design/enterprise/issues/6076))
- `[Datagrid]` Fix on value not shown in lookup cell in safari. ([#6003](https://github.com/infor-design/enterprise/issues/6003))
- `[Datagrid]` Fix a bug in datagrid where text is align right when using mask options in filter. ([#5999](https://github.com/infor-design/enterprise/issues/5999))
- `[Datagrid]` Fix a bug in datagrid where datepicker range having an exception when having values before changing to range type. ([#6008](https://github.com/infor-design/enterprise/issues/6008))
- `[Datepicker]` Fix on the flickering behavior when range datepicker is shown. ([#6098](https://github.com/infor-design/enterprise/issues/6098))
- `[Dropdown]` Fix on dropdown multiselect where change event is not triggered when clicking X. ([#6098](https://github.com/infor-design/enterprise/issues/6098))
- `[Editor]` Fix a bug in editor where CTRL-H (add hyperlink) breaks the interface. ([#6015](https://github.com/infor-design/enterprise/issues/6015))
- `[Modal]` Changed maximum modal width. ([#6024](https://github.com/infor-design/enterprise/issues/6024))
- `[Dropdown]` Fix a misaligned input in Classic Theme in Firefox. ([#6096](https://github.com/infor-design/enterprise/issues/6096))
- `[Dropdown]` Fix an issue specific to Windows 10 and Chrome where entering a capital letter (Shift + T, e.g.) after opening the dropdown does not focus the entry associated with the letter pressed. ([#6069](https://github.com/infor-design/enterprise/issues/6069))
- `[Dropdown]` Fix on dropdown multiselect where change event is not triggered when clicking X. ([#6098](https://github.com/infor-design/enterprise/issues/6098))
- `[Donut]` Fix center tooltip showing on wrong donut chart when multiple donut charts. ([#6103](https://github.com/infor-design/enterprise/issues/6103))
- `[Editor]` Fix a bug in editor where CTRL-H (add hyperlink) breaks the interface. ([#6015](https://github.com/infor-design/enterprise/issues/6015))
- `[Hyperlinks]` Remove margin and padding from hyperlinks. ([#5991](https://github.com/infor-design/enterprise/issues/5991))
- `[Masthead]` Remove actions button from header in example page. ([#5959](https://github.com/infor-design/enterprise/issues/5959))
- `[Searchfield]` Fix a bug in NG where searchfield is in full width even when it's collapsible. ([NG#1225](https://github.com/infor-design/enterprise-ng/issues/1225))
- `[Spinbox]` Spinbox should update to correct value when Enter is pressed. ([#6036](https://github.com/infor-design/enterprise/issues/6036))
- `[Tabs]` Fixed a bug where the tabs container is focused in Windows10 on Firefox. ([#6110](https://github.com/infor-design/enterprise/issues/6110))
- `[Tabs Module]` Fixes a misaligned search field close button icon. ([#6126](https://github.com/infor-design/enterprise/issues/6126))
- `[Timepicker]` Fix a bug in timepicker where hours reset to 1 when changing period. ([#6049](https://github.com/infor-design/enterprise/issues/6049))
- `[Timepicker]` Fix a bug in timepicker where hours is not properly created when changing from AM/PM. ([#6104](https://github.com/infor-design/enterprise/issues/6104))

(41 Issues Solved This Release, Backlog Enterprise 198, Backlog Ng 38, 1100 Functional Tests, 1635 e2e Tests, 321 Puppeteer Tests)

## v4.60.3

## v4.60.3 Fixes

- `[Tabs/Module]` Fixed a bug the personalization color was the same as the tab color. ([#6236](https://github.com/infor-design/enterprise/issues/6236))

## v4.60.2

## v4.60.2 Fixes

- `[Datagrid]` Fixed a regression bug where the datepicker icon button and time value upon click were misaligned. ([#6198](https://github.com/infor-design/enterprise/issues/6198))

## v4.60.1 Fixes

- `[Column Grouped]` Fix an issue where columns with small values were floating above the baseline axis. ([#6109](https://github.com/infor-design/enterprise/issues/6109))
- `[Datepicker]` Added setting in datepicker where you can disable masking input. ([#6080](https://github.com/infor-design/enterprise/issues/6080))
- `[Datagrid]` Fix a bug in timepicker inside datagrid where hours is reset 0 when changing it to 12. ([#6076](https://github.com/infor-design/enterprise/issues/6076))
- `[Datagrid]` Fix on value not shown in lookup cell in safari. ([#6003](https://github.com/infor-design/enterprise/issues/6003))
- `[Donut]` Fix center tooltip showing on wrong donut chart when multiple donut charts. ([#6103](https://github.com/infor-design/enterprise/issues/6103))
- `[Dropdown]` Fix an issue specific to Windows 10 and Chrome where entering a capital letter (Shift + T, e.g.) after opening the dropdown does not focus the entry associated with the letter pressed. ([#6069](https://github.com/infor-design/enterprise/issues/6069))
- `[Dropdown]` Fix a misaligned input in Classic Theme in Firefox. ([#6096](https://github.com/infor-design/enterprise/issues/6096))
- `[General]` Removed global inline function that adds disabled labels to disabled inputs. ([#6131](https://github.com/infor-design/enterprise/issues/6131))
- `[Tabs]` Fixed a bug where the tabs container is focused in Windows10 on Firefox. ([#6110](https://github.com/infor-design/enterprise/issues/6110))
- `[Timepicker]` Fix a bug in timepicker where hours reset to 1 when changing period. ([#6049](https://github.com/infor-design/enterprise/issues/6049))
- `[Timepicker]` Fix a bug in timepicker where hours is not properly created when changing from AM/PM. ([#6104](https://github.com/infor-design/enterprise/issues/6104))

## v4.60.0 Features

- `[Application Menu]` Added puppeteer tests for resizable application menu. ([#5755](https://github.com/infor-design/enterprise/issues/5755))
- `[Badges]` Update styling of badges. ([#5608](https://github.com/infor-design/enterprise/issues/5608))
- `[Badges/Tags]` Corrected the colors of badges/tags for better accessibility contrast. ([#5673](https://github.com/infor-design/enterprise/issues/5673))
- `[Button]` Fix a bug where updated settings not properly rendering disabled state. ([#5928](https://github.com/infor-design/enterprise/issues/5928))
- `[Calendar]` Added puppeteer script for event colors and legend. ([#6084](https://github.com/infor-design/enterprise/pull/6084))
- `[Card]` Added actionable button card by using `<button>` or `<a>` tags. ([#5768](https://github.com/infor-design/enterprise/issues/5768))
- `[Card]` Added actionable button card by using `<button>` or `<a>` tags. ([#5768](https://github.com/infor-design/enterprise/issues/5768))
- `[Datagrid]` Fix a will add a setting in column to toggle the clearing of cells. ([#5849](https://github.com/infor-design/enterprise/issues/5849))
- `[Dropdown]` Create a Puppeteer Script for Enter key opens dropdown list, when it should only be used to select items within an open list. ([#5842](https://github.com/infor-design/enterprise/issues/5842))
- `[Fileupload]` Added puppeteer test to check that progress bar is present when uploading a file. ([#5808](https://github.com/infor-design/enterprise/issues/5808))
- `[Monthview]` Added ability to update legend on month change. ([#5988](https://github.com/infor-design/enterprise/issues/5988))
- `[Popupmenu]` Correctly position dismissible close icon inside Popupmenu. ([#6083](https://github.com/infor-design/enterprise/issues/6083))
- `[Swipe Container]` Added mobile enhancements and style changes. ([#5615](https://github.com/infor-design/enterprise/issues/5615))
- `[Tooltip]` Converted the tooltip protractor test suites to puppeteer. ([#5830](https://github.com/infor-design/enterprise/issues/5830))

## v4.60.0 Fixes

- `[About/Form]` Fixed a translation issue where there's a space before the colon that is incorrect in French Locales. ([#5817](https://github.com/infor-design/enterprise/issues/5817))
- `[About]` Added event exposure in about component. ([NG#1124](https://github.com/infor-design/enterprise-ng/issues/1124))
- `[Actionsheet]` Fixed an Angular issue where the `renderRootElems` method was not re-rendered when going to other action sheet test pages due to SPA routing concept. ([NG#1188](https://github.com/infor-design/enterprise-ng/issues/1188))
- `[Calendar]` Fixed an issue where you could not have more than one in the same page. ([#6042](https://github.com/infor-design/enterprise/issues/6042))
- `[Column]` Fix a bug where bar size is still showing even the value is zero in column chart. ([#5911](https://github.com/infor-design/enterprise/issues/5911))
- `[Datagrid]` Fix a bug where targeted achievement colors are not displaying correctly when using other locales. ([#5972](https://github.com/infor-design/enterprise/issues/5972))
- `[Datagrid]` Fix a bug in datagrid where filterable headers cannot be tab through in modal. ([#5735](https://github.com/infor-design/enterprise/issues/5735))
- `[Datagrid]` Fix a bug in datagrid where stretch column last broke and the resize would loose the last column. ([#6063](https://github.com/infor-design/enterprise/issues/6063))
- `[Datagrid]` Fix a bug where leading spaces not triggering dirty indicator in editable data cell. ([#5927](https://github.com/infor-design/enterprise/issues/5927))
- `[Datagrid]` Fix Edit Input Date Field on medium row height in Datagrid. ([#5955](https://github.com/infor-design/enterprise/issues/5955))
- `[Datagrid]` Fixed close icon alignment on mobile viewport. ([#6023](https://github.com/infor-design/enterprise/issues/6023))
- `[Datagrid]` Fixed close icon alignment on mobile viewport, Safari browser. ([#5946](https://github.com/infor-design/enterprise/issues/5946))
- `[Datagrid]` Fixed UI alignment of close icon button on mobile view. ([#5947](https://github.com/infor-design/enterprise/issues/5947))
- `[Datagrid]` Fixed file upload icon alignment in datagrid. ([#5846](https://github.com/infor-design/enterprise/issues/5846))
- `[Datepicker]` Fix on initial range values not showing in datepicker. ([NG#1200](https://github.com/infor-design/enterprise-ng/issues/1200))
- `[Dropdown]` Fixed a regression bug where pressing function keys while the dropdown has focus causes letters to be typed. ([#4976](https://github.com/infor-design/enterprise/issues/4976))
- `[Editor]` Changed selector for for image value selection from id to name. ([#5915](https://github.com/infor-design/enterprise/issues/5915))
- `[Editor]` Fix a bug which changes the approach intended by the user after typing in editor. ([#5937](https://github.com/infor-design/enterprise/issues/5937))
- `[Editor]` Fix a bug which clears list format when it's not part of the selected text. ([#5592](https://github.com/infor-design/enterprise/issues/5592))
- `[Editor]` Changed language on the link dialog to use the term "link" for better translations. ([#5987](https://github.com/infor-design/enterprise/issues/5987))
- `[Export]` Added data sanitization in Export to CSV. ([#5982](https://github.com/infor-design/enterprise/issues/5982))
- `[Field Options]` Fixed UI alignment of close icon button (searchfield) in Field Options. ([#5983](https://github.com/infor-design/enterprise/issues/5983))
- `[General]` Fixed several memory leaks with the attached data object. ([#6020](https://github.com/infor-design/enterprise/issues/6020))
- `[Header]` Fixed a regression bug where the buttonset was not properly aligned correctly. ([#6039](https://github.com/infor-design/enterprise/issues/6039))
- `[Icon]` Fixed the translate icon so it can take a color, fixed the tag icon as it was rendered oddly. ([#5870](https://github.com/infor-design/enterprise/issues/5870))
- `[Listbuilder]` Fix on disable bug: Will not enable on call to enable() after disable() twice. ([#5885](https://github.com/infor-design/enterprise/issues/5885))
- `[Locale]` Changed the text from Insert Anchor to Insert Hyperlink. Some translations my still reference anchor until updated from the translation team. ([#5987](https://github.com/infor-design/enterprise/issues/5987))
- `[Modal]` Fixed a bug on hidden elements not focusable when it is turned visible. ([#6086](https://github.com/infor-design/enterprise/issues/6086))
- `[Modal]` Fixed a regression bug where elements inside of the tab panel were being disabled when its `li` tab is not selected (is-selected class) initially. ([NG#1210](https://github.com/infor-design/enterprise-ng/issues/1210))
- `[Searchfield]` Fixed UI alignment of close icon button (searchfield) in Datagrid. ([#5954](https://github.com/infor-design/enterprise/issues/5954))
- `[Tabs Module]` Fixed UI alignment of close icon button on mobile view([#5951](https://github.com/infor-design/enterprise/issues/5951))
- `[Tooltip]` Fixed a bug where the inner html value of the tooltip adds unnecessary whitespace and new line when getting the text value. ([#6059](https://github.com/infor-design/enterprise/issues/6059))

(52 Issues Solved This Release, Backlog Enterprise 222, Backlog Ng 35, 1100 Functional Tests, 1695 e2e Tests, 263 Puppeteer Tests)

## v4.59.4 Fixes

- `[Modal]` Reverted problematic issue. ([#6086](https://github.com/infor-design/enterprise/issues/6086))

## v4.59.3 Fixes

- `[Modal]` Fixed a bug on hidden elements not focusable when it is turned visible. ([#6086](https://github.com/infor-design/enterprise/issues/6086))

## v4.59.2 Fixes

- `[Calendar]` Fixed an issue where you could not have more than one in the same page. ([#6042](https://github.com/infor-design/enterprise/issues/6042))
- `[Header]` Fixed a regression bug where the buttonset was not properly aligned correctly. ([#6039](https://github.com/infor-design/enterprise/issues/6039))

## v4.59.1 Fixes

- `[Modal]` Fixed a regression bug where elements inside of the tab panel were being disabled when its `li` tab is not selected (is-selected class) initially. ([NG#1210](https://github.com/infor-design/enterprise-ng/issues/1210))

## v4.59.0 Markup Changes

- `[About]` Changed the OS Version to not show the version. This is because this information is incorrect and the correct information is no longer given by newer versions of Operating systems in any browser. or this reason the version is removed from the OS field on the about dialog. ([#5813](https://github.com/infor-design/enterprise/issues/5813))

## v4.59.0 Fixes

- `[Calendar]` Added an option to configure month label to use abbreviation and changed month label to display on the first day of the months rendered in calendar. ([#5941](https://github.com/infor-design/enterprise/issues/5941))
- `[Calendar]` Fixed the personalize column checkbox not syncing when having two datagrids. ([#5859](https://github.com/infor-design/enterprise/issues/5859))
- `[Cards]` Added focus state on selected cards. ([#5684](https://github.com/infor-design/enterprise/issues/5684))
- `[Colorpicker]` Fixed a bug where the red diagonal line that goes beyond its border when field-short/form-layout-compact is used. ([#5744](https://github.com/infor-design/enterprise/issues/5744))
- `[Datagrid]` Fixed a bug where the maskOptions function is never called when the grid has filtering. ([#5847](https://github.com/infor-design/enterprise/issues/5847))
- `[Calendar]` Fixed the personalize column checkbox not syncing when having two datagrids. ([#5859](https://github.com/infor-design/enterprise/issues/5859))
- `[Fieldset]` Implemented design improvements. ([#5638](https://github.com/infor-design/enterprise/issues/5638))
- `[Fileupload-Advanced]` Fixed a bug where it cannot add a new file after removing the old one. ([#5598](https://github.com/infor-design/enterprise/issues/5598))
- `[Datagrid]` Fixed a bug where the maskOptions function is never called when the grid has filtering. ([#5847](https://github.com/infor-design/enterprise/issues/5847))
- `[Datagrid]` Fixed a bug where fileupload value is undefined when trying to upload. ([#5846](https://github.com/infor-design/enterprise/issues/5846))
- `[Dropdown]` Clear search matches after an item is selected. ([#5632](https://github.com/infor-design/enterprise/issues/5632))
- `[Dropdown]` Shorten filter delay for single character entries. ([#5793](https://github.com/infor-design/enterprise/issues/5793))
- `[Fieldset]` Implemented design improvements. ([#5638](https://github.com/infor-design/enterprise/issues/5638))
- `[Linechart]` Added default values on line width and y-axis when data in dataset is blank. ([#1172](https://github.com/infor-design/enterprise-ng/issues/1172))
- `[Listview]` Fixed a bug where the alert icons in RTL were missing. ([#5827](https://github.com/infor-design/enterprise/issues/5827))
- `[Locale]` Fixed `latvian` translation for records per page. ([#5969](https://github.com/infor-design/enterprise/issues/5969))
- `[Locale]` Fixed `latvian` translation for Select All. ([#5895](https://github.com/infor-design/enterprise/issues/5895))
- `[Locale]` Capitalized the `finnish` translation for seconds. ([#5894](https://github.com/infor-design/enterprise/issues/5894))
- `[Locale]` Added missing translations for font picker. ([#5784](https://github.com/infor-design/enterprise/issues/5784))
- `[Modal]` Fixed a close button overlapped when title is long. ([#5795](https://github.com/infor-design/enterprise/issues/5795))
- `[Modal]` Modal exits if Escape key is pressed in datagrid. ([#5796](https://github.com/infor-design/enterprise/issues/5796))
- `[Modal]` Fixed modal focus issues with inline display none. ([#5875](https://github.com/infor-design/enterprise/issues/5875))
- `[Searchfield]` Fixed a bug where the close button icon is overlapping with the search icon in RTL. ([#5807](https://github.com/infor-design/enterprise/issues/5807))
- `[Spinbox]` Fixed a bug where the spinbox controls still show the ripple effect even it's disabled. ([#5719](https://github.com/infor-design/enterprise/issues/5719))
- `[Tabs]` Added the ability to set the position of counts via settings (top & bottom), removed the counts in spillover, and positioned the counts depending on the current locale. ([#5258](https://github.com/infor-design/enterprise/issues/5258))
- `[Tabs Module]` Fixed the searchfield menu inside of tabs module in responsive layout. ([#6320](https://github.com/infor-design/enterprise/issues/6320))
- `[Toolbar]` Fixed an issue where things in the page get scrambled if you have a button with undefined ids. ([#1194](https://github.com/infor-design/enterprise-ng/issues/1194))

## v4.59.0 Features

- `[Calendar]` Modify validations to allow custom colors. ([#5743](https://github.com/infor-design/enterprise/issues/5743))
- `[Accordion]` Adjusted spacing and hitboxes for Mobile Enhancements. ([#5611](https://github.com/infor-design/enterprise/issues/5611))
- `[Area]` Converted the area protractor test suites to puppeteer. ([#5834](https://github.com/infor-design/enterprise/issues/5834))
- `[Cards]` Added mobile enhancements and style changes. ([#5609](https://github.com/infor-design/enterprise/issues/5609))
- `[Button]` Added test scripts for button. ([#5851](https://github.com/infor-design/enterprise/issues/5851))
- `[BusyIndicator]` Added hide event. ([#5794](https://github.com/infor-design/enterprise/issues/5794))
- `[Column]` Added example page for legend colors. ([#5761](https://github.com/infor-design/enterprise/issues/5761))
- `[Datagrid]` Added datagrid feature using arrow keys to select. ([#5713](https://github.com/infor-design/enterprise/issues/5713))
- `[Datagrid]` Added exportToCsv option for datagrid toolbar. ([#5786](https://github.com/infor-design/enterprise/issues/5786))
- `[Datagrid]` Added new event `filteroperatorchanged` to datagrid. ([#5899](https://github.com/infor-design/enterprise/issues/5899))
- `[File Upload]` Added puppeteer tests for file upload. ([#5808](https://github.com/infor-design/enterprise/issues/5808))
- `[Toolbar-Flex]` Added responsive design for searchfield with categories and basic searchfield. ([#5619](https://github.com/infor-design/enterprise/issues/5619))
- `[Timepicker]` Added settings in timepicker to limit the hours that can be selected. ([#5880](https://github.com/infor-design/enterprise/issues/5880))
- `[TrackDirty]` Converted the trackdirty protractor test suites to puppeteer. ([#5829](https://github.com/infor-design/enterprise/issues/5829))

(47 Issues Solved This Release, Backlog Enterprise 219, Backlog Ng 34, 1100 Functional Tests, 1692 e2e Tests, 179 Puppeteer Tests)

## v4.58.3 Fixes

- `[Datagrid]` Added new event `filteroperatorchanged` to datagrid. ([#5899](https://github.com/infor-design/enterprise/issues/5899))

## v4.58.2 Fixes

- `[Toolbar]` Fixed an issue where things in the page get scrambled if you have a button with undefined ids. ([#1194](https://github.com/infor-design/enterprise-ng/issues/1194))

## v4.58.1 Fixes

- `[Misc]` Fixed several security issues with xss (details hidden). ([#GSHA](https://github.com/infor-design/enterprise/security/advisories))

## v4.58.0 Features

- `[Accordion]` Added puppeteer tests for accordion. ([#5836](https://github.com/infor-design/enterprise/issues/5836))
- `[App Menu]` Fixed a bug causing re-invoke of the entire Application Menu and its child components whenever a new App Menu trigger is added to the stored `triggers` array. ([#5480](https://github.com/infor-design/enterprise/issues/5480))
- `[Actionsheet]` Added puppeteer tests for actionsheet. ([#5832](https://github.com/infor-design/enterprise/issues/5832))
- `[Column]` Added support to add a line chart in column-grouped. ([#4598](https://github.com/infor-design/enterprise/issues/4598))
- `[Column]` Added feature to rotate labels. ([#5773](https://github.com/infor-design/enterprise/issues/5773))
- `[Column Chart]` Added the ability to add axis labels in column-grouped chart. ([#5721](https://github.com/infor-design/enterprise/issues/5721))
- `[Datagrid]` Added option to format numbers and dates based on current locale. ([#5663](https://github.com/infor-design/enterprise/issues/5663))
- `[Slider]` Added support for tooltip to show on load in slider. ([#3747](https://github.com/infor-design/enterprise/issues/3747))

## v4.58.0 Fixes

- `[Modal]` Added option to disable primary trigger on field. ([#5728](https://github.com/infor-design/enterprise/issues/5728))
- `[Calendar]` Fix the header days where it should be seen when scrolled down. ([#5742](https://github.com/infor-design/enterprise/issues/5742))
- `[Datagrid]` Tab doesn't go to cells if cellNavigation is false. ([#5734](https://github.com/infor-design/enterprise/issues/5734))
- `[Calendar]` Fix the header days where it should be seen when scrolled down. ([#5742](https://github.com/infor-design/enterprise/issues/5742))
- `[Contextmenu/Popupmenu]` Fixed breaking of shared menu if a datagrid is present on the page. ([#5818](https://github.com/infor-design/enterprise/issues/5818))
- `[Datagrid]` Tab doesn't go to cells if cellNavigation is false. ([#5734](https://github.com/infor-design/enterprise/issues/5734))
- `[Dropdown]` Clear search matches after an item is selected. ([#5632](https://github.com/infor-design/enterprise/issues/5632))
- `[Locale]` Fix issue in parsing date when AM/PM comes first before Hours `a:hh:mm`. ([#5129](https://github.com/infor-design/enterprise/issues/5129))
- `[Modal]` Added option to disable primary trigger on field. ([#5728](https://github.com/infor-design/enterprise/issues/5728))
- `[Searchfield]` Save input value when searchfield collapses but is not cleared via button click or key. ([#5792](https://github.com/infor-design/enterprise/issues/5792))
- `[Tabs]` Fixed regression bug where tabs are no longer working inside the modal. ([#5867](https://github.com/infor-design/enterprise/issues/5867))
- `[Tabs]` Fix focus indicator in Sink Page. ([#5714](https://github.com/infor-design/enterprise/issues/5714))
- `[Tabs-Vertical]` Fixed on Tabs Vertical Aria and Roles. ([#5712](https://github.com/infor-design/enterprise/issues/5712))
- `[Toolbar Searchfield]` Fixed the height the collapse button on a smaller viewport (`766px` and below). ([#5791](https://github.com/infor-design/enterprise/issues/5791))
- `[Lookup]` Rows are selected based on the initial values in the input field. ([#1132](https://github.com/infor-design/enterprise-ng/issues/1132))

(30 Issues Solved This Release, Backlog Enterprise 224, Backlog Ng 33, 1269 Functional Tests, 1689 e2e Tests, 167 Puppeteer Tests)

## v4.57.2 Fixes

- `[Misc]` Fixed several security issues with xss (details hidden). ([#GSHA](https://github.com/infor-design/enterprise/security/advisories))

## v4.57.1 Fixes

- `[Tabs]` Fixed regression bug where tabs are no longer working inside the modal. ([#5867](https://github.com/infor-design/enterprise/issues/5867))

## v4.57.0 Features

- `[Accordion]` Added the ability to have a notification badge in accordion headers. ([#5594](https://github.com/infor-design/enterprise/issues/5594))
- `[Breadcrumb]` Added hitbox styles for breadcrumb. ([#5408](https://github.com/infor-design/enterprise/issues/5408))
- `[Button]` Added the ability to have a hitbox. With this feature, it will have a better tapping/clicking on smaller devices. ([#5568](https://github.com/infor-design/enterprise/issues/5568))
- `[Button]` Added the ability to have a notification badge in buttons. ([#5594](https://github.com/infor-design/enterprise/issues/5594))
- `[Calendar]` Added hitbox option for calendar. ([#5602](https://github.com/infor-design/enterprise/issues/5602))
- `[Checkbox]` Added hitbox area styles for checkboxes. ([#5603](https://github.com/infor-design/enterprise/issues/5603))
- `[Datagrid]` Added Datagrid Fallback Image when image cannot be loaded. ([#5442](https://github.com/infor-design/enterprise/issues/5442))
- `[File Upload]` Show progress percent while file is uploading. ([#3934](https://github.com/infor-design/enterprise/issues/3934))
- `[Input]` Added a new form style `form-layout-large` to input component. ([#5606](https://github.com/infor-design/enterprise/issues/5606))
- `[Icon]` Updated several icons see issue for details. ([#5774](https://github.com/infor-design/enterprise/issues/5774))
- `[Message]` Changed some stylings on mobile experience. ([#5567](https://github.com/infor-design/enterprise/issues/5567))
- `[Modal]` Adjusted stylings on mobile viewport. ([#5601](https://github.com/infor-design/enterprise/issues/5601))
- `[Notification]` Added tooltip in notification. ([#5562](https://github.com/infor-design/enterprise/issues/5562))
- `[Notification]` Added close functions (by ID and latest) in notification. ([#5562](https://github.com/infor-design/enterprise/issues/5562))
- `[Datagrid]` Added support for text filter types to specify a selected filter condition. ([#5750](https://github.com/infor-design/enterprise/issues/5750))
- `[Environment]` Fixed `ie` css class included to html tag for Edge browser. ([#5587](https://github.com/infor-design/enterprise/issues/5587))

### v4.57.0 Markup Changes

- `[Tabs]` Some of the aria attributes have been changed, see the issue for details.([#5712](https://github.com/infor-design/enterprise/issues/5712))
- `[Notification Badge]` Rename methods in Notification Badge for better readability. ([#1169](https://github.com/infor-design/enterprise-ng/issues/1169))

## v4.57.0 Fixes

- `[ApplicationMenu]` Fix for broken UI in Safari when hiding and expanding the navigation menu. ([#5620](https://github.com/infor-design/enterprise/issues/5620))
- `[ApplicationMenu]` Fix application menu broken UI on first render. ([#5766](https://github.com/infor-design/enterprise/issues/5766))
- `[Calendar]` Removed the example legend in the default settings. ([#1130](https://github.com/infor-design/enterprise-ng/issues/1130))
- `[Cards]` Fixed misaligned list within expandable cards pane. ([#5223](https://github.com/infor-design/enterprise/issues/5223))
- `[Counts]` Updated the font size of `xl-text` from `50px` to `48px`. ([#5588](https://github.com/infor-design/enterprise/issues/5588))
- `[Counts]` Fixed title and icon position when in RTL. ([#5566](https://github.com/infor-design/enterprise/issues/5566))
- `[Datagrid]` Removed margin in icon when size is small or extra small. ([#5726](https://github.com/infor-design/enterprise/issues/5726))
- `[Datagrid]` Added additional check for vertical scroll. ([#1154](https://github.com/infor-design/enterprise-ng/issues/1154))
- `[Datepicker]` Fix on default legends being shown regardless if settings have custom legends. ([#5683](https://github.com/infor-design/enterprise/issues/5683))
- `[EmptyMessage]` Added `16px` spacings in the empty message container. ([#5639](https://github.com/infor-design/enterprise/issues/5639))
- `[FieldFilter]` Fixed missing trigger icons on short field filter options. ([#5727](https://github.com/infor-design/enterprise/issues/5727))
- `[Form]` Fixed misaligned trigger icon of datepicker on safari. ([#5751](https://github.com/infor-design/enterprise/issues/5751))
- `[Header]` Fix on Advanced Search not seen on headers when changing colors. ([#5782](https://github.com/infor-design/enterprise/issues/5782))
- `[Locale]` Fixed currency position and a translation on `tl-PH` locale. ([#5695](https://github.com/infor-design/enterprise/issues/5695))
- `[Lookup]` Fix an uncentered lookup icon in composite form. ([#5657](https://github.com/infor-design/enterprise/issues/5657))
- `[Searchfield]` Fix on uneven searchfield in firefox. ([#5620](https://github.com/infor-design/enterprise/issues/5620))
- `[Searchfield]` Fix on uneven searchfield in firefox. ([#5695](https://github.com/infor-design/enterprise/issues/5695))
- `[Searchfield]` Fix on misaligned close button on mobile view. ([#5782](https://github.com/infor-design/enterprise/issues/5782))
- `[Searchfield]` Change width when parent container becomes smaller. ([#4696](https://github.com/infor-design/enterprise/issues/4696))
- `[Spinbox]` Remove functionality of Home and End buttons on Spinbox. ([#5659](https://github.com/infor-design/enterprise/issues/5659))
- `[Spinbox]` Fix spinbox misalignment on sample sizes. ([#5733](https://github.com/infor-design/enterprise/issues/5733))
- `[Tabs]` Fix a bug on vertical tabs scroll on panel containers. ([#5565](https://github.com/infor-design/enterprise/issues/5565))
- `[Treemap]` Fix Treemap's misaligned footer-text on the new theme. ([#5365](https://github.com/infor-design/enterprise/issues/5365))

(41 Issues Solved This Release, Backlog Enterprise 192, Backlog Ng 28, 1166 Functional Tests, 1712 e2e Tests, 150 Puppeteer Tests)

## v4.56.0 Features

- `[ContextualActionPanel]` Changed the color of the toolbar header in the new theme. ([#5685](https://github.com/infor-design/enterprise/issues/5685))
- `[Charts]` Added ability to disable the selection of the charts including the legend. ([#2736](https://github.com/infor-design/enterprise/issues/2736))
- `[Datagrid]` Adds the ability to update values of a specific column on Datagrid. ([#3491](https://github.com/infor-design/enterprise/issues/3491))
- `[Icon]` Updated the launch icon to be less Philippines. ([#5595](https://github.com/infor-design/enterprise/issues/5595))
- `[Locale]` Added a new locale `tl-PH` for Philippines (`tagalog`). ([#5695](https://github.com/infor-design/enterprise/issues/5695))
- `[Tabs]` Adds the ability to split the tabs. ([#4600](https://github.com/infor-design/enterprise/issues/4600))
- `[Toolbar Flex]` Adds control of button set areas via the Button set API. ([NG#1101](https://github.com/infor-design/enterprise-ng/issues/1101))

## v4.56.0 Fixes

- `[BusyIndicator]` Sized and Aligned busy indicator within a compact form field. ([#5655](https://github.com/infor-design/enterprise/issues/5655))
- `[Calendar]` Calendar event IDs can support numbers. ([#5556](https://github.com/infor-design/enterprise/issues/5556))
- `[Calendar]` Fixed wrong color on icons on the header. ([#5647](https://github.com/infor-design/enterprise/issues/5647))
- `[Calendar]` Fixed markForRefresh for display range in calendar. ([#5675](https://github.com/infor-design/enterprise/issues/5675))
- `[Calendar]` Adds the ability to support cross year date range in calendar. ([#5675](https://github.com/infor-design/enterprise/issues/5675))
- `[Calendar]` Fixed additional row due to DST for display range in calendar. ([#5675](https://github.com/infor-design/enterprise/issues/5675))
- `[Datagrid]` Date format should reflect in date filter when range option is selected. ([#4864](https://github.com/infor-design/enterprise/issues/4864))
- `[Datagrid]` Add test page for `selectAllCurrentPage` with toolbar count. ([#4921](https://github.com/infor-design/enterprise/issues/4921))
- `[Datepicker]` Fix on datepicker header not being shown in smaller screens. ([#5550](https://github.com/infor-design/enterprise/issues/5550))
- `[Datagrid]` Fixed an issue where the selection idx was not updating after append/update data to child nodes for tree. ([#5631](https://github.com/infor-design/enterprise/issues/5631))
- `[Datagrid]` Fixed a bug where row status is not properly rendered on Tree List. ([#5552](https://github.com/infor-design/enterprise/issues/5552))
- `[Dropdown]` Fixed disabling of function keys F1 to F12. ([#4976](https://github.com/infor-design/enterprise/issues/4976))
- `[Dropdown]` Fixed a bug where selecting the first item on the list doesn't trigger the `change` event that will select the value immediately. ([NG#1102](https://github.com/infor-design/enterprise-ng/issues/1102))
- `[Dropdown]` Fixed an accessibility issue where the error message was unannounced using a screen reader. ([#5130](https://github.com/infor-design/enterprise/issues/5130))
- `[Homepage]` Fix on homepage example charts misaligned when on mobile. ([#5650](https://github.com/infor-design/enterprise/issues/5650))
- `[Popupmenu]` Fixed an not released issue where opening menus limited the ability to click after. ([#5648/#5649](https://github.com/infor-design/enterprise/issues/5648))
- `[Popupmenu]` Allow switches to be clickable in popupmenu for backwards compatibility. ([#1127](https://github.com/infor-design/enterprise-ng/issues/1127))
- `[Icons]` Fix sizes on some of the icons in classic mode. ([#5626](https://github.com/infor-design/enterprise/issues/5626))
- `[Icons]` Fix sizes on some of the icons in tree in classic mode. ([#5626](https://github.com/infor-design/enterprise/issues/5626))
- `[Line Chart]` Fixed a bug where the line chart was not positioned correctly when all the values were zero. ([#5640](https://github.com/infor-design/enterprise/issues/5640))
- `[Listview]` Fixed the links example to better show disabled links. ([#5678](https://github.com/infor-design/enterprise/issues/5678))
- `[Locale]` Fixed an additional case where large numbers cannot be formatted correctly. ([#5605](https://github.com/infor-design/enterprise/issues/5605))
- `[Locale]` Expanded support from 10 to 20 decimal places. Max number is 21, 20 now. ([#5622](https://github.com/infor-design/enterprise/issues/5622))
- `[Tabs]` Fix a bug where tabs indicator is not aligned when scaled down. ([#5164](https://github.com/infor-design/enterprise/issues/5164))
- `[Tabs]` Fix a bug where tabs indicator is not aligned on RTL. ([#5541](https://github.com/infor-design/enterprise/issues/5541))
- `[Tree]` Fix on return item when calling addNode. ([#5334](https://github.com/infor-design/enterprise/issues/5334))

(44 Issues Solved This Release, Backlog Enterprise 176, Backlog Ng 25, 1134 Functional Tests, 1693 e2e Tests)

## v4.55.3 Fixes

- `[Datagrid]` Fixed an issue where the selection idx was not updating after append/update data to child nodes for tree. ([#5631](https://github.com/infor-design/enterprise/issues/5631))
- `[Locale]` Fixed a bug where very large numbers would get a zero added. ([#5308](https://github.com/infor-design/enterprise/issues/5308))
- `[Locale]` Fixed a bug where very large numbers with negative added an extra zero in formatNumber. ([#5318](https://github.com/infor-design/enterprise/issues/5318))
- `[Locale]` Expanded support from 10 to 20 decimal places. Max number is 21, 20 now. ([#5622](https://github.com/infor-design/enterprise/issues/5622))

## v4.55.2 Fixes

- `[Icons]` Fix sizes on some of the icons in classic mode. ([#5626](https://github.com/infor-design/enterprise/issues/5626))

## v4.55.1 Fixes

- `[Locale]` Fixed an additional case where large numbers cannot be formatted correctly. ([#5605](https://github.com/infor-design/enterprise/issues/5605))

## v4.55.0 Features

- `[ApplicationMenu]` Added the ability to resize the app menu. ([#5193](https://github.com/infor-design/enterprise/issues/5193))
- `[Completion Chart]` Added tooltip in completion chart. ([#5346](https://github.com/infor-design/enterprise/issues/5346))
- `[Custom Builds]` Fixed a bug where importing the base Charts API directly would cause an error. ([#5463](https://github.com/infor-design/enterprise/issues/5463))
- `[Datagrid]` Adds the ability to have a selection radio buttons on Datagrid. ([#5384](https://github.com/infor-design/enterprise/issues/5384))
- `[Datagrid]` Added a `verticalScrollToEnd` property when you reached the end of the datagrid list. ([#5435](https://github.com/infor-design/enterprise/issues/5435))
- `[Datagrid]` Added separate mask options for filter row. ([#5519](https://github.com/infor-design/enterprise/issues/5519))
- `[Editor]` Added support for `ol` type attribute to be able to use the other list styles (`alphabetically ordered (lowercase and uppercase)`, and `roman numbers (lowercase and uppercase)`) of `ol` tag. ([#5462](https://github.com/infor-design/enterprise/issues/5462))
- `[Icons]` Now generating the icons from figma instead of sketch, this should be of low impact but keep your eye on icons in general as they have all changed in generation and log any issues found. ([#5170](https://github.com/infor-design/enterprise/issues/5170))
- `[Lookup]` Fixed a bug for short field and its icons not rendering properly. ([#5541](https://github.com/infor-design/enterprise/issues/5541))
- `[Message]` Add info status handling to message.([#5459](https://github.com/infor-design/enterprise/issues/5459))
- `[Message]` Add an optional close button setting to dismiss the message. ([#5464](https://github.com/infor-design/enterprise/issues/5464))
- `[Modal]` Added the ability to have a custom tooltip on modal close button. ([#5391](https://github.com/infor-design/enterprise/issues/5391))
- `[Swaplist]` Added option to copy items from lists instead of moving them. ([#5513](https://github.com/infor-design/enterprise/issues/5513))
- `[Popdown]` Added a click outside event in popdown. ([#3618](https://github.com/infor-design/enterprise/issues/3618))
- `[Timepicker]` Fixed a bug for timepicker icon not rendering properly. ([#5558](https://github.com/infor-design/enterprise/issues/5558))
- `[Typography]` New typography paragraph text style. ([#5325](https://github.com/infor-design/enterprise/issues/5325))

## v4.55.0 Fixes

- `[Cards]` Fixed a bug card group toolbar overlaps then disappears after clicking the checkboxes. ([#5445](https://github.com/infor-design/enterprise/issues/5445))
- `[Calendar]` Fixed month label not set on first enabled date of the month. ([#5581](https://github.com/infor-design/enterprise/issues/5581))
- `[Calendar]` Fix on overlap in today text and calendar view changer when in mobile. ([#5438](https://github.com/infor-design/enterprise/issues/5438))
- `[Charts]` Fixed a bug where automation ids is not properly rendered on legend, text and slices. ([#5441](https://github.com/infor-design/enterprise/issues/5441))
- `[Datagrid]` Fixed a bug where the checkbox overlaps with the label when `editorOptions.multiple` is set to true. Also added formatters and editor for multiselect. ([NG#1075](https://github.com/infor-design/enterprise-ng/issues/1075))
- `[Datagrid]` Fixed an issue where tree list indentation is not left aligned when row has no children and datagrid row height is extra small or small. ([#5487](https://github.com/infor-design/enterprise/issues/5487))
- `[Message]` Added maxWidth setting to allow message to go full width when title is long. ([#5443](https://github.com/infor-design/enterprise/issues/5443))
- `[Datagrid]` Fix unescaped HTML of range value to match escaped HTML of data value. ([#4832](https://github.com/infor-design/enterprise/issues/4832))
- `[Datagrid]` Fix an XSS vulnerability in the name property of the columns objects array. ([#5428](https://github.com/infor-design/enterprise/issues/5428))
- `[Datagrid]` Fixed an issue where the excel export did not download in MS Edge. ([#5507](https://github.com/infor-design/enterprise/issues/5507))
- `[Editor]` Fixed an issue where font color was not working and extra spaces were get removed. ([#5137](https://github.com/infor-design/enterprise/issues/5137))
- `[EmptyMessage]` Fixed a bug where the empty message chart were not properly rendered when using auto height widget/card. ([#5527](https://github.com/infor-design/enterprise/issues/5527))
- `[Hierarchy]` Fixed line and icon alignment in hierarchy when in RTL format. ([#5544](https://github.com/infor-design/enterprise/issues/5544))
- `[Message]` Added maxWidth setting to allow message to go full width when title is long. ([#5443](https://github.com/infor-design/enterprise/issues/5443))
- `[Modal]` Fixed a bug where events are not properly called when calling stacked dialogs. ([#5471](https://github.com/infor-design/enterprise/issues/5471))
- `[Timepicker]` Fixed a bug where the Chinese time format doesn't render correctly after selecting time and periods (AM/PM). ([#5420](https://github.com/infor-design/enterprise/issues/5420))
- `[Tree]` Fixed an issue where lengthy node text doesn't wrap to lines and cuts off. ([#5499](https://github.com/infor-design/enterprise/issues/5499))

(51 Issues Solved This Release, Backlog Enterprise 129, Backlog Ng 29, 1222 Functional Tests, 1693 e2e Tests)

## v4.54.3 Fixes

- `[Locale]` Fixed a bug where very large numbers would get a zero added. ([#5308](https://github.com/infor-design/enterprise/issues/5308))
- `[Locale]` Fixed a bug where very large numbers with negative added an extra zero in formatNumber. ([#5318](https://github.com/infor-design/enterprise/issues/5318))
- `[Locale]` Expanded support from 10 to 20 decimal places. Max number is 21, 20 now. ([#5622](https://github.com/infor-design/enterprise/issues/5622))

## v4.54.2 Fixes

- `[Locale]` Fixed an additional case where large numbers cannot be formatted correctly. ([#5605](https://github.com/infor-design/enterprise/issues/5605))

## v4.54.1 Fixes

- `[Datagrid]` Added separate mask options for filter row. ([#5519](https://github.com/infor-design/enterprise/issues/5519))

## v4.54.0 Features

- `[Cards]` Added the ability of single and multi selection of cards. ([#5253](https://github.com/infor-design/enterprise/issues/5253))
- `[Datagrid]` Added support to row reorder for groupable settings. ([#5233](https://github.com/infor-design/enterprise/issues/5233))
- `[Donut]` Added the ability to add center tooltip for Donut. ([#5302](https://github.com/infor-design/enterprise/issues/5302))
- `[Notification Badge]` Added Notification Badge component that has the ability to move to any corner of the icon element. ([#5344](https://github.com/infor-design/enterprise/issues/5344))

## v4.54.0 Fixes

- `[Blockgrid]` Added additional design with no image ([#5379](https://github.com/infor-design/enterprise/issues/5379))
- `[Charts]` Fixed a bug where the vertical grid line strokes were invisible when in High Contrast and Colors was non-Default ([#5301](https://github.com/infor-design/enterprise/issues/5301))
- `[CirclePager]` Fixed a bug where the slides were not properly showing for RTL languages ([#2885](https://github.com/infor-design/enterprise/issues/2885))
- `[CirclePager]` Fixed a bug where the CSS was the same for all of the circles in homepage/example-hero-widget ([#5337](https://github.com/infor-design/enterprise/issues/5337))
- `[ContextualActionPanel]` Added `title` prop in CAP to control the title via `modaSettings`, and added missing `beforeclose` event. ([NG#1048](https://github.com/infor-design/enterprise-ng/issues/1048))
- `[ContextMenu]` Fixed a bug where field option is not rendered properly on mobile ([#5335](https://github.com/infor-design/enterprise/issues/5335))
- `[Datagrid]` - Fixed a bug where the row height cut off the focus ring on the Action Item buttons for Classic/New mode and XS, S, M settings ([#5394](https://github.com/infor-design/enterprise/issues/5394))
- `[Datagrid]` - Fixed a bug where the selection color would bleed through clickable tags. ([#5533](https://github.com/infor-design/enterprise/issues/5533))
- `[Datagrid]` Fixed an issue where toggling the selectable setting did not correctly enable the checkbox. ([#5482](https://github.com/infor-design/enterprise/issues/5482))
- `[Datagrid]` Fixed an issue where row reorder handle align was not right for extra small and small height. ([#5233](https://github.com/infor-design/enterprise/issues/5233))
- `[Datagrid]` - Fixed a bug where the first two columns row heights did not match the others for the Medium setting ([#5366](https://github.com/infor-design/enterprise/issues/5366))
- `[Datagrid]` - Fixed a bug where the font color on tags was black when a row was hovered over in dark mode. Font color now white. ([#5289](https://github.com/infor-design/enterprise/issues/5289))
- `[Datagrid]` Fixed a bug where the font color on tags was black when a row was hovered over in dark mode. Font color now white. ([#5289](https://github.com/infor-design/enterprise/issues/5289))
- `[Datagrid]` Fixed issues with NaN displaying on Decimal and Dropdown inputs when blank options are selected. ([#5395](https://github.com/infor-design/enterprise/issues/5395))
- `[Datagrid]` - Fixed a bug where the row height cut off the focus ring on the Action Item buttons for Classic/New mode and XS, S, M settings ([#5394](https://github.com/infor-design/enterprise/issues/5394))
- `[Datagrid]` Fixed a bug where the font color on tags was black when a row was hovered over in dark mode. Font color now white. ([#5289](https://github.com/infor-design/enterprise/issues/5289))
- `[Datagrid]` Fixed issues with NaN displaying on Decimal and Dropdown inputs when blank options are selected. ([#5395](https://github.com/infor-design/enterprise/issues/5395))
- `[Datagrid]` Delete key should fire event in dropdown search. ([#5402](https://github.com/infor-design/enterprise/issues/5402))
- `[Datepicker]` Fixed a bug where the -/+ keys were not detected in datepicker. ([#5353](https://github.com/infor-design/enterprise/issues/5353))
- `[Datagrid]` Fixed a bug that prevented the headers of the right frozen columns as well as the order date column from being exported properly. ([#5332](https://github.com/infor-design/enterprise/issues/5332))
- `[Datagrid]` Fixed a bug where the font color on tags was black when a row was hovered over in dark mode. Font color now white. ([#5289](https://github.com/infor-design/enterprise/issues/5289))
- `[Datagrid]` Fixed issues with NaN displaying on Decimal and Dropdown inputs when blank options are selected. ([#5395](https://github.com/infor-design/enterprise/issues/5395))
- `[Datagrid]` Fixed a bug where filter options were unable to reopen after doing pagination and clicking other filter options. ([#5286](https://github.com/infor-design/enterprise/issues/5286))
- `[Datepicker]` Fixed a bug where the -/+ keys were not detected in datepicker. ([#5353](https://github.com/infor-design/enterprise/issues/5353))
- `[Donut]` Changed legend design when item exceeds maximum width of chart. ([#5292](https://github.com/infor-design/enterprise/issues/5292))
- `[Dropdown]` Fixed a bug where backspace in Dropdown is not working when pressed. ([#5113](https://github.com/infor-design/enterprise/issues/5113))
- `[Editor]` Added tooltip in fontpicker. ([#5472](https://github.com/infor-design/enterprise/issues/5472))
- `[Fileupload]` Fixed a bug where the required asterisk does not appear on the labels associated with required fields. ([#5285](https://github.com/infor-design/enterprise/issues/5285))
- `[Homepage]` Adjusted height and width of example homepage ([#5425](https://github.com/infor-design/enterprise/issues/5425))
- `[Icon]` Changed button icon colors to slate6 ([#5307](https://github.com/infor-design/enterprise/issues/5307))
- `[Input]` Fixed a bug where clear icon were not properly aligned with the input field in classic mode. ([#5324](https://github.com/infor-design/enterprise/issues/5324))
- `[Locale]` Fixed an issue with the finish time format. ([#5447](https://github.com/infor-design/enterprise/issues/5447))
- `[Lookup]` Fixed an issue where in autoApply with single select the modal will close when paging. ([#5466](https://github.com/infor-design/enterprise/issues/5466))
- `[Lookup]` Fixed an issue where selection for server side and paging was not working. ([#986](https://github.com/infor-design/enterprise-ng/issues/986))
- `[Lookup]` Added api setting to allow duplicate selected value to input element. ([#986](https://github.com/infor-design/enterprise-ng/issues/986))
- `[Modal]` Enter key will trigger primary button when in an input field. ([#5198](https://github.com/infor-design/enterprise/issues/5198))
- `[Monthview]` Fixed a bug where a vertical scroll is showing when it is unnecessary. ([#5350](https://github.com/infor-design/enterprise/issues/5350))
- `[Multiselect]` Fixed a regression bug where clear icon were not properly aligned on compact mode. ([#5396](https://github.com/infor-design/enterprise/issues/5396))
- `[Personalize]` Added css to remove color gradient on overflowing horizontal tab headers. fix is limited to personalize styling ([#5303](https://github.com/infor-design/enterprise/issues/5303))
- `[Popdown]` Remove deprecation console warning. We still consider this component deprecated but will not remove until 5.0 version. The warning was only removed for now. ([#1070](https://github.com/infor-design/enterprise-ng/issues/1070))
- `[ToolbarFlex]` updated logic to account for the AllowTabs property and set toolbar items with a tab-index of 0 when allowTabs is true ([#5387](https://github.com/infor-design/enterprise/issues/5387))
- `[Tabs]` Remove tabs animation when clicking tabs. ([#4818](https://github.com/infor-design/enterprise-ng/issues/4818))

(40 Issues Solved This Release, Backlog Enterprise 145, Backlog Ng 24, 1195 Functional Tests, 1697 e2e Tests)

### v4.54.0 Markup Changes

- `[TrackDirty]` Removed Track Dirty from the main components list and integrated the underlying examples into their corresponding individual components.([#5319](https://github.com/infor-design/enterprise/issues/5319))

## v4.53.5 Fixes

- `[Lookup]` Fixed two additional issues where selection for server side and paging was not working. ([#986](https://github.com/infor-design/enterprise-ng/issues/986))
- `[Lookup]` Fixed an issue where in autoApply with single select the modal will close when paging. ([#5466](https://github.com/infor-design/enterprise/issues/5466))

## v4.53.3 Fixes

- `[Lookup]` Fixed an issue where selection for server side and paging was not working. ([#986](https://github.com/infor-design/enterprise-ng/issues/986))

## v4.53.0 Features

- `[Action Sheet]` Added a mobile device-friendly action sheet component. ([#5256](https://github.com/infor-design/enterprise/issues/5256))
- `[Cards]` Added card variations (Status, Hyperlink and Photo Card) with improve hitboxes for tapping. ([#5250](https://github.com/infor-design/enterprise/issues/5250))
- `[Cards]` Added improvements to the expandable cards and made a jQuery instance to be available in the angular wrapper. ([#5252](https://github.com/infor-design/enterprise/issues/5252))
- `[ContextualActionPanel]` Added vertical tabs example on the Contextual Action Panel. ([#5234](https://github.com/infor-design/enterprise/issues/5234))
- `[Swipe Action]` Added a mobile device-friendly swipe action component. ([#5254](https://github.com/infor-design/enterprise/issues/5254))

## v4.53.0 Fixes

- `[Application Menu]` Fixed a bug where the menu list will not properly rendered on autocomplete if you type a character that is not available in the list. ([#4863](https://github.com/infor-design/enterprise/issues/4863))
- `[Calendar]` Fixed a bug where calendar event is not rendered on WeekView if add event (modal) is used before add event (api). ([#5236](https://github.com/infor-design/enterprise/issues/5236))
- `[Circle Pager]` Fixed size interactions and changes for mobile view port. ([#5251](https://github.com/infor-design/enterprise/issues/5251))
- `[Datagrid]` Fixed an issue where personalize column headers were not rendering properly. ([#5361](https://github.com/infor-design/enterprise/issues/5361))
- `[Datagrid]` Fixed a bug where animation blue circle is off-center. ([#5246](https://github.com/infor-design/enterprise/issues/5246))
- `[Datagrid]` Fixed a bug where hovering lookup cells showed a grey background. ([#5157](https://github.com/infor-design/enterprise/issues/5157))
- `[Datagrid]` Fixed an issue for xss where special characters was not sanitizing and make grid to not render. ([#975](https://github.com/infor-design/enterprise-ng/issues/975))
- `[Datagrid]` Fixed a bug where the home and end key should behave as default when in editable cell and not shifting to the first and end row in datagrid. ([#5179](https://github.com/infor-design/enterprise/issues/5179))
- `[Datepicker]` Fixed a bug where the setting attributes were missing in datepicker input and datepicker trigger on NG wrapper. ([#1044](https://github.com/infor-design/enterprise-ng/issues/1044))
- `[Datepicker]` Fixed a bug where the selection range was not being properly rendered in mobile. ([#5211](https://github.com/infor-design/enterprise/issues/5211))
- `[Datepicker]` Made the `autocomplete` attribute configurable by using the `autocompleteAttribute` setting. ([#5092](https://github.com/infor-design/enterprise/issues/5092))
- `[Dropdown]` Made the `noSearch` setting prevent filtering using the Dropdown's search input element as expected. ([#5159](https://github.com/infor-design/enterprise/issues/5159))
- `[Dropdown]` Prevented the Dropdown from re-selecting and firing change events if the same value is picked from its list. ([#5159](https://github.com/infor-design/enterprise/issues/5159))
- `[Dropdown]` Fixed a bug that resulted in the updatable dropdown value being changed when selecting the more actions button. ([#5222](https://github.com/infor-design/enterprise/issues/5222))
- `[Editor]` Fixed a bug where automation id attributes are not properly rendered on editor elements. ([#5082](https://github.com/infor-design/enterprise/issues/5082))
- `[Lookup]` Fixed a bug where lookup attributes are not added in the cancel and apply/save button. ([#5202](https://github.com/infor-design/enterprise/issues/5202))
- `[Lookup]` Exposed two events from the datagrid `afterpaging` and `selected` for more flexibility. ([#986](https://github.com/infor-design/enterprise-ng/issues/986))
- `[Locale]` Fixed a bug where very large numbers with negative added an extra zero in formatNumber. ([#5308](https://github.com/infor-design/enterprise/issues/5308))
- `[Locale]` Fixed a bug where very large numbers would get a zero added. ([#5308](https://github.com/infor-design/enterprise/issues/5308))
- `[Locale]` Fixed a bug where very large numbers with negative added an extra zero in formatNumber. ([#5318](https://github.com/infor-design/enterprise/issues/5318))
- `[Lookup]` Fixed a regression bug where the close/clear icon were not properly aligned on mobile and tablet viewport. ([#5299](https://github.com/infor-design/enterprise/issues/5299))
- `[Lookup]` Fixed a bug where rows become unselected when reopened. ([#5261](https://github.com/infor-design/enterprise/issues/5261))
- `[Modal]` Added the ability to set the tabindex. ([#5358](https://github.com/infor-design/enterprise/issues/5358))
- `[Monthview]` Fixed an issue where month year pick list was misaligning for in page examples. ([#5345](https://github.com/infor-design/enterprise/issues/5345))
- `[Multiselect]` Fixed a regression bug where close icon in badge/tags were not properly aligned. ([#5351](https://github.com/infor-design/enterprise/issues/5351))
- `[Page-Patterns]` Fixed an issue where the weight range slider was overlapping the sales amount text area. ([#5284](https://github.com/infor-design/enterprise/issues/5284))
- `[Pager]` Fixed an issue where tooltip was not working after switch to 2nd page for disable/enable buttons with standalone Pager. ([#1047](https://github.com/infor-design/enterprise-ng/issues/1047))
- `[Personalization]` Fixed a bug where user was unable to see highlighted text in the header when using the new light default theme. ([#5219](https://github.com/infor-design/enterprise/issues/5219))
- `[Personalization]` Fixed an issue where hyperlinks were not showing up for dark theme. ([#5144](https://github.com/infor-design/enterprise-ng/issues/5144))
- `[Popupmenu]` Fixed a bug where unwanted link/hash occurs if the menu if the menu is destroyed when clicking a menu item. ([#NG1046](https://github.com/infor-design/enterprise-ng/issues/1046))
- `[Spinbox]` Fixed a bug where spinbox and its border is not properly rendered on responsive view. ([#5146](https://github.com/infor-design/enterprise/issues/5146))
- `[Searchfield]` Fixed a bug where the close button is not rendered properly on mobile view. ([#5182](https://github.com/infor-design/enterprise/issues/5182))
- `[Searchfield]` Fixed a bug where the search icon in search field is not aligned properly on firefox view. ([#5290](https://github.com/infor-design/enterprise/issues/5290))
- `[Searchfield]` Made the `autocomplete` attribute configurable by using the `autocompleteAttribute` setting. ([#5092](https://github.com/infor-design/enterprise/issues/5092))
- `[Searchfield]` Fixed a bug where the button does not have the same height as the searchfield input. ([#5314](https://github.com/infor-design/enterprise/issues/5314))
- `[Searchbar]` Fixed a bug where the search bar overlapped the "Websites" header when browser is minimized or viewed in mobile. ([#5248](https://github.com/infor-design/enterprise/issues/5248))
- `[Slider]` Fixed a bug where the slider produces NaN value on tooltip. ([#5336](https://github.com/infor-design/enterprise/issues/5336))
- `[Splitter]` Fixed position of splitter button. ([#5121](https://github.com/infor-design/enterprise/issues/5121))
- `[Tooltip/Popover]` Split the Popover and Tooltip into separate components. ([#5197](https://github.com/infor-design/enterprise/issues/5197))

(52 Issues Solved This Release, Backlog Enterprise 147, Backlog Ng 28, 1095 Functional Tests, 1668 e2e Tests)

## v4.52.3 Fixes

- `[Locale]` Expanded support from 10 to 20 decimal places. Max number is 21, 20 now. ([#5622](https://github.com/infor-design/enterprise/issues/5622))

## v4.52.2 Fixes

- `[Locale]` Fixed a bug where very large numbers would get a zero added. ([#5308](https://github.com/infor-design/enterprise/issues/5308))
- `[Locale]` Fixed a bug where very large numbers with negative added an extra zero in formatNumber. ([#5318](https://github.com/infor-design/enterprise/issues/5318))

## v4.52.1 Fixes

- `[Datagrid]` Fixed an issue where personalize column headers were not rendering properly. ([#5361](https://github.com/infor-design/enterprise/issues/5361))

## v4.52.0

### v4.52.0 Markup Changes

- `[Datagrid]` When fixing bugs in datagrid hover states we removed the use of `is-focused` on table `td` elements. ([#5091](https://github.com/infor-design/enterprise/issues/5091))

### v4.52.0 Fixes

- `[Application Menu]` Fixed a bug where the expanded accordion were incorrectly colored as selected when uses the personalization colors. ([#5128](https://github.com/infor-design/enterprise/issues/5128))
- `[About]` Fixed a bug where overflowing scrollbar in About Modal is shown on a smaller viewport. ([#5206](https://github.com/infor-design/enterprise/issues/5206))
- `[Bar Chart]` Fixed an issue where the `onerror` script was able to execute. ([#1030](https://github.com/infor-design/enterprise-ng/issues/1030))
- `[Calendar]` Fixed a bug where if the calendar event is not set to whole day then the week view and day view will not properly render on UI. ([#5195](https://github.com/infor-design/enterprise/issues/5195))
- `[Datagrid]` Fixed a bug where changing a selection mode between single and mixed on a datagrid with frozen columns were not properly rendered on UI. ([#5067](https://github.com/infor-design/enterprise/issues/5067))
- `[Datagrid]` Fixed a bug where filter options were not opening anymore after doing sorting on server-side paging. ([#5073](https://github.com/infor-design/enterprise/issues/5073))
- `[Datagrid/Lookup]` Fixed a bug where unselecting all items in an active page affects other selected items on other pages. ([#4503](https://github.com/infor-design/enterprise/issues/4503))
- `[Datagrid]` When fixing bugs in datagrid hover states we removed the use of `is-focused` on table `td` elements. ([#5091](https://github.com/infor-design/enterprise/issues/5091))
- `[Datagrid/Lookup]` Fixed a bug where the plus minus icon animation was cut off. ([#4962](https://github.com/infor-design/enterprise/issues/4962))
- `[Datagrid]` Fixed a bug where unselecting all items in an active page affects other selected items on other pages. ([#4503](https://github.com/infor-design/enterprise/issues/4503))
- `[Datagrid]` Fixed a bug where the tag text in the column is not shown properly when hovering it on Alternate Row Shading. ([#5210](https://github.com/infor-design/enterprise/issues/5210))
- `[Datagrid]` Fixed a bug where the clear filter icons position were not properly aligned with the lookup. ([#5239](https://github.com/infor-design/enterprise/issues/5239))
- `[Dropdown]` Fixed a bug where automatic highlighting of a blank option after opening the list was not working ([#5095](https://github.com/infor-design/enterprise/issues/5095))
- `[Dropdown/Multiselect]` Fixed a bug where the id attribute prefix were missing from the dropdown list when searching with typeahead settings. ([#5053](https://github.com/infor-design/enterprise/issues/5053))
- `[Field Options]` Fixed misalignment of field options for the colorpicker, clearable input field, and clearable searchfield with its close icon. ([#5139](https://github.com/infor-design/enterprise/issues/5139))
- `[Field Options]` Fixed misalignment of close button in searchfield with field options. ([#5138](https://github.com/infor-design/enterprise/issues/5138))
- `[Homepage]` Fixed an issue where remove card event was not triggered on card/widget. ([#4798](https://github.com/infor-design/enterprise/issues/4798))
- `[Locale]` Changed the start day of the week to Monday as per translation team request. ([#5199](https://github.com/infor-design/enterprise/issues/5199))
- `[Mask/Datagrid]` Fixed a bug in number masks where entering a decimal while the field's entire text content was selected could cause unexpected formatting. ([#4974](https://github.com/infor-design/enterprise/issues/4974))
- `[Monthview]` Fixed an issue where selected date was not stay on provided day/month/year. ([#5064](https://github.com/infor-design/enterprise/issues/5064))
- `[Monthview]` Added support for mobile view. ([#5075](https://github.com/infor-design/enterprise/issues/5075))
- `[Spinbox]` Fixed a bug where spinbox and its border is not properly rendered on responsive view. ([#5146](https://github.com/infor-design/enterprise/issues/5146))
- `[Tabs Module]` Fixed a bug where long tab labels overflowed behind the close icon. ([#5187](https://github.com/infor-design/enterprise/issues/5187))

(33 Issues Solved This Release, Backlog Enterprise 134, Backlog Ng 34, 1183 Functional Tests, 1652 e2e Tests)

## v4.51.4

### v4.51.4 Fixes

- `[Locale]` Fixed a bug where very large numbers would get a zero added. ([#5308](https://github.com/infor-design/enterprise/issues/5308))

## v4.51.3

### v4.51.3 Fixes

- `[Locale]` Fixed a bug where very large numbers with negative added an extra zero in formatNumber. ([#5308](https://github.com/infor-design/enterprise/issues/5308))
- `[Mask/Datagrid]` Fixed a bug in number masks where entering a decimal while the field's entire text content was selected could cause unexpected formatting. ([#4974](https://github.com/infor-design/enterprise/issues/4974))

## v4.51.2

### v4.51.2 Fixes

- `[Locale]` Fixed a bug where very large numbers with negative added an extra zero in formatNumber. ([#5308](https://github.com/infor-design/enterprise/issues/5308))
- `[Mask/Datagrid]` Fixed a bug in number masks where entering a decimal while the field's entire text content was selected could cause unexpected formatting. ([#4974](https://github.com/infor-design/enterprise/issues/4974))

## v4.51.1

### v4.51.1 Fixes

- `[Datagrid]` Fixed a bug where cells with a leading space triggered the dirty indicator even without changing the cell value on second blur/selection. ([#4825](https://github.com/infor-design/enterprise/issues/4825))
- `[Radio]` Fixed a bug where legend tag blinks when clicking the radio buttons. ([#4901](https://github.com/infor-design/enterprise/issues/4901))

## v4.51.0

### v4.51.0 Markup Changes

- `[About]` The version in the html section of the document was not added correctly and is now showing the correct version string. ([#5069](https://github.com/infor-design/enterprise/issues/5069))
- `[Datagrid]` Fixed a bug where cells with a leading space triggered the dirty indicator even without changing the cell value on second blur/selection. ([#4825](https://github.com/infor-design/enterprise/issues/4825))
- `[Datepicker/Monthview/Calendar]` We changed all Chinese locales to have monday as the first day of the week and this could impact scripts. ([#5147](https://github.com/infor-design/enterprise/issues/5147))
- `[Dropdown]` We added  `aria-readonly` to all readonly dropdowns. ([#5107](https://github.com/infor-design/enterprise/issues/5107))
- `[Dropdown]` Dropdowns are now appended to the section in the page with `role="main"` there should be just one of these sections in each page. ([#1033](https://github.com/infor-design/enterprise-ng/issues/1033))
- `[Input]` If using the password reveal feature, note that we change dit from using a `type="password"` to using a class to toggle the state. ([#5099](https://github.com/infor-design/enterprise/issues/5099))
- `[Pager]` When fixing an accessibility complaint on pager we made all pager buttons tabbable and removed the `tabindex` this could impact some test scripts. ([#4862](https://github.com/infor-design/enterprise/issues/4862))
- `[Tabs]` We add the ability to drag tabs, if this is enabled there are a number of sort properties and classes that have been added that may need to be scripted in the future. ([#4520](https://github.com/infor-design/enterprise/issues/4520))

### v4.51.0 Fixes

- `[Circlepager]` Fixed a bug where circle buttons doesn't work on smaller viewport and first initialization of the page. ([#4966](https://github.com/infor-design/enterprise/issues/4966))
- `[General]` The master branch is now called main. Also cleaned up some language in the repo known to be less inclusive. ([#5027](https://github.com/infor-design/enterprise/issues/5027))
- `[Datagrid]` Fixed an issue where stretching the last column of a table was not consistent when resizing the window. ([#5045](https://github.com/infor-design/enterprise/issues/5045))
- `[Datagrid]` Fixed an issue where time format HHmm was not working for time picker editor. ([#4926](https://github.com/infor-design/enterprise/issues/4926))
- `[Datagrid]` Fixed an issue where setting stretchColumn to 'last' did not stretch the last column in the table. ([#4913](https://github.com/infor-design/enterprise/issues/4913))
- `[Datagrid]` Fixed an issue where when focusing dropdowns and then using arrow key, it would move across the grid columns leaving multiple open dropdowns. ([#4851](https://github.com/infor-design/enterprise/issues/4851))
- `[Datagrid]` Fixed an issue where the copy paste html to editable cell was cause to generate new cells. ([#4848](https://github.com/infor-design/enterprise/issues/4848))
- `[Datagrid]` Fixed some visual glitches related to focus/hover state and editable date/time cells. ([#5091](https://github.com/infor-design/enterprise/issues/5091))
- `[Datepicker]` Fixed an issue where time was changing, if selected time was before noon for Danish language locale da-DK. ([#4987](https://github.com/infor-design/enterprise/issues/4987))
- `[Datepicker]` Removed deprecation warning for close method. ([#5120](https://github.com/infor-design/enterprise/issues/5120))
- `[Dropdown]` Fixed a bug where the dropdown list gets detached to the input field. ([5056](https://github.com/infor-design/enterprise/issues/5056))
- `[Dropdown]` Improved accessibility on readonly dropdowns by adding the aria-readonly property. ([#5107](https://github.com/infor-design/enterprise/issues/5107))
- `[Editor]` Fixed a bug where the anchor link does not firing the change event. ([#5141](https://github.com/infor-design/enterprise/issues/5141))
- `[Editor]` Fixed a bug that links would not wrap in the editor when multiline. ([#5145](https://github.com/infor-design/enterprise/issues/5145))
- `[General]` Fixed incorrect version that was showing up as `[Object]` in the about dialog and html. ([#5069](https://github.com/infor-design/enterprise/issues/5069))
- `[Hierarchy]` Improved accessibility on readonly dropdowns by adding the aria-readonly property. ([#5107](https://github.com/infor-design/enterprise/issues/5107))
- `[Hierarchy]` Fixed an issue where the action refs passed around were broken. ([#5124](https://github.com/infor-design/enterprise/issues/5124))
- `[Listview]` Fixed a bug where changing selectable setting from 'mixed' to 'single' does not remove checkboxes. ([#5048](https://github.com/infor-design/enterprise/issues/5048))
- `[Locale]` Fixed an issue where the date and available date validation was not working for Croatian locale hr-HR. ([#4964](https://github.com/infor-design/enterprise/issues/4964))
- `[Locale]` Fixed an issue where the am/pm dot was causing issue to parseDate() method for greek language. ([#4793](https://github.com/infor-design/enterprise/issues/4793))
- `[Locale]` Fixed all chinese locales to have monday as the first day of the week. ([#5147](https://github.com/infor-design/enterprise/issues/5147))
- `[Lookup]` Fixed an issue where readonly lookups showed up as enabled. ([#5149](https://github.com/infor-design/enterprise/issues/5149))
- `[Multiselect]` Fixed a bug where the position of dropdown list was not correct when selecting multiple items on mobile. ([#5021](https://github.com/infor-design/enterprise/issues/5021))
- `[Modal]` Fixed a bug that prevented modals from closing while a tooltip was displayed inside ([#5047](https://github.com/infor-design/enterprise/issues/5047))
- `[Pager]` Fixed an accessibility issue to use tabs instead arrow keys. ([#4862](https://github.com/infor-design/enterprise/issues/4862))
- `[Password]` Changed the password reveal feature to not use `text="password"` and use css instead. This makes it possible to hide autocomplete. ([#5098](https://github.com/infor-design/enterprise/issues/5098))
- `[Radio]` Fixed a bug where legend tag blinks when clicking the radio buttons. ([#4901](https://github.com/infor-design/enterprise/issues/4901))
- `[Tabs]` Fixed a bug where where if urls contain a href with a forward slash (paths), then this would error. Note that in this situation you need to make sure the tab panel is linked without the hash. ([#5014](https://github.com/infor-design/enterprise/issues/5014))
- `[Tabs]` Added support to sortable drag and drop tabs. Non touch devices it good with almost every type of tabs `Module`, `Vertical`, `Header`, `Scrollable` and `Regular`. For touch devices only support with `Module` and `Vertical` Tabs. ([#4520](https://github.com/infor-design/enterprise/issues/4520))
- `[Tabs]` Changed the `rename()` method to also modify a tab's corresponding "More Tabs" menu item, if the menu is open. ([#5105](https://github.com/infor-design/enterprise/issues/5105))
- `[Toast]` Fixed a bug where toast message were unable to drag down to it's current position when `position` sets to 'bottom right'. ([#5015](https://github.com/infor-design/enterprise/issues/5015))
- `[Toolbar]` Add fix for invisible inputs in the toolbar. ([#5122](https://github.com/infor-design/enterprise/issues/5122))
- `[Toolbar]` Prevent individual buttons from getting stuck inside the Toolbar's overflow menu ([#4857](https://github.com/infor-design/enterprise/issues/4857))
- `[Tree]` Added api support for collapse/expand node methods. ([#4707](https://github.com/infor-design/enterprise/issues/4707))

(42 Issues Solved This Release, Backlog Enterprise 166, Backlog Ng 28, 1081 Functional Tests, 1647 e2e Tests)

## v4.50.4

### v4.50.4 Fixes

- `[Locale]` Fixed a bug where very large numbers with negative added an extra zero in formatNumber. ([#5308](https://github.com/infor-design/enterprise/issues/5308))

## v4.50.3

### v4.50.3 Fixes

- `[Lookup]` Fixed an issue where readonly lookups showed up as enabled. ([#5149](https://github.com/infor-design/enterprise/issues/5149))

## v4.50.2

### v4.50.2 Fixes

- `[General]` Fixed incorrect version that was showing up as `[Object]` in the about dialog and html. ([#5069](https://github.com/infor-design/enterprise/issues/5069))

## v4.50.1

### v4.50.1 Fixes

- `[Datagrid]` Set the tabbable feature off for the datagrid editors. ([#5089](https://github.com/infor-design/enterprise/issues/5089))
- `[Datagrid]` Fixed issues with misalignment on filter fields with icons. ([#5063](https://github.com/infor-design/enterprise/issues/5063))
- `[Lookup]` Fixed a bug where non editable lookups could not be clicked/opened. ([#5062](https://github.com/infor-design/enterprise/issues/5062))
- `[Lookup]` Fixed a bug where non strict / non editable lookups could not be clicked/opened. ([#5087](https://github.com/infor-design/enterprise/issues/5087))

## v4.50.0

### v4.50.0 Important Notes

- `[General]` We bumped the version from 4.39 (four - thirty nine) to 4.50 (four - fifty) to correspond with the general release of Soho (IDS) Design system 4.5 so the versions sync up better. We could not use 4.5 since it was already in use previously. ([#5012](https://github.com/infor-design/enterprise/issues/5012))
- `[General]` We Updated development dependencies. Most important things to note are: we now support node 14 for development and this is recommended. ([#4998](https://github.com/infor-design/enterprise/issues/4998))
- `[Tabs]` Changed the target element from 'li' to 'a' to be consistent. ([#4566](https://github.com/infor-design/enterprise/issues/4566))

### v4.50.0 Fixes

- `[Breadcrumb]` Changed the colors for disabled breadcrumbs to make them lighter than the enabled ones. ([#4917](https://github.com/infor-design/enterprise/issues/4917))
- `[Bar Chart]` Added support for double click to Bar, Bar Grouped, Bar Stacked. ([#3229](https://github.com/infor-design/enterprise/issues/3229))
- `[Bullet Chart]` Added support for double click. ([#3229](https://github.com/infor-design/enterprise/issues/3229))
- `[BusyIndicator]` Fixed a bug that caused the busy-indicator to show below the busy indicator container. ([#4953](https://github.com/infor-design/enterprise/issues/4953))
- `[Color Picker]`Fix issue with text disappearing and improve responsiveness when there isn't space horizontally ([#4930](https://github.com/infor-design/enterprise/issues/4930))
- `[Column Chart]` Added support for double click to Column, Column Grouped, Column Stacked, Column Stacked-singular and Column Positive Negative. ([#3229](https://github.com/infor-design/enterprise/issues/3229))
- `[Datagrid]` Added api setting `allowChildExpandOnMatchOnly` with Datagrid. It will show/hide children match only or all of them this setting only will effect if use with `allowChildExpandOnMatch:true`. ([#4209](https://github.com/infor-design/enterprise/issues/4209))
- `[Datagrid]` Fixed a bug where filter dropdown menus did not close when focusing a filter input. ([#4766](https://github.com/infor-design/enterprise/issues/4766))
- `[Datagrid]` Fixed an issue where the keyboard was not working to sort data for sortable columns. ([#4858](https://github.com/infor-design/enterprise/issues/4858))
- `[Datagrid]` Fixed an issue where the keyboard was not working to select all from header checkbox. ([#4859](https://github.com/infor-design/enterprise/issues/4859))
- `[Datagrid]` Fixed an issue where the selection was getting clear after use pagesize dropdown for client side paging. ([#4915](https://github.com/infor-design/enterprise/issues/4915))
- `[Datagrid]` Fixed an error seen clicking items if using a flex toolbar for the datagrid toolbar. ([#4941](https://github.com/infor-design/enterprise/issues/4941))
- `[Datagrid]` Only show row status when dirty indicator and row status both exist to address conflicting visual issue. ([#4918](https://github.com/infor-design/enterprise/issues/4918))
- `[Datagrid]` Fixed an issue where selecting a row added background to row-status. ([#4918](https://github.com/infor-design/enterprise/issues/4918))
- `[Datagrid]` Fixed an issue where the filter menu would not reopen in some cases. ([#4995](https://github.com/infor-design/enterprise/issues/4995))
- `[Datepicker]` Added a setting that replaces the trigger icon with an actual button for better accessibility, enabled by default. ([#4820](https://github.com/infor-design/enterprise/issues/4820))
- `[Datepicker]` Updated validation.js to check if date picker contains a time value ([#4888](https://github.com/infor-design/enterprise/issues/4888))
- `[Datepicker]` Fixed a UI issue where the apply and cancel buttons were unable to see on small screens. ([#4950](https://github.com/infor-design/enterprise/issues/4950))
- `[Datagrid]` Clean up hover appearance of datagrid actions button when the grid is viewed as a list. ([#4963](https://github.com/infor-design/enterprise/issues/4963))
- `[Editor]`Adjusted the editor to not treat separators after headers as leading and removing them. ([#4751](https://github.com/infor-design/enterprise/issues/4751))
- `[Environment]`Updated the regular expression search criteria from `Edge` to `Edg` to resolve the EDGE is not detected issue. ([#4603](https://github.com/infor-design/enterprise/issues/4603))
- `[Field Filter]` Fixed a UI issues where the input field has a missing border and the dropdown list does not properly align when it opened. ([#4982](https://github.com/infor-design/enterprise/issues/4982))
- `[Editor]`Adjusted the editor to not treat separators after headers as leading and removing them. ([#4751](https://github.com/infor-design/enterprise/issues/4751))
- `[General]` Can run stylelint command on W10 cmd for development ([#4993](https://github.com/infor-design/enterprise/issues/4993))
- `[General]` We Updated jQuery to use 3.6.0. ([#1690](https://github.com/infor-design/enterprise/issues/1690))
- `[Header]` Removed breadcrumb coloring from current class, which was causing the wrong kind of emphasis for breadcrumbs in headers. ([#5003](https://github.com/infor-design/enterprise/issues/5003))
- `[Input]` Changed the disabled search field color for Safari to match that of other browsers. ([#4611](https://github.com/infor-design/enterprise/issues/4611))
- `[Lookup]` Isolated the scss/css .close.icon class inside of .modal-content and removed any extra top property to fix the alignment issue.([#4933](https://github.com/infor-design/enterprise/issues/4933))
- `[Lookup]` Added a setting that replaces the trigger icon with an actual button for better accessibility, enabled by default. ([#4820](https://github.com/infor-design/enterprise/issues/4820))
- `[Lookup]` fix close button alignment issue. ([#5088](https://github.com/infor-design/enterprise/issues/5088))
- `[Line Chart]` Added support for double click to Area, Bubble, Line and Scatterplot. ([#3229](https://github.com/infor-design/enterprise/issues/3229))
- `[Message]` Added automation id's to the message's modal main area dialog as well with `modal` prefix. ([#4871](https://github.com/infor-design/enterprise/issues/4871))
- `[Modal]` Fixed a bug where full size responsive setting doesn't work on android phones in landscape mode. ([#4451](https://github.com/infor-design/enterprise/issues/4451))
- `[Pie Chart]` Added support for double click to Pie and Donut. ([#3229](https://github.com/infor-design/enterprise/issues/3229))
- `[Pie Chart]` Fixed bug were pie chart type does not remove old class name ([#3144](https://github.com/infor-design/enterprise/issues/3144))
- `[Pie Chart]` Improved the accessibility of legend items with roles and offscreen labels. ([#4831](https://github.com/infor-design/enterprise/issues/4831))
- `[Radar Chart]` Added support for double click. ([#3229](https://github.com/infor-design/enterprise/issues/3229))
- `[Rating]` Fixed color of the un-checked rating star. ([#4853](https://github.com/infor-design/enterprise/issues/4853))
- `[Popupmenu]` Fixed a lifecycle issue on menus that are shared between trigger elements, where these menus were incorrectly being torn down. ([NG#987](https://github.com/infor-design/enterprise-ng/issues/987))
- `[Searchfield]` Fixed alignment issues with the close button in various scenarios ([#4989](https://github.com/infor-design/enterprise/issues/4989), [#5096](https://github.com/infor-design/enterprise/issues/5096), [#5158](https://github.com/infor-design/enterprise/issues/4989), [#5090](https://github.com/infor-design/enterprise/issues/4989))
- `[Switch]` Adjust styles to be more discernible between checked and checked+disabled ([#4341](https://github.com/infor-design/enterprise/issues/4341))
- `[Tabs (Horizontal/Header)]` Fixed bug with the placement of the focus state in RTL mode, and other minor visual improvements. ([#4877](https://github.com/infor-design/enterprise/issues/4877))
- `[Tabs Module]` Fixed a bug where clear button was missing when clearable setting is activated in tabs module searchfield. ([#4898](https://github.com/infor-design/enterprise/issues/4898))
- `[Textarea]` Fixed a bug where the textarea options like autogrow, autoGrowMaxHeight doesn't work after the initialization inside of the accordion. ([#4977](https://github.com/infor-design/enterprise/issues/4977))
- `[Timepicker]` Added a setting that replaces the trigger icon with an actual button for better accessibility, enabled by default. ([#4820](https://github.com/infor-design/enterprise/issues/4820))
- `[Toast]` Fixed a bug where the first toast in the page is not announced to screen readers. ([#4519](https://github.com/infor-design/enterprise/issues/4519))
- `[Tooltip]` Fixed a bug in tooltip that prevented linking id-based tooltip content. ([#4827](https://github.com/infor-design/enterprise/issues/4827))

(48 Issues Solved This Release, Backlog Enterprise 152, Backlog Ng 32, 1086 Functional Tests, 1640 e2e Tests)

## v4.38.1

### v4.38.1 Fixes

- `[BusyIndicator]` Fixed a bug that caused the busy-indicator to show below the busy indicator container. ([#4953](https://github.com/infor-design/enterprise/issues/4953))

## v4.38.0

### v4.38.0 Important Changes

- `[Themes]` Renamed the concept of themes to versions and renamed uplift to new and soho to classic. The new/uplift theme is now the default and its recommend you use it as your default. The old scripts and names will still work ok but new copies with the new names are added for you. In addition Variants are now called Modes. But we got rid of the older script names from 2017 as they have been deprecated for a while now. In addition the ids-identity package thats included was bumped to 4.0 if using tokens directly from this the paths there have been changed to reflect the new names. ([#2606](https://github.com/infor-design/enterprise/issues/2606))

### v4.38.0 Fixes

- `[Application Menu]` Fixed visibility of expander icon on classic theme. ([#4874](https://github.com/infor-design/enterprise/issues/4874))
- `[Accordion]` Fixed an issue where the afterexpand and aftercollapse events fired before the states are set.  ([#4838](https://github.com/infor-design/enterprise/issues/4838))
- `[Breadcrumb]` Fixed unnecessary scrollbar in safari on a flex toolbar. ([#4839](https://github.com/infor-design/enterprise/issues/4839))
- `[Calendar]` Fixed calendar event details listview on mobile perspective. ([#4886](https://github.com/infor-design/enterprise/issues/4886))
- `[Datagrid]` Fixed an issue with missing scrollbars when in frozen column mode on wide screens. ([#4922](https://github.com/infor-design/enterprise/issues/4922))
- `[Datagrid]` Added the ability to use shift click to select in mixed selection mode. ([#4748](https://github.com/infor-design/enterprise/issues/4748))
- `[Datagrid]` Fixed alignment issue when editing. ([#4814](https://github.com/infor-design/enterprise/issues/4814))
- `[Datagrid]` Added a fix for checkbox aria cells, the aria was in the wrong location. ([#4790](https://github.com/infor-design/enterprise/issues/4790))
- `[Datagrid]` Fixed a bug where shift+f10 did not open the context menu in the Datagrid. ([#4614](https://github.com/infor-design/enterprise/issues/4614))
- `[Datagrid]` Fixed an issue where tooltips on buttons in the contextual action toolbar in datagrid would never show up. ([#4876](https://github.com/infor-design/enterprise/issues/4876))
- `[Datagrid]` Fixed an issue where when using selectAllCurrentPage the deselect all did not trigger an event. ([#4916](https://github.com/infor-design/enterprise/issues/4916))
- `[Datagrid]` Fixed an issue where when using a scroll-flex container to contain datagrid it did not show the Y scrollbar. ([#4914](https://github.com/infor-design/enterprise/issues/4914))
- `[EmptyMessage]` Fixed an issue where you may get double the click handlers. ([#4889](https://github.com/infor-design/enterprise/issues/4889))
- `[Environment]` Fixed feature detection classes and routines on IPad 13 and up. ([#4855](https://github.com/infor-design/enterprise/issues/4855))
- `[Fileupload Advanced]` Fixed a bug where the disable and enable methods were not working correctly. ([#4872](https://github.com/infor-design/enterprise/issues/4872))
- `[General]` Increased windows custom css scrollbars from 8px to 12px. ([#4837](https://github.com/infor-design/enterprise/issues/4837))
- `[Input]` Fixed a bug where the cursor overlapped the icon in right aligned lookup and input fields when selecting the field. ([#4718](https://github.com/infor-design/enterprise/issues/4718))
- `[ListView]` Fixed an issue selecting after focusing the list with the keyboard. ([#4621](https://github.com/infor-design/enterprise/issues/4621))
- `[Lookup]` Fixed an issue with select all across pages in lookup. ([#4503](https://github.com/infor-design/enterprise/issues/4503))
- `[Lookup]` Fixed an issue clearing selections with selectAcrossPages. ([#4539](https://github.com/infor-design/enterprise/issues/4539))
- `[Message]` Fixed multiple events were firing. ([#953](https://github.com/infor-design/enterprise-ng/issues/953))
- `[Popover]` Fixed a bug where the close button did not get an automation ID and added automation ID to the title. ([#4743](https://github.com/infor-design/enterprise/issues/4743))
- `[Locale/Multiselect]` Fixed a bug where translations could not be made correctly on All label and Selected Label, so we dropped having the label in the field. You can use the allTextString and selectedTextString if you want something special. ([#4505](https://github.com/infor-design/enterprise/issues/4505))
- `[Locale]` Fixed a bug in Estonian translations. ([#4805](https://github.com/infor-design/enterprise/issues/4805))
- `[Locale]` Fixed several bugs in Greek translations. ([#4791](https://github.com/infor-design/enterprise/issues/4791))
- `[Locale]` Fixed a bug in Turkish translations. ([#4788](https://github.com/infor-design/enterprise/issues/4788))
- `[Locale]` Fixed a bug in Thai translations. ([#4738](https://github.com/infor-design/enterprise/issues/4738))
- `[Searchfield]` Fixed an accessibility issue where the X was not tabbable with the keyboard. To fix this added a tabbable setting which is on by default. If you want it off you can set it to false but you would pass accessibility testing. ([#4815](https://github.com/infor-design/enterprise/issues/4815))
- `[Tabs]` Fixed an iOS bug that was preventing dismissible tabs to be dismissed by tap. ([#4763](https://github.com/infor-design/enterprise/issues/4763))
- `[Tabs Module]` Fixed positioning of the icon in tabs module. ([#4842](https://github.com/infor-design/enterprise/issues/4842))
- `[Tabs Module]` Fixed the focus border of the home button and make it tabbable in tabs module. ([#4850](https://github.com/infor-design/enterprise/issues/4850))
- `[Tabs Vertical]` Fixed black hover state in new (uplift) theme contrast mode. ([#4867](https://github.com/infor-design/enterprise/issues/4867))
- `[Validation]` Fixed an issue where validation messages did not have the correct aria for accessibility. ([#4830](https://github.com/infor-design/enterprise/issues/4830))
- `[TabsModule]` Fixed positioning of the icon in tabs module. ([#4842](https://github.com/infor-design/enterprise/issues/4842))
- `[Timepicker]` Improved accessibility on both the input field and its inner picker elements. ([#4403](https://github.com/infor-design/enterprise/issues/4403))

(37 Issues Solved This Release, Backlog Enterprise 136, Backlog Ng 32, 1082 Functional Tests, 1638 e2e Tests)

## v4.37.3

### v4.37.3 Fixes

- `[BusyIndicator]` Fixed a bug that caused the busy-indicator to show below the busy indicator container. ([#4953](https://github.com/infor-design/enterprise/issues/4953))

### v4.37.2 Fixes

- `[Datagrid]` Fixed an issue with missing scrollbars when in frozen column mode on wide screens. ([#4922](https://github.com/infor-design/enterprise/issues/4922))

## v4.37.1

### v4.37.1 Fixes

- `[General]` Increased windows custom css scrollbars from 8px to 12px. ([#4837](https://github.com/infor-design/enterprise/issues/4837))
- `[Datagrid]` Fixed an issue where when using a scroll-flex container to contain datagrid it did not show the Y scrollbar. ([#4914](https://github.com/infor-design/enterprise/issues/4914))

## v4.37.0

### v4.37.0 Features

- `[FileUpload]` Added the ability to drag files onto the file upload field like in 3.x versions. ([#4723](https://github.com/infor-design/enterprise/issues/4723))
- `[Datagrid]` Added the ability to edit columns formatted with tags and badges with an Input editor. ([#4637](https://github.com/infor-design/enterprise/issues/4637))
- `[Datagrid]` Added the ability to pass a locale numberFormat to the TargetedAchievement formatter and also set the default to two decimals. ([#4802](https://github.com/infor-design/enterprise/issues/4802))
- `[Dropdown]` Added basic virtual scrolling to dropdown for if you have thousands of items. Only basic dropdown functionality will work with this setting but it improved performance on larger dropdown lists. ([#4708](https://github.com/infor-design/enterprise/issues/4708))
- `[Sidebar]` Added the ability to hide and show the side bar with the list detail view. ([#4394](https://github.com/infor-design/enterprise/issues/4394))

### v4.37.0 Fixes

- `[App Menu]` Fixed a regression bug  where the searchfield icon duplicated and were not properly aligned with the searchfield. ([#4737](https://github.com/infor-design/enterprise/issues/4737))
- `[App Menu]` Removed the close button animation on the hamburger button when app menus open. ([#4756](https://github.com/infor-design/enterprise/issues/4756))
- `[Bar Chart]` Fixed an issue where the data was passing wrong for grouped type custom tooltip. ([#4548](https://github.com/infor-design/enterprise/issues/4548))
- `[Busy Indicator]` Fixed an error was showing when called `close()` method too soon after `activate()`. ([#980](https://github.com/infor-design/enterprise-ng/issues/980))
- `[Calendar]` Fixed a regression where clicking Legend checkboxes was no longer possible. ([#4746](https://github.com/infor-design/enterprise/issues/4746))
- `[Checkboxes]` Fixed a bug where if checkboxes are in a specific relative layout the checkboxes may click the wrong one. ([#4808](https://github.com/infor-design/enterprise/issues/4808))
- `[Column Chart]` Fixed an issue where the data was passing wrong for grouped type custom tooltip. ([#4548](https://github.com/infor-design/enterprise/issues/4548))
- `[Datagrid]` Fixed an issue where the filter border on readonly lookups was not displayed in high contrast mode. ([#4724](https://github.com/infor-design/enterprise/issues/4724))
- `[Datagrid]` Added missing aria row group role to the datagrid. ([#4479](https://github.com/infor-design/enterprise/issues/4479))
- `[Datagrid]` Fixed a bug where when setting a group and decimal out of the current locale then editing would not work. ([#4806](https://github.com/infor-design/enterprise/issues/4806))
- `[Dropdown]` Fixed an issue where some elements did not correctly get an id in the dropdown. ([#4742](https://github.com/infor-design/enterprise/issues/4742))
- `[Dropdown]` Fixed a bug where you could click the label and focus a disabled dropdown. ([#4739](https://github.com/infor-design/enterprise/issues/4739))
- `[Homepage]` Fixed the wrong metadata was sending for resize, reorder and remove card events. ([#4798](https://github.com/infor-design/enterprise/issues/4798))
- `[Locale]` Fixed an issue where if the 11th digit is a zero the formatNumbers and truncateDecimals function will loose a digit. ([#4656](https://github.com/infor-design/enterprise/issues/4656))
- `[Modal]` Improved detection of non-focusable elements when a Modal is configured to auto focus one of its inner components. ([#4740](https://github.com/infor-design/enterprise/issues/4740))
- `[Module Tabs]` Fixed a bug related to automatic linking of Application Menu trigger tabs in Angular environments ([#4736](https://github.com/infor-design/enterprise/issues/4736))
- `[ProcessIndicator]` Fixed a layout issue on the index page and added a rejected icon. ([#4770](https://github.com/infor-design/enterprise/issues/4770))
- `[Rating]` Fixed an issue where the rating was not clear on toggle. ([#4571](https://github.com/infor-design/enterprise/issues/4571))
- `[Splitter]` Fixed the splitter was dragging to wrong direction in RTL. ([#1813](https://github.com/infor-design/enterprise/issues/1813))
- `[Swaplist]` Fixed an issue where the user attributes need to be override existing attributes. ([#4694](https://github.com/infor-design/enterprise/issues/4694))
- `[Tabs]` Fixed a bug where the info icon were not aligned correctly in the tab, and info message were not visible. ([#4711](https://github.com/infor-design/enterprise/issues/4711))
- `[Tabs]` Fixed a bug where the tab key would move through tabs rather than moving to the tab content. ([#4745](https://github.com/infor-design/enterprise/issues/4745))
- `[Toolbar Searchfield]` Fixed a bug where the toolbar searchfield were unable to focused when tabbing through the page. ([#4683](https://github.com/infor-design/enterprise/issues/4683))
- `[Toolbar Searchfield]` Fixed a bug where the search bar were showing extra outline when focused. ([#4682](https://github.com/infor-design/enterprise/issues/4682))
- `[Track Dirty]` Fixed an error that was showing when using dirty indicator within a tab component. ([#936](https://github.com/infor-design/enterprise-ng/issues/936))
- `[Tree]` Fixed an issue where the character entity was stripped for addNode() method. ([#4694](https://github.com/infor-design/enterprise/issues/4694))

(49 Issues Solved This Release, Backlog Enterprise 137, Backlog Ng 35, 1082 Functional Tests, 1639 e2e Tests)

## v4.36.2

### v4.36.2 Fixes

- `[App Menu]` Removed the close button animation on the hamburger button when app menus open. ([#4756](https://github.com/infor-design/enterprise/issues/4756))
- `[App Menu]` Fixed a regression bug  where the searchfield icon duplicated and were not properly aligned with the searchfield. ([#4737](https://github.com/infor-design/enterprise/issues/4737))
- `[Calendar]` Fixed a regression where clicking Legend checkboxes was no longer possible. ([#4746](https://github.com/infor-design/enterprise/issues/4746))
- `[FileUpload]` Added the ability to drag files onto the file upload field like in 3.x versions. ([#4723](https://github.com/infor-design/enterprise/issues/4723))
- `[Modal]` Improved detection of non-focusable elements when a Modal is configured to auto focus one of its inner components. ([#4740](https://github.com/infor-design/enterprise/issues/4740))
- `[Locale]` Fixed an issue where if the 11th digit is a zero the formatNumbers and truncateDecimals function will loose a digit. ([#4656](https://github.com/infor-design/enterprise/issues/4656))
- `[Rating]` Fixed an issue where the rating was not clear on toggle. ([#4571](https://github.com/infor-design/enterprise/issues/4571))

## v4.36.1

### v4.36.1 Fixes

- `[Calendar]` Fixed a regression where clicking Legend checkboxes was no longer possible. ([#4746](https://github.com/infor-design/enterprise/issues/4746))
- `[Dropdown]` Fixed an issue where some elements did not correctly get an id in the dropdown. ([#4742](https://github.com/infor-design/enterprise/issues/4742))
- `[Editor]` Fixed a follow up issue with readonly links in the editor. ([#4702](https://github.com/infor-design/enterprise/issues/4702))

## v4.36.0

### v4.36.0 Important Changes

- `[Datagrid]` Fixed a bug where the datagrid header checkbox had the wrong aria-checked state when only some rows are selected, this change occurred because the aria-checked was not on the focusable element so was not announced. If using automation scripts on this attribute, you should be aware and adjust accordingly. ([#4491](https://github.com/infor-design/enterprise/issues/4491))

### v4.36.0 Features

- `[Datagrid]` Made the summary row sticky on the bottom of the datagrid. ([#4645](https://github.com/infor-design/enterprise/issues/4645))
- `[Lookup]` Added a clear callback function like the click callback that fires when clicking the clear X if enabled. ([#4693](https://github.com/infor-design/enterprise/issues/4693))
- `[Tabs]` Added a setting for making the text on Module Tabs' optional Application Menu trigger only accessible to screen readers. ([#4590](https://github.com/infor-design/enterprise/issues/4590))

### v4.36.0 Fixes

- `[Application Menu]` Fixed an issue with filtering where nested items matching the filter were not always displayed. ([#4592](https://github.com/infor-design/enterprise/issues/4592))
- `[Column Chart]` Fixed an alignment issue with the labels in grouped column charts. ([#4645](https://github.com/infor-design/enterprise/issues/4645))
- `[Datagrid]` Fixed a bug where filterWhenTyping did not work on lookup filter columns. ([#4678](https://github.com/infor-design/enterprise/issues/4678))
- `[Datagrid]` Fixed an issue where updateRow will not correctly sync and merge data. ([#4674](https://github.com/infor-design/enterprise/issues/4674))
- `[Datagrid]` Fixed a bug where the error icon overlapped to the calendar icon when a row has been selected and hovered. ([#4670](https://github.com/infor-design/enterprise/issues/4670))
- `[Datagrid]` Fixed a bug where multiselect would loose selection across pages when using selectRowsAcrossPages. ([#954](https://github.com/infor-design/enterprise-ng/issues/954))
- `[Datagrid]` Made a fix that when calling applyFilter the lookup checkbox did not update. ([#4693](https://github.com/infor-design/enterprise/issues/4693))
- `[Datagrid]` Added the datagrid api to the current clearArguments setting's callback. ([#4693](https://github.com/infor-design/enterprise/issues/4693))
- `[Datagrid]` Fixed the inbuilt date validation to use the datagrid column settings for date fields. ([#4693](https://github.com/infor-design/enterprise/issues/4730))
- `[Dropdown]` Fixed a bug where the tooltips are invoked for each dropdown item. This was slow with a lot of items. ([#4672](https://github.com/infor-design/enterprise/issues/4672))
- `[Dropdown]` Fixed a bug where mouseup was used rather than click to open the list and this was inconsistent. ([#4638](https://github.com/infor-design/enterprise/issues/4638))
- `[Editor]` Fixed an issue where the dirty indicator was not reset when the contents contain `<br>` tags. ([#4624](https://github.com/infor-design/enterprise/issues/4624))
- `[Editor]` Fixed a bug where hyperlinks were not clickable in readonly state. ([#4702](https://github.com/infor-design/enterprise/issues/4702))
- `[Homepage]` Fixed a bug where the border behaves differently and does not change back correctly when hovering in editable mode. ([#4640](https://github.com/infor-design/enterprise/issues/4640))
- `[Homepage]` Added support for small size (260x260) widgets and six columns. ([#4663](https://github.com/infor-design/enterprise/issues/4663))
- `[Homepage]` Fixed an issue where the animation was not working on widget removed. ([#4686](https://github.com/infor-design/enterprise/issues/4686))
- `[Homepage]` Fixed a bug where the border behaves differently and does not change back correctly when hovering in editable mode. ([#4640](https://github.com/infor-design/enterprise/issues/4640))
- `[Listview]` Fixed an issue where the contextmenu was not open on longpress and text as not selectable for iOS device. ([#4655](https://github.com/infor-design/enterprise/issues/4655))
- `[Locale]` Don't attempt to set d3 locale if d3 is not being used ([#4668](https://github.com/infor-design/enterprise/issues/4486))
- `[Modal]` Fixed a bug where the autofocus was not working on anchor tag inside of the modal and moving the first button as a default focus if there's no `isDefault` property set up.
- `[Pager]` Fixed a bug that automation id's are not added when the attachToBody is used. ([#4692](https://github.com/infor-design/enterprise/issues/4692))
- `[Rating]` Fixed a bug with the readonly function, it did not toggle the readonly state correctly. ([#958](https://github.com/infor-design/enterprise-ng/issues/958))
- `[Tabs]` Added support for a "More Actions" button to exist beside horizontal/header tabs. ([#4532](https://github.com/infor-design/enterprise/issues/4532))
- `[Tree]` Fixed an issue where the parent value was get deleted after use `addNode()` method. ([#4486](https://github.com/infor-design/enterprise/issues/4486))
- `[Wizard]` Fixed a slight layout issue with the highlighted step in RTL mode. ([#4714](https://github.com/infor-design/enterprise/issues/4714))

(42 Issues Solved This Release, Backlog Enterprise 136, Backlog Ng 32, 1084 Functional Tests, 1642 e2e Tests)

## v4.35.4

### v4.35.4 Fixes

- `[Datagrid]` Added the datagrid api to the current clearArguments setting's callback. ([#4693](https://github.com/infor-design/enterprise/issues/4693))

## v4.35.3

### v4.35.3 Fixes

- `[Datagrid]` Made a fix that when calling applyFilter the lookup checkbox did not update. ([#4693](https://github.com/infor-design/enterprise/issues/4693))
- `[Dropdown]` Fixed a bug where the tooltips are invoked for each dropdown item. This was slow with a lot of items. ([#4672](https://github.com/infor-design/enterprise/issues/4672))
- `[Dropdown]` Fixed a bug where mouseup was used rather than click to open the list and this was inconsistent. ([#4638](https://github.com/infor-design/enterprise/issues/4638))
- `[Lookup]` Added a clear callback function like the click callback that fires when clicking the clear X if enabled. ([#4693](https://github.com/infor-design/enterprise/issues/4693))
- `[Pager]` Fixed a bug that automation id's are not added when the attachToBody is used. ([#4692](https://github.com/infor-design/enterprise/issues/4692))
- `[Rating]` Fixed a bug with the readonly function, it did not toggle the readonly state correctly. ([#958](https://github.com/infor-design/enterprise-ng/issues/958))

## v4.35.2

### v4.35.2 Fixes

- `[Datagrid]` Fixed an additional issue where updateRow will cause rows to no longer be reorderable. ([#4674](https://github.com/infor-design/enterprise/issues/4674))

## v4.35.1

### v4.35.1 Fixes

- `[Datagrid]` Fixed an issue where updateRow will not correctly sync and merge data. ([#4674](https://github.com/infor-design/enterprise/issues/4674))
- `[Datagrid]` Fixed a bug where filterWhenTyping did not work on lookup filter columns. ([#4678](https://github.com/infor-design/enterprise/issues/4678))
- `[Editor]` Fixed an issue where the dirty indicator was not reset when the contents contain `<br>` tags. ([#4624](https://github.com/infor-design/enterprise/issues/4624))

## v4.35.0

### v4.35.0 Important Notes

- `[Breadcrumb]` We added support for the use of `span` in place of `a` tags inside Breadcrumb List Items at the component API level.  In order to facilitate this, some internal API methods had to be changed to recognize the list item instead of the anchor.  If you rely on the Breadcrumb API and reference breadcrumb item anchor tags, please note that before adopting this version, you should change your code to instead reference the list items, or only use the BreadcrumbItem API.

### v4.35.0 Features

- `[Datagrid]` Added support to select all rows on current page only for client side paging. ([#4265](https://github.com/infor-design/enterprise/issues/4265))
- `[Datagrid]` Added a new ProcessIndicator formatter. ([#3918](https://github.com/infor-design/enterprise/issues/3918))
- `[Dropdown]` Improved behavior of list item navigation/selection when a Dropdown is configured with "no search" mode activated. ([#4483](https://github.com/infor-design/enterprise/issues/4483))
- `[Lookup]` Added the ability to change the lookup icon. ([#4527](https://github.com/infor-design/enterprise/issues/4527))
- `[ProcessIndicator]` Added: labels, more icon support, and a content areas and made it responsive. ([#3918](https://github.com/infor-design/enterprise/issues/3918))

### v4.35.0 Fixes

- `[Application Menu]` Fixed accessibility issues getting redundant info in expand/collapse button. ([#4462](https://github.com/infor-design/enterprise/issues/4462))
- `[Application Menu]` Fixed accessibility issues with missing instructional text and incorrect aria-role assignments on the App Menu triggers (hamburger buttons) and Role switcher buttons. ([#4489](https://github.com/infor-design/enterprise/issues/4489))
- `[About]` Made it possible to close About dialogs that previously had open, nested Modals present. ([NG#915](https://github.com/infor-design/enterprise-ng/issues/915))
- `[Badges]` Fixed alignment issues in uplift theme. ([#4578](https://github.com/infor-design/enterprise/issues/4578))
- `[Busy Indicator]` Fixed an issue where the whole page and parent div was shifts when active. ([#746](https://github.com/infor-design/enterprise-ng/issues/746))
- `[Button]` Fixed the tooltip in action button to be not visible when there's no title attribute. ([#4473](https://github.com/infor-design/enterprise/issues/4473))
- `[Column Chart]` Fixed a minor alignment issue in the xAxis labels ([#4460](https://github.com/infor-design/enterprise/issues/4460))
- `[Colorpicker]` Fixed an issue where values were not being selecting when multiple colorpickers are present. ([#4146](https://github.com/infor-design/enterprise/issues/4146))
- `[Datagrid]` Fix a bug where changing selectable on the fly did not change the select behavior. ([#4575](https://github.com/infor-design/enterprise/issues/4575))
- `[Datagrid]` Fixed an issue where the click event was not fire for hyperlinks keyword search results. ([#4550](https://github.com/infor-design/enterprise/issues/4550))
- `[Datagrid]` Added api setting for selection on enter edit mode. ([#4485](https://github.com/infor-design/enterprise/issues/4485))
- `[Datagrid]` Fixed a bug where the onPostRenderCell function would get an empty container if using frozen columns. ([#947](https://github.com/infor-design/enterprise-ng/issues/947))
- `[Datagrid]` Fix a bug where changing selectable on the fly did not change the select behavior. ([#4575](https://github.com/infor-design/enterprise/issues/4575))
- `[Dropdown]` Fixed a bug where the last option icon changes when searching/filtering in dropdown search field. ([#4474](https://github.com/infor-design/enterprise/issues/4474))
- `[Editor/Fontpicker]` Fixed a bug where the label relationship were not valid in the editor role. Adding `aria-labelledby` will fix the association for both editor and the label. Also, added an audible label in fontpicker. ([#4454](https://github.com/infor-design/enterprise/issues/4454))
- `[Field Options]` Fixed an issue where the action button was misaligned for safari. ([#4610](https://github.com/infor-design/enterprise/issues/4610))
- `[FileUploadAdvanced]` Fixed an issue where abort method was not working properly to remove the file block when upload fails. ([#938](https://github.com/infor-design/enterprise-ng/issues/938))
- `[Header]` Fixed a bug where the searchfield automatically expands when clicking the app menu button. ([#4617](https://github.com/infor-design/enterprise/issues/4617))
- `[Lookup]` Fixed some layout issues when using the editable and clearable options on the filter row. ([#4527](https://github.com/infor-design/enterprise/issues/4527))
- `[Lookup]` Fixed incorrect counts when using allowSelectAcrossPages. ([#4316](https://github.com/infor-design/enterprise/issues/4316))
- `[Mask]` Fixed broken date/time masks in the `sv-SE` locale. ([#4613](https://github.com/infor-design/enterprise/issues/4613))
- `[Tree]` Fixed an issue where the character entity references were render differently for parent and child levels. ([#4512](https://github.com/infor-design/enterprise/issues/4512))
- `[Tooltip/Pager]` Fixed an issue where the tooltip would show at the top when clicking paging buttons. ([#218](https://github.com/infor-design/enterprise-ng/issues/218))

(40 Issues Solved This Release, Backlog Enterprise 173, Backlog Ng 42, 1083 Functional Tests, 1638 e2e Tests)

## v4.34.3

### v4.34.3 Fixes

- `[Lookup]` Added the ability to change the lookup icon. ([#4527](https://github.com/infor-design/enterprise/issues/4527))
- `[Lookup]` Fixed some layout issues when using the editable and clearable options on the filter row. ([#4527](https://github.com/infor-design/enterprise/issues/4527))

## v4.34.2

### v4.34.2 Fixes

- `[Dropdown/Autocomplete]` Fix a bug where these components would fail in IE 11. Note that IE 11 isn't "supported" but we fixed these issues to give teams more time to migrate. ([#4608](https://github.com/infor-design/enterprise/issues/4608))
- `[General]` Fix a bug where the regex scripts will error on Big Sur. ([#4612](https://github.com/infor-design/enterprise/issues/4612))

## v4.34.1

### v4.34.1 Fixes

- `[Datagrid]` Fix a bug where changing selectable on the fly did not change the select behavior. ([#4575](https://github.com/infor-design/enterprise/issues/4575)

## v4.34.0

### v4.34.0 Features

- `[All Components]` Added `attributes` setting to set automation id's and id's. ([#4498](https://github.com/infor-design/enterprise/issues/4498))
- `[Datagrid]` Added a limited experimental sticky header feature. ([#3993](https://github.com/infor-design/enterprise/issues/3993))
- `[Input]` Add a `revealText` plugin that will add a button to password fields to hide and show sensitive information such as SIN or passwords. ([#4098](https://github.com/infor-design/enterprise/issues/4098))
- `[Listview]` Added a new setting `allowDeselect` which will make it such that if you select an item you cant deselect, you can only select another item. ([#4376](https://github.com/infor-design/enterprise/issues/4376))
- `[Locale]` Added a new set of translations from the translation team. ([#4501](https://github.com/infor-design/enterprise/issues/4501))
- `[Locale/Charts]` The numbers inside charts are now formatted using the current locale's, number settings. This can be disabled/changed in some charts by passing in a localeInfo object to override the default settings. ([#4437](https://github.com/infor-design/enterprise/issues/4437))
- `[Treemap]` Added ability to show a tooltip. ([#2794](https://github.com/infor-design/enterprise/issues/2794))

### v4.34.0 Fixes

- `[Autocomplete]` Fixed an issue where a slow and incomplete ajax request would cause the dropdown to briefly show wrong contents. ([#4387](https://github.com/infor-design/enterprise/issues/4387))
- `[Breadcrumb]` Fixed an issue where css only breadcrumbs were missing styles. ([#4501](https://github.com/infor-design/enterprise/issues/4501))
- `[Datepicker]` Fixed an issue where range highlight was not aligning for Mac/Safari. ([#4352](https://github.com/infor-design/enterprise/issues/4352))
- `[Datagrid]` Fixed an issue with a custom toolbar, where buttons would click twice. ([#4471](https://github.com/infor-design/enterprise/issues/4471))
- `[Datagrid]` Fixed an issue where the special characters (é, à, ü, û, ...) export to csv was not generated them correctly. ([#4347](https://github.com/infor-design/enterprise/issues/4347))
- `[Datagrid]` Fixed an issue where the leading spaces were removed on editing cells. ([#4380](https://github.com/infor-design/enterprise/issues/4380))
- `[Datagrid]` Fixed an issue where the double click event was not firing for checkbox columns. ([#4381](https://github.com/infor-design/enterprise/issues/4381))
- `[Datagrid]` Fixed an issue where the dropdown in a datagrid would stay open when clicking to the next page of results. ([#4396](https://github.com/infor-design/enterprise/issues/4396))
- `[Datagrid]` Fixed a bug where a scroll bar shows even when there's no data in datagrid. ([#4228](https://github.com/infor-design/enterprise/issues/4228))
- `[Datagrid]` Fixed an issue where calling setFocus on the datagrid would stop open menus from working. ([#4429](https://github.com/infor-design/enterprise/issues/4429))
- `[Datagrid]` To allow for some script tools to work we now set draggable to true. ([#4490](https://github.com/infor-design/enterprise/issues/4490))
- `[Datagrid]` Fixed an error on the filter box on the personalization dialog where it would error if there is a column with no name field. ([#4495](https://github.com/infor-design/enterprise/issues/4495))
- `[Datagrid]` Fixed links when changing personalization as they would inherit the wrong color. ([#4481](https://github.com/infor-design/enterprise/issues/4481))
- `[Datagrid]` Fixed a bug where searching with the search on the toolbar would not highlight results. ([#4488](https://github.com/infor-design/enterprise/issues/4488))
- `[Datagrid]` Fixed an issue with a custom toolbar, where buttons would click twice. ([#4471](https://github.com/infor-design/enterprise/issues/4471))
- `[Datagrid]` Fixed a bug in updateRow where it did not sync up all data passed in with the dataset. ([#4476](https://github.com/infor-design/enterprise/issues/4476))
- `[Datepicker]` Changed the month/year picker to skip 10 years instead of one. ([#4388](https://github.com/infor-design/enterprise/issues/4388))
- `[Dropdown]` Improved the behavior of the `noSearch` dropdown when using the keyboard. ([#4388](https://github.com/infor-design/enterprise/issues/4388))
- `[Editor]` Fixed an issue where the focus was getting lost after pressing toolbar buttons. ([#4335](https://github.com/infor-design/enterprise/issues/4335))
- `[Editor]` Fixed an issue where the color picker was not opening the popup for overflow menu and had name as undefined in list. ([#4398](https://github.com/infor-design/enterprise/issues/4398))
- `[Editor]` Fixed an issue where font-size tags are stripped from the css. ([#4557](https://github.com/infor-design/enterprise/issues/4557))
- `[Favorites]` Removed the favorites component as its not really a component, info on it can be found under buttons in the toggle example. ([#4405](https://github.com/infor-design/enterprise/issues/4405))
- `[Fieldset]` Fixed a bug where summary form data gets cut off on a smaller viewport. ([#3861](https://github.com/infor-design/enterprise/issues/3861))
- `[Homepage]` Fixed an issue where the four column widgets were incorrectly positioned, left aligned on large screen. ([#4541](https://github.com/infor-design/enterprise/issues/4541))
- `[List Detail]` Fixed css height for list detail in responsive view ([#4426](https://github.com/infor-design/enterprise/issues/4426))
- `[Listview]` Fixed a bug where readonly and non-selectable listview should not have hover state. ([#4452](https://github.com/infor-design/enterprise/issues/4452))
- `[Lookup]` Fixed a bug where the filter header together with the checkbox column is not properly align. ([#3774](https://github.com/infor-design/enterprise/issues/3774))
- `[MenuButton]` Removed the menubutton component sections as its not really a component, info on it can be found under buttons in the MenuButton examples. ([#4416](https://github.com/infor-design/enterprise/issues/4416))
- `[Message]` Added support for lists in the message, also fixed a problem when doing so, with screen readers. ([#4400](https://github.com/infor-design/enterprise/issues/4400))
- `[Message]` Added the `noRefocus` setting that will feed through to the modal. ([#4507](https://github.com/infor-design/enterprise/issues/4507))
- `[Splitter]` Added missing audible labels in splitter collapse button and splitter handle. ([#4404](https://github.com/infor-design/enterprise/issues/4404))
- `[Tabs Module]` Fixed a bug where tab items were not centered correctly in uplift theme. ([#4538](https://github.com/infor-design/enterprise/issues/4538))
- `[Treemap]` Fixed a bug where small slices may show a "tip" below the chart. ([#2794](https://github.com/infor-design/enterprise/issues/2794))

(56 Issues Solved This Release, Backlog Enterprise 185, Backlog Ng 42, 1082 Functional Tests, 1612 e2e Tests)<|MERGE_RESOLUTION|>--- conflicted
+++ resolved
@@ -8,12 +8,9 @@
 
 ## v4.94.0 Fixes
 
-<<<<<<< HEAD
+- `[Avatar]` Is no longer round by default. To use it in module nav add the new `square` class. ([#8539](https://github.com/infor-design/enterprise/issues/8539))
 - `[Bar]` Fixed axis label visibility by adding font-size in `axis-labels` container. ([#8431](https://github.com/infor-design/enterprise/issues/8431))
 - `[Calendar]` Fixed event icon not properly rendered across week view mode. ([#8456](https://github.com/infor-design/enterprise/issues/8456))
-=======
-- `[Avatar]` Is no longer round by default. To use it in module nav add the new `square` class. ([#8539](https://github.com/infor-design/enterprise/issues/8539))
->>>>>>> f1632dc0
 - `[Calendar]` Fixed inconsistencies in border colors of events in calendar. ([#8452](https://github.com/infor-design/enterprise/issues/8452))
 - `[Datagrid]` Fixed datagrid unable to have resize handle when using different column structure such as single lines. ([#8417](https://github.com/infor-design/enterprise/issues/8417))
 - `[Datagrid]` Removed escaping HTML for cell nodes. ([#8516](https://github.com/infor-design/enterprise/issues/8516))
