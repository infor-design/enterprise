# What's New with Enterprise

## v4.90.0

## v4.90.0 Features

## v4.90.0 Fixes

<<<<<<< HEAD
- `[Fileupload]` Added condition to not allow for input clearing for readonly and disabled. ([#8024](https://github.com/infor-design/enterprise/issues/8024))
=======
- `[Modal]` Adjusted modal title spacing to avoid icon from cropping. ([#8031](https://github.com/infor-design/enterprise/issues/8031))
>>>>>>> 61529e0d

## v4.89.0

## v4.89.0 Features

- `[Datagrid]` Added ability for expandable and summary rows to be updated after cell update. ([#8058](https://github.com/infor-design/enterprise/issues/8058))

## v4.89.0 Fixes

- `[Accordion]` Adjusted rules of accordion top border to be consistent whether open or closed. ([#7978](https://github.com/infor-design/enterprise/issues/7978))
- `[BarStacked]` Fixed the uneven legend spaces. ([#7874](https://github.com/infor-design/enterprise/issues/7874))
- `[Button]` Adjusted rule for primary button styling when hovered in new version. ([#7977](https://github.com/infor-design/enterprise/issues/7977))
- `[Button]` Adjusted rule for button styling on contextual action toolbars. ([#8084](https://github.com/infor-design/enterprise/issues/8084))
- `[Cards]` Adjusted menu button positioning for no header. ([#8081](https://github.com/infor-design/enterprise/issues/8081))
- `[Circlepager]` Fixed a bug causing a visual glitch when resizing the circle pager. ([#7894](https://github.com/infor-design/enterprise/issues/7894))
- `[Datagrid]` Fixed the position of empty message without icon in the datagrid. ([#7854](https://github.com/infor-design/enterprise/issues/7854))
- `[Datagrid]` Space between text in rows are not trimmed as default. ([#7849](https://github.com/infor-design/enterprise/issues/7849))
- `[Datagrid]` Added option to use for flex toolbar. ([#7928](https://github.com/infor-design/enterprise/issues/7928))
- `[Datagrid]` Whitespace should be shown on cell when expanded. ([#7848](https://github.com/infor-design/enterprise/issues/7848))
- `[Datagrid]` Additional check for modal width. ([#7923](https://github.com/infor-design/enterprise/issues/7923))
- `[Datagrid]` Additional check for select row when datagrid has grouping and filter. ([NG#1549](https://github.com/infor-design/enterprise-ng/issues/1549))
- `[Datepicker]` Adjusted sizing of monthview popup to better accommodate smaller dimensions. ([#7974](https://github.com/infor-design/enterprise/issues/7974))
- `[Datepicker]` Fixed datepicker prematurely closing after selecting a date when having a time format. ([#7916](https://github.com/infor-design/enterprise/issues/7916))
- `[Dropdown]` Fixed a bug where the text and dropdown icon were overlapping on smaller viewports. ([#8000](https://github.com/infor-design/enterprise/issues/8000))
- `[EmptyMessage]` Fixed empty message card content to center position. ([#7883](https://github.com/infor-design/enterprise/issues/7883))
- `[General]` Adjusted the reset for spans. ([#1513](https://github.com/infor-design/enterprise/issues/7854))
- `[Module Nav]` Fixed a bug where the settings was behind the main module nav element. ([#8063](https://github.com/infor-design/enterprise/issues/8063))
- `[Module Nav]` Fixed a bug where the accordion in the page container inherited module nav accordion styles. ([#8040](https://github.com/infor-design/enterprise/issues/7884))
- `[Pie/Donut]` Fixed the displayed legend when selecting a different one. ([#7845](https://github.com/infor-design/enterprise/issues/7845))
- `[Pie/Donut]` Fixed a bug in clicking legends causing to change whole list to the last clicked legend name. ([#8139](https://github.com/infor-design/enterprise/issues/8139))
- `[Pie/Donut]` Fixed a bug in where legends can be clicked if selectable settings set to false. ([#8140](https://github.com/infor-design/enterprise/issues/8140))
- `[Popupmenu]` Fixed shared menu not closing and opening correctly. ([NG#1552](https://github.com/infor-design/enterprise-ng/issues/1552))
- `[ProcessIndicator]` Adjusted icon sizing to remove gaps between separators. ([#7982](https://github.com/infor-design/enterprise/issues/7982))
- `[Radios]` Adjusted styling of checked disabled radio button. ([#8082](https://github.com/infor-design/enterprise/issues/8082))
- `[Searchfield]` Adjusted icon colors in classic. ([#7947](https://github.com/infor-design/enterprise/issues/7947))
- `[Searchfield]` Adjusted width on mobile. ([#6831](https://github.com/infor-design/enterprise/issues/6831))
- `[Slider]` Added handling of slider touch events. ([#7957](https://github.com/infor-design/enterprise/issues/7957))
- `[Spinbox]` Adjusted spinbox wrapper sizing to stop increment button from overflowing in classic. ([#7988](https://github.com/infor-design/enterprise/issues/7988))
- `[Tabs]` Fixed alabaster design issues in header, tab, tab-header, tabs-module, tabs-multi components. ([#7922](https://github.com/infor-design/enterprise/issues/7922))
- `[Tabs]` Adjusted placement of icons in tab list spillover. ([#7970](https://github.com/infor-design/enterprise/issues/7970))
- `[Tabs]` Fixed the focus state of radio button not fully shown in tabs. ([#7955](https://github.com/infor-design/enterprise/issues/7955))
- `[Targeted-Achievement]` Fixed waring color not displaying properly. ([#7891](https://github.com/infor-design/enterprise/issues/7891))
- `[Treemap]` Adjusted label styling in RTL. ([#6891](https://github.com/infor-design/enterprise/issues/6891))
- `[Validation]` Fixed the position of exclamation points of validation in non english localization. ([#5119](https://github.com/infor-design/enterprise/issues/5119))
- `[Weekview]` Added overnight event view when end time goes to next day. ([#7840](https://github.com/infor-design/enterprise/issues/7840))
- `[Weekview]` Fixed an issue with the week change when clicking the `Today` button. ([#7792](https://github.com/infor-design/enterprise/issues/7792))
- `[Weekview]` Fixed selected day keeps getting restarted when changing theme or mode in mobile view. ([#7927](https://github.com/infor-design/enterprise/issues/7927))
- `[Weekview]` Use abbreviated month names when in mobile size. ([#7924](https://github.com/infor-design/enterprise/issues/7924))

## v4.88.0

## v4.88.0 Features

- `[Checkbox]` Changed color of checkbox in dark mode. ([#7991](https://github.com/infor-design/enterprise/issues/7991))
- `[Form/Label]` Implemented a form layout designed to facilitate an inline design within a responsive-form container. ([#7764](https://github.com/infor-design/enterprise/issues/7764))
- `[Homepages]` Changed incorrect width on quad widgets. ([#8056](https://github.com/infor-design/enterprise/issues/8056))
- `[Module Nav]` Added usage guidance to docs. ([#7869](https://github.com/infor-design/enterprise/issues/7869))
- `[Module Nav]` Added mobile behaviors. ([#7804](https://github.com/infor-design/enterprise/issues/7804))
- `[Module Nav]` Fixed an alignment issue. ([#7934](https://github.com/infor-design/enterprise/issues/7934))
- `[Module Nav]` Added mobile click to close setting, and made breakpoints fire on resize, added hamburger logic and new mobile states per phone vs bigger. ([#8019](https://github.com/infor-design/enterprise/issues/8019))

## v4.88.0 Fixes

- `[Accordion]` Updated selected header text color. ([#7769](https://github.com/infor-design/enterprise/issues/7769))
- `[ApplicationMenu]` Fixed an issue where the hover button background color was incorrect. ([#7933](https://github.com/infor-design/enterprise/issues/7782))
- `[Bar]` Fixed overlapping and cropped axis labels (left & right) when horizontal bar label is lengthy. ([#7614](https://github.com/infor-design/enterprise/issues/7614))
- `[Breadcrumb]` Updated hover color for breadcrumb in header. ([#7801](https://github.com/infor-design/enterprise/issues/7801))
- `[Build]` Fixed wrong filename in build download. ([#7992](https://github.com/infor-design/enterprise/issues/7992))
- `[Button]` Updated hover color for header and CAP. ([#7944/7943](https://github.com/infor-design/enterprise/issues/7944))
- `[Button]` Fixed stylings for button menu and secondary combo. ([#7783](https://github.com/infor-design/enterprise/issues/7783))
- `[Button]` Formatted the appending of a cssClass property to include a prefix whitespace. ([#7852](https://github.com/infor-design/enterprise/issues/7852))
- `[Card/Widget]` Fixed a bug where the button action was not aligned properly in RTL mode. ([#7843](https://github.com/infor-design/enterprise/issues/7843))
- `[Card/Widget]` Fixed inconsistency in widget size. ([#7896](https://github.com/infor-design/enterprise/issues/7896))
- `[Calendar]` Fixed legend colors for selected days of week. ([#7800](https://github.com/infor-design/enterprise/issues/7800))
- `[Calendar]` Added check on setting current date so it doesn't override provided date settings. ([#7806](https://github.com/infor-design/enterprise/issues/7806))
- `[Calendar]` Adjusted indentation to avoid button overlapping. ([#7966](https://github.com/infor-design/enterprise/issues/7966))
- `[Card]` Fixed issues when using both card and tabs component. ([#7915](https://github.com/infor-design/enterprise/issues/7915))
- `[Card/Widget]` Fixed inconsistency in widget size. ([#7896](https://github.com/infor-design/enterprise/issues/7896))
- `[Chart]` Fixed on focus border being off in chart legend items. ([#7850](https://github.com/infor-design/enterprise/issues/7850))
- `[Column]` Fixed the size of the chart titles in columns. ([#7889](https://github.com/infor-design/enterprise/issues/7889))
- `[Column]` Fixed an error loading on windows and a warning. ([#7941](https://github.com/infor-design/enterprise/issues/7941))
- `[Contextmenu]` Changed color of checkbox in dark mode. ([#7991](https://github.com/infor-design/enterprise/issues/7991))
- `[Datagrid]` Fixed a bug where the validation icon position was not correct in RTL (Right-to-Left) mode. ([#7768](https://github.com/infor-design/enterprise/issues/7768))
- `[Datagrid]` Added undefined check for column settings to avoid errors in spacer. ([#7807](https://github.com/infor-design/enterprise/issues/7807))
- `[Datagrid]` Added Placeholder for Datagrid Date Field. ([NG#1531](https://github.com/infor-design/enterprise-ng/issues/1531))
- `[Datagrid]` Adjusted positioning of `drilldown` button. ([#7014](https://github.com/infor-design/enterprise/issues/7014))
- `[Datagrid]` Added a test page for column filter locale settings. ([#7554](https://github.com/infor-design/enterprise/issues/7554)
- `[Datagrid]` Adjusted positioning of `drilldown` button. ([#7014](https://github.com/infor-design/enterprise/issues/7014))
- `[Datagrid]` Fixed a bug where expanded rows showed as activated. ([#7979](https://github.com/infor-design/enterprise/issues/7979))
- `[Dropdown]` Fix on dropdown not focusing in mobile. ([#7815](https://github.com/infor-design/enterprise/issues/7815))
- `[Dropdown]` Fixed on dropdown not focusing in mobile. ([#7815](https://github.com/infor-design/enterprise/issues/7815))
- `[Dropdown]` Fixed dropdown position when expanded on corners. ([NG#1541](https://github.com/infor-design/enterprise-ng/issues/1541))
- `[Dropdown]` Fixed display render when the option has no icon. ([#7813](https://github.com/infor-design/enterprise/issues/7813))
- `[Editor]` Fixed editor text not changing to other font headers after changing colors. ([#7793](https://github.com/infor-design/enterprise/issues/7793))
- `[Editor]` Fixed editor text not changing to other font headers in some scenarios after changing colors in Firefox. ([#7796](https://github.com/infor-design/enterprise/issues/7796))
- `[Fieldfilter]` Fixed uneven focus border for clear button. Adjusted day focus border sizing. Fixed misaligned datepicker short field. ([#7919](https://github.com/infor-design/enterprise/issues/7919))
- `[Icons]` Fixed icon pipeline, made icons downloadable and added new empty state icons and a few standard icons. ([#518](https://github.com/infor-design/design-system/issues/518))
- `[Homepage]` Added better default color for hero now that its white. ([#7938](https://github.com/infor-design/enterprise/issues/7938))
- `[Line]` Fixed bottom spacing issue in RTL. ([#7776](https://github.com/infor-design/enterprise/issues/7776))
- `[Listview]` Adjusted searchfield in listview when inside modal to fix alignment. ([NG#1547](https://github.com/infor-design/enterprise-ng/issues/1547))
- `[Lookup]` Fixed count text positioning. ([#7905](https://github.com/infor-design/enterprise/issues/7905))
- `[Module Nav]` Updated examples to closer reflect usage guidance. ([#7870](https://github.com/infor-design/enterprise/issues/7870))
- `[Modal]` Added overflow in modal body for horizontal scroll. ([#7827](https://github.com/infor-design/enterprise/issues/7827))
- `[Popover]` Added scrollable class for popover. ([#7678](https://github.com/infor-design/enterprise/issues/7678))
- `[Popupmenu]` Fixed placement of shared popupmenu. ([NG#1546](https://github.com/infor-design/enterprise-ng/issues/1546))
- `[Radios]` Adjusted the styling of the checked and unchecked radio button. ([#7899](https://github.com/infor-design/enterprise/issues/7899))
- `[Searchfield]` Fixed no results text should not be selected. ([#7756](https://github.com/infor-design/enterprise/issues/7756))
- `[Searchfield]` Fixed on go button misalignment. ([#7910](https://github.com/infor-design/enterprise/issues/7910))
- `[Searchfield]` Adjusted position and hover color for custom button. ([#7832](https://github.com/infor-design/enterprise/issues/7832))
- `[Searchfield]` Fix on go button misalignment. ([#7910](https://github.com/infor-design/enterprise/issues/7910))
- `[Searchfield]` Fix ability to select and delete text in firefox. Adjusted custom button positioning. ([#7962](https://github.com/infor-design/enterprise/issues/7962))
- `[Searchfield]` Fixed on go button misalignment. ([#7910](https://github.com/infor-design/enterprise/issues/7910))
- `[Tabs]` Fixed the focus alignment in tabs for RTL. ([#7772](https://github.com/infor-design/enterprise/issues/7772))
- `[Tabs]` Added fixes for zoom issue on vertical tabs. ([#8046](https://github.com/infor-design/enterprise/issues/8046))
- `[Toolbar]` Added additional selectors and colors for dark theme dropdown label. ([#7897](https://github.com/infor-design/enterprise/issues/7897))
- `[Tree]` Fixed Cross-Site Scripting (XSS) when setting up tree node. ([#7631](https://github.com/infor-design/enterprise/issues/7631))
- `[Weekview]` Adjusted the positioning of text within the footer cell to keep it centered. Adjusted calendar icon position to be better aligned. ([#7926](https://github.com/infor-design/enterprise/issues/7926))
- `[Weekview]` Added event modal on `doubleclick`. ([#7824](https://github.com/infor-design/enterprise/issues/7824))

## v4.87.0

## v4.87.0 Features

- `[Datagrid]` Has a new design with a soft grey header. The white header background option is removed and this is now the default. ([#7814](https://github.com/infor-design/enterprise/issues/7814))
- `[Datagrid]` Fix the datagrid filter color when disabled. ([#7908](https://github.com/infor-design/enterprise/issues/7908))
- `[Icons]` Fixed shape and markup of status icons. Note: May need to update your code. ([#7747](https://github.com/infor-design/enterprise/issues/7661))
- `[Masthead]` Set height of masthead to 40px. ([#7857](https://github.com/infor-design/enterprise/issues/7857))
- `[Popover]` Improved popover title style and position, excluding the 'alternate' class. ([#7676](https://github.com/infor-design/enterprise/issues/7676))
- `[Radios]` Added hitbox feature for mobile devices. ([#7659](https://github.com/infor-design/enterprise/issues/7659))
- `[Timepicker]` Fix issue with `enable` function. ([#7887](https://github.com/infor-design/enterprise/issues/7887))
- `[Typography]` Added `text-wrap` class. ([#7497](https://github.com/infor-design/enterprise/issues/7497))

## v4.87.0 Fixes

- `[Badges/Alerts/Tags/Icons]` Added docs and clearer examples. ([#7661](https://github.com/infor-design/enterprise-ng/issues/7661))
- `[Bar]` Fixed an issue where the x-axis labels on the bar chart were not visible. ([#7797](https://github.com/infor-design/enterprise/issues/7797))
- `[Badges/Tags/]` Changed border radius to 12px. ([#7862](https://github.com/infor-design/enterprise-ng/issues/7862))
- `[Calendar]` Fixed uncaught error in `cordova` apps. ([#7818](https://github.com/infor-design/enterprise/issues/7818))
- `[Circlepager]` Fixed circle pager's position inside of a card. ([#7724](https://github.com/infor-design/enterprise/issues/7724))
- `[Color]` Fixed on Slate's personalization header text color. ([#7811](https://github.com/infor-design/enterprise-ng/issues/7811))
- `[Calendar]` Fixed uncaught error in `cordova` apps. ([#7818](https://github.com/infor-design/enterprise/issues/7818))
- `[ColorPicker]` Fixed color selection on color picker. ([#7760](https://github.com/infor-design/enterprise-ng/issues/7760))
- `[Column-Stacked]` Corrected the misalignment of legend labels. ([#7722](https://github.com/infor-design/enterprise/issues/7722))
- `[Dropdown]` Adjusted dropdown text in Firefox. ([#7763](https://github.com/infor-design/enterprise/issues/7763))
- `[Datagrid]` Fixed bug where default filter wasn't honored for date or time columns. ([#7766](https://github.com/infor-design/enterprise/issues/7766))
- `[Datagrid]` Fixed datagrid column filter not open after a series of simultaneous clicking of column filters. ([#7750](https://github.com/infor-design/enterprise/issues/7750))
- `[Datagrid]` Added expanded default for expandable formatter. ([#7680](https://github.com/infor-design/enterprise/issues/7680))
- `[Datepicker]` Fixed bug where date range selected is not properly rendered in some scenarios. ([#7528](https://github.com/infor-design/enterprise/issues/7528))
- `[Datepicker]` Added a new `listcontextmenu` event that fires on right click of menu items. ([#7822](https://github.com/infor-design/enterprise/issues/7822))
- `[Editor]` Re-fixed an xss issue in editor (iframes not permitted). ([#7590](https://github.com/infor-design/enterprise/issues/7590))
- `[Editor]` Added swatch bar on colorpicker button. ([#7571](https://github.com/infor-design/enterprise/issues/7571))
- `[Editor]` Fixed fonts selection selection on editor. ([#7762](https://github.com/infor-design/enterprise-ng/issues/7762))
- `[Editor]` Changed the header color from dark to grey and other minor style improvements. ([#7606](https://github.com/infor-design/enterprise-ng/issues/7606))
- `[FieldFilter]` Fixed Dropdown border not rendered properly. ([#7600](https://github.com/infor-design/enterprise/issues/7600))
- `[Fileupload]` Fixed a bug where validation is not triggered after clearing the input. ([#7645](https://github.com/infor-design/enterprise/issues/7645))
- `[FileuploadAdvanced]` Fixed Close Button not rendered properly. ([#7604](https://github.com/infor-design/enterprise/issues/7604))
- `[FileuploadAdvanced]` Changed file upload copy. ([#7787](https://github.com/infor-design/enterprise/issues/7787))
- `[Header]` Changed toolbar to flex-toolbar in header. ([#7479](https://github.com/infor-design/enterprise/issues/7479))
- `[Homepage]` Changed selector so multiple hero banners in a page will work. ([#7819](https://github.com/infor-design/enterprise/issues/7819))
- `[Icon]` Adjusted width of icons. ([#7616](https://github.com/infor-design/enterprise/issues/7616))
- `[Hyperlink]` Fixed hyperlink focus style in completion chart. ([#7731](https://github.com/infor-design/enterprise/issues/7731))
- `[Icon]` Adjusted width of icons. ([#7616](https://github.com/infor-design/enterprise/issues/7616))
- `[Images]` Fixed incorrect image size. ([#7616](https://github.com/infor-design/enterprise/issues/7616))
- `[ListView]` Fix the hyperlinks in lists to have an underline. ([#7616](https://github.com/infor-design/enterprise/issues/7838))
- `[ModuleNav]` Added css to constrain images to 32px. ([#7820](https://github.com/infor-design/enterprise-ng/issues/7820))
- `[ModuleNav]` Fixed missing tooltip on the settings button. ([#1525](https://github.com/infor-design/enterprise-ng/issues/1525))
- `[ModuleNav]` Added `enableOutsideClick()` feature to collapse/hide menu via content click. ([#7786](https://github.com/infor-design/enterprise/issues/7786))
- `[ModuleNav]` Fixed missing tooltip on the settings button. ([NG#1525](https://github.com/infor-design/enterprise-ng/issues/1525))
- `[ModuleNav/Dropdown]` Added support for external URLs to the Dropdown component's list, as well as support for setting these in Module Nav Switcher. ([NG#1533](https://github.com/infor-design/enterprise-ng/issues/1533))
- `[ModuleNav]` Reduced item padding so more items can fit in the menu before scrolling occurs. ([#7770](https://github.com/infor-design/enterprise/issues/7770))
- `[ModuleNav]` Fixed issues in dark mode. ([#7753](https://github.com/infor-design/enterprise/issues/7753))
- `[ModuleNav]` Added option/example to disable search in the dropdown menu ([NG#1535](https://github.com/infor-design/enterprise-ng/issues/1535))
- `[ModuleNav]` Added option/example to disable search in the dropdown menu ([#1535](https://github.com/infor-design/enterprise-ng/issues/1535))
- `[Number]` Added additional check for `formatNumber`. ([#7752](https://github.com/infor-design/enterprise/issues/7752))
- `[Popover]` Fixes on issues with textarea and datagrid in popover when opening and closing. ([#7677](https://github.com/infor-design/enterprise/issues/7677))
- `[Popover]` Fixes on issues with textarea and datagrid in popover when opening and closing. ([#7677](https://github.com/infor-design/enterprise/issues/7677))
- `[Pager]` Fixed pager `pagesizes` default settings cannot be overridden with custom settings. ([#7629](https://github.com/infor-design/enterprise/issues/7629))
- `[Popover]` Fixed popover having issues on simultaneous clicks. ([#7679](https://github.com/infor-design/enterprise/issues/7679))
- `[Popover]` Fixed where popover connected on click will not close on click (it just reopened). ([#7679](https://github.com/infor-design/enterprise/issues/7679))
- `[Sparkline]` Fixed median fill on dark theme. ([#7717](https://github.com/infor-design/enterprise/issues/7717))
- `[Searchfield]` Adjusted height for go button. ([#6695](https://github.com/infor-design/enterprise/issues/6695))
- `[Tabs]` Fixed alabaster design issues in tabs, tab-headers, tabs-module, tabs-multi components. ([#7803](https://github.com/infor-design/enterprise/issues/7803))
- `[Tooltip]` Fixed in `extraClass` example page for tooltip. ([#7669](https://github.com/infor-design/enterprise/issues/7669))
- `[WeekView]` Fixed bug where going to next didn't render the complete week. ([#7684](https://github.com/infor-design/enterprise/issues/7684))
- `[WeekView]` Fixed the response of render on breakpoint in week view. ([#7727](https://github.com/infor-design/enterprise/issues/7727))

## v4.86.0

## v4.86.0 Features

- `[Dropdown/ModuleNav]` Added no results text when filtering and no items are found. ([#7662](https://github.com/infor-design/enterprise/issues/7662))

## v4.86.0 Fixes

- `[Accordion/ModuleNav/Appmenu]` Focus does not focus the expander buttons only the parent items. ([#7626](https://github.com/infor-design/enterprise/issues/7626))
- `[Bar]` Fixed a bug where the bottom axis label was cut off. ([#7612](https://github.com/infor-design/enterprise/issues/7612))
- `[Bar]` Fixed incorrect legend position on stacked charts. ([#7693](https://github.com/infor-design/enterprise/issues/7693))
- `[Button]` Fixed a bug where submenu icons were not aligned correctly. ([#7626](https://github.com/infor-design/enterprise/issues/7626))
- `[Button/Header]` Fixed some colors in dark mode. ([7586](https://github.com/infor-design/enterprise/issues/7586))
- `[Cards]` Fixed alignments and positioning of other elements inside a card widget. ([#7589](https://github.com/infor-design/enterprise/issues/7589))
- `[Column-Stacked]` Fixed a regression bug where the stacked column chart was not rendering correctly. ([#7644](https://github.com/infor-design/enterprise/issues/7644))
- `[Datagrid]` Fixed button icon background hover color when rows are selected. ([#7607](https://github.com/infor-design/enterprise/issues/7607))
- `[Datagrid]` Fixed a bug in datagrid where default operator for lookup is not rendered properly. ([#7530](https://github.com/infor-design/enterprise/issues/7530))
- `[Datagrid]` Changed `updateColumns` to update column groups when null or empty. ([#7720](https://github.com/infor-design/enterprise/issues/7720))
- `[Datepicker]` Fixed a bug in datepicker range not rendering properly in modal IOS. ([#7603](https://github.com/infor-design/enterprise/issues/7603))
- `[Dropdown/ModuleNav]` Fixed indents and UI improvements. ([#7662](https://github.com/infor-design/enterprise/issues/7662))
- `[Dropdown/ModuleNav]` Fixed indents and UI improvements and added empty states. ([#7662](https://github.com/infor-design/enterprise/issues/7662))
- `[Editor]` Fixed an issue where an editor with an initial value containing `<br \>` tags were being seen as dirty when `resetdirty` is called. ([#7483](https://github.com/infor-design/enterprise/issues/7483))
- `[Editor]` Fixed a bug where pasting an html table into the editor wouldn't show the borders. ([#7463](https://github.com/infor-design/enterprise/issues/7463))
- `[FileUpload]` Fixed the alignment of the close button and file icon button. ([#7570](https://github.com/infor-design/enterprise/issues/7570))
- `[Homepage]` In some cases the new background color did not fill all the way in the page. ([#7696](https://github.com/infor-design/enterprise/issues/7696))
- `[Icons]` Removed `phone-linear` in some examples as the icon is now called `phone`. ([#7747](https://github.com/infor-design/enterprise/issues/7747))
- `[Locale]` Updated all internal strings in local files to sentence case. Updated translations will follow in a month. ([#7683](https://github.com/infor-design/enterprise/issues/7711))
- `[Modal]` On some devices the overflow/scrolling is still missing on modal and contents can break out the bottom of the modal. ([#7711](https://github.com/infor-design/enterprise/issues/7711))
- `[Layouts]` Removed some older layouts and examples from page layouts. ([#7733](https://github.com/infor-design/enterprise/issues/7733))
- `[Message]` Fixed alignment issue on the icons. ([#7746](https://github.com/infor-design/enterprise/issues/7746))
- `[ModuleNav]` Fixed rounding and `zindex` issues. ([#7654](https://github.com/infor-design/enterprise/issues/7654))
- `[ModuleNav]` Added an option to set the icon to false initially. ([#7740](https://github.com/infor-design/enterprise/issues/7740))
- `[Notification]` Updated color styles when notification is in sub header. ([#7623](https://github.com/infor-design/enterprise/issues/7623))
- `[Page-Patterns]` Fixed the width of the search field in page pattern example. ([#7561](https://github.com/infor-design/enterprise/issues/7561))
- `[Popupmenu]` Fixed the behavior of the component when having submenus in NG. ([#7556](https://github.com/infor-design/enterprise/issues/7556))
- `[Tabs]` Fixed an error in tabs where it is not sortable in NG. ([NG#1480](https://github.com/infor-design/enterprise-ng/issues/1480))
- `[Tabs Header]` Fixed colors of disabled in dark mode. ([#7465](https://github.com/infor-design/enterprise/issues/7465))
- `[Tooltip]` Fixed an error in tooltip where some string is unrecognizable. ([NG#1499](https://github.com/infor-design/enterprise-ng/issues/1499))
- `[Tooltip]` Fixed invisible links on hover on tooltips in contrast mode. ([7737](https://github.com/infor-design/enterprise/issues/7737))
- `[WeekView]` Fixed bug where agenda variant ignored `showAllDay` setting. ([#7700](https://github.com/infor-design/enterprise/issues/7700))

## v4.85.0

## v4.85.0 Features

- `[Colors]` Added new slate color palette with lower range colors. Some elements are updated. ([#7624](https://github.com/infor-design/enterprise/issues/7624))
- `[Stats]` Added a new component called stats similar to counts. We would like counts deprecated so please use stats in place of counts now as it has a cleaner UI. ([#7506](https://github.com/infor-design/enterprise/issues/7506))

## v4.85.0 Fixes

- `[Accordion]` Updated color style for accordion selected panel. ([#7593](https://github.com/infor-design/enterprise/issues/7593))
- `[Applicationmenu]` Fixed menu items cannot be seen properly when using alabaster. ([#7609](https://github.com/infor-design/enterprise/issues/7609))
- `[Applicationmenu]` Fixed bottom border color cannot be seen properly. ([#7565](https://github.com/infor-design/enterprise/issues/7565))
- `[Button]` Adjusted the left and right paddings of the button from `30px` to `32px`. ([#7508](https://github.com/infor-design/enterprise/issues/7508))
- `[Card]` Fixed widget size for subtitle examples. ([#7580](https://github.com/infor-design/enterprise/issues/7580))
- `[Card]` Fixed height for card button. ([#7637](https://github.com/infor-design/enterprise/issues/7637))
- `[Card]` Updated hover style for button in listview. ([#7636](https://github.com/infor-design/enterprise/issues/7636))
- `[Chart]` Added setting to force legend to popup. ([#7453](https://github.com/infor-design/enterprise/issues/7453))
- `[Column-Stacked]` Improved the column stacked and labels to be aligned correctly. ([#7266](https://github.com/infor-design/enterprise/issues/7266))
- `[ContextualActionPanel]` Fixed overflow issues on mobile view. ([#7585](https://github.com/infor-design/enterprise/issues/7585))
- `[Datagrid]` Fixed on incorrect row updates on adding a new row to the next page. ([#7486](https://github.com/infor-design/enterprise/issues/7486))
- `[Datagrid]` Fixed disabled filter columns in datagrid. ([#7467](https://github.com/infor-design/enterprise/issues/7467))
- `[Datagrid]` Fixed a bug where the select all checkbox was not clickable. ([#7499](https://github.com/infor-design/enterprise/issues/7499))
- `[Datagrid]` Fixed a bug in datepicker filter icon's hover state and alignment. ([#7562](https://github.com/infor-design/enterprise/issues/7562))
- `[Datagrid]` Fixed a bug where disabled buttons in cells were `hoverable`. ([#7611](https://github.com/infor-design/enterprise/issues/7611))
- `[Dropdown]` Fixed a bug in dropdown where `mouseenter` and keydown triggers simultaneous. ([#7464](https://github.com/infor-design/enterprise/issues/7464))
- `[Editor]` Fixed an xss issue in editor (iframes not permitted). ([#7590](https://github.com/infor-design/enterprise/issues/7590))
- `[Homepage]` Fixed invisible edit options and vertical dragging/resizing. ([#7579](https://github.com/infor-design/enterprise/issues/7579))
- `[Icons]` Fixed size of icons and made them 80x80. ([#1369](https://jira.infor.com/browse/IDS-1360))
- `[Listview/Card]` Fixed the UI of listview search with filters. ([#7546](https://github.com/infor-design/enterprise/issues/7546))
- `[Listview]` Adjusted overflow styles for list views in cards. ([#7557](https://github.com/infor-design/enterprise/issues/7557))
- `[Locale]` Fixed a bug using extend translations on some languages (`fr-CA/pt-BR`). ([#7491](https://github.com/infor-design/enterprise/issues/7491))
- `[Locale/Multiselect]` Changed text from selected to selection as requested by translators. ([#5886](https://github.com/infor-design/enterprise/issues/5886))
- `[Lookup]` Fixed a bug in lookup width not responsive in grid system. ([#7205](https://github.com/infor-design/enterprise/issues/7205))
- `[MonthView]` Added event triggers for when monthview is expanded and collapsed. ([#7605](https://github.com/infor-design/enterprise/issues/7605))
- `[Modal]` Fixed icon alignment in the title. ([#7639](https://github.com/infor-design/enterprise/issues/7639))
- `[Modal]` Added ID check in event triggers. ([#7475](https://github.com/infor-design/enterprise/issues/7475))
- `[Module Nav]` Added new settings for configuration of accordion, and auto-initialization of child components. ([NG#1477](https://github.com/infor-design/enterprise-ng/issues/1477))
- `[Module Nav Switcher]` Made compatibility improvements for the Module Nav Switcher NG component. ([NG#1477](https://github.com/infor-design/enterprise-ng/issues/1477))
- `[Multiselect]` Fixed a bug where the multiselect dropdown icon was overlapping the field. ([#7502](https://github.com/infor-design/enterprise/issues/7502))
- `[Popupmenu]` Fixed the placement of popup when parent element is outside of viewport. ([#5018](https://github.com/infor-design/enterprise/issues/5018))
- `[SearchField]` Fixed x alignment on older toolbar example. ([#7572](https://github.com/infor-design/enterprise/issues/58875726))
- `[Splitter]` Added new design changes and more examples. Note that the collapse button is no longer supported for now. ([#7542](https://github.com/infor-design/enterprise/issues/7542))
- `[Toolbar]` Fixed a bug where search icon was not aligned properly. ([#7642](https://github.com/infor-design/enterprise/issues/7642))
- `[Toolbar Flex]` Updated popupmenu color styles. ([#7383](https://github.com/infor-design/enterprise/issues/7383))
- `[Tooltip]` Improved consistency of tooltip size between text and text with icon. ([#7509](https://github.com/infor-design/enterprise/issues/7509))
- `[Tooltip]` Changed response method in beforeShow to allow passing true instead of content explicitly ([#7594](https://github.com/infor-design/enterprise/issues/7594))
- `[Toast]` Changed background color in dark mode for better contrast. ([#7648](https://github.com/infor-design/enterprise/issues/7648))

## v4.84.3 Fixes

- `[Applicationmenu]` Fixed bottom border color cannot be seen properly. ([#7565](https://github.com/infor-design/enterprise/issues/7565))
- `[ContextualActionPanel/Modal]` Fixed overflow issues on mobile view. ([#7585](https://github.com/infor-design/enterprise/issues/7585))
- `[Colors]` Added dark and contrast mode for app nav. ([#7624](https://github.com/infor-design/enterprise/issues/7624))
- `[Module Nav]` Added new settings for configuration of accordion, and auto-initialization of child components. ([NG#1477](https://github.com/infor-design/enterprise-ng/issues/1477))

## v4.84.2 Fixes

- `[Module Nav]` Added more fixes to support the angular wrapper. ([#7386](https://github.com/infor-design/enterprise/issues/7386))
- `[Card]` Fixed widget size for subtitle examples. ([#7580](https://github.com/infor-design/enterprise/issues/7580))
- `[Homepage]` Fixed invisible edit options and vertical dragging/resizing. ([#7579](https://github.com/infor-design/enterprise/issues/7579))

## v4.84.1

## v4.84.1 Fixes

- `[Dropdown]` Fixed an issue where Module Nav Role Switcher wasn't properly rendering the Dropdown pseudo-elements in Angular environments. ([NG #1477](https://github.com/infor-design/enterprise-ng/issues/1477))
- `[Module Nav]` Fixed an issue where it was not possible to disable filtering events. ([NG #1477](https://github.com/infor-design/enterprise-ng/issues/1477))
- `[Popupmenu]` Fixed some styling bugs when attached as a menu button menu in Module Nav components. ([NG #1477](https://github.com/infor-design/enterprise-ng/issues/1477))

## v4.84.0

## v4.84.0 Features

- `[Line Chart]` Added short and abbreviated name options for the data. ([#5906](https://github.com/infor-design/enterprise/issues/5906))
- `[Masked Input]` Added setting to retain value if maximum length is already reached. ([#7274](https://github.com/infor-design/enterprise/issues/7274))
- `[Module Nav]` Added the new Module Nav component. ([#7386](https://github.com/infor-design/enterprise/issues/7386))
- `[WeekView]` Added stacked view template for week view agenda variant. ([#7373](https://github.com/infor-design/enterprise/issues/7373))

## v4.84.0 Fixes

- `[Bar]` Added a setting called `defaultTickCount` (`5` as default) to automatically add ticks when there are no dataset values. ([#NG1463](https://github.com/infor-design/enterprise-ng/issues/1463))
- `[Busy Indicator]` Updated colors for busy indicator. ([#7098](https://github.com/infor-design/enterprise/issues/7098))
- `[Button]` Adjusted alignment for popupmenu icon buttons. ([#7408](https://github.com/infor-design/enterprise/issues/7408))
- `[Charts]` Improved the positioning of chart legend. ([#7452](https://github.com/infor-design/enterprise/issues/7452))
- `[Datagrid]` Fixed an issue where the table was not filling the entire datagrid container in firefox. ([#6956](https://github.com/infor-design/enterprise/issues/6956))
- `[Datagrid]` Fixed a bug where the colorpicker editor could not be toggles. ([#7362](https://github.com/infor-design/enterprise/issues/7362))
- `[Datagrid]` Clear `rowstatus` in tree node for clearRowError to work correctly. ([#6033](https://github.com/infor-design/enterprise/issues/6033))
- `[Datagrid]` Fixed an issue where `showColumn` was not functioning correctly with frozen columns. ([#7428](https://github.com/infor-design/enterprise/issues/7428))
- `[Datagrid]` Changed `enterkeykhint` behavior for filtering to filter with the virtual keyboard on mobile devices. ([#1489](https://github.com/infor-design/enterprise/issues/1489))
- `[Datagrid]` Fixed Pager not rendering correctly on page refresh. ([#6811](https://github.com/infor-design/enterprise/issues/6811))
- `[Dropdown]` Fixed the visibility of dropdown palette icons in dark mode. ([#7431](https://github.com/infor-design/enterprise/issues/7431))
- `[Dropdown]` Removed overflow none style for dropdown modal. ([#6033](https://github.com/infor-design/enterprise/issues/6033))
- `[Header]` Fix on header text not being readable due to color styles. ([#7466](https://github.com/infor-design/enterprise/issues/7466))
- `[Images]` Added class for images cursor pointer and make an example with click handler. ([#7007](https://github.com/infor-design/enterprise/issues/7007))
- `[Editor]` Fixed editor hover styles. ([#7535](https://github.com/infor-design/enterprise/issues/7535))
- `[Header]` Fixed an issue where the header text was difficult to read due to color styles. ([#7466](https://github.com/infor-design/enterprise/issues/7466))
- `[Header]` Fixed on header text not being readable due to color styles. ([#7466](https://github.com/infor-design/enterprise/issues/7466))
- `[Locale]` Added Comma translate option for locale for generating lists. ([#5887](https://github.com/infor-design/enterprise/issues/5887))
- `[Lookup]` Added undefined check for lookup values when updating grid. ([#7403](https://github.com/infor-design/enterprise/issues/7403))
- `[Listview]` Fixed invisible button on hover. ([#7544](https://github.com/infor-design/enterprise/issues/7544))
- `[Modal]` Fixed button alignment on modals. ([#7543](https://github.com/infor-design/enterprise/issues/7543))
- `[Tabs/Module]` Fixed a bug the personalization color was the same as the tab color (again). ([#7516](https://github.com/infor-design/enterprise/issues/7516))
- `[SearchField]` Fixed misaligned icons on toolbar search and pager buttons. ([#7527](https://github.com/infor-design/enterprise/issues/7527))
- `[Textarea]` Fixed an issue where the textarea was throwing an error. ([#7536](https://github.com/infor-design/enterprise/issues/7536))
- `[Toolbar]` Fixed x alignment on old toolbars. ([#7550](https://github.com/infor-design/enterprise/issues/7550))

## v4.83.0

## v4.83.0 Features

- `[Cards/Widgets]` Added new design and features for the cards/widget component, this includes different rounded corners and shadows. ([#7379](https://github.com/infor-design/enterprise/issues/7379))
- `[Cards/Widgets]` All icon buttons on cards should use a new icon please change `icon-more` to `icon-vertical-ellipsis`. ([#7379](https://github.com/infor-design/enterprise/issues/7379))
- `[CSS Utilities]` Added CSS utility classes to the library to provide a standardized and efficient way of achieving consistent styling. ([#7377](https://github.com/infor-design/enterprise/issues/7377))
- `[Homepage]` Changed the gutter size, banner size, and widget size for the homepage. ([#7445](https://github.com/infor-design/enterprise/issues/7445))
- `[Icons]` Icon updated for 16 icons, added new icons `change-department, shifting, shift-origin, shift-destination, swap-list-left, swap-list-right`. ([#7510](https://github.com/infor-design/enterprise/issues/7510))

## v4.83.0 Fixes

- `[Busy Indicator]` Updated colors for busy indicator. ([#7098](https://github.com/infor-design/enterprise/issues/7098))
- `[Builder]` Fixed subtitle text not shown properly. ([#7207](https://github.com/infor-design/enterprise/issues/7207))
- `[Builder]` Fixed a bug where subtitle text was not shown properly. ([#7207](https://github.com/infor-design/enterprise/issues/7207))
- `[Button]` Adjusted alignment for popupmenu icon buttons. ([#7408](https://github.com/infor-design/enterprise/issues/7408))
- `[Button]` Adjusted personalized colors. ([#7406](https://github.com/infor-design/enterprise/issues/7406))
- `[Datagrid]` Fix on unique ID generator for tooltips. ([#7393](https://github.com/infor-design/enterprise/issues/7393))
- `[Datagrid]` Made `clearRowStatus` in tree node for `clearRowError` work correctly. ([#6033](https://github.com/infor-design/enterprise/issues/6033))
- `[Datepicker]` Fixed validation not showing after component update. ([#7240](https://github.com/infor-design/enterprise/issues/7240))
- `[EmptyMessage]` Improved centering of widget and homepage contents for various widget sizes to enhance the overall user experience. ([#7360](https://github.com/infor-design/enterprise/issues/7360))
- `[Header]` Fixed header components not aligned and visibly shown properly. ([#7209](https://github.com/infor-design/enterprise/issues/7209))
- `[Header]` Fix on header text not being readable due to color styles. ([#7466](https://github.com/infor-design/enterprise/issues/7466))
- `[Icons]` Icons updated for 44 icons, added new `success-message` empty state and two new icons `vertical-ellipsis` and `microphone-filled`. ([#7394](https://github.com/infor-design/enterprise/issues/7394))
- `[Icons]` Icons updated for 44 icons, added new `success-message` empty state and two new icons: `vertical-ellipsis` and `microphone-filled`. ([#7394](https://github.com/infor-design/enterprise/issues/7394))
- `[Monthview]` Fixed on updated method creating duplicates. ([NG#1446](https://github.com/infor-design/enterprise-ng/issues/1446))
- `[Popupmenu]` Fix on popupmenu arrow not appearing when showArrow is true. ([#5061](https://github.com/infor-design/enterprise/issues/5061))
- `[Popupmenu]` Fixed a bug where the popupmenu arrow was not appearing despite `showArrow` being set to true. ([#5061](https://github.com/infor-design/enterprise/issues/5061))
- `[Popupmenu]` Fixed on popupmenu arrow not appearing when showArrow is true. ([#5061](https://github.com/infor-design/enterprise/issues/5061))
- `[Popupmenu]` Fixed popupmenu previous states not getting saved when called resize and update. ([#6601](https://github.com/infor-design/enterprise/issues/6601))
- `[Searchfield]` Fixed collapsible issues with search icon color and behavior. ([#7390](https://github.com/infor-design/enterprise/issues/7390))
- `[Popupmenu]` Fixed on popupmenu arrow not appearing when showArrow is true. ([#5061](https://github.com/infor-design/enterprise/issues/5061))
- `[Locale]` Added new translations. ([#1243](https://github.com/infor-design/enterprise/issues/7512)
- `[Monthview]` Fix on updated method creating duplicates. ([NG#1446](https://github.com/infor-design/enterprise-ng/issues/1446))
- `[Monthview]` Fixed on updated method creating duplicates. ([NG#1446](https://github.com/infor-design/enterprise-ng/issues/1446))
- `[Tabs Module]` Fixed closing an active tab in the overflow menu results in a blank screen. ([#7321](https://github.com/infor-design/enterprise/issues/7321))
- `[Toolbar]` Added hover style for contextual toolbar. ([#7459](https://github.com/infor-design/enterprise/issues/7459))
- `[Toolbar/Toolbar Flex]` Added hover state to buttons. ([#7327](https://github.com/infor-design/enterprise/issues/7327))
- `[Toolbar-Flex]` Fixed redundant aria-disabled in toolbar when element is disabled. ([#6339](https://github.com/infor-design/enterprise/issues/6339))
- `[Toolbar Flex]` Fixed buttons being not visible on window resize. ([#7421](https://github.com/infor-design/enterprise/issues/7421))
- `[Toolbar Flex]` Updated header examples and included header to use flex toolbar by default. ([#6837](https://github.com/infor-design/enterprise/issues/6837))

## v4.82.0

## v4.82.0 Features

- `[Card]` Added borderless class for cards. ([WC#1169](https://github.com/infor-design/enterprise-wc/issues/1169))

## v4.82.0 Fixes

- `[App Menu]` Colors should remain the same when changing theme colors. ([#7302](https://github.com/infor-design/enterprise/issues/7302))
- `[Badge]` Fixed success state badge color in new light theme. ([#7353](https://github.com/infor-design/enterprise/issues/7353))
- `[Bar]` Fixed items not being selected/deselected from the legend. ([#7330](https://github.com/infor-design/enterprise/issues/7330))
- `[Breadcrumb]` Updated breadcrumb hover color. ([#7337](https://github.com/infor-design/enterprise/issues/7337))
- `[Card]` Updated background color in classic high contrast. ([#7374](https://github.com/infor-design/enterprise/issues/7374))
- `[Card]` Fixed group-action unnecessary scroll bar. ([#7343](https://github.com/infor-design/enterprise/issues/7343))
- `[Count]` Fix personalize styles for instance count to adjust icon colors. ([6947](https://github.com/infor-design/enterprise/issues/6947))
- `[Column]` Fixed data chart and legend doesn't match up. ([#7199](https://github.com/infor-design/enterprise/issues/7199))
- `[Datagrid]` Fixed on styling in row status icon when first column is not a select column. ([NG#5913](https://github.com/infor-design/enterprise-ng/issues/5913))
- `[Datagrid]` Fixed table layout with a distinct hover background color for both activated and non-activated rows. ([#7320](https://github.com/infor-design/enterprise/issues/7369))
- `[Body]` Updated background color in classic high contrast. ([#7374](https://github.com/infor-design/enterprise/issues/7374))
- `[Card]` Fixed group-action unnecessary scroll bar. ([#7343](https://github.com/infor-design/enterprise/issues/7343))
- `[Datagrid]` Fixed header icon tooltip showing when undefined. ([#6929](https://github.com/infor-design/enterprise/issues/6929))
- `[Datagrid]` Fix on styling in row status icon when first column is not a select column. ([NG#5913](https://github.com/infor-design/enterprise-ng/issues/5913))
- `[Datagrid]` Fixed paging source argument is empty when re-assigning grid options. ([6947](https://github.com/infor-design/enterprise/issues/6947))
- `[Datagrid]` Changed pager type to initial when updating datagrid with paging setting. ([#7398](https://github.com/infor-design/enterprise/issues/7398))
- `[Datagrid]` Fixed datagrid toolbar to be able to show buttons more than two. ([6921](https://github.com/infor-design/enterprise/issues/6921))
- `[Editor]` Fixed links are not readable in dark mode. ([#7331](https://github.com/infor-design/enterprise/issues/7331))
- `[Field-Filter]` Fixed a bug in field filter where the design is not properly aligned on Modal. ([#7358](https://github.com/infor-design/enterprise/issues/7358))
- `[Header]` Fixed border in search field in the header. ([#7297](https://github.com/infor-design/enterprise/issues/7297))
- `[Header]` Fixed the font sizes and alignments. ([#7317](https://github.com/infor-design/enterprise/issues/7317))
- `[Listbuilder]` Fixed icon alignment on toolbar so that it's centered on focused. ([#7397](https://github.com/infor-design/enterprise/issues/7397))
- `[Listview]` Fixed the height restriction in listview when used in card. ([#7094](https://github.com/infor-design/enterprise/issues/7094))
- `[Lookup]` Fix in keyword search not filtering single comma. ([#7165](https://github.com/infor-design/enterprise/issues/7165))
- `[Lookup]` Fix in keyword search not filtering single quote. ([#7165](https://github.com/infor-design/enterprise/issues/7165))
- `[Notification]` Fix in example page of notification, updated parent element. ([#7391](https://github.com/infor-design/enterprise/issues/7391))
- `[Pager]` Fixed the pager's underline style to enhance its appearance when it is being hovered over. ([#7352](https://github.com/infor-design/enterprise/issues/7352))
- `[Personalization]` Changed default color back to azure and add alabaster in personalization colors. ([#7320](https://github.com/infor-design/enterprise/issues/7320))
- `[Personalization]` Fixed color changing doesn't add CSS class to the header in Safari browser. ([#7338](https://github.com/infor-design/enterprise/issues/7338))
- `[Personalization]` Adjusted header text/tabs colors. ([#7319](https://github.com/infor-design/enterprise/issues/7319))
- `[Personalization]` Additional fixes for default color back to azure and added alabaster in personalization colors. ([#7340](https://github.com/infor-design/enterprise/issues/7340))
- `[Popupmenu]` Fixed on popupmenu more icon not visible when open. ([#7383](https://github.com/infor-design/enterprise/issues/7383))
- `[Searchfield]` Fixed on misalignment in searchfield clear icon. ([#7382](https://github.com/infor-design/enterprise/issues/7382))
- `[Searchfield]` Fixed searchfield icon adjustments. ([#7387](https://github.com/infor-design/enterprise/issues/7387))
- `[SearchField]` Fixed undefined error on `toolbarFlexItem`. ([#7402](https://github.com/infor-design/enterprise/issues/7402))
- `[Tabs]` Fixed the alignment of focus in RTL view. ([#6992](https://github.com/infor-design/enterprise/issues/6992))
- `[Tabs Header]` Fixed the alignment of close button. ([#7273](https://github.com/infor-design/enterprise/issues/7273))
- `[Textarea]` Fixed track dirty when updated() method was triggered. ([NG#1429](https://github.com/infor-design/enterprise-ng/issues/1429))
- `[Timeline]` Fixed the alignment when timeline is inside a card. ([#7278](https://github.com/infor-design/enterprise/issues/7278))
- `[Timeline]` Fixed issue with timeline content exceeding allotted space when additional elements were added. ([#7299](https://github.com/infor-design/enterprise/issues/7299))
- `[Timeline]` Added test page to test scenario of timeline with no dates. ([#7298](https://github.com/infor-design/enterprise/issues/7298))
- `[Tooltip]` Added appendTo settings to fix tooltip positioning on the structure. ([#7220](https://github.com/infor-design/enterprise/issues/7220))
- `[Tooltip]` Fixed tooltip not on top of all elements when shown and manually moved. ([#7130](https://github.com/infor-design/enterprise/issues/7130))
- `[Tooltip]` Added appendTo settings to fix tooltip positioning on the structure. ([#7220](https://github.com/infor-design/enterprise/issues/7220))

## v4.81.0

## v4.81.0 Important Changes

- `[Docs]` Added action sheet to the doc site. ([#7230](https://github.com/infor-design/enterprise/issues/7230))
- `[General]` Project now uses node 18 (18.13.0) for development. All dependencies are updated. ([#6634](https://github.com/infor-design/enterprise/issues/6634))
- `[General]` Updated to d3.v7 which impacts all charts. ([#6634](https://github.com/infor-design/enterprise/issues/6634))
- `[Bar]` Fixed missing left axis label. ([#7181](https://github.com/infor-design/enterprise/issues/7181))
- `[Bar]` Fixed regressed long text example. ([#7183](https://github.com/infor-design/enterprise/issues/7183))
- `[Build]` Fixed build errors on windows. ([#7228](https://github.com/infor-design/enterprise/issues/7228))
- `[Icons]` Added new empty state icons, and in different and larger sizes. ([#7115](https://github.com/infor-design/enterprise/issues/7115))

## v4.81.0 Features

- `[Calendar]` Added `weekview` number on the monthview in datepicker. Use `showWeekNumber` to enable it. ([#5785](https://github.com/infor-design/enterprise/issues/5785))

## v4.81.0 Fixes

- `[Actionsheet]` Updated font and icon colors for classic actionsheet. ([#7012](https://github.com/infor-design/enterprise/issues/7012))
- `[Accordion]` Additional fix in accordion collapsing cards on expand bug. ([#6820](https://github.com/infor-design/enterprise/issues/6820))
- `[Alerts/Badges/Tags]` Updated warning and alert colors. ([#7162](https://github.com/infor-design/enterprise/issues/7162))
- `[App Menu]` Updated `appmenu` icon colors. ([#7303](https://github.com/infor-design/enterprise/issues/7303))
- `[Background]` Updated default background color in high contrast. ([#7261](https://github.com/infor-design/enterprise/issues/7261))
- `[Bar]` Fixed bug introduced by d3 changes with bar selection. ([#7182](https://github.com/infor-design/enterprise/issues/7182))
- `[Button]` Fixed icon button size and icon centering. ([#7201](https://github.com/infor-design/enterprise/issues/7201))
- `[Button]` Fixed disabled button color in classic version. ([#7185](https://github.com/infor-design/enterprise/issues/7185))
- `[Button]` Button adjustments for compact mode. ([#7161](https://github.com/infor-design/enterprise/issues/7161))
- `[Button]` Button adjustments for secondary menu in dark and contrast mode. ([#7221](https://github.com/infor-design/enterprise/issues/7221))
- `[ContextMenu]` Fixed a bug where wrong menu is displayed in nested menus on mobile device. ([NG#1417](https://github.com/infor-design/enterprise-ng/issues/1417))
- `[Datagrid]` Fixed re-rendering of the grid when `disableClientFilter` set to true. ([#7282](https://github.com/infor-design/enterprise/issues/7282))
- `[Datagrid]` Fixed a bug in datagrid where sorting is not working properly. ([#6787](https://github.com/infor-design/enterprise/issues/6787))
- `[Datagrid]` Fixed background color of lookups in filter row when in light mode. ([#7176](https://github.com/infor-design/enterprise/issues/7176))
- `[Datagrid]` Fixed a bug in datagrid where custom toolbar is being replaced with data grid generated toolbar. ([NG#1434](https://github.com/infor-design/enterprise-ng/issues/1434))
- `[Datagrid]` Fixed bug in Safari where dynamically switching from RTL to LTR doesn't update all the alignments. ([NG#1431](https://github.com/infor-design/enterprise-ng/issues/1431))
- `[Datagrid]` Fixed odd hover color when using row activation and is list. ([#7232](https://github.com/infor-design/enterprise/issues/7232))
- `[Datagrid]` Fixed dragging columns after a cancelled drop moves more than one column. ([#7017](https://github.com/infor-design/enterprise/issues/7017))
- `[Dropdown]` Fixed swatch default color in themes. ([#7108](https://github.com/infor-design/enterprise/issues/7108))
- `[Dropdown/Multiselect]` Fixed disabled options are not displayed as disabled when using ajax. ([#7150](https://github.com/infor-design/enterprise/issues/7150))
- `[EmptyMessage]` Updated the example page for widgets. ([#7033](https://github.com/infor-design/enterprise/issues/7033))
- `[Field-Filter]` Fixed a bug in field filter where the design is not properly aligned. ([#7001](https://github.com/infor-design/enterprise/issues/7001))
- `[Field-Filter]` Icon adjustments in Safari. ([#7264](https://github.com/infor-design/enterprise/issues/7264))
- `[Fileupload]` Icon adjustments in compact mode. ([#7149](https://github.com/infor-design/enterprise/issues/7149))
- `[Fileupload]` Icon adjustments in classic mode. ([#7265](https://github.com/infor-design/enterprise/issues/7265))
- `[Header]` Fixed a bug in `subheader` where the color its not appropriate on default theme. ([#7173](https://github.com/infor-design/enterprise/issues/7173))
- `[Header]` Changed the header from pseudo elements to actual icon. Please make the follow [change to your app menu icon](https://github.com/infor-design/enterprise/pull/7285/files#diff-4ee8ef8a5fe8ef128f558004ce5a73d8b2939256ea3c614ac26492078171529bL3-R5) to get the best output. ([#7163](https://github.com/infor-design/enterprise/issues/7163))
- `[Homepage/Personalize/Page-Patterns]` Fixed homepage hero widget, builder header, and other section of tabs with the new design and color combination. ([#7136](https://github.com/infor-design/enterprise/issues/7136))
- `[MenuButton]` Fixed some color on menu buttons. ([#7184](https://github.com/infor-design/enterprise/issues/7184))
- `[Modal]` Fixed alignment of tooltip error in modal. ([#7125](https://github.com/infor-design/enterprise/issues/7125))
- `[Hyperlink]` Changed hover color in dark theme. ([#7095](https://github.com/infor-design/enterprise/issues/7095))
- `[Icon]` Changed icon alert info color in dark theme. ([#7158](https://github.com/infor-design/enterprise/issues/7158))
- `[Icon]` Updated icon name in example page. ([#7269](https://github.com/infor-design/enterprise/issues/7269))
- `[Listview]` Added an additional translation for records selected in listview. ([#6528](https://github.com/infor-design/enterprise/issues/6528))
- `[Lookup]` Fixed a bug in lookup where items are not selected for async data. ([NG#1409](https://github.com/infor-design/enterprise-ng/issues/1409))
- `[Listview]` Fixed overflow in listview when there is a search bar included. ([#7015](https://github.com/infor-design/enterprise/issues/7015))
- `[Personalization]` Added color mapping in personalization. ([#7073](https://github.com/infor-design/enterprise/issues/7073))
- `[Personalization]` Fixed style changed when changing the modes and colors. ([#7171](https://github.com/infor-design/enterprise/issues/7171))
- `[Personalization]` Fix default values in the personalization API. ([#7167](https://github.com/infor-design/enterprise/issues/7167))
- `[Personalization]` Fix header tabs/header colors for a variation when header tabs are not in header element. ([#7153](https://github.com/infor-design/enterprise/issues/7153) [#7211](https://github.com/infor-design/enterprise/issues/7211) [#7212](https://github.com/infor-design/enterprise/issues/7212) [#7217](https://github.com/infor-design/enterprise/issues/7217) [#7218](https://github.com/infor-design/enterprise/issues/7218))
- `[Personalization]` Fix secondary button color in header. ([#7204](https://github.com/infor-design/enterprise/issues/7204))
- `[Popupmenu]` Fix on inverse colors not showing in popupmenu in masthead. ([#7005](https://github.com/infor-design/enterprise/issues/7005))
- `[Searchfield]` Custom button adjustments in mobile. ([#7134](https://github.com/infor-design/enterprise/issues/7134))
- `[Searchfield]` Go button adjustments for flex toolbar. ([#6014](https://github.com/infor-design/enterprise/issues/6014))
- `[Searchfield]` Collapse button adjustments in mobile. ([#7164](https://github.com/infor-design/enterprise/issues/7164))
- `[Searchfield]` Collapse button adjustments in header. ([#7210](https://github.com/infor-design/enterprise/issues/7210))
- `[Slider]` Fixed sliding and dropping the handle outside of the component doesn't trigger the change event. ([#7028](https://github.com/infor-design/enterprise/issues/7028))
- `[Tabs]` Changed header tabs disabled color to darker color. ([#7219](https://github.com/infor-design/enterprise/issues/7219))
- `[Tabs]` Fixed incorrect fade out color in horizontal header tabs. ([#7244](https://github.com/infor-design/enterprise/issues/7244))
- `[Timepicker]` Fixed 24h time validation. ([#7188](https://github.com/infor-design/enterprise/issues/7188))
- `[Toolbar]` Fixed buttons aren't going in the overflow menu if placed after search field. ([#7194](https://github.com/infor-design/enterprise/issues/7194))
- `[Typography]` Updated documentation to align usage guidance. ([#7187](https://github.com/infor-design/enterprise/issues/7187))

## v4.80.1 Fixes

- `[Button]` Fixed button status colors disabled in toolbar/toolbar flex in alabaster and personalize colors. ([#7166](https://github.com/infor-design/enterprise/issues/7166))
- `[Dropdown]` Fixed swatch default color in themes. ([#7108](https://github.com/infor-design/enterprise/issues/7108))
- `[Hyperlink]` Changed hover color in dark theme. ([#7095](https://github.com/infor-design/enterprise/issues/7095))
- `[Timepicker]` Fixed field value when day period goes first in the time format. ([#7116](https://github.com/infor-design/enterprise/issues/7116))
- `[Datagrid]` Fixed background color of lookups in filter row when in light mode. ([#7176](https://github.com/infor-design/enterprise/issues/7176))
- `[Dropdown/Multiselect]` Fixed disabled options are not displayed as disabled when using ajax. ([#7150](https://github.com/infor-design/enterprise/issues/7150))
- `[Header]` Fixed a bug in `subheader` where the color its not appropriate on default theme. ([#7173](https://github.com/infor-design/enterprise/issues/7173))
- `[MenuButton]` Fixed some color on menu buttons. ([#7184](https://github.com/infor-design/enterprise/issues/7184))

## v4.80.0

## v4.80.0 Important Changes

- `[Personalization]` The default color is now alabaster (white) rather than the previous azure color. This effects header and tabs header as previously noted. ([#6979](https://github.com/infor-design/enterprise/issues/6979))
- `[Header]` Changed the default color from azure to alabaster. I.E. The default header color is now alabaster but can still be set to any of the other 8 colors. So far the older look azure can be used. ([#6979](https://github.com/infor-design/enterprise/issues/6979))
- `[Tabs Header]` Changed the default background color for tabs header to also use alabaster with the same ability to use any of the other 8 personalization colors. ([#6979](https://github.com/infor-design/enterprise/issues/6979))
- `[Button]` The style of all buttons (primary/tertiary and secondary) have been updated and changed, in addition we added new destructive buttons. ([#6977](https://github.com/infor-design/enterprise/issues/6977))
- `[Button]` Fixed button status colors disabled in toolbar/toolbar flex in alabaster and personalize colors. ([#7166](https://github.com/infor-design/enterprise/issues/7166))
- `[Datagrid]` Added ability to change the color of the header in datagrid between (`dark` or `light (alabaster)`). ([#7008](https://github.com/infor-design/enterprise/issues/7008))
- `[Searchfield]` Completed a design review of searchfield and enhanced it with updated several design improvements. ([#6707](https://github.com/infor-design/enterprise/issues/6707))

## v4.80.0 Features

- `[About]` Browser version for chrome no longer contains minor version. ([#7067](https://github.com/infor-design/enterprise/issues/7067))
- `[Lookup]` Added modal settings to lookup. ([#4319](https://github.com/infor-design/enterprise/issues/4319))
- `[Radar]` Converted Radar scripts to puppeteer. ([#6989](https://github.com/infor-design/enterprise/issues/6989))
- `[Colors]` Correct Status Colors.([#6993](https://github.com/infor-design/enterprise/issues/6993))
- `[Colors]` Re-add yellow alerts.([#6922](https://github.com/infor-design/enterprise/issues/6922))
- `[Chart]` Added 'info' and theme color options in settings.([#7084](https://github.com/infor-design/enterprise/issues/7084))
- `[Icons]` Added three new icons: `icon-paint-brush, icon-psych-precaution, icon-observation-precaution`. ([#7040](https://github.com/infor-design/enterprise/issues/7040))
- `[Icons]` Added four new icons: `up-down-chevron, approve-all, import-spreadsheet, microphone`. ([#7142](https://github.com/infor-design/enterprise/issues/7142))

## v4.80.0 Fixes

- `[Button]` Fixed a bug where buttons are not readable in dark mode in the new design. ([#7082](https://github.com/infor-design/enterprise/issues/7082))
- `[Checkbox]` Fixed a bug where checkbox labels not wrapping when using `form-responsive` class. ([#6826](https://github.com/infor-design/enterprise/issues/6826))
- `[Datagrid]` Fixed a bug in datagrid where icon is not aligned in custom card. ([#7000](https://github.com/infor-design/enterprise/issues/7000))
- `[Datagrid]` Fixed a bug where datepicker icon background color is incorrect upon hovering. ([#7053](https://github.com/infor-design/enterprise/issues/7053))
- `[Datagrid]` Fixed a bug in datagrid where dropdown filter does not render correctly. ([#7006](https://github.com/infor-design/enterprise/issues/7006))
- `[Datagrid]` Fixed a bug in datagrid where flex toolbar is not properly destroyed. ([NG#1423](https://github.com/infor-design/enterprise-ng/issues/1423))
- `[Datagrid]` Fixed a bug in datagrid in datagrid where the icon cause clipping issues. ([#7000](https://github.com/infor-design/enterprise/issues/7000))
- `[Datagrid]` Fixed a bug in datagrid where date cell is still in edit state after editing when using Safari. ([#6963](https://github.com/infor-design/enterprise/issues/6963))
- `[Datagrid]` Fixed a bug in datagrid where summary row become selected after selecting row one. ([#7128](https://github.com/infor-design/enterprise/issues/7128))
- `[Datagrid]` Updated dirty cell check in datagrid. ([#6893](https://github.com/infor-design/enterprise/issues/6893))
- `[Datepicker]` Fixed a bug in datagrid where disabled dates were not showing in Safari. ([#6920](https://github.com/infor-design/enterprise/issues/6920))
- `[Datepicker]` Fixed a bug where range display is malformed in RTL. ([#6933](https://github.com/infor-design/enterprise/issues/6933))
- `[Datepicker]` Fixed exception occurring in disable dates. ([#7086](https://github.com/infor-design/enterprise/issues/7086))
- `[Header]` Adjusted classic header colors. ([#7069](https://github.com/infor-design/enterprise/issues/7069))
- `[Lookup]` Adjusted width in lookup. ([#6924](https://github.com/infor-design/enterprise/issues/6924))
- `[Searchfield]` Searchfield enhancement bugfixes on colors. ([#7079](https://github.com/infor-design/enterprise/issues/7079))
- `[Searchfield]` Searchfield icon placement fixes in classic. ([#7134](https://github.com/infor-design/enterprise/issues/7134))
- `[Lookup]` Adjusted width in lookup. ([#6924](https://github.com/infor-design/enterprise/issues/6924))
- `[Lookup]` Fixed a bug where custom modal script gets error after closing the modal in the second time. ([#7057](https://github.com/infor-design/enterprise/issues/7057))
- `[Listview]` Fix on contextual button hover color. ([#7090](https://github.com/infor-design/enterprise/issues/7090))
- `[Searchfield]` Searchfield enhancement bugfixes on colors. ([#7079](https://github.com/infor-design/enterprise/issues/7079))
- `[Searchfield]` Fix on non-collapsible positioning and borders. ([#7111](https://github.com/infor-design/enterprise/issues/7111))
- `[Searchfield]` Adjust icon position and colors. ([#7106](https://github.com/infor-design/enterprise/issues/7106))
- `[Searchfield]` Adjust border colors in category. ([#7110](https://github.com/infor-design/enterprise/issues/7110))
- `[Splitter]` Store location only when save setting is set to true. ([#7045](https://github.com/infor-design/enterprise/issues/7045))
- `[Tabs]` Fixed a bug where add tab button is not visible in new default view. ([#7146](https://github.com/infor-design/enterprise/issues/7146))
- `[Tabs]` Fixed a bug where tab list is not viewable dark mode classic view. ([#7097](https://github.com/infor-design/enterprise/issues/7097))
- `[Tabs]` Fixed a bug in tabs header and swatch personalize colors. ([#7046](https://github.com/infor-design/enterprise/issues/7046))
- `[Tabs]` Added puppeteer scripts for tooltip title. ([#7003](https://github.com/infor-design/enterprise/issues/7003))
- `[Tabs Header]` Updated example page, recalibrated positioning and fixed theme discrepancies. ([#7085](https://github.com/infor-design/enterprise/issues/7085))
- `[Tabs Module]` Fixed a bug in go button where it was affected by the latest changes for button. ([#7037](https://github.com/infor-design/enterprise/issues/7037))
- `[Textarea]` Added paste event listener for textarea. ([NG#6924](https://github.com/infor-design/enterprise-ng/issues/1401))
- `[Toolbar]` Adjustment in title width. ([#7113](https://github.com/infor-design/enterprise/issues/7113))
- `[Toolbar Flex]` Fix on toolbar key navigation.([#7041](https://github.com/infor-design/enterprise/issues/7041))
- `[User Status Icons]` Now have a more visible fill and a stroke behind them. ([#7040](https://github.com/infor-design/enterprise/issues/7040))

## v4.70.0

## v4.70.0 Important Notes

- `[General]` Some elements are no longer hooked under `window` for example `Locale` `Formatters` and `Editors`. To resolve it using Locale.set as an example use the `Soho` namespace i.e. `Soho.Locale.set()`. ([#6634](https://github.com/infor-design/enterprise/issues/6634))

## v4.70.0 Features

- `[Checkbox]` Converted Checkbox scripts to puppeteer. ([#6936](https://github.com/infor-design/enterprise/issues/6936))
- `[Circlepager]` Converted `Circlepager` scripts to puppeteer. ([#6971](https://github.com/infor-design/enterprise/issues/6971))
- `[Icons]` Bumped `ids-identity` to get a new empty state icon `empty-no-search-result` and a new system icon `advance-settings`.([#6999](https://github.com/infor-design/enterprise/issues/6999))

## v4.70.0 Fixes

- `[Accordion]` Fixed a bug where expanded card closes in NG when opening accordion. ([#6820](https://github.com/infor-design/enterprise/issues/6820))
- `[Counts]` Fixed a bug in counts where two rows of labels cause misalignment. ([#6845](https://github.com/infor-design/enterprise/issues/6845))
- `[Counts]` Added example page for widget count with color background. ([#7234](https://github.com/infor-design/enterprise/issues/7234))
- `[Datagrid]` Fixed a bug in datagrid where expandable row input cannot edit the value. ([#6781](https://github.com/infor-design/enterprise/issues/6781))
- `[Datagrid]` Fixed a bug in datagrid where clear dirty cell does not work properly in frozen columns. ([#6952](https://github.com/infor-design/enterprise/issues/6952))
- `[Datagrid]` Adjusted date and timepicker icons in datagrid filter. ([#6917](https://github.com/infor-design/enterprise/issues/6917))
- `[Datagrid]` Fixed a bug where frozen column headers are not rendered on update. ([NG#1399](https://github.com/infor-design/enterprise-ng/issues/1399))
- `[Datagrid]` Added toolbar update on datagrid update. ([NG#1357](https://github.com/infor-design/enterprise-ng/issues/1357))
- `[Datepicker]` Added Firefox increment/decrement keys. ([#6877](https://github.com/infor-design/enterprise/issues/6877))
- `[Datepicker]` Fixed a bug in mask value in datepicker when update is called. ([NG#1380](https://github.com/infor-design/enterprise-ng/issues/1380))
- `[Dropdown]` Fixed a bug in dropdown where there is a null in a list when changing language to Chinese. ([#6916](https://github.com/infor-design/enterprise/issues/6916))
- `[Editor]` Fixed a bug in editor where insert image is not working properly when adding attributes. ([#6864](https://github.com/infor-design/enterprise/issues/6864))
- `[Editor]` Fixed a bug in editor where paste and plain text is not cleaning the text/html properly. ([#6892](https://github.com/infor-design/enterprise/issues/6892))
- `[Locale]` Fixed a bug in locale where same language translation does not render properly. ([#6847](https://github.com/infor-design/enterprise/issues/6847))
- `[Icons]` Fixed incorrect colors of new empty state icons. ([#6965](https://github.com/infor-design/enterprise/issues/6965))
- `[Popupmenu]` Fixed a bug in popupmenu where submenu and submenu items are not indented properly. ([#6860](https://github.com/infor-design/enterprise/issues/6860))
- `[Process Indicator]` Fix on extra line after final step. ([#6744](https://github.com/infor-design/enterprise/issues/6744))
- `[Searchfield]` Changed toolbar in example page to flex toolbar. ([#6737](https://github.com/infor-design/enterprise/issues/6737))
- `[Tabs]` Added tooltip on add new tab button. ([#6902](https://github.com/infor-design/enterprise/issues/6902))
- `[Tabs]` Adjusted header and tab colors in themes. ([#6673](https://github.com/infor-design/enterprise/issues/6673))
- `[Timepicker]` Filter method in datagrid is called on timepicker's change event. ([#6896](https://github.com/infor-design/enterprise/issues/6896))

## v4.69.0

## v4.69.0 Important Features

- `[Icons]` All icons have padding on top and bottom effectively making them 4px smaller by design. This change may require some UI corrections to css. ([#6868](https://github.com/infor-design/enterprise/issues/6868))
- `[Icons]` Over 60 new icons and 126 new industry focused icons. ([#6868](https://github.com/infor-design/enterprise/issues/6868))
- `[Icons]` The icon `save-closed` is now `save-closed-old` in the deprecated, we suggest not using this old icon. ([#6868](https://github.com/infor-design/enterprise/issues/6868))
- `[Icons]` Alert icons come either filled or not filled (outlined) filled alert icons like  `icon-alert-alert` are now `icon-success-alert` and `alert-filled` we suggest no longer using filled alert icons, use only the outlined ones. ([#6868](https://github.com/infor-design/enterprise/issues/6868))

## v4.69.0 Features

- `[Datagrid]` Added puppeteer script for extra class for tooltip. ([#6900](https://github.com/infor-design/enterprise/issues/6900))
- `[Header]` Converted Header scripts to puppeteer. ([#6919](https://github.com/infor-design/enterprise/issues/6919))
- `[Icons]` Added [enhanced and new empty states icons](https://main-enterprise.demo.design.infor.com/components/icons/example-empty-widgets.html) with a lot more color. These should replace existing ones but it is opt-in. ([#6868](https://github.com/infor-design/enterprise/issues/6868))
- `[Lookup]` Added puppeteer script for lookup double click apply enhancement. ([#6886](https://github.com/infor-design/enterprise/issues/6886))
- `[Stepchart]` Converted Stepchart scripts to puppeteer. ([#6940](https://github.com/infor-design/enterprise/issues/6940))

## v4.69.0 Fixes

- `[Datagrid]` Fixed a bug in datagrid where sorting is not working properly. ([#6787](https://github.com/infor-design/enterprise/issues/6787))
- `[Datagrid]` Fixed a bug in datagrid where add row is not working properly when using frozen columns. ([#6918](https://github.com/infor-design/enterprise/issues/6918))
- `[Datagrid]` Fixed a bug in datagrid where tooltip flashes continuously on hover. ([#5907](https://github.com/infor-design/enterprise/issues/5907))
- `[Datagrid]` Fixed a bug in datagrid where is empty and is not empty is not working properly. ([#5273](https://github.com/infor-design/enterprise/issues/5273))
- `[Datagrid]` Fixed a bug in datagrid where inline editor input text is not being selected upon clicking. ([NG#1365](https://github.com/infor-design/enterprise-ng/issues/1365))
- `[Datagrid]` Fixed a bug in datagrid where multiselect filter is not rendering properly. ([#6846](https://github.com/infor-design/enterprise/issues/6846))
- `[Datagrid]` Fixed a bug in datagrid where row shading is not rendered properly. ([#6850](https://github.com/infor-design/enterprise/issues/6850))
- `[Datagrid]` Fixed a bug in datagrid where icon is not rendering properly in small and extra small row height. ([#6866](https://github.com/infor-design/enterprise/issues/6866))
- `[Datagrid]` Fixed a bug in datagrid where sorting is not rendering properly when there is a previously focused cell. ([#6851](https://github.com/infor-design/enterprise/issues/6851))
- `[Datagrid]` Additional checks when updating cell so that numbers aren't converted twice. ([NG#1370](https://github.com/infor-design/enterprise-ng/issues/1370))
- `[Datagrid]` Additional fixes on dirty indicator not updating on drag columns. ([#6867](https://github.com/infor-design/enterprise/issues/6867))
- `[General]` Instead of optional dependencies use a custom command. ([#6876](https://github.com/infor-design/enterprise/issues/6876))
- `[Modal]` Fixed a bug where suppress key setting is not working. ([#6793](https://github.com/infor-design/enterprise/issues/6793))
- `[Searchfield]` Additional visual fixes in classic on go button in searchfield toolbar. ([#6686](https://github.com/infor-design/enterprise/issues/6686))
- `[Splitter]` Fixed on splitter not working when parent height changes dynamically. ([#6819](https://github.com/infor-design/enterprise/issues/6819))
- `[Toolbar Flex]` Added additional checks for destroying toolbar. ([#6844](https://github.com/infor-design/enterprise/issues/6844))

## v4.68.0

## v4.68.0 Features

- `[Button]` Added Protractor to Puppeteer conversion scripts. ([#6626](https://github.com/infor-design/enterprise/issues/6626))
- `[Calendar]` Added puppeteer script for show/hide legend. ([#6810](https://github.com/infor-design/enterprise/issues/6810))
- `[Colors]` Added puppeteer script for color classes targeting color & border color. ([#6801](https://github.com/infor-design/enterprise/issues/6801))
- `[Column]` Added puppeteer script for combined column chart. ([#6381](https://github.com/infor-design/enterprise/issues/6381))
- `[Datagrid]` Added additional setting in datagrid header for tooltip extra class. ([#6802](https://github.com/infor-design/enterprise/issues/6802))
- `[Datagrid]` Added `dblClickApply` setting in lookup for selection of item. ([#6546](https://github.com/infor-design/enterprise/issues/6546))

## v4.68.0 Fixes

- `[Bar Chart]` Fixed a bug in bar charts grouped, where arias are identical to each series. ([#6748](https://github.com/infor-design/enterprise/issues/6748))
- `[Datagrid]` Fixed a bug in datagrid where tooltip flashes continuously on hover. ([#5907](https://github.com/infor-design/enterprise/issues/5907))
- `[Datagrid]` Fixed a bug in datagrid where expandable row animation is not rendering properly. ([#6813](https://github.com/infor-design/enterprise/issues/6813))
- `[Datagrid]` Fixed a bug in datagrid where dropdown filter does not render correctly. ([#6834](https://github.com/infor-design/enterprise/issues/6834))
- `[Datagrid]` Fixed alignment issues in trigger fields. ([#6678](https://github.com/infor-design/enterprise/issues/6678))
- `[Datagrid]` Added a null guard in tree list when list is not yet loaded. ([#6816](https://github.com/infor-design/enterprise/issues/6816))
- `[Datagrid]` Added a setting `ariaDescribedBy` in the column to override `aria-describedby` value of the cells. ([#6530](https://github.com/infor-design/enterprise/issues/6530))
- `[Datagrid]` Allowed beforeCommitCellEdit event to be sent for Editors.Fileupload. ([#6821](https://github.com/infor-design/enterprise/issues/6821))]
- `[Datagrid]` Classic theme trigger field adjustments in datagrid. ([#6678](https://github.com/infor-design/enterprise/issues/6678))
- `[Datagrid]` Added null guard in tree list when list is not yet loaded. ([#6816](https://github.com/infor-design/enterprise/issues/6816))
- `[Datagrid]` Fix on dirty indicator not updating on drag columns. ([#6867](https://github.com/infor-design/enterprise/issues/6867))
- `[Editor]` Fixed a bug in editor where block quote is not continued in the next line. ([#6794](https://github.com/infor-design/enterprise/issues/6794))
- `[Editor]` Fixed a bug in editor where breaking space doesn't render dirty indicator properly. ([NG#1363](https://github.com/infor-design/enterprise-ng/issues/1363))
- `[Searchfield]` Visual fixes on go button in searchfield toolbar. ([#6686](https://github.com/infor-design/enterprise/issues/6686))
- `[Searchfield]` Added null check in xButton. ([#6858](https://github.com/infor-design/enterprise/issues/6858))
- `[Textarea]` Fixed a bug in textarea where validation breaks after enabling/disabling. ([#6773](https://github.com/infor-design/enterprise/issues/6773))
- `[Typography]` Updated text link color in dark theme. ([#6807](https://github.com/infor-design/enterprise/issues/6807))
- `[Lookup]` Fixed where field stays disabled when enable API is called ([#6145](https://github.com/infor-design/enterprise/issues/6145))

(28 Issues Solved This Release, Backlog Enterprise 274, Backlog Ng 51, 1105 Functional Tests, 1303 e2e Tests, 561 Puppeteer Tests)

## v4.67.0

## v4.67.0 Important Notes

- `[CDN]` The former CDN `cdn.hookandloop.infor.com` can no longer be maintained by IT and needs to be discontinued. It will exist for approximately one year more (TBD), so please remove direct use from any production code. ([#6754](https://github.com/infor-design/enterprise/issues/6754))
- `[Datepicker]` The functionality to enter today with a `t` is now under a setting `todayWithKeyboard-false`, it is false because you cant type days like September in a full picker. ([#6653](https://github.com/infor-design/enterprise/issues/6653))
- `[Datepicker]` The functionality to increase the day with a `+/-` it defaults to false because it conflicts with many other internal shortcut keys. ([#6632](https://github.com/infor-design/enterprise/issues/6632))

## v4.67.0 Markup Changes

- `[AppMenu]` As a design change the `Infor` logo is no longer to be shown on the app menu and has been removed. This reduces visual clutter, and is more inline with Koch global brand to leave it out. ([#6726](https://github.com/infor-design/enterprise/issues/6726))

## v4.67.0 Features

- `[Calendar]` Add a setting for calendar to show and hide the legend. ([#6533](https://github.com/infor-design/enterprise/issues/6533))
- `[Datagrid]` Added puppeteer script for header icon with tooltip. ([#6738](https://github.com/infor-design/enterprise/issues/6738))
- `[Icons]` Added new icons for `interaction` and `interaction-reply`. ([#6721](https://github.com/infor-design/enterprise/issues/6721))
- `[Monthview]` Added puppeteer script for monthview legend visibility when month changes ([#6382](https://github.com/infor-design/enterprise/issues/6382))
- `[Searchfield]` Added puppeteer script for filter and sort icon. ([#6007](https://github.com/infor-design/enterprise/issues/6007))
- `[Searchfield]` Added puppeteer script for custom icon. ([#6723](https://github.com/infor-design/enterprise/issues/6723))

## v4.67.0 Fixes

- `[Accordion]` Added a safety check in accordion. ([#6789](https://github.com/infor-design/enterprise/issues/6789))
- `[Badge/Tag/Icon]` Fixed info color in dark mode. ([#6763](https://github.com/infor-design/enterprise/issues/6763))
- `[Button]` Added notification badges for buttons with labels. ([NG#1347](https://github.com/infor-design/enterprise-ng/issues/1347))
- `[Button]` Added dark theme button colors. ([#6512](https://github.com/infor-design/enterprise/issues/6512))
- `[Calendar]` Fixed a bug in calendar where bottom border is not properly rendering. ([#6668](https://github.com/infor-design/enterprise/issues/6668))
- `[Color Palette]` Added status color CSS classes for color and border-color properties. ([#6711](https://github.com/infor-design/enterprise/issues/6711))
- `[Datagrid]` Fixed a bug in datagrid inside a modal where the column is rendering wider than normal. ([#6782](https://github.com/infor-design/enterprise/issues/6782))
- `[Datagrid]` Fixed a bug in datagrid where when changing rowHeight as a setting and re-rendering it doesn't apply. ([#6783](https://github.com/infor-design/enterprise/issues/6783))
- `[Datagrid]` Fixed a bug in datagrid where isEditable is not returning row correctly. ([#6746](https://github.com/infor-design/enterprise/issues/6746))
- `[Datagrid]` Updated datagrid header CSS height. ([#6697](https://github.com/infor-design/enterprise/issues/6697))
- `[Datagrid]` Fixed on datagrid column width. ([#6725](https://github.com/infor-design/enterprise/issues/6725))
- `[Datagrid]` Fixed an error editing in datagrid with grouped headers. ([#6759](https://github.com/infor-design/enterprise/issues/6759))
- `[Datagrid]` Updated space key checks for expand button. ([#6756](https://github.com/infor-design/enterprise/issues/6756))
- `[Datagrid]` Fixed an error when hovering cells with tooltips setup and using grouped headers. ([#6753](https://github.com/infor-design/enterprise/issues/6753))
- `[Editor]` Fixed bug in editor where background color is not rendering properly. ([#6685](https://github.com/infor-design/enterprise/issues/6685))
- `[Listview]` Fixed a bug where listview is not rendering properly when dataset has zero integer value. ([#6640](https://github.com/infor-design/enterprise/issues/6640))
- `[Popupmenu]` Fixed a bug in popupmenu where getSelected() is not working on multiselect. ([NG#1349](https://github.com/infor-design/enterprise/issues-ng/1349))
- `[Toolbar-Flex]` Removed deprecated message by using `beforeMoreMenuOpen` setting. ([#NG1352](https://github.com/infor-design/enterprise-ng/issues/1352))
- `[Trackdirty]` Added optional chaining for safety check of trackdirty element. ([#6696](https://github.com/infor-design/enterprise/issues/6696))
- `[WeekView]` Added Day View and Week View Shading. ([#6568](https://github.com/infor-design/enterprise/issues/6568))

(30 Issues Solved This Release, Backlog Enterprise 252, Backlog Ng 49, 1104 Functional Tests, 1342 e2e Tests, 506 Puppeteer Tests)

## v4.66.0

## v4.66.0 Features

- `[Busyindicator]` Converted protractor tests to puppeteer. ([#6623](https://github.com/infor-design/enterprise/issues/6623))
- `[Calendar]` Converted protractor tests to puppeteer. ([#6524](https://github.com/infor-design/enterprise/issues/6524))
- `[Datagrid]` Added puppeteer script for render only one row. ([#6645](https://github.com/infor-design/enterprise/issues/6645))
- `[Datagrid]` Added test scripts for add row. ([#6644](https://github.com/infor-design/enterprise/issues/6644))
- `[Datepicker]` Added setting for adjusting day using +/- in datepicker. ([#6632](https://github.com/infor-design/enterprise/issues/6632))
- `[Targeted-Achievement]` Add puppeteer test for show tooltip on targeted achievement. ([#6550](https://github.com/infor-design/enterprise/issues/6550))
- `[Icons]` Added new icons for `interaction` and `interaction-reply`. ([#6666](https://github.com/infor-design/enterprise/issues/6629))
- `[Searchfield]` Added option to add custom icon button. ([#6453](https://github.com/infor-design/enterprise/issues/6453))
- `[Targeted-Achievement]` Added puppeteer test for show tooltip on targeted achievement. ([#6550](https://github.com/infor-design/enterprise/issues/6550))
- `[Textarea]` Converted protractor tests to puppeteer. ([#6629](https://github.com/infor-design/enterprise/issues/6629))

## v4.66.0 Fixes

- `[Datagrid]` Fixed trigger icon background color on hover when row is activated. ([#6679](https://github.com/infor-design/enterprise/issues/6679))
- `[Datagrid]` Fixed the datagrid alert icon was not visible and the trigger cell moves when hovering over when editor has trigger icon. ([#6663](https://github.com/infor-design/enterprise/issues/6663))
- `[Datagrid]` Fixed redundant `aria-describedby` attributes at cells. ([#6530](https://github.com/infor-design/enterprise/issues/6530))
- `[Datagrid]` Fixed on edit outline in textarea not filling the entire cell. ([#6588](https://github.com/infor-design/enterprise/issues/6588))
- `[Datagrid]` Updated filter phrases for datepicker. ([#6587](https://github.com/infor-design/enterprise/issues/6587))
- `[Datagrid]` Fixed the overflowing of the multiselect dropdown on the page and pushes the container near the screen's edge. ([#6580](https://github.com/infor-design/enterprise/issues/6580))
- `[Datagrid]` Fixed unselectRow on `treegrid` sending rowData incorrectly. ([#6548](https://github.com/infor-design/enterprise/issues/6548))
- `[Datagrid]` Fixed incorrect rowData for grouping tooltip callback. ([NG#1298](https://github.com/infor-design/enterprise-ng/issues/1298))
- `[Datagrid]` Fixed a bug in `treegrid` where data are duplicated when row height is changed. ([#4979](https://github.com/infor-design/enterprise/issues/4979))
- `[Datagrid]` Fix bug on where changing `groupable` and dataset does not update datagrid. ([NG#1332](https://github.com/infor-design/enterprise-ng/issues/1332))
- `[Datepicker]` Fixed missing `monthrendered` event on initial calendar open. ([NG#1345](https://github.com/infor-design/enterprise-ng/issues/1345))
- `[Editor]` Fixed a bug where paste function is not working on editor when copied from Windows Adobe Reader. ([#6521](https://github.com/infor-design/enterprise/issues/6521))
- `[Editor]` Fixed a bug where editor has dark screen after inserting an image. ([NG#1323](https://github.com/infor-design/enterprise-ng/issues/1323))
- `[Editor]` Fixed a bug where reset dirty is not working on special characters in Edge browser. ([#6584](https://github.com/infor-design/enterprise/issues/6584))
- `[Fileupload Advanced]` Fixed on max fileupload limit. ([#6625](https://github.com/infor-design/enterprise/issues/6625))
- `[Monthview]` Fixed missing legend data on visible previous / next month with using loadLegend API. ([#6665](https://github.com/infor-design/enterprise/issues/6665))
- `[Notification]` Updated css of notification to fix alignment in RTL mode. ([#6555](https://github.com/infor-design/enterprise/issues/6555))
- `[Searchfield]` Fixed a bug on Mac OS Safari where x button can't clear the contents of the searchfield. ([#6631](https://github.com/infor-design/enterprise/issues/6631))
- `[Popdown]` Fixed `popdown` not closing when clicking outside in NG. ([NG#1304](https://github.com/infor-design/enterprise-ng/issues/1304))
- `[Tabs]` Fixed on close button not showing in Firefox. ([#6610](https://github.com/infor-design/enterprise/issues/6610))
- `[Tabs]` Remove target panel element on remove event. ([#6621](https://github.com/infor-design/enterprise/issues/6621))
- `[Tabs Module]` Fixed category border when focusing the searchfield. ([#6618](https://github.com/infor-design/enterprise/issues/6618))
- `[Toolbar Searchfield]` Fixed searchfield toolbar in alternate style. ([#6615](https://github.com/infor-design/enterprise/issues/6615))
- `[Tooltip]` Fixed tooltip event handlers created on show not cleaning up properly on hide. ([#6613](https://github.com/infor-design/enterprise/issues/6613))

(39 Issues Solved This Release, Backlog Enterprise 230, Backlog Ng 42, 1102 Functional Tests, 1380 e2e Tests, 462 Puppeteer Tests)

## v4.65.0

## v4.65.0 Features

- `[Bar]` Enhanced the VPAT accessibility in bar chart. ([#6074](https://github.com/infor-design/enterprise/issues/6074))
- `[Bar]` Added puppeteer script for axis labels test. ([#6551](https://github.com/infor-design/enterprise/issues/6551))
- `[Bubble]` Converted protractor tests to puppeteer. ([#6527](https://github.com/infor-design/enterprise/issues/6527))
- `[Bullet]` Converted protractor tests to puppeteer. ([#6622](https://github.com/infor-design/enterprise/issues/6622))
- `[Cards]` Added puppeteer script for cards test. ([#6525](https://github.com/infor-design/enterprise/issues/6525))
- `[Datagrid]` Added tooltipOption settings for columns. ([#6361](https://github.com/infor-design/enterprise/issues/6361))
- `[Datagrid]` Added add multiple rows option. ([#6404](https://github.com/infor-design/enterprise/issues/6404))
- `[Datagrid]` Added puppeteer script for refresh column. ([#6212](https://github.com/infor-design/enterprise/issues/6212))
- `[Datagrid]` Added puppeteer script for cell editing test. ([#6552](https://github.com/infor-design/enterprise/issues/6552))
- `[Modal]` Added icon puppeteer test for modal component. ([#6549](https://github.com/infor-design/enterprise/issues/6549))
- `[Tabs]` Added puppeteer script for new searchfield design ([#6282](https://github.com/infor-design/enterprise/issues/6282))
- `[Tag]` Converted protractor tests to puppeteer. ([#6617](https://github.com/infor-design/enterprise/issues/6617))
- `[Targeted Achievement]` Converted protractor tests to puppeteer. ([#6627](https://github.com/infor-design/enterprise/issues/6627))

## v4.65.0 Fixes

- `[Accordion]` Fixed the bottom border of the completely disabled accordion in dark mode. ([#6406](https://github.com/infor-design/enterprise/issues/6406))
- `[AppMenu]` Fixed a bug where events are added to the wrong elements for filtering. Also fixed an issue where if no accordion is added the app menu will error. ([#6592](https://github.com/infor-design/enterprise/issues/6592))
- `[Chart]` Removed automatic legend bottom placement when reaching a minimum width. ([#6474](https://github.com/infor-design/enterprise/issues/6474))
- `[Chart]` Fixed the result logged in console to be same as the Soho Interfaces. ([NG#1296](https://github.com/infor-design/enterprise-ng/issues/1296))
- `[ContextualActionPanel]` Fixed a bug where the toolbar searchfield with close icon looks off on mobile viewport. ([#6448](https://github.com/infor-design/enterprise/issues/6448))
- `[Datagrid]` Fixed a bug in datagrid where focus is not behaving properly when inlineEditor is set to true. ([NG#1300](https://github.com/infor-design/enterprise-ng/issues/1300))
- `[Datagrid]` Fixed a bug where `treegrid` doesn't expand a row via keyboard when editable is set to true. ([#6434](https://github.com/infor-design/enterprise/issues/6434))
- `[Datagrid]` Fixed a bug where the search icon and x icon are misaligned across datagrid and removed extra margin space in modal in Firefox. ([#6418](https://github.com/infor-design/enterprise/issues/6418))
- `[Datagrid]` Fixed a bug where page changed to one on removing a row in datagrid. ([#6475](https://github.com/infor-design/enterprise/issues/6475))
- `[Datagrid]` Header is rerendered when calling updated method, also added paging info settings. ([#6476](https://github.com/infor-design/enterprise/issues/6476))
- `[Datagrid]` Fixed a bug where column widths were not changing in settings. ([#5227](https://github.com/infor-design/enterprise/issues/5227))
- `[Datagrid]` Fixed a bug where it renders all rows in the datagrid when adding one row. ([#6491](https://github.com/infor-design/enterprise/issues/6491))
- `[Datagrid]` Fixed a bug where using shift-click to multiselect on datagrid with treeGrid setting = true selects from the first row until bottom row. ([NG#1274](https://github.com/infor-design/enterprise-ng/issues/1274))
- `[Datepicker]` Fixed a bug where the datepicker is displaying NaN when using french format. ([NG#1273](https://github.com/infor-design/enterprise-ng/issues/1273))
- `[Datepicker]` Added listener for calendar `monthrendered` event and pass along. ([NG#1324](https://github.com/infor-design/enterprise-ng/issues/1324))
- `[Input]` Fixed a bug where the password does not show or hide in Firefox. ([#6481](https://github.com/infor-design/enterprise/issues/6481))
- `[Listview]` Fixed disabled font color not showing in listview. ([#6391](https://github.com/infor-design/enterprise/issues/6391))
- `[Listview]` Changed toolbar-flex to contextual-toolbar for multiselect listview. ([#6591](https://github.com/infor-design/enterprise/issues/6591))
- `[Locale]` Added monthly translations. ([#6556](https://github.com/infor-design/enterprise/issues/6556))
- `[Lookup]` Fixed a bug where search-list icon, launch icon, and ellipses is misaligned and the table and title overlaps in responsive view. ([#6487](https://github.com/infor-design/enterprise/issues/6487))
- `[Modal]` Fixed an issue on some monitors where the overlay is too dim. ([#6566](https://github.com/infor-design/enterprise/issues/6566))
- `[Page-Patterns]` Fixed a bug where the header disappears when the the last item in the list is clicked and the browser is smaller in Chrome and Edge. ([#6328](https://github.com/infor-design/enterprise/issues/6328))
- `[Tabs Module]` Fixed multiple UI issues in tabs module with searchfield. ([#6526](https://github.com/infor-design/enterprise/issues/6526))
- `[ToolbarFlex]` Fixed a bug where the teardown might error on situations. ([#1327](https://github.com/infor-design/enterprise/issues/1327))
- `[Tabs]` Fixed a bug where tabs focus indicator is not fixed on Classic Theme. ([#6464](https://github.com/infor-design/enterprise/issues/6464))
- `[Validation]` Fixed a bug where the tooltip would show on the header when the message has actually been removed. ([#6547](https://github.com/infor-design/enterprise/issues/6547)

(45 Issues Solved This Release, Backlog Enterprise 233, Backlog Ng 42, 1102 Functional Tests, 1420 e2e Tests, 486 Puppeteer Tests)

## v4.64.2 Fixes

- `[Datepicker]` Added listener for calendar `monthrendered` event and pass along. ([NG#1324](https://github.com/infor-design/enterprise-ng/issues/1324))
- `[Modal]` Fixed bug where popup goes behind modal when in application menu in resizable mode. ([NG#1272](https://github.com/infor-design/enterprise-ng/issues/1272))
- `[Monthview]` Fixed bug where monthview duplicates on updating legends. ([NG#1305](https://github.com/infor-design/enterprise-ng/issues/1305))

## v4.64.0

### v4.64.0 Important Notes

- `[General]` Fixed the map file is no longer included with the minified version of `sohoxi.min.js`. ([#6489](https://github.com/infor-design/enterprise/issues/6489))

## v4.64.0 Features

- `[Accordion]` Added visual regression tests in puppeteer. ([#5836](https://github.com/infor-design/enterprise/issues/5836))
- `[Autocomplete]` Removed protractor tests. ([#6248](https://github.com/infor-design/enterprise/issues/6248))
- `[Bar]` Added the ability to set axis labels on different positions (top, right, bottom, left). ([#5382](https://github.com/infor-design/enterprise/issues/5382))
- `[Blockgrid]` Converted protractor tests to puppeteer. ([#6327](https://github.com/infor-design/enterprise/issues/6327))
- `[Breadcrumb]` Converted protractor tests to puppeteer. ([#6505](https://github.com/infor-design/enterprise/issues/6505))
- `[Button]` Added puppeteer script for button badge toggle test. ([#6449](https://github.com/infor-design/enterprise/issues/6449))
- `[Colors]` Converted protractor tests to puppeteer. ([#6513](https://github.com/infor-design/enterprise/issues/6513))
- `[Counts]` Converted protractor tests to puppeteer. ([#6517](https://github.com/infor-design/enterprise/issues/6517))
- `[Datagrid]` Added a new method for cell editing for new row added. ([#6338](https://github.com/infor-design/enterprise/issues/6338))
- `[Datepicker]` Added puppeteer script for datepicker clear (empty string) test . ([#6421](https://github.com/infor-design/enterprise/issues/6421))
- `[Error Page]` Converted protractor tests to puppeteer. ([#6518](https://github.com/infor-design/enterprise/issues/6518))
- `[Modal]` Added an ability to add icon in title section of the modal. ([#5905](https://github.com/infor-design/enterprise/issues/5905))

## v4.64.0 Fixes

- `[Bar Stacked]` Fixed a bug where chart tooltip total shows 99.999 instead of 100 on 100% Stacked Bar Chart. ([#6236](https://github.com/infor-design/enterprise/issues/6326))
- `[ContextMenu]` Fixed a bug in context menu where it is not indented properly. ([#6223](https://github.com/infor-design/enterprise/issues/6223))
- `[Button]` Fixed a bug where changing from primary to secondary disrupts the css styling. ([#6223](https://github.com/infor-design/enterprise-ng/issues/1282))
- `[Datagrid]` Fixed a bug where toolbar is still visible even no buttons, title and errors appended. ([#6290](https://github.com/infor-design/enterprise/issues/6290))
- `[Datagrid]` Added setting for color change in active checkbox selection. ([#6303](https://github.com/infor-design/enterprise/issues/6303))
- `[Datagrid]` Set changed cell to active when update is finished. ([#6317](https://github.com/infor-design/enterprise/issues/6317))
- `[Datagrid]` Fixed row height of extra-small rows on editable datagrid with icon columns. ([#6284](https://github.com/infor-design/enterprise/issues/6284))
- `[Datagrid]` Added trimSpaces option for leading spaces upon blur. ([#6244](https://github.com/infor-design/enterprise/issues/6244))
- `[Datagrid]` Fixed header alignment when formatter is ellipsis. ([#6251](https://github.com/infor-design/enterprise/issues/6251))
- `[Datagrid]` Fixed a bug where the datepicker icon is not visible when the datagrid starts as non editable and toggled to editable and is visible when the datagrid starts as editable and toggled to non editable. ([#6289](https://github.com/infor-design/enterprise/issues/6289))
- `[Datagrid]` Changed the minDate and maxDate on a demo page to be more current. ([#6416](https://github.com/infor-design/enterprise/issues/6416))
- `[Datepicker]` Fixed a bug where selecting a date that's consecutive to the previous range won't select that date. ([#6272](https://github.com/infor-design/enterprise/issues/6272))
- `[Datepicker]` Fixed a bug where datepicker is not setting time and date consistently in Arabic locale. ([#6270](https://github.com/infor-design/enterprise/issues/6270))
- `[Flex Toolbar]` Fixed the data automation id to be more reliable for popupmenu and overflowed buttons. ([#6175](https://github.com/infor-design/enterprise/issues/6175))
- `[Icons]` Fixed the inconsistency between solid and outlined icons. ([#6165](https://github.com/infor-design/enterprise/issues/6165))
- `[Icons]` Changed the error color to change in themes in some areas. ([#6273](https://github.com/infor-design/enterprise/issues/6273))
- `[Line Chart]` Fixed a bug where the alignment of focus is overlapping another component. ([#6384](https://github.com/infor-design/enterprise/issues/6384))
- `[Listview]` Fixed a bug where the search icon is misaligned in Firefox and Safari. ([#6390](https://github.com/infor-design/enterprise/issues/6390))
- `[Locale]` Fixed incorrect date format for Latvian language. ([#6123](https://github.com/infor-design/enterprise/issues/6123))
- `[Locale]` Fixed incorrect data in `ms-my`, `nn-No` and `nb-NO`. ([#6472](https://github.com/infor-design/enterprise/issues/6472))
- `[Lookup]` Fixed bug where lookup still appeared when modal closes. ([#6218](https://github.com/infor-design/enterprise/issues/6218))
- `[Modal]` Fixed bug where popup goes behind modal when in application menu in resizable mode. ([NG#1272](https://github.com/infor-design/enterprise-ng/issues/1272))
- `[Modal]` Fixed bug where popup goes behind modal when in application menu in resizable mode. ([NG#1272](https://github.com/infor-design/enterprise-ng/issues/1272))
- `[Monthview]` Fixed bug where monthview duplicates on updating legends. ([NG#1305](https://github.com/infor-design/enterprise-ng/issues/1305))
- `[Personalization]` Fixed bug where the dark mode header color was not correct in the tokens and caused the personalization dropdown to be incorrect. ([#6446](https://github.com/infor-design/enterprise/issues/6446))
- `[Tabs]` Fixed memory leak in tabs component. ([NG#1286](https://github.com/infor-design/enterprise-ng/issues/1286))
- `[Tabs]` Fixed a bug where tab focus indicator is not aligned properly in RTL composite forms. ([#6464](https://github.com/infor-design/enterprise/issues/6464))
- `[Targeted-Achievement]` Fixed a bug where the icon is cut off in Firefox. ([#6400](https://github.com/infor-design/enterprise/issues/6400))
- `[Toolbar]` Fixed a bug where the search icon is misaligned in Firefox. ([#6405](https://github.com/infor-design/enterprise/issues/6405))
- `[Toolbar Flex]` Fixed a bug where the `addMenuElementLinks` function execute incorrectly when menu item has multi-level submenus. ([#6120](https://github.com/infor-design/enterprise/issues/6120))
- `[Tree]` The expanded event did not fire when source is being used. ([#1294](https://github.com/infor-design/enterprise-ng/issues/1294))
- `[Typography]` Fixed a bug where the text are overlapping in Firefox. ([#6450](https://github.com/infor-design/enterprise/issues/6450))
- `[WeekView]` Fixed a bug where 'today' date is not being rendered properly. ([#6260](https://github.com/infor-design/enterprise/issues/6260))
- `[WeekView]` Fixed a bug where month-year label is not changing upon clicking the arrow button. ([#6415](https://github.com/infor-design/enterprise/issues/6415))
- `[Validator]` Fixed a bug where toolbar error message still appears after error is removed. ([#6253](https://github.com/infor-design/enterprise/issues/6253))

(61 Issues Solved This Release, Backlog Enterprise 219, Backlog Ng 41, 1100 Functional Tests, 1468 e2e Tests, 436 Puppeteer Tests)

## v4.63.3 Fixes

- `[Validation]` Fixed a bug where the tooltip would show on the header when the message has actually been removed. ([#6547](https://github.com/infor-design/enterprise/issues/6547)

## v4.63.2 Fixes

- `[Personalization]` Re-Fixed bug where the dark mode header color was not correct in the tokens and caused the personalization dropdown to be incorrect, classic theme was missed. ([#6446](https://github.com/infor-design/enterprise/issues/6446)

## v4.63.1 Fixes

- `[Personalization]` Fixed bug where the dark mode header color was not correct in the tokens and caused the personalization dropdown to be incorrect. ([#6446](https://github.com/infor-design/enterprise/issues/6446)

## v4.63.0

## v4.63.0 Fixes

- `[Accordion]` Added expand animation back. ([#6268](https://github.com/infor-design/enterprise/issues/6268))
- `[Badges]` Fixed a bug where in badges is not properly aligned in Contrast Mode. ([#6273](https://github.com/infor-design/enterprise/issues/6273))
- `[Button]` Fixed a bug where notification badges are not destroyed when updating the button settings. ([NG#1241](https://github.com/infor-design/enterprise-ng/issues/1241))
- `[Calendar]` Allowed product devs to add custom css class to event labels in Calendar Component. ([#6304](https://github.com/infor-design/enterprise/issues/6304))
- `[Calendar]` Fixed the thickness of right and bottom border. ([#6246](https://github.com/infor-design/enterprise/issues/6246))
- `[Card]` Fixed a regression bug where the flex toolbar's position was not properly aligned when selecting listview items. ([#6346](https://github.com/infor-design/enterprise/issues/6346)]
- `[Charts]` Fixed the misalignment of the legend and legend color with the highlight of the selected legend. ([#6301](https://github.com/infor-design/enterprise/issues/6301))
- `[ContextualActionPanel]` Moved notification to appropriate location and trigger redraw of styles. ([#6264](https://github.com/infor-design/enterprise/issues/6264))
- `[ContextualActionPanel]` Added close CAP function to a demo example. ([#6274](https://github.com/infor-design/enterprise/issues/6274))
- `[Datagrid]` Fixed misaligned lookup icon button upon click/editing. ([#6233](https://github.com/infor-design/enterprise/issues/6233))
- `[Datagrid]` Fixed a bug where tooltip is not displayed even when settings is turned on in disabled rows. ([#6128](https://github.com/infor-design/enterprise/issues/6128))
- `[Datagrid]` Fixed misaligned lookup icon button upon click/editing. ([#6233](https://github.com/infor-design/enterprise/issues/6233))
- `[Datepicker]` Fixed a bug on setValue() when pass an empty string for clearing field. ([#6168](https://github.com/infor-design/enterprise/issues/6168))
- `[Datepicker]` Fixed a bug on datepicker not clearing in angular version. ([NG#1256](https://github.com/infor-design/enterprise-ng/issues/1256))
- `[Dropdown]` Fixed on keydown events not working when dropdown is nested in label. ([NG#1262](https://github.com/infor-design/enterprise-ng/issues/1262))
- `[Editor]` Fixed editor where toolbar is being focused on after pressing bold/italic keys instead of the text itself. ([#5262](https://github.com/infor-design/enterprise-ng/issues/5262))
- `[Field-Filter]` Fixed alignment of filter icons and text field. ([#5866](https://github.com/infor-design/enterprise/issues/5866))
- `[Field-Options]` Fixed field options label overflow. ([#6255](https://github.com/infor-design/enterprise/issues/6255))
- `[Field-Options]` Fixed a bug where in the text and highlight box are not fit accordingly. ([#6322](https://github.com/infor-design/enterprise/issues/6322))
- `[Field-Options]` Fixed alignment of field options in the Color Picker when in compact mode in Safari and alignment of search icon in Clearable Searchfield. ([#6256](https://github.com/infor-design/enterprise/issues/6256))
- `[Form-Compact]` Fixed alignment of Field 16 and Field 18 in Safari. ([#6345](https://github.com/infor-design/enterprise/issues/6345))
- `[General]` Fixed memory leaks in listview, toolbar, datagrid, cards and header. ([NG#1275](https://github.com/infor-design/enterprise-ng/issues/1275))
- `[Listview]` Added flex toolbar for multiselect listview. ([NG#1249](https://github.com/infor-design/enterprise-ng/issues/1249))
- `[Listview]` Adjusted spaces between the search icon and filter wrapper. ([#6007](https://github.com/infor-design/enterprise/issues/6007))
- `[Listview]` Changed the font size of heading, subheading, and micro in Listview Component. ([#4996](https://github.com/infor-design/enterprise/issues/4996))
- `[Modal]` Fixed on too wide minimum width when close button is enabled. ([NG#1240](https://github.com/infor-design/enterprise-ng/issues/1240))
- `[Searchfield]` Fixed on searchfield clear button not working in Safari. ([6185](https://github.com/infor-design/enterprise-ng/issues/6185))
- `[Searchfield]` Fixed UI issues on the new searchfield design. ([#6331](https://github.com/infor-design/enterprise/issues/6331))
- `[Sink Page]` Fixed misaligned search icon toolbar in sink page. ([#6369](https://github.com/infor-design/enterprise/issues/6369))
- `[Sink Page]` Fixed close icon position in Datagrid section Personalized Column. ([#6375](https://github.com/infor-design/enterprise/issues/6375))
- `[Slider]` Fixed background color of slider in a modal in new dark theme. ([6211](https://github.com/infor-design/enterprise-ng/issues/6211))
- `[Swaplist]` Fixed a bug in swaplist where the filter is not behaving correctly on certain key search. ([#6222](https://github.com/infor-design/enterprise/issues/6222))
- `[SwipeAction]` Fixed scrollbar being visible in `firefox`. ([#6312](https://github.com/infor-design/enterprise/issues/6312))
- `[Tabs]` Fixed Z-index conflict between modal overlay and draggable module tabs. ([#6297](https://github.com/infor-design/enterprise/issues/6297))
- `[Tabs]` Fixed a bug where the tab activated events are fired on closing a tab. ([#1452](https://github.com/infor-design/enterprise/issues/1452))
- `[Tabs Module` Fixed the new UI searchfield design in Tabs Module component. ([#6348](https://github.com/infor-design/enterprise/issues/6348))
- `[Tabs Module` Ensure searchfield X clear button is visible at smaller breakpoints. ([#5173](https://github.com/infor-design/enterprise/issues/5173))
- `[Tabs Module` Ensure searchfield X clear button is visible at smaller breakpoints. ([#5178](https://github.com/infor-design/enterprise/issues/5178))
- `[Targeted-Achievement]` Added tooltip on icon in targeted-achievement chart ([#6308](https://github.com/infor-design/enterprise/issues/6308))
- `[TextArea]` Fixed medium size text area when in responsive view. ([#6334](https://github.com/infor-design/enterprise/issues/6334))
- `[Validation]` Updated example page to include validation event for email field. ([#6296](https://github.com/infor-design/enterprise/issues/6296))

## v4.63.0 Features

- `[Datagrid]` Added close button on file error message ([#6178](https://github.com/infor-design/enterprise/issues/6178))
- `[Datagrid]` Added puppeteer script for fallback image tooltip text. ([#6278](https://github.com/infor-design/enterprise/issues/6278))
- `[File Upload]` Added close button on file error message. ([#6229](https://github.com/infor-design/enterprise/issues/6229))
- `[Searchfield]` Implemented a new design for searchfield. ([#5865](https://github.com/infor-design/enterprise/issues/5865))

(40 Issues Solved This Release, Backlog Enterprise 191, Backlog Ng 42, 1101 Functional Tests, 1576 e2e Tests, 295 Puppeteer Tests)

## v4.62.3 Fixes

- `[Personalization]` Re-Fixed bug where the dark mode header color was not correct in the tokens and caused the personalization dropdown to be incorrect, classic theme was missed. ([#6446](https://github.com/infor-design/enterprise/issues/6446)

## v4.62.2 Fixes

- `[Personalization]` Fixed bug where the dark mode header color was not correct in the tokens and caused the personalization dropdown to be incorrect. ([#6446](https://github.com/infor-design/enterprise/issues/6446))
- `[Locale]` Fixed incorrect data in `ms-my`, `nn-No` and `nb-NO`. ([#6472](https://github.com/infor-design/enterprise/issues/6472))

## v4.62.1 Fixes

- `[Calendar]` Allow product devs to add custom css class to event labels in Calendar Component. ([#6304](https://github.com/infor-design/enterprise/issues/6304))

## v4.62.0

## v4.62.0 Features

- `[Datagrid]` Added tooltip for fallback image. ([#6178](https://github.com/infor-design/enterprise/issues/6178))
- `[Datepicker]` Added legend load for datepicker. ([NG#1261](https://github.com/infor-design/enterprise-ng/issues/1261))
- `[File Upload]` Added setFailed status ([#5671](https://github.com/infor-design/enterprise/issues/5671))
- `[Icon]` Created a puppeteer script for the new launch icon. ([#5854](https://github.com/infor-design/enterprise/issues/5854))
- `[Icon]` Created a puppeteer script for the new mobile icon. ([#6199](https://github.com/infor-design/enterprise/issues/6199))
- `[Listview]` Added filters in Listview Component. ([#6007](https://github.com/infor-design/enterprise/issues/6007))
- `[Spinbox]` Created a puppeteer script for Spinbox Field sizes on mobile. ([#5843](https://github.com/infor-design/enterprise/issues/5843))
- `[ToolbarFlex]` Allow toolbar flex navigation buttons to have notification badge. ([NG#1235](https://github.com/infor-design/enterprise-ng/issues/1235))

## v4.62.0 Fixes

- `[ApplicationMenu]` Remove a Safari-specific style rule the misaligns the button svg arrow. ([#5722](https://github.com/infor-design/enterprise/issues/5722))
- `[Arrange]` Fix an alignment issue in the demo app. ([#5281](https://github.com/infor-design/enterprise/issues/5281))
- `[Calendar]` Fix day of the week to show three letters as default in range calendar. ([#6193](https://github.com/infor-design/enterprise/issues/6193))
- `[ContextualActionPanel]` Fix an issue with the example page where the Contextual Action Panel is not initialized on open. ([#6065](https://github.com/infor-design/enterprise/issues/6065))
- `[ContextualActionPanel]` Remove unnecessary markup injection behavior from example. ([#6065](https://github.com/infor-design/enterprise/issues/6065))
- `[Datagrid]` Fixed a regression bug where the datepicker icon button and time value upon click were misaligned. ([#6198](https://github.com/infor-design/enterprise/issues/6198))
- `[Datagrid]` Show pagesize selector even in hidePagerOnOnePage mode ([#3706](https://github.com/infor-design/enterprise/issues/3706))
- `[Datagrid]` Corrected a filter type in a demo app page. ([#5497](https://github.com/infor-design/enterprise/issues/5497))
- `[Datagrid]` Remove widths in demo app page to prevent truncation of column. ([#5495](https://github.com/infor-design/enterprise/issues/5495))
- `[Datagrid]` Fixed a regression bug where the datepicker icon button and time value upon click were misaligned. ([#6198](https://github.com/infor-design/enterprise/issues/6198))
- `[Dropdown]` Fixed multiple accessibility issues with multiselect dropdown. ([#6075](https://github.com/infor-design/enterprise/issues/6075))
- `[Dropdown]` Fixed an overflow issue on Windows 10 Chrome. ([#4940](https://github.com/infor-design/enterprise/issues/4940))
- `[Editor]` Fix on editor changing text in another editor. ([NG#1232](https://github.com/infor-design/enterprise-ng/issues/1232))
- `[FileUploadAdvanced]` Fixed a missing link in french locale. ([#6226](https://github.com/infor-design/enterprise/issues/6226))
- `[Homepage]` Fixed instability of the visual tests. ([#6179](https://github.com/infor-design/enterprise/issues/6179))
- `[Lookup]` Remove unnecessary filter from example page. ([#5677](https://github.com/infor-design/enterprise/issues/5677))
- `[Modal]` Updated close method that will close even if there are subcomponents opened. ([#6048](https://github.com/infor-design/enterprise/issues/6048))
- `[Modal]` Fix a demo app issue where the proper settings were not added to the required key in the validation object. ([#5571](https://github.com/infor-design/enterprise/issues/5571))
- `[Tabs/Module]` Override fill style of search icon created by 'soho-personalization'. Fix alignment of close icon in specific circumstance. ([#6207](https://github.com/infor-design/enterprise/issues/6207))
- `[Searchfield]` Fix on searchfield categories where popup wrapper gets duplicated whenever update is called. ([NG#1186](https://github.com/infor-design/enterprise-ng/issues/1186))
- `[Searchfield/Header]` Enhanced the font colors, background colors for the searchfield inside of the `header` & `subheader`. ([#6047](https://github.com/infor-design/enterprise/issues/6047))
- `[Tabs]` Fix a bug where tabs indicator is not properly aligned in RTL. ([#6068](https://github.com/infor-design/enterprise/issues/6068))
- `[Tabs/Module]` Fixed a bug the personalization color was the same as the tab color. ([#6236](https://github.com/infor-design/enterprise/issues/6236))
- `[Tag]` Fix on tag text not showing when placed inside a popover. ([#6092](https://github.com/infor-design/enterprise/issues/6092))
- `[Toolbar]` Fixed an issue where the input disappears in toolbar at mobile size. ([#5388](https://github.com/infor-design/enterprise/issues/5388))
- `[Tooltip]` Fixed the `maxWidth` setting to work properly. ([#6100](https://github.com/infor-design/enterprise/issues/6100))
- `[Widget]` Fix on drag image including the overflow area. ([NG#1216](https://github.com/infor-design/enterprise-ng/issues/1216))

(47 Issues Solved This Release, Backlog Enterprise 187, Backlog Ng 37, 1101 Functional Tests, 1574 e2e Tests, 293 Puppeteer Tests)

## v4.61.1

## v4.61.1 Fixes

- `[Datagrid]` Fixed a regression bug where the datepicker icon button and time value upon click were misaligned. ([#6198](https://github.com/infor-design/enterprise/issues/6198))
- `[Tag]` Fix on tag text not showing when placed inside a popover. ([#6092](https://github.com/infor-design/enterprise/issues/6092))
- `[Tooltip]` Fixed the `maxWidth` setting to work properly. ([#6100](https://github.com/infor-design/enterprise/issues/6100))
- `[Widget]` Fix on drag image including the overflow area. ([NG#1216](https://github.com/infor-design/enterprise-ng/issues/1216))

## v4.61.0 Features

- `[ApplicationMenu]` Converted protractor test suites to puppeteer. ([#5835](https://github.com/infor-design/enterprise/issues/5835))
- `[Bar]` Fixed an issue with legend text overlapping. ([#6113](https://github.com/infor-design/enterprise/issues/6113)
- `[Bar]` Converted protractor test suites to puppeteer. ([#5838](https://github.com/infor-design/enterprise/issues/5838)
- `[Bar Stacked]` Converted protractor test suites to puppeteer. ([#5840](https://github.com/infor-design/enterprise/issues/5840))
- `[ContextualActionPanel]` Added setting for cssClass option. ([#1215](https://github.com/infor-design/enterprise-ng/issues/1215))
- `[Datagrid]` Added visual test for responsive view with puppeteer. ([#5844](https://github.com/infor-design/enterprise/issues/5844))
- `[Datagrid]` Changed where image events are added. ([#5442](https://github.com/infor-design/enterprise/issues/5442))
- `[Datepicker]` Added setting in datepicker where you can disable masking input. ([#6080](https://github.com/infor-design/enterprise/issues/6080))
- `[Editor]` Fix a bug where dirty tracker is not reset when using lots of new line in Edge. ([#6032](https://github.com/infor-design/enterprise/issues/6032))
- `[Card]` Fix a memory leak on events. ([#6155](https://github.com/infor-design/enterprise/issues/6155))
- `[Card]` Create a Puppeteer Script for Actionable Button Card ([#6062](https://github.com/infor-design/enterprise/issues/6062))
- `[General]` Added jest image snapshot for visual regression testing with puppeteer. ([#6105](https://github.com/infor-design/enterprise/issues/6105))
- `[General]` Removed global inline function that adds disabled labels to disabled inputs. ([#6131](https://github.com/infor-design/enterprise/issues/6131))
- `[Hierarchy]` Converted the old protractor e2e test suites to puppeteer tests. ([#5833](https://github.com/infor-design/enterprise/issues/5833))
- `[Homepage]` Added homepage puppeteer test scripts and snapshots. ([#5831](https://github.com/infor-design/enterprise/issues/5831))
- `[Icons]` Design removed some deprecated icons. If you are using `info-field` -> should use `icon-info`. If you are using `info-field-solid` -> should use `icon-info-alert`. If you are using `info-field-alert` -> should use `icon-info-alert`. ([#6091](https://github.com/infor-design/enterprise/issues/6091))
- `[Icons]` Update icon design for `icon-mobile`. ([#6144](https://github.com/infor-design/enterprise/issues/6144))
- `[Locale]` Refined some Latvian translations. ([#5969](https://github.com/infor-design/enterprise/issues/5969))
- `[Locale]` Refined some Lithuanian translations. ([#5960](https://github.com/infor-design/enterprise/issues/5960))
- `[Locale]` Refined some Filipino translations. ([#5864](https://github.com/infor-design/enterprise/issues/5864))
- `[Locale]` Refined some Japanese translations. ([#6115](https://github.com/infor-design/enterprise/issues/6115))
- `[Locale]` Added puppeteer script for PH translation ([#6150](https://github.com/infor-design/enterprise/pull/6150))
- `[Process Indicator]` Fixes a double line separator issue on Windows10 Chrome. ([#5997](https://github.com/infor-design/enterprise/issues/5997))
- `[Swipe-action]` Added a Puppeteer Script for Swipe Container. ([#6129](https://github.com/infor-design/enterprise/issues/6129))
- `[Tag]` The dismiss button was missing a button type causing the form to submit. ([#6149](https://github.com/infor-design/enterprise/issues/6149))

## v4.61.0 Fixes

- `[Column Grouped]` Fix an issue where columns with small values were floating above the baseline axis. ([#6109](https://github.com/infor-design/enterprise/issues/6109))
- `[Chart]` Fix collision of legend text and color block. ([#6113](https://github.com/infor-design/enterprise/issues/6113))
- `[ContextualActionPanel]` Fixed UI issues where the toolbars inside of the body moved to the CAPs header instead of retaining to its original place. ([#6041](https://github.com/infor-design/enterprise/issues/6041))
- `[ContextualActionPanel]` Update and fix example-markup page to a working example. ([#6065](https://github.com/infor-design/enterprise/issues/6065))
- `[Datagrid]` Fix a bug in timepicker inside datagrid where hours is reset 0 when changing it to 12. ([#6076](https://github.com/infor-design/enterprise/issues/6076))
- `[Datagrid]` Fix on value not shown in lookup cell in safari. ([#6003](https://github.com/infor-design/enterprise/issues/6003))
- `[Datagrid]` Fix a bug in datagrid where text is align right when using mask options in filter. ([#5999](https://github.com/infor-design/enterprise/issues/5999))
- `[Datagrid]` Fix a bug in datagrid where datepicker range having an exception when having values before changing to range type. ([#6008](https://github.com/infor-design/enterprise/issues/6008))
- `[Datepicker]` Fix on the flickering behavior when range datepicker is shown. ([#6098](https://github.com/infor-design/enterprise/issues/6098))
- `[Dropdown]` Fix on dropdown multiselect where change event is not triggered when clicking X. ([#6098](https://github.com/infor-design/enterprise/issues/6098))
- `[Editor]` Fix a bug in editor where CTRL-H (add hyperlink) breaks the interface. ([#6015](https://github.com/infor-design/enterprise/issues/6015))
- `[Modal]` Changed maximum modal width. ([#6024](https://github.com/infor-design/enterprise/issues/6024))
- `[Dropdown]` Fix a misaligned input in Classic Theme in Firefox. ([#6096](https://github.com/infor-design/enterprise/issues/6096))
- `[Dropdown]` Fix an issue specific to Windows 10 and Chrome where entering a capital letter (Shift + T, e.g.) after opening the dropdown does not focus the entry associated with the letter pressed. ([#6069](https://github.com/infor-design/enterprise/issues/6069))
- `[Dropdown]` Fix on dropdown multiselect where change event is not triggered when clicking X. ([#6098](https://github.com/infor-design/enterprise/issues/6098))
- `[Donut]` Fix center tooltip showing on wrong donut chart when multiple donut charts. ([#6103](https://github.com/infor-design/enterprise/issues/6103))
- `[Editor]` Fix a bug in editor where CTRL-H (add hyperlink) breaks the interface. ([#6015](https://github.com/infor-design/enterprise/issues/6015))
- `[Hyperlinks]` Remove margin and padding from hyperlinks. ([#5991](https://github.com/infor-design/enterprise/issues/5991))
- `[Masthead]` Remove actions button from header in example page. ([#5959](https://github.com/infor-design/enterprise/issues/5959))
- `[Searchfield]` Fix a bug in NG where searchfield is in full width even when it's collapsible. ([NG#1225](https://github.com/infor-design/enterprise-ng/issues/1225))
- `[Spinbox]` Spinbox should update to correct value when Enter is pressed. ([#6036](https://github.com/infor-design/enterprise/issues/6036))
- `[Tabs]` Fixed a bug where the tabs container is focused in Windows10 on Firefox. ([#6110](https://github.com/infor-design/enterprise/issues/6110))
- `[Tabs Module]` Fixes a misaligned search field close button icon. ([#6126](https://github.com/infor-design/enterprise/issues/6126))
- `[Timepicker]` Fix a bug in timepicker where hours reset to 1 when changing period. ([#6049](https://github.com/infor-design/enterprise/issues/6049))
- `[Timepicker]` Fix a bug in timepicker where hours is not properly created when changing from AM/PM. ([#6104](https://github.com/infor-design/enterprise/issues/6104))

(41 Issues Solved This Release, Backlog Enterprise 198, Backlog Ng 38, 1100 Functional Tests, 1635 e2e Tests, 321 Puppeteer Tests)

## v4.60.3

## v4.60.3 Fixes

- `[Tabs/Module]` Fixed a bug the personalization color was the same as the tab color. ([#6236](https://github.com/infor-design/enterprise/issues/6236))

## v4.60.2

## v4.60.2 Fixes

- `[Datagrid]` Fixed a regression bug where the datepicker icon button and time value upon click were misaligned. ([#6198](https://github.com/infor-design/enterprise/issues/6198))

## v4.60.1 Fixes

- `[Column Grouped]` Fix an issue where columns with small values were floating above the baseline axis. ([#6109](https://github.com/infor-design/enterprise/issues/6109))
- `[Datepicker]` Added setting in datepicker where you can disable masking input. ([#6080](https://github.com/infor-design/enterprise/issues/6080))
- `[Datagrid]` Fix a bug in timepicker inside datagrid where hours is reset 0 when changing it to 12. ([#6076](https://github.com/infor-design/enterprise/issues/6076))
- `[Datagrid]` Fix on value not shown in lookup cell in safari. ([#6003](https://github.com/infor-design/enterprise/issues/6003))
- `[Donut]` Fix center tooltip showing on wrong donut chart when multiple donut charts. ([#6103](https://github.com/infor-design/enterprise/issues/6103))
- `[Dropdown]` Fix an issue specific to Windows 10 and Chrome where entering a capital letter (Shift + T, e.g.) after opening the dropdown does not focus the entry associated with the letter pressed. ([#6069](https://github.com/infor-design/enterprise/issues/6069))
- `[Dropdown]` Fix a misaligned input in Classic Theme in Firefox. ([#6096](https://github.com/infor-design/enterprise/issues/6096))
- `[General]` Removed global inline function that adds disabled labels to disabled inputs. ([#6131](https://github.com/infor-design/enterprise/issues/6131))
- `[Tabs]` Fixed a bug where the tabs container is focused in Windows10 on Firefox. ([#6110](https://github.com/infor-design/enterprise/issues/6110))
- `[Timepicker]` Fix a bug in timepicker where hours reset to 1 when changing period. ([#6049](https://github.com/infor-design/enterprise/issues/6049))
- `[Timepicker]` Fix a bug in timepicker where hours is not properly created when changing from AM/PM. ([#6104](https://github.com/infor-design/enterprise/issues/6104))

## v4.60.0 Features

- `[Application Menu]` Added puppeteer tests for resizable application menu. ([#5755](https://github.com/infor-design/enterprise/issues/5755))
- `[Badges]` Update styling of badges. ([#5608](https://github.com/infor-design/enterprise/issues/5608))
- `[Badges/Tags]` Corrected the colors of badges/tags for better accessibility contrast. ([#5673](https://github.com/infor-design/enterprise/issues/5673))
- `[Button]` Fix a bug where updated settings not properly rendering disabled state. ([#5928](https://github.com/infor-design/enterprise/issues/5928))
- `[Calendar]` Added puppeteer script for event colors and legend. ([#6084](https://github.com/infor-design/enterprise/pull/6084))
- `[Card]` Added actionable button card by using `<button>` or `<a>` tags. ([#5768](https://github.com/infor-design/enterprise/issues/5768))
- `[Card]` Added actionable button card by using `<button>` or `<a>` tags. ([#5768](https://github.com/infor-design/enterprise/issues/5768))
- `[Datagrid]` Fix a will add a setting in column to toggle the clearing of cells. ([#5849](https://github.com/infor-design/enterprise/issues/5849))
- `[Dropdown]` Create a Puppeteer Script for Enter key opens dropdown list, when it should only be used to select items within an open list. ([#5842](https://github.com/infor-design/enterprise/issues/5842))
- `[Fileupload]` Added puppeteer test to check that progress bar is present when uploading a file. ([#5808](https://github.com/infor-design/enterprise/issues/5808))
- `[Monthview]` Added ability to update legend on month change. ([#5988](https://github.com/infor-design/enterprise/issues/5988))
- `[Popupmenu]` Correctly position dismissible close icon inside Popupmenu. ([#6083](https://github.com/infor-design/enterprise/issues/6083))
- `[Swipe Container]` Added mobile enhancements and style changes. ([#5615](https://github.com/infor-design/enterprise/issues/5615))
- `[Tooltip]` Converted the tooltip protractor test suites to puppeteer. ([#5830](https://github.com/infor-design/enterprise/issues/5830))

## v4.60.0 Fixes

- `[About/Form]` Fixed a translation issue where there's a space before the colon that is incorrect in French Locales. ([#5817](https://github.com/infor-design/enterprise/issues/5817))
- `[About]` Added event exposure in about component. ([NG#1124](https://github.com/infor-design/enterprise-ng/issues/1124))
- `[Actionsheet]` Fixed an Angular issue where the `renderRootElems` method was not re-rendered when going to other action sheet test pages due to SPA routing concept. ([NG#1188](https://github.com/infor-design/enterprise-ng/issues/1188))
- `[Calendar]` Fixed an issue where you could not have more than one in the same page. ([#6042](https://github.com/infor-design/enterprise/issues/6042))
- `[Column]` Fix a bug where bar size is still showing even the value is zero in column chart. ([#5911](https://github.com/infor-design/enterprise/issues/5911))
- `[Datagrid]` Fix a bug where targeted achievement colors are not displaying correctly when using other locales. ([#5972](https://github.com/infor-design/enterprise/issues/5972))
- `[Datagrid]` Fix a bug in datagrid where filterable headers cannot be tab through in modal. ([#5735](https://github.com/infor-design/enterprise/issues/5735))
- `[Datagrid]` Fix a bug in datagrid where stretch column last broke and the resize would loose the last column. ([#6063](https://github.com/infor-design/enterprise/issues/6063))
- `[Datagrid]` Fix a bug where leading spaces not triggering dirty indicator in editable data cell. ([#5927](https://github.com/infor-design/enterprise/issues/5927))
- `[Datagrid]` Fix Edit Input Date Field on medium row height in Datagrid. ([#5955](https://github.com/infor-design/enterprise/issues/5955))
- `[Datagrid]` Fixed close icon alignment on mobile viewport. ([#6023](https://github.com/infor-design/enterprise/issues/6023))
- `[Datagrid]` Fixed close icon alignment on mobile viewport, Safari browser. ([#5946](https://github.com/infor-design/enterprise/issues/5946))
- `[Datagrid]` Fixed UI alignment of close icon button on mobile view. ([#5947](https://github.com/infor-design/enterprise/issues/5947))
- `[Datagrid]` Fixed file upload icon alignment in datagrid. ([#5846](https://github.com/infor-design/enterprise/issues/5846))
- `[Datepicker]` Fix on initial range values not showing in datepicker. ([NG#1200](https://github.com/infor-design/enterprise-ng/issues/1200))
- `[Dropdown]` Fixed a regression bug where pressing function keys while the dropdown has focus causes letters to be typed. ([#4976](https://github.com/infor-design/enterprise/issues/4976))
- `[Editor]` Changed selector for for image value selection from id to name. ([#5915](https://github.com/infor-design/enterprise/issues/5915))
- `[Editor]` Fix a bug which changes the approach intended by the user after typing in editor. ([#5937](https://github.com/infor-design/enterprise/issues/5937))
- `[Editor]` Fix a bug which clears list format when it's not part of the selected text. ([#5592](https://github.com/infor-design/enterprise/issues/5592))
- `[Editor]` Changed language on the link dialog to use the term "link" for better translations. ([#5987](https://github.com/infor-design/enterprise/issues/5987))
- `[Export]` Added data sanitization in Export to CSV. ([#5982](https://github.com/infor-design/enterprise/issues/5982))
- `[Field Options]` Fixed UI alignment of close icon button (searchfield) in Field Options. ([#5983](https://github.com/infor-design/enterprise/issues/5983))
- `[General]` Fixed several memory leaks with the attached data object. ([#6020](https://github.com/infor-design/enterprise/issues/6020))
- `[Header]` Fixed a regression bug where the buttonset was not properly aligned correctly. ([#6039](https://github.com/infor-design/enterprise/issues/6039))
- `[Icon]` Fixed the translate icon so it can take a color, fixed the tag icon as it was rendered oddly. ([#5870](https://github.com/infor-design/enterprise/issues/5870))
- `[Listbuilder]` Fix on disable bug: Will not enable on call to enable() after disable() twice. ([#5885](https://github.com/infor-design/enterprise/issues/5885))
- `[Locale]` Changed the text from Insert Anchor to Insert Hyperlink. Some translations my still reference anchor until updated from the translation team. ([#5987](https://github.com/infor-design/enterprise/issues/5987))
- `[Modal]` Fixed a bug on hidden elements not focusable when it is turned visible. ([#6086](https://github.com/infor-design/enterprise/issues/6086))
- `[Modal]` Fixed a regression bug where elements inside of the tab panel were being disabled when its `li` tab is not selected (is-selected class) initially. ([NG#1210](https://github.com/infor-design/enterprise-ng/issues/1210))
- `[Searchfield]` Fixed UI alignment of close icon button (searchfield) in Datagrid. ([#5954](https://github.com/infor-design/enterprise/issues/5954))
- `[Tabs Module]` Fixed UI alignment of close icon button on mobile view([#5951](https://github.com/infor-design/enterprise/issues/5951))
- `[Tooltip]` Fixed a bug where the inner html value of the tooltip adds unnecessary whitespace and new line when getting the text value. ([#6059](https://github.com/infor-design/enterprise/issues/6059))

(52 Issues Solved This Release, Backlog Enterprise 222, Backlog Ng 35, 1100 Functional Tests, 1695 e2e Tests, 263 Puppeteer Tests)

## v4.59.4 Fixes

- `[Modal]` Reverted problematic issue. ([#6086](https://github.com/infor-design/enterprise/issues/6086))

## v4.59.3 Fixes

- `[Modal]` Fixed a bug on hidden elements not focusable when it is turned visible. ([#6086](https://github.com/infor-design/enterprise/issues/6086))

## v4.59.2 Fixes

- `[Calendar]` Fixed an issue where you could not have more than one in the same page. ([#6042](https://github.com/infor-design/enterprise/issues/6042))
- `[Header]` Fixed a regression bug where the buttonset was not properly aligned correctly. ([#6039](https://github.com/infor-design/enterprise/issues/6039))

## v4.59.1 Fixes

- `[Modal]` Fixed a regression bug where elements inside of the tab panel were being disabled when its `li` tab is not selected (is-selected class) initially. ([NG#1210](https://github.com/infor-design/enterprise-ng/issues/1210))

## v4.59.0 Markup Changes

- `[About]` Changed the OS Version to not show the version. This is because this information is incorrect and the correct information is no longer given by newer versions of Operating systems in any browser. or this reason the version is removed from the OS field on the about dialog. ([#5813](https://github.com/infor-design/enterprise/issues/5813))

## v4.59.0 Fixes

- `[Calendar]` Added an option to configure month label to use abbreviation and changed month label to display on the first day of the months rendered in calendar. ([#5941](https://github.com/infor-design/enterprise/issues/5941))
- `[Calendar]` Fixed the personalize column checkbox not syncing when having two datagrids. ([#5859](https://github.com/infor-design/enterprise/issues/5859))
- `[Cards]` Added focus state on selected cards. ([#5684](https://github.com/infor-design/enterprise/issues/5684))
- `[Colorpicker]` Fixed a bug where the red diagonal line that goes beyond its border when field-short/form-layout-compact is used. ([#5744](https://github.com/infor-design/enterprise/issues/5744))
- `[Datagrid]` Fixed a bug where the maskOptions function is never called when the grid has filtering. ([#5847](https://github.com/infor-design/enterprise/issues/5847))
- `[Calendar]` Fixed the personalize column checkbox not syncing when having two datagrids. ([#5859](https://github.com/infor-design/enterprise/issues/5859))
- `[Fieldset]` Implemented design improvements. ([#5638](https://github.com/infor-design/enterprise/issues/5638))
- `[Fileupload-Advanced]` Fixed a bug where it cannot add a new file after removing the old one. ([#5598](https://github.com/infor-design/enterprise/issues/5598))
- `[Datagrid]` Fixed a bug where the maskOptions function is never called when the grid has filtering. ([#5847](https://github.com/infor-design/enterprise/issues/5847))
- `[Datagrid]` Fixed a bug where fileupload value is undefined when trying to upload. ([#5846](https://github.com/infor-design/enterprise/issues/5846))
- `[Dropdown]` Clear search matches after an item is selected. ([#5632](https://github.com/infor-design/enterprise/issues/5632))
- `[Dropdown]` Shorten filter delay for single character entries. ([#5793](https://github.com/infor-design/enterprise/issues/5793))
- `[Fieldset]` Implemented design improvements. ([#5638](https://github.com/infor-design/enterprise/issues/5638))
- `[Linechart]` Added default values on line width and y-axis when data in dataset is blank. ([#1172](https://github.com/infor-design/enterprise-ng/issues/1172))
- `[Listview]` Fixed a bug where the alert icons in RTL were missing. ([#5827](https://github.com/infor-design/enterprise/issues/5827))
- `[Locale]` Fixed `latvian` translation for records per page. ([#5969](https://github.com/infor-design/enterprise/issues/5969))
- `[Locale]` Fixed `latvian` translation for Select All. ([#5895](https://github.com/infor-design/enterprise/issues/5895))
- `[Locale]` Capitalized the `finnish` translation for seconds. ([#5894](https://github.com/infor-design/enterprise/issues/5894))
- `[Locale]` Added missing translations for font picker. ([#5784](https://github.com/infor-design/enterprise/issues/5784))
- `[Modal]` Fixed a close button overlapped when title is long. ([#5795](https://github.com/infor-design/enterprise/issues/5795))
- `[Modal]` Modal exits if Escape key is pressed in datagrid. ([#5796](https://github.com/infor-design/enterprise/issues/5796))
- `[Modal]` Fixed modal focus issues with inline display none. ([#5875](https://github.com/infor-design/enterprise/issues/5875))
- `[Searchfield]` Fixed a bug where the close button icon is overlapping with the search icon in RTL. ([#5807](https://github.com/infor-design/enterprise/issues/5807))
- `[Spinbox]` Fixed a bug where the spinbox controls still show the ripple effect even it's disabled. ([#5719](https://github.com/infor-design/enterprise/issues/5719))
- `[Tabs]` Added the ability to set the position of counts via settings (top & bottom), removed the counts in spillover, and positioned the counts depending on the current locale. ([#5258](https://github.com/infor-design/enterprise/issues/5258))
- `[Tabs Module]` Fixed the searchfield menu inside of tabs module in responsive layout. ([#6320](https://github.com/infor-design/enterprise/issues/6320))
- `[Toolbar]` Fixed an issue where things in the page get scrambled if you have a button with undefined ids. ([#1194](https://github.com/infor-design/enterprise-ng/issues/1194))

## v4.59.0 Features

- `[Calendar]` Modify validations to allow custom colors. ([#5743](https://github.com/infor-design/enterprise/issues/5743))
- `[Accordion]` Adjusted spacing and hitboxes for Mobile Enhancements. ([#5611](https://github.com/infor-design/enterprise/issues/5611))
- `[Area]` Converted the area protractor test suites to puppeteer. ([#5834](https://github.com/infor-design/enterprise/issues/5834))
- `[Cards]` Added mobile enhancements and style changes. ([#5609](https://github.com/infor-design/enterprise/issues/5609))
- `[Button]` Added test scripts for button. ([#5851](https://github.com/infor-design/enterprise/issues/5851))
- `[BusyIndicator]` Added hide event. ([#5794](https://github.com/infor-design/enterprise/issues/5794))
- `[Column]` Added example page for legend colors. ([#5761](https://github.com/infor-design/enterprise/issues/5761))
- `[Datagrid]` Added datagrid feature using arrow keys to select. ([#5713](https://github.com/infor-design/enterprise/issues/5713))
- `[Datagrid]` Added exportToCsv option for datagrid toolbar. ([#5786](https://github.com/infor-design/enterprise/issues/5786))
- `[Datagrid]` Added new event `filteroperatorchanged` to datagrid. ([#5899](https://github.com/infor-design/enterprise/issues/5899))
- `[File Upload]` Added puppeteer tests for file upload. ([#5808](https://github.com/infor-design/enterprise/issues/5808))
- `[Toolbar-Flex]` Added responsive design for searchfield with categories and basic searchfield. ([#5619](https://github.com/infor-design/enterprise/issues/5619))
- `[Timepicker]` Added settings in timepicker to limit the hours that can be selected. ([#5880](https://github.com/infor-design/enterprise/issues/5880))
- `[TrackDirty]` Converted the trackdirty protractor test suites to puppeteer. ([#5829](https://github.com/infor-design/enterprise/issues/5829))

(47 Issues Solved This Release, Backlog Enterprise 219, Backlog Ng 34, 1100 Functional Tests, 1692 e2e Tests, 179 Puppeteer Tests)

## v4.58.3 Fixes

- `[Datagrid]` Added new event `filteroperatorchanged` to datagrid. ([#5899](https://github.com/infor-design/enterprise/issues/5899))

## v4.58.2 Fixes

- `[Toolbar]` Fixed an issue where things in the page get scrambled if you have a button with undefined ids. ([#1194](https://github.com/infor-design/enterprise-ng/issues/1194))

## v4.58.1 Fixes

- `[Misc]` Fixed several security issues with xss (details hidden). ([#GSHA](https://github.com/infor-design/enterprise/security/advisories))

## v4.58.0 Features

- `[Accordion]` Added puppeteer tests for accordion. ([#5836](https://github.com/infor-design/enterprise/issues/5836))
- `[App Menu]` Fixed a bug causing re-invoke of the entire Application Menu and its child components whenever a new App Menu trigger is added to the stored `triggers` array. ([#5480](https://github.com/infor-design/enterprise/issues/5480))
- `[Actionsheet]` Added puppeteer tests for actionsheet. ([#5832](https://github.com/infor-design/enterprise/issues/5832))
- `[Column]` Added support to add a line chart in column-grouped. ([#4598](https://github.com/infor-design/enterprise/issues/4598))
- `[Column]` Added feature to rotate labels. ([#5773](https://github.com/infor-design/enterprise/issues/5773))
- `[Column Chart]` Added the ability to add axis labels in column-grouped chart. ([#5721](https://github.com/infor-design/enterprise/issues/5721))
- `[Datagrid]` Added option to format numbers and dates based on current locale. ([#5663](https://github.com/infor-design/enterprise/issues/5663))
- `[Slider]` Added support for tooltip to show on load in slider. ([#3747](https://github.com/infor-design/enterprise/issues/3747))

## v4.58.0 Fixes

- `[Modal]` Added option to disable primary trigger on field. ([#5728](https://github.com/infor-design/enterprise/issues/5728))
- `[Calendar]` Fix the header days where it should be seen when scrolled down. ([#5742](https://github.com/infor-design/enterprise/issues/5742))
- `[Datagrid]` Tab doesn't go to cells if cellNavigation is false. ([#5734](https://github.com/infor-design/enterprise/issues/5734))
- `[Calendar]` Fix the header days where it should be seen when scrolled down. ([#5742](https://github.com/infor-design/enterprise/issues/5742))
- `[Contextmenu/Popupmenu]` Fixed breaking of shared menu if a datagrid is present on the page. ([#5818](https://github.com/infor-design/enterprise/issues/5818))
- `[Datagrid]` Tab doesn't go to cells if cellNavigation is false. ([#5734](https://github.com/infor-design/enterprise/issues/5734))
- `[Dropdown]` Clear search matches after an item is selected. ([#5632](https://github.com/infor-design/enterprise/issues/5632))
- `[Locale]` Fix issue in parsing date when AM/PM comes first before Hours `a:hh:mm`. ([#5129](https://github.com/infor-design/enterprise/issues/5129))
- `[Modal]` Added option to disable primary trigger on field. ([#5728](https://github.com/infor-design/enterprise/issues/5728))
- `[Searchfield]` Save input value when searchfield collapses but is not cleared via button click or key. ([#5792](https://github.com/infor-design/enterprise/issues/5792))
- `[Tabs]` Fixed regression bug where tabs are no longer working inside the modal. ([#5867](https://github.com/infor-design/enterprise/issues/5867))
- `[Tabs]` Fix focus indicator in Sink Page. ([#5714](https://github.com/infor-design/enterprise/issues/5714))
- `[Tabs-Vertical]` Fixed on Tabs Vertical Aria and Roles. ([#5712](https://github.com/infor-design/enterprise/issues/5712))
- `[Toolbar Searchfield]` Fixed the height the collapse button on a smaller viewport (`766px` and below). ([#5791](https://github.com/infor-design/enterprise/issues/5791))
- `[Lookup]` Rows are selected based on the initial values in the input field. ([#1132](https://github.com/infor-design/enterprise-ng/issues/1132))

(30 Issues Solved This Release, Backlog Enterprise 224, Backlog Ng 33, 1269 Functional Tests, 1689 e2e Tests, 167 Puppeteer Tests)

## v4.57.2 Fixes

- `[Misc]` Fixed several security issues with xss (details hidden). ([#GSHA](https://github.com/infor-design/enterprise/security/advisories))

## v4.57.1 Fixes

- `[Tabs]` Fixed regression bug where tabs are no longer working inside the modal. ([#5867](https://github.com/infor-design/enterprise/issues/5867))

## v4.57.0 Features

- `[Accordion]` Added the ability to have a notification badge in accordion headers. ([#5594](https://github.com/infor-design/enterprise/issues/5594))
- `[Breadcrumb]` Added hitbox styles for breadcrumb. ([#5408](https://github.com/infor-design/enterprise/issues/5408))
- `[Button]` Added the ability to have a hitbox. With this feature, it will have a better tapping/clicking on smaller devices. ([#5568](https://github.com/infor-design/enterprise/issues/5568))
- `[Button]` Added the ability to have a notification badge in buttons. ([#5594](https://github.com/infor-design/enterprise/issues/5594))
- `[Calendar]` Added hitbox option for calendar. ([#5602](https://github.com/infor-design/enterprise/issues/5602))
- `[Checkbox]` Added hitbox area styles for checkboxes. ([#5603](https://github.com/infor-design/enterprise/issues/5603))
- `[Datagrid]` Added Datagrid Fallback Image when image cannot be loaded. ([#5442](https://github.com/infor-design/enterprise/issues/5442))
- `[File Upload]` Show progress percent while file is uploading. ([#3934](https://github.com/infor-design/enterprise/issues/3934))
- `[Input]` Added a new form style `form-layout-large` to input component. ([#5606](https://github.com/infor-design/enterprise/issues/5606))
- `[Icon]` Updated several icons see issue for details. ([#5774](https://github.com/infor-design/enterprise/issues/5774))
- `[Message]` Changed some stylings on mobile experience. ([#5567](https://github.com/infor-design/enterprise/issues/5567))
- `[Modal]` Adjusted stylings on mobile viewport. ([#5601](https://github.com/infor-design/enterprise/issues/5601))
- `[Notification]` Added tooltip in notification. ([#5562](https://github.com/infor-design/enterprise/issues/5562))
- `[Notification]` Added close functions (by ID and latest) in notification. ([#5562](https://github.com/infor-design/enterprise/issues/5562))
- `[Datagrid]` Added support for text filter types to specify a selected filter condition. ([#5750](https://github.com/infor-design/enterprise/issues/5750))
- `[Environment]` Fixed `ie` css class included to html tag for Edge browser. ([#5587](https://github.com/infor-design/enterprise/issues/5587))

### v4.57.0 Markup Changes

- `[Tabs]` Some of the aria attributes have been changed, see the issue for details.([#5712](https://github.com/infor-design/enterprise/issues/5712))
- `[Notification Badge]` Rename methods in Notification Badge for better readability. ([#1169](https://github.com/infor-design/enterprise-ng/issues/1169))

## v4.57.0 Fixes

- `[ApplicationMenu]` Fix for broken UI in Safari when hiding and expanding the navigation menu. ([#5620](https://github.com/infor-design/enterprise/issues/5620))
- `[ApplicationMenu]` Fix application menu broken UI on first render. ([#5766](https://github.com/infor-design/enterprise/issues/5766))
- `[Calendar]` Removed the example legend in the default settings. ([#1130](https://github.com/infor-design/enterprise-ng/issues/1130))
- `[Cards]` Fixed misaligned list within expandable cards pane. ([#5223](https://github.com/infor-design/enterprise/issues/5223))
- `[Counts]` Updated the font size of `xl-text` from `50px` to `48px`. ([#5588](https://github.com/infor-design/enterprise/issues/5588))
- `[Counts]` Fixed title and icon position when in RTL. ([#5566](https://github.com/infor-design/enterprise/issues/5566))
- `[Datagrid]` Removed margin in icon when size is small or extra small. ([#5726](https://github.com/infor-design/enterprise/issues/5726))
- `[Datagrid]` Added additional check for vertical scroll. ([#1154](https://github.com/infor-design/enterprise-ng/issues/1154))
- `[Datepicker]` Fix on default legends being shown regardless if settings have custom legends. ([#5683](https://github.com/infor-design/enterprise/issues/5683))
- `[EmptyMessage]` Added `16px` spacings in the empty message container. ([#5639](https://github.com/infor-design/enterprise/issues/5639))
- `[FieldFilter]` Fixed missing trigger icons on short field filter options. ([#5727](https://github.com/infor-design/enterprise/issues/5727))
- `[Form]` Fixed misaligned trigger icon of datepicker on safari. ([#5751](https://github.com/infor-design/enterprise/issues/5751))
- `[Header]` Fix on Advanced Search not seen on headers when changing colors. ([#5782](https://github.com/infor-design/enterprise/issues/5782))
- `[Locale]` Fixed currency position and a translation on `tl-PH` locale. ([#5695](https://github.com/infor-design/enterprise/issues/5695))
- `[Lookup]` Fix an uncentered lookup icon in composite form. ([#5657](https://github.com/infor-design/enterprise/issues/5657))
- `[Searchfield]` Fix on uneven searchfield in firefox. ([#5620](https://github.com/infor-design/enterprise/issues/5620))
- `[Searchfield]` Fix on uneven searchfield in firefox. ([#5695](https://github.com/infor-design/enterprise/issues/5695))
- `[Searchfield]` Fix on misaligned close button on mobile view. ([#5782](https://github.com/infor-design/enterprise/issues/5782))
- `[Searchfield]` Change width when parent container becomes smaller. ([#4696](https://github.com/infor-design/enterprise/issues/4696))
- `[Spinbox]` Remove functionality of Home and End buttons on Spinbox. ([#5659](https://github.com/infor-design/enterprise/issues/5659))
- `[Spinbox]` Fix spinbox misalignment on sample sizes. ([#5733](https://github.com/infor-design/enterprise/issues/5733))
- `[Tabs]` Fix a bug on vertical tabs scroll on panel containers. ([#5565](https://github.com/infor-design/enterprise/issues/5565))
- `[Treemap]` Fix Treemap's misaligned footer-text on the new theme. ([#5365](https://github.com/infor-design/enterprise/issues/5365))

(41 Issues Solved This Release, Backlog Enterprise 192, Backlog Ng 28, 1166 Functional Tests, 1712 e2e Tests, 150 Puppeteer Tests)

## v4.56.0 Features

- `[ContextualActionPanel]` Changed the color of the toolbar header in the new theme. ([#5685](https://github.com/infor-design/enterprise/issues/5685))
- `[Charts]` Added ability to disable the selection of the charts including the legend. ([#2736](https://github.com/infor-design/enterprise/issues/2736))
- `[Datagrid]` Adds the ability to update values of a specific column on Datagrid. ([#3491](https://github.com/infor-design/enterprise/issues/3491))
- `[Icon]` Updated the launch icon to be less Philippines. ([#5595](https://github.com/infor-design/enterprise/issues/5595))
- `[Locale]` Added a new locale `tl-PH` for Philippines (`tagalog`). ([#5695](https://github.com/infor-design/enterprise/issues/5695))
- `[Tabs]` Adds the ability to split the tabs. ([#4600](https://github.com/infor-design/enterprise/issues/4600))
- `[Toolbar Flex]` Adds control of button set areas via the Button set API. ([NG#1101](https://github.com/infor-design/enterprise-ng/issues/1101))

## v4.56.0 Fixes

- `[BusyIndicator]` Sized and Aligned busy indicator within a compact form field. ([#5655](https://github.com/infor-design/enterprise/issues/5655))
- `[Calendar]` Calendar event IDs can support numbers. ([#5556](https://github.com/infor-design/enterprise/issues/5556))
- `[Calendar]` Fixed wrong color on icons on the header. ([#5647](https://github.com/infor-design/enterprise/issues/5647))
- `[Calendar]` Fixed markForRefresh for display range in calendar. ([#5675](https://github.com/infor-design/enterprise/issues/5675))
- `[Calendar]` Adds the ability to support cross year date range in calendar. ([#5675](https://github.com/infor-design/enterprise/issues/5675))
- `[Calendar]` Fixed additional row due to DST for display range in calendar. ([#5675](https://github.com/infor-design/enterprise/issues/5675))
- `[Datagrid]` Date format should reflect in date filter when range option is selected. ([#4864](https://github.com/infor-design/enterprise/issues/4864))
- `[Datagrid]` Add test page for `selectAllCurrentPage` with toolbar count. ([#4921](https://github.com/infor-design/enterprise/issues/4921))
- `[Datepicker]` Fix on datepicker header not being shown in smaller screens. ([#5550](https://github.com/infor-design/enterprise/issues/5550))
- `[Datagrid]` Fixed an issue where the selection idx was not updating after append/update data to child nodes for tree. ([#5631](https://github.com/infor-design/enterprise/issues/5631))
- `[Datagrid]` Fixed a bug where row status is not properly rendered on Tree List. ([#5552](https://github.com/infor-design/enterprise/issues/5552))
- `[Dropdown]` Fixed disabling of function keys F1 to F12. ([#4976](https://github.com/infor-design/enterprise/issues/4976))
- `[Dropdown]` Fixed a bug where selecting the first item on the list doesn't trigger the `change` event that will select the value immediately. ([NG#1102](https://github.com/infor-design/enterprise-ng/issues/1102))
- `[Dropdown]` Fixed an accessibility issue where the error message was unannounced using a screen reader. ([#5130](https://github.com/infor-design/enterprise/issues/5130))
- `[Homepage]` Fix on homepage example charts misaligned when on mobile. ([#5650](https://github.com/infor-design/enterprise/issues/5650))
- `[Popupmenu]` Fixed an not released issue where opening menus limited the ability to click after. ([#5648/#5649](https://github.com/infor-design/enterprise/issues/5648))
- `[Popupmenu]` Allow switches to be clickable in popupmenu for backwards compatibility. ([#1127](https://github.com/infor-design/enterprise-ng/issues/1127))
- `[Icons]` Fix sizes on some of the icons in classic mode. ([#5626](https://github.com/infor-design/enterprise/issues/5626))
- `[Icons]` Fix sizes on some of the icons in tree in classic mode. ([#5626](https://github.com/infor-design/enterprise/issues/5626))
- `[Line Chart]` Fixed a bug where the line chart was not positioned correctly when all the values were zero. ([#5640](https://github.com/infor-design/enterprise/issues/5640))
- `[Listview]` Fixed the links example to better show disabled links. ([#5678](https://github.com/infor-design/enterprise/issues/5678))
- `[Locale]` Fixed an additional case where large numbers cannot be formatted correctly. ([#5605](https://github.com/infor-design/enterprise/issues/5605))
- `[Locale]` Expanded support from 10 to 20 decimal places. Max number is 21, 20 now. ([#5622](https://github.com/infor-design/enterprise/issues/5622))
- `[Tabs]` Fix a bug where tabs indicator is not aligned when scaled down. ([#5164](https://github.com/infor-design/enterprise/issues/5164))
- `[Tabs]` Fix a bug where tabs indicator is not aligned on RTL. ([#5541](https://github.com/infor-design/enterprise/issues/5541))
- `[Tree]` Fix on return item when calling addNode. ([#5334](https://github.com/infor-design/enterprise/issues/5334))

(44 Issues Solved This Release, Backlog Enterprise 176, Backlog Ng 25, 1134 Functional Tests, 1693 e2e Tests)

## v4.55.3 Fixes

- `[Datagrid]` Fixed an issue where the selection idx was not updating after append/update data to child nodes for tree. ([#5631](https://github.com/infor-design/enterprise/issues/5631))
- `[Locale]` Fixed a bug where very large numbers would get a zero added. ([#5308](https://github.com/infor-design/enterprise/issues/5308))
- `[Locale]` Fixed a bug where very large numbers with negative added an extra zero in formatNumber. ([#5318](https://github.com/infor-design/enterprise/issues/5318))
- `[Locale]` Expanded support from 10 to 20 decimal places. Max number is 21, 20 now. ([#5622](https://github.com/infor-design/enterprise/issues/5622))

## v4.55.2 Fixes

- `[Icons]` Fix sizes on some of the icons in classic mode. ([#5626](https://github.com/infor-design/enterprise/issues/5626))

## v4.55.1 Fixes

- `[Locale]` Fixed an additional case where large numbers cannot be formatted correctly. ([#5605](https://github.com/infor-design/enterprise/issues/5605))

## v4.55.0 Features

- `[ApplicationMenu]` Added the ability to resize the app menu. ([#5193](https://github.com/infor-design/enterprise/issues/5193))
- `[Completion Chart]` Added tooltip in completion chart. ([#5346](https://github.com/infor-design/enterprise/issues/5346))
- `[Custom Builds]` Fixed a bug where importing the base Charts API directly would cause an error. ([#5463](https://github.com/infor-design/enterprise/issues/5463))
- `[Datagrid]` Adds the ability to have a selection radio buttons on Datagrid. ([#5384](https://github.com/infor-design/enterprise/issues/5384))
- `[Datagrid]` Added a `verticalScrollToEnd` property when you reached the end of the datagrid list. ([#5435](https://github.com/infor-design/enterprise/issues/5435))
- `[Datagrid]` Added separate mask options for filter row. ([#5519](https://github.com/infor-design/enterprise/issues/5519))
- `[Editor]` Added support for `ol` type attribute to be able to use the other list styles (`alphabetically ordered (lowercase and uppercase)`, and `roman numbers (lowercase and uppercase)`) of `ol` tag. ([#5462](https://github.com/infor-design/enterprise/issues/5462))
- `[Icons]` Now generating the icons from figma instead of sketch, this should be of low impact but keep your eye on icons in general as they have all changed in generation and log any issues found. ([#5170](https://github.com/infor-design/enterprise/issues/5170))
- `[Lookup]` Fixed a bug for short field and its icons not rendering properly. ([#5541](https://github.com/infor-design/enterprise/issues/5541))
- `[Message]` Add info status handling to message.([#5459](https://github.com/infor-design/enterprise/issues/5459))
- `[Message]` Add an optional close button setting to dismiss the message. ([#5464](https://github.com/infor-design/enterprise/issues/5464))
- `[Modal]` Added the ability to have a custom tooltip on modal close button. ([#5391](https://github.com/infor-design/enterprise/issues/5391))
- `[Swaplist]` Added option to copy items from lists instead of moving them. ([#5513](https://github.com/infor-design/enterprise/issues/5513))
- `[Popdown]` Added a click outside event in popdown. ([#3618](https://github.com/infor-design/enterprise/issues/3618))
- `[Timepicker]` Fixed a bug for timepicker icon not rendering properly. ([#5558](https://github.com/infor-design/enterprise/issues/5558))
- `[Typography]` New typography paragraph text style. ([#5325](https://github.com/infor-design/enterprise/issues/5325))

## v4.55.0 Fixes

- `[Cards]` Fixed a bug card group toolbar overlaps then disappears after clicking the checkboxes. ([#5445](https://github.com/infor-design/enterprise/issues/5445))
- `[Calendar]` Fixed month label not set on first enabled date of the month. ([#5581](https://github.com/infor-design/enterprise/issues/5581))
- `[Calendar]` Fix on overlap in today text and calendar view changer when in mobile. ([#5438](https://github.com/infor-design/enterprise/issues/5438))
- `[Charts]` Fixed a bug where automation ids is not properly rendered on legend, text and slices. ([#5441](https://github.com/infor-design/enterprise/issues/5441))
- `[Datagrid]` Fixed a bug where the checkbox overlaps with the label when `editorOptions.multiple` is set to true. Also added formatters and editor for multiselect. ([NG#1075](https://github.com/infor-design/enterprise-ng/issues/1075))
- `[Datagrid]` Fixed an issue where tree list indentation is not left aligned when row has no children and datagrid row height is extra small or small. ([#5487](https://github.com/infor-design/enterprise/issues/5487))
- `[Message]` Added maxWidth setting to allow message to go full width when title is long. ([#5443](https://github.com/infor-design/enterprise/issues/5443))
- `[Datagrid]` Fix unescaped HTML of range value to match escaped HTML of data value. ([#4832](https://github.com/infor-design/enterprise/issues/4832))
- `[Datagrid]` Fix an XSS vulnerability in the name property of the columns objects array. ([#5428](https://github.com/infor-design/enterprise/issues/5428))
- `[Datagrid]` Fixed an issue where the excel export did not download in MS Edge. ([#5507](https://github.com/infor-design/enterprise/issues/5507))
- `[Editor]` Fixed an issue where font color was not working and extra spaces were get removed. ([#5137](https://github.com/infor-design/enterprise/issues/5137))
- `[EmptyMessage]` Fixed a bug where the empty message chart were not properly rendered when using auto height widget/card. ([#5527](https://github.com/infor-design/enterprise/issues/5527))
- `[Hierarchy]` Fixed line and icon alignment in hierarchy when in RTL format. ([#5544](https://github.com/infor-design/enterprise/issues/5544))
- `[Message]` Added maxWidth setting to allow message to go full width when title is long. ([#5443](https://github.com/infor-design/enterprise/issues/5443))
- `[Modal]` Fixed a bug where events are not properly called when calling stacked dialogs. ([#5471](https://github.com/infor-design/enterprise/issues/5471))
- `[Timepicker]` Fixed a bug where the Chinese time format doesn't render correctly after selecting time and periods (AM/PM). ([#5420](https://github.com/infor-design/enterprise/issues/5420))
- `[Tree]` Fixed an issue where lengthy node text doesn't wrap to lines and cuts off. ([#5499](https://github.com/infor-design/enterprise/issues/5499))

(51 Issues Solved This Release, Backlog Enterprise 129, Backlog Ng 29, 1222 Functional Tests, 1693 e2e Tests)

## v4.54.3 Fixes

- `[Locale]` Fixed a bug where very large numbers would get a zero added. ([#5308](https://github.com/infor-design/enterprise/issues/5308))
- `[Locale]` Fixed a bug where very large numbers with negative added an extra zero in formatNumber. ([#5318](https://github.com/infor-design/enterprise/issues/5318))
- `[Locale]` Expanded support from 10 to 20 decimal places. Max number is 21, 20 now. ([#5622](https://github.com/infor-design/enterprise/issues/5622))

## v4.54.2 Fixes

- `[Locale]` Fixed an additional case where large numbers cannot be formatted correctly. ([#5605](https://github.com/infor-design/enterprise/issues/5605))

## v4.54.1 Fixes

- `[Datagrid]` Added separate mask options for filter row. ([#5519](https://github.com/infor-design/enterprise/issues/5519))

## v4.54.0 Features

- `[Cards]` Added the ability of single and multi selection of cards. ([#5253](https://github.com/infor-design/enterprise/issues/5253))
- `[Datagrid]` Added support to row reorder for groupable settings. ([#5233](https://github.com/infor-design/enterprise/issues/5233))
- `[Donut]` Added the ability to add center tooltip for Donut. ([#5302](https://github.com/infor-design/enterprise/issues/5302))
- `[Notification Badge]` Added Notification Badge component that has the ability to move to any corner of the icon element. ([#5344](https://github.com/infor-design/enterprise/issues/5344))

## v4.54.0 Fixes

- `[Blockgrid]` Added additional design with no image ([#5379](https://github.com/infor-design/enterprise/issues/5379))
- `[Charts]` Fixed a bug where the vertical grid line strokes were invisible when in High Contrast and Colors was non-Default ([#5301](https://github.com/infor-design/enterprise/issues/5301))
- `[CirclePager]` Fixed a bug where the slides were not properly showing for RTL languages ([#2885](https://github.com/infor-design/enterprise/issues/2885))
- `[CirclePager]` Fixed a bug where the CSS was the same for all of the circles in homepage/example-hero-widget ([#5337](https://github.com/infor-design/enterprise/issues/5337))
- `[ContextualActionPanel]` Added `title` prop in CAP to control the title via `modaSettings`, and added missing `beforeclose` event. ([NG#1048](https://github.com/infor-design/enterprise-ng/issues/1048))
- `[ContextMenu]` Fixed a bug where field option is not rendered properly on mobile ([#5335](https://github.com/infor-design/enterprise/issues/5335))
- `[Datagrid]` - Fixed a bug where the row height cut off the focus ring on the Action Item buttons for Classic/New mode and XS, S, M settings ([#5394](https://github.com/infor-design/enterprise/issues/5394))
- `[Datagrid]` - Fixed a bug where the selection color would bleed through clickable tags. ([#5533](https://github.com/infor-design/enterprise/issues/5533))
- `[Datagrid]` Fixed an issue where toggling the selectable setting did not correctly enable the checkbox. ([#5482](https://github.com/infor-design/enterprise/issues/5482))
- `[Datagrid]` Fixed an issue where row reorder handle align was not right for extra small and small height. ([#5233](https://github.com/infor-design/enterprise/issues/5233))
- `[Datagrid]` - Fixed a bug where the first two columns row heights did not match the others for the Medium setting ([#5366](https://github.com/infor-design/enterprise/issues/5366))
- `[Datagrid]` - Fixed a bug where the font color on tags was black when a row was hovered over in dark mode. Font color now white. ([#5289](https://github.com/infor-design/enterprise/issues/5289))
- `[Datagrid]` Fixed a bug where the font color on tags was black when a row was hovered over in dark mode. Font color now white. ([#5289](https://github.com/infor-design/enterprise/issues/5289))
- `[Datagrid]` Fixed issues with NaN displaying on Decimal and Dropdown inputs when blank options are selected. ([#5395](https://github.com/infor-design/enterprise/issues/5395))
- `[Datagrid]` - Fixed a bug where the row height cut off the focus ring on the Action Item buttons for Classic/New mode and XS, S, M settings ([#5394](https://github.com/infor-design/enterprise/issues/5394))
- `[Datagrid]` Fixed a bug where the font color on tags was black when a row was hovered over in dark mode. Font color now white. ([#5289](https://github.com/infor-design/enterprise/issues/5289))
- `[Datagrid]` Fixed issues with NaN displaying on Decimal and Dropdown inputs when blank options are selected. ([#5395](https://github.com/infor-design/enterprise/issues/5395))
- `[Datagrid]` Delete key should fire event in dropdown search. ([#5402](https://github.com/infor-design/enterprise/issues/5402))
- `[Datepicker]` Fixed a bug where the -/+ keys were not detected in datepicker. ([#5353](https://github.com/infor-design/enterprise/issues/5353))
- `[Datagrid]` Fixed a bug that prevented the headers of the right frozen columns as well as the order date column from being exported properly. ([#5332](https://github.com/infor-design/enterprise/issues/5332))
- `[Datagrid]` Fixed a bug where the font color on tags was black when a row was hovered over in dark mode. Font color now white. ([#5289](https://github.com/infor-design/enterprise/issues/5289))
- `[Datagrid]` Fixed issues with NaN displaying on Decimal and Dropdown inputs when blank options are selected. ([#5395](https://github.com/infor-design/enterprise/issues/5395))
- `[Datagrid]` Fixed a bug where filter options were unable to reopen after doing pagination and clicking other filter options. ([#5286](https://github.com/infor-design/enterprise/issues/5286))
- `[Datepicker]` Fixed a bug where the -/+ keys were not detected in datepicker. ([#5353](https://github.com/infor-design/enterprise/issues/5353))
- `[Donut]` Changed legend design when item exceeds maximum width of chart. ([#5292](https://github.com/infor-design/enterprise/issues/5292))
- `[Dropdown]` Fixed a bug where backspace in Dropdown is not working when pressed. ([#5113](https://github.com/infor-design/enterprise/issues/5113))
- `[Editor]` Added tooltip in fontpicker. ([#5472](https://github.com/infor-design/enterprise/issues/5472))
- `[Fileupload]` Fixed a bug where the required asterisk does not appear on the labels associated with required fields. ([#5285](https://github.com/infor-design/enterprise/issues/5285))
- `[Homepage]` Adjusted height and width of example homepage ([#5425](https://github.com/infor-design/enterprise/issues/5425))
- `[Icon]` Changed button icon colors to slate6 ([#5307](https://github.com/infor-design/enterprise/issues/5307))
- `[Input]` Fixed a bug where clear icon were not properly aligned with the input field in classic mode. ([#5324](https://github.com/infor-design/enterprise/issues/5324))
- `[Locale]` Fixed an issue with the finish time format. ([#5447](https://github.com/infor-design/enterprise/issues/5447))
- `[Lookup]` Fixed an issue where in autoApply with single select the modal will close when paging. ([#5466](https://github.com/infor-design/enterprise/issues/5466))
- `[Lookup]` Fixed an issue where selection for server side and paging was not working. ([#986](https://github.com/infor-design/enterprise-ng/issues/986))
- `[Lookup]` Added api setting to allow duplicate selected value to input element. ([#986](https://github.com/infor-design/enterprise-ng/issues/986))
- `[Modal]` Enter key will trigger primary button when in an input field. ([#5198](https://github.com/infor-design/enterprise/issues/5198))
- `[Monthview]` Fixed a bug where a vertical scroll is showing when it is unnecessary. ([#5350](https://github.com/infor-design/enterprise/issues/5350))
- `[Multiselect]` Fixed a regression bug where clear icon were not properly aligned on compact mode. ([#5396](https://github.com/infor-design/enterprise/issues/5396))
- `[Personalize]` Added css to remove color gradient on overflowing horizontal tab headers. fix is limited to personalize styling ([#5303](https://github.com/infor-design/enterprise/issues/5303))
- `[Popdown]` Remove deprecation console warning. We still consider this component deprecated but will not remove until 5.0 version. The warning was only removed for now. ([#1070](https://github.com/infor-design/enterprise-ng/issues/1070))
- `[ToolbarFlex]` updated logic to account for the AllowTabs property and set toolbar items with a tab-index of 0 when allowTabs is true ([#5387](https://github.com/infor-design/enterprise/issues/5387))
- `[Tabs]` Remove tabs animation when clicking tabs. ([#4818](https://github.com/infor-design/enterprise-ng/issues/4818))

(40 Issues Solved This Release, Backlog Enterprise 145, Backlog Ng 24, 1195 Functional Tests, 1697 e2e Tests)

### v4.54.0 Markup Changes

- `[TrackDirty]` Removed Track Dirty from the main components list and integrated the underlying examples into their corresponding individual components.([#5319](https://github.com/infor-design/enterprise/issues/5319))

## v4.53.5 Fixes

- `[Lookup]` Fixed two additional issues where selection for server side and paging was not working. ([#986](https://github.com/infor-design/enterprise-ng/issues/986))
- `[Lookup]` Fixed an issue where in autoApply with single select the modal will close when paging. ([#5466](https://github.com/infor-design/enterprise/issues/5466))

## v4.53.3 Fixes

- `[Lookup]` Fixed an issue where selection for server side and paging was not working. ([#986](https://github.com/infor-design/enterprise-ng/issues/986))

## v4.53.0 Features

- `[Action Sheet]` Added a mobile device-friendly action sheet component. ([#5256](https://github.com/infor-design/enterprise/issues/5256))
- `[Cards]` Added card variations (Status, Hyperlink and Photo Card) with improve hitboxes for tapping. ([#5250](https://github.com/infor-design/enterprise/issues/5250))
- `[Cards]` Added improvements to the expandable cards and made a jQuery instance to be available in the angular wrapper. ([#5252](https://github.com/infor-design/enterprise/issues/5252))
- `[ContextualActionPanel]` Added vertical tabs example on the Contextual Action Panel. ([#5234](https://github.com/infor-design/enterprise/issues/5234))
- `[Swipe Action]` Added a mobile device-friendly swipe action component. ([#5254](https://github.com/infor-design/enterprise/issues/5254))

## v4.53.0 Fixes

- `[Application Menu]` Fixed a bug where the menu list will not properly rendered on autocomplete if you type a character that is not available in the list. ([#4863](https://github.com/infor-design/enterprise/issues/4863))
- `[Calendar]` Fixed a bug where calendar event is not rendered on WeekView if add event (modal) is used before add event (api). ([#5236](https://github.com/infor-design/enterprise/issues/5236))
- `[Circle Pager]` Fixed size interactions and changes for mobile view port. ([#5251](https://github.com/infor-design/enterprise/issues/5251))
- `[Datagrid]` Fixed an issue where personalize column headers were not rendering properly. ([#5361](https://github.com/infor-design/enterprise/issues/5361))
- `[Datagrid]` Fixed a bug where animation blue circle is off-center. ([#5246](https://github.com/infor-design/enterprise/issues/5246))
- `[Datagrid]` Fixed a bug where hovering lookup cells showed a grey background. ([#5157](https://github.com/infor-design/enterprise/issues/5157))
- `[Datagrid]` Fixed an issue for xss where special characters was not sanitizing and make grid to not render. ([#975](https://github.com/infor-design/enterprise-ng/issues/975))
- `[Datagrid]` Fixed a bug where the home and end key should behave as default when in editable cell and not shifting to the first and end row in datagrid. ([#5179](https://github.com/infor-design/enterprise/issues/5179))
- `[Datepicker]` Fixed a bug where the setting attributes were missing in datepicker input and datepicker trigger on NG wrapper. ([#1044](https://github.com/infor-design/enterprise-ng/issues/1044))
- `[Datepicker]` Fixed a bug where the selection range was not being properly rendered in mobile. ([#5211](https://github.com/infor-design/enterprise/issues/5211))
- `[Datepicker]` Made the `autocomplete` attribute configurable by using the `autocompleteAttribute` setting. ([#5092](https://github.com/infor-design/enterprise/issues/5092))
- `[Dropdown]` Made the `noSearch` setting prevent filtering using the Dropdown's search input element as expected. ([#5159](https://github.com/infor-design/enterprise/issues/5159))
- `[Dropdown]` Prevented the Dropdown from re-selecting and firing change events if the same value is picked from its list. ([#5159](https://github.com/infor-design/enterprise/issues/5159))
- `[Dropdown]` Fixed a bug that resulted in the updatable dropdown value being changed when selecting the more actions button. ([#5222](https://github.com/infor-design/enterprise/issues/5222))
- `[Editor]` Fixed a bug where automation id attributes are not properly rendered on editor elements. ([#5082](https://github.com/infor-design/enterprise/issues/5082))
- `[Lookup]` Fixed a bug where lookup attributes are not added in the cancel and apply/save button. ([#5202](https://github.com/infor-design/enterprise/issues/5202))
- `[Lookup]` Exposed two events from the datagrid `afterpaging` and `selected` for more flexibility. ([#986](https://github.com/infor-design/enterprise-ng/issues/986))
- `[Locale]` Fixed a bug where very large numbers with negative added an extra zero in formatNumber. ([#5308](https://github.com/infor-design/enterprise/issues/5308))
- `[Locale]` Fixed a bug where very large numbers would get a zero added. ([#5308](https://github.com/infor-design/enterprise/issues/5308))
- `[Locale]` Fixed a bug where very large numbers with negative added an extra zero in formatNumber. ([#5318](https://github.com/infor-design/enterprise/issues/5318))
- `[Lookup]` Fixed a regression bug where the close/clear icon were not properly aligned on mobile and tablet viewport. ([#5299](https://github.com/infor-design/enterprise/issues/5299))
- `[Lookup]` Fixed a bug where rows become unselected when reopened. ([#5261](https://github.com/infor-design/enterprise/issues/5261))
- `[Modal]` Added the ability to set the tabindex. ([#5358](https://github.com/infor-design/enterprise/issues/5358))
- `[Monthview]` Fixed an issue where month year pick list was misaligning for in page examples. ([#5345](https://github.com/infor-design/enterprise/issues/5345))
- `[Multiselect]` Fixed a regression bug where close icon in badge/tags were not properly aligned. ([#5351](https://github.com/infor-design/enterprise/issues/5351))
- `[Page-Patterns]` Fixed an issue where the weight range slider was overlapping the sales amount text area. ([#5284](https://github.com/infor-design/enterprise/issues/5284))
- `[Pager]` Fixed an issue where tooltip was not working after switch to 2nd page for disable/enable buttons with standalone Pager. ([#1047](https://github.com/infor-design/enterprise-ng/issues/1047))
- `[Personalization]` Fixed a bug where user was unable to see highlighted text in the header when using the new light default theme. ([#5219](https://github.com/infor-design/enterprise/issues/5219))
- `[Personalization]` Fixed an issue where hyperlinks were not showing up for dark theme. ([#5144](https://github.com/infor-design/enterprise-ng/issues/5144))
- `[Popupmenu]` Fixed a bug where unwanted link/hash occurs if the menu if the menu is destroyed when clicking a menu item. ([#NG1046](https://github.com/infor-design/enterprise-ng/issues/1046))
- `[Spinbox]` Fixed a bug where spinbox and its border is not properly rendered on responsive view. ([#5146](https://github.com/infor-design/enterprise/issues/5146))
- `[Searchfield]` Fixed a bug where the close button is not rendered properly on mobile view. ([#5182](https://github.com/infor-design/enterprise/issues/5182))
- `[Searchfield]` Fixed a bug where the search icon in search field is not aligned properly on firefox view. ([#5290](https://github.com/infor-design/enterprise/issues/5290))
- `[Searchfield]` Made the `autocomplete` attribute configurable by using the `autocompleteAttribute` setting. ([#5092](https://github.com/infor-design/enterprise/issues/5092))
- `[Searchfield]` Fixed a bug where the button does not have the same height as the searchfield input. ([#5314](https://github.com/infor-design/enterprise/issues/5314))
- `[Searchbar]` Fixed a bug where the search bar overlapped the "Websites" header when browser is minimized or viewed in mobile. ([#5248](https://github.com/infor-design/enterprise/issues/5248))
- `[Slider]` Fixed a bug where the slider produces NaN value on tooltip. ([#5336](https://github.com/infor-design/enterprise/issues/5336))
- `[Splitter]` Fixed position of splitter button. ([#5121](https://github.com/infor-design/enterprise/issues/5121))
- `[Tooltip/Popover]` Split the Popover and Tooltip into separate components. ([#5197](https://github.com/infor-design/enterprise/issues/5197))

(52 Issues Solved This Release, Backlog Enterprise 147, Backlog Ng 28, 1095 Functional Tests, 1668 e2e Tests)

## v4.52.3 Fixes

- `[Locale]` Expanded support from 10 to 20 decimal places. Max number is 21, 20 now. ([#5622](https://github.com/infor-design/enterprise/issues/5622))

## v4.52.2 Fixes

- `[Locale]` Fixed a bug where very large numbers would get a zero added. ([#5308](https://github.com/infor-design/enterprise/issues/5308))
- `[Locale]` Fixed a bug where very large numbers with negative added an extra zero in formatNumber. ([#5318](https://github.com/infor-design/enterprise/issues/5318))

## v4.52.1 Fixes

- `[Datagrid]` Fixed an issue where personalize column headers were not rendering properly. ([#5361](https://github.com/infor-design/enterprise/issues/5361))

## v4.52.0

### v4.52.0 Markup Changes

- `[Datagrid]` When fixing bugs in datagrid hover states we removed the use of `is-focused` on table `td` elements. ([#5091](https://github.com/infor-design/enterprise/issues/5091))

### v4.52.0 Fixes

- `[Application Menu]` Fixed a bug where the expanded accordion were incorrectly colored as selected when uses the personalization colors. ([#5128](https://github.com/infor-design/enterprise/issues/5128))
- `[About]` Fixed a bug where overflowing scrollbar in About Modal is shown on a smaller viewport. ([#5206](https://github.com/infor-design/enterprise/issues/5206))
- `[Bar Chart]` Fixed an issue where the `onerror` script was able to execute. ([#1030](https://github.com/infor-design/enterprise-ng/issues/1030))
- `[Calendar]` Fixed a bug where if the calendar event is not set to whole day then the week view and day view will not properly render on UI. ([#5195](https://github.com/infor-design/enterprise/issues/5195))
- `[Datagrid]` Fixed a bug where changing a selection mode between single and mixed on a datagrid with frozen columns were not properly rendered on UI. ([#5067](https://github.com/infor-design/enterprise/issues/5067))
- `[Datagrid]` Fixed a bug where filter options were not opening anymore after doing sorting on server-side paging. ([#5073](https://github.com/infor-design/enterprise/issues/5073))
- `[Datagrid/Lookup]` Fixed a bug where unselecting all items in an active page affects other selected items on other pages. ([#4503](https://github.com/infor-design/enterprise/issues/4503))
- `[Datagrid]` When fixing bugs in datagrid hover states we removed the use of `is-focused` on table `td` elements. ([#5091](https://github.com/infor-design/enterprise/issues/5091))
- `[Datagrid/Lookup]` Fixed a bug where the plus minus icon animation was cut off. ([#4962](https://github.com/infor-design/enterprise/issues/4962))
- `[Datagrid]` Fixed a bug where unselecting all items in an active page affects other selected items on other pages. ([#4503](https://github.com/infor-design/enterprise/issues/4503))
- `[Datagrid]` Fixed a bug where the tag text in the column is not shown properly when hovering it on Alternate Row Shading. ([#5210](https://github.com/infor-design/enterprise/issues/5210))
- `[Datagrid]` Fixed a bug where the clear filter icons position were not properly aligned with the lookup. ([#5239](https://github.com/infor-design/enterprise/issues/5239))
- `[Dropdown]` Fixed a bug where automatic highlighting of a blank option after opening the list was not working ([#5095](https://github.com/infor-design/enterprise/issues/5095))
- `[Dropdown/Multiselect]` Fixed a bug where the id attribute prefix were missing from the dropdown list when searching with typeahead settings. ([#5053](https://github.com/infor-design/enterprise/issues/5053))
- `[Field Options]` Fixed misalignment of field options for the colorpicker, clearable input field, and clearable searchfield with its close icon. ([#5139](https://github.com/infor-design/enterprise/issues/5139))
- `[Field Options]` Fixed misalignment of close button in searchfield with field options. ([#5138](https://github.com/infor-design/enterprise/issues/5138))
- `[Homepage]` Fixed an issue where remove card event was not triggered on card/widget. ([#4798](https://github.com/infor-design/enterprise/issues/4798))
- `[Locale]` Changed the start day of the week to Monday as per translation team request. ([#5199](https://github.com/infor-design/enterprise/issues/5199))
- `[Mask/Datagrid]` Fixed a bug in number masks where entering a decimal while the field's entire text content was selected could cause unexpected formatting. ([#4974](https://github.com/infor-design/enterprise/issues/4974))
- `[Monthview]` Fixed an issue where selected date was not stay on provided day/month/year. ([#5064](https://github.com/infor-design/enterprise/issues/5064))
- `[Monthview]` Added support for mobile view. ([#5075](https://github.com/infor-design/enterprise/issues/5075))
- `[Spinbox]` Fixed a bug where spinbox and its border is not properly rendered on responsive view. ([#5146](https://github.com/infor-design/enterprise/issues/5146))
- `[Tabs Module]` Fixed a bug where long tab labels overflowed behind the close icon. ([#5187](https://github.com/infor-design/enterprise/issues/5187))

(33 Issues Solved This Release, Backlog Enterprise 134, Backlog Ng 34, 1183 Functional Tests, 1652 e2e Tests)

## v4.51.4

### v4.51.4 Fixes

- `[Locale]` Fixed a bug where very large numbers would get a zero added. ([#5308](https://github.com/infor-design/enterprise/issues/5308))

## v4.51.3

### v4.51.3 Fixes

- `[Locale]` Fixed a bug where very large numbers with negative added an extra zero in formatNumber. ([#5308](https://github.com/infor-design/enterprise/issues/5308))
- `[Mask/Datagrid]` Fixed a bug in number masks where entering a decimal while the field's entire text content was selected could cause unexpected formatting. ([#4974](https://github.com/infor-design/enterprise/issues/4974))

## v4.51.2

### v4.51.2 Fixes

- `[Locale]` Fixed a bug where very large numbers with negative added an extra zero in formatNumber. ([#5308](https://github.com/infor-design/enterprise/issues/5308))
- `[Mask/Datagrid]` Fixed a bug in number masks where entering a decimal while the field's entire text content was selected could cause unexpected formatting. ([#4974](https://github.com/infor-design/enterprise/issues/4974))

## v4.51.1

### v4.51.1 Fixes

- `[Datagrid]` Fixed a bug where cells with a leading space triggered the dirty indicator even without changing the cell value on second blur/selection. ([#4825](https://github.com/infor-design/enterprise/issues/4825))
- `[Radio]` Fixed a bug where legend tag blinks when clicking the radio buttons. ([#4901](https://github.com/infor-design/enterprise/issues/4901))

## v4.51.0

### v4.51.0 Markup Changes

- `[About]` The version in the html section of the document was not added correctly and is now showing the correct version string. ([#5069](https://github.com/infor-design/enterprise/issues/5069))
- `[Datagrid]` Fixed a bug where cells with a leading space triggered the dirty indicator even without changing the cell value on second blur/selection. ([#4825](https://github.com/infor-design/enterprise/issues/4825))
- `[Datepicker/Monthview/Calendar]` We changed all Chinese locales to have monday as the first day of the week and this could impact scripts. ([#5147](https://github.com/infor-design/enterprise/issues/5147))
- `[Dropdown]` We added  `aria-readonly` to all readonly dropdowns. ([#5107](https://github.com/infor-design/enterprise/issues/5107))
- `[Dropdown]` Dropdowns are now appended to the section in the page with `role="main"` there should be just one of these sections in each page. ([#1033](https://github.com/infor-design/enterprise-ng/issues/1033))
- `[Input]` If using the password reveal feature, note that we change dit from using a `type="password"` to using a class to toggle the state. ([#5099](https://github.com/infor-design/enterprise/issues/5099))
- `[Pager]` When fixing an accessibility complaint on pager we made all pager buttons tabbable and removed the `tabindex` this could impact some test scripts. ([#4862](https://github.com/infor-design/enterprise/issues/4862))
- `[Tabs]` We add the ability to drag tabs, if this is enabled there are a number of sort properties and classes that have been added that may need to be scripted in the future. ([#4520](https://github.com/infor-design/enterprise/issues/4520))

### v4.51.0 Fixes

- `[Circlepager]` Fixed a bug where circle buttons doesn't work on smaller viewport and first initialization of the page. ([#4966](https://github.com/infor-design/enterprise/issues/4966))
- `[General]` The master branch is now called main. Also cleaned up some language in the repo known to be less inclusive. ([#5027](https://github.com/infor-design/enterprise/issues/5027))
- `[Datagrid]` Fixed an issue where stretching the last column of a table was not consistent when resizing the window. ([#5045](https://github.com/infor-design/enterprise/issues/5045))
- `[Datagrid]` Fixed an issue where time format HHmm was not working for time picker editor. ([#4926](https://github.com/infor-design/enterprise/issues/4926))
- `[Datagrid]` Fixed an issue where setting stretchColumn to 'last' did not stretch the last column in the table. ([#4913](https://github.com/infor-design/enterprise/issues/4913))
- `[Datagrid]` Fixed an issue where when focusing dropdowns and then using arrow key, it would move across the grid columns leaving multiple open dropdowns. ([#4851](https://github.com/infor-design/enterprise/issues/4851))
- `[Datagrid]` Fixed an issue where the copy paste html to editable cell was cause to generate new cells. ([#4848](https://github.com/infor-design/enterprise/issues/4848))
- `[Datagrid]` Fixed some visual glitches related to focus/hover state and editable date/time cells. ([#5091](https://github.com/infor-design/enterprise/issues/5091))
- `[Datepicker]` Fixed an issue where time was changing, if selected time was before noon for Danish language locale da-DK. ([#4987](https://github.com/infor-design/enterprise/issues/4987))
- `[Datepicker]` Removed deprecation warning for close method. ([#5120](https://github.com/infor-design/enterprise/issues/5120))
- `[Dropdown]` Fixed a bug where the dropdown list gets detached to the input field. ([5056](https://github.com/infor-design/enterprise/issues/5056))
- `[Dropdown]` Improved accessibility on readonly dropdowns by adding the aria-readonly property. ([#5107](https://github.com/infor-design/enterprise/issues/5107))
- `[Editor]` Fixed a bug where the anchor link does not firing the change event. ([#5141](https://github.com/infor-design/enterprise/issues/5141))
- `[Editor]` Fixed a bug that links would not wrap in the editor when multiline. ([#5145](https://github.com/infor-design/enterprise/issues/5145))
- `[General]` Fixed incorrect version that was showing up as `[Object]` in the about dialog and html. ([#5069](https://github.com/infor-design/enterprise/issues/5069))
- `[Hierarchy]` Improved accessibility on readonly dropdowns by adding the aria-readonly property. ([#5107](https://github.com/infor-design/enterprise/issues/5107))
- `[Hierarchy]` Fixed an issue where the action refs passed around were broken. ([#5124](https://github.com/infor-design/enterprise/issues/5124))
- `[Listview]` Fixed a bug where changing selectable setting from 'mixed' to 'single' does not remove checkboxes. ([#5048](https://github.com/infor-design/enterprise/issues/5048))
- `[Locale]` Fixed an issue where the date and available date validation was not working for Croatian locale hr-HR. ([#4964](https://github.com/infor-design/enterprise/issues/4964))
- `[Locale]` Fixed an issue where the am/pm dot was causing issue to parseDate() method for greek language. ([#4793](https://github.com/infor-design/enterprise/issues/4793))
- `[Locale]` Fixed all chinese locales to have monday as the first day of the week. ([#5147](https://github.com/infor-design/enterprise/issues/5147))
- `[Lookup]` Fixed an issue where readonly lookups showed up as enabled. ([#5149](https://github.com/infor-design/enterprise/issues/5149))
- `[Multiselect]` Fixed a bug where the position of dropdown list was not correct when selecting multiple items on mobile. ([#5021](https://github.com/infor-design/enterprise/issues/5021))
- `[Modal]` Fixed a bug that prevented modals from closing while a tooltip was displayed inside ([#5047](https://github.com/infor-design/enterprise/issues/5047))
- `[Pager]` Fixed an accessibility issue to use tabs instead arrow keys. ([#4862](https://github.com/infor-design/enterprise/issues/4862))
- `[Password]` Changed the password reveal feature to not use `text="password"` and use css instead. This makes it possible to hide autocomplete. ([#5098](https://github.com/infor-design/enterprise/issues/5098))
- `[Radio]` Fixed a bug where legend tag blinks when clicking the radio buttons. ([#4901](https://github.com/infor-design/enterprise/issues/4901))
- `[Tabs]` Fixed a bug where where if urls contain a href with a forward slash (paths), then this would error. Note that in this situation you need to make sure the tab panel is linked without the hash. ([#5014](https://github.com/infor-design/enterprise/issues/5014))
- `[Tabs]` Added support to sortable drag and drop tabs. Non touch devices it good with almost every type of tabs `Module`, `Vertical`, `Header`, `Scrollable` and `Regular`. For touch devices only support with `Module` and `Vertical` Tabs. ([#4520](https://github.com/infor-design/enterprise/issues/4520))
- `[Tabs]` Changed the `rename()` method to also modify a tab's corresponding "More Tabs" menu item, if the menu is open. ([#5105](https://github.com/infor-design/enterprise/issues/5105))
- `[Toast]` Fixed a bug where toast message were unable to drag down to it's current position when `position` sets to 'bottom right'. ([#5015](https://github.com/infor-design/enterprise/issues/5015))
- `[Toolbar]` Add fix for invisible inputs in the toolbar. ([#5122](https://github.com/infor-design/enterprise/issues/5122))
- `[Toolbar]` Prevent individual buttons from getting stuck inside the Toolbar's overflow menu ([#4857](https://github.com/infor-design/enterprise/issues/4857))
- `[Tree]` Added api support for collapse/expand node methods. ([#4707](https://github.com/infor-design/enterprise/issues/4707))

(42 Issues Solved This Release, Backlog Enterprise 166, Backlog Ng 28, 1081 Functional Tests, 1647 e2e Tests)

## v4.50.4

### v4.50.4 Fixes

- `[Locale]` Fixed a bug where very large numbers with negative added an extra zero in formatNumber. ([#5308](https://github.com/infor-design/enterprise/issues/5308))

## v4.50.3

### v4.50.3 Fixes

- `[Lookup]` Fixed an issue where readonly lookups showed up as enabled. ([#5149](https://github.com/infor-design/enterprise/issues/5149))

## v4.50.2

### v4.50.2 Fixes

- `[General]` Fixed incorrect version that was showing up as `[Object]` in the about dialog and html. ([#5069](https://github.com/infor-design/enterprise/issues/5069))

## v4.50.1

### v4.50.1 Fixes

- `[Datagrid]` Set the tabbable feature off for the datagrid editors. ([#5089](https://github.com/infor-design/enterprise/issues/5089))
- `[Datagrid]` Fixed issues with misalignment on filter fields with icons. ([#5063](https://github.com/infor-design/enterprise/issues/5063))
- `[Lookup]` Fixed a bug where non editable lookups could not be clicked/opened. ([#5062](https://github.com/infor-design/enterprise/issues/5062))
- `[Lookup]` Fixed a bug where non strict / non editable lookups could not be clicked/opened. ([#5087](https://github.com/infor-design/enterprise/issues/5087))

## v4.50.0

### v4.50.0 Important Notes

- `[General]` We bumped the version from 4.39 (four - thirty nine) to 4.50 (four - fifty) to correspond with the general release of Soho (IDS) Design system 4.5 so the versions sync up better. We could not use 4.5 since it was already in use previously. ([#5012](https://github.com/infor-design/enterprise/issues/5012))
- `[General]` We Updated development dependencies. Most important things to note are: we now support node 14 for development and this is recommended. ([#4998](https://github.com/infor-design/enterprise/issues/4998))
- `[Tabs]` Changed the target element from 'li' to 'a' to be consistent. ([#4566](https://github.com/infor-design/enterprise/issues/4566))

### v4.50.0 Fixes

- `[Breadcrumb]` Changed the colors for disabled breadcrumbs to make them lighter than the enabled ones. ([#4917](https://github.com/infor-design/enterprise/issues/4917))
- `[Bar Chart]` Added support for double click to Bar, Bar Grouped, Bar Stacked. ([#3229](https://github.com/infor-design/enterprise/issues/3229))
- `[Bullet Chart]` Added support for double click. ([#3229](https://github.com/infor-design/enterprise/issues/3229))
- `[BusyIndicator]` Fixed a bug that caused the busy-indicator to show below the busy indicator container. ([#4953](https://github.com/infor-design/enterprise/issues/4953))
- `[Color Picker]`Fix issue with text disappearing and improve responsiveness when there isn't space horizontally ([#4930](https://github.com/infor-design/enterprise/issues/4930))
- `[Column Chart]` Added support for double click to Column, Column Grouped, Column Stacked, Column Stacked-singular and Column Positive Negative. ([#3229](https://github.com/infor-design/enterprise/issues/3229))
- `[Datagrid]` Added api setting `allowChildExpandOnMatchOnly` with Datagrid. It will show/hide children match only or all of them this setting only will effect if use with `allowChildExpandOnMatch:true`. ([#4209](https://github.com/infor-design/enterprise/issues/4209))
- `[Datagrid]` Fixed a bug where filter dropdown menus did not close when focusing a filter input. ([#4766](https://github.com/infor-design/enterprise/issues/4766))
- `[Datagrid]` Fixed an issue where the keyboard was not working to sort data for sortable columns. ([#4858](https://github.com/infor-design/enterprise/issues/4858))
- `[Datagrid]` Fixed an issue where the keyboard was not working to select all from header checkbox. ([#4859](https://github.com/infor-design/enterprise/issues/4859))
- `[Datagrid]` Fixed an issue where the selection was getting clear after use pagesize dropdown for client side paging. ([#4915](https://github.com/infor-design/enterprise/issues/4915))
- `[Datagrid]` Fixed an error seen clicking items if using a flex toolbar for the datagrid toolbar. ([#4941](https://github.com/infor-design/enterprise/issues/4941))
- `[Datagrid]` Only show row status when dirty indicator and row status both exist to address conflicting visual issue. ([#4918](https://github.com/infor-design/enterprise/issues/4918))
- `[Datagrid]` Fixed an issue where selecting a row added background to row-status. ([#4918](https://github.com/infor-design/enterprise/issues/4918))
- `[Datagrid]` Fixed an issue where the filter menu would not reopen in some cases. ([#4995](https://github.com/infor-design/enterprise/issues/4995))
- `[Datepicker]` Added a setting that replaces the trigger icon with an actual button for better accessibility, enabled by default. ([#4820](https://github.com/infor-design/enterprise/issues/4820))
- `[Datepicker]` Updated validation.js to check if date picker contains a time value ([#4888](https://github.com/infor-design/enterprise/issues/4888))
- `[Datepicker]` Fixed a UI issue where the apply and cancel buttons were unable to see on small screens. ([#4950](https://github.com/infor-design/enterprise/issues/4950))
- `[Datagrid]` Clean up hover appearance of datagrid actions button when the grid is viewed as a list. ([#4963](https://github.com/infor-design/enterprise/issues/4963))
- `[Editor]`Adjusted the editor to not treat separators after headers as leading and removing them. ([#4751](https://github.com/infor-design/enterprise/issues/4751))
- `[Environment]`Updated the regular expression search criteria from `Edge` to `Edg` to resolve the EDGE is not detected issue. ([#4603](https://github.com/infor-design/enterprise/issues/4603))
- `[Field Filter]` Fixed a UI issues where the input field has a missing border and the dropdown list does not properly align when it opened. ([#4982](https://github.com/infor-design/enterprise/issues/4982))
- `[Editor]`Adjusted the editor to not treat separators after headers as leading and removing them. ([#4751](https://github.com/infor-design/enterprise/issues/4751))
- `[General]` Can run stylelint command on W10 cmd for development ([#4993](https://github.com/infor-design/enterprise/issues/4993))
- `[General]` We Updated jQuery to use 3.6.0. ([#1690](https://github.com/infor-design/enterprise/issues/1690))
- `[Header]` Removed breadcrumb coloring from current class, which was causing the wrong kind of emphasis for breadcrumbs in headers. ([#5003](https://github.com/infor-design/enterprise/issues/5003))
- `[Input]` Changed the disabled search field color for Safari to match that of other browsers. ([#4611](https://github.com/infor-design/enterprise/issues/4611))
- `[Lookup]` Isolated the scss/css .close.icon class inside of .modal-content and removed any extra top property to fix the alignment issue.([#4933](https://github.com/infor-design/enterprise/issues/4933))
- `[Lookup]` Added a setting that replaces the trigger icon with an actual button for better accessibility, enabled by default. ([#4820](https://github.com/infor-design/enterprise/issues/4820))
- `[Lookup]` fix close button alignment issue. ([#5088](https://github.com/infor-design/enterprise/issues/5088))
- `[Line Chart]` Added support for double click to Area, Bubble, Line and Scatterplot. ([#3229](https://github.com/infor-design/enterprise/issues/3229))
- `[Message]` Added automation id's to the message's modal main area dialog as well with `modal` prefix. ([#4871](https://github.com/infor-design/enterprise/issues/4871))
- `[Modal]` Fixed a bug where full size responsive setting doesn't work on android phones in landscape mode. ([#4451](https://github.com/infor-design/enterprise/issues/4451))
- `[Pie Chart]` Added support for double click to Pie and Donut. ([#3229](https://github.com/infor-design/enterprise/issues/3229))
- `[Pie Chart]` Fixed bug were pie chart type does not remove old class name ([#3144](https://github.com/infor-design/enterprise/issues/3144))
- `[Pie Chart]` Improved the accessibility of legend items with roles and offscreen labels. ([#4831](https://github.com/infor-design/enterprise/issues/4831))
- `[Radar Chart]` Added support for double click. ([#3229](https://github.com/infor-design/enterprise/issues/3229))
- `[Rating]` Fixed color of the un-checked rating star. ([#4853](https://github.com/infor-design/enterprise/issues/4853))
- `[Popupmenu]` Fixed a lifecycle issue on menus that are shared between trigger elements, where these menus were incorrectly being torn down. ([NG#987](https://github.com/infor-design/enterprise-ng/issues/987))
- `[Searchfield]` Fixed alignment issues with the close button in various scenarios ([#4989](https://github.com/infor-design/enterprise/issues/4989), [#5096](https://github.com/infor-design/enterprise/issues/5096), [#5158](https://github.com/infor-design/enterprise/issues/4989), [#5090](https://github.com/infor-design/enterprise/issues/4989))
- `[Switch]` Adjust styles to be more discernible between checked and checked+disabled ([#4341](https://github.com/infor-design/enterprise/issues/4341))
- `[Tabs (Horizontal/Header)]` Fixed bug with the placement of the focus state in RTL mode, and other minor visual improvements. ([#4877](https://github.com/infor-design/enterprise/issues/4877))
- `[Tabs Module]` Fixed a bug where clear button was missing when clearable setting is activated in tabs module searchfield. ([#4898](https://github.com/infor-design/enterprise/issues/4898))
- `[Textarea]` Fixed a bug where the textarea options like autogrow, autoGrowMaxHeight doesn't work after the initialization inside of the accordion. ([#4977](https://github.com/infor-design/enterprise/issues/4977))
- `[Timepicker]` Added a setting that replaces the trigger icon with an actual button for better accessibility, enabled by default. ([#4820](https://github.com/infor-design/enterprise/issues/4820))
- `[Toast]` Fixed a bug where the first toast in the page is not announced to screen readers. ([#4519](https://github.com/infor-design/enterprise/issues/4519))
- `[Tooltip]` Fixed a bug in tooltip that prevented linking id-based tooltip content. ([#4827](https://github.com/infor-design/enterprise/issues/4827))

(48 Issues Solved This Release, Backlog Enterprise 152, Backlog Ng 32, 1086 Functional Tests, 1640 e2e Tests)

## v4.38.1

### v4.38.1 Fixes

- `[BusyIndicator]` Fixed a bug that caused the busy-indicator to show below the busy indicator container. ([#4953](https://github.com/infor-design/enterprise/issues/4953))

## v4.38.0

### v4.38.0 Important Changes

- `[Themes]` Renamed the concept of themes to versions and renamed uplift to new and soho to classic. The new/uplift theme is now the default and its recommend you use it as your default. The old scripts and names will still work ok but new copies with the new names are added for you. In addition Variants are now called Modes. But we got rid of the older script names from 2017 as they have been deprecated for a while now. In addition the ids-identity package thats included was bumped to 4.0 if using tokens directly from this the paths there have been changed to reflect the new names. ([#2606](https://github.com/infor-design/enterprise/issues/2606))

### v4.38.0 Fixes

- `[Application Menu]` Fixed visibility of expander icon on classic theme. ([#4874](https://github.com/infor-design/enterprise/issues/4874))
- `[Accordion]` Fixed an issue where the afterexpand and aftercollapse events fired before the states are set.  ([#4838](https://github.com/infor-design/enterprise/issues/4838))
- `[Breadcrumb]` Fixed unnecessary scrollbar in safari on a flex toolbar. ([#4839](https://github.com/infor-design/enterprise/issues/4839))
- `[Calendar]` Fixed calendar event details listview on mobile perspective. ([#4886](https://github.com/infor-design/enterprise/issues/4886))
- `[Datagrid]` Fixed an issue with missing scrollbars when in frozen column mode on wide screens. ([#4922](https://github.com/infor-design/enterprise/issues/4922))
- `[Datagrid]` Added the ability to use shift click to select in mixed selection mode. ([#4748](https://github.com/infor-design/enterprise/issues/4748))
- `[Datagrid]` Fixed alignment issue when editing. ([#4814](https://github.com/infor-design/enterprise/issues/4814))
- `[Datagrid]` Added a fix for checkbox aria cells, the aria was in the wrong location. ([#4790](https://github.com/infor-design/enterprise/issues/4790))
- `[Datagrid]` Fixed a bug where shift+f10 did not open the context menu in the Datagrid. ([#4614](https://github.com/infor-design/enterprise/issues/4614))
- `[Datagrid]` Fixed an issue where tooltips on buttons in the contextual action toolbar in datagrid would never show up. ([#4876](https://github.com/infor-design/enterprise/issues/4876))
- `[Datagrid]` Fixed an issue where when using selectAllCurrentPage the deselect all did not trigger an event. ([#4916](https://github.com/infor-design/enterprise/issues/4916))
- `[Datagrid]` Fixed an issue where when using a scroll-flex container to contain datagrid it did not show the Y scrollbar. ([#4914](https://github.com/infor-design/enterprise/issues/4914))
- `[EmptyMessage]` Fixed an issue where you may get double the click handlers. ([#4889](https://github.com/infor-design/enterprise/issues/4889))
- `[Environment]` Fixed feature detection classes and routines on IPad 13 and up. ([#4855](https://github.com/infor-design/enterprise/issues/4855))
- `[Fileupload Advanced]` Fixed a bug where the disable and enable methods were not working correctly. ([#4872](https://github.com/infor-design/enterprise/issues/4872))
- `[General]` Increased windows custom css scrollbars from 8px to 12px. ([#4837](https://github.com/infor-design/enterprise/issues/4837))
- `[Input]` Fixed a bug where the cursor overlapped the icon in right aligned lookup and input fields when selecting the field. ([#4718](https://github.com/infor-design/enterprise/issues/4718))
- `[ListView]` Fixed an issue selecting after focusing the list with the keyboard. ([#4621](https://github.com/infor-design/enterprise/issues/4621))
- `[Lookup]` Fixed an issue with select all across pages in lookup. ([#4503](https://github.com/infor-design/enterprise/issues/4503))
- `[Lookup]` Fixed an issue clearing selections with selectAcrossPages. ([#4539](https://github.com/infor-design/enterprise/issues/4539))
- `[Message]` Fixed multiple events were firing. ([#953](https://github.com/infor-design/enterprise-ng/issues/953))
- `[Popover]` Fixed a bug where the close button did not get an automation ID and added automation ID to the title. ([#4743](https://github.com/infor-design/enterprise/issues/4743))
- `[Locale/Multiselect]` Fixed a bug where translations could not be made correctly on All label and Selected Label, so we dropped having the label in the field. You can use the allTextString and selectedTextString if you want something special. ([#4505](https://github.com/infor-design/enterprise/issues/4505))
- `[Locale]` Fixed a bug in Estonian translations. ([#4805](https://github.com/infor-design/enterprise/issues/4805))
- `[Locale]` Fixed several bugs in Greek translations. ([#4791](https://github.com/infor-design/enterprise/issues/4791))
- `[Locale]` Fixed a bug in Turkish translations. ([#4788](https://github.com/infor-design/enterprise/issues/4788))
- `[Locale]` Fixed a bug in Thai translations. ([#4738](https://github.com/infor-design/enterprise/issues/4738))
- `[Searchfield]` Fixed an accessibility issue where the X was not tabbable with the keyboard. To fix this added a tabbable setting which is on by default. If you want it off you can set it to false but you would pass accessibility testing. ([#4815](https://github.com/infor-design/enterprise/issues/4815))
- `[Tabs]` Fixed an iOS bug that was preventing dismissible tabs to be dismissed by tap. ([#4763](https://github.com/infor-design/enterprise/issues/4763))
- `[Tabs Module]` Fixed positioning of the icon in tabs module. ([#4842](https://github.com/infor-design/enterprise/issues/4842))
- `[Tabs Module]` Fixed the focus border of the home button and make it tabbable in tabs module. ([#4850](https://github.com/infor-design/enterprise/issues/4850))
- `[Tabs Vertical]` Fixed black hover state in new (uplift) theme contrast mode. ([#4867](https://github.com/infor-design/enterprise/issues/4867))
- `[Validation]` Fixed an issue where validation messages did not have the correct aria for accessibility. ([#4830](https://github.com/infor-design/enterprise/issues/4830))
- `[TabsModule]` Fixed positioning of the icon in tabs module. ([#4842](https://github.com/infor-design/enterprise/issues/4842))
- `[Timepicker]` Improved accessibility on both the input field and its inner picker elements. ([#4403](https://github.com/infor-design/enterprise/issues/4403))

(37 Issues Solved This Release, Backlog Enterprise 136, Backlog Ng 32, 1082 Functional Tests, 1638 e2e Tests)

## v4.37.3

### v4.37.3 Fixes

- `[BusyIndicator]` Fixed a bug that caused the busy-indicator to show below the busy indicator container. ([#4953](https://github.com/infor-design/enterprise/issues/4953))

### v4.37.2 Fixes

- `[Datagrid]` Fixed an issue with missing scrollbars when in frozen column mode on wide screens. ([#4922](https://github.com/infor-design/enterprise/issues/4922))

## v4.37.1

### v4.37.1 Fixes

- `[General]` Increased windows custom css scrollbars from 8px to 12px. ([#4837](https://github.com/infor-design/enterprise/issues/4837))
- `[Datagrid]` Fixed an issue where when using a scroll-flex container to contain datagrid it did not show the Y scrollbar. ([#4914](https://github.com/infor-design/enterprise/issues/4914))

## v4.37.0

### v4.37.0 Features

- `[FileUpload]` Added the ability to drag files onto the file upload field like in 3.x versions. ([#4723](https://github.com/infor-design/enterprise/issues/4723))
- `[Datagrid]` Added the ability to edit columns formatted with tags and badges with an Input editor. ([#4637](https://github.com/infor-design/enterprise/issues/4637))
- `[Datagrid]` Added the ability to pass a locale numberFormat to the TargetedAchievement formatter and also set the default to two decimals. ([#4802](https://github.com/infor-design/enterprise/issues/4802))
- `[Dropdown]` Added basic virtual scrolling to dropdown for if you have thousands of items. Only basic dropdown functionality will work with this setting but it improved performance on larger dropdown lists. ([#4708](https://github.com/infor-design/enterprise/issues/4708))
- `[Sidebar]` Added the ability to hide and show the side bar with the list detail view. ([#4394](https://github.com/infor-design/enterprise/issues/4394))

### v4.37.0 Fixes

- `[App Menu]` Fixed a regression bug  where the searchfield icon duplicated and were not properly aligned with the searchfield. ([#4737](https://github.com/infor-design/enterprise/issues/4737))
- `[App Menu]` Removed the close button animation on the hamburger button when app menus open. ([#4756](https://github.com/infor-design/enterprise/issues/4756))
- `[Bar Chart]` Fixed an issue where the data was passing wrong for grouped type custom tooltip. ([#4548](https://github.com/infor-design/enterprise/issues/4548))
- `[Busy Indicator]` Fixed an error was showing when called `close()` method too soon after `activate()`. ([#980](https://github.com/infor-design/enterprise-ng/issues/980))
- `[Calendar]` Fixed a regression where clicking Legend checkboxes was no longer possible. ([#4746](https://github.com/infor-design/enterprise/issues/4746))
- `[Checkboxes]` Fixed a bug where if checkboxes are in a specific relative layout the checkboxes may click the wrong one. ([#4808](https://github.com/infor-design/enterprise/issues/4808))
- `[Column Chart]` Fixed an issue where the data was passing wrong for grouped type custom tooltip. ([#4548](https://github.com/infor-design/enterprise/issues/4548))
- `[Datagrid]` Fixed an issue where the filter border on readonly lookups was not displayed in high contrast mode. ([#4724](https://github.com/infor-design/enterprise/issues/4724))
- `[Datagrid]` Added missing aria row group role to the datagrid. ([#4479](https://github.com/infor-design/enterprise/issues/4479))
- `[Datagrid]` Fixed a bug where when setting a group and decimal out of the current locale then editing would not work. ([#4806](https://github.com/infor-design/enterprise/issues/4806))
- `[Dropdown]` Fixed an issue where some elements did not correctly get an id in the dropdown. ([#4742](https://github.com/infor-design/enterprise/issues/4742))
- `[Dropdown]` Fixed a bug where you could click the label and focus a disabled dropdown. ([#4739](https://github.com/infor-design/enterprise/issues/4739))
- `[Homepage]` Fixed the wrong metadata was sending for resize, reorder and remove card events. ([#4798](https://github.com/infor-design/enterprise/issues/4798))
- `[Locale]` Fixed an issue where if the 11th digit is a zero the formatNumbers and truncateDecimals function will loose a digit. ([#4656](https://github.com/infor-design/enterprise/issues/4656))
- `[Modal]` Improved detection of non-focusable elements when a Modal is configured to auto focus one of its inner components. ([#4740](https://github.com/infor-design/enterprise/issues/4740))
- `[Module Tabs]` Fixed a bug related to automatic linking of Application Menu trigger tabs in Angular environments ([#4736](https://github.com/infor-design/enterprise/issues/4736))
- `[ProcessIndicator]` Fixed a layout issue on the index page and added a rejected icon. ([#4770](https://github.com/infor-design/enterprise/issues/4770))
- `[Rating]` Fixed an issue where the rating was not clear on toggle. ([#4571](https://github.com/infor-design/enterprise/issues/4571))
- `[Splitter]` Fixed the splitter was dragging to wrong direction in RTL. ([#1813](https://github.com/infor-design/enterprise/issues/1813))
- `[Swaplist]` Fixed an issue where the user attributes need to be override existing attributes. ([#4694](https://github.com/infor-design/enterprise/issues/4694))
- `[Tabs]` Fixed a bug where the info icon were not aligned correctly in the tab, and info message were not visible. ([#4711](https://github.com/infor-design/enterprise/issues/4711))
- `[Tabs]` Fixed a bug where the tab key would move through tabs rather than moving to the tab content. ([#4745](https://github.com/infor-design/enterprise/issues/4745))
- `[Toolbar Searchfield]` Fixed a bug where the toolbar searchfield were unable to focused when tabbing through the page. ([#4683](https://github.com/infor-design/enterprise/issues/4683))
- `[Toolbar Searchfield]` Fixed a bug where the search bar were showing extra outline when focused. ([#4682](https://github.com/infor-design/enterprise/issues/4682))
- `[Track Dirty]` Fixed an error that was showing when using dirty indicator within a tab component. ([#936](https://github.com/infor-design/enterprise-ng/issues/936))
- `[Tree]` Fixed an issue where the character entity was stripped for addNode() method. ([#4694](https://github.com/infor-design/enterprise/issues/4694))

(49 Issues Solved This Release, Backlog Enterprise 137, Backlog Ng 35, 1082 Functional Tests, 1639 e2e Tests)

## v4.36.2

### v4.36.2 Fixes

- `[App Menu]` Removed the close button animation on the hamburger button when app menus open. ([#4756](https://github.com/infor-design/enterprise/issues/4756))
- `[App Menu]` Fixed a regression bug  where the searchfield icon duplicated and were not properly aligned with the searchfield. ([#4737](https://github.com/infor-design/enterprise/issues/4737))
- `[Calendar]` Fixed a regression where clicking Legend checkboxes was no longer possible. ([#4746](https://github.com/infor-design/enterprise/issues/4746))
- `[FileUpload]` Added the ability to drag files onto the file upload field like in 3.x versions. ([#4723](https://github.com/infor-design/enterprise/issues/4723))
- `[Modal]` Improved detection of non-focusable elements when a Modal is configured to auto focus one of its inner components. ([#4740](https://github.com/infor-design/enterprise/issues/4740))
- `[Locale]` Fixed an issue where if the 11th digit is a zero the formatNumbers and truncateDecimals function will loose a digit. ([#4656](https://github.com/infor-design/enterprise/issues/4656))
- `[Rating]` Fixed an issue where the rating was not clear on toggle. ([#4571](https://github.com/infor-design/enterprise/issues/4571))

## v4.36.1

### v4.36.1 Fixes

- `[Calendar]` Fixed a regression where clicking Legend checkboxes was no longer possible. ([#4746](https://github.com/infor-design/enterprise/issues/4746))
- `[Dropdown]` Fixed an issue where some elements did not correctly get an id in the dropdown. ([#4742](https://github.com/infor-design/enterprise/issues/4742))
- `[Editor]` Fixed a follow up issue with readonly links in the editor. ([#4702](https://github.com/infor-design/enterprise/issues/4702))

## v4.36.0

### v4.36.0 Important Changes

- `[Datagrid]` Fixed a bug where the datagrid header checkbox had the wrong aria-checked state when only some rows are selected, this change occurred because the aria-checked was not on the focusable element so was not announced. If using automation scripts on this attribute, you should be aware and adjust accordingly. ([#4491](https://github.com/infor-design/enterprise/issues/4491))

### v4.36.0 Features

- `[Datagrid]` Made the summary row sticky on the bottom of the datagrid. ([#4645](https://github.com/infor-design/enterprise/issues/4645))
- `[Lookup]` Added a clear callback function like the click callback that fires when clicking the clear X if enabled. ([#4693](https://github.com/infor-design/enterprise/issues/4693))
- `[Tabs]` Added a setting for making the text on Module Tabs' optional Application Menu trigger only accessible to screen readers. ([#4590](https://github.com/infor-design/enterprise/issues/4590))

### v4.36.0 Fixes

- `[Application Menu]` Fixed an issue with filtering where nested items matching the filter were not always displayed. ([#4592](https://github.com/infor-design/enterprise/issues/4592))
- `[Column Chart]` Fixed an alignment issue with the labels in grouped column charts. ([#4645](https://github.com/infor-design/enterprise/issues/4645))
- `[Datagrid]` Fixed a bug where filterWhenTyping did not work on lookup filter columns. ([#4678](https://github.com/infor-design/enterprise/issues/4678))
- `[Datagrid]` Fixed an issue where updateRow will not correctly sync and merge data. ([#4674](https://github.com/infor-design/enterprise/issues/4674))
- `[Datagrid]` Fixed a bug where the error icon overlapped to the calendar icon when a row has been selected and hovered. ([#4670](https://github.com/infor-design/enterprise/issues/4670))
- `[Datagrid]` Fixed a bug where multiselect would loose selection across pages when using selectRowsAcrossPages. ([#954](https://github.com/infor-design/enterprise-ng/issues/954))
- `[Datagrid]` Made a fix that when calling applyFilter the lookup checkbox did not update. ([#4693](https://github.com/infor-design/enterprise/issues/4693))
- `[Datagrid]` Added the datagrid api to the current clearArguments setting's callback. ([#4693](https://github.com/infor-design/enterprise/issues/4693))
- `[Datagrid]` Fixed the inbuilt date validation to use the datagrid column settings for date fields. ([#4693](https://github.com/infor-design/enterprise/issues/4730))
- `[Dropdown]` Fixed a bug where the tooltips are invoked for each dropdown item. This was slow with a lot of items. ([#4672](https://github.com/infor-design/enterprise/issues/4672))
- `[Dropdown]` Fixed a bug where mouseup was used rather than click to open the list and this was inconsistent. ([#4638](https://github.com/infor-design/enterprise/issues/4638))
- `[Editor]` Fixed an issue where the dirty indicator was not reset when the contents contain `<br>` tags. ([#4624](https://github.com/infor-design/enterprise/issues/4624))
- `[Editor]` Fixed a bug where hyperlinks were not clickable in readonly state. ([#4702](https://github.com/infor-design/enterprise/issues/4702))
- `[Homepage]` Fixed a bug where the border behaves differently and does not change back correctly when hovering in editable mode. ([#4640](https://github.com/infor-design/enterprise/issues/4640))
- `[Homepage]` Added support for small size (260x260) widgets and six columns. ([#4663](https://github.com/infor-design/enterprise/issues/4663))
- `[Homepage]` Fixed an issue where the animation was not working on widget removed. ([#4686](https://github.com/infor-design/enterprise/issues/4686))
- `[Homepage]` Fixed a bug where the border behaves differently and does not change back correctly when hovering in editable mode. ([#4640](https://github.com/infor-design/enterprise/issues/4640))
- `[Listview]` Fixed an issue where the contextmenu was not open on longpress and text as not selectable for iOS device. ([#4655](https://github.com/infor-design/enterprise/issues/4655))
- `[Locale]` Don't attempt to set d3 locale if d3 is not being used ([#4668](https://github.com/infor-design/enterprise/issues/4486))
- `[Modal]` Fixed a bug where the autofocus was not working on anchor tag inside of the modal and moving the first button as a default focus if there's no `isDefault` property set up.
- `[Pager]` Fixed a bug that automation id's are not added when the attachToBody is used. ([#4692](https://github.com/infor-design/enterprise/issues/4692))
- `[Rating]` Fixed a bug with the readonly function, it did not toggle the readonly state correctly. ([#958](https://github.com/infor-design/enterprise-ng/issues/958))
- `[Tabs]` Added support for a "More Actions" button to exist beside horizontal/header tabs. ([#4532](https://github.com/infor-design/enterprise/issues/4532))
- `[Tree]` Fixed an issue where the parent value was get deleted after use `addNode()` method. ([#4486](https://github.com/infor-design/enterprise/issues/4486))
- `[Wizard]` Fixed a slight layout issue with the highlighted step in RTL mode. ([#4714](https://github.com/infor-design/enterprise/issues/4714))

(42 Issues Solved This Release, Backlog Enterprise 136, Backlog Ng 32, 1084 Functional Tests, 1642 e2e Tests)

## v4.35.4

### v4.35.4 Fixes

- `[Datagrid]` Added the datagrid api to the current clearArguments setting's callback. ([#4693](https://github.com/infor-design/enterprise/issues/4693))

## v4.35.3

### v4.35.3 Fixes

- `[Datagrid]` Made a fix that when calling applyFilter the lookup checkbox did not update. ([#4693](https://github.com/infor-design/enterprise/issues/4693))
- `[Dropdown]` Fixed a bug where the tooltips are invoked for each dropdown item. This was slow with a lot of items. ([#4672](https://github.com/infor-design/enterprise/issues/4672))
- `[Dropdown]` Fixed a bug where mouseup was used rather than click to open the list and this was inconsistent. ([#4638](https://github.com/infor-design/enterprise/issues/4638))
- `[Lookup]` Added a clear callback function like the click callback that fires when clicking the clear X if enabled. ([#4693](https://github.com/infor-design/enterprise/issues/4693))
- `[Pager]` Fixed a bug that automation id's are not added when the attachToBody is used. ([#4692](https://github.com/infor-design/enterprise/issues/4692))
- `[Rating]` Fixed a bug with the readonly function, it did not toggle the readonly state correctly. ([#958](https://github.com/infor-design/enterprise-ng/issues/958))

## v4.35.2

### v4.35.2 Fixes

- `[Datagrid]` Fixed an additional issue where updateRow will cause rows to no longer be reorderable. ([#4674](https://github.com/infor-design/enterprise/issues/4674))

## v4.35.1

### v4.35.1 Fixes

- `[Datagrid]` Fixed an issue where updateRow will not correctly sync and merge data. ([#4674](https://github.com/infor-design/enterprise/issues/4674))
- `[Datagrid]` Fixed a bug where filterWhenTyping did not work on lookup filter columns. ([#4678](https://github.com/infor-design/enterprise/issues/4678))
- `[Editor]` Fixed an issue where the dirty indicator was not reset when the contents contain `<br>` tags. ([#4624](https://github.com/infor-design/enterprise/issues/4624))

## v4.35.0

### v4.35.0 Important Notes

- `[Breadcrumb]` We added support for the use of `span` in place of `a` tags inside Breadcrumb List Items at the component API level.  In order to facilitate this, some internal API methods had to be changed to recognize the list item instead of the anchor.  If you rely on the Breadcrumb API and reference breadcrumb item anchor tags, please note that before adopting this version, you should change your code to instead reference the list items, or only use the BreadcrumbItem API.

### v4.35.0 Features

- `[Datagrid]` Added support to select all rows on current page only for client side paging. ([#4265](https://github.com/infor-design/enterprise/issues/4265))
- `[Datagrid]` Added a new ProcessIndicator formatter. ([#3918](https://github.com/infor-design/enterprise/issues/3918))
- `[Dropdown]` Improved behavior of list item navigation/selection when a Dropdown is configured with "no search" mode activated. ([#4483](https://github.com/infor-design/enterprise/issues/4483))
- `[Lookup]` Added the ability to change the lookup icon. ([#4527](https://github.com/infor-design/enterprise/issues/4527))
- `[ProcessIndicator]` Added: labels, more icon support, and a content areas and made it responsive. ([#3918](https://github.com/infor-design/enterprise/issues/3918))

### v4.35.0 Fixes

- `[Application Menu]` Fixed accessibility issues getting redundant info in expand/collapse button. ([#4462](https://github.com/infor-design/enterprise/issues/4462))
- `[Application Menu]` Fixed accessibility issues with missing instructional text and incorrect aria-role assignments on the App Menu triggers (hamburger buttons) and Role switcher buttons. ([#4489](https://github.com/infor-design/enterprise/issues/4489))
- `[About]` Made it possible to close About dialogs that previously had open, nested Modals present. ([NG#915](https://github.com/infor-design/enterprise-ng/issues/915))
- `[Badges]` Fixed alignment issues in uplift theme. ([#4578](https://github.com/infor-design/enterprise/issues/4578))
- `[Busy Indicator]` Fixed an issue where the whole page and parent div was shifts when active. ([#746](https://github.com/infor-design/enterprise-ng/issues/746))
- `[Button]` Fixed the tooltip in action button to be not visible when there's no title attribute. ([#4473](https://github.com/infor-design/enterprise/issues/4473))
- `[Column Chart]` Fixed a minor alignment issue in the xAxis labels ([#4460](https://github.com/infor-design/enterprise/issues/4460))
- `[Colorpicker]` Fixed an issue where values were not being selecting when multiple colorpickers are present. ([#4146](https://github.com/infor-design/enterprise/issues/4146))
- `[Datagrid]` Fix a bug where changing selectable on the fly did not change the select behavior. ([#4575](https://github.com/infor-design/enterprise/issues/4575))
- `[Datagrid]` Fixed an issue where the click event was not fire for hyperlinks keyword search results. ([#4550](https://github.com/infor-design/enterprise/issues/4550))
- `[Datagrid]` Added api setting for selection on enter edit mode. ([#4485](https://github.com/infor-design/enterprise/issues/4485))
- `[Datagrid]` Fixed a bug where the onPostRenderCell function would get an empty container if using frozen columns. ([#947](https://github.com/infor-design/enterprise-ng/issues/947))
- `[Datagrid]` Fix a bug where changing selectable on the fly did not change the select behavior. ([#4575](https://github.com/infor-design/enterprise/issues/4575))
- `[Dropdown]` Fixed a bug where the last option icon changes when searching/filtering in dropdown search field. ([#4474](https://github.com/infor-design/enterprise/issues/4474))
- `[Editor/Fontpicker]` Fixed a bug where the label relationship were not valid in the editor role. Adding `aria-labelledby` will fix the association for both editor and the label. Also, added an audible label in fontpicker. ([#4454](https://github.com/infor-design/enterprise/issues/4454))
- `[Field Options]` Fixed an issue where the action button was misaligned for safari. ([#4610](https://github.com/infor-design/enterprise/issues/4610))
- `[FileUploadAdvanced]` Fixed an issue where abort method was not working properly to remove the file block when upload fails. ([#938](https://github.com/infor-design/enterprise-ng/issues/938))
- `[Header]` Fixed a bug where the searchfield automatically expands when clicking the app menu button. ([#4617](https://github.com/infor-design/enterprise/issues/4617))
- `[Lookup]` Fixed some layout issues when using the editable and clearable options on the filter row. ([#4527](https://github.com/infor-design/enterprise/issues/4527))
- `[Lookup]` Fixed incorrect counts when using allowSelectAcrossPages. ([#4316](https://github.com/infor-design/enterprise/issues/4316))
- `[Mask]` Fixed broken date/time masks in the `sv-SE` locale. ([#4613](https://github.com/infor-design/enterprise/issues/4613))
- `[Tree]` Fixed an issue where the character entity references were render differently for parent and child levels. ([#4512](https://github.com/infor-design/enterprise/issues/4512))
- `[Tooltip/Pager]` Fixed an issue where the tooltip would show at the top when clicking paging buttons. ([#218](https://github.com/infor-design/enterprise-ng/issues/218))

(40 Issues Solved This Release, Backlog Enterprise 173, Backlog Ng 42, 1083 Functional Tests, 1638 e2e Tests)

## v4.34.3

### v4.34.3 Fixes

- `[Lookup]` Added the ability to change the lookup icon. ([#4527](https://github.com/infor-design/enterprise/issues/4527))
- `[Lookup]` Fixed some layout issues when using the editable and clearable options on the filter row. ([#4527](https://github.com/infor-design/enterprise/issues/4527))

## v4.34.2

### v4.34.2 Fixes

- `[Dropdown/Autocomplete]` Fix a bug where these components would fail in IE 11. Note that IE 11 isn't "supported" but we fixed these issues to give teams more time to migrate. ([#4608](https://github.com/infor-design/enterprise/issues/4608))
- `[General]` Fix a bug where the regex scripts will error on Big Sur. ([#4612](https://github.com/infor-design/enterprise/issues/4612))

## v4.34.1

### v4.34.1 Fixes

- `[Datagrid]` Fix a bug where changing selectable on the fly did not change the select behavior. ([#4575](https://github.com/infor-design/enterprise/issues/4575)

## v4.34.0

### v4.34.0 Features

- `[All Components]` Added `attributes` setting to set automation id's and id's. ([#4498](https://github.com/infor-design/enterprise/issues/4498))
- `[Datagrid]` Added a limited experimental sticky header feature. ([#3993](https://github.com/infor-design/enterprise/issues/3993))
- `[Input]` Add a `revealText` plugin that will add a button to password fields to hide and show sensitive information such as SIN or passwords. ([#4098](https://github.com/infor-design/enterprise/issues/4098))
- `[Listview]` Added a new setting `allowDeselect` which will make it such that if you select an item you cant deselect, you can only select another item. ([#4376](https://github.com/infor-design/enterprise/issues/4376))
- `[Locale]` Added a new set of translations from the translation team. ([#4501](https://github.com/infor-design/enterprise/issues/4501))
- `[Locale/Charts]` The numbers inside charts are now formatted using the current locale's, number settings. This can be disabled/changed in some charts by passing in a localeInfo object to override the default settings. ([#4437](https://github.com/infor-design/enterprise/issues/4437))
- `[Treemap]` Added ability to show a tooltip. ([#2794](https://github.com/infor-design/enterprise/issues/2794))

### v4.34.0 Fixes

- `[Autocomplete]` Fixed an issue where a slow and incomplete ajax request would cause the dropdown to briefly show wrong contents. ([#4387](https://github.com/infor-design/enterprise/issues/4387))
- `[Breadcrumb]` Fixed an issue where css only breadcrumbs were missing styles. ([#4501](https://github.com/infor-design/enterprise/issues/4501))
- `[Datepicker]` Fixed an issue where range highlight was not aligning for Mac/Safari. ([#4352](https://github.com/infor-design/enterprise/issues/4352))
- `[Datagrid]` Fixed an issue with a custom toolbar, where buttons would click twice. ([#4471](https://github.com/infor-design/enterprise/issues/4471))
- `[Datagrid]` Fixed an issue where the special characters (é, à, ü, û, ...) export to csv was not generated them correctly. ([#4347](https://github.com/infor-design/enterprise/issues/4347))
- `[Datagrid]` Fixed an issue where the leading spaces were removed on editing cells. ([#4380](https://github.com/infor-design/enterprise/issues/4380))
- `[Datagrid]` Fixed an issue where the double click event was not firing for checkbox columns. ([#4381](https://github.com/infor-design/enterprise/issues/4381))
- `[Datagrid]` Fixed an issue where the dropdown in a datagrid would stay open when clicking to the next page of results. ([#4396](https://github.com/infor-design/enterprise/issues/4396))
- `[Datagrid]` Fixed a bug where a scroll bar shows even when there's no data in datagrid. ([#4228](https://github.com/infor-design/enterprise/issues/4228))
- `[Datagrid]` Fixed an issue where calling setFocus on the datagrid would stop open menus from working. ([#4429](https://github.com/infor-design/enterprise/issues/4429))
- `[Datagrid]` To allow for some script tools to work we now set draggable to true. ([#4490](https://github.com/infor-design/enterprise/issues/4490))
- `[Datagrid]` Fixed an error on the filter box on the personalization dialog where it would error if there is a column with no name field. ([#4495](https://github.com/infor-design/enterprise/issues/4495))
- `[Datagrid]` Fixed links when changing personalization as they would inherit the wrong color. ([#4481](https://github.com/infor-design/enterprise/issues/4481))
- `[Datagrid]` Fixed a bug where searching with the search on the toolbar would not highlight results. ([#4488](https://github.com/infor-design/enterprise/issues/4488))
- `[Datagrid]` Fixed an issue with a custom toolbar, where buttons would click twice. ([#4471](https://github.com/infor-design/enterprise/issues/4471))
- `[Datagrid]` Fixed a bug in updateRow where it did not sync up all data passed in with the dataset. ([#4476](https://github.com/infor-design/enterprise/issues/4476))
- `[Datepicker]` Changed the month/year picker to skip 10 years instead of one. ([#4388](https://github.com/infor-design/enterprise/issues/4388))
- `[Dropdown]` Improved the behavior of the `noSearch` dropdown when using the keyboard. ([#4388](https://github.com/infor-design/enterprise/issues/4388))
- `[Editor]` Fixed an issue where the focus was getting lost after pressing toolbar buttons. ([#4335](https://github.com/infor-design/enterprise/issues/4335))
- `[Editor]` Fixed an issue where the color picker was not opening the popup for overflow menu and had name as undefined in list. ([#4398](https://github.com/infor-design/enterprise/issues/4398))
- `[Editor]` Fixed an issue where font-size tags are stripped from the css. ([#4557](https://github.com/infor-design/enterprise/issues/4557))
- `[Favorites]` Removed the favorites component as its not really a component, info on it can be found under buttons in the toggle example. ([#4405](https://github.com/infor-design/enterprise/issues/4405))
- `[Fieldset]` Fixed a bug where summary form data gets cut off on a smaller viewport. ([#3861](https://github.com/infor-design/enterprise/issues/3861))
- `[Homepage]` Fixed an issue where the four column widgets were incorrectly positioned, left aligned on large screen. ([#4541](https://github.com/infor-design/enterprise/issues/4541))
- `[List Detail]` Fixed css height for list detail in responsive view ([#4426](https://github.com/infor-design/enterprise/issues/4426))
- `[Listview]` Fixed a bug where readonly and non-selectable listview should not have hover state. ([#4452](https://github.com/infor-design/enterprise/issues/4452))
- `[Lookup]` Fixed a bug where the filter header together with the checkbox column is not properly align. ([#3774](https://github.com/infor-design/enterprise/issues/3774))
- `[MenuButton]` Removed the menubutton component sections as its not really a component, info on it can be found under buttons in the MenuButton examples. ([#4416](https://github.com/infor-design/enterprise/issues/4416))
- `[Message]` Added support for lists in the message, also fixed a problem when doing so, with screen readers. ([#4400](https://github.com/infor-design/enterprise/issues/4400))
- `[Message]` Added the `noRefocus` setting that will feed through to the modal. ([#4507](https://github.com/infor-design/enterprise/issues/4507))
- `[Splitter]` Added missing audible labels in splitter collapse button and splitter handle. ([#4404](https://github.com/infor-design/enterprise/issues/4404))
- `[Tabs Module]` Fixed a bug where tab items were not centered correctly in uplift theme. ([#4538](https://github.com/infor-design/enterprise/issues/4538))
- `[Treemap]` Fixed a bug where small slices may show a "tip" below the chart. ([#2794](https://github.com/infor-design/enterprise/issues/2794))

(56 Issues Solved This Release, Backlog Enterprise 185, Backlog Ng 42, 1082 Functional Tests, 1612 e2e Tests)<|MERGE_RESOLUTION|>--- conflicted
+++ resolved
@@ -6,11 +6,8 @@
 
 ## v4.90.0 Fixes
 
-<<<<<<< HEAD
 - `[Fileupload]` Added condition to not allow for input clearing for readonly and disabled. ([#8024](https://github.com/infor-design/enterprise/issues/8024))
-=======
 - `[Modal]` Adjusted modal title spacing to avoid icon from cropping. ([#8031](https://github.com/infor-design/enterprise/issues/8031))
->>>>>>> 61529e0d
 
 ## v4.89.0
 
