# What's New with Enterprise

## v4.55.0 Features

<<<<<<< HEAD
- `[Datagrid]` Adds the ability to have a selection radio buttons on Datagrid. ([#5384](https://github.com/infor-design/enterprise/issues/5384))
=======
- `[Modal]` Added the ability to have a custom tooltip on modal close button. ([#5391](https://github.com/infor-design/enterprise/issues/5391))
>>>>>>> 1ebf7d1c

## v4.55.0 Fixes

- `[Charts]` Fixed a bug where automation ids is not properly rendered on legend, text and slices. ([#5441](https://github.com/infor-design/enterprise/issues/5441))

## v4.54.0 Features

- `[Cards]` Added the ability of single and multi selection of cards. ([#5253](https://github.com/infor-design/enterprise/issues/5253))
- `[Datagrid]` Added support to row reorder for groupable settings. ([#5233](https://github.com/infor-design/enterprise/issues/5233))
- `[Donut]` Added the ability to add center tooltip for Donut. ([#5302](https://github.com/infor-design/enterprise/issues/5302))
- `[Notification Badge]` Added Notification Badge component that has the ability to move to any corner of the icon element. ([#5344](https://github.com/infor-design/enterprise/issues/5344))

## v4.54.0 Fixes

- `[Blockgrid]` Added additional design with no image ([#5379](https://github.com/infor-design/enterprise/issues/5379))
- `[Charts]` Fixed a bug where the vertical grid line strokes were invisible when in High Contrast and Colors was non-Default ([#5301](https://github.com/infor-design/enterprise/issues/5301))
- `[CirclePager]` Fixed a bug where the slides were not properly showing for RTL languages ([#2885](https://github.com/infor-design/enterprise/issues/2885))
- `[CirclePager]` Fixed a bug where the CSS was the same for all of the circles in homepage/example-hero-widget ([#5337](https://github.com/infor-design/enterprise/issues/5337))
- `[ContextualActionPanel]` Added `title` prop in CAP to control the title via `modaSettings`, and added missing `beforeclose` event. ([NG#1048](https://github.com/infor-design/enterprise-ng/issues/1048))
- `[ContextMenu]` Fixed a bug where field option is not rendered properly on mobile ([#5335](https://github.com/infor-design/enterprise/issues/5335))
- `[Datagrid]` - Fixed a bug where the row height cut off the focus ring on the Action Item buttons for Classic/New mode and XS, S, M settings ([#5394](https://github.com/infor-design/enterprise/issues/5394))
- `[Datagrid]` Fixed an issue where toggling the selectable setting did not correctly enable the checkbox. ([#5482](https://github.com/infor-design/enterprise/issues/5482))
- `[Datagrid]` Fixed an issue where row reorder handle align was not right for extra small and small height. ([#5233](https://github.com/infor-design/enterprise/issues/5233))
- `[Datagrid]` - Fixed a bug where the first two columns row heights did not match the others for the Medium setting ([#5366](https://github.com/infor-design/enterprise/issues/5366))
- `[Datagrid]` - Fixed a bug where the font color on tags was black when a row was hovered over in dark mode. Font color now white. ([#5289](https://github.com/infor-design/enterprise/issues/5289))
- `[Datagrid]` Fixed a bug where the font color on tags was black when a row was hovered over in dark mode. Font color now white. ([#5289](https://github.com/infor-design/enterprise/issues/5289))
- `[Datagrid]` Fixed issues with NaN displaying on Decimal and Dropdown inputs when blank options are selected. ([#5395](https://github.com/infor-design/enterprise/issues/5395))
- `[Datagrid]` - Fixed a bug where the row height cut off the focus ring on the Action Item buttons for Classic/New mode and XS, S, M settings ([#5394](https://github.com/infor-design/enterprise/issues/5394))
- `[Datagrid]` Fixed a bug where the font color on tags was black when a row was hovered over in dark mode. Font color now white. ([#5289](https://github.com/infor-design/enterprise/issues/5289))
- `[Datagrid]` Fixed issues with NaN displaying on Decimal and Dropdown inputs when blank options are selected. ([#5395](https://github.com/infor-design/enterprise/issues/5395))
- `[Datagrid]` Delete key should fire event in dropdown search. ([#5402](https://github.com/infor-design/enterprise/issues/5402))
- `[Datepicker]` Fixed a bug where the -/+ keys were not detected in datepicker. ([#5353](https://github.com/infor-design/enterprise/issues/5353))
- `[Datagrid]` Fixed a bug that prevented the headers of the right frozen columns as well as the order date column from being exported properly. ([#5332](https://github.com/infor-design/enterprise/issues/5332))
- `[Datagrid]` Fixed a bug where the font color on tags was black when a row was hovered over in dark mode. Font color now white. ([#5289](https://github.com/infor-design/enterprise/issues/5289))
- `[Datagrid]` Fixed issues with NaN displaying on Decimal and Dropdown inputs when blank options are selected. ([#5395](https://github.com/infor-design/enterprise/issues/5395))
- `[Datagrid]` Fixed a bug where filter options were unable to reopen after doing pagination and clicking other filter options. ([#5286](https://github.com/infor-design/enterprise/issues/5286))
- `[Datepicker]` Fixed a bug where the -/+ keys were not detected in datepicker. ([#5353](https://github.com/infor-design/enterprise/issues/5353))
- `[Donut]` Changed legend design when item exceeds maximum width of chart. ([#5292](https://github.com/infor-design/enterprise/issues/5292))
- `[Dropdown]` Fixed a bug where backspace in Dropdown is not working when pressed. ([#5113](https://github.com/infor-design/enterprise/issues/5113))
- `[Editor]` Added tooltip in fontpicker. ([#5472](https://github.com/infor-design/enterprise/issues/5472))
- `[Fileupload]` Fixed a bug where the required asterisk does not appear on the labels associated with required fields. ([#5285](https://github.com/infor-design/enterprise/issues/5285))
- `[Homepage]` Adjusted height and width of example homepage ([#5425](https://github.com/infor-design/enterprise/issues/5425))
- `[Icon]` Changed button icon colors to slate6 ([#5307](https://github.com/infor-design/enterprise/issues/5307))
- `[Input]` Fixed a bug where clear icon were not properly aligned with the input field in classic mode. ([#5324](https://github.com/infor-design/enterprise/issues/5324))
- `[Locale]` Fixed an issue with the finish time format. ([#5447](https://github.com/infor-design/enterprise/issues/5447))
- `[Lookup]` Fixed an issue where in autoApply with single select the modal will close when paging. ([#5466](https://github.com/infor-design/enterprise/issues/5466))
- `[Lookup]` Fixed an issue where selection for server side and paging was not working. ([#986](https://github.com/infor-design/enterprise-ng/issues/986))
- `[Lookup]` Added api setting to allow duplicate selected value to input element. ([#986](https://github.com/infor-design/enterprise-ng/issues/986))
- `[Modal]` Enter key will trigger primary button when in an input field. ([#5198](https://github.com/infor-design/enterprise/issues/5198))
- `[Monthview]` Fixed a bug where a vertical scroll is showing when it is unnecessary. ([#5350](https://github.com/infor-design/enterprise/issues/5350))
- `[Multiselect]` Fixed a regression bug where clear icon were not properly aligned on compact mode. ([#5396](https://github.com/infor-design/enterprise/issues/5396))
- `[Personalize]` Added css to remove color gradient on overflowing horizontal tab headers. fix is limited to personalize styling ([#5303](https://github.com/infor-design/enterprise/issues/5303))
- `[Popdown]` Remove deprecation console warning. We still consider this component deprecated but will not remove until 5.0 version. The warning was only removed for now. ([#1070](https://github.com/infor-design/enterprise-ng/issues/1070))
- `[ToolbarFlex]` updated logic to account for the AllowTabs property and set toolbar items with a tab-index of 0 when allowTabs is ture ([#5387](https://github.com/infor-design/enterprise/issues/5387))
- `[Tabs]` Remove tabs animation when clicking tabs. ([#4818](https://github.com/infor-design/enterprise-ng/issues/4818))

(40 Issues Solved This Release, Backlog Enterprise 145, Backlog Ng 24, 1195 Functional Tests, 1697 e2e Tests)

### v4.54.0 Markup Changes

- `[TrackDirty]` Removed Track Dirty from the main components list and integrated the underlying examples into their corresponding individual components.([#5319](https://github.com/infor-design/enterprise/issues/5319))

## v4.53.5 Fixes

- `[Lookup]` Fixed two additional issues where selection for server side and paging was not working. ([#986](https://github.com/infor-design/enterprise-ng/issues/986))
- `[Lookup]` Fixed an issue where in autoApply with single select the modal will close when paging. ([#5466](https://github.com/infor-design/enterprise/issues/5466))

## v4.53.3 Fixes

- `[Lookup]` Fixed an issue where selection for server side and paging was not working. ([#986](https://github.com/infor-design/enterprise-ng/issues/986))

## v4.53.0 Features

- `[Action Sheet]` Added a mobile device-friendly action sheet component. ([#5256](https://github.com/infor-design/enterprise/issues/5256))
- `[Cards]` Added card variations (Status, Hyperlink and Photo Card) with improve hitboxes for tapping. ([#5250](https://github.com/infor-design/enterprise/issues/5250))
- `[Cards]` Added improvements to the expandable cards and made a jQuery instance to be available in the angular wrapper. ([#5252](https://github.com/infor-design/enterprise/issues/5252))
- `[ContextualActionPanel]` Added vertical tabs example on the Contextual Action Panel. ([#5234](https://github.com/infor-design/enterprise/issues/5234))
- `[Swipe Action]` Added a mobile device-friendly swipe action component. ([#5254](https://github.com/infor-design/enterprise/issues/5254))

## v4.53.0 Fixes

- `[Application Menu]` Fixed a bug where the menu list will not properly rendered on autocomplete if you type a character that is not available in the list. ([#4863](https://github.com/infor-design/enterprise/issues/4863))
- `[Calendar]` Fixed a bug where calendar event is not rendered on WeekView if add event (modal) is used before add event (api). ([#5236](https://github.com/infor-design/enterprise/issues/5236))
- `[Circle Pager]` Fixed size interactions and changes for mobile view port. ([#5251](https://github.com/infor-design/enterprise/issues/5251))
- `[Datagrid]` Fixed an issue where personalize column headers were not rendering properly. ([#5361](https://github.com/infor-design/enterprise/issues/5361))
- `[Datagrid]` Fixed a bug where animation blue circle is off-center. ([#5246](https://github.com/infor-design/enterprise/issues/5246))
- `[Datagrid]` Fixed a bug where hovering lookup cells showed a grey background. ([#5157](https://github.com/infor-design/enterprise/issues/5157))
- `[Datagrid]` Fixed an issue for xss where special characters was not sanitizing and make grid to not render. ([#975](https://github.com/infor-design/enterprise-ng/issues/975))
- `[Datagrid]` Fixed a bug where the home and end key should behave as default when in editable cell and not shifting to the first and end row in datagrid. ([#5179](https://github.com/infor-design/enterprise/issues/5179))
- `[Datepicker]` Fixed a bug where the setting attributes were missing in datepicker input and datepicker trigger on NG wrapper. ([#1044](https://github.com/infor-design/enterprise-ng/issues/1044))
- `[Datepicker]` Fixed a bug where the selection range was not being properly rendered in mobile. ([#5211](https://github.com/infor-design/enterprise/issues/5211))
- `[Datepicker]` Made the `autocomplete` attribute configurable by using the `autocompleteAttribute` setting. ([#5092](https://github.com/infor-design/enterprise/issues/5092))
- `[Dropdown]` Made the `noSearch` setting prevent filtering using the Dropdown's search input element as expected. ([#5159](https://github.com/infor-design/enterprise/issues/5159))
- `[Dropdown]` Prevented the Dropdown from re-selecting and firing change events if the same value is picked from its list. ([#5159](https://github.com/infor-design/enterprise/issues/5159))
- `[Dropdown]` Fixed a bug that resulted in the updatable dropdown value being changed when selecting the more actions button. ([#5222](https://github.com/infor-design/enterprise/issues/5222))
- `[Editor]` Fixed a bug where automation id attributes are not properly rendered on editor elements. ([#5082](https://github.com/infor-design/enterprise/issues/5082))
- `[Lookup]` Fixed a bug where lookup attributes are not added in the cancel and apply/save button. ([#5202](https://github.com/infor-design/enterprise/issues/5202))
- `[Lookup]` Exposed two events from the datagrid `afterpaging` and `selected` for more flexibility. ([#986](https://github.com/infor-design/enterprise-ng/issues/986))
- `[Locale]` Fixed a bug where very large numbers with negative added an extra zero in formatNumber. ([#5308](https://github.com/infor-design/enterprise/issues/5308))
- `[Locale]` Fixed a bug where very large numbers would get a zero added. ([#5308](https://github.com/infor-design/enterprise/issues/5308))
- `[Locale]` Fixed a bug where very large numbers with negative added an extra zero in formatNumber. ([#5318](https://github.com/infor-design/enterprise/issues/5318))
- `[Lookup]` Fixed a regression bug where the close/clear icon were not properly aligned on mobile and tablet viewport. ([#5299](https://github.com/infor-design/enterprise/issues/5299))
- `[Lookup]` Fixed a bug where rows become unselected when reopened. ([#5261](https://github.com/infor-design/enterprise/issues/5261))
- `[Modal]` Added the ability to set the tabindex. ([#5358](https://github.com/infor-design/enterprise/issues/5358))
- `[Monthview]` Fixed an issue where month year pick list was misaligning for inpage. ([#5345](https://github.com/infor-design/enterprise/issues/5345))
- `[Multiselect]` Fixed a regression bug where close icon in badge/tags were not properly aligned. ([#5351](https://github.com/infor-design/enterprise/issues/5351))
- `[Page-Patterns]` Fixed an issue where the weight range slider was overlapping the sales amount text area. ([#5284](https://github.com/infor-design/enterprise/issues/5284))
- `[Pager]` Fixed an issue where tooltip was not working after switch to 2nd page for disable/enable buttons with standalone Pager. ([#1047](https://github.com/infor-design/enterprise-ng/issues/1047))
- `[Personalization]` Fixed a bug where user was unable to see highlighted text in the header when using the new light default theme. ([#5219](https://github.com/infor-design/enterprise/issues/5219))
- `[Personalization]` Fixed an issue where hyperlinks were not showing up for dark theme. ([#5144](https://github.com/infor-design/enterprise-ng/issues/5144))
- `[Popupmenu]` Fixed a bug where unwanted link/hash occurs if the menu if the menu is destroyed when clicking a menu item. ([#NG1046](https://github.com/infor-design/enterprise-ng/issues/1046))
- `[Spinbox]` Fixed a bug where spinbox and its border is not properly rendered on responsive view. ([#5146](https://github.com/infor-design/enterprise/issues/5146))
- `[Searchfield]` Fixed a bug where the close button is not rendered properly on mobile view. ([#5182](https://github.com/infor-design/enterprise/issues/5182))
- `[Searchfield]` Fixed a bug where the search icon in search field is not aligned properly on firefox view. ([#5290](https://github.com/infor-design/enterprise/issues/5290))
- `[Searchfield]` Made the `autocomplete` attribute configurable by using the `autocompleteAttribute` setting. ([#5092](https://github.com/infor-design/enterprise/issues/5092))
- `[Searchfield]` Fixed a bug where the button does not have the same height as the searchfield input. ([#5314](https://github.com/infor-design/enterprise/issues/5314))
- `[Searchbar]` Fixed a bug where searchbar overlapped the "Websites" header when browser is minimized or viewed in mobile. ([#5248](https://github.com/infor-design/enterprise/issues/5248))
- `[Slider]` Fixed a bug where the slider produces NaN value on tooltip. ([#5336](https://github.com/infor-design/enterprise/issues/5336))
- `[Splitter]` Fixed position of splitter button. ([#5121](https://github.com/infor-design/enterprise/issues/5121))
- `[Tooltip/Popover]` Split the Popover and Tooltip into separate components. ([#5197](https://github.com/infor-design/enterprise/issues/5197))

(52 Issues Solved This Release, Backlog Enterprise 147, Backlog Ng 28, 1095 Functional Tests, 1668 e2e Tests)

## v4.52.2 Fixes

- `[Locale]` Fixed a bug where very large numbers would get a zero added. ([#5308](https://github.com/infor-design/enterprise/issues/5308))
- `[Locale]` Fixed a bug where very large numbers with negative added an extra zero in formatNumber. ([#5318](https://github.com/infor-design/enterprise/issues/5318))

## v4.52.1 Fixes

- `[Datagrid]` Fixed an issue where personalize column headers were not rendering properly. ([#5361](https://github.com/infor-design/enterprise/issues/5361))

## v4.52.0

### v4.52.0 Markup Changes

- `[Datagrid]` When fixing bugs in datagrid hover states we removed the use of `is-focused` on table `td` elements. ([#5091](https://github.com/infor-design/enterprise/issues/5091))

### v4.52.0 Fixes

- `[Application Menu]` Fixed a bug where the expanded accordion were incorrectly coloured as selected when uses the personalization colors. ([#5128](https://github.com/infor-design/enterprise/issues/5128))
- `[About]` Fixed a bug where overflowing scrollbar in About Modal is shown on a smaller viewport. ([#5206](https://github.com/infor-design/enterprise/issues/5206))
- `[Bar Chart]` Fixed an issue where onerror script was able to execute. ([#1030](https://github.com/infor-design/enterprise-ng/issues/1030))
- `[Calendar]` Fixed a bug where if the calendar event is not set to whole day then the week view and day view will not properly render on UI. ([#5195](https://github.com/infor-design/enterprise/issues/5195))
- `[Datagrid]` Fixed a bug where changing a selection mode between single and mixed on a datagrid with frozen columns were not properly rendered on UI. ([#5067](https://github.com/infor-design/enterprise/issues/5067))
- `[Datagrid]` Fixed a bug where filter options were not opening anymore after doing sorting on server-side paging. ([#5073](https://github.com/infor-design/enterprise/issues/5073))
- `[Datagrid/Lookup]` Fixed a bug where unselecting all items in an active page affects other selected items on other pages. ([#4503](https://github.com/infor-design/enterprise/issues/4503))
- `[Datagrid]` When fixing bugs in datagrid hover states we removed the use of `is-focused` on table `td` elements. ([#5091](https://github.com/infor-design/enterprise/issues/5091))
- `[Datagrid/Lookup]` Fixed a bug where the plus minus icon animation was cut off. ([#4962](https://github.com/infor-design/enterprise/issues/4962))
- `[Datagrid]` Fixed a bug where unselecting all items in an active page affects other selected items on other pages. ([#4503](https://github.com/infor-design/enterprise/issues/4503))
- `[Datagrid]` Fixed a bug where the tag text in the column is not shown properly when hovering it on Alternate Row Shading. ([#5210](https://github.com/infor-design/enterprise/issues/5210))
- `[Datagrid]` Fixed a bug where the clear filter icons position were not properly aligned with the lookup. ([#5239](https://github.com/infor-design/enterprise/issues/5239))
- `[Dropdown]` Fixed a bug where automatic highlighting of a blank option after opening the list was not working ([#5095](https://github.com/infor-design/enterprise/issues/5095))
- `[Dropdown/Multiselect]` Fixed a bug where the id attribute prefix were missing from the dropdown list when searching with typeahead settings. ([#5053](https://github.com/infor-design/enterprise/issues/5053))
- `[Field Options]` Fixed misalignment of field options for the colorpicker, clearable input field, and clearable searchfield with its close icon. ([#5139](https://github.com/infor-design/enterprise/issues/5139))
- `[Field Options]` Fixed misalignment of close button in searchfield with field options. ([#5138](https://github.com/infor-design/enterprise/issues/5138))
- `[Homepage]` Fixed an issue where remove card event was not triggered on card/widget. ([#4798](https://github.com/infor-design/enterprise/issues/4798))
- `[Locale]` Changed the start day of the week to monday as per translation team request. ([#5199](https://github.com/infor-design/enterprise/issues/5199))
- `[Mask/Datagrid]` Fixed a bug in number masks where entering a decimal while the field's entire text content was selected could cause unexpected formatting. ([#4974](https://github.com/infor-design/enterprise/issues/4974))
- `[Monthview]` Fixed an issue where selected date was not stay on provided day/month/year. ([#5064](https://github.com/infor-design/enterprise/issues/5064))
- `[Monthview]` Added support for mobile view. ([#5075](https://github.com/infor-design/enterprise/issues/5075))
- `[Spinbox]` Fixed a bug where spinbox and its border is not properly rendered on responsive view. ([#5146](https://github.com/infor-design/enterprise/issues/5146))
- `[Tabs Module]` Fixed a bug where long tab labels overflowed behind the close icon. ([#5187](https://github.com/infor-design/enterprise/issues/5187))

(33 Issues Solved This Release, Backlog Enterprise 134, Backlog Ng 34, 1183 Functional Tests, 1652 e2e Tests)

## v4.51.4

### v4.51.4 Fixes

- `[Locale]` Fixed a bug where very large numbers would get a zero added. ([#5308](https://github.com/infor-design/enterprise/issues/5308))

## v4.51.3

### v4.51.3 Fixes

- `[Locale]` Fixed a bug where very large numbers with negative added an extra zero in formatNumber. ([#5308](https://github.com/infor-design/enterprise/issues/5308))
- `[Mask/Datagrid]` Fixed a bug in number masks where entering a decimal while the field's entire text content was selected could cause unexpected formatting. ([#4974](https://github.com/infor-design/enterprise/issues/4974))

## v4.51.2

### v4.51.2 Fixes

- `[Locale]` Fixed a bug where very large numbers with negative added an extra zero in formatNumber. ([#5308](https://github.com/infor-design/enterprise/issues/5308))
- `[Mask/Datagrid]` Fixed a bug in number masks where entering a decimal while the field's entire text content was selected could cause unexpected formatting. ([#4974](https://github.com/infor-design/enterprise/issues/4974))

## v4.51.1

### v4.51.1 Fixes

- `[Datagrid]` Fixed a bug where cells with a leading space triggered the dirty indicator even without changing the cell value on second blur/selection. ([#4825](https://github.com/infor-design/enterprise/issues/4825))
- `[Radio]` Fixed a bug where legend tag blinks when clicking the radio buttons. ([#4901](https://github.com/infor-design/enterprise/issues/4901))

## v4.51.0

### v4.51.0 Markup Changes

- `[About]` The version in the html section of the document was not added correctly and is now showing the correct version string. ([#5069](https://github.com/infor-design/enterprise/issues/5069))
- `[Datagrid]` Fixed a bug where cells with a leading space triggered the dirty indicator even without changing the cell value on second blur/selection. ([#4825](https://github.com/infor-design/enterprise/issues/4825))
- `[Datepicker/Monthview/Calendar]` We changed all Chinese locales to have monday as the first day of the week and this could impact scripts. ([#5147](https://github.com/infor-design/enterprise/issues/5147))
- `[Dropdown]` We added  `aria-readonly` to all readonly dropdowns. ([#5107](https://github.com/infor-design/enterprise/issues/5107))
- `[Dropdown]` Dropdowns are now appended to the section in the page with `role="main"` there should be just one of these sections in each page. ([#1033](https://github.com/infor-design/enterprise-ng/issues/1033))
- `[Input]` If using the password reveal feature, note that we change dit from using a `type="password"` to using a class to toggle the state. ([#5099](https://github.com/infor-design/enterprise/issues/5099))
- `[Pager]` When fixing an accessibility complaint on pager we made all pager buttons tabable and removed the `tabindex` this could impact some test scripts. ([#4862](https://github.com/infor-design/enterprise/issues/4862))
- `[Tabs]` We add the ability to drag tabs, if this is enabled there are a number of sort properties and classes that have been added that may need to be scripted in the future. ([#4520](https://github.com/infor-design/enterprise/issues/4520))

### v4.51.0 Fixes

- `[Circlepager]` Fixed a bug where circle buttons doesn't work on smaller viewport and first initialization of the page. ([#4966](https://github.com/infor-design/enterprise/issues/4966))
- `[General]` The master branch is now called main. Also cleaned up some language in the repo known to be less inclusive. ([#5027](https://github.com/infor-design/enterprise/issues/5027))
- `[Datagrid]` Fixed an issue where stretching the last column of a table was not consistent when resizing the window. ([#5045](https://github.com/infor-design/enterprise/issues/5045))
- `[Datagrid]` Fixed an issue where time format HHmm was not working for time picker editor. ([#4926](https://github.com/infor-design/enterprise/issues/4926))
- `[Datagrid]` Fixed an issue where setting stretchColumn to 'last' did not stretch the last column in the table. ([#4913](https://github.com/infor-design/enterprise/issues/4913))
- `[Datagrid]` Fixed an issue where when focusing dropdowns and then using arrow key, it would move across the grid columns leaving multiple open dropdowns. ([#4851](https://github.com/infor-design/enterprise/issues/4851))
- `[Datagrid]` Fixed an issue where the copy paste html to editable cell was cause to generate new cells. ([#4848](https://github.com/infor-design/enterprise/issues/4848))
- `[Datagrid]` Fixed some visual glitches related to focus/hover state and editable date/time cells. ([#5091](https://github.com/infor-design/enterprise/issues/5091))
- `[Datepicker]` Fixed an issue where time was changing, if selected time was before noon for Danish language locale da-DK. ([#4987](https://github.com/infor-design/enterprise/issues/4987))
- `[Datepicker]` Removed deprecation warning for close method. ([#5120](https://github.com/infor-design/enterprise/issues/5120))
- `[Dropdown]` Fixed a bug where the dropdown list gets detached to the input field. ([5056](https://github.com/infor-design/enterprise/issues/5056))
- `[Dropdown]` Improved accessibility on readonly dropdowns by adding the aria-readonly property. ([#5107](https://github.com/infor-design/enterprise/issues/5107))
- `[Editor]` Fixed a bug where the anchor link does not firing the change event. ([#5141](https://github.com/infor-design/enterprise/issues/5141))
- `[Editor]` Fixed a bug that links would not wrap in the editor when multiline. ([#5145](https://github.com/infor-design/enterprise/issues/5145))
- `[General]` Fixed incorrect version that was showing up as `[Object]` in the about dialog and html. ([#5069](https://github.com/infor-design/enterprise/issues/5069))
- `[Hierarchy]` Improved accessibility on readonly dropdowns by adding the aria-readonly property. ([#5107](https://github.com/infor-design/enterprise/issues/5107))
- `[Hierarchy]` Fixed an issue where the action refs passed around were broken. ([#5124](https://github.com/infor-design/enterprise/issues/5124))
- `[Listview]` Fixed a bug where changing selectable setting from 'mixed' to 'single' does not remove checkboxes. ([#5048](https://github.com/infor-design/enterprise/issues/5048))
- `[Locale]` Fixed an issue where the date and available date validation was not working for Croatian locale hr-HR. ([#4964](https://github.com/infor-design/enterprise/issues/4964))
- `[Locale]` Fixed an issue where the am/pm dot was causing issue to parseDate() method for greek language. ([#4793](https://github.com/infor-design/enterprise/issues/4793))
- `[Locale]` Fixed all chinese locales to have monday as the first day of the week. ([#5147](https://github.com/infor-design/enterprise/issues/5147))
- `[Lookup]` Fixed an issue where readonly lookups showed up as enabled. ([#5149](https://github.com/infor-design/enterprise/issues/5149))
- `[Multiselect]` Fixed a bug where the position of dropdown list was not correct when selecting multiple items on mobile. ([#5021](https://github.com/infor-design/enterprise/issues/5021))
- `[Modal]` Fixed a bug that prevented modals from closing while a tooltip was displayed inside ([#5047](https://github.com/infor-design/enterprise/issues/5047))
- `[Pager]` Fixed an accessibility issue to use tabs instead arrow keys. ([#4862](https://github.com/infor-design/enterprise/issues/4862))
- `[Password]` Changed the password reveal feature to not use `text="password"` and use css instead. This makes it possible to hide autocomplete. ([#5098](https://github.com/infor-design/enterprise/issues/5098))
- `[Radio]` Fixed a bug where legend tag blinks when clicking the radio buttons. ([#4901](https://github.com/infor-design/enterprise/issues/4901))
- `[Tabs]` Fixed a bug where where if urls contain a href with a forward slash (paths), then this would error. Note that in this situation you need to make sure the tab panel is linked without the hash. ([#5014](https://github.com/infor-design/enterprise/issues/5014))
- `[Tabs]` Added support to sortable drag and drop tabs. Non touch devices it good with almost every type of tabs `Module`, `Vertical`, `Header`, `Scrollable` and `Regular`. For touch devices only support with `Module` and `Vertical` Tabs. ([#4520](https://github.com/infor-design/enterprise/issues/4520))
- `[Tabs]` Changed the `rename()` method to also modify a tab's corresponding "More Tabs" menu item, if the menu is open. ([#5105](https://github.com/infor-design/enterprise/issues/5105))
- `[Toast]` Fixed a bug where toast message were unable to drag down to it's current position when `position` sets to 'bottom right'. ([#5015](https://github.com/infor-design/enterprise/issues/5015))
- `[Toolbar]` Add fix for invisible inputs in the toolbar. ([#5122](https://github.com/infor-design/enterprise/issues/5122))
- `[Toolbar]` Prevent individual buttons from getting stuck inside the Toolbar's overflow menu ([#4857](https://github.com/infor-design/enterprise/issues/4857))
- `[Tree]` Added api support for collapse/expand node methods. ([#4707](https://github.com/infor-design/enterprise/issues/4707))

(42 Issues Solved This Release, Backlog Enterprise 166, Backlog Ng 28, 1081 Functional Tests, 1647 e2e Tests)

## v4.50.4

### v4.50.4 Fixes

- `[Locale]` Fixed a bug where very large numbers with negative added an extra zero in formatNumber. ([#5308](https://github.com/infor-design/enterprise/issues/5308))

## v4.50.3

### v4.50.3 Fixes

- `[Lookup]` Fixed an issue where readonly lookups showed up as enabled. ([#5149](https://github.com/infor-design/enterprise/issues/5149))

## v4.50.2

### v4.50.2 Fixes

- `[General]` Fixed incorrect version that was showing up as `[Object]` in the about dialog and html. ([#5069](https://github.com/infor-design/enterprise/issues/5069))

## v4.50.1

### v4.50.1 Fixes

- `[Datagrid]` Set the tabbable feature off for the datagrid editors. ([#5089](https://github.com/infor-design/enterprise/issues/5089))
- `[Datagrid]` Fixed issues with misalignment on filter fields with icons. ([#5063](https://github.com/infor-design/enterprise/issues/5063))
- `[Lookup]` Fixed a bug where non editable lookups could not be clicked/opened. ([#5062](https://github.com/infor-design/enterprise/issues/5062))
- `[Lookup]` Fixed a bug where non strict / non editable lookups could not be clicked/opened. ([#5087](https://github.com/infor-design/enterprise/issues/5087))

## v4.50.0

### v4.50.0 Important Notes

- `[General]` We bumped the version from 4.39 (four - thirty nine) to 4.50 (four - fifty) to correspond with the general release of Soho (IDS) Design system 4.5 so the versions sync up better. We could not use 4.5 since it was already in use previously. ([#5012](https://github.com/infor-design/enterprise/issues/5012))
- `[General]` We Updated development dependencies. Most important things to note are: we now support node 14 for development and this is recommended. ([#4998](https://github.com/infor-design/enterprise/issues/4998))
- `[Tabs]` Changed the target element from 'li' to 'a' to be consistent. ([#4566](https://github.com/infor-design/enterprise/issues/4566))

### v4.50.0 Fixes

- `[Breadcrumb]` Changed the colors for disabled breadcrumbs to make them lighter than the enabled ones. ([#4917](https://github.com/infor-design/enterprise/issues/4917))
- `[Bar Chart]` Added support for double click to Bar, Bar Grouped, Bar Stacked. ([#3229](https://github.com/infor-design/enterprise/issues/3229))
- `[Bullet Chart]` Added support for double click. ([#3229](https://github.com/infor-design/enterprise/issues/3229))
- `[BusyIndicator]` Fixed a bug that caused the busy-indicator to show below the busy indicator container. ([#4953](https://github.com/infor-design/enterprise/issues/4953))
- `[Color Picker]`Fix issue with text disappearing and improve responsiveness when there isn't space horizontally ([#4930](https://github.com/infor-design/enterprise/issues/4930))
- `[Column Chart]` Added support for double click to Column, Column Grouped, Column Stacked, Column Stacked-singular and Column Positive Negative. ([#3229](https://github.com/infor-design/enterprise/issues/3229))
- `[Datagrid]` Added api setting `allowChildExpandOnMatchOnly` with Datagrid. It will show/hide children match only or all of them this setting only will effect if use with `allowChildExpandOnMatch:true`. ([#4209](https://github.com/infor-design/enterprise/issues/4209))
- `[Datagrid]` Fixed a bug where filter dropdown menus did not close when focusing a filter input. ([#4766](https://github.com/infor-design/enterprise/issues/4766))
- `[Datagrid]` Fixed an issue where the keyboard was not working to sort data for sortable columns. ([#4858](https://github.com/infor-design/enterprise/issues/4858))
- `[Datagrid]` Fixed an issue where the keyboard was not working to select all from header checkbox. ([#4859](https://github.com/infor-design/enterprise/issues/4859))
- `[Datagrid]` Fixed an issue where the selection was getting clear after use pagesize dropdown for client side paging. ([#4915](https://github.com/infor-design/enterprise/issues/4915))
- `[Datagrid]` Fixed an error seen clicking items if using a flex toolbar for the datagrid toolbar. ([#4941](https://github.com/infor-design/enterprise/issues/4941))
- `[Datagrid]` Only show row status when dirty indicator and row status both exist to address conflicting visual issue. ([#4918](https://github.com/infor-design/enterprise/issues/4918))
- `[Datagrid]` Fixed an issue where selecting a row added background to row-status. ([#4918](https://github.com/infor-design/enterprise/issues/4918))
- `[Datagrid]` Fixed an issue where the filter menu would not reopen in some cases. ([#4995](https://github.com/infor-design/enterprise/issues/4995))
- `[Datepicker]` Added a setting that replaces the trigger icon with an actual button for better accessibility, enabled by default. ([#4820](https://github.com/infor-design/enterprise/issues/4820))
- `[Datepicker]` Updated validation.js to check if date picker contains a time value ([#4888](https://github.com/infor-design/enterprise/issues/4888))
- `[Datepicker]` Fixed a UI issue where the apply and cancel buttons were unable to see on small screens. ([#4950](https://github.com/infor-design/enterprise/issues/4950))
- `[Datagrid]` Clean up hover appearance of datagrid actions button when the grid is viewed as a list. ([#4963](https://github.com/infor-design/enterprise/issues/4963))
- `[Editor]`Adjusted the editor to not treat separators after headers as leading and removing them. ([#4751](https://github.com/infor-design/enterprise/issues/4751))
- `[Environment]`Updated the regular expression search criteria from Edge to Edg to resolve the EDGE is not detected issue. ([#4603](https://github.com/infor-design/enterprise/issues/4603))
- `[Field Filter]` Fixed a UI issues where the input field has a missing border and the dropdown list does not properly align when it opened. ([#4982](https://github.com/infor-design/enterprise/issues/4982))
- `[Editor]`Adjusted the editor to not treat separators after headers as leading and removing them. ([#4751](https://github.com/infor-design/enterprise/issues/4751))
- `[General]` Can run stylelint command on W10 cmd for development ([#4993](https://github.com/infor-design/enterprise/issues/4993))
- `[General]` We Updated jQuery to use 3.6.0. ([#1690](https://github.com/infor-design/enterprise/issues/1690))
- `[Header]` Removed breadcrumb coloring from current class, which was causing the wrong kind of emphasis for breadcrumbs in headers. ([#5003](https://github.com/infor-design/enterprise/issues/5003))
- `[Input]` Changed the disabled search field color for Safari to match that of other browsers. ([#4611](https://github.com/infor-design/enterprise/issues/4611))
- `[Lookup]` Isolated the scss/css .close.icon class inside of .modal-content and removed any extra top property to fix the alignment issue.([#4933](https://github.com/infor-design/enterprise/issues/4933))
- `[Lookup]` Added a setting that replaces the trigger icon with an actual button for better accessibility, enabled by default. ([#4820](https://github.com/infor-design/enterprise/issues/4820))
- `[Lookup]` fix close button alignment issue. ([#5088](https://github.com/infor-design/enterprise/issues/5088))
- `[Line Chart]` Added support for double click to Area, Bubble, Line and Scatterplot. ([#3229](https://github.com/infor-design/enterprise/issues/3229))
- `[Message]` Added automation id's to the message's modal main area dialog as well with `modal` prefix. ([#4871](https://github.com/infor-design/enterprise/issues/4871))
- `[Modal]` Fixed a bug where full size responsive setting doesn't work on android phones in landscape mode. ([#4451](https://github.com/infor-design/enterprise/issues/4451))
- `[Pie Chart]` Added support for double click to Pie and Donut. ([#3229](https://github.com/infor-design/enterprise/issues/3229))
- `[Pie Chart]` Fixed bug were pie chart type does not remove old class name ([#3144](https://github.com/infor-design/enterprise/issues/3144))
- `[Pie Chart]` Improved the accessibility of legend items with roles and offscreen labels. ([#4831](https://github.com/infor-design/enterprise/issues/4831))
- `[Radar Chart]` Added support for double click. ([#3229](https://github.com/infor-design/enterprise/issues/3229))
- `[Rating]` Fixed color of the un-checked rating star. ([#4853](https://github.com/infor-design/enterprise/issues/4853))
- `[Popupmenu]` Fixed a lifecycle issue on menus that are shared between trigger elements, where these menus were incorrectly being torn down. ([NG#987](https://github.com/infor-design/enterprise-ng/issues/987))
- `[Searchfield]` Fixed alignment issues with the close button in various scenarios ([#4989](https://github.com/infor-design/enterprise/issues/4989), [#5096](https://github.com/infor-design/enterprise/issues/5096), [#5158](https://github.com/infor-design/enterprise/issues/4989), [#5090](https://github.com/infor-design/enterprise/issues/4989))
- `[Switch]` Adjust styles to be more discernable between checked and checked+disabled ([#4341](https://github.com/infor-design/enterprise/issues/4341))
- `[Tabs (Horizontal/Header)]` Fixed bug with the placement of the focus state in RTL mode, and other minor visual improvements. ([#4877](https://github.com/infor-design/enterprise/issues/4877))
- `[Tabs Module]` Fixed a bug where clear button was missing when clearable setting is activated in tabs module searchfield. ([#4898](https://github.com/infor-design/enterprise/issues/4898))
- `[Textarea]` Fixed a bug where the textarea options like autogrow, autoGrowMaxHeight doesn't work after the initialization inside of the accordion. ([#4977](https://github.com/infor-design/enterprise/issues/4977))
- `[Timepicker]` Added a setting that replaces the trigger icon with an actual button for better accessibility, enabled by default. ([#4820](https://github.com/infor-design/enterprise/issues/4820))
- `[Toast]` Fixed a bug where the first toast in the page is not announced to screen readers. ([#4519](https://github.com/infor-design/enterprise/issues/4519))
- `[Tooltip]` Fixed a bug in tooltip that prevented linking id-based tooltip content. ([#4827](https://github.com/infor-design/enterprise/issues/4827))

(48 Issues Solved This Release, Backlog Enterprise 152, Backlog Ng 32, 1086 Functional Tests, 1640 e2e Tests)

## v4.38.1

### v4.38.1 Fixes

- `[BusyIndicator]` Fixed a bug that caused the busy-indicator to show below the busy indicator container. ([#4953](https://github.com/infor-design/enterprise/issues/4953))

## v4.38.0

### v4.38.0 Important Changes

- `[Themes]` Renamed the concept of themes to versions and renamed uplift to new and soho to classic. The new/uplift theme is now the default and its recommend you use it as your default. The old scripts and names will still work ok but new copies with the new names are added for you. In addition Variants are now called Modes. But we got rid of the older script names from 2017 as they have been deprecated for a while now. In addition the ids-identity package thats included was bumped to 4.0 if using tokens directly from this the paths there have been changed to reflect the new names. ([#2606](https://github.com/infor-design/enterprise/issues/2606))

### v4.38.0 Fixes

- `[Application Menu]` Fixed visibility of expander icon on classic theme. ([#4874](https://github.com/infor-design/enterprise/issues/4874))
- `[Accordion]` Fixed an issue where the afterexpand and aftercollapse events fired before the states are set.  ([#4838](https://github.com/infor-design/enterprise/issues/4838))
- `[Breadcrumb]` Fixed unnecessary scrollbar in safari on a flex toolbar. ([#4839](https://github.com/infor-design/enterprise/issues/4839))
- `[Calendar]` Fixed calendar event details listview on mobile perspective. ([#4886](https://github.com/infor-design/enterprise/issues/4886))
- `[Datagrid]` Fixed an issue with missing scrollbars when in frozen column mode on wide screens. ([#4922](https://github.com/infor-design/enterprise/issues/4922))
- `[Datagrid]` Added the ability to use shift click to select in mixed selection mode. ([#4748](https://github.com/infor-design/enterprise/issues/4748))
- `[Datagrid]` Fixed alignment issue when editing. ([#4814](https://github.com/infor-design/enterprise/issues/4814))
- `[Datagrid]` Added a fix for checkbox aria cells, the aria was in the wrong location. ([#4790](https://github.com/infor-design/enterprise/issues/4790))
- `[Datagrid]` Fixed a bug where shift+f10 did not open the context menu in the Datagrid. ([#4614](https://github.com/infor-design/enterprise/issues/4614))
- `[Datagrid]` Fixed an issue where tooltips on buttons in the contextual action toolbar in datagrid would never show up. ([#4876](https://github.com/infor-design/enterprise/issues/4876))
- `[Datagrid]` Fixed an issue where when using selectAllCurrentPage the deselect all did not trigger an event. ([#4916](https://github.com/infor-design/enterprise/issues/4916))
- `[Datagrid]` Fixed an issue where when using a scroll-flex container to contain datagrid it did not show the Y scrollbar. ([#4914](https://github.com/infor-design/enterprise/issues/4914))
- `[EmptyMessage]` Fixed an issue where you may get double the click handlers. ([#4889](https://github.com/infor-design/enterprise/issues/4889))
- `[Environment]` Fixed feature detection classes and routines on IPad 13 and up. ([#4855](https://github.com/infor-design/enterprise/issues/4855))
- `[Fileupload Advanced]` Fixed a bug where the disable and enable methods were not working correctly. ([#4872](https://github.com/infor-design/enterprise/issues/4872))
- `[General]` Increased windows custom css scrollbars from 8px to 12px. ([#4837](https://github.com/infor-design/enterprise/issues/4837))
- `[Input]` Fixed a bug where the cursor overlapped the icon in right aligned lookup and input fields when selecting the field. ([#4718](https://github.com/infor-design/enterprise/issues/4718))
- `[ListView]` Fixed an issue selecting after focusing the list with the keyboard. ([#4621](https://github.com/infor-design/enterprise/issues/4621))
- `[Lookup]` Fixed an issue with select all across pages in lookup. ([#4503](https://github.com/infor-design/enterprise/issues/4503))
- `[Lookup]` Fixed an issue clearing selections with selectAcrossPages. ([#4539](https://github.com/infor-design/enterprise/issues/4539))
- `[Message]` Fixed multiple events were firing. ([#953](https://github.com/infor-design/enterprise-ng/issues/953))
- `[Popover]` Fixed a bug where the close button did not get an automation ID and added automation ID to the title. ([#4743](https://github.com/infor-design/enterprise/issues/4743))
- `[Locale/Multiselect]` Fixed a bug where translations could not be made correctly on All label and Selected Label, so we dropped having the label in the field. You can use the allTextString and selectedTextString if you want something special. ([#4505](https://github.com/infor-design/enterprise/issues/4505))
- `[Locale]` Fixed a bug in Estonian translations. ([#4805](https://github.com/infor-design/enterprise/issues/4805))
- `[Locale]` Fixed several bugs in Greek translations. ([#4791](https://github.com/infor-design/enterprise/issues/4791))
- `[Locale]` Fixed a bug in Turkish translations. ([#4788](https://github.com/infor-design/enterprise/issues/4788))
- `[Locale]` Fixed a bug in Thai translations. ([#4738](https://github.com/infor-design/enterprise/issues/4738))
- `[Searchfield]` Fixed an accessibility issue where the X was not tabbable with the keyboard. To fix this added a tabbable setting which is on by default. If you want it off you can set it to false but you would pass accessibility testing. ([#4815](https://github.com/infor-design/enterprise/issues/4815))
- `[Tabs]` Fixed an iOS bug that was preventing dismissible tabs to be dismissed by tap. ([#4763](https://github.com/infor-design/enterprise/issues/4763))
- `[Tabs Module]` Fixed positioning of the icon in tabs module. ([#4842](https://github.com/infor-design/enterprise/issues/4842))
- `[Tabs Module]` Fixed the focus border of the home button and make it tabbable in tabs module. ([#4850](https://github.com/infor-design/enterprise/issues/4850))
- `[Tabs Vertical]` Fixed black hover state in new (uplift) theme contrast mode. ([#4867](https://github.com/infor-design/enterprise/issues/4867))
- `[Validation]` Fixed an issue where validation messages did not have the correct aria for accessibility. ([#4830](https://github.com/infor-design/enterprise/issues/4830))
- `[TabsModule]` Fixed positioning of the icon in tabs module. ([#4842](https://github.com/infor-design/enterprise/issues/4842))
- `[Timepicker]` Improved accessibility on both the input field and its inner picker elements. ([#4403](https://github.com/infor-design/enterprise/issues/4403))

(37 Issues Solved This Release, Backlog Enterprise 136, Backlog Ng 32, 1082 Functional Tests, 1638 e2e Tests)

## v4.37.3

### v4.37.3 Fixes

- `[BusyIndicator]` Fixed a bug that caused the busy-indicator to show below the busy indicator container. ([#4953](https://github.com/infor-design/enterprise/issues/4953))

### v4.37.2 Fixes

- `[Datagrid]` Fixed an issue with missing scrollbars when in frozen column mode on wide screens. ([#4922](https://github.com/infor-design/enterprise/issues/4922))

## v4.37.1

### v4.37.1 Fixes

- `[General]` Increased windows custom css scrollbars from 8px to 12px. ([#4837](https://github.com/infor-design/enterprise/issues/4837))
- `[Datagrid]` Fixed an issue where when using a scroll-flex container to contain datagrid it did not show the Y scrollbar. ([#4914](https://github.com/infor-design/enterprise/issues/4914))

## v4.37.0

### v4.37.0 Features

- `[FileUpload]` Added the ability to drag files onto the file upload field like in 3.x versions. ([#4723](https://github.com/infor-design/enterprise/issues/4723))
- `[Datagrid]` Added the ability to edit columns formatted with tags and badges with an Input editor. ([#4637](https://github.com/infor-design/enterprise/issues/4637))
- `[Datagrid]` Added the ability to pass a locale numberFormat to the TargetedAchievement formatter and also set the default to two decimals. ([#4802](https://github.com/infor-design/enterprise/issues/4802))
- `[Dropdown]` Added basic virtual scrolling to dropdown for if you have thousands of items. Only basic dropdown functionality will work with this setting but it improved performance on larger dropdown lists. ([#4708](https://github.com/infor-design/enterprise/issues/4708))
- `[Sidebar]` Added the ability to hide and show the side bar with the list detail view. ([#4394](https://github.com/infor-design/enterprise/issues/4394))

### v4.37.0 Fixes

- `[App Menu]` Fixed a regression bug  where the searchfield icon duplicated and were not properly aligned with the searchfield. ([#4737](https://github.com/infor-design/enterprise/issues/4737))
- `[App Menu]` Removed the close button animation on the hamburger button when app menus open. ([#4756](https://github.com/infor-design/enterprise/issues/4756))
- `[Bar Chart]` Fixed an issue where the data was passing wrong for grouped type custom tooltip. ([#4548](https://github.com/infor-design/enterprise/issues/4548))
- `[Busy Indicator]` Fixed an error was showing when called `close()` method too soon after `activate()`. ([#980](https://github.com/infor-design/enterprise-ng/issues/980))
- `[Calendar]` Fixed a regression where clicking Legend checkboxes was no longer possible. ([#4746](https://github.com/infor-design/enterprise/issues/4746))
- `[Checkboxes]` Fixed a bug where if checkboxes are in a specific relative layout the checkboxes may click the wrong one. ([#4808](https://github.com/infor-design/enterprise/issues/4808))
- `[Column Chart]` Fixed an issue where the data was passing wrong for grouped type custom tooltip. ([#4548](https://github.com/infor-design/enterprise/issues/4548))
- `[Datagrid]` Fixed an issue where the filter border on readonly lookups was not displayed in high contrast mode. ([#4724](https://github.com/infor-design/enterprise/issues/4724))
- `[Datagrid]` Added missing aria row group role to the datagrid. ([#4479](https://github.com/infor-design/enterprise/issues/4479))
- `[Datagrid]` Fixed a bug where when setting a group and decimal out of the current locale then editing would not work. ([#4806](https://github.com/infor-design/enterprise/issues/4806))
- `[Dropdown]` Fixed an issue where some elements did not correctly get an id in the dropdown. ([#4742](https://github.com/infor-design/enterprise/issues/4742))
- `[Dropdown]` Fixed a bug where you could click the label and focus a disabled dropdown. ([#4739](https://github.com/infor-design/enterprise/issues/4739))
- `[Homepage]` Fixed the wrong metadata was sending for resize, reorder and remove card events. ([#4798](https://github.com/infor-design/enterprise/issues/4798))
- `[Locale]` Fixed an issue where if the 11th digit is a zero the formatNumbers and truncateDecimals function will loose a digit. ([#4656](https://github.com/infor-design/enterprise/issues/4656))
- `[Modal]` Improved detection of non-focusable elements when a Modal is configured to auto focus one of its inner components. ([#4740](https://github.com/infor-design/enterprise/issues/4740))
- `[Module Tabs]` Fixed a bug related to automatic linking of Application Menu trigger tabs in Angular environments ([#4736](https://github.com/infor-design/enterprise/issues/4736))
- `[ProcessIndicator]` Fixed a layout issue on the index page and added a rejected icon. ([#4770](https://github.com/infor-design/enterprise/issues/4770))
- `[Rating]` Fixed an issue where the rating was not clear on toggle. ([#4571](https://github.com/infor-design/enterprise/issues/4571))
- `[Splitter]` Fixed the splitter was dragging to wrong direction in RTL. ([#1813](https://github.com/infor-design/enterprise/issues/1813))
- `[Swaplist]` Fixed an issue where the user attributes need to be override existing attributes. ([#4694](https://github.com/infor-design/enterprise/issues/4694))
- `[Tabs]` Fixed a bug where the info icon were not aligned correctly in the tab, and info message were not visible. ([#4711](https://github.com/infor-design/enterprise/issues/4711))
- `[Tabs]` Fixed a bug where the tab key would move through tabs rather than moving to the tab content. ([#4745](https://github.com/infor-design/enterprise/issues/4745))
- `[Toolbar Searchfield]` Fixed a bug where the toolbar searchfield were unable to focused when tabbing through the page. ([#4683](https://github.com/infor-design/enterprise/issues/4683))
- `[Toolbar Searchfield]` Fixed a bug where the search bar were showing extra outline when focused. ([#4682](https://github.com/infor-design/enterprise/issues/4682))
- `[Track Dirty]` Fixed an error that was showing when using dirty indicator within a tab component. ([#936](https://github.com/infor-design/enterprise-ng/issues/936))
- `[Tree]` Fixed an issue where the character entity was stripped for addNode() method. ([#4694](https://github.com/infor-design/enterprise/issues/4694))

(49 Issues Solved This Release, Backlog Enterprise 137, Backlog Ng 35, 1082 Functional Tests, 1639 e2e Tests)

## v4.36.2

### v4.36.2 Fixes

- `[App Menu]` Removed the close button animation on the hamburger button when app menus open. ([#4756](https://github.com/infor-design/enterprise/issues/4756))
- `[App Menu]` Fixed a regression bug  where the searchfield icon duplicated and were not properly aligned with the searchfield. ([#4737](https://github.com/infor-design/enterprise/issues/4737))
- `[Calendar]` Fixed a regression where clicking Legend checkboxes was no longer possible. ([#4746](https://github.com/infor-design/enterprise/issues/4746))
- `[FileUpload]` Added the ability to drag files onto the file upload field like in 3.x versions. ([#4723](https://github.com/infor-design/enterprise/issues/4723))
- `[Modal]` Improved detection of non-focusable elements when a Modal is configured to auto focus one of its inner components. ([#4740](https://github.com/infor-design/enterprise/issues/4740))
- `[Locale]` Fixed an issue where if the 11th digit is a zero the formatNumbers and truncateDecimals function will loose a digit. ([#4656](https://github.com/infor-design/enterprise/issues/4656))
- `[Rating]` Fixed an issue where the rating was not clear on toggle. ([#4571](https://github.com/infor-design/enterprise/issues/4571))

## v4.36.1

### v4.36.1 Fixes

- `[Calendar]` Fixed a regression where clicking Legend checkboxes was no longer possible. ([#4746](https://github.com/infor-design/enterprise/issues/4746))
- `[Dropdown]` Fixed an issue where some elements did not correctly get an id in the dropdow n. ([#4742](https://github.com/infor-design/enterprise/issues/4742))
- `[Editor]` Fixed a follow up issue with readonly links in the editor. ([#4702](https://github.com/infor-design/enterprise/issues/4702))

## v4.36.0

### v4.36.0 Important Changes

- `[Datagrid]` Fixed a bug where the datagrid header checkbox had the wrong aria-checked state when only some rows are selected, this change occured because the aria-checked was not on the focusable element so was not announced. If using automation scripts on this attribute, you should be aware and adjust accordingly. ([#4491](https://github.com/infor-design/enterprise/issues/4491))

### v4.36.0 Features

- `[Datagrid]` Made the summary row sticky on the bottom of the datagrid. ([#4645](https://github.com/infor-design/enterprise/issues/4645))
- `[Lookup]` Added a clear callback function like the click callback that fires when clicking the clear X if enabled. ([#4693](https://github.com/infor-design/enterprise/issues/4693))
- `[Tabs]` Added a setting for making the text on Module Tabs' optional Application Menu trigger only accessible to screen readers. ([#4590](https://github.com/infor-design/enterprise/issues/4590))

### v4.36.0 Fixes

- `[Application Menu]` Fixed an issue with filtering where nested items matching the filter were not always displayed. ([#4592](https://github.com/infor-design/enterprise/issues/4592))
- `[Column Chart]` Fixed an alignment issue with the labels in grouped column charts. ([#4645](https://github.com/infor-design/enterprise/issues/4645))
- `[Datagrid]` Fixed a bug where filterWhenTyping did not work on lookup filter columns. ([#4678](https://github.com/infor-design/enterprise/issues/4678))
- `[Datagrid]` Fixed an issue where updateRow will not correctly sync and merge data. ([#4674](https://github.com/infor-design/enterprise/issues/4674))
- `[Datagrid]` Fixed a bug where the error icon overlapped to the calendar icon when a row has been selected and hovered. ([#4670](https://github.com/infor-design/enterprise/issues/4670))
- `[Datagrid]` Fixed a bug where multiselect would loose selection across pages when using selectRowsAcrossPages. ([#954](https://github.com/infor-design/enterprise-ng/issues/954))
- `[Datagrid]` Made a fix that when calling applyFilter the lookup checkbox did not update. ([#4693](https://github.com/infor-design/enterprise/issues/4693))
- `[Datagrid]` Added the datagrid api to the current clearArguments setting's callback. ([#4693](https://github.com/infor-design/enterprise/issues/4693))
- `[Datagrid]` Fixed the inbuilt date validation to use the datagrid column settings for date fields. ([#4693](https://github.com/infor-design/enterprise/issues/4730))
- `[Dropdown]` Fixed a bug where the tooltips are invoked for each dropdown item. This was slow with a lot of items. ([#4672](https://github.com/infor-design/enterprise/issues/4672))
- `[Dropdown]` Fixed a bug where mouseup was used rather than click to open the list and this was inconsistent. ([#4638](https://github.com/infor-design/enterprise/issues/4638))
- `[Editor]` Fixed an issue where the dirty indicator was not reset when the contents contain `<br>` tags. ([#4624](https://github.com/infor-design/enterprise/issues/4624))
- `[Editor]` Fixed a bug where hyperlinks were not clickable in readonly state. ([#4702](https://github.com/infor-design/enterprise/issues/4702))
- `[Homepage]` Fixed a bug where the border behaves differently and does not change back correctly when hovering in editable mode. ([#4640](https://github.com/infor-design/enterprise/issues/4640))
- `[Homepage]` Added support for small size (260x260) widgets and six columns. ([#4663](https://github.com/infor-design/enterprise/issues/4663))
- `[Homepage]` Fixed an issue where the animation was not working on widget removed. ([#4686](https://github.com/infor-design/enterprise/issues/4686))
- `[Homepage]` Fixed a bug where the border behaves differently and does not change back correctly when hovering in editable mode. ([#4640](https://github.com/infor-design/enterprise/issues/4640))
- `[Listview]` Fixed an issue where the contextmenu was not open on longpress and text as not selectable for iOS device. ([#4655](https://github.com/infor-design/enterprise/issues/4655))
- `[Locale]` Don't attempt to set d3 locale if d3 is not being used ([#4668](https://github.com/infor-design/enterprise/issues/4486))
- `[Modal]` Fixed a bug where the autofocus was not working on anchor tag inside of the modal and moving the first button as a default focus if there's no `isDefault` property set up.
- `[Pager]` Fixed a bug that automation id's are not added when the attachToBody is used. ([#4692](https://github.com/infor-design/enterprise/issues/4692))
- `[Rating]` Fixed a bug with the readonly function, it did not toggle the readonly state correctly. ([#958](https://github.com/infor-design/enterprise-ng/issues/958))
- `[Tabs]` Added support for a "More Actions" button to exist beside horizontal/header tabs. ([#4532](https://github.com/infor-design/enterprise/issues/4532))
- `[Tree]` Fixed an issue where the parent value was get deleted after use `addNode()` method. ([#4486](https://github.com/infor-design/enterprise/issues/4486))
- `[Wizard]` Fixed a slight layout issue with the highlighted step in RTL mode. ([#4714](https://github.com/infor-design/enterprise/issues/4714))

(42 Issues Solved This Release, Backlog Enterprise 136, Backlog Ng 32, 1084 Functional Tests, 1642 e2e Tests)

## v4.35.4

### v4.35.4 Fixes

- `[Datagrid]` Added the datagrid api to the current clearArguments setting's callback. ([#4693](https://github.com/infor-design/enterprise/issues/4693))

## v4.35.3

### v4.35.3 Fixes

- `[Datagrid]` Made a fix that when calling applyFilter the lookup checkbox did not update. ([#4693](https://github.com/infor-design/enterprise/issues/4693))
- `[Dropdown]` Fixed a bug where the tooltips are invoked for each dropdown item. This was slow with a lot of items. ([#4672](https://github.com/infor-design/enterprise/issues/4672))
- `[Dropdown]` Fixed a bug where mouseup was used rather than click to open the list and this was inconsistent. ([#4638](https://github.com/infor-design/enterprise/issues/4638))
- `[Lookup]` Added a clear callback function like the click callback that fires when clicking the clear X if enabled. ([#4693](https://github.com/infor-design/enterprise/issues/4693))
- `[Pager]` Fixed a bug that automation id's are not added when the attachToBody is used. ([#4692](https://github.com/infor-design/enterprise/issues/4692))
- `[Rating]` Fixed a bug with the readonly function, it did not toggle the readonly state correctly. ([#958](https://github.com/infor-design/enterprise-ng/issues/958))

## v4.35.2

### v4.35.2 Fixes

- `[Datagrid]` Fixed an additional issue where updateRow will cause rows to no longer be reorderable. ([#4674](https://github.com/infor-design/enterprise/issues/4674))

## v4.35.1

### v4.35.1 Fixes

- `[Datagrid]` Fixed an issue where updateRow will not correctly sync and merge data. ([#4674](https://github.com/infor-design/enterprise/issues/4674))
- `[Datagrid]` Fixed a bug where filterWhenTyping did not work on lookup filter columns. ([#4678](https://github.com/infor-design/enterprise/issues/4678))
- `[Editor]` Fixed an issue where the dirty indicator was not reset when the contents contain `<br>` tags. ([#4624](https://github.com/infor-design/enterprise/issues/4624))

## v4.35.0

### v4.35.0 Important Notes

- `[Breadcrumb]` We added support for the use of `span` in place of `a` tags inside Breadcrumb List Items at the component API level.  In order to facilitate this, some internal API methods had to be changed to recognize the list item instead of the anchor.  If you rely on the Breadcrumb API and reference breadcrumb item anchor tags, please note that before adopting this version, you should change your code to instead reference the list items, or only use the BreadcrumbItem API.

### v4.35.0 Features

- `[Datagrid]` Added support to select all rows on current page only for client side paging. ([#4265](https://github.com/infor-design/enterprise/issues/4265))
- `[Datagrid]` Added a new ProcessIndicator formatter. ([#3918](https://github.com/infor-design/enterprise/issues/3918))
- `[Dropdown]` Improved behavior of list item navigation/selection when a Dropdown is configured with "no search" mode activated. ([#4483](https://github.com/infor-design/enterprise/issues/4483))
- `[Lookup]` Added the ability to change the lookup icon. ([#4527](https://github.com/infor-design/enterprise/issues/4527))
- `[ProcessIndicator]` Added: labels, more icon support, and a content areas and made it responsive. ([#3918](https://github.com/infor-design/enterprise/issues/3918))

### v4.35.0 Fixes

- `[Application Menu]` Fixed accessibility issues getting redundant info in expand/collapse button. ([#4462](https://github.com/infor-design/enterprise/issues/4462))
- `[Application Menu]` Fixed accessibility issues with missing instructional text and incorrect aria-role assignments on the App Menu triggers (hamburger buttons) and Role switcher buttons. ([#4489](https://github.com/infor-design/enterprise/issues/4489))
- `[About]` Made it possible to close About dialogs that previously had open, nested Modals present. ([NG#915](https://github.com/infor-design/enterprise-ng/issues/915))
- `[Badges]` Fixed alignment issues in uplift theme. ([#4578](https://github.com/infor-design/enterprise/issues/4578))
- `[Busy Indicator]` Fixed an issue where the whole page and parent div was shifts when active. ([#746](https://github.com/infor-design/enterprise-ng/issues/746))
- `[Button]` Fixed the tooltip in action button to be not visible when there's no title attribute. ([#4473](https://github.com/infor-design/enterprise/issues/4473))
- `[Column Chart]` Fixed a minor alignment issue in the xAxis labels ([#4460](https://github.com/infor-design/enterprise/issues/4460))
- `[Colorpicker]` Fixed an issue where values were not being selecting when multiple colopickers are present. ([#4146](https://github.com/infor-design/enterprise/issues/4146))
- `[Datagrid]` Fix a bug where changing selectable on the fly did not change the select behavior. ([#4575](https://github.com/infor-design/enterprise/issues/4575))
- `[Datagrid]` Fixed an issue where the click event was not fire for hyperlinks keyword search results. ([#4550](https://github.com/infor-design/enterprise/issues/4550))
- `[Datagrid]` Added api setting for selection on enter edit mode. ([#4485](https://github.com/infor-design/enterprise/issues/4485))
- `[Datagrid]` Fixed a bug where the onPostRenderCell function would get an empty container if using frozen columns. ([#947](https://github.com/infor-design/enterprise-ng/issues/947))
- `[Datagrid]` Fix a bug where changing selectable on the fly did not change the select behavior. ([#4575](https://github.com/infor-design/enterprise/issues/4575))
- `[Dropdown]` Fixed a bug where the last option icon changes when searching/filtering in dropdown search field. ([#4474](https://github.com/infor-design/enterprise/issues/4474))
- `[Editor/Fontpicker]` Fixed a bug where the label relationship were not valid in the editor role. Adding aria-labelledby will fix the association for both editor and the label. Also, added an audible label in fontpicker. ([#4454](https://github.com/infor-design/enterprise/issues/4454))
- `[Field Options]` Fixed an issue where the action button was misaligned for safari. ([#4610](https://github.com/infor-design/enterprise/issues/4610))
- `[FileUploadAdvanced]` Fixed an issue where abort method was not working properly to remove the file block when upload fails. ([#938](https://github.com/infor-design/enterprise-ng/issues/938))
- `[Header]` Fixed a bug where the searchfield automatically expands when clicking the app menu button. ([#4617](https://github.com/infor-design/enterprise/issues/4617))
- `[Lookup]` Fixed some layout issues when using the editable and clearable options on the filter row. ([#4527](https://github.com/infor-design/enterprise/issues/4527))
- `[Lookup]` Fixed incorrect counts when using allowSelectAcrossPages. ([#4316](https://github.com/infor-design/enterprise/issues/4316))
- `[Mask]` Fixed broken date/time masks in the `sv-SE` locale. ([#4613](https://github.com/infor-design/enterprise/issues/4613))
- `[Tree]` Fixed an issue where the character entity references were render differently for parent and child levels. ([#4512](https://github.com/infor-design/enterprise/issues/4512))
- `[Tooltip/Pager]` Fixed an issue where the tooltip would show at the top when clicking paging buttons. ([#218](https://github.com/infor-design/enterprise-ng/issues/218))

(40 Issues Solved This Release, Backlog Enterprise 173, Backlog Ng 42, 1083 Functional Tests, 1638 e2e Tests)

## v4.34.3

### v4.34.3 Fixes

- `[Lookup]` Added the ability to change the lookup icon. ([#4527](https://github.com/infor-design/enterprise/issues/4527))
- `[Lookup]` Fixed some layout issues when using the editable and clearable options on the filter row. ([#4527](https://github.com/infor-design/enterprise/issues/4527))

## v4.34.2

### v4.34.2 Fixes

- `[Dropdown/Autocomplete]` Fix a bug where these components would fail in IE 11. Note that IE 11 isn't "supported" but we fixed these issues to give teams more time to migrate. ([#4608](https://github.com/infor-design/enterprise/issues/4608))
- `[General]` Fix a bug where the regex scripts will error on Big Sur. ([#4612](https://github.com/infor-design/enterprise/issues/4612))

## v4.34.1

### v4.34.1 Fixes

- `[Datagrid]` Fix a bug where changing selectable on the fly did not change the select behavior. ([#4575](https://github.com/infor-design/enterprise/issues/4575)

## v4.34.0

### v4.34.0 Features

- `[All Components]` Added `attributes` setting to set automation id's and id's. ([#4498](https://github.com/infor-design/enterprise/issues/4498))
- `[Datagrid]` Added a limited experimental sticky header feature. ([#3993](https://github.com/infor-design/enterprise/issues/3993))
- `[Input]` Add a `revealText` plugin that will add a button to password fields to hide and show sensitive information such as SIN or passwords. ([#4098](https://github.com/infor-design/enterprise/issues/4098))
- `[Listview]` Added a new setting `allowDeselect` which will make it such that if you select an item you cant deselect, you can only select another item. ([#4376](https://github.com/infor-design/enterprise/issues/4376))
- `[Locale]` Added a new set of translations from the translation team. ([#4501](https://github.com/infor-design/enterprise/issues/4501))
- `[Locale/Charts]` The numbers inside charts are now formatted using the current locale's, number settings. This can be disabled/changed in some charts by passing in a localeInfo object to override the default settings. ([#4437](https://github.com/infor-design/enterprise/issues/4437))
- `[Treemap]` Added ability to show a tooltip. ([#2794](https://github.com/infor-design/enterprise/issues/2794))

### v4.34.0 Fixes

- `[Autocomplete]` Fixed an issue where a slow and incomplete ajax request would cause the dropdown to briefly show wrong contents. ([#4387](https://github.com/infor-design/enterprise/issues/4387))
- `[Breadcrumb]` Fixed an issue where css only breadcrumbs were missing styles. ([#4501](https://github.com/infor-design/enterprise/issues/4501))
- `[Datepicker]` Fixed an issue where range highlight was not aligning for Mac/Safari. ([#4352](https://github.com/infor-design/enterprise/issues/4352))
- `[Datagrid]` Fixed an issue with a custom toolbar, where buttons would click twice. ([#4471](https://github.com/infor-design/enterprise/issues/4471))
- `[Datagrid]` Fixed an issue where the special characters (é, à, ü, û, ...) export to csv was not generated them correctly. ([#4347](https://github.com/infor-design/enterprise/issues/4347))
- `[Datagrid]` Fixed an issue where the leading spaces were removed on editing cells. ([#4380](https://github.com/infor-design/enterprise/issues/4380))
- `[Datagrid]` Fixed an issue where the double click event was not firing for checkbox columns. ([#4381](https://github.com/infor-design/enterprise/issues/4381))
- `[Datagrid]` Fixed an issue where the dropdown in a datagrid would stay open when clicking to the next page of results. ([#4396](https://github.com/infor-design/enterprise/issues/4396))
- `[Datagrid]` Fixed a bug where a scroll bar shows even when there's no data in datagrid. ([#4228](https://github.com/infor-design/enterprise/issues/4228))
- `[Datagrid]` Fixed an issue where calling setFocus on the datagrid would stop open menus from working. ([#4429](https://github.com/infor-design/enterprise/issues/4429))
- `[Datagrid]` To allow for some script tools to work we now set draggable to true. ([#4490](https://github.com/infor-design/enterprise/issues/4490))
- `[Datagrid]` Fixed an error on the filter box on the personalization dialog where it would error if there is a column with no name field. ([#4495](https://github.com/infor-design/enterprise/issues/4495))
- `[Datagrid]` Fixed links when changing personalization as they would inherit the wrong color. ([#4481](https://github.com/infor-design/enterprise/issues/4481))
- `[Datagrid]` Fixed a bug where seaching with the search on the toolbar would not highlight results. ([#4488](https://github.com/infor-design/enterprise/issues/4488))
- `[Datagrid]` Fixed an issue with a custom toolbar, where buttons would click twice. ([#4471](https://github.com/infor-design/enterprise/issues/4471))
- `[Datagrid]` Fixed a bug in updateRow where it did not sync up all data passed in with the dataset. ([#4476](https://github.com/infor-design/enterprise/issues/4476))
- `[Datepicker]` Changed the month/year picker to skip 10 years instead of one. ([#4388](https://github.com/infor-design/enterprise/issues/4388))
- `[Dropdown]` Improved the behavior of the `noSearch` dropdown when using the keyboard. ([#4388](https://github.com/infor-design/enterprise/issues/4388))
- `[Editor]` Fixed an issue where the focus was getting lost after pressing toolbar buttons. ([#4335](https://github.com/infor-design/enterprise/issues/4335))
- `[Editor]` Fixed an issue where the color picker was not opening the popup for overflow menu and had name as undefined in list. ([#4398](https://github.com/infor-design/enterprise/issues/4398))
- `[Editor]` Fixed an issue where font-size tags are stripped from the css. ([#4557](https://github.com/infor-design/enterprise/issues/4557))
- `[Favorites]` Removed the favorites component as its not really a component, info on it can be found under buttons in the toggle example. ([#4405](https://github.com/infor-design/enterprise/issues/4405))
- `[Fieldset]` Fixed a bug where summary form data gets cut off on a smaller viewport. ([#3861](https://github.com/infor-design/enterprise/issues/3861))
- `[Homepage]` Fixed an issue where the four column widgets were incorrectly positioned, left aligned on large screen. ([#4541](https://github.com/infor-design/enterprise/issues/4541))
- `[List Detail]` Fixed css height for list detail in responsive view ([#4426](https://github.com/infor-design/enterprise/issues/4426))
- `[Listview]` Fixed a bug where readonly and non-selectable listview should not have hover state. ([#4452](https://github.com/infor-design/enterprise/issues/4452))
- `[Lookup]` Fixed a bug where the filter header together with the checkbox column is not properly align. ([#3774](https://github.com/infor-design/enterprise/issues/3774))
- `[MenuButton]` Removed the menubutton component sections as its not really a component, info on it can be found under buttons in the MenuButton examples. ([#4416](https://github.com/infor-design/enterprise/issues/4416))
- `[Message]` Added support for lists in the message, also fixed a problem when doing so, with screen readers. ([#4400](https://github.com/infor-design/enterprise/issues/4400))
- `[Message]` Added the `noRefocus` setting that will feed through to the modal. ([#4507](https://github.com/infor-design/enterprise/issues/4507))
- `[Splitter]` Added missing audible labels in splitter collapse button and splitter handle. ([#4404](https://github.com/infor-design/enterprise/issues/4404))
- `[Tabs Module]` Fixed a bug where tab items were not centered correctly in uplift theme. ([#4538](https://github.com/infor-design/enterprise/issues/4538))
- `[Treemap]` Fixed a bug where small slices may show a "tip" below the chart. ([#2794](https://github.com/infor-design/enterprise/issues/2794))

(56 Issues Solved This Release, Backlog Enterprise 185, Backlog Ng 42, 1082 Functional Tests, 1612 e2e Tests)

## v4.33.2

### v4.33.2 Fixes

`[General]` Fix a bug where the regex blows up on Mac Big Sur. ([#4612](https://github.com/infor-design/enterprise/issues/4612))

## v4.33.1

### v4.33.1 Fixes

- `[Breadcrumb]` Fixed an issue were css only breadcrumbs were missing styles. ([#4501](https://github.com/infor-design/enterprise/issues/4501))

## v4.33.0

### v4.33.0 Features

- `[Locale]` Added a new dateTimeMillis and timeStampMillis format if milliseconds are needed. ([#4384](https://github.com/infor-design/enterprise/issues/4384))
- `[Toast]` Added a setting to enable setting ids or other attributes on the toast element. ([#4275](https://github.com/infor-design/enterprise/issues/4275))

### v4.33.0 Fixes

- `[Autocomplete]` Fix a bug when connected to NG where pressing the enter key would not select Autocomplete items/. ([ng#901](https://github.com/infor-design/enterprise-ng/issues/901))
- `[Autocomplete]` Fixed an issue where the Searchfield items were not selectable after 'All results for "xx"' was selected. ([#4446](https://github.com/infor-design/enterprise/issues/4446))
- `[Calendar]` Removed some extra keyboard stops when tabing. ([#4318](https://github.com/infor-design/enterprise/issues/4318))
- `[Calendar]` Fixed a bug where the incorrect color was shown when events are added with the dialog. ([#4439](https://github.com/infor-design/enterprise/issues/4439))
- `[Colorpicker]` Fixed an issue where the colorpicker closes when pressing or clicking outside the swatch. ([#3559](https://github.com/infor-design/enterprise/issues/3559))
- `[Datagrid]` Fixed an issue where activated row on 2nd or any subsequent page was not highlighting for mixed selection mode. ([ng#900](https://github.com/infor-design/enterprise-ng/issues/900))
- `[Datagrid]` Added support to disable column buttons. ([1590](https://github.com/infor-design/enterprise/issues/1590))
- `[Datagrid]` Fixed an issue where short field icon padding was misaligned in RTL mode. ([#1812](https://github.com/infor-design/enterprise/issues/1812))
- `[Datagrid]` Added support to `In Range` filter operator for numeric columns. ([#3988](https://github.com/infor-design/enterprise/issues/3988))
- `[Datagrid]` Fixed an issue where filter was not working if user types slow in the filter input for treegrid. ([#4270](https://github.com/infor-design/enterprise/issues/4270))
- `[Datagrid]` Fixed an issue where the icons right text was truncated for extra-small row height. ([#4355](https://github.com/infor-design/enterprise/issues/4355))
- `[Datagrid]` Fixed an issue where the column icons and content was overlapping. ([#4264](https://github.com/infor-design/enterprise/issues/4264))
- `[Datagrid]` Fixed an issue where using flex toolbar as a custom toolbar did not work. ([#4385](https://github.com/infor-design/enterprise/issues/4385))
- `[Datepicker]` Added missing off screen text for the picker buttons in the datepicker month/year view. ([#4318](https://github.com/infor-design/enterprise/issues/4318))
- `[Editor]` Fixed a bug where the Fontpicker's displayed style wasn't updating to match the current text selection in some cases. ([#4309](https://github.com/infor-design/enterprise/issues/4309))
- `[Editor]` Fixed a bug where b tags in an empty p tag would be stripped. ([#4411](https://github.com/infor-design/enterprise/issues/4411))
- `[Locale]` Added a new translation token for Records Per Page with no number. ([#4334](https://github.com/infor-design/enterprise/issues/4334))
- `[Locale]` Fixed an max stack error when setting `nb-NO` as a language. ([#874](https://github.com/infor-design/enterprise-ng/issues/874))
- `[Lookup]` Fixed an issue where the event `beforeShow` was only triggered the first time. ([#899](https://github.com/infor-design/enterprise-ng/issues/899))
- `[Lookup]` Fixed a bug where the lookup count doesn't update correctly. ([#4312](https://github.com/infor-design/enterprise/issues/4312))
- `[Mask]` Enabled editable sections of Date masks.  Editing within a section will no longer incorrectly alter values that may already exist in a date field's other editable sections. ([#4079](https://github.com/infor-design/enterprise/issues/4079))
- `[Modal Manager]` Modals now pass `isCancelled` properly when the Modal Manager API detects a request to close by using the Escape key. ([#4298](https://github.com/infor-design/enterprise/issues/4298))
- `[Pager]` Fixed an error when using arrow keys to select in the pagesize selector. ([#4383](https://github.com/infor-design/enterprise/issues/4383))
- `[Searchfield]` Allow for search terms to include special characters. ([#4291](https://github.com/infor-design/enterprise/issues/4291))
- `[Stepprocess]` Fixed a bug where padding and scrolling was missing. Note that this pattern will eventually be removed and we do not suggest any one use it for new development. ([#4249](https://github.com/infor-design/enterprise/issues/4249))
- `[Tabs]` Fixed multiple bugs where error icon in tabs and the animation bar were not properly aligned in RTL uplift theme. ([#4326](https://github.com/infor-design/enterprise/issues/4326))
- `[Tabs]` Fixed a bug where removing a nested tab would cause an error due to being invisible. ([#4356](https://github.com/infor-design/enterprise/issues/4356))
- `[Tabs]` Fixed a bug where the focus/activated state does not display correctly in RTL. ([#4332](https://github.com/infor-design/enterprise/issues/4332))
- `[Toolbar Flex]` Fixed detection of overflow in some toolbars where items were not properly displaying all overflowed items in the "More Actions" menu. ([#4296](https://github.com/infor-design/enterprise/issues/4296))
- `[Toolbar Flex]` Fixed an issue where in some examples/cases the first item did not get an initial tabindex. ([#4418](https://github.com/infor-design/enterprise/issues/4418))
- `[Tree]` Fixed an issue where calling togglenode without first doing a select/unselect was not working properly. ([#3927](https://github.com/infor-design/enterprise/issues/3927))
- `[Tree]` Fixed a bug that adding icons in with the tree text would encode it when using addNode. ([#4305](https://github.com/infor-design/enterprise/issues/4305))
- `[Validation]` Fixed an issue where after the execution `resetForm()` was not resting dropdown and editor the fields. ([#4259](https://github.com/infor-design/enterprise/issues/4259))

(48 Issues Solved This Release, Backlog Enterprise 184, Backlog Ng 48, 1084 Functional Tests, 1530 e2e Tests)

## v4.32.0

### v4.32.0 Important Notes

- `[Colors]` In Uplift (Vibrant) theme there is no longer any colors in graphite. All are slate. This involved bringing in a new version 3.0 of the design system with some breaking changes you should not if using the tokens directly. See the [design system change log](https://github.com/infor-design/design-system/blob/main/docs/CHANGELOG.md) for details. ([#4206](https://github.com/infor-design/enterprise/issues/4206))

### v4.32.0 Features

- `[Breadcrumb]` Add truncated style and made it the default for all Breadcrumb lists. ([#4091](https://github.com/infor-design/enterprise/issues/4091))
- `[Datagrid]` Add a new `RowNumber` formatter that will show a row number column that remains the same no matter how the grid is sorted. ([#1904](https://github.com/infor-design/enterprise/issues/1904))
- `[Datepicker]` Added the ability to use the range selection in date picker when using the UmAlQura Calendar (RTL). ([#4227](https://github.com/infor-design/enterprise/issues/4227))
- `[Homepage]` Added ability to support a 5 column option. ([#4101](https://github.com/infor-design/enterprise/issues/4101))
- `[Locale]` Added an example page to test translation strings more accurately. ([#4189](https://github.com/infor-design/enterprise/issues/4189))

### v4.32.0 Fixes

- `[Accordion]` Fixed a bug where disabled headers texts and icons were barely recognizable as disabled in uplift theme. ([#4065](https://github.com/infor-design/enterprise/issues/4065))
- `[Accordion]` Fixed a bug in the vibrant theme where nested header text was not showing because the width was pushing it to the next line. ([#4145](https://github.com/infor-design/enterprise/issues/4145))
- `[Application Menu]` Fixed too much spacing level when there's an icon in accordion header in uplift theme. ([#4202](http://localhost:4000/components/applicationmenu/test-six-levels-icons.html?theme=uplift&variant=light&colors=0066D4))
- `[Contextual Action Panel]` Made the close button work in cases where subcomponents are open inside the CAP. ([#4112](https://github.com/infor-design/enterprise/issues/4112))
- `[Colorpicker]` The sizes were inconsistent with other components in width so we adjusted them. ([#4310](https://github.com/infor-design/enterprise/issues/4310))
- `[Datagrid]` Fixed an issue where the selectedRows array contents continued to multiply each time running `selectAllRows`. ([#4195](https://github.com/infor-design/enterprise/issues/4195))
- `[Datagrid]` Fixed an issue where the dynamic tooltip was not working properly. ([#4260](https://github.com/infor-design/enterprise/issues/4260))
- `[Datagrid]` Fixed an issue where the check box filter was not working. ([#4271](https://github.com/infor-design/enterprise/issues/4271))
- `[Datagrid]` Fixed an issue where the filter and paging for treegrid was not working properly. ([#4293](https://github.com/infor-design/enterprise/issues/4293))
- `[Datepicker]` Fixed an issue where the minute and second interval for timepicker was not working properly when use along useCurrentTime setting. ([#4230](https://github.com/infor-design/enterprise/issues/4230))
- `[Dropdown]` Fixed a bug where italic-style highlighting would represent a matched filter term instead of bold-style on a Dropdown List item in some cases. ([#4141](https://github.com/infor-design/enterprise/issues/4141))
- `[Editor]` Fixed issue with incorrect padding when using bullets in RTL mode. ([#4327](https://github.com/infor-design/enterprise/issues/4327))
- `[General]` Fixed high contrast error color to have better contrast. ([#4344](https://github.com/infor-design/enterprise/issues/4344))
- `[FileUploadAdvanced]` Fixed an issue where the method `status.setCompleted()` not firing event `fileremoved`. ([#4294](https://github.com/infor-design/enterprise/issues/4294))
- `[Homepage]` Fixed an issue where the columns were not showing properly after resize by using the maximize button. ([#894](https://github.com/infor-design/enterprise-ng/issues/894))
- `[Homepage]` Fixed an issue where the columns were not showing properly after resize browser window. ([#895](https://github.com/infor-design/enterprise-ng/issues/895))
- `[Input]` Fixed a bug where the text input error state border color would be wrong in the vibrant, dark and high contrast. ([#4248](https://github.com/infor-design/enterprise/issues/4248))
- `[Locale]` Fixed issues with some timezone and datetime formats. ([#4297](https://github.com/infor-design/enterprise/issues/4297))
- `[Popupmenu]` Fixed a minor issue with the shortcut text on small breakpoints. ([#3984](https://github.com/infor-design/enterprise/issues/3984))
- `[Popover]` Fixed a regression where passing a popover content as a hash link to an ID no longer worked. ([#4281](https://github.com/infor-design/enterprise/issues/4281))
- `[Personalize]` Fixed an issue regarding the layout and scroll ability of a page. ([#3330](https://github.com/infor-design/enterprise/issues/3330))
- `[Searchfield]` Added a shadow to the focus state of searchfields with category buttons. ([#4181](https://github.com/infor-design/enterprise-ng/issues/4181))
- `[Splitter]` Fixes an issue where the collapse button was not working when splitter is on the right. ([#1730](https://github.com/infor-design/enterprise-ng/issues/1730))
- `[Tabs]` Added detection for width/height/style changes on a Tabs component, which now triggers a resize event. ([ng#860](https://github.com/infor-design/enterprise-ng/issues/860))
- `[Tabs]` Fixed a small error by removing a - 1 involved with testing. ([#4093](https://github.com/infor-design/enterprise/issues/4093))
- `[Tabs]` Fixed a bug where using `#` in a Tab title was not possible. ([#4179](https://github.com/infor-design/enterprise/issues/4179))
- `[Tabs Header]` Fixed a bug where the add icon were too small and the page form layout has a big space on top of it. ([#4289](https://github.com/infor-design/enterprise/issues/4289))
- `[Toolbar Flex]` Fixed a bug where in some cases a un-needed scrollbar would appear. [[#4325](https://github.com/infor-design/enterprise/issues/4325)]
- `[Toolbar Searchfield]` Fixed a bug where the searchfield doesn't perfectly align together with flex toolbar. [[#4226](https://github.com/infor-design/enterprise/issues/4226)]
- `[Tree]` Fixed an issue where the return focus state was not working properly after closing the context menu. ([#4252](https://github.com/infor-design/enterprise/issues/4252))
- `[Vertical Tabs]` Fixed an issue where the error icon was misaligning. ([#873](https://github.com/infor-design/enterprise-ng/issues/873))

(49 Issues Solved This Release, Backlog Enterprise 196, Backlog Ng 51, 1079 Functional Tests, 1525 e2e Tests)

## v4.31.5

### v4.31.5 Fixes

- `[General]` Fix a bug where the regex blows up on Mac Big Sur. ([#4612](https://github.com/infor-design/enterprise/issues/4612))

## v4.31.4

### v4.31.4 Fixes

- `[Datagrid]` Fixed an issue where the icons right text was truncated for extra-small row height. ([#4355](https://github.com/infor-design/enterprise/issues/4355))

## v4.31.3

### v4.31.3 Fixes

- `[Editor]` Fixed a bug where b tags in an empty p tag would be stripped. ([#4411](https://github.com/infor-design/enterprise/issues/4411))

## v4.31.2

### v4.31.2 Fixes

- `[Datagrid]` Added the ability to resize frozen columns, if you do not want this you must set columns to `resizable: false`. ([#3852](https://github.com/infor-design/enterprise/issues/3852))
- `[Datagrid]` Fixed hideColumn method to check if the column is hidden. ([#3852](https://github.com/infor-design/enterprise/issues/3852))
- `[Popdown]` Added a safety check to the destroy. ([#3852](https://github.com/infor-design/enterprise/issues/3852))

## v4.31.1

### v4.31.1 Fixes

- `[Datagrid]` Fixed a bug with icon alignment in editors in small or xtra small layout. ([#4266](https://github.com/infor-design/enterprise/issues/4266))
- `[Datagrid]` Fixed selection checkbox alignment. ([#4266](https://github.com/infor-design/enterprise/issues/4266))

## v4.31.0

### v4.31.0 Important Notes

- `[Buttons]` We reverted an inner Css rule that set all 'btn' classes to use contains vs starts with since this caused issues. One consequence is that if you use a class `dismissible-btn` it should now be `btn-dismissible`. This is a possible breaking change but for most cases this button is added by the tags component. ([#4120](https://github.com/infor-design/enterprise/issues/4120))

### v4.31.0 Features

- `[Calendar]` Added the ability to override an event `color` and `borderColor` see docs for details. ([#3923](https://github.com/infor-design/enterprise/issues/3923))
- `[Calendar]` Added the ability to use the monthview legend setting to colorsize day backgrounds. To use this set the `dayLegend` property. And this uses the same format for legend in the monthView. Just renamed it to avoid confusing with the event legend. ([#3893](https://github.com/infor-design/enterprise/issues/3893))
- `[Datagrid]` Added a `spacerColumn` setting, with this setting the last column fills any empty space instead of stretching everything out. ([#4032](https://github.com/infor-design/enterprise/issues/4032))
- `[Datagrid]` Added a `columnSizing` setting which impacts how the column widths are auto calculated. Options are: `both` (default), `data` or `header` (including filter). ([#4017](https://github.com/infor-design/enterprise/issues/4017))
- `[Datagrid]` Added the setting for empty message small height. ([#3609](https://github.com/infor-design/enterprise/issues/3609))
- `[Datagrid]` Fixed an alignment issue on rows when using alerts and tags with frozen columns and short row. ([#4237](https://github.com/infor-design/enterprise/issues/4237))
- `[Datagrid]` Fixed an alignment issue on hiding and showing rows when using grouped headers and frozen columns together. ([#4247](https://github.com/infor-design/enterprise/issues/4247))
- `[Datepicker]` Added the ability to use +/- to increment the day in the calendar. This is in addition to arrow key functionality. This works in the field or when the calendar is open. ([#4001](https://github.com/infor-design/enterprise/issues/4001))
- `[Masthead]` Added the ability use user images, status and initials in the masthead and masthead menu buttons. ([#800](https://github.com/infor-design/enterprise-ng/issues/800))
- `[MultiSelect]` Fixed an issue update multiselect on ajax with values already selected. ([#885](https://github.com/infor-design/enterprise-ng/issues/885))
- `[Tree]` Added option to add new child node on top or bottom. ([#3915](https://github.com/infor-design/enterprise/issues/3915))
- `[General]` Moved all the examples, patterns and layouts into their own sections or with the components they live with page patterns can now be found at `components/page-patterns` and layouts at `components/page-layouts`. Added a first pass of docs about these as well as more doc updates to forms, autocomplete and grid. ([#428](https://github.com/infor-design/enterprise/issues/428))

### v4.31.0 Fixes

- `[Application Menu]` Fixed an issue where the Header was unable to hide for RTL and ie11. ([#2154](https://github.com/infor-design/enterprise/issues/2154))
- `[Application Menu]` Fixed a bug where the border top color is wrong in uplift dark and high contrast theme. ([#4042](https://github.com/infor-design/enterprise/issues/4042))
- `[Application Menu]` Fixed a bug where some buttons did not have labels for the icon buttons in toolbars. Check your application if you use this pattern. ([#4085](https://github.com/infor-design/enterprise/issues/4085))
- `[Autocomplete]` Fixed an issue where the JavaScript error was thrown for ie11. ([#4148](https://github.com/infor-design/enterprise/issues/4148))
- `[Blockgrid]` Fixed an issue with paged datasets that would occasionally cause a JS console error. ([ng#836](https://github.com/infor-design/enterprise-ng/issues/836))
- `[Blockgrid]` Fixed a bug where first/last pager buttons would show and be disabled by default (buttons are now hidden by default). ([ng#836](https://github.com/infor-design/enterprise-ng/issues/836))
- `[Buttons]` Reverted an inner Css rule change that set 'btn' classes to contains vs starts with. ([#4120](https://github.com/infor-design/enterprise/issues/4120))
- `[Datagrid]` Fixed an issue when hiding columns after loading a datagrid up with grouped headers and frozen columns. ([#4218](https://github.com/infor-design/enterprise/issues/4218))
- `[Datagrid]` Fixed an issue where the rows where not render properly when use method `updateDataset()` for treegrid. ([#4213](https://github.com/infor-design/enterprise/issues/4213))
- `[Datagrid]` Fixed an issue where the tooltip for tree grid was not working properly. ([#827](https://github.com/infor-design/enterprise-ng/issues/827))
- `[Datagrid]` Fixed an issue where the keyword search was not working for server side paging. ([#3977](https://github.com/infor-design/enterprise/issues/3977))
- `[Datagrid]` Fixed a bug that nested datagrid columns could not be clicked. ([#4197](https://github.com/infor-design/enterprise/issues/4197))
- `[Datagrid]` Fixed an issue where the 'value' and 'oldValue' on cell change event where showing escaped. ([#4028](https://github.com/infor-design/enterprise/issues/4028))
- `[Datagrid]` Fixed an issue where the keyword search was not working for group headers. ([#4068](https://github.com/infor-design/enterprise/issues/4068))
- `[Datagrid]` Fixed an issue where the column filter results were inconsistent for tree grid. ([#4031](https://github.com/infor-design/enterprise/issues/4031))
- `[Datagrid]` Fixed an issue where the data was not exporting to excel when using the groupable setting. ([#4081](https://github.com/infor-design/enterprise/issues/4081))
- `[Datagrid]` Fixed an issue where if a context menu is opened and then closed with ESC the focus would be reset to the top of the page. ([#4085](https://github.com/infor-design/enterprise/issues/4085))
- `[Datagrid]` Fixed an issue where the tooltip would not show up if you focus a cell with ellipsis text with the keyboard. ([#4085](https://github.com/infor-design/enterprise/issues/4085))
- `[Datagrid]` Made the header checkbox focusable. ([#4085](https://github.com/infor-design/enterprise/issues/4085))
- `[Datagrid]` The selection checkbox cell had aria-selected on it which was incorrect. ([#4085](https://github.com/infor-design/enterprise/issues/4085))
- `[Datagrid]` Changed the auto width sizing of columns to include the padding of the rowHeight (16 16 8 8). So the column sizes are now more compact in lower rowHeight settings. Also to do this the grid is now rerendered when changing rowHeight. ([#4016](https://github.com/infor-design/enterprise/issues/4016))
- `[Datagrid]` Fixed a design QA bug where the column and data cell padding was not following the design system. Its now using 16px large, 16px medium, 8 px short and 8 px extar-short for text indenting. ([#4154](https://github.com/infor-design/enterprise/issues/4154))
- `[Datagrid]` Fixed an issue where the client side selection was not working. ([#4138](https://github.com/infor-design/enterprise/issues/4138))
- `[Datagrid]` Changed invalid css fill-available property. ([#4133](https://github.com/infor-design/enterprise/issues/4133))
- `[Datagrid]` Fixed issue where double keydown was required to open dropdown lists in datagrid cell. ([#3980](https://github.com/infor-design/enterprise/issues/3980))
- `[Datagrid]` Fixed an issue where the time picker editor was switching between AM and PM when set to 12:00. ([#4149](https://github.com/infor-design/enterprise/issues/4149))
- `[Datepicker]` Fixed a number of translation issues in the datepicker component. ([#4046](https://github.com/infor-design/enterprise/issues/4046))
- `[Datepicker]` Fixed a bug that the datepicker would focus the field when closing the month and year pane. ([#4085](https://github.com/infor-design/enterprise/issues/4085))
- `[Datepicker]` Fixed a bug where two dates may appear selected when moving forward/back in the picker dialog. ([#4018](https://github.com/infor-design/enterprise/issues/4018))
- `[Datepicker]` Fixed a bug where an error may occur if using the gregorian calendar on ar-SA locale. ([#4130](https://github.com/infor-design/enterprise/issues/4130))
- `[Dropdown]` Fixed an issue where "phraseStartsWith" does not filter the list after deleting a character. ([#4047](https://github.com/infor-design/enterprise/issues/4047))
- `[Dropdown]` Fixed a bug when backspacing in windows or fn + delete in Mac OS would render a ascii character in the input field. ([#4020](https://github.com/infor-design/enterprise/issues/4020))
- `[Editor]` Fixed a number of translation issues in the editor component. ([#4049](https://github.com/infor-design/enterprise/issues/4049))
- `[Editor]` Fixed an issue where the selection for shift + arrow keys was not working properly. ([#4070](https://github.com/infor-design/enterprise/issues/4070))
- `[Locale]` The Added placeholder for missing Thai `Locale` translation. ([#4041](https://github.com/infor-design/enterprise/issues/4041))
- `[Locale]` The Added placeholder for incorrect French `SetTime` translation. ([#4045](https://github.com/infor-design/enterprise/issues/4045))
- `[Lookup]` Fixed a bug where values are duplicated when selecting row on other pages and when paging is activated. ([#758](https://github.com/infor-design/enterprise-ng/issues/758))
- `[Locale]` Added July 2020 translation strings from the translation team. ([#4045](https://github.com/infor-design/enterprise/issues/4045))
- `[Mask]` Added the ability to pass date/time formats to the Mask API that do not contain separators or other literals. ([#3963](https://github.com/infor-design/enterprise/issues/3963))
- `[Masthead]` Added updated color and styles for uplift theme. ([#800](https://github.com/infor-design/enterprise-ng/issues/800))
- `[Mask]` Improved example pages in the demoapp, added some to the documentation index page for Mask. ([#556](https://github.com/infor-design/enterprise/issues/556))
- `[Modal]` Reverted nested modal behavior to being visually stacked, instead of one-at-a-time. Made it possible to show one-at-a-time via `hideUnderneath` setting. ([#3910](https://github.com/infor-design/enterprise/issues/3910))
- `[Multiselect]` Fixed an issue where multiselect fields with tags were not rendering properly. ([#4139](https://github.com/infor-design/enterprise/issues/4139))
- `[Popupmenu]` Fixed an issue where the icons were overlapping. ([#4201](https://github.com/infor-design/enterprise/issues/4201))
- `[Popupmenu]` Fixed a bug that the aria items are in the wrong place. Its now using [this guide](https://www.w3.org/TR/wai-aria-practices/examples/menu-button/menu-button-links.html). ([#4085](https://github.com/infor-design/enterprise/issues/4085))
- `[Popupmenu]` Fixed a bug where the heading doesn't display properly with multi-select menu. ([#3926](https://github.com/infor-design/enterprise/issues/3926))
- `[Searchfield]` Fixed an issue where some of the searchfield examples did not have focus states. ([#1060](https://github.com/infor-design/enterprise/issues/1060))
- `[Searchfield]` The `clear` function was misnamed as it didnt clear, it made the field clearable. Now we have a `clear` and `makeClearable` function. ([#4173](https://github.com/infor-design/enterprise/issues/4173))
- `[Textarea]` Fixed inconsistencies on styling of disabled field when using disable function, now the label will disable on all components when using this function. In general the label should be dimmed on disabled fields as per the design. ([#3917](https://github.com/infor-design/enterprise/issues/3917))
- `[Timepicker]` Fixed inconsistencies on readonly styling throughout different themes and variants. ([#4152](https://github.com/infor-design/enterprise/issues/4152))
- `[Toast]` Fixed a bug where the toast message doesn't close when pressing escape, and when it has multiple trigger elements and uses unique id's. ([#3986](https://github.com/infor-design/enterprise/issues/3986))
- `[Tooltip]` Fixed a bug where the title doesn't display when the title starts with '#'. ([#2512](https://github.com/infor-design/enterprise/issues/2512))
- `[Tooltip]` Fixed an issue where the tooltip would not show up if you focus a button with the keyboard. ([#4085](https://github.com/infor-design/enterprise/issues/4085))
- `[Tree]` Fixed an issue where the tree node still shows folder icon after all children and `children` property deleted. ([#4026](https://github.com/infor-design/enterprise/issues/4026))
- `[Tree]` Fixed an issue where the custom icon was changing back to default on toggle after use of method updateNode(). ([#4027](https://github.com/infor-design/enterprise/issues/4027))

(81 Issues Solved This Release, Backlog Enterprise 183, Backlog Ng 48, 1077 Functional Tests, 1489 e2e Tests)

## v4.30.1

### v4.30.1 Fixes

- `[Datepicker]` Fixed the datepicker in ar-SA setting timestamps would null the times in some situations. ([#4160](https://github.com/infor-design/enterprise/issues/4160))
- `[Datagrid]` The last row border was removed but this was incorrect, reverted this. ([#4140](https://github.com/infor-design/enterprise/issues/4140))
- `[Datagrid]` Fixed an alignment issue in datagrid filter that caused some fields to be misaligned. ([#4151](https://github.com/infor-design/enterprise/issues/4151))
- `[Datagrid]` Fixed an alignment issue with column colspan. In some situations it was not rendering correctly causing some cells to be misaligned. ([#4109](https://github.com/infor-design/enterprise/issues/4109))
- `[Datagrid]` Changed invalid css fill-available property. ([#4133](https://github.com/infor-design/enterprise/issues/4133))
- `[Locale]` Fixed a bug with MMMM dd format in ar-SA. ([#4160](https://github.com/infor-design/enterprise/issues/4160))
- `[Locale]` Changed the arguments names for better symmetry fromGregorian == toUmalqura and toGregorian === options.fromUmalqura. ([#4160](https://github.com/infor-design/enterprise/issues4160))

(71 Issues Solved This Release, Backlog Enterprise 197, Backlog Ng 53, 1078 Functional Tests, 1482 e2e Tests)

## v4.30.0

### v4.30.0 Announcements

- `[Datagrid]` The rowHeight setting has been changed to support extra-small, small, medium and large. short and normal are deprecated. If you have a custom toolbar you may need to update your [markup](https://github.com/infor-design/enterprise/blob/main/app/views/components/datagrid/example-custom-toolbar.html#L40-L44). ([#3755](https://github.com/infor-design/enterprise/issues/3755))

### v4.30.0 Features

- `[Breadcrumb]` Javascript Component API is now available. ([infor-design/enterprise-ng#700](https://github.com/infor-design/enterprise-ng/issues/700))
- `[Custom Builds]` The build script can now produce an ES Module version of the components that can be imported by your application. ([#3771](https://github.com/infor-design/enterprise/issues/3771))
- `[Datagrid]` Added a setting disableRowDeselection that if enabled does not allow selected rows to be toggled to deselected. ([#3791](https://github.com/infor-design/enterprise/issues/3791))
- `[Datagrid]` Added an additional row size extra-small. This row size may need a bit of further fleshing out. All of the previous row sizes have been renamed but using the old settings are supported but deprecated. The new sizes are Extra Small, Small, Medium, Large (Normal). ([#3755](https://github.com/infor-design/enterprise/issues/3755))
- `[Demoapp]` Added the ability to set runtime flags for persisting settings that were previously only possible to set via URL query parameters. ([n/a])
- `[Icons]` Changed the tree node icon to be more meaningful in uplift theme. Added a print-preview icon. This replaces the update-preview icon which has confusing meaning but was not removed.
- `[Searchfield]` Added the ability to clear the searchfield by calling a public clear() function. ([#3810](https://github.com/infor-design/enterprise/issues/3810))
- `[Tree]` Added a setting to support to expanding/collapsing when clicking only the icon portion of the tree node. ([#3730](https://github.com/infor-design/enterprise/issues/3730))
- `[Tree]` Added the ability to have separate icon button for expand/collapse and children count. ([#3847](https://github.com/infor-design/enterprise/issues/3847))

### v4.30.0 Fixes

- `[Accordion]` Fixed an issue where the chevron icon is not properly centered in Safari. ([#2161](https://github.com/infor-design/enterprise/issues/2161))
- `[Application Menu]` Fixed an issue where the dropdown icon is not properly centered in Safari. ([#3766](https://github.com/infor-design/enterprise/issues/3766))
- `[Accordion]` Fixed issue where hidden headers were not excluded from tab navigation. ([#3835](https://github.com/infor-design/enterprise/issues/3835))
- `[Calendar]` Fixed a bug that when setting accordions to allowOnePane it did not work. ([#3773](https://github.com/infor-design/enterprise/issues/3773))
- `[Calendar]` Fixed a bug where the accordion sections would show a line on hover in high contrast mode. ([#2779](https://github.com/infor-design/enterprise/issues/2779))
- `[Calendar]` Fixed a bug where the days would be out of alignment if the end and starts dates intersect. ([#1725](https://github.com/infor-design/enterprise/issues/1725))
- `[Contextual Action Panel]` Fixed an issue where the searchfield should be collapsible on mobile view. ([#918](https://github.com/infor-design/enterprise/issues/918))
- `[Counts]` Revamped the look and feel of widget counts in uplift theme. ([#3666](https://github.com/infor-design/enterprise/issues/3666))
- `[Datagrid]` Fixed an issue where the table doesn't filled the datagrid wrapper inside of modal. ([#3897](https://github.com/infor-design/enterprise/issues/3897))
- `[Datagrid]` Fix a bug with columns with buttons, they had an unneeded animation that caused states to be delayed when painting. ([#3808](https://github.com/infor-design/enterprise/issues/3808))
- `[Datagrid]` Fixed an issue where example page for filter and pager was not working properly. ([#3856](https://github.com/infor-design/enterprise/issues/3856))
- `[Datagrid]` Fix a bug with cellNavigation false, the focus state was still visible. ([#3937](https://github.com/infor-design/enterprise/issues/3937))
- `[Datagrid]` Updated example page for keyword search to fix error state. ([#3961](https://github.com/infor-design/enterprise/issues/3961))
- `[Datagrid]` Fix a bug with cellNavigation false, the focus state was incorrect on stretched rows in IE. ([#1644](https://github.com/infor-design/enterprise/issues/1644))
- `[Datagrid]` Fixed an issue where an extra border is shown in grid list mode and RTL. ([#3895](https://github.com/infor-design/enterprise/issues/3895))
- `[Datagrid]` Fixed a bug inside validateRow when passing in a zero the function would exit. ([#4002](https://github.com/infor-design/enterprise/issues/4002))
- `[Datagrid]` Fixed an issue where select all using keyboard in multiSelect/mixedSelect was not working. ([#3921](https://github.com/infor-design/enterprise/issues/3921))
- `[Datagrid]` Fix a bug with columns with buttons, they had an unneeded animation that caused states to be delayed when painting. ([#3808](https://github.com/infor-design/enterprise/issues/3808))
- `[Datagrid]` Fixed an issue where data was not in sync for row reorder and paging. ([#3749](https://github.com/infor-design/enterprise/issues/3749))
- `[Datagrid]` Fixed an issue where using selectRowsAcrossPages setting the selected rows were reseting by filter, to use this feature you may need to set columnIds in the settings to form whats unique for the row. ([#3601](https://github.com/infor-design/enterprise/issues/3601))
- `[Datagrid]` Fixed an issue where when using the contentTooltip setting on a datagrid on a modal, the column would expand when hovering rows. ([#3541](https://github.com/infor-design/enterprise/issues/3541))
- `[Datagrid]` Fixed an issue the arrow on tooltips flowed in the wrong direction. ([#3854](https://github.com/infor-design/enterprise/issues/3854))
- `[Datagrid]` Fixed an issue where readonly and checkbox cells would show up on the summary row. ([#3862](https://github.com/infor-design/enterprise/issues/3862))
- `[Datagrid]` Fixed an issue where text in nested objects where not encoded correctly. ([#4058](https://github.com/infor-design/enterprise/issues/3862))
- `[Datagrid]` Fixed an issue where text editor style editors are not saved properly. ([#4058](https://github.com/infor-design/enterprise/issues/4058))
- `[Datagrid]` Fixed an issue where checkboxes in an expandable area could not be checked. ([#4062](https://github.com/infor-design/enterprise/issues/4062))
- `[Datagrid]` Fix a bug where multiselect checkboxes were misaligned in a modal. ([#4086](https://github.com/infor-design/enterprise/issues/4086))
- `[Datepicker]` Fixed an issue where some languages like fr-CA and pt-BR (that are languages in a non default locale), would error when opening the picker. ([#4035](https://github.com/infor-design/enterprise/issues/4035))
- `[Datepicker]` Fixed an issue where change did not fire when rangeselecting the same day. ([#4075](https://github.com/infor-design/enterprise/issues/4075))
- `[Datepicker]` Fixed an issue where change did not fire when selecting today after having a cleared value in the field. ([#853](https://github.com/infor-design/enterprise-ng/issues/853))
- `[Dropdown]` Changed the keyboard dropdown so it will select the active item when tabbing out. ([#3028](https://github.com/infor-design/enterprise/issues/3028))
- `[Dropdown]` Fixed an issue where the search field does not stay in the initial position. ([#2659](https://github.com/infor-design/enterprise/issues/2659))
- `[Dropdown]` Fixed an issue where the search field does not stay in the initial position. ([#2659](https://github.com/infor-design/enterprise/issues/2659))
- `[Editor]` Fixed missing tooltips. ([#issues](https://github.com/infor-design/enterprise/issues/issues))
- `[Field Options]` Fixed an issue where the focus style was not aligning. ([#3628](https://github.com/infor-design/enterprise/issues/3628))
- `[Hierarchy]` Fixed an issue selection causes tab selection to be removed. ([#3597](https://github.com/infor-design/enterprise/issues/3597))
- `[Icons]` Fixed an issue with the amend icon in uplift theme. The meaning was lost on a design change and it has been updated. ([#3613](https://github.com/infor-design/enterprise/issues/3613))
- `[Locale]` Changed results text to lower case. ([#3974](https://github.com/infor-design/enterprise/issues/3974))
- `[Locale]` Fixed abbreviated chinese month translations. ([#4034](https://github.com/infor-design/enterprise/issues/4034))
- `[Lookup]` Fixed an issue in the min width examples that showed up in Safari only. ([#3949](https://github.com/infor-design/enterprise/issues/3949))
- `[Lookup]` Added example page for server side keyword search. ([#2806](https://github.com/infor-design/enterprise/issues/2806))
- `[Lookup]` Fixed a bug that the required validation would not reset from empty in certain cases. ([#810](https://github.com/infor-design/enterprise-ng/issues/810))
- `[Lookup]` Fixed an issue in the min width examples that showed up in Safari only. ([#3949](https://github.com/infor-design/enterprise/issues/3949))
- `[Popover]` Corrected the tabindex order of Popover elements when the Popover is contained within a Modal. ([#3644](https://github.com/infor-design/enterprise/issues/3644))
- `[Mask]` Fixed issue where languages with `,` as decimal were causing the fields to only show `.` instead of the actual characters that were input. ([#3933](https://github.com/infor-design/enterprise/issues/3933))
- `[Multiselect]` Fixed a bug that would incorrectly cause both text and tags to be rendered on the page when using the Select All checkbox. ([#3767](https://github.com/infor-design/enterprise/issues/3767))
- `[Multiselect]` When using the `showSelectAll` setting, if no selectable options are present, the Select All checkbox will now remain hidden and unusable. ([#3777](https://github.com/infor-design/enterprise/issues/3777))
- `[Multiselect]` Changed "Select All" checkbox's default behavior to only select items that match the current search filter, if a search filter is present.  The original filter behavior is available by setting `selectAllFilterOnly` to false. ([#3845](https://github.com/infor-design/enterprise/issues/3845))
- `[Textarea]` Added tests to show that the textarea count text is translated. ([#3807](https://github.com/infor-design/enterprise/issues/3807))
- `[Tooltip]` Fixed tooltip behavior so clicking and mousing out will not show the tooltip and fixed tooltip delay. ([#4050](https://github.com/infor-design/enterprise/issues/#4050))
- `[Tree]` Fixed an issue where previous text selection was not clearing after clicked to any tree-node. ([#3794](https://github.com/infor-design/enterprise/issues/3794))

(75 Issues Solved This Release, Backlog Enterprise 235, Backlog Ng 62, 1071 Functional Tests, 1448 e2e Tests)

## v4.29.0

### v4.29.0 Announcements

- `[General]` Heads Up that effective October 31, 2020 we will no longer support IE 11. Until that date we will test IE 11 but only critical issues will be fixed. See the linked issue for more details. ([#3756](https://github.com/infor-design/enterprise/issues/3756))

### v4.29.0 Features

- `[Accordion]` Added the ability to call collapse and expand with a header ID. ([#783](https://github.com/infor-design/enterprise-ng/issues/783))
- `[Lookup]` Added a tooltip functionality when the data is overflowed. ([#3703](https://github.com/infor-design/enterprise/issues/3703))
- `[Lookup]` Added a clear (x icon) button to clear the field. ([#740](https://github.com/infor-design/enterprise/issues/740))
- `[Lookup]` Added a clear (x icon) button and apply button inside of modal so there are now two options to clear the field. ([#2507](https://github.com/infor-design/enterprise/issues/2507))
- `[Lookup]` Fixed a bug where validation did not work if the lookup is non-editable (select only). ([#3950](https://github.com/infor-design/enterprise/issues/3950))
- `[Multiselect]` Moved the functionality for displaying the Multiselect List's searchfield underneath/above the pseudo element into a configurable setting. ([#3864](https://github.com/infor-design/enterprise/issues/3864))
- `[Popdown]` Fixed some integration problems with nested Lookups that were causing closing to happen prematurely. ([ng#760](https://github.com/infor-design/enterprise-ng/issues/760))
- `[Slider]` Added the ability to set position of the tooltip. ([#3746](https://github.com/infor-design/enterprise/issues/3746))
- `[Toast]` Added the ability to dismiss toasts via keyboard. ([#3521](https://github.com/infor-design/enterprise/issues/3521))
- `[Homepage]` Homepage edit events (resize, reorder, remove widgets) now fire on widget elements too ([#3679](https://github.com/infor-design/enterprise/issues/3679))

### v4.29.0 Fixes

- `[About]` Fixed a bug where About dialogs disappeared when being closed by the Modal Manager API. ([#3898](https://github.com/infor-design/enterprise/issues/3898))
- `[Application Menu]` Fixed personalization regressions on Soho theme ([#3704](github.com/infor-design/enterprise/issues/3704))
- `[General]` We Updated a lot of development dependencies. Most important things to note are: we now support node 12 for development and this is recommended, from tests 13 will also work. Node 14 will not work. We updated jQuery to 3.5.1 as a client side dependency and d3 to 5.16.0. If copying files from the `dist` folder note that the d3 file is called d3.v5.js. ([#1690](https://github.com/infor-design/enterprise/issues/1690))
- `[Bar Chart]` Fixed an issue where height was not calculating properly when used other elements along content container. ([#2670](https://github.com/infor-design/enterprise/issues/2670))
- `[Application Menu]` - Made it possible for App Menu Toolbars to dismiss the menu when the `dismissOnClickMobile` setting is true. ([#2831](https://github.com/infor-design/enterprise/issues/2831))
- `[Calendar/Weekview/Monthview]` Added more docs and exposed them on the design site. ([#3575](https://github.com/infor-design/enterprise/issues/3758))
- `[Checkbox]` Fixed an issue where the error icon was inconsistent between subtle and vibrant themes. ([#3575](https://github.com/infor-design/enterprise/issues/3575))
- `[Column Chart]` Fixed an issue where height was not calculating properly when used other elements along content container. ([#2670](https://github.com/infor-design/enterprise/issues/2670))
- `[Datagrid]` Fixed an issue where blank tooltip was showing when use Alert Formatter and no text. ([#2852](https://github.com/infor-design/enterprise/issues/2852))
- `[Datagrid]` Fixed a bug where the datagrid had blocked the clicking of buttons in an empty message area. ([#3922](https://github.com/infor-design/enterprise/issues/3922))
- `[Datagrid]` Fixed an issue where keyword search results were breaking the html markup for icons and badges. ([#3855](https://github.com/infor-design/enterprise/issues/3855))
- `[Datagrid]` Fixed an issue where keyword search results were breaking the html markup for hyperlink. ([#3731](https://github.com/infor-design/enterprise/issues/3731))
- `[Datagrid]` Fixed an issue where keyword search results were not showing for paging, if searched from other than 1st page it came blank table. ([#3629](https://github.com/infor-design/enterprise/issues/3629))
- `[Datagrid]` Fixed an issue where contents filtertype was not working on example page. ([#2887](https://github.com/infor-design/enterprise/issues/2887))
- `[Datagrid]` Fixed a bug in some themes, where the multi line cell would not be lined up correctly with a single line of data. ([#2703](https://github.com/infor-design/enterprise/issues/2703))
- `[Datagrid]` Fixed visibility of sort icons when toggling and when the column is in active. ([#3692](https://github.com/infor-design/enterprise/issues/3692))
- `[Datagrid]` Fixed a bug where the data passed to resultsText was incorrect in the case of reseting a filter. ([#2177](https://github.com/infor-design/enterprise/issues/2177))
- `[Datagrid/General]` Fixed an additional bug where when loading the datagrid with a columns object that contain recursive objects the grid would crash in saveColumns. [3759](https://github.com/infor-design/enterprise/issues/3759))
- `[Datepicker]` Fixed a bug where the modal would take aspects of the personalize colors by mistake. ([#3997](https://github.com/infor-design/enterprise/issues/3997))
- `[Dropdown]` Fixed tooltip content gets cut off inside of modal. ([#3106](https://github.com/infor-design/enterprise/issues/3106))
- `[DemoApp]` Fixed an issue with some pages in the design site where the did not have a height. ([#878](https://github.com/infor-design/website/issues/878))
- `[Fonts]` A note that the Source Sans Pro font thats used in the new theme and served at google fonts, now have a fix for the issue that capitalized letters and numbers had different heights. You may need to release any special caching. ([#1789](https://github.com/infor-design/enterprise/issues/1789))
- `[Form]` Fix broken links in the form readme file. ([#818](https://github.com/infor-design/website/issues/818))
- `[Line Chart]` Fixed an issue where height was not calculating properly when used other elements along content container. ([#2670](https://github.com/infor-design/enterprise/issues/2670))
- `[Locale]` Fixed the es-419 date time value, as it was incorrectly using the medium length date format. ([#3830](https://github.com/infor-design/enterprise/issues/3830))
- `[Modal]` Fixed the inconsistencies of spacing on required fields. ([#3587](https://github.com/infor-design/enterprise/issues/3587))
- `[Modal]` Fixed a bug where the title would overflow too soon. ([#3996](https://github.com/infor-design/enterprise/issues/3996))
- `[Multiselect]` Added ability to detect selected items from incoming data via `callSource()`. ([#2656](https://github.com/infor-design/enterprise/issues/2656))
- `[Multiselect]` Added support to api settings to `allTextString` and `selectedTextString` for custom headers. ([#3554](https://github.com/infor-design/enterprise/issues/3554))
- `[Pie Chart]` Fixed an issue where height was not calculating properly when used other elements along content container. ([#2670](https://github.com/infor-design/enterprise/issues/2670))
- `[Pie]` Fixed an issue where rounds decimal places for percent values were not working. ([#3599](https://github.com/infor-design/enterprise/issues/3599))
- `[Pie/Donut]` Fixed an issue where placing legend on bottom was not working for Homepage widget/Cards. ([#3560](https://github.com/infor-design/enterprise/issues/3560))
- `[Pager]` Reduced the space between buttons. ([#1942](https://github.com/infor-design/enterprise/issues/1942))
- `[Popupmenu]` Fixed an issue the shortcut text leaves gap when no icons are present. ([#3849](https://github.com/infor-design/enterprise/issues/3849))
- `[Tabs]` Fixed info and alert icons alignment on tabs and inside of modal. ([#2695](https://github.com/infor-design/enterprise/issues/2695))
- `[Tabs]` Fixes an issue where the search bar background color was going to transparent on smaller breakpoints. ([#3871](https://github.com/infor-design/enterprise/issues/3871))
- `[Notification]` Fixed an issue where the icons were lagging in the animation. ([#2099](https://github.com/infor-design/enterprise/issues/2099))
- `[Tree]` Fixed an issue where data was not in sync for children property. ([#1690](https://github.com/infor-design/enterprise/issues/1690))
- `[Splitter]` Fixed an issue the drag handle characters render incorrectly. ([#1458](https://github.com/infor-design/enterprise/issues/1458))
- `[Splitter]` Fixed an issue where dragging for RTL direction was not working. ([#1813](https://github.com/infor-design/enterprise/issues/1813))
- `[Spinbox]` Fixed an issue where a two or more digit min value would make it difficult to type in the spinbox. To fix this the values will only be validated on blur by default. ([#3909](https://github.com/infor-design/enterprise/issues/3909))
- `[Spinbox]` Fixed an issue where the number mask did not match the max value of the spinbox. ([#3939](https://github.com/infor-design/enterprise/issues/3939))
- `[Slider]` Improved the sliding so that decimal values would not trigger the change event. ([#787](https://github.com/infor-design/enterprise-ng/issues/787))
- `[Slider]` Reduced the number of change events that fire while sliding. ([#788](https://github.com/infor-design/enterprise-ng/issues/788))
- `[Swaplist]` Fixed an issue where dragging items more than once was not working on Android or iOS devices. ([#1423](https://github.com/infor-design/enterprise/issues/1423))
- `[Tree]` Fixed an issue where tree could not be expanded when using multiselect mode in IE 11. ([#3936](https://github.com/infor-design/enterprise/issues/3936))
- `[Tabs]` Fixed an issue where calling destroy did not remove the add tab button. ([#1439](https://github.com/infor-design/enterprise/issues/1439))
- `[Vertical Tabs]` Made personalization possible. ([#3029](https://github.com/infor-design/enterprise/issues/3029))

(64 Issues Solved This Release, Backlog Enterprise 248, Backlog Ng 69, 1149 Functional Tests, 1404 e2e Tests)

## v4.28.5

### v4.28.5 Fixes

- `[Datepicker]` Fixed an issue where change events did not fire consistently. ([#4087](https://github.com/infor-design/enterprise/issues/4087))

## v4.28.4

### v4.28.4 Fixes

- `[Datagrid]` Fixed an issue where checkboxes in an expandable area could not be checked. ([#4062](https://github.com/infor-design/enterprise/issues/4062))

## v4.28.3

### v4.28.3 Fixes

- `[Datepicker]` Fixed an issue where change did not fire when rangeselecting the same day. ([#4075](https://github.com/infor-design/enterprise/issues/4075))
- `[Datepicker]` Fixed an issue where change did not fire when selecting today after having a cleared value in the field. ([#853](https://github.com/infor-design/enterprise-ng/issues/853))

## v4.28.2

### v4.28.2 Fixes

- `[Splitter]` Fixed an issue where the splitter would remove the modal overlay in some cases. ([#3982](https://github.com/infor-design/enterprise/issues/3982))

## v4.28.1

### v4.28.1 Fixes

- `[Datagrid]` Fixed a bug where the datagrid had blocked the clicking of buttons in an empty message area. ([#3922](https://github.com/infor-design/enterprise/issues/3922))
- `[Datagrid]` Added ability to set the datagrid emptymessage as primary. ([#3922](https://github.com/infor-design/enterprise/issues/3922))

## v4.28.0

### v4.28.0 Important Changes

- `[Pager]` The Deprecated `pager` getter method was removed. Use `pagerAPI` instead for the same thing if accessing this internal object directly. ([#3759](https://github.com/infor-design/enterprise/issues/3759))

### v4.28.0 Features

- `[Bar Chart]` Added support to ellipsis for yaxis labels. ([#3702](https://github.com/infor-design/enterprise/issues/3702))
- `[Contextmenu]` Added support for shortcut display in menus. ([#3490](https://github.com/infor-design/enterprise/issues/3490))
- `[Datepicker]` Added support for custom api callback to disable passed dates and to disable dates by years. ([#3462](https://github.com/infor-design/enterprise/issues/3462))
- `[Datagrid]` Added and fixed up datagrid grouping aggregators. There is now aggregators for avg, count, list, max, min and sum. In addition null and undefined data will not cause issues. ([#3752](https://github.com/infor-design/enterprise/issues/3752))
- `[Error Page]` Added a new example showing a static error page. For example for a 404 page or generic error. ([#281](https://github.com/infor-design/design-system/issues/281))
- `[FileUploadAdvanced]` Added support to api settings `maxFiles` to limit number of uploads. ([#3512](https://github.com/infor-design/enterprise/issues/3512))
- `[FileUploadAdvanced]` Added support to fire event `fileremoved` for attached file removed. ([#3548](https://github.com/infor-design/enterprise/issues/3548))
- `[Line Chart]` Added support to ellipsis for yaxis labels. ([#3702](https://github.com/infor-design/enterprise/issues/3702))
- `[Modal]` Improved handling of multiple Modal windows stemming from a single trigger element. ([ng#705](https://github.com/infor-design/enterprise-ng/issues/705))

### v4.28.0 Fixes

- `[Accordion]` Fixed a regression where updating individual headers within an Accordion was no longer working ([#3826](https://github.com/infor-design/enterprise/issues/3070))
- `[Application Menu]` Fixed the icons on breaking apart it's appearance when zooming out the browser in IE11, uplift theme. ([#3070](https://github.com/infor-design/enterprise/issues/3070))
- `[Application Menu]` Fixed misalignment/size of bullet icons in the accordion on Android devices. ([#1429](http://localhost:4000/components/applicationmenu/test-six-levels.html))
- `[Application Menu]` Add keyboard support for closing Role Switcher panel ([#3477](https://github.com/infor-design/enterprise/issues/3477))
- `[Autocomplete]` Added a check to prevent the autocomplete from incorrectly stealing form focus, by checking for inner focus before opening a list on typeahead. ([#3639](https://github.com/infor-design/enterprise/issues/3070))
- `[Autocomplete]` Fixed an issue where an change event was not firing when selecting from the menu. ([#804](https://github.com/infor-design/enterprise/issues/804))
- `[Bubble Chart]` Fixed an issue where an extra axis line was shown when using the domain formatter. ([#501](https://github.com/infor-design/enterprise/issues/501))
- `[Bullet Chart]` Added support to format ranges and difference values. ([#3447](https://github.com/infor-design/enterprise/issues/3447))
- `[Button]` Fixed the button disabled method to no longer use class `is-disabled`. ([#3447](https://github.com/infor-design/enterprise-ng/issues/799))
- `[Charts]` Fixed an issue where selected items were being deselected after resizing the page. ([#323](https://github.com/infor-design/enterprise/issues/323))
- `[Colorpicker]` Fixed an issue where the color swatches shift when the colorpicker has a scrollbar. ([#2266](https://github.com/infor-design/enterprise/issues/2266))
- `[Custom Builds]` Fixed issues related to custom building Datagrid. ([#3784](https://github.com/infor-design/enterprise/issues/3784))
- `[Custom Builds]` Fixed issues related to custom building Locale. ([#3839](https://github.com/infor-design/enterprise/issues/3839))
- `[Custom Builds]` Fixed issues related to custom building Modal. ([#3822](https://github.com/infor-design/enterprise/issues/3822))
- `[Datagrid]` Fixed an issue where row data was not available for serializer with Treegrid. ([#3663](https://github.com/infor-design/enterprise/issues/3724))
- `[ContextualActionPanel]` Fixed an issue where toolbars in CAP are not torn down on destroy. ([#3785](https://github.com/infor-design/enterprise/issues/3785))
- `[ContextualActionPanel]` Fixed an issue where nested caps or closing and reopening caps would not work. ([#801](https://github.com/infor-design/enterprise-ng/issues/801))
- `[Datagrid]` Fixed a css issue in dark uplift mode where the group row lines were not visible. ([#3649](https://github.com/infor-design/enterprise/issues/3649))
- `[Datagrid]` Fixed some styling issues in alerts and tags, and made clickable tags available in the formatter. ([#3631](https://github.com/infor-design/enterprise/issues/3631))
- `[Datagrid]` Fixed a css issue in dark uplift mode where the group row lines were not visible . ([#3649](https://github.com/infor-design/enterprise/issues/3649))
- `[Datagrid]` Fixed lookup modal title to be visible and adjust the position to make it centered. ([#3635](https://github.com/infor-design/enterprise/issues/3635))
- `[Datagrid]` Fixed an issue where selected rows are not reset when calling loadData. ([#3718](https://github.com/infor-design/enterprise/issues/3718))
- `[Datagrid]` Fixed an issue where if using grouping totals and hiding and showing columns the page is not refreshed properly. ([#2564](https://github.com/infor-design/enterprise/issues/2564)
- `[Datagrid]` Fixed an issue the selected row header icon is the wrong state when using allowSelectAcrossPages. ([#3043](https://github.com/infor-design/enterprise/issues/3043)
- `[Datagrid]` Improved the `datagrid-default-modal-width` concept if setting a modal datagrid default with so it works on any parent. [3562](https://github.com/infor-design/enterprise/issues/3562))
- `[Datagrid]` Fixed a bug in the indeterminate paging example, that the select checkbox would not work and be out of sync when changing pages. [2230](https://github.com/infor-design/enterprise/issues/2230))
- `[Datagrid]` Fixed a bug when resizing the first column of the center pane when using frozen columns, the resize would jump out the size of the frozen section. [3741](https://github.com/infor-design/enterprise/issues/3741))
- `[Datagrid]` Fixed an issue where the filter condition leaves two selected if you just reorder. ([#3779](https://github.com/infor-design/enterprise/issues/3779))
- `[Datagrid/General]` Fixed a bug where when loading the datagrid with a columns object that contain recursive objects the grid would crash. [3759](https://github.com/infor-design/enterprise/issues/3759))
- `[Datagrid/Hyperlink]` Fixed layout issues with links in right text align mode. To do this refactored links to not use a psuedo element for the focus style. ([#3680](https://github.com/infor-design/enterprise/issues/3680))
- `[Datepicker]` Fixed a bug where for some locales like `af-ZA` and `fi_FI` with dots in the day periods, setting 24 hr time to AM did not work. [3750](https://github.com/infor-design/enterprise/issues/3750))
- `[Datepicker]` Fixed a bug where date picker erred on arabic dates. [3804](https://github.com/infor-design/enterprise/issues/3804))
- `[Datepicker]` Fixed a bug where date picker could not change arabic dates. [3819](https://github.com/infor-design/enterprise/issues/3819))
- `[Datepicker]` Fixed a bug the month only picker would error the second time opened. [3817](https://github.com/infor-design/enterprise/issues/3817))
- `[Datepicker]` Added fix for dates with month and day only format where day is first, this was incorrectly validating as invalid. ([#3833](https://github.com/infor-design/enterprise/issues/3833))
- `[Demoapp]` Fixed incorrect directory list hyperlinks in listview and listbuilder components. ([1783](https://github.com/infor-design/enterprise/issues/1783))
- `[Demoapp]` Did cleanup on the icons and patterns links. ([3790](https://github.com/infor-design/enterprise/issues/3790))
- `[Demoapp]` When deployed on a proxy the icons page would not change contents when changing theme. ([3790](https://github.com/infor-design/enterprise/issues/3790))
- `[Dropdown]` Fixed an issue that Dropdown did not close when scrolling in some nested containers. ([#3436](https://github.com/infor-design/enterprise/issues/3436))
- `[EmptyMessage]` Updated the text to be more subtle. ([#3476](https://github.com/infor-design/enterprise/issues/3476))
- `[Fieldset]` Fixed fieldset text data overlapping in compact mode on mobile view. ([#3627](https://github.com/infor-design/enterprise/issues/3627))
- `[General]` Added a number of small accessibility fixes base on older testing feedback. ([#1539](https://github.com/infor-design/enterprise/issues/1539))
- `[Hierarchy]` Added support for separators in the actions menu on a hierarchy leaf. ([#3636](https://github.com/infor-design/enterprise/issues/3636))
- `[Hierarchy]` Fixed an issue where clicking the "More Actions" menu trigger wouldn't open the menu anymore. ([#3873](https://github.com/infor-design/enterprise/issues/3873))
- `[Lookup]` Fixed an issue where `keywordFilter: true` and `filterable: true` used together cause the lookup modal to break. ([#3772](https://github.com/infor-design/enterprise/issues/3772))
- `[Masthead]` Fixed layout and color issues in uplift theme. ([#3526](https://github.com/infor-design/enterprise/issues/3526))
- `[Modal]` Fixed modal title to a two line with ellipsis when it's too long. ([#3479](https://github.com/infor-design/enterprise/issues/3479))
- `[Multiselect]` Fixed tags dismiss button on mobile devices. ([#3640](https://github.com/infor-design/enterprise/issues/3640))
- `[Icons]` Added new locked/unlocked icons in ids-identity [#3732](https://github.com/infor-design/enterprise/issues/3732)
- `[Radar Chart]` Fixed an issue where labels were cutoff at desktop view. ([#3510](https://github.com/infor-design/enterprise/issues/3510))
- `[Splitter]` Fixed an issue where collapse button was misaligned. ([#3825](https://github.com/infor-design/enterprise/issues/3825))
- `[Swaplist]` Fixed disabled swap buttons color in dark variant subtle theme. ([#3709](https://github.com/infor-design/enterprise/issues/3709))
- `[Utils]` Exposed `Soho.utils.isInViewport(elem)` for external use. ([#3436](https://github.com/infor-design/enterprise/issues/3436))
- `[Toolbar]` Improved the placeholder text color to be more visible in uplift (dark variant). ([#3727](https://github.com/infor-design/enterprise/issues/3727))
- `[Tree]` Fixed an issue where use `UpdateNode()` method the data was not sync. ([#3724](https://github.com/infor-design/enterprise/issues/3724))

(71 Issues Solved This Release, Backlog Enterprise 260, Backlog Ng 82, 1048 Functional Tests, 1370 e2e Tests)

## v4.27.4

### v4.27.4 Fixes

`[Button]` Fixed the button disabled method to no longer use class `is-disabled`. ([#3447](https://github.com/infor-design/enterprise-ng/issues/801))
`[Button]` Fixed a regression where some buttons would get a 100% width on mobile. ([#801](https://github.com/infor-design/enterprise-ng/issues/801))

## v4.27.3

### v4.27.3 Fixes

- `[Datagrid]` Fixed a bug in the indeterminate paging example, that the select checkbox would not work and be out of sync when changing pages. [2230](https://github.com/infor-design/enterprise/issues/2230))

## v4.27.2

### v4.27.2 Fixes

- `[Datagrid]` Fixed an issue in datagrid frozen columns, actions that re-render like sorting may cause rendering issues. ([#3735](https://github.com/infor-design/enterprise/issues/3735))
- `[Datagrid]` Fixed an issue in lookup datagrid editors that clicking a trigger in the cell would commit the cell causing editing not to work in some cases. ([#785](https://github.com/infor-design/enterprise-ng/issues/785))

## v4.27.1

### v4.27.1 Fixes

- `[Icons]` Added a fix to support both `href` and `xlink:href` in icons. ([#3734](https://github.com/infor-design/enterprise/issues/3734))

## v4.27.0

### v4.27.0 Important Changes

- `[Hierarchy]` Removed the following deprecated options `paging: <bool>` and `mobileView: <bool>`. Instead use `layout='paging'` or `layout='mobile-only'`.
- `[Icons]` Changed the svg icons to use `href` instead of deprecated `xlink:href`. This isnt a breaking change either will work but `href` works better with Ivy in Angular. ([#3611](https://github.com/infor-design/enterprise/issues/3611))

### v4.27.0 Features

- `[Button]` Add `toData()` and related API for programmatically handling control of buttons. ([ng#467](https://github.com/infor-design/enterprise-ng/issues/467))
- `[Calendar]` Enhanced the look and feel of monthview calendar by displaying legend and calendar event on mobile view. ([#925](https://github.com/infor-design/enterprise/issues/925))
- `[Modal]` Created API for controlling the Modal ButtonSet. ([ng#467](https://github.com/infor-design/enterprise-ng/issues/467))
- `[Datagrid]` Added support for api setting on expand and collapse children. ([#3274](https://github.com/infor-design/enterprise/issues/3274))
- `[Datagrid]` Updated the fixedRowHeight setting to accept `auto` as an option. This will calculate the row height for all frozenRows section. If you have a lot of rows this may be slow so a number is preferred. ([#3374](https://github.com/infor-design/enterprise/issues/3374))
- `[Editor]` Added an option to set the height of the editor in `rows`. If you set this the estimated number for rows can be specified for the source and html pane. It will scroll after that. ([#3688](https://github.com/infor-design/enterprise/issues/3688))
- `[Homepage]` Added support for reordering, resizing, and removing widgets by enabling edit mode on the homepage component. ([#3531](https://github.com/infor-design/enterprise/issues/3531))

### v4.27.0 Fixes

- `[Accordion]` Removed stoppage of event propagation when accordion headers are clicked, in order to allow external click event listeners to propagate. ([ng#321](https://github.com/infor-design/enterprise-ng/issues/321))
- `[Bar Chart]` Fixed an issue where chart was not resizing on homepage widget resize. ([#2669](https://github.com/infor-design/enterprise/issues/2669))
- `[Blockgrid]` Fixed an issue where there was no index if the data is empty, and removed deprecated internal calls. ([#748](https://github.com/infor-design/enterprise-ng/issues/748))
- `[Busy Indicator]` Fixed an issue where it throws an error when a display delay, the busy-indicator parent removed and added via ngIf before the busyindicator shown. ([#703](https://github.com/infor-design/enterprise-ng/issues/703))
- `[Busy Indicator]` Fixed an issue where the overlay would close when closing the Modal. ([#3424](https://github.com/infor-design/enterprise/issues/3424))
- `[Busy Indicator]` Fixed an issue where position was not aligning. ([#3341](https://github.com/infor-design/enterprise/issues/3341))
- `[Colorpicker]` Fixed the dropdown icon position is too close to the right edge of the field. ([#3508](https://github.com/infor-design/enterprise/issues/3508))
- `[Contextual Action Panel]` Fixed misaligned search icon in uplift theme. ([#3630](https://github.com/infor-design/enterprise/issues/3630))
- `[Contextual Action Panel]` Fixed close icon button in getting cut off on mobile view ([#3586](https://github.com/infor-design/enterprise/issues/3586))
- `[Datagrid]` Fixed an issue where lookup editor was removing all characters following and including the '|' pipe character. ([#3556](https://github.com/infor-design/enterprise/issues/3556))
- `[Datagrid]` Fixed an issue where date range filter was unable to filter data. ([#3503](https://github.com/infor-design/enterprise/issues/3503))
- `[Datagrid]` Fixed a bug where datagrid tree would have very big text in the tree nodes on IOS. ([#3347](https://github.com/infor-design/enterprise/issues/3347))
- `[Datagrid]` Fixed a focus trap issue when using actionable mode, tab will now move up and down rows. ([#2399](https://github.com/infor-design/enterprise/issues/2399))
- `[Datagrid]` Fixed a bug when setting the UI indicator with `setSortIndicator` then it would take two clicks to sort the inverse direction. ([#3391](https://github.com/infor-design/enterprise/issues/3391))
- `[Datagrid]` Fixed an issue where date range filter was not working. ([#3337](https://github.com/infor-design/enterprise/issues/3337))
- `[Datagrid]` Fixed a bug when combining multiselect and expandable rows. If using the shift key to select multiple rows the selection would include incorrect rows. ([#2302](https://github.com/infor-design/enterprise/issues/2302))
- `[Datagrid]` Added support for dragging and reordering columns in RTL and some minor style cleanup with dragging to reorder. ([#3552](https://github.com/infor-design/enterprise/issues/3552))
- `[Datagrid]` Fixed an issue that the click event did not show the item data when the keyboard is used. ([#3645](https://github.com/infor-design/enterprise/issues/3645))
- `[Datagrid]` Fixed an issue where datagrid tree did not show empty messages. ([#3642](https://github.com/infor-design/enterprise/issues/3642))
- `[Datagrid]` Fixed an issue where grouped rows did not render when combined with frozen columns. ([#3367](https://github.com/infor-design/enterprise/issues/3367))
- `[Datagrid]` Fixed an issue where the overlay was closing after close Modal. ([#735](https://github.com/infor-design/enterprise-ng/issues/735))
- `[Datagrid]` Fixed a misaligned drag and drop column icon on IE 11. ([#3648](https://github.com/infor-design/enterprise/issues/3648))
- `[Datagrid]` Fixed an issue when using the colspan column option along with frozenColumns. ([#3416](https://github.com/infor-design/enterprise/issues/3416))
- `[Datagrid]` Fixed an issue where the empty message might still show if the amount of rows do not fill the page. ([#3697](https://github.com/infor-design/enterprise/issues/3697))
- `[Datepicker]` Fixed popover height and datepicker layout on mobile view. ([#2569](https://github.com/infor-design/enterprise/issues/3569))
- `[Datepicker]` Fixed an issue where date range with minimum range was not working. ([#3268](https://github.com/infor-design/enterprise/issues/3268))
- `[Datepicker]` Fixed an issue where date range was reverting to initial values after clearing. ([#1306](https://github.com/infor-design/enterprise/issues/1306))
- `[Datepicker]` Fixed an issue where dates would be invalid in ko-KO locale. ([#3470](https://github.com/infor-design/enterprise/issues/3470))
- `[Datepicker]` Fixed an issue where dates would be invalid in zh-TW locale. ([#3473](https://github.com/infor-design/enterprise/issues/3473))
- `[Datepicker]` Fixed an issue where AM/PM could not be set in hi-IN locale. ([#3474](https://github.com/infor-design/enterprise/issues/3474))
- `[Datepicker]` Fixed an issue where change would fire twice or when the value is still blank. ([#3423](https://github.com/infor-design/enterprise/issues/3423))
- `[Datepicker]` Fixed an issue where time would be reset to 12:00 AM when setting the time and clicking today. ([#3202](https://github.com/infor-design/enterprise/issues/3202))
- `[Dropdown]` Fixed a bug where it was not possible for Dropdowns in certain scrollable Modal regions to close on scroll. ([#2650](https://github.com/infor-design/enterprise/issues/2650))
- `[Dropdown]` Fixed a bug that dropdowns are in the wrong position if flowing up and other minor cases. ([#2068](https://github.com/infor-design/enterprise/issues/2068))
- `[Dropdown]` Fixed alignment when using dropdown in compound field. ([#3647](https://github.com/infor-design/enterprise/issues/3647))
- `[Editor]` Added ui updates to the toolbar in uplift (vibrant mode) and minor style fixes. ([#3577](https://github.com/infor-design/enterprise/issues/3577))
- `[Editor]` Added fixes to reseting the dirty indicator when used in an editor. ([#3662](https://github.com/infor-design/enterprise/issues/3662))
- `[Editor]` Fixed a width change when toggle source view when the editor is on a modal, this is also based on UI feedback that the switch was confusing, so we now disable the buttons. ([#3594](https://github.com/infor-design/enterprise/issues/3594))
- `[Editor]` Fixed an issue where bullet and number lists could not be converted to headings and regular text with the font picker. ([#2679](https://github.com/infor-design/enterprise/issues/2679))
- `[Editor]` Fixed an issue where some settings like bold and italics would not be reset consistently when applying headings and regular text with the font picker. ([#2256](https://github.com/infor-design/enterprise/issues/2256))
- `[Editor]` Fixed an issue where the dirty events did not fire changing the source view. ([#3598](https://github.com/infor-design/enterprise/issues/3598))
- `[Editor]` Adding missing bottom spacing under heading elements. ([#3288](https://github.com/infor-design/enterprise/issues/3288))
- `[Field Filter]` Fixed an issue where switching to In Range filter type with a value in the field was causing an error. ([#3515](https://github.com/infor-design/enterprise/issues/3515))
- `[Editor]` Added a font color for rest/none swatch. ([#2035](https://github.com/infor-design/enterprise/issues/2035))
- `[Field Filter]` Fixed an issue where switching to In Range filter type with a value in the field was causing an error. ([#3515](https://github.com/infor-design/enterprise/issues/3515))
- `[Field Filter]` Fixed an issue where date range was not working after using other filter. ([#2764](https://github.com/infor-design/enterprise/issues/2764))
- `[Field Filter]` Fixed an issue where stray text would be shown if the filters are hidden and then shown later. ([#3687](https://github.com/infor-design/enterprise/issues/3687))
- `[Line Chart]` Fixed an issue where x-axis labels were overlapping for small viewport on homepage widget. ([#2674](https://github.com/infor-design/enterprise/issues/2674))
- `[Lookup]` Fixed an issue where selected values were clearing when use server side data. ([#588](https://github.com/infor-design/enterprise-ng/issues/588))
- `[Locale]` Added missing Afrikaans translations. ([#3685](https://github.com/infor-design/enterprise/issues/3685))
- `[Masthead]` Fixed layout and color issues in uplift theme. ([#3526](https://github.com/infor-design/enterprise/issues/3526))
- `[Modal]` Fixed an iOS bug where after opening several Modals/Messages, it would occasionally be impossible to scroll a scrollable page area. ([#3389](https://github.com/infor-design/enterprise/issues/3389))
- `[Modal]` Fixed a bug where when iframe elements are present, focus traps could occur and cause focus on elements outside of the Modal, but within the iframe. ([#2287](https://github.com/infor-design/enterprise/issues/2287))
- `[Modal]` Added a check for preventing Tooltips inside a Modal from opening while the Modal is not visible ([#3588](https://github.com/infor-design/enterprise/issues/3588))
- `[Modal]` Fixed dropdown position when the field is required. ([#3482](https://github.com/infor-design/enterprise/issues/3482))
- `[Modal]` Fixed a regression where some Close buttons were not properly closing. ([#3615](https://github.com/infor-design/enterprise/issues/3615))
- `[Process Indicator]` Fixed icons that are not centered inside the circle indicators. ([#3509](https://github.com/infor-design/enterprise/issues/3509))
- `[Personalize]` Fixed an issue that colorschanged events do not fire on when doing a set to default ation. ([#751](https://github.com/infor-design/enterprise-ng/issues/751))
- `[Searchfield]` Correct the background color of toolbar search fields. ([#3527](https://github.com/infor-design/enterprise/issues/3527))
- `[Spinbox]` Corrected an issue in the enable method, where it did not fully remove the readonly state. ([#3527](https://github.com/infor-design/enterprise/issues/3527))
- `[Swaplist]` Fixed an issue where lists were overlapping on uplift theme. ([#3452](https://github.com/infor-design/enterprise/issues/3452))
- `[Tabs]` Fixed the position of error icon too close to the border on focus state. ([#3544](https://github.com/infor-design/enterprise/issues/3544))
- `[Tabs-Vertical]` Fixed an issue where the content cannot scroll on mobile view. ([#3542](https://github.com/infor-design/enterprise/issues/3542))
- `[Tags]` Fixed a regression on Tag Buttons, where they were visually, vertically misaligned with Tag text. ([#3604](https://github.com/infor-design/enterprise/issues/3604))
- `[Week-View]` Changed the look of the week-view and day-view day of the week so its a 3 (or 2) letter abbreviation and emphasizes the date and spans two lines. This makes all the days of the week the same length. ([#3262](https://github.com/infor-design/enterprise/issues/3262))
- `[Validation]` Fixed a bug where addMessage did not add messages to the parent. ([#711](https://github.com/infor-design/enterprise-ng/issues/711))

(87 Issues Solved This Release, Backlog Enterprise 279, Backlog Ng 75, 1033 Functional Tests, 1322 e2e Tests)

## v4.26.2

### v4.26.2 Fixes

- `[Textarea]` Fixed missing text in safari on disabled text areas. ([#3638](https://github.com/infor-design/enterprise/issues/3638))

## v4.26.1

### v4.26.1 Fixes

- `[Demo App]` Fixed the embedded layout to show uplift theme. ([#861](https://github.com/infor-design/website/issues/861))

## v4.26.0

### v4.26.0 Features

- `[Datagrid]` Added support for expandable row to expand across all frozen columns, and fixed span layout issues on the right side frozen columns. ([#2867](https://github.com/infor-design/enterprise/issues/2867))
- `[Datagrid]` Added a new `resizeMode` option that allows you to pick between `flex` and `fit`. `flex` will resize columns independently shifting other columns to fit the table layout if needed. `fit` will resize using the neighbor's column width. This is possible more useful when you have less columns. ([#3251](https://github.com/infor-design/enterprise/issues/3251))
- `[Calendar]` Made the monthview, weekview and calendar work in RTL mode and added official support for UmAlQura calendar. ([#2788](https://github.com/infor-design/enterprise/issues/2788))
- `[Icons]` Added new icons `icon-play, icon-stop, icon-record, icon-pause` for video players. ([#411](https://github.com/infor-design/design-system/issues/411))
- `[Icons]` Added new icons `icon-security-off, icon-security-on` for toggles related to security/secure items. ([#397](https://github.com/infor-design/design-system/issues/397))
- `[Searchfield]` Added a setting that makes it possible to adjust the "collapsed" size of a Toolbar Searchfield to better accommodate some use cases. ([#3296](https://github.com/infor-design/enterprise/issues/3296))

### v4.26.0 Fixes

- `[Application Menu]` Fixed bugs with filtering where it was not possible to have the filter match text within content areas, as well as general expand/collapse bugs with filtering. ([#3131](https://github.com/infor-design/enterprise/issues/3131))
- `[Application Menu]` Fixed overlap button when label is too long, and aligned dropdown icon in application menu uplift theme. ([#3133](https://github.com/infor-design/enterprise/issues/3133))
[Contextual Action Panel] - Fixed shade colors of text and icon buttons in uplift theme high contrast. (#3394)
- `[Accordion]` - Fixed an issue with a missing border on the last element in certain states. ([#3885](https://github.com/infor-design/enterprise/issues/3885))
- `[Calendar]` Fixed issue where on month view in events info `Date` and `Duration` fields were not working with some events and `Duration` field. Now `Duration` field support `Days, Hours and Minutes` text. ([#2777](https://github.com/infor-design/enterprise/issues/2777))
- `[Calendar]` Fixed an issue where link was not working on monthview to switch to day view when clicked on more events on that day. ([#3181](https://github.com/infor-design/enterprise/issues/3181))
- `[Calendar]` Fixed a calendar event where the start date today is not displaying as upcoming event in different timezone. ([#2776](https://github.com/infor-design/enterprise/issues/2776))
- `[Calendar]` Fixed an issue where adding an event was inconsistent in Safari. ([#3079](https://github.com/infor-design/enterprise/issues/3079))
- `[Calendar]` Fixed an issue where any event was not rendering in day and week view. ([#3222](https://github.com/infor-design/enterprise/issues/3222))
- `[Calendar]` Fixed an issue where date selection was not persist when switching from month view to week view to day view. ([#3319](https://github.com/infor-design/enterprise/issues/3319))
- `[Colors]` Fixed an incorrect ruby06 color, and made the background change on theme change now (again). ([#3448](https://github.com/infor-design/enterprise/issues/3448))
- `[Datagrid]` Fixed an issue where focus on reload data was forced to be on active cell. ([#358](https://github.com/infor-design/enterprise-ng/issues/358))
- `[Datagrid]` Fixed RTL issues in the filter row. ([#3517](https://github.com/infor-design/enterprise/issues/3517))
- `[Datagrid]` Improved the column resize behavior in speed and usability with the cursor being more accurate during resize. ([#3251](https://github.com/infor-design/enterprise/issues/3251))
- `[Datagrid]` Improved the column resize behavior to work much better in RTL mode. ([#1924](https://github.com/infor-design/enterprise/issues/1924))
- `[Datagrid]` Fixed a bug where if a filter row column is frozen the mask and editor options would not be applied. ([#2553](https://github.com/infor-design/enterprise-ng/issues/2553))
- `[Datagrid]` Fixed an issue where when using rowTemplate/expandableRows and frozenColumns on both sides the right side did not render properly. ([#2867](https://github.com/infor-design/enterprise/issues/2867))
- `[Datagrid]` Fixed an issue where height was not aligning to expandable row for frozen columns. ([#3516](https://github.com/infor-design/enterprise/issues/3516))
- `[Datagrid]` Fixed hover color should not be similar to alternate rows when hovering in uplift high contrast. ([#3338](https://github.com/infor-design/enterprise/issues/3338))
- `[Datagrid]` Fixed a demo app issue filtering decimal fields in some examples. ([#3351](https://github.com/infor-design/enterprise/issues/3351))
- `[Datagrid]` Fixed an issue where some columns were disappear after resizing the browser or after changing themes. ([#3434](https://github.com/infor-design/enterprise/issues/3434))
- `[Datagrid]` Fixed an issue that the filter row type dropdowns did not close when the grid is scrolled. ([#3216](https://github.com/infor-design/enterprise/issues/3216))
- `[Datagrid]` Added an example showing the configuration needed to filter date time fields on just dates without the time part. ([#2865](https://github.com/infor-design/enterprise/issues/2865))
- `[Datagrid]` Changed the isFilter added value to datasets to a more unique value to avoid clashes. ([#2668](https://github.com/infor-design/enterprise/issues/2668))
- `[Datagrid]` Added a `getDataset` method that will return the current dataset without any added properties. ([#2668](https://github.com/infor-design/enterprise/issues/2668))
- `[Datagrid]` Fixed an issue that when reordering filter columns the filter values would disappear. ([#2565](https://github.com/infor-design/enterprise/issues/2565))
- `[Datagrid]` Fixed an issue that dropdown lists in filter rows did not close when scrolling. ([#2056](https://github.com/infor-design/enterprise/issues/2565))
- `[Datagrid]` Added a `filterType` option to the filter event data so the type can be determined. ([#826](https://github.com/infor-design/enterprise/issues/826))
- `[Datagrid]` Add options to `toolbar.filterRow` so that instead of true/false you can set `showFilter, clearFilter, runFilter` independently. ([#1479](https://github.com/infor-design/enterprise/issues/1479))
- `[Datagrid]` Added fixes to improve the usage of the textarea editor. ([#3417](https://github.com/infor-design/enterprise/issues/3417))
- `[Datagrid]` Fixed an issue where reset to default was not working properly. ([#3487](https://github.com/infor-design/enterprise/issues/3487))
- `[Datepicker]` Fixed an issue where setting date format with comma character was not working. ([#3008](https://github.com/infor-design/enterprise/issues/3008))
- `[Editor]` Made the link and image link fields required on the dialogs. ([#3008](https://github.com/infor-design/enterprise/issues/3008))
- `[Editor]` Fixed an issue where it was possible to clear text and end up with text outside the default paragraph separator. ([#2268](https://github.com/infor-design/enterprise/issues/2268))
- `[Fileupload]` Fixed an issue where tabbing out of a fileupload in was causing the modal dialog to disappear. ([#3458](https://github.com/infor-design/enterprise/issues/3458))
- `[Form Compact Layout]` Added support for `form-compact-layout` the remaining components. ([#3008](https://github.com/infor-design/enterprise/issues/3329))
- `[Dropdown]` Fixed a bug that was causing the `selectValue()` method not to update the visual display of the in-page Dropdown element. ([#3432](https://github.com/infor-design/enterprise/issues/3432))
- `[Forms]` Fixed an issue where radio group was overlapping fields. ([#3466](https://github.com/infor-design/enterprise/issues/3466))
- `[Forms Compact]` Fixed an issue where fileupload was misaligned in RTL mode in uplift theme. ([#3483](https://github.com/infor-design/enterprise/issues/3483))
- `[Icons]` Fixed color inconsistencies of the icons when the fields are in readonly state. ([#3176](https://github.com/infor-design/enterprise/issues/3176))
- `[Input]` Added the ability to line up data labels with inputs by adding class `field-height` to the `data` element and placing it in a responsive grid. ([#987](https://github.com/infor-design/enterprise/issues/987))
- `[Input]` Added the ability to use standalone required spans, this will help on responsive fields if they are cut off. ([#3115](https://github.com/infor-design/enterprise/issues/3115))
- `[Input/Forms]` Added the ability to add a class to rows to align the fields on the bottom, this will line up fields if they have wrapping labels or long labels with required fields. To enable this add class `flex-align-bottom` to the grid `row`. ([#443](https://github.com/infor-design/enterprise/issues/443))
- `[Locale]` Fixed an issue where formatDate() method was not working for es-419. ([#3363](https://github.com/infor-design/enterprise/issues/3363))
- `[Locale]` Fixed an issue where setting language to `nb` would error. ([#3455](https://github.com/infor-design/enterprise/issues/3455))
- `[Locale]` Fixed incorrect time separators in the no, nn, and nn locales. ([#3468](https://github.com/infor-design/enterprise/issues/3468))
- `[Locale]` Added further separation of language from formatting in date oriented components (calendar, datepicker, timepicker ect). [3244](https://github.com/infor-design/enterprise/issues/3244))
- `[Locale]` Added support for `nn` locale and language, but this will change to no language as only this is translated as its the same. ([#3455](https://github.com/infor-design/enterprise/issues/3455))
- `[Locale]` Correct the month names in Russian locale and capitalized the day names. ([#3464](https://github.com/infor-design/enterprise/issues/3464))
- `[Module Tabs]` Fixed color tab indicator and small gap below when selected/opened for all color variations in uplift theme. ([#3312](https://github.com/infor-design/enterprise/issues/3312))
- `[Modal]` Fixed colors in dark mode for the primary disabled button and error and background contrast. ([#2754](https://github.com/infor-design/enterprise/issues/2754))
- `[Pie]` Fixed an issue where initial selection was getting error. ([#3157](https://github.com/infor-design/enterprise/issues/3157))
- `[Popupmenu]` Fixed an issue where list separators were disappearing when reduced the browser zoom level e.g. 70-80%. ([#3407](https://github.com/infor-design/enterprise/issues/3407))
- `[Radar Chart]` Fixed an issue where labels was cut off for some screen sizes. ([#3320](https://github.com/infor-design/enterprise/issues/3320))
- `[Searchfield]` Fixed a bug where changing filter results while the autocomplete is open may result in the menu being positioned incorrectly. ([#3243](https://github.com/infor-design/enterprise/issues/3243))
- `[Searchfield]` Fixed a bug in Toolbar Searchfields where a component configured with `collapsible: false` and `collapseSize` defined, the searchfield would incorrectly collapse. ([NG#719](https://github.com/infor-design/enterprise-ng/issues/719))
- `[Splitter]` Fixed an issue in the destroy function where the expand button was not removed. ([#3371](https://github.com/infor-design/enterprise/issues/3371))
- `[Swaplist]` Fixed an issue where top buttons were not aligned in Firefox. ([#3425](https://github.com/infor-design/enterprise/issues/3425))
- `[Textarea]` Fixed an issue where using `rows` stopped working, and fixed the autoGrow option to work better. ([#3471](https://github.com/infor-design/enterprise/issues/3471))
- `[Toolbar]` Fixed an issue where some `destroy()` methods being called in `teardown()` were not type-checking for the `destroy()` method, and sometimes would incorrectly try to call this on an object or data property defined as `button`. ([#3449](https://github.com/infor-design/enterprise/issues/3449))
- `[Tooltip/Popover]` Fixed incorrect placement when in RTL modes, as well as some broken styles on the RTL Popover. ([#3119](https://github.com/infor-design/enterprise/issues/3119))
- `[Validation/Checkboxes]` Fixed issues with making checkboxes required, the styling did not work for it and the scrollIntoView function and validation failed to fire. Note that to add required to the checkbox you need to add an extra span, adding a class to the label will not work because the checkbox is styled using the label already. ([#3147](https://github.com/infor-design/enterprise/issues/3147))
- `[Validation]` Fixed an issue where calling removeMessage would not remove a manually added error class. ([#3318](https://github.com/infor-design/enterprise/issues/3318))

(78 Issues Solved This Release, Backlog Enterprise 336, Backlog Ng 77, 989 Functional Tests, 1246 e2e Tests)

## v4.25.3

### v4.25.3 Fixes

- `[Bar]` Fixed an error rendering charts with only one dataset point. ([#3505](https://github.com/infor-design/enterprise/issues/3505))
- `[Datagrid]` Fixed an issue where date range filter was unable to filter data. ([#3503](https://github.com/infor-design/enterprise/issues/3503))
- `[Datagrid]` Fixed an issue where date range filter was not working. ([#3337](https://github.com/infor-design/enterprise/issues/3337))
- `[Datepicker]` Fixed an issue where date range with minimum range was not working. ([#3268](https://github.com/infor-design/enterprise/issues/3268))
- `[Datepicker]` Fixed an issue where date range was reverting to initial values after clearing. ([#1306](https://github.com/infor-design/enterprise/issues/1306))
- `[Field Filter]` Fixed an issue where switching to In Range filter type with a value in the field was causesing an error. ([#3515](https://github.com/infor-design/enterprise/issues/3515))
- `[Field Filter]` Fixed an issue where date range was not working after using other filter. ([#2764](https://github.com/infor-design/enterprise/issues/2764))

## v4.25.2

### v4.25.2 Fixes

- `[Fileupload]` Fixed an issue where tabbing out of a fileupload in was causing the modal dialog to disappear. ([#3458](https://github.com/infor-design/enterprise/issues/3458))

## v4.25.1

### v4.25.1 Fixes

- `[Datagrid]` Fixed a bug where if there was an editor datagrid might error when loading. ([#3313](https://github.com/infor-design/enterprise/issues/3313))
- `[Mask]` Fixed a bug where leading zeroes were not possible to apply against Number Masks on standard input fields that also handled formatting for thousands separators. ([#3315](https://github.com/infor-design/enterprise/issues/3315))
- `[General]` Improved the colors of windows chrome custom scrollbars in uplift themes. ([#3413](https://github.com/infor-design/enterprise/issues/3413))

## v4.25.0

### v4.25.0 Features

- `[Fields]` Added a form level class to toggle all fields in the form to a more compact (shorter) mode called `form-layout-compact`. Added and fixed existing components so that there is now the option to have more compact forms by using shorter fields. ([#3249](https://github.com/infor-design/enterprise/issues/3249))
- `[Tag]` Added a new style for linkable tags that will work for default, info, good, error, alert, and neutral styles. ([#3113](https://github.com/infor-design/enterprise/issues/3113))
- `[Multiselect]` Added Tag Display as a new style for interacting with selected results in Multiselect components. ([#3114](https://github.com/infor-design/enterprise/issues/3114))
- `[Popdown]` Added support for tabbing into and exit out of it. ([#3218](https://github.com/infor-design/enterprise/issues/3218))
- `[Colors]` Updated design system tokens to new colors for uplift and did a pass on all three theme variants. This impacts and improves many internal colors in components and charts. ([#3007](https://github.com/infor-design/enterprise/issues/3007))

### v4.25.0 Fixes

- `[About]` Added further indication for Microsoft Edge Chrome next to the underlying chrome version. ([#3073](https://github.com/infor-design/enterprise/issues/3073))
- `[About]` Fixed a bug where the browser language was shown as the locale name, we now show browser language and IDs language and locale separate. ([#2913](https://github.com/infor-design/enterprise/issues/2913))
- `[About]` Fixed a bug where the OS version was duplicated. ([#1650](https://github.com/infor-design/enterprise/issues/1650))
- `[Accordion]` Fixed inconsistency style of focus element after clicking on a certain accordion header. ([#3082](https://github.com/infor-design/enterprise/issues/3082))
- `[Accordion]` Fixed an issue that when all panes are expanded then they could no longer be closed. ([#701](https://github.com/infor-design/enterprise-ng/issues/3217))
- `[Application Menu]` Fixed minor usability issues when attempting to filter on application menus, display of hidden filtered children, and filtering reset when a Searchfield is blurred. ([#3285](https://github.com/infor-design/enterprise/issues/3285))
- `[Application Menu]` Fixed incorrect font-size/padding around list item headers' bullet points. ([#3364](https://github.com/infor-design/enterprise/issues/3364))
- `[Application Menu]` Tweaked some font colors on the Vibrant theme. ([#3400](https://github.com/infor-design/enterprise/issues/3400))
- `[Autocomplete]` Fixed an issue where selected event was not firing when its parent is partly overflowing. ([#3072](https://github.com/infor-design/enterprise/issues/3072))
- `[Calendar]` Fixed an issue setting the legend checked elements to false in the api. ([#3170](https://github.com/infor-design/enterprise/issues/3170))
- `[Datagrid]` Fixed an issue where the data after commit edit was not in sync for tree. ([#659](https://github.com/infor-design/enterprise-ng/issues/659))
- `[Datagrid]` Fixed an issue where the add row or load new data for grouping was not working. ([#2801](https://github.com/infor-design/enterprise/issues/2801))
- `[Datagrid]` Fixed an issue where time picker filter trigger icon and text was overlapping. ([#3062](https://github.com/infor-design/enterprise/issues/3062))
- `[Datagrid]` Fixed a bug where floating point math would cause the grouping sum aggregator to round incorrectly. ([#3233](https://github.com/infor-design/enterprise/issues/3233))
- `[Datagrid]` Fixed style issues in all theme and theme variants when using the list style including grouped headers and states. ([#3265](https://github.com/infor-design/enterprise/issues/3265))
- `[Datagrid]` Fixed issues with the stretch columns minimum width. ([#3308](https://github.com/infor-design/enterprise/issues/3308))
- `[Datagrid]` Fixed an issue where converting circular structure to JSON was throwing an error. ([#3309](https://github.com/infor-design/enterprise/issues/3309))
- `[Datagrid]` Fixed an issue where focus in date picker field was not aligning. ([#3350](https://github.com/infor-design/enterprise/issues/3350))
- `[Datagrid]` Added fixes for editing lookup fields, fixed the styling of the lookup editor and improved padding, also fixed the sort indicator color. ([#3160](https://github.com/infor-design/enterprise/issues/3160))
- `[Datagrid]` Fixed a bug that made selecting blank items in lists in a dropdown not possible. ([#3313](https://github.com/infor-design/enterprise/issues/3313))
- `[Editor]` Fixed an issue where line spacing was inconsistent. ([#3335](https://github.com/infor-design/enterprise/issues/3335))
- `[General]` Added detection for wkWebView which is paired with safari. This caused issues with all black text as this browser had previously been unknown. ([#3336](https://github.com/infor-design/enterprise/issues/3336))
- `[Homepage]` Fixed an issue where the DOM order was not working for triple width widgets. ([#3101](https://github.com/infor-design/enterprise/issues/3101))
- `[Locale]` Fixed an issue where enter all digits was not working for fr-FR. ([#3217](https://github.com/infor-design/enterprise/issues/3217))
- `[Locale]` Added the ability to set a 5 digit language (`fr-FR` and `fr-CA` vs `fr`) and added separate strings for `fr-CA` vs `fr-FR`. ([#3245](https://github.com/infor-design/enterprise/issues/3245))
- `[Locale]` Changed incorrect Chinese locale year formats to the correct format as noted by translators. For example `2019年 12月`. ([#3081](https://github.com/infor-design/enterprise/issues/3081))
- `[Locale]` Corrected and added the firstDayofWeek setting for every locale. ([#3060](https://github.com/infor-design/enterprise/issues/3060))
- `[Mask]` Fixed an issue when applying Masks to input fields configured for numbers, where errors would be thrown when the Mask attempted to overwrite the input field value. ([#3315](https://github.com/infor-design/enterprise/issues/3315))
- `[Modal]` Fixed an issue where the returns focus to button after closing was not working. ([#3166](https://github.com/infor-design/enterprise/issues/3166))
- `[Multiselect]` Adjusted the placeholder color as it was too dark. ([#3276](https://github.com/infor-design/enterprise/issues/3276))
- `[Pie]` Fixed cut off line labels when something other than value is used. ([#3143](https://github.com/infor-design/enterprise/issues/3143))
- `[Popupmenu]` Switched the `attachToBody` setting to be true by default. ([#3331](https://github.com/infor-design/enterprise/issues/3331))
- `[Searchfield]` Fixed an issue where multiselect items' checkboxes and text were misaligned in RTL mode. ([#1811](https://github.com/infor-design/enterprise/issues/1811))
- `[Searchfield]` Fixed placeholder text alignment issues on Vibrant theme in Firefox. ([#3055](https://github.com/infor-design/enterprise/issues/3055))
- `[Scrollbar]` Fixed styles for windows chrome to work with all themes. ([#3172](https://github.com/infor-design/enterprise/issues/3172))
- `[Searchfield]` Fixed an overlapping text in searchfield when close icon button is showed. ([#3135](https://github.com/infor-design/enterprise/issues/3135))
- `[Tabs]` Fixed an issue where scroll was not working on mobile view for scrollable-flex layout. ([#2931](https://github.com/infor-design/enterprise/issues/2931))

(47 Issues Solved This Release, Backlog Enterprise 374, Backlog Ng 96, 980 Functional Tests, 1196 e2e Tests)

## v4.24.0

### v4.24.0 Important Changes

- `[Icons]` Reversed a change in previous versions to make alert icons all have a white background as this caused issues. Concerning alert icons there are now the following `icon-[name]` - which will have transparent background, in Uplift these are linear in style, in soho these are solid in style. We also add a `icon-[name]-alert` for alert icons with a white background. If you need a white background you can use these otherwise we have restored the functionality from the 4.21 version, you might need a white background in calendar icons. Also the pending icon is fixed and now orange. ([#3052](https://github.com/infor-design/enterprise/issues/3052))
- `[Datagrid]` Changed the way tables are rendered to avoid gaps at the end of the grid and fix the sizes so they work in resize. This is done by using css position: sticky for headers. It has a few consequences. The spaceColumn option which was never completed was removed. The stretchColumn option is still working but is less important now and defaults to no stretch. IE 11 will now no longer support sticky headers because it does not support css position sticky, so it will degrade in functionality. This improves all issues with columns getting out of alignment. ([#2825](https://github.com/infor-design/enterprise/issues/2825))

### v4.24.0 Deprecation

### v4.24.0 Features

- `[Datagrid]` Added support to get only changed values as return array for get modified rows method. ([#2958](https://github.com/infor-design/enterprise/issues/2958))
- `[Editor]` Replaced the `h3` and `h4` buttons with a more robust Fontpicker component. ([#2722](https://github.com/infor-design/enterprise/issues/2722))
- `[Spinbox]` Standardized Spinbox field sizes to match other input field sizes, added responsive form (fluid) functionality for Spinbox, and reworked the standard size of the Spinbox to match other form fields. ([#1344](https://github.com/infor-design/enterprise/issues/1344))

### v4.24.0 Fixes

- `[All]` Removed the property `-webkit-text-fill-color` from usage throughout out our codebase, except for one rule that changes it to `unset` if it's present. ([#3041](https://github.com/infor-design/enterprise/issues/3041))
- `[Application Menu]` Fixed issue in application menu where scrollbar is visible even if it's not needed in uplift theme. ([#3134](https://github.com/infor-design/enterprise/issues/3134))
- `[Datagrid]` Fixed an issue where the hide pager on one page setting was not working correctly when applying a filter. ([#2676](https://github.com/infor-design/enterprise/issues/2676))
- `[Datagrid]` Fixed an issue where if the grid is initialized with an empty array then updateColumns is used the resetColumns function failed. ([#690](https://github.com/infor-design/enterprise-ng/issues/690))
- `[Datagrid]` Fixed an issue where the dirty cell indicator was not updating after remove row. ([#2960](https://github.com/infor-design/enterprise/issues/2960))
- `[Datagrid]` Fixed an issue where the method getModifiedRows was not working, it had duplicate entries for the same row. ([#2908](https://github.com/infor-design/enterprise/issues/2908))
- `[Datagrid]` Fixed an issue where the personalized columns were not working when toggle columns and drag drop. ([#3004](https://github.com/infor-design/enterprise/issues/3004))
- `[Datagrid]` Fixed an issue where the grouping filter was not working after do sort. ([#3012](https://github.com/infor-design/enterprise/issues/3012))
- `[Datagrid]` Fixed an issue where the editable single column was not working. ([#3023](https://github.com/infor-design/enterprise/issues/3023))
- `[Datagrid]` Fixed an issue where when hovering a parent row the same row index in the child row will show the hover state. ([#2227](https://github.com/infor-design/enterprise/issues/2227))
- `[Datagrid]` Fixed an issue where the focus state for action button formatter was not working correctly. ([#3006](https://github.com/infor-design/enterprise/issues/3006))
- `[Datagrid]` Fixed an issue where the personalization dialog was not centered on IE 11. ([#3175](https://github.com/infor-design/enterprise/issues/3175))
- `[Datagrid]` Fixed an issue finally so that all columns will always align and will never come out of alignment. ([#2835](https://github.com/infor-design/enterprise/issues/2835))
- `[Datagrid]` Fixed an issue where in some cases when there is no data you could not scroll right. ([#2363](https://github.com/infor-design/enterprise/issues/2363))
- `[Datagrid]` Fixed an issue where in some cases where you could not scroll right over the empty message. ([#2864](https://github.com/infor-design/enterprise/issues/2864))
- `[Datagrid]` Fixed an issue where the IOS text would appear very large on group headers. ([#2224](https://github.com/infor-design/enterprise/issues/2224))
- `[Datagrid]` Fixed an issue where in some cases where if you have one column and are in edit mode resizing the page behaved strangely. ([#3193](https://github.com/infor-design/enterprise/issues/3193))
- `[Datagrid]` Changed the rendering of columns so that there will never be a gap on the left side, changed the default of stretchColumn to null which will fill. ([#1818](https://github.com/infor-design/enterprise/issues/1818))
- `[Datagrid]` Fixed an issue that hyperlinks in the datagrid would redirect. ([#3207](https://github.com/infor-design/enterprise/issues/3207))
- `[Datagrid]` Changed the behavior of column resizing to use "fit" during resize, which means adjacent columns only will be resized. ([#605](https://github.com/infor-design/enterprise/issues/605))
- `[Datagrid]` Fixed an issue that resizing the last column would create a gap. ([#1671](https://github.com/infor-design/enterprise/issues/1671))
- `[Datepicker]` Fixed missing background color on disable dates and adjusted the colors in all themes. ([#2910](https://github.com/infor-design/enterprise/issues/2910))
- `[Datepicker]` Fixed a layout issue on the focus state on colored/legend days. ([#2910](https://github.com/infor-design/enterprise/issues/2910))
- `[Datepicker]` Fixed an issue where the calendar layout was not working on ie11. ([#3226](https://github.com/infor-design/enterprise/issues/3226))
- `[Dropdown]` Fix a bug where a dropdown in a datagrid cell would sometimes not display the correct value when selected. ([#2919](https://github.com/infor-design/enterprise/issues/2919))
- `[Dropdown]` Fix a layout issue in RTL on the badges example. ([#3150](https://github.com/infor-design/enterprise/issues/3150))
- `[Editor]` Corrected CSP errors and broken images in the Editor Preview when inserting the default image. ([#2937](https://github.com/infor-design/enterprise/issues/2937))
- `[Editor]` Fixes issues with Editors configured to use Flex Toolbar, where toolbar buttons were not properly triggering selected events, and overflowed items were not triggering editor actions as expected. ([#2938](https://github.com/infor-design/enterprise/issues/2938))
- `[Editor]` The Editor now uses the same routine for stripping disallowed tags and attributes from pasted content when it transitions from the Source View to the Preview. This makes it impossible to paste/type HTML tags containing a `style` property with CSS rules that are not allowed to be applied to inline Editor elements, such as `font-family`. ([#2987](https://github.com/infor-design/enterprise/issues/2987))
- `[Editor]` Fixed a problem in Safari that would cause scrolling to occur inside Flex Toolbars unexpectedly. ([#3033](https://github.com/infor-design/enterprise/issues/3033))
- `[Editor]` Fixed many memory leaks related to view swapping and `destroy()` in the Editor. ([#3112](https://github.com/infor-design/enterprise/issues/3112))
- `[EmptyMessage]` Added a fix so that click will only fire on the button part of the empty message. ([#3139](https://github.com/infor-design/enterprise/issues/3139))
- `[Header]` Update the header placeholder text color to match better. ([#3040](https://github.com/infor-design/enterprise/issues/3040))
- `[Locale]` Fixed a problem in fi-FI where some date formats where incorrect with one digit days. ([#3019](https://github.com/infor-design/enterprise/issues/3019))
- `[Locale]` Added new conversion methods for gregorian to umalqura dates and vice versa with Locale. The fromGregorian and togregorian methods were in two separate locations ar-SA and ar-EG. These new methods gregorianToUmalqura and umalquraToGregorian now moved to to one location in locale and removed the maxDate on them. ([#3051](https://github.com/infor-design/enterprise/issues/3051))
- `[Locale]` Fixed an issue when formatting with `SSS` in the format string, the leading zeros were incorrectly removed from the millisecond output. ([#2696](https://github.com/infor-design/enterprise/issues/2696))
- `[Locale/Datagrid]` Fixed an issue in the datagrid/locale that meant if a string is provided in the current locale for a number it wont parse correctly if the decimal format is a `,` (such as nl-NL). ([#3165](https://github.com/infor-design/enterprise/issues/3165))
- `[Locale]` Fixed an issue when loading en-XX locales where some data may be mixed with en-US. ([#3208](https://github.com/infor-design/enterprise/issues/3208))
- `[Mask]` Fixed a Safari bug where certain masked values would not trigger a "change" event on the input field. ([#3002](https://github.com/infor-design/enterprise/issues/3002))
- `[Modal]` Added a new setting `overlayOpacity` that give the user to control the opacity level of the modal/message dialog overlay. ([#2975](https://github.com/infor-design/enterprise/issues/2975))
- `[Popover]` Fixed an issue where the content was disappearing when change themes on IE11. ([#2954](https://github.com/infor-design/enterprise/issues/2954))
- `[Progress]` Added the ability to init the progress and update it to zero, this was previously not working. ([#3020](https://github.com/infor-design/enterprise/issues/3020))
- `[Sparkline Chart]` Fixed an issue where an error was thrown while a sparkline chart was present during a theme chnage. ([#3159](https://github.com/infor-design/enterprise/issues/3159))
- `[Tabs Module]` Fixed missing ellipsis and spacing issue on mobile view in searchfield of tabs module when resizing the browser. ([#2940](https://github.com/infor-design/enterprise/issues/2940))
- `[Toast]` Fixed an issue where the saved position was not working for whole app. ([#3025](https://github.com/infor-design/enterprise/issues/3025))
- `[Tree]` Fixed an issue where the nodes were not rendering. ([#3194](https://github.com/infor-design/enterprise/issues/3194))

### v4.24.0 Chores & Maintenance

- `[Demoapp]` Allow the query params that affect theming/personalization (theme/variant/colors) to be appended/adjusted on the browser's URL without affecting other query parameters, or adding unnecessary paramters that weren't changed.
- `[Toolbar Searchfield]` Increased the amount of text shown when the Searchfield is not expanded, and appears similar to a button.  Also modified some styles in all themes to make alignment of the text better between the Searchfield and buttons when the Searchfield is not expanded. ([#2944](https://github.com/infor-design/enterprise/issues/2944))

(74 Issues Solved This Release, Backlog Enterprise 374, Backlog Ng 85, 974 Functional Tests, 1191 e2e Tests)

## v4.23.0

### v4.23.0 Deprecation

- `[Icons]` We added per theme empty state icons for both uplift (vibrant) and soho (subtle) themes. Because of this `svg-empty.html` is now deprecated. Please use the theme based files `theme-soho-svg-empty.html` and `theme-uplift-svg-empty.html`. ([#426](https://github.com/infor-design/design-system/issues/426))

### v4.23.0 Features

- `[Accordion]` Added a new setting `expanderDisplay` that can display all expander button icons in the classic style, or with all "chevron" or "plus-minus"-style icons.  Deprecated the legacy `displayChevron` setting in favor of this change. ([#2900](https://github.com/infor-design/enterprise/issues/2900))
- `[Calendar / Day View]` A new component Week View was created, you can configure it to show a single day as well, or several days so we now have a day view. ([#2780](https://github.com/infor-design/enterprise/issues/2780))
- `[Calendar / Week View]` A new component Week View was added. You can show events in a series of days. This is also integrated into view switcher in the calendar component. ([#1757](https://github.com/infor-design/enterprise/issues/1757))
- `[Empty Messages]` Added a new icon `empty-no-users`. ([#3046](https://github.com/infor-design/enterprise/issues/3046))
- `[Locale]` Added updated translation files for 16 in house languages. ([#3049](https://github.com/infor-design/enterprise/issues/3049))
- `[Modal]` Added a new setting `overlayOpacity` that gives the developer ability to control the opacity level of the modal/message dialog overlay. ([#2975](https://github.com/infor-design/enterprise/issues/2975))

### v4.23.0 Fixes

- `[Accordion]` Fixed the font color when hovered on uplift high contrast. ([#3042](https://github.com/infor-design/enterprise/issues/3042))
- `[Autocomplete]` Fixed memory leaks by preventing re-rendering of an open autocomplete list from attaching new events, adding multiple `aria-polite` elements, etc. ([#2888](https://github.com/infor-design/enterprise/issues/2888))
- `[Calendar]` Pass calendar tooltip settings down to week-view component. ([#3179](https://github.com/infor-design/enterprise/issues/3179))
- `[Calendar]` Fixed disabled legend label color on vibrant/uplift with dark Variant theme. ([#2965](https://github.com/infor-design/enterprise/issues/2965))
- `[Calendar]` Fixed missing arrow and scrolling issues in the event popup. ([#2962](https://github.com/infor-design/enterprise/issues/2962))
- `[Contextual Action Panel]` Fixed an issue where the CAP close but beforeclose event not fired. ([#2826](https://github.com/infor-design/enterprise/issues/2826))
- `[Context Menu]` Fixed a placement bug that would cut the size of the menu to an unusable size in small viewport displays. ([#2899](https://github.com/infor-design/enterprise/issues/2899))
- `[Contextual Action Panel]` Fixed placement of `(X)` close button on both standard and Flex toolbars when using the `showCloseBtn` setting. ([#2834](https://github.com/infor-design/enterprise/issues/2834))
- `[Datagrid]` Fixed column headers font color in uplift high contrast. ([#2830](https://github.com/infor-design/enterprise/issues/2830))
- `[Datagrid]` Fixed an issue where the tree children expand and collapse was not working. ([#633](https://github.com/infor-design/enterprise-ng/issues/633))
- `[Datagrid]` Fixed an issue where the pager was not updating with updated method. ([#2759](https://github.com/infor-design/enterprise/issues/2759))
- `[Datagrid]` Fixed an issue where the browser contextmenu was not showing by default. ([#2842](https://github.com/infor-design/enterprise/issues/2842))
- `[Datagrid]` Fixed an issue where string include zeroes not working with text filter. ([#2854](https://github.com/infor-design/enterprise/issues/2854))
- `[Datagrid]` Fixed an issue where the select all button for multiselect grouping was not working. ([#2895](https://github.com/infor-design/enterprise/issues/2895))
- `[Datagrid]` Fixed an issue where the select children for tree was not working. ([#2961](https://github.com/infor-design/enterprise/issues/2961))
- `[Datepicker]` Fixed an issue where the selected date was getting cleared and creating js error after changing month or year in Umalqura date and Calendar. ([#3093](https://github.com/infor-design/enterprise/issues/3093))
- `[Datepicker]` Fixed an issue where the validation after body re-initialize was not working. ([#2410](https://github.com/infor-design/enterprise/issues/2410))
- `[Datepicker]` Fixed an issue where the islamic-umalqura calendar was not working, when used with user vs settings locale and translate data was not loading from parent locale. ([#2878](https://github.com/infor-design/enterprise/issues/2878))
- `[Datepicker]` Fixed layout issues in RTL mode, also the buttons are switched the to the opposite side now. ([#3068](https://github.com/infor-design/enterprise/issues/3068))
- `[Dropdown]` Fixed an issue where the dropdown icons are misaligned in IE11 in the Uplift theme. ([#2826](https://github.com/infor-design/enterprise/issues/2912))
- `[Dropdown]` Fixed an issue where the placeholder was incorrectly renders when initially set selected item. ([#2870](https://github.com/infor-design/enterprise/issues/2870))
- `[Dropdown]` Fixed placement logic when dropdown's flip, as well as a visual bug with checkmark/icon placement on some browsers. ([#3058](https://github.com/infor-design/enterprise/issues/3058))
- `[Dropdown]` Fixed an issue where it was possible to inject xss when clearing the typeahead. ([#650](https://github.com/infor-design/enterprise-ng/issues/650))
- `[Field Filter]` Fixed an issues where the icons are not vertically centered, and layout issues when opening the dropdown in a smaller height browser. ([#2951](https://github.com/infor-design/enterprise/issues/2951))
- `[Header]` Fixed an iOS bug where the theme switcher wasn't working after Popupmenu lifecycle changes. ([#2986](https://github.com/infor-design/enterprise/issues/2986))
- `[Header Tabs]` Added a more distinct style to selected header tabs. ([infor-design/design-system#422](https://github.com/infor-design/design-system/issues/422))
- `[Hierarchy]` Fixed the border color on hierarchy cards. ([#423](https://github.com/infor-design/design-system/issues/423))
- `[Locale]` Fixed an issue where the parseDate method was not working for leap year. ([#2737](https://github.com/infor-design/enterprise/issues/2737))
- `[Locale]` Fixed an issue where some culture files does not have a name property in the calendar. ([#2880](https://github.com/infor-design/enterprise/issues/2880))
- `[Locale]` Fixed an issue where cultures with a group of space was not parsing correctly. ([#2959](https://github.com/infor-design/enterprise/issues/2959))
- `[Locale]` Fixed a problem loading nb-NO locale where it would fail to find translations and possibly error. ([#3035](https://github.com/infor-design/enterprise/issues/3035))
- `[Lookup]` Fixed missing X button in searchfield on a mobile viewport. ([#2948](https://github.com/infor-design/enterprise/issues/2948))
- `[Message]` Fixed an issue with an extra scroll bar, updated padding. ([#2964](https://github.com/infor-design/enterprise/issues/2964))
- `[Modal]` Fixed a layout issue when using 2 or more buttons on some smaller devices. ([#3014](https://github.com/infor-design/enterprise/issues/3014))
- `[Monthview]` Fixed an issue that the month/year text will reset when pressing cancel. ([#3080](https://github.com/infor-design/enterprise/issues/3080))
- `[Monthview]` Fixed a layout issue on the header in IE 11. ([#2862](https://github.com/infor-design/enterprise/issues/2862))
- `[Pie]` Fixed an issue where legends in pie chart gets cut off on mobile view. ([#902](https://github.com/infor-design/enterprise/issues/902))
- `[Popupmenu]` In mobile settings (specifically iOS), input fields will now allow for text input when also being assigned a context menu. ([#2613](https://github.com/infor-design/enterprise/issues/2613))
- `[Popupmenu]` Fixed an issue where the destroy event was bubbling up to other parent components. ([#2809](https://github.com/infor-design/enterprise/issues/2809))
- `[Popupmenu]` Fixed an issue where checkable menu items were not causing a popupmenu list to become properly formatted to fit the checkmarks when generated as part of a Flex Toolbar.  Also reworked the selection system to better handle selectable sections. ([#2989](https://github.com/infor-design/enterprise/issues/2809))
- `[Toolbar]` Fixed a bug where the dropdown/toolbar menu is being cut off on iOS device. ([#2800](https://github.com/infor-design/enterprise/issues/2800))
- `[Tooltip]` Fixed a personalization bug on Dark Themes where text colors were sometimes illegible when using certain color configurations. ([#3011](https://github.com/infor-design/enterprise/issues/3011))

### v4.23.0 Chores & Maintenance

- `[Build System]` Created separate sets linting rules for demoapp, source code, and tests, as well as a base set of rules for all environments. ([#2662](https://github.com/infor-design/enterprise/issues/2662))

(70 Issues Solved This Release, Backlog Enterprise 378, Backlog Ng 82, 939 Functional Tests, 1136 e2e Tests)

## v4.22.0

### v4.22.0 Deprecation

- `[Icons]` The alert icons now all have a white background allowing them to appear on colored areas. There was previously a special `-solid` version of the icons created that is now not needed, if you used the `icon-<name>-solid` icon change it to just `icon-<name>`. ([#396](https://github.com/infor-design/design-system/issues/396))

### v4.22.0 Features

- `[Build]` Replaced UglifyES in the minification script with Terser ([#2660](https://github.com/infor-design/enterprise/issues/2660))
- `[Build]` Added the Locale culture files to the minification script. `.min.js` versions of each locale are now available in the `dist/` folder. ([#2660](https://github.com/infor-design/enterprise/issues/2660))
- `[Calendar / Weekview]` Added a new week-view component that can be used standalone and ability switch to calendar week view in calendar. ([#1757](https://github.com/infor-design/enterprise/issues/1757))
- `[Application Menu]` Improved design of the App Menu Accordion's hierarchy, among other visual improvements, in the Uplift theme. ([#2739](https://github.com/infor-design/enterprise/issues/2739))
- `[Calendar]` Fixed layout issues in uplift theme. ([#2907](https://github.com/infor-design/enterprise/issues/2907))
- `[Charts]` Added support for context menu event with charts. ([#2699](https://github.com/infor-design/enterprise/issues/2699))
- `[Checkboxes]` Fixed layout issues when in grid rows. ([#2907](https://github.com/infor-design/enterprise/issues/2907))
- `[Contextual Action Panel]` Added support for passing in a full range of settings to the underlying Modal component API. ([#2433](https://github.com/infor-design/enterprise/issues/2433))
- `[Export]` Added support for separator to use custom string or object type with Export to CSV. ([#2490](https://github.com/infor-design/enterprise/issues/2490))
- `[Locale]` Added support for fetching minified culture files. ([#2660](https://github.com/infor-design/enterprise/issues/2660))
- `[Locale]` Added new translations for missing entries. ([#2896](https://github.com/infor-design/enterprise/issues/2896))
- `[Locale]` Fixed a bug that the language would reset when opening some components if a seperate language is used. ([#2982](https://github.com/infor-design/enterprise/issues/2982))
- `[Modal]` Added support for a "fullsize" sheet display at all times, or simply beneath the responsive breakpoint. ([#2433](https://github.com/infor-design/enterprise/issues/2433))
- `[Tabs-Vertical]` Added the ability to personalize Vertical Tabs in accordance with theming. ([#2824](https://github.com/infor-design/enterprise/issues/2824))
- `[Wizard]` Added support for short labels. If short labels not supplied it will add ellipsis to text and tooltip. ([#2604](https://github.com/infor-design/enterprise/issues/2604))

### v4.22.0 Fixes

- `[Accordion]` Fixed a Safari bug where accordion headers would not lose focus when another accordion header was clicked. ([#2851](https://github.com/infor-design/enterprise/issues/2851))
- `[Application Menu]` Fixed an issue where footer toolbar area was overlapping to menu content. ([#2552](https://github.com/infor-design/enterprise/issues/2552))
- `[Application Menu]` Fixed an issue where tooltip was showing white text on white background which makes text to be unreadable. ([#2811](https://github.com/infor-design/enterprise/issues/2811))
- `[Application Menu]` Fixed a bug where application menus were not dismissed when clicking directly on Popupmenu triggers in a mobile setting. ([#2831](https://github.com/infor-design/enterprise/issues/2831))
- `[Application Menu]` Fixed an issue on mobile where the body was scroll bouncing when dragging/scrolling in the app menu. ([#2434](https://github.com/infor-design/enterprise/issues/2434))
- `[Bar Chart]` Fixed an issue where labels were overwritten when use more then one chart on page. ([#2723](https://github.com/infor-design/enterprise/issues/2723))
- `[Buttons]` Adjust the contrast of buttons (tertiary) on uplift theme. ([#396](https://github.com/infor-design/design-system/issues/396))
- `[Calendar]` Fixed an issue where the upcoming event description was overlapping the upcoming duration when text is too long, adjust width of spinbox count and fixed alignment of all day checkbox in uplift light theme. ([#2778](https://github.com/infor-design/enterprise/issues/2778))
- `[Datagrid]` Fixed an issue where if you have duplicate Id's the columns many become misaligned. ([#2687](https://github.com/infor-design/enterprise/issues/2687))
- `[Datagrid]` Made the text all white on the targeted achievement formatter. ([#2730](https://github.com/infor-design/enterprise/issues/2730))
- `[Datagrid]` Fixed keyword search so that it will again work with client side paging. ([#2797](https://github.com/infor-design/enterprise/issues/2797))
- `[Datagrid]` Fixed an issue where the header and cells do not align perfectly. ([#2849](https://github.com/infor-design/enterprise/issues/2849))
- `[Datagrid]` Fixed an issue where actions menu was not opening after reload the data. ([#2876](https://github.com/infor-design/enterprise/issues/2876))
- `[Datepicker]` Moved the today button to the datepicker header and adding a setting to hide it if wanted. ([#2704](https://github.com/infor-design/enterprise/issues/2704))
- `[FieldSet]` Fixed an issue where the fieldset text in chart completion overlap when resizing the browser. ([#2610](https://github.com/infor-design/enterprise/issues/2610))
- `[Datepicker]` Fixed a bug in datepicker where the destroy method does not readd the masking functionality. [2832](https://github.com/infor-design/enterprise/issues/2832))
- `[Field Options]` Fixed an issue where the option menu is misaligned in full length input field in uplift theme. ([#2765](https://github.com/infor-design/enterprise/issues/2765))
- `[Icons]` Added and updated the following icons: icon-new, icon-calculator, icon-save-new, icon-doc-check. ([#391](https://github.com/infor-design/design-system/issues/391))
- `[Icons]` Added and updated the following icons: icon-bed, icon-user-clock, icon-phone-filled, icon-phone-empty. ([#419](https://github.com/infor-design/design-system/issues/419))
- `[Listview]` Fixed an issue where empty message would not be centered if the listview in a flex container. ([#2716](https://github.com/infor-design/enterprise/issues/2716))
- `[Locale/Initialize]` Fixed an issue where opening some components like Contextual Action Panel would change the current locale because it calls initialize when it loads. ([#2873](https://github.com/infor-design/enterprise/issues/2873))
- `[Mask]` Added an example showing how to user percent format with the locale. ([#434](https://github.com/infor-design/enterprise/issues/434))
- `[Modal]` Fixed an issue where encoded html would not be recoded on the title. ([#246](https://github.com/infor-design/enterprise/issues/246))
- `[Modal]` Fixed an issue where the page content behind the modal is still scrollable while the modal window is open on iOS devices. ([#2678](https://github.com/infor-design/enterprise/issues/2678))
- `[Popupmenu]` Prevent popupmenus from closing after exit and reentry to the popupmenu submenu structure. ([#2702](https://github.com/infor-design/enterprise/issues/2702))
- `[Swaplist]` Fixed an issue where passed data for searched items were not syncing for beforeswap event. ([#2819](https://github.com/infor-design/enterprise/issues/2819))
- `[Tabs]` Add more padding to the count styles. ([#2744](https://github.com/infor-design/enterprise/issues/2744))
- `[Tabs]` Fixed the disabled tab color. ([#396](https://github.com/infor-design/design-system/issues/396))
- `[Tabs-Module]` Fixed styling and appearance issues on an example page demonstrating the Go Button alongside a Searchfield with Categories. ([#2745](https://github.com/infor-design/enterprise/issues/2745))
- `[Tabs-Multi]` Fixed an issue where tooltip was not showing when hovering a tab with cut-off text. ([#2747](https://github.com/infor-design/enterprise/issues/2747))
- `[Toolbar Flex]` Fixed a bug in toolbar flex where the title is getting truncated even if there's enough space for it. ([#2810](https://github.com/infor-design/enterprise/issues/2810))
- `[Validation]` Fixed an issue where if the mask is set to use a time other than the default time for the locale, this was not taken into account in validation. ([#2821](https://github.com/infor-design/enterprise/issues/2821))

### v4.22.0 Chores & Maintenance

- `[Demo App]` Changed the theme switch to call the page refresh. ([#2743](https://github.com/infor-design/enterprise/issues/2743))
- `[Export]` Added support for separator to use custom string or object type with Export to CSV. ([#2490](https://github.com/infor-design/enterprise/issues/2490))

(53 Issues Solved This Release, Backlog Enterprise 342, Backlog Ng 81, 892 Functional Tests, 909 e2e Tests)

## v4.21.0

### v4.21.0 Deprecation

- `[Icons]` Removed the hardcoded red color of the `icon-flag` so it can be used as a normal icon. If red is desired please add an additional class of `icon-flag icon-error`. ([#2548](https://github.com/infor-design/enterprise/issues/2548))

### v4.21.0 Features

- `[Calendar]` Added the ability to show tooltip on event and event icon and the ability to fire a context menu event. ([#2518](https://github.com/infor-design/enterprise/issues/2518))
- `[Datagrid]` Added the ability to use frozen columns with tree grid. ([#2102](https://github.com/infor-design/enterprise/issues/2102))
- `[Datagrid]` Added support for a fixed row size, this can be used in some cases like frozen columns where rows may have a different size than the three row heights (normal, short, medium). ([#2101](https://github.com/infor-design/enterprise/issues/2101))
- `[Datagrid]` Added filter row editor options to api setting. ([#2648](https://github.com/infor-design/enterprise/issues/2648))
- `[Datagrid]` Fixed an issue that alert text is cut off when using the textEllipsis option. ([#2773](https://github.com/infor-design/enterprise/issues/2773))
- `[Editor]` Added events to trigger on view change. ([#2430](https://github.com/infor-design/enterprise/issues/2430))
- `[Homepage]` Added a parameter to the `resize` event that provides metadata about the Homepage's state, including a calculated container height. ([#2446](https://github.com/infor-design/enterprise/issues/2446))
- `[Locale]` Added support for big numbers (18.6) to formatNumber and parseNumber. ([#1800](https://github.com/infor-design/enterprise/issues/1800))

### v4.21.0 Fixes

- `[Application Menu]` Fixed an indentation issue with child elements in an accordion in the Angular application (enterprise-ng). ([#2616](https://github.com/infor-design/enterprise/issues/2616))
- `[AppMenu/Accordion]` Improved performance on Angular by not calling siftFor on the app menu build. ([#2767](https://github.com/infor-design/enterprise/issues/2767))
- `[AppMenu/Accordion]` Fixed a bug where the busy indicator would immediately close. ([#2767](https://github.com/infor-design/enterprise/issues/2767))
- `[Button]` Fixed an issue where updated method was not teardown and re-init. ([#2304](https://github.com/infor-design/enterprise/issues/2304))
- `[Circle Pager]` Fixed a bug where it was not showing on mobile view. ([#2589](https://github.com/infor-design/enterprise/issues/2589))
- `[Contextual Action Panel]` Fixed an issue where if the title is longer, there will be an overflow causing a white space on the right on mobile view. ([#2605](https://github.com/infor-design/enterprise/issues/2605))
- `[Custom Builds]` Fixed a problem where including components with extra punctuation (periods, etc) may cause a build to fail. ([#1322](https://github.com/infor-design/enterprise/issues/1322))
- `[Datagrid]` Fixed an issue where key navigation was not working for inlineEditor. ([#2157](https://github.com/infor-design/enterprise/issues/2157))
- `[Datagrid]` Fixed a bug where calling update rows in the filter callback will cause an infinite loop. ([#2526](https://github.com/infor-design/enterprise/issues/2526))
- `[Datagrid]` Fixed a bug where the value would clear when using a lookup editor with a mask on new rows. ([#2305](https://github.com/infor-design/enterprise/issues/2305))
- `[Datagrid]` Fixed a bug where horizontal scrolling would not work when in a card/widget. ([#1785](https://github.com/infor-design/enterprise/issues/1785))
- `[Datagrid]` Fixed an issue where dirty and row status on the same cell would cause a UI issue. ([#2641](https://github.com/infor-design/enterprise/issues/2641))
- `[Datagrid]` Changed the onKeyDown callback to fire on any key. ([#536](https://github.com/infor-design/enterprise-ng/issues/536))
- `[Datagrid]` Added a more descriptive aria-label to checkboxes if the required descriptors exist. ([#2031](https://github.com/infor-design/enterprise-ng/issues/2031))
- `[Datagrid]` Added an announcement of the selection state of a row. ([#2535](https://github.com/infor-design/enterprise/issues/2535))
- `[Datagrid]` Fixed filtering on time columns when time is a string. ([#2535](https://github.com/infor-design/enterprise/issues/2535))
- `[Datagrid]` Fixed icon layout issues on the filter row in medium rowHeight mode. ([#2709](https://github.com/infor-design/enterprise/issues/2709))
- `[Datagrid]` Fixed an issue where short row height was misaligning in Uplift theme. ([#2717](https://github.com/infor-design/enterprise/issues/2717))
- `[Datagrid]` Fixed an issue where new row and dirty cell were not working when combined. ([#2729](https://github.com/infor-design/enterprise/issues/2729))
- `[Dropdown]` Fixed an issue where tooltip on all browsers and ellipsis on firefox, ie11 was not showing with long text after update. ([#2534](https://github.com/infor-design/enterprise/issues/2534))
- `[Editor]` Fixed an issue where clear formatting was causing to break while switch mode on Firefox. ([#2424](https://github.com/infor-design/enterprise/issues/2424))
- `[Empty Message]` Fixed padding and alignment issues, the icon is now centered better. ([#2424](https://github.com/infor-design/enterprise/issues/2733))
- `[Fileupload Advanced]` Added custom errors example page. ([#2620](https://github.com/infor-design/enterprise/issues/2620))
- `[Flex Toolbar]` Fixed a lifecycle problem that was preventing Menu Buttons with a `removeOnDestroy` setting from opening. ([#2664](https://github.com/infor-design/enterprise/issues/2664))
- `[Homepage]` Fixed an issue where dynamically added widget was not positioning correctly. ([#2425](https://github.com/infor-design/enterprise/issues/2425))
- `[Icons]` Fixed an issue with partially invisible empty messages in uplift theme. ([#2474](https://github.com/infor-design/enterprise/issues/2474))
- `[Icons (Component)]` Fixed a bug where it was possible to store a full base-tag prefixed URL in the `use` setting, which shouldn't be possible. ([PR#2738](https://github.com/infor-design/enterprise/pull/2738))
- `[Locale]` Fixed a bug where getCulturePath does not work if the sohoxi.js file name has a hash part. ([#2637](https://github.com/infor-design/enterprise/issues/2637))
- `[Locale]` Fixed a bug found when using NG8 that the default us locale causes issues. It is now an official requirement that you set a locale for all components that require locale information. ([#2640](https://github.com/infor-design/enterprise/issues/2640))
- `[Locale]` Fixed an occurrence where an nonstandard locale filename was not correctly processed. ([#2684](https://github.com/infor-design/enterprise/issues/2684))
- `[Lookup]` Fixed memory leak issues after destroy. ([#2494](https://github.com/infor-design/enterprise/issues/2494))
- `[Modal]` Fixed memory leak issues after destroy. ([#2497](https://github.com/infor-design/enterprise/issues/2497))
- `[Popupmenu]` Fixed DOM leak where many arrows could be inserted in the DOM. ([#568](https://github.com/infor-design/enterprise-ng/issues/568))
- `[Pager]` Fixed a bug where clicking disabled buttons caused a refresh of the page in NG. ([#2170](https://github.com/infor-design/enterprise/issues/2170))
- `[Slider]` Updated the color variant logic to match new uplift theming. ([#2647](https://github.com/infor-design/enterprise/issues/2647))
- `[Tabs]` Fixed a memory leak caused by removing a tab. ([#2686](https://github.com/infor-design/enterprise/issues/2686))
- `[Toast]` Fixed memory leak issues after destroy. ([#2634](https://github.com/infor-design/enterprise/issues/2634))
- `[Toolbar]` Fixed the conditions for when `noSearchfieldReinvoke` destroys an inner Searchfield that's been previously invoked. ([PR#2738](https://github.com/infor-design/enterprise/pull/2738))
- `[Uplift Theme]` Various improvements to the Dark/Contrast variants, with a focus on passing WCAG ([#2541](https://github.com/infor-design/enterprise/issues/2541)) ([#2588](https://github.com/infor-design/enterprise/issues/2588))

### v4.21.0 Chores & Maintenance

- `[Custom Builds]` Improved Sass builder's ability to code split and include partials once. ([#1038](https://github.com/infor-design/enterprise/issues/1038))

(61 Issues Solved This Release, Backlog Enterprise 335, Backlog Ng 76, 867 Functional Tests, 880 e2e Tests)

## v4.20.0

### v4.20.0 Deprecation

- `[ListFilter]` Deprecated `startsWith` in favor of `wordStartsWith`, due to the addition of the `phraseStartsWith` filterMode. ([#1606](https://github.com/infor-design/enterprise/issues/1606))
- `[Popdown]` Deprecated `Popdown` in favor of `Popover`. Both components have similar functionality and we want to trim the code logic down. ([#2468](https://github.com/infor-design/enterprise/issues/2468))
- `[StepProcess]` Deprecated `StepProcess` as the component is no longer commonly used. We will remove it within 3-6 versions. ([#1476](https://github.com/infor-design/enterprise/issues/1476))
- `[CompositeForm]` Deprecated `CompositeForm` as the component is no longer commonly used. We will remove it within 3-6 versions. ([#1476](https://github.com/infor-design/enterprise/issues/1476))
- `[FieldOptions]` Deprecated `FieldOptions` as the component is no longer commonly used. We will remove it within 3-6 versions. ([#1476](https://github.com/infor-design/enterprise/issues/1476))

### v4.20.0 Features

- `[Datagrid]` Added support to resize column widths after a value change via the stretchColumnOnChange setting. ([#2174](https://github.com/infor-design/enterprise/issues/2174))
- `[Datagrid]` Added a Sort Function to the datagrid column to allow the value to be formatted for the sort. ([#2274](https://github.com/infor-design/enterprise/issues/2274)))
- `[Datagrid]` Added placeholder functionality to Lookup, Dropdown, and Decimal Formatters. ([#2408](https://github.com/infor-design/enterprise/issues/2408)))
- `[Datagrid]` Added support to restrict the size of a column with minWidth and maxWidth setting on the column. ([#2313](https://github.com/infor-design/enterprise/issues/2313))
- `[Datagrid]` Automatically remove nonVisibleCellError when a row is removed. ([#2436](https://github.com/infor-design/enterprise/issues/2436))
- `[Datagrid]` Fixed header alignment with textOverflow ellipsis setting. ([#2351](https://github.com/infor-design/enterprise/issues/2351))
- `[Datagrid]` Fixed an issue where code-block editor focus was not working. ([#526](https://github.com/infor-design/enterprise-ng/issues/526))
- `[Datagrid]` Automatically remove nonVisibleCellError when a row is removed. ([#2436](https://github.com/infor-design/enterprise/issues/2436))
- `[Datagrid]` Add a fix to show ellipsis text on lookups in the datagrid filter. ([#2122](https://github.com/infor-design/enterprise/issues/2122))
- `[Datagrid]` Made grouping work better with editable, including fixes to addRow, removeRow, messages, and dirty indication. ([#1851](https://github.com/infor-design/enterprise/issues/1851))
- `[Datagrid]` Changed the beforeCommitCellEdit event into a function on the column that is synchronous. ([#2442](https://github.com/infor-design/enterprise/issues/2442))
- `[Datagrid]` Fixed a bug that the selected event would fire when no rows are deselected and on initial load. ([#2472](https://github.com/infor-design/enterprise/issues/2472))
- `[Datagrid]` Removed a white background from the colorpicker editor in high contrast theme. ([#1574](https://github.com/infor-design/enterprise/issues/1574))
- `[Datepicker]` Made the showMonthYearPicker option true by default and added a newly designed panel to select the year and day. ([#1958](https://github.com/infor-design/enterprise/issues/1958))
- `[Datepicker]` Fixed a layout issue in IE 11 with the datepicker title. ([#2598](https://github.com/infor-design/enterprise/issues/2598))
- `[Datepicker]` Fixed issues with the mask when using the range picker. ([#2597](https://github.com/infor-design/enterprise/issues/2597))
- `[Dropdown]` Fixed an issue where ellipsis was not working when use firefox new tab. ([#2236](https://github.com/infor-design/enterprise/issues/2236))
- `[Form Compact]` Added checkboxes/radios, and improved visual style. ([#2193](https://github.com/infor-design/enterprise/issues/2193))
- `[Images]` Created an additional image class to apply focus state without coercing width and height. ([#2025](https://github.com/infor-design/enterprise/issues/2025))
- `[ListFilter]` Added `phraseStartsWith` filterMode for only matching a search term against the beginning of a string. ([#1606](https://github.com/infor-design/enterprise/issues/1606))
- `[Multiselect]` Changed interactions in filtered lists to no longer reset text inside the search input and the contents of the list. ([#920](https://github.com/infor-design/enterprise/issues/920))
- `[Toast]` Added api settings for drag drop and save position. ([#1876](https://github.com/infor-design/enterprise/issues/1876))
- `[Uplift Theme]` Various minor improvements. ([#2318](https://github.com/infor-design/enterprise/issues/2318))

### v4.20.0 Fixes

- `[Alerts]` Removed dirty tracker from the page due to layout issues. ([#1679](https://github.com/infor-design/enterprise/issues/1679))
- `[App Menu]` Fixed an issue where the lower toolbar inverts left and right keyboard actions. ([#2240](https://github.com/infor-design/enterprise/issues/2240))
- `[Bar Chart]` Fixed an issue where the tooltip would not show. ([#2097](https://github.com/infor-design/enterprise/issues/2097))
- `[Calendar]` Added more information to the onMonthRendered callback. ([#2419](https://github.com/infor-design/enterprise/issues/2419))
- `[Calendar]` Changed updated method so it can reinit the calendar with new data. ([#2419](https://github.com/infor-design/enterprise/issues/2419))
- `[Calendar]` Fixed stack exceeded error in angular using updated and legend. ([#2419](https://github.com/infor-design/enterprise/issues/2419))
- `[Calendar]` Added an eventclick and eventdoubleclick information to the onMonthRendered callback. ([#2419](https://github.com/infor-design/enterprise/issues/2419))
- `[Calendar]` Allow Validation of the Calendar Popup. ([#1742](https://github.com/infor-design/enterprise/issues/1742))
- `[Calendar]` Prevent double click from reopening the event popup. ([#1705](https://github.com/infor-design/enterprise/issues/1705))
- `[Calendar]` Enable vertical scrolling at short window sizes in monthview. ([#2489](https://github.com/infor-design/enterprise/issues/2489))
- `[Charts]` Made fixes so all charts change color in uplift theme. ([#2058](https://github.com/infor-design/enterprise/issues/2058))
- `[Charts]` Fixes dynamic tooltips on a bar chart. ([#2447](https://github.com/infor-design/enterprise/issues/2447))
- `[Colorpicker]` Fixed colorpicker left and right keys advanced oppositely in right-to-left mode. ([#2352](https://github.com/infor-design/enterprise/issues/2352))
- `[Column Chart]` Fixed an issue where the tooltip would not show. ([#2097](https://github.com/infor-design/enterprise/issues/2097))
- `[Datagrid]` Fixes an issue where method selectedRows() was returning incorrect information when new row added via addRow(). ([#1794](https://github.com/infor-design/enterprise/issues/1794))
- `[Datagrid]` Fixed the text width functions for better auto sized columns when using editors and special formatters. ([#2270](https://github.com/infor-design/enterprise/issues/2270))
- `[Datagrid]` Fixes the alignment of the alert and warning icons on a lookup editor. ([#2175](https://github.com/infor-design/enterprise/issues/2175))
- `[Datagrid]` Fixes tooltip on the non displayed table errors. ([#2264](https://github.com/infor-design/enterprise/issues/2264))
- `[Datagrid]` Fixes an issue with alignment when toggling the filter row. ([#2332](https://github.com/infor-design/enterprise/issues/2332))
- `[Datagrid]` Fixes an issue where method setFilterConditions() were not working for multiselect filter. ([#2414](https://github.com/infor-design/enterprise/issues/2414))
- `[Datagrid]` Fixes an error on tree grid when using server-side paging. ([#2132](https://github.com/infor-design/enterprise/issues/2132))
- `[Datagrid]` Fixed an issue where autocompletes popped up on cell editors. ([#1575](https://github.com/infor-design/enterprise/issues/1575))
- `[Datagrid]` Fixes reset columns to set the correct hidden status. ([#2315](https://github.com/infor-design/enterprise/issues/2315))
- `[Datagrid]` Fixes the filtering of null values. ([#2336](https://github.com/infor-design/enterprise/issues/2336))
- `[Datagrid]` Fixed an issue where performance was significantly slower for export methods. ([#2291](https://github.com/infor-design/enterprise/issues/2291))
- `[Datagrid]` Fixes a bug that stopped the search in datagrid personalization from working. ([#2299](https://github.com/infor-design/enterprise/issues/2299))
- `[Datagrid]` Fixes an error on tree grid when using server-side paging. ([#2132](https://github.com/infor-design/enterprise/issues/2132))
- `[Datagrid]` Fixed an issue where autocompletes popped up on cell editors. ([#1575](https://github.com/infor-design/enterprise/issues/1575))
- `[Datagrid]` Fixes the filtering of null values. ([#2336](https://github.com/infor-design/enterprise/issues/2336))
- `[Datagrid]` Fixed an issue where performance was significantly slower for export methods. ([#2291](https://github.com/infor-design/enterprise/issues/2291))
- `[Datagrid]` Fixed an issue where source would not fire on sorting. ([#2390](https://github.com/infor-design/enterprise/issues/2390))
- `[Datagrid]` Fixes the styling of non editable checkbox cells so they look disabled. ([#2340](https://github.com/infor-design/enterprise/issues/2340))
- `[Datagrid]` Changed the dynamic column tooltip function to pass the row and more details. This changes the order of parameters but since this feature is new did not consider this a breaking change. If you are using this please take note. ([#2333](https://github.com/infor-design/enterprise/issues/2333))
- `[Datagrid]` Fixed a bug is the isEditable column callback in editable tree grid where some data was missing in the callback. ([#2357](https://github.com/infor-design/enterprise/issues/2357))
- `[Datepicker]` Removed the advanceMonths option as the dropdowns for this are no longer there in the new design. ([#970](https://github.com/infor-design/enterprise/issues/970))
- `[Datepicker]` Fixed an issue where range selection was not working. ([#2569](https://github.com/infor-design/enterprise/issues/2569))
- `[Datepicker]` Fixed some issue where footer buttons were not working properly with range selection. ([#2595](https://github.com/infor-design/enterprise/issues/2595))
- `[Datepicker]` Fixed an issue where time was not updating after change on range selection. ([#2599](https://github.com/infor-design/enterprise/issues/2599))
- `[Datagrid]` Fixed a bug where deselect all would not deselect some rows when using grouping. ([#1796](https://github.com/infor-design/enterprise/issues/1796))
- `[Datagrid]` Fixed a bug where summary counts in grouping would show even if the group is collapsed. ([#2221](https://github.com/infor-design/enterprise/issues/2221))
- `[Datagrid]` Fixed issues when using paging (client side) and removeRow. ([#2590](https://github.com/infor-design/enterprise/issues/2590))
- `[Demoapp]` When displaying Uplift theme, now shows the correct alternate fonts for some locales when switching via the `locale` query string. ([#2365](https://github.com/infor-design/enterprise/issues/2365))
- `[Dropdown]` Fixed a memory leak when calling destroy. ([#2493](https://github.com/infor-design/enterprise/issues/2493))
- `[Editor]` Fixed a bug where tab or shift tab would break out of the editor when doing an indent/outdent. ([#2421](https://github.com/infor-design/enterprise/issues/2421))
- `[Editor]` Fixed a bug where the dirty indicator would be hidden above. ([#2577](https://github.com/infor-design/enterprise/issues/2577))
- `[Fieldfilter]` Fixed an issue where fields were getting wrap to second line on iPhone SE. ([#1861](https://github.com/infor-design/enterprise/issues/1861))
- `[Fieldfilter]` Fixed an issue where Dropdown was not switching mode on example page. ([#2288](https://github.com/infor-design/enterprise/issues/2288))
- `[Field Options]` Fixed an issue where input example was not working. ([#2348](https://github.com/infor-design/enterprise/issues/2348))
- `[Homepages]` Fixed an issue where personalize and chart text colors were not working with hero. ([#2097](https://github.com/infor-design/enterprise/issues/2097))
- `[Images]` Fixed an issue where images were not tabbable or receiving a visual focus state. ([#2025](https://github.com/infor-design/enterprise/issues/2025))
- `[Listview]` Fixed a bug that caused the listview to run initialize too many times. ([#2179](https://github.com/infor-design/enterprise/issues/2179))
- `[Lookup]` Added `autocomplete="off"` to lookup input fields to prevent browser interference. ([#2366](https://github.com/infor-design/enterprise/issues/2366))
- `[Lookup]` Fixed a bug that caused a filter to reapply when reopening the modal. ([#2566](https://github.com/infor-design/enterprise/issues/2566))
- `[Lookup]` Fixed a bug that caused a selections to reapply when reopening the modal. ([#2568](https://github.com/infor-design/enterprise/issues/2568))
- `[Locale]` Fixed race condition when using initialize and loading locales with a parent locale. ([#2540](https://github.com/infor-design/enterprise/issues/2540))
- `[Lookup]` Fixed a double scrollbar when the modal needs to be scrolled. ([#2586](https://github.com/infor-design/enterprise/issues/2586))
- `[Modal]` Fixed an issue where the modal component would disappear if its content had a checkbox in it in RTL. ([#332](https://github.com/infor-design/enterprise-ng/issues/332))
- `[Modal]` Fixed an issue where tabbing was very slow on large DOMs in IE 11. ([#2607](https://github.com/infor-design/enterprise/issues/2607))
- `[Personalization]` Fixed an issue where the text color was too dark. Changed the text color to be more readable in high contrast mode. ([#2539](https://github.com/infor-design/enterprise/issues/2539))
- `[Personalization]` Updated some of the colors to more readable in contrast mode. ([#2097](https://github.com/infor-design/enterprise/issues/2097))
- `[Personalization]` Fixes an issue where text color was too dark. ([#2476](https://github.com/infor-design/enterprise/issues/2476))
- `[Pager]` Fixed an issue where click was not firing on any of the buttons with ie11. ([#2560](https://github.com/infor-design/enterprise/issues/2560))
- `[Pager]` Added a complete Popupmenu settings object for configuring the Page Size Selector Button, and deprecated the `attachPageSizeMenuToBody` setting in favor of `pageSizeMenuSettings.attachToBody`. ([#2356](https://github.com/infor-design/enterprise/issues/2356))
- `[Pager]` Fixed memory leak when using the `attachToBody` setting to change the menu's render location. ([#2482](https://github.com/infor-design/enterprise/issues/2482))
- `[Popdown]` Fixed usability issue where the Popdown could close prematurely when attempting to use inner components, such as Dropdowns. ([#2092](https://github.com/infor-design/enterprise/issues/2092))
- `[Popover]` Correctly align the popover close button. ([#1576](https://github.com/infor-design/enterprise/issues/1576))
- `[Popover]` Fixed an issue where buttons inside the popover would overflow at smaller screen sizes. ([#2271](https://github.com/infor-design/enterprise/issues/2271))
- `[Popupmenu]` Fixed an issue where js error was showing after removing a menu item. ([#414](https://github.com/infor-design/enterprise-ng/issues/414))
- `[Popupmenu]` Fixed a layout issue on disabled checkboxes in multiselect popupmenus. ([#2340](https://github.com/infor-design/enterprise/issues/2340))
- `[Popupmenu]` Fixed a bug on IOS that prevented menu scrolling. ([#645](https://github.com/infor-design/enterprise/issues/645))
- `[Popupmenu]` Fixed a bug on IOS that prevented some submenus from showing. ([#1928](https://github.com/infor-design/enterprise/issues/1928))
- `[Popupmenu]` Added a type-check during building/rebuilding of submenus that prevents an error when a submenu `<ul>` tag is not present. ([#2458](https://github.com/infor-design/enterprise/issues/2458))
- `[Scatter Plot]` Fixed the incorrect color on the tooltips. ([#1066](https://github.com/infor-design/enterprise/issues/1066))
- `[Stepprocess]` Fixed an issue where a newly enabled step is not shown. ([#2391](https://github.com/infor-design/enterprise/issues/2391))
- `[Searchfield]` Fixed an issue where the close icon on a searchfield is inoperable. ([#2578](https://github.com/infor-design/enterprise/issues/2578))
- `[Searchfield]` Fixed strange alignment of text/icons on the Uplift theme. ([#2612](https://github.com/infor-design/enterprise/issues/2612))
- `[Tabs]` Fixed the more tabs button to style as disabled when the tabs component is disabled. ([#2347](https://github.com/infor-design/enterprise/issues/2347))
- `[Tabs]` Added the select method inside the hide method to ensure proper focusing of the selected tab. ([#2346](https://github.com/infor-design/enterprise/issues/2346))
- `[Tabs]` Added an independent count for adding new tabs and their associated IDs to prevent duplication. ([#2345](https://github.com/infor-design/enterprise/issues/2345))
- `[Toolbar]` Fixed memory leaks. ([#2496](https://github.com/infor-design/enterprise/issues/2496))
- `[Toolbar]` Fixed an issue where `noSearchfieldReinvoke` was not being respected during the teardown method, causing lifecycle issues in Angular. ([#2691](https://github.com/infor-design/enterprise/issues/2691))
- `[Toolbar Flex]` Removed a 100% height on the toolbar which caused issues when nested in some situations. ([#474](https://github.com/infor-design/enterprise-ng/issues/474))
- `[Listview]` Fixed search to work when not using templates. ([#466](https://github.com/infor-design/enterprise-ng/issues/466))

### v4.20.0 Chores & Maintenance

- `[Build]` Add a file verification tool to the build process to ensure all necessary files are present. ([#2384](https://github.com/infor-design/enterprise/issues/2384))
- `[Demo App]` Add the uplift theme to the theme switcher menu. ([#2335](https://github.com/infor-design/enterprise/issues/2335))
- `[Demo App]` Fixed routing issues that could cause 500 errors or crash the Demoapp. ([#2343](https://github.com/infor-design/enterprise/issues/2343))
- `[Demo App]` Fixed an issue where the sorting was wrong on compressor data. ([#2390](https://github.com/infor-design/enterprise/issues/2390))

(95 Issues Solved This Release, Backlog Enterprise 296, Backlog Ng 79, 852 Functional Tests, 865 e2e Tests)

## v4.19.3

- `[Datagrid]` Fixes the multiselect filter on header from reloading during serverside filtering. ([#2383](https://github.com/infor-design/enterprise/issues/2383))
- `[Datagrid]` Fixed an issue where contextmenu was not opening with first click. ([#2398](https://github.com/infor-design/enterprise/issues/2398))
- `[Datagrid / Tooltip]` Fixed an error on some datagrid cells when tooltips are attached. ([#2403](https://github.com/infor-design/enterprise/issues/2403))

## v4.19.2

- `[Build]` Fixes missing minified files in the build and a missing svg-extended.html deprecated file for backwards compatibility. ([Teams](https://bit.ly/2FlzYCT))

## v4.19.0

### v4.19.0 Deprecations

- `[CSS]` The Soho light theme CSS file has been renamed from `light-theme.css` to `theme-soho-light.css` ([1972](https://github.com/infor-design/enterprise/issues/1972))
- `[CSS]` The Soho dark theme CSS file has been renamed from `dark-theme.css` to `theme-soho-dark.css` ([1972](https://github.com/infor-design/enterprise/issues/1972))
- `[CSS]` The Soho high-contrast theme CSS file has been renamed from `high-contrast-theme.css` to `theme-soho-contrast.css` ([1972](https://github.com/infor-design/enterprise/issues/1972))
- `[Datagrid]` The older savedColumns method has been deprecated since 4.10 and is now removed. Use saveUserSettings instead. ([#1766](https://github.com/infor-design/enterprise/issues/1766))

### v4.19.0 Features

- `[App Menu]` Improved style of personalized app menu. ([#2195](https://github.com/infor-design/enterprise/pull/2195))
- `[Column]` Added support to existing custom tooltip content in the callback setting. ([#1909](https://github.com/infor-design/enterprise/issues/1909))
- `[Contextual Action Panel]` Fixed an issue where the close button was misaligned. ([#1943](https://github.com/infor-design/enterprise/issues/1943))
- `[Datagrid]` Added support for disabling rows by data or a dynamic function, rows are disabled from selection and editing. ([#1614](https://github.com/infor-design/enterprise/issues/1614))
- `[Datagrid]` Fixes a column alignment issue when resizing and sorting columns that were originally set to percentage width. ([#1797](https://github.com/infor-design/enterprise/issues/1797))
- `[Datagrid]` Fixes a column alignment issue when there are duplicate column ids. ([#1797](https://github.com/infor-design/enterprise/issues/1797))
- `[Datagrid]` Fixes a column alignment by clearing a cache to help prevent column misalignment from randomly happening. ([#1797](https://github.com/infor-design/enterprise/issues/1797))
- `[Datagrid]` Fixes an issue that caused the active page to not restore correctly when saving user settings, . ([#1766](https://github.com/infor-design/enterprise/issues/1766))
- `[Datagrid]` Fixes an issue with dropdown filters when the ids are numbers. ([#1879](https://github.com/infor-design/enterprise/issues/1879))
- `[Datagrid]` Fixed alignment issues in the new uplift theme. ([#2212](https://github.com/infor-design/enterprise/issues/2212))
- `[Datagrid]` Fixes Datagrid time filtering for string type dates. ([#2281](https://github.com/infor-design/enterprise/issues/2281))
- `[Form Compact]` Adds support for Datepicker, Timepicker, Lookup, and File Uploader fields. ([#1955](https://github.com/infor-design/enterprise/issues/1955))
- `[Keyboard]` Added a new API that you can call at anytime to see what key is being pressed at the moment. ([#1906](https://github.com/infor-design/enterprise/issues/1906))
- `[Targeted/Completion Chart]` Added back the ability to inline svg icons and hyperlinks. ([#2152](https://github.com/infor-design/enterprise/issues/2152))
- `[Themes]` Added support for multiple themes in the demo app and renamed distribute Uplift (only) theme files. ([#1972](https://github.com/infor-design/enterprise/issues/1972))

### v4.19.0 Fixes

- `[App Menu]` Fixed an issue where the menu would not be entirely colored if short. ([#2062](https://github.com/infor-design/enterprise/issues/2062))
- `[App Menu]` Changed the scroll area to the outside when using a footer. ([#2062](https://github.com/infor-design/enterprise/issues/2062))
- `[App Menu]` Expandable area updates within application menu. ([#1982](https://github.com/infor-design/enterprise/pull/1982))
- `[App Menu]` Fixed an issue where role switcher was not clickable with long title. ([#2060](https://github.com/infor-design/enterprise/issues/2060))
- `[App Menu]` Fixed an issue where it was not possible to manually add a filter field that you can control on your own. Caveat to this is if you set filterable: false it will no longer remove the filter field from the DOM, if you do that you must now do it manually. ([#2066](https://github.com/infor-design/enterprise/issues/2066))
- `[App Menu]` Added support for mobile when dismissOnClickMobile setting is true to dismiss application menu when a role is selected. ([#2520](https://github.com/infor-design/enterprise/issues/2520))
- `[App Menu]` Fixed an issue with the logo which was positioned badly when scrolling. ([#2116](https://github.com/infor-design/enterprise/issues/2116))
- `[Calendar]` Fixed some bugs having a calendar month along or just a legend, fixed the clicking of upcoming days and added a dblclick even emitter. ([#2149](https://github.com/infor-design/enterprise/issues/2149))
- `[Colorpicker]` Fixed an issue where the colorpicker label is cut off in extra small input field. ([#2023](https://github.com/infor-design/enterprise/issues/2023))
- `[Colorpicker]` Fixed an issue where the colorpickers are not responsive at mobile screen sizes. ([#1995](https://github.com/infor-design/enterprise/issues/1995))
- `[Colorpicker]` Fixed an issue where the text is not visible on IE11 after choosing a color. ([#2134](https://github.com/infor-design/enterprise/issues/2134))
- `[Completion Chart]` Cleaned up excessive padding in some cases. ([#2171](https://github.com/infor-design/enterprise/issues/2171))
- `[Context Menu]` Fixes a bug where a left click on the originating field would not close a context menu opened with a right click. ([#1992](https://github.com/infor-design/enterprise/issues/1992))
- `[Contextual Action Panel]` Fixed an issue where the CAP title is too close to the edge at small screen sizes. ([#2249](https://github.com/infor-design/enterprise/issues/2249))
- `[Datagrid]` Fixed an issue where using the context menu with datagrid was not properly destroyed which being created multiple times. ([#392](https://github.com/infor-design/enterprise-ng/issues/392))
- `[Datagrid]` Fixed charts in columns not resizing correctly to short row height. ([#1930](https://github.com/infor-design/enterprise/issues/1930))
- `[Datagrid]` Fixed an issue for xss where console.log was not sanitizing and make grid to not render. ([#1941](https://github.com/infor-design/enterprise/issues/1941))
- `[Datagrid]` Fixed charts in columns not resizing correctly to short row height. ([#1930](https://github.com/infor-design/enterprise/issues/1930))
- `[Datagrid]` Fixed a layout issue on primary buttons in expandable rows. ([#1999](https://github.com/infor-design/enterprise/issues/1999))
- `[Datagrid]` Fixed a layout issue on short row grouped header buttons. ([#2005](https://github.com/infor-design/enterprise/issues/2005))
- `[Datagrid]` Fixed an issue where disabled button color for contextual toolbar was not applying. ([#2150](https://github.com/infor-design/enterprise/issues/2150))
- `[Datagrid]` Fixed an issue for xss where console.log was not sanitizing and make grid to not render. ([#1941](https://github.com/infor-design/enterprise/issues/1941))
- `[Datagrid]` Added an onBeforeSelect call back that you can return false from to disable row selection. ([#1906](https://github.com/infor-design/enterprise/issues/1906))
- `[Datagrid]` Fixed an issue where header checkbox was not sync after removing selected rows. ([#2226](https://github.com/infor-design/enterprise/issues/2226))
- `[Datagrid]` Fixed an issue where custom filter conditions were not setting up filter button. ([#2234](https://github.com/infor-design/enterprise/issues/2234))
- `[Datagrid]` Fixed an issue where pager was not updating while removing rows. ([#1985](https://github.com/infor-design/enterprise/issues/1985))
- `[Datagrid]` Adds a function to add a visual dirty indictaor and a new function to get all modified rows. Modified means either dirty, in-progress or in error. Existing API's are not touched. ([#2091](https://github.com/infor-design/enterprise/issues/2091))
- `[Datagrid]` Fixes an error when saving columns if you have a lookup column. ([#2279](https://github.com/infor-design/enterprise/issues/2279))
- `[Datagrid]` Fixed a bug with column reset not working sometimes. ([#1921](https://github.com/infor-design/enterprise/issues/1921))
- `[Datagrid]` Fixed grouped headers not sorting when selectable is multiselect. ([#2251](https://github.com/infor-design/enterprise/issues/2251))
- `[Datagrid]` Fixed a bug where the sort indicator disappeared when changing pages. ([#2228](https://github.com/infor-design/enterprise/issues/2228))
- `[Datagrid]` Fixed rendering on modals with single columns. ([#1923](https://github.com/infor-design/enterprise/issues/1923))
- `[Datagrid]` Fixed double firing of popupmenu events. ([#2140](https://github.com/infor-design/enterprise/issues/2140))
- `[Datagrid]` Fixed incorrect pattern in filterConditions. ([#2159](https://github.com/infor-design/enterprise/issues/2159))
- `[Datepicker]` Fixed an issue loading on IE 11. ([#2183](https://github.com/infor-design/enterprise-ng/issues/2183))
- `[Dropdown]` Fixed the dropdown appearing misaligned at smaller screen sizes. ([#2248](https://github.com/infor-design/enterprise/issues/2248))
- `[Editor]` Fixed an issue where button state for toolbar buttons were wrong when clicked one after another. ([#391](https://github.com/infor-design/enterprise/issues/391))
- `[Hierarchy]` Fixed a bug where the hierarchy will only partially load with two instances on a page. ([#2205](https://github.com/infor-design/enterprise/issues/2205))
- `[Field Options]` Fixed an issue where field options were misaligning, especially spin box was focusing outside of the field. ([#1862](https://github.com/infor-design/enterprise/issues/1862))
- `[Field Options]` Fixed a border alignment issue. ([#2107](https://github.com/infor-design/enterprise/issues/2107))
- `[Fileuploader]` Fixed an issue where the fileuploader icon and close icon were misplaced and not visible in RTL after uploading a file. ([#2098](https://github.com/infor-design/enterprise/issues/2098))
- `[Fileuploader]` Fixed an issue where backspace in IE11 caused the browser to go back instead of removing the uploaded file from the input. ([#2184](https://github.com/infor-design/enterprise/issues/2184))
- `[Input]` Improved alignment of icons in the uplift theme input components. ([#2072](https://github.com/infor-design/enterprise/issues/2072))
- `[Listview]` Improved accessibility when configured as selectable (all types), as well as re-enabled accessibility e2e Tests. ([#403](https://github.com/infor-design/enterprise/issues/403))
- `[Locale]` Synced up date and time patterns with the CLDR several time patterns in particular were corrected. ([#2022](https://github.com/infor-design/enterprise/issues/2022))
- `[Locale]` Fixed an issue loading duplicate locales such as en-GB where the strings are copies, before you might get undefined strings. ([#2216](https://github.com/infor-design/enterprise/issues/2216))
- `[Locale]` Added support for es-419 locale. ([#2204](https://github.com/infor-design/enterprise/issues/2204))
- `[Locale]` Restored functionality for dynamically changing fonts for some languages. ([#2144](https://github.com/infor-design/enterprise/issues/2144))
- `[Modal]` Fixed a demoapp issue where the select all checkbox wasn't selecting all. ([2225](https://github.com/infor-design/enterprise/issues/2225))
- `[Monthview]` Fixed an issue where the previous and next buttons were not correctly reversed in right-to-left mode. ([1910](https://github.com/infor-design/enterprise/issues/1910))
- `[Personalization]` Changed the default turquoise personalization to a darker one. ([#2063](https://github.com/infor-design/enterprise/issues/2063))
- `[Personalization]` Changed the default turquoise personalization to a darker one. ([#2063](https://github.com/infor-design/enterprise/issues/2063))
- `[Personalization]` Added a default option to the personalization color pickers. ([#2063](https://github.com/infor-design/enterprise/issues/2063))
- `[Personalization]` Added more classes and examples for the personalization colors so that you can personalize certain form elements. ([#2120](https://github.com/infor-design/enterprise/issues/2120))
- `[Personalization]` Added several form examples with buttons and completion chart that can be personalized. ([#1963](https://github.com/infor-design/enterprise/issues/1963))
- `[Personalization]` Added an example of normal tabs behaving like header tabs in a personalized area. ([#1962](https://github.com/infor-design/enterprise/issues/1962))
- `[Personalization]` Added completion chart and alerts to the list of header items that will work when personalized. ([#2171](https://github.com/infor-design/enterprise/issues/2171))
- `[Personalization]` Fixed a bug where the overlay would not disappear when manually loading stylesheets. ([#2258](https://github.com/infor-design/enterprise/issues/2258))
- `[Popupmenu]` Fixed an issue where disabled submenus were opening on mouseover. ([#1863](https://github.com/infor-design/enterprise/issues/1863))
- `[Radios]` Fixed an issue where in `RTL` the radio seems visually separate from it's label. ([#2096](https://github.com/infor-design/enterprise/issues/2096))
- `[Summary Form]` Updated to improve readability. ([#1765](https://github.com/infor-design/enterprise/issues/1765))
- `[Targeted Achievement]` Updated to work in uplift theme. ([#2220](https://github.com/infor-design/enterprise/issues/2220))
- `[Timepicker]` Fixed an issue where AM/PM dropdown tooltip was displaying on android devices. ([#1446](https://github.com/infor-design/enterprise/issues/1446))
- `[Timepicker]` Fixed an issue where dropdown popup was out of position on android devices. ([#2021](https://github.com/infor-design/enterprise/issues/2021))
- `[Timepicker]` Updated the Swedish translation for Set Time. ([#2153](https://github.com/infor-design/enterprise/issues/2153))
- `[Tree]` Fixed an issue where children property null was breaking tree to not render. ([#1908](https://github.com/infor-design/enterprise/issues/1908))

### v4.19.0 Chores & Maintenance

- `[General]` Updated to jquery 3.4.1 to fix a jquery bug seen occasionally. ([#2109](https://github.com/infor-design/enterprise/issues/2109))
- `[General]` Fixed relative links in several markdown files.
- `[Demo App]` Fixed CSP and handling of image paths for better support of images in examples on IDS demo sites (demo.design.infor.com). ([#1888](https://github.com/infor-design/enterprise/issues/1888))
- `[Personalize]` Separated personalization styles into standalone file for improved maintainability. ([#2127](https://github.com/infor-design/enterprise/issues/2127))

(84 Issues Solved This Release, Backlog Enterprise 311, Backlog Ng 79, 839 Functional Tests, 876 e2e Tests)

## v4.18.2

### v4.18.2 Fixes

- `[Autocomplete]` Fixed an XSS injection issue. ([#502](https://github.com/infor-design/enterprise-ng/issues/502)).
- `[Dropdown]` Fixed an XSS injection issue. ([#503](https://github.com/infor-design/enterprise-ng/issues/503)).

## v4.18.1

### v4.18.1 Fixes

- `[Input]` Added backwards-compatibility for previous accessibility changes to labels. ([#2118](https://github.com/infor-design/enterprise/issues/2118)). Additional information can be found in the [Form Component documentation](https://github.com/infor-design/enterprise/blob/4.18.x/src/components/form/readme.md#field-labels).

## v4.18.0

### v4.18.0 Features

- `[App Menu]` Added support for personalization by adding the `is-personalizable` class the menu will now change colors along with headers ([#1847](https://github.com/infor-design/enterprise/issues/1847))
- `[App Menu]` Added a special role switcher dropdown to change the menu role. ([#1935](https://github.com/infor-design/enterprise/issues/1935))
- `[Personalize]` Added classes for the personalization colors so that you can personalize certain form elements. ([#1847](https://github.com/infor-design/enterprise/issues/1847))
- `[Expandable Area]` Added example of a standalone button the toggles a form area. ([#1935](https://github.com/infor-design/enterprise/issues/1935))
- `[Datagrid]` Added support so if there are multiple inputs within an editor they work with the keyboard tab key. ([#355](https://github.com/infor-design/enterprise-ng/issues/355))
- `[Datagrid]` Fixed an error on IE when doing an excel export. ([#2018](https://github.com/infor-design/enterprise/issues/2018))
- `[Editor]` Added a JS setting and CSS styles to support usage of a Flex Toolbar ([#1120](https://github.com/infor-design/enterprise/issues/1120))
- `[Header]` Added a JS setting and CSS styles to support usage of a Flex Toolbar ([#1120](https://github.com/infor-design/enterprise/issues/1120))
- `[Mask]` Added a setting for passing a locale string, allowing Number masks to be localized.  This enables usage of the `groupSize` property, among others, from locale data in the Mask. ([#440](https://github.com/infor-design/enterprise/issues/440))
- `[Masthead]` Added CSS styles to support usage of a Flex Toolbar ([#1120](https://github.com/infor-design/enterprise/issues/1120))
- `[Notification]` Added example of a Widget/Card with notification and add code to truncate the text (via ellipsis) if it is lengthy. ([#1881](https://github.com/infor-design/enterprise/issues/1881))
- `[Theme/Colors]` Added new component for getting theme and color information. This is used throughout the code. There was a hidden property `Soho.theme`, if you used this in some way you should now use `Soho.theme.currentTheme`. ([#1866](https://github.com/infor-design/enterprise/issues/1866))

### v4.18.0 Fixes

- `[App Menu]` Fixed some accessibility issues on the nav menu. ([#1721](https://github.com/infor-design/enterprise/issues/1721))
- `[Busy Indicator]` Fixed a bug that causes a javascript error when the busy indicator is used on the body tag. ([#1918](https://github.com/infor-design/enterprise/issues/1918))
- `[Css/Sass]` Fixed an issue where the High Contrast theme and Uplift theme were not using the right tokens. ([#1897](https://github.com/infor-design/enterprise/pull/1897))
- `[Colors]` Fixed the color palette demo page to showcase the correct hex values based on the current theme ([#1801](https://github.com/infor-design/enterprise/issues/1801))
- `[Contextual Action Panel]` Fixed an issue where cap modal would only open the first time. ([#1993](https://github.com/infor-design/enterprise/issues/1993))
- `[Datepicker]` Fixed an issue in NG where the custom validation is removed during the teardown of a datepicker.([NG #411](https://github.com/infor-design/enterprise-ng/issues/411))
- `[Datagrid]` Fixed an issue where lookup filterConditions were not rendering. ([#1873](https://github.com/infor-design/enterprise/issues/1873))
- `[Datagrid]` Fixed an issue where when using filtering and server side paging the filter operations would cause two ajax requests. ([#2069](https://github.com/infor-design/enterprise/issues/2069))
- `[Datagrid]` Fixed issue where header columns are misaligned with body columns on load. ([#1892](https://github.com/infor-design/enterprise/issues/1892))
- `[Datagrid]` Fixed an issue where filtering was missing translation. ([#1900](https://github.com/infor-design/enterprise/issues/1900))
- `[Datagrid]` Fixed an issue with the checkbox formatter where string based 1 or 0 would not work as a dataset source. ([#1948](https://github.com/infor-design/enterprise/issues/1948))
- `[Datagrid]` Fixed a bug where text would be misaligned when repeatedly toggling the filter row. ([#1969](https://github.com/infor-design/enterprise/issues/1969))
- `[Datagrid]` Added an example of expandOnActivate on a customer editor. ([#353](https://github.com/infor-design/enterprise-ng/issues/353))
- `[Datagrid]` Added ability to pass a function to the tooltip option for custom formatting. ([#354](https://github.com/infor-design/enterprise-ng/issues/354))
- `[Datagrid]` Fixed `aria-checked` not toggling correctly on selection of multiselect checkbox. ([#1961](https://github.com/infor-design/enterprise/issues/1961))
- `[Datagrid]` Fixed incorrectly exported CSV/Excel data. ([#2001](https://github.com/infor-design/enterprise/issues/2001))
- `[Dropdown]` Changed the way dropdowns work with screen readers to be a collapsible listbox.([#404](https://github.com/infor-design/enterprise/issues/404))
- `[Dropdown]` Fixed an issue where multiselect dropdown unchecking "Select All" was not getting clear after close list with Safari browser.([#1882](https://github.com/infor-design/enterprise/issues/1882))
- `[Dropdown]` Added an example of a color dropdown showing palette colors as icons.([#2013](https://github.com/infor-design/enterprise/issues/2013))
- `[Datagrid]` Fixed a misalignment of the close icon on mobile. ([#2018](https://github.com/infor-design/enterprise/issues/2018))
- `[List/Detail]` Removed some legacy CSS code that was causing text inside of inline Toolbar Searchfields to become transparent. ([#2075](https://github.com/infor-design/enterprise/issues/2075))
- `[Listbuilder]` Fixed an issue where the text was not sanitizing. ([#1692](https://github.com/infor-design/enterprise/issues/1692))
- `[Lookup]` Fixed an issue where the tooltip was using audible text in the code block component. ([#354](https://github.com/infor-design/enterprise-ng/issues/354))
- `[Locale]` Fixed trailing zeros were getting ignored when displaying thousands values. ([#404](https://github.com/infor-design/enterprise/issues/1840))
- `[MenuButton]` Improved the way menu buttons work with screen readers.([#404](https://github.com/infor-design/enterprise/issues/404))
- `[Message]` Added an audible announce of the message type.([#964](https://github.com/infor-design/enterprise/issues/964))
- `[Message]` Change audible announce of message type added in #964 to an option that is strictly audible.([#2120](https://github.com/infor-design/enterprise/issues/2120))
- `[Modal]` Changed text and button font colors to pass accessibility checks.([#964](https://github.com/infor-design/enterprise/issues/964))
- `[Multiselect]` Fixed an issue where previous selection was still selected after clear all by "Select All" option. ([#2003](https://github.com/infor-design/enterprise/issues/2003))
- `[Notifications]` Fixed a few issues with notification background colors by using the corresponding ids-identity token for each. ([1857](https://github.com/infor-design/enterprise/issues/1857), [1865](https://github.com/infor-design/enterprise/issues/1865))
- `[Notifications]` Fixed an issue where you couldn't click the close icon in Firefox. ([1573](https://github.com/infor-design/enterprise/issues/1573))
- `[Radios]` Fixed the last radio item was being selected when clicking on the first when displayed horizontal. ([#1878](https://github.com/infor-design/enterprise/issues/1878))
- `[Signin]` Fixed accessibility issues. ([#421](https://github.com/infor-design/enterprise/issues/421))
- `[Skiplink]` Fixed a z-index issue on skip links over the nav menu. ([#1721](https://github.com/infor-design/enterprise/issues/1721))
- `[Slider]` Changed the demo so the tooltip will hide when resizing the page. ([#2033](https://github.com/infor-design/enterprise/issues/2033))
- `[Stepprocess]` Fixed rtl style issues. ([#413](https://github.com/infor-design/enterprise/issues/413))
- `[Swaplist]` Fixed disabled styling on swap header buttons. ([#2019](https://github.com/infor-design/enterprise/issues/2019))
- `[Tabs]` Fixed an issue where focus was changed after enable/disable tabs. ([#1934](https://github.com/infor-design/enterprise/issues/1934))
- `[Tabs-Module]` Fixed an issue where the close icon was outside the searchfield. ([#1704](https://github.com/infor-design/enterprise/issues/1704))
- `[Toolbar]` Fixed issues when tooltip shows on hover of toolbar ([#1622](https://github.com/infor-design/enterprise/issues/1622))
- `[Validation]` Fixed an issue where the isAlert settings set to true, the border color, control text color, control icon color was displaying the color for the alert rather than displaying the default color. ([#1922](https://github.com/infor-design/enterprise/issues/1922))

### v4.18.0 Chore & Maintenance

- `[Buttons]` Updated button disabled states with corresponding ids-identity tokens. ([1914](https://github.com/infor-design/enterprise/issues/1914)
- `[Docs]` Added a statement on supporting accessibility. ([#1540](https://github.com/infor-design/enterprise/issues/1540))
- `[Docs]` Added the supported screen readers and some notes on accessibility. ([#1722](https://github.com/infor-design/enterprise/issues/1722))

(50 Issues Solved This Release, Backlog Enterprise 294, Backlog Ng 80, 809 Functional Tests, 803 e2e Tests)

## v4.17.1

### v4.17.1 Fixes

- `[Datagrid]` Fixed an issue where the second to last column was having resize issues with frozen column sets.(<https://github.com/infor-design/enterprise/issues/1890>)
- `[Datagrid]` Re-align icons and items in the datagrid's "short header" configuration.(<https://github.com/infor-design/enterprise/issues/1880>)
- `[Locale]` Fixed incorrect "groupsize" for `en-US` locale.(<https://github.com/infor-design/enterprise/issues/1907>)

### v4.17.1 Chores & Maintenance

- `[Demoapp]` Fixed embedded icons example with missing icons.(<https://github.com/infor-design/enterprise/issues/1889>)
- `[Demoapp]` Fixed notification demo examples.(<https://github.com/infor-design/enterprise/issues/1893>, <https://github.com/infor-design/enterprise/pull/1896>)

(5 Issues Solved this patch release)

## v4.17.0

- [Npm Package](https://www.npmjs.com/package/ids-enterprise)
- [IDS Enterprise Angular Change Log](https://github.com/infor-design/enterprise-ng/blob/main/docs/CHANGELOG.md)

### v4.17.0 Future Deprecation

- `[Mask]` Using legacy mask options is now deprecated (was starting 4.3.2) and we will remove this in approximately 6 months from the code base. This means using the `data-mask` option and the `mode` as well as legacy patterns in favor of the newer settings and regexes. ([#439](https://github.com/infor-design/enterprise/issues/439))

### v4.17.0 Features

- `[Datagrid]` Added support for ellipsis to header text. ([#842](https://github.com/infor-design/enterprise/issues/842))
- `[Datagrid]` Added support to cancel `rowactivated` event. Now it will trigger the new event `beforerowactivated` which will wait/sync to cancel or proceed to do `rowactivated` event. ([#1021](https://github.com/infor-design/enterprise/issues/1021))
- `[Datagrid]` Added option to align grouped headers text. ([#1714](https://github.com/infor-design/enterprise/issues/1714))
- `[Datagrid]` Tabbing through a new row moves focus to next line for a lookup column. ([#1822](https://github.com/infor-design/enterprise/issues/1822))
- `[Datagrid]` Validation tooltip does not wrap words correctly across multiple lines. ([#1829](https://github.com/infor-design/enterprise/issues/1829))
- `[Dropdown]` Added support to make dropdown readonly fields optionally not tab-able. ([#1591](https://github.com/infor-design/enterprise/issues/1591))
- `[Form Compact]` Implemented design for field-heavy forms. This design is experimental, likely not production ready, and subject to change without notice. ([#1699](https://github.com/infor-design/enterprise/issues/1699))
- `[Hierarchy]` Changed the newer stacked layout to support mutiple root elements. ([#1677](https://github.com/infor-design/enterprise/issues/1677))
- `[Locale]` Added support for passing in `locale` or `language` to the `parse` and `format` and `translation` functions so they will work without changing the current locale or language. ([#462](https://github.com/infor-design/enterprise/issues/462))
- `[Locale]` Added support for setting a specific group size other than the ones in the locale. This includes using no group size. ([#462](https://github.com/infor-design/enterprise/issues/462))
- `[Locale]` Added support for showing timezones in the current language with a fall back for IE 11. ([#592](https://github.com/infor-design/enterprise/issues/592))
- `[Locale]` Added support for different group sizes. This was previously not working correctly for locales like hi-IN (using 3, 2 group sizes) and en-US (using 3, 0 group sizes). We will later make this work on masks on a separate issue. ([#441](https://github.com/infor-design/enterprise/issues/441))
- `[Locale]` Its now possible to add new locales in by adding them to the `defaultLocales` and `supportedLocales` sets. ([#402](https://github.com/infor-design/enterprise/issues/402))
- `[Locale]` Added an example to show extending locales with new strings and an api method to make it easier. because of the way this is split, if your directly adding to `Locale.cultures` you will need to adjust your code to extend from `Locale.languages` instead. ([#402](https://github.com/infor-design/enterprise/issues/402))
- `[Locale]` Added support for having a different language and locale. This is done by calling the new `setLanguage` function. ([#1552](https://github.com/infor-design/enterprise/issues//1552))
- `[Locale / Mask]` Added limited initial support for some unicode languages. This means you can convert to and from numbers typed in Devangari, Arabic, and Chinese (Financial and Simplified). ([#439](https://github.com/infor-design/enterprise/issues/439))
- `[Locale]` Added support for passing a `locale` other the the current locale to calendar, monthview, datepicker and timepicker. ([#462](https://github.com/infor-design/enterprise/issues/462))
- `[Mask]` It is now possible to type numbers in unicode such as Devangari, Arabic, and Chinese (Financial and Simplified) into the the masks that involve numbers. ([#439](https://github.com/infor-design/enterprise/issues/439))
- `[Modal]` Added an option to dictate the maximum width of the modal. ([#1802](https://github.com/infor-design/enterprise/issues/1802))
- `[Icons]` Add support for creating an svg file for the Uplift theme's (alpha) new icons from ids-identity@2.4.0 assets. ([#1759](https://github.com/infor-design/enterprise/issues/1759))
- `[Radar]` Added support to three label sizes (name, abbrName, shortName). ([#1553](https://github.com/infor-design/enterprise/issues/1553))

### v4.17.0 Fixes

- `[Accordion]` Fixed a bug where some truncated text elements were not generating a tooltip. ([#1736](https://github.com/infor-design/enterprise/issues/1736))
- `[Builder]` Cropped Header for Builder Panel When Text is Long. ([#1814](https://github.com/infor-design/enterprise/issues/1814))
- `[Calendar]` Event model title color is not correct if the modal is opened and another event is selected. ([#1739](https://github.com/infor-design/enterprise/issues/1739))
- `[Calendar]` Modal is still displayed after changing months. ([#1741](https://github.com/infor-design/enterprise/issues/1741))
- `[Calendar]` Changing some event spans is causing missing dates on the dialogs. ([#1708](https://github.com/infor-design/enterprise/issues/1708))
- `[Composite Form]` Fix a bug in IE11 where composite form content overflows to the lower container. ([#1768](https://github.com/infor-design/enterprise/issues/1768))
- `[Datagrid]` Added a fix where the column is next to the edge of the browser and the filter dropdown popup overflow the page.([#1604](https://github.com/infor-design/enterprise/issues/1604))
- `[Datagrid]` Added a fix to allow the commit of a cell edit after tabbing into a cell once having clicked into a previous cell.([#1608](https://github.com/infor-design/enterprise/issues/1608))
- `[Datagrid]` Stretch column not working in Edge browser. ([#1716](https://github.com/infor-design/enterprise/issues/1716))
- `[Datagrid]` Fixed a bug where the source callback was not called when filtering. ([#1688](https://github.com/infor-design/enterprise/issues/1688))
- `[Datagrid]` Fixed a bug where filtering Order Date with `is-not-empty` on a null value would not correctly filter out results. ([#1718](https://github.com/infor-design/enterprise/issues/1718))
- `[Datagrid]` Fixed a bug where when using the `disableClientSideFilter` setting the filtered event would not be called correctly. ([#1689](https://github.com/infor-design/enterprise/issues/1689))
- `[Datagrid]` Fixed a bug where hidden columns inside a colspan were aligning incorrectly. ([#1764](https://github.com/infor-design/enterprise/issues/1764))
- `[Dropdown]` Fixed a layout error on non inline fields with errors. ([#1770](https://github.com/infor-design/enterprise/issues/1770))
- `[Dropdown]` Fixed a bug where the dropdown did not close when tabbing if using the `noSearch` setting. ([#1731](https://github.com/infor-design/enterprise/issues/1731))
- `[Modal]` Fixed a bug where the modal can overflow the page. ([#1802](https://github.com/infor-design/enterprise/issues/1802))
- `[Radio Button]` Fixed a rendering problem on the selected state of Radio Buttons used inside of Accordion components. ([#1568](https://github.com/infor-design/enterprise/issues/1568))
- `[Radio Button]` Fixed a z-index issue that was causing radio buttons to sometimes display over top of page sections where they should have instead scrolled beneath. ([#1014](https://github.com/infor-design/enterprise/issues/1014))

### v4.17.0 Chore & Maintenance

- `[Css/Sass]` Replaced font-size numerical declarations with their ids-identity token counterpart. ([#1640](https://github.com/infor-design/enterprise/issues/1640))
- `[Demoapp]` Removed query parameter for changing fonts. ([#1747](https://github.com/infor-design/enterprise/issues/1747))
- `[Build]` Added a process to notify developers that things are being deprecated or going away. Documented the current deprecations in this system and made [notes for developers](https://github.com/infor-design/enterprise/blob/main/docs/CODING-STANDARDS.md#deprecations). ([#1747](https://github.com/infor-design/enterprise/issues/1747))

(30 Issues Solved This Release, Backlog Enterprise 224, Backlog Ng 59, 785 Functional Tests, 793 e2e Tests)

## v4.16.0

- [Npm Package](https://www.npmjs.com/package/ids-enterprise)
- [IDS Enterprise Angular Change Log](https://github.com/infor-design/enterprise-ng/blob/main/docs/CHANGELOG.md)

### v4.16.0 Features

- `[Busy Indicator]` Made a fix to make it possible to use a busy indicator on a modals. ([#827](https://github.com/infor-design/enterprise/issues/827))
- `[Datagrid]` Added an option to freeze columns from scrolling on the left and/or right. The new option is called `frozenColumns`. See notes on what works and doesnt with frozen column in the datagrid docs frozen column section. ([#464](https://github.com/infor-design/enterprise/issues/464))
- `[Editor]` Added new state called "preview" a non editable mode to editor. Where it only shows the HTML with no toolbar, borders etc. ([#1413](https://github.com/infor-design/enterprise/issues/1413))
- `[Field Filter]` Added support to get and set filter type programmatically. ([#1181](https://github.com/infor-design/enterprise/issues/1181))
- `[Hierarchy]` Add print media styles to decrease ink usage and increase presentability for print format. Note that you may need to enable the setting to print background images, both Mac and PC have a setting for this. ([#456](https://github.com/infor-design/enterprise/issues/456))
- `[Hierarchy]` Added a new "stacked" layout to eventually replace the current layouts. This works better responsively and prevents horizontal scrolling. ([#1629](https://github.com/infor-design/enterprise/issues/1629))
- `[Pager]` Added a "condensed" page size selector button for use on pagers in smaller containers, such as the list side of the list/detail pattern. ([#1459](https://github.com/infor-design/enterprise/issues/1459))

### v4.16.0 Future Deprecation

- `[Hierarchy]` The following options are now deprecated and will be removed approximately 2019-05-15. `paging` and `mobileView`. ([#1629](https://github.com/infor-design/enterprise/issues/1629))
- `[Hierarchy]` Stacked layout will become the default layout in favor of the existing horizontal layout, so the horizontal layout is now considered deprecated and will be removed approximately 2019-05-15. ([#1629](https://github.com/infor-design/enterprise/issues/1629))

### v4.16.0 Fixes

- `[Application Menu]` Fixed the truncation of long text in an accordion element in the application menu by adding a tooltip to truncated elements. ([#457](https://github.com/infor-design/enterprise/issues/457))
- `[Calendar]` Disable the new event modal when no template is defined. ([#1700](https://github.com/infor-design/enterprise/issues/1700))
- `[Dropdown]` Fixed a bug where the ellipsis was not showing on long text in some browsers. ([#1550](https://github.com/infor-design/enterprise/issues/1550))
- `[Datagrid]` Fixed a bug in equals filter on multiselect filters. ([#1586](https://github.com/infor-design/enterprise/issues/1586))
- `[Datagrid]` Fixed a bug where incorrect data is shown in the events in tree grid. ([#315](https://github.com/infor-design/enterprise-ng/issues/315))
- `[Datagrid]` Fixed a bug where when using minWidth on a column and sorting the column will become misaligned. ([#1481](https://github.com/infor-design/enterprise/issues/1481))
- `[Datagrid]` Fixed a bug where when resizing the last column may become invisible. ([#1456](https://github.com/infor-design/enterprise/issues/1456))
- `[Datagrid]` Fixed a bug where a checkbox column will become checked when selecting if there is no selection checkbox. ([#1641](https://github.com/infor-design/enterprise/issues/1641))
- `[Datagrid]` Fixed a bug where the last column would sometimes not render fully for buttons with longer text. ([#1246](https://github.com/infor-design/enterprise/issues/1246))
- `[Datagrid]` Fixed a bug where showMonthYearPicker did not work correctly on date filters. ([#1532](https://github.com/infor-design/enterprise-ng/issues/1532))
- `[Validation]` Fixed a bug in removeError where the icon is sometimes not removed. ([#1556](https://github.com/infor-design/enterprise/issues/1556))
- `[Datepicker]` Fixed the range picker to clear when changing months in a filter. ([#1537](https://github.com/infor-design/enterprise/issues/1537))
- `[Datepicker]` Fixed disabled dates example to validate again on disabled dates. ([#1445](https://github.com/infor-design/enterprise/issues/1445))
- `[Datagrid]` Fixed a Date Editor bug when passing a series of zeroes to a datagrid cell with an editable date. ([#1020](https://github.com/infor-design/enterprise/issues/1020))
- `[Dropdown]` Fixed a bug where a dropdown will never reopen if it is closed by clicking a menu button. ([#1670](https://github.com/infor-design/enterprise/issues/1670))
- `[Icons]` Established missing icon sourcing and sizing consistency from ids-identity icon/svg assets. ([PR#1628](https://github.com/infor-design/enterprise/pull/1628))
- `[Listview]` Addressed performance issues with paging on all platforms, especially Windows and IE/Edge browsers. As part of this, reworked all components that integrate with the Pager component to render their contents based on a dataset, as opposed to DOM elements. ([#922](https://github.com/infor-design/enterprise/issues/922))
- `[Lookup]` Fixed a bug with settings: async, server-side, and single select modes.  The grid was not deselecting the previously selected value when a new row was clicked.  If the value is preselected in the markup, the lookup modal will no longer close prematurely. ([PR#1654](https://github.com/infor-design/enterprise/issues/1654))
- `[Pager]` Made it possible to set and persist custom tooltips on first, previous, next and last pager buttons. ([#922](https://github.com/infor-design/enterprise/issues/922))
- `[Pager]` Fixed propagation of the `pagesizes` setting when using `updated()`. Previously the array was deep extended instead of being replaced outright. ([#1466](https://github.com/infor-design/enterprise/issues/1466))
- `[Tree]` Fixed a bug when calling the disable or enable methods of the tree. This was not working with ie11. ([PR#1600](https://github.com/infor-design/enterprise/issues/1600))
- `[Stepprocess]` Fixed a bug where the step folder was still selected when it was collapsed or expanded. ([#1633](https://github.com/infor-design/enterprise/issues/1633))
- `[Swaplist]` Fixed a bug where items were not able to drag anymore after make the search. ([#1703](https://github.com/infor-design/enterprise/issues/1703))
- `[Toolbar Flex]` Added the ability to pass in a `beforeOpen` callback to the More Actions menu (fixes a bug where it wasn't possible to dynamically add content to the More Actions menu in same way that was possible on the original Toolbar component)
- `[Toolbar Flex]` Fixed a bug where selected events were not bubbling up for a menu button on a flex toolbar. ([#1709](https://github.com/infor-design/enterprise/issues/1709))
- `[Stepprocess]` Disabled step selected when using the next or previous button. ([#1697](https://github.com/infor-design/enterprise/issues/1697))
- `[Tree]` Fixed a bug when calling the disable or enable methods of the tree. This was not working with ie11. ([PR#1600](https://github.com/infor-design/enterprise/issues/1600))

### v4.16.0 Chore & Maintenance

- `[Demo App]` Removed the search icon from the header on test pages as it doesn't function. ([#1449](https://github.com/infor-design/enterprise/issues/1449))
- `[Demo App]` Added a fix for incorrect links when running on windows. ([#1549](https://github.com/infor-design/enterprise/issues/1549))
- `[Docs]` Added a fix to prevent the documentation generator from failing intermittently. ([#1377](https://github.com/infor-design/enterprise/issues/1377))

(29 Issues Solved This Release, Backlog Enterprise 203, Backlog Ng 69, 735 Functional Tests, 670 e2e Tests)

## v4.15.0

- [Npm Package](https://www.npmjs.com/package/ids-enterprise)
- [IDS Enterprise Angular Change Log](https://github.com/infor-design/enterprise-ng/blob/main/docs/CHANGELOG.md)

### v4.15.0 Features

- `[Datagrid]` Added support for lookup in the datagrid filter. ([#653](https://github.com/infor-design/enterprise/issues/653))
- `[Datagrid]` Added support for masks on lookup editors. ([#406](https://github.com/infor-design/enterprise/issues/406))
- `[Validation]` When using legacy mode validation, made the icon dim if the text was on top of it. ([#644](https://github.com/infor-design/enterprise/issues/644))
- `[Calendar]` Now possible to edit events both with the API and by clicking/double clicking events. And other improvements. ([#1436](https://github.com/infor-design/enterprise/issues/1436))
- `[Datagrid]` Added new methods to clear dirty cells on cells, rows, and all. ([#1303](https://github.com/infor-design/enterprise/issues/1303))
- `[Tree]` Added several improvements: the ability to show a dropdown on the tree node, the ability to add nodes in between current nodes, the ability to set checkboxes for selection only on some nodes, and the ability to customize icons. ([#1364](https://github.com/infor-design/enterprise/issues/1364))
- `[Datagrid]` Added the ability to display or hide the new row indicator with a new `showNewIndicator` option. ([#1589](https://github.com/infor-design/enterprise/issues/1589))

### v4.15.0 Fixes

- `[Icons]` Icons with the word `confirm` have been changed to `success`. This is partially backwards compatible for now. We deprecated `confirm` and will remove in the next major version so rename your icons. Example `icon-confirm` to `icon-success`. ([#963](https://github.com/infor-design/enterprise/issues/963))
- `[Icons]` The alert icons now have a white background allowing them to appear on colored sections. There are now two versions, for example: `icon-error` and `icon-error-solid`. These are used in calendar. ([#1436](https://github.com/infor-design/enterprise/issues/1436))
- `[Circle Pager]` Made significant improvements to resizing, especially on tabs. ([#1284](https://github.com/infor-design/enterprise/issues/1284))
- `[Datagrid]` In high contrast mode the background is now white when editing cells. ([#1421](https://github.com/infor-design/enterprise/issues/1421))
- `[Dropdown]` Fixed an issue where filter did not work in no-search mode with the Caps Lock key. ([#1500](https://github.com/infor-design/enterprise/issues/1500))
- `[Popupmenu]` Fixed an issue when using the same menu on multiple inputs wherein destroying one instance actually destroyed all instances. ([#1025](https://github.com/infor-design/enterprise/issues/1025))
- `[Swaplist]` Fixed a bug where Shift+M did not work when typing in the search. ([#1408](https://github.com/infor-design/enterprise/issues/1408))
- `[Popupmenu]` Fixed a bug in immediate mode where right click only worked the first time. ([#1507](https://github.com/infor-design/enterprise/issues/1507))
- `[Editor]` Fixed a bug where clear formatting did not work in safari. ([#911](https://github.com/infor-design/enterprise/issues/911))
- `[Colorpicker]` Fixed a bug in Angular where the picker did not respond correctly to `editable=false` and `disabled=true`. ([#257](https://github.com/infor-design/enterprise-ng/issues/257))
- `[Locale]` Fixed a bug where the callback did not complete on nonexistent locales. ([#1267](https://github.com/infor-design/enterprise/issues/1267))
- `[Calendar]` Fixed a bug where event details remain when filtering event types. ([#1436](https://github.com/infor-design/enterprise/issues/1436))
- `[Busy Indicator]` Fixed a bug where the indicator closed when clicking on accordions. ([#281](https://github.com/infor-design/enterprise-ng/issues/281))
- `[Datagrid Tree]` Fixed the need for unique IDs on the tree nodes. ([#1361](https://github.com/infor-design/enterprise/issues/1361))
- `[Editor]` Improved the result of pasting bullet lists from MS Word. ([#1351](https://github.com/infor-design/enterprise/issues/1351))
- `[Hierarchy]` Fixed layout issues in the context menu in RTL mode. ([#1310](https://github.com/infor-design/enterprise/issues/1310))
- `[Datagrid]` Added a setting `allowChildExpandOnMatch` that optionally determines if a search/filter will show and allow nonmatching children to be shown. ([#1422](https://github.com/infor-design/enterprise/issues/1422))
- `[Datagrid]` If a link is added with a href it will now be followed when clicking, rather than needing to use the click method setting on columns. ([#1473](https://github.com/infor-design/enterprise/issues/1473))
- `[Datagrid Tree]` Fixed a bug where Expand/Collapse text is added into the +/- cell. ([#1145](https://github.com/infor-design/enterprise/issues/1145))
- `[Dropdown]` Fixed a bug in NG where two dropdowns in different components would cause each other to freeze. ([#229](https://github.com/infor-design/enterprise-ng/issues/229))
- `[Editor]` Verified a past fix where editor would not work with all buttons when in a modal. ([#408](https://github.com/infor-design/enterprise/issues/408))
- `[Datagrid Tree]` Fixed a bug in `updateRow` that caused the indent of the tree grid to collapse. ([#405](https://github.com/infor-design/enterprise/issues/405))
- `[Empty Message]` Fixed a bug where a null empty message would not be possible. This is used to show no empty message on initial load delays. ([#1467](https://github.com/infor-design/enterprise/issues/1467))
- `[Lookup]` Fixed a bug where nothing is inserted when you click a link editor in the lookup. ([#1315](https://github.com/infor-design/enterprise/issues/1315))
- `[About]` Fixed a bug where the version would not show when set. It would show the IDS version. ([#1414](https://github.com/infor-design/enterprise/issues/1414))
- `[Datagrid]` Fixed a bug in `disableClientSort` / `disableClientFilter`. It now retains visual indicators on sort and filter. ([#1248](https://github.com/infor-design/enterprise/issues/1248))
- `[Tree]` Fixed a bug where selected nodes are selected again after loading child nodes. ([#1270](https://github.com/infor-design/enterprise/issues/1270))
- `[Input]` Fixed a bug where inputs that have tooltips will not be selectable with the cursor. ([#1354](https://github.com/infor-design/enterprise/issues/1354))
- `[Accordion]` Fixed a bug where double clicking a header will open and then close the accordion. ([#1314](https://github.com/infor-design/enterprise/issues/1314))
- `[Datagrid]` Fixed a bug on hover with taller cells where the hover state would not cover the entire cell. ([#1490](https://github.com/infor-design/enterprise/issues/1490))
- `[Editor]` Fixed a bug where the image would still be shown if you press the Esc key and cancel the image dialog. ([#1489](https://github.com/infor-design/enterprise/issues/1489))
- `[Datagrid Lookup]` Added additional missing event info for ajax requests and filtering. ([#1486](https://github.com/infor-design/enterprise/issues/1486))
- `[Tabs]` Added protection from inserting HTML tags in the add method (XSS). ([#1462](https://github.com/infor-design/enterprise/issues/1462))
- `[App Menu]` Added better text wrapping for longer titles. ([#1116](https://github.com/infor-design/enterprise/issues/1116))
- `[Contextual Action Panel]` Fixed some examples so that they reopen more than one time. ([#1116](https://github.com/infor-design/enterprise/issues/506))
- `[Searchfield]` Fixed a border styling issue on longer labels in the search. ([#1500](https://github.com/infor-design/enterprise/issues/1500))
- `[Tabs Multi]` Improved the experience on mobile by collapsing the menus a bit. ([#971](https://github.com/infor-design/enterprise/issues/971))
- `[Lookup]` Fixed missing ellipsis menu on mobile devices. ([#1068](https://github.com/infor-design/enterprise/issues/1068))
- `[Accordion]` Fixed incorrect font size on p tags in the accordion. ([#1116](https://github.com/infor-design/enterprise/issues/1116))
- `[Line Chart]` Fixed and improved the legend text on mobile viewport. ([#609](https://github.com/infor-design/enterprise/issues/609))

### v4.15.0 Chore & Maintenance

- `[General]` Migrated sass to use IDS color variables. ([#1435](https://github.com/infor-design/enterprise/issues/1435))
- `[Angular]` Added all settings from 4.13 in time for future 5.1.0 ([#274](https://github.com/infor-design/enterprise-ng/issues/274))
- `[General]` Fixed some incorrect layouts. ([#1357](https://github.com/infor-design/enterprise/issues/1357))
- `[Targeted Achievement]` Removed some older non working examples. ([#520](https://github.com/infor-design/enterprise/issues/520))

(50 Issues Solved This Release, Backlog Enterprise 294, Backlog Ng 80, 809 Functional Tests, 716 e2e Tests)

## v4.14.0

- [Npm Package](https://www.npmjs.com/package/ids-enterprise)
- [IDS Enterprise Angular Change Log](https://github.com/infor-design/enterprise-ng/blob/main/docs/CHANGELOG.md)

### v4.14.0 Features

- `[Datepicker/Monthview]` Added a setting for the day of week the calendar starts that can be used outside of the Locale setting. ([#1179](https://github.com/infor-design/enterprise/issues/1179))
- `[Datagrid]` Made the tree datagrid work a lot better with filtering. ([#1281](https://github.com/infor-design/enterprise/issues/1281))
- `[Autocomplete/SearchField]` Added a caseSensitive filtering option. ([#385](https://github.com/infor-design/enterprise/issues/385))
- `[Datagrid]` Added an option `headerAlign` to set alignment on the header different than the rows. ([#420](https://github.com/infor-design/enterprise/issues/420))
- `[Message]` Added the ability to use certain formatter html tags in the message content. ([#379](https://github.com/infor-design/enterprise/issues/379))

### v4.14.0 Fixes

- `[Swaplist]` Fixed a bug that if you drag really fast everything disappears. ([#1195](https://github.com/infor-design/enterprise/issues/1195))
- `[Hierarchy]` Fixed a bug that part of the profile menu is cut off. ([#931](https://github.com/infor-design/enterprise/issues/931))
- `[Datagrid/Dropdown]` Fixed a bug that part of the dropdown menu is cut off. ([#1420](https://github.com/infor-design/enterprise/issues/1420))
- `[Modal]` Fixed bugs where with certain field types modal validation was not working. ([#1213](https://github.com/infor-design/enterprise/issues/1213))
- `[Dropdown]` Fixed a regression where the tooltip was not showing when data is overflowed. ([#1400](https://github.com/infor-design/enterprise/issues/1400))
- `[Tooltip]` Fixed a bugs where a tooltip would show up in unexpected places. ([#1396](https://github.com/infor-design/enterprise/issues/1396))
- `[Datagrid/Dropdown]` Fixed a bug where an error would occur if showSelectAll is used. ([#1360](https://github.com/infor-design/enterprise/issues/1360))
- `[Datagrid/Tooltip]` Fixed a bugs where a tooltip would show up in the header unexpectedly. ([#1395](https://github.com/infor-design/enterprise/issues/1395))
- `[Popupmenu]` Fixed incorrect highlighting on disabled list items.  ([#982](https://github.com/infor-design/enterprise/issues/982))
- `[Contextual Action Panel]` Fixed issues with certain styles of invoking the CAP where it would not reopen a second time. ([#1139](https://github.com/infor-design/enterprise/issues/1139))
- `[Spinbox]` Added a fix so the page will not zoom when click + and - on mobile devices. ([#1070](https://github.com/infor-design/enterprise/issues/1070))
- `[Splitter]` Removed the tooltip from the expand/collapse button as it was superfluous. ([#1180](https://github.com/infor-design/enterprise/issues/1180))
- `[Datagrid]` Added a fix so the last column when stretching will do so with percentage so it will stay when the page resize or the menu opens/closes. ([#1168](https://github.com/infor-design/enterprise/issues/1168))
- `[Datagrid]` Fixed bugs in the server side and filtering example. ([#396](https://github.com/infor-design/enterprise/issues/396))
- `[Datagrid]` Fixed a bug in applyFilter with datefields. ([#1269](https://github.com/infor-design/enterprise/issues/1269))
- `[Datagrid]` Fixed a bug in updateCellNode where sometimes it did not work. ([#1122](https://github.com/infor-design/enterprise/issues/1122))
- `[Hierarchy]` Made the empty image ring the same color as the left edge. ([#932](https://github.com/infor-design/enterprise/issues/932))
- `[Datagrid/Dropdown]` Fixed an issue that tab did not close dropdown editors. ([#1198](https://github.com/infor-design/enterprise/issues/1198))
- `[Datagrid/Dropdown]` Fixed a bug that if you click open a dropdown editor then you cannot use arrow keys to select. ([#1387](https://github.com/infor-design/enterprise/issues/1387))
- `[Datagrid/Dropdown]` Fixed a bug that if a smaller number of items the menu would be too short. ([#1298](https://github.com/infor-design/enterprise/issues/1298))
- `[Searchfield]` Fixed a bug that the search field didnt work in safari. ([#225](https://github.com/infor-design/enterprise/issues/225))
- `[Datagrid/Dropdown]` Fixed a bug that source is used the values may be cleared out when opening the list. ([#1185](https://github.com/infor-design/enterprise/issues/1185))
- `[Personalization]` Fixed a bug that when calling initialize the personalization would reset. ([#1231](https://github.com/infor-design/enterprise/issues/1231))
- `[Tabs]` Fixed the alignment of the closing icon. ([#1056](https://github.com/infor-design/enterprise/issues/1056))
- `[Dropdown]` Fixed list alignment issues on mobile. ([#1069](https://github.com/infor-design/enterprise/issues/1069))
- `[Dropdown]` Fixed issues where the listbox would not close on mobile. ([#1119](https://github.com/infor-design/enterprise/issues/1119))
- `[Dropdown]` Fixed a bug where modals would close on url hash change. ([#1207](https://github.com/infor-design/enterprise/issues/1207))
- `[Contextual Action Panel]` Fixed an issue where buttons would occasionally be out of view. ([#283](https://github.com/infor-design/enterprise/issues/283))
- `[Empty Message]` Added a new icon to indicate using the search function. ([#1325](https://github.com/infor-design/enterprise/issues/1325))
- `[Searchfield]` Added a fix for landscape mode on mobile. ([#1102](https://github.com/infor-design/enterprise/issues/1102))
- `[Datagrid]` Added a fix for hard to read fields in high contrast mode. ([#1193](https://github.com/infor-design/enterprise/issues/1193))

### v4.14.0 Chore & Maintenance

- `[General]` Fixed problems with the css mapping where the line numbers were wrong in the map files. ([#962](https://github.com/infor-design/enterprise/issues/962))
- `[Docs]` Added setting so themes can be shown in the documentation pages. ([#1327](https://github.com/infor-design/enterprise/issues/1327))
- `[Docs]` Made links to example pages open in a new window. ([#1132](https://github.com/infor-design/enterprise/issues/1132))

(43 Issues Solved This Release, Backlog Enterprise 181, Backlog Ng 64, 682 Functional Tests, 612 e2e Tests)

## v4.13.0

- [Npm Package](https://www.npmjs.com/package/ids-enterprise)
- [IDS Enterprise Angular Change Log](https://github.com/infor-design/enterprise-ng/blob/main/docs/CHANGELOG.md)

### v4.13.0 Features

- `[Calendar]` Added some new features such as upcoming events view, RTL, keyboard support and fixed styling issues and bugs. ([#1221](https://github.com/infor-design/enterprise/issues/1221))
- `[Flex Toolbar]` Added search field integration, so that the search field is mainly close to being able to replace the legacy toolbar. ([#269](https://github.com/infor-design/enterprise/issues/269))
- `[Bar]` Added short, medium label support for adapting the chart to responsive views. ([#1094](https://github.com/infor-design/enterprise/issues/1094))
- `[Textarea]` Added maxLength option to prevent typing over a set maximum. ([#1046](https://github.com/infor-design/enterprise/issues/1046))
- `[Textarea]` Added maxGrow option to prevent growing when typing over a set max. ([#1147](https://github.com/infor-design/enterprise/issues/1147))
- `[Datagrid]` If using the `showDirty` option the indication will now be on each cell. ([#1183](https://github.com/infor-design/enterprise/issues/1183))
- `[Datepicker]` Added an option `useCurrentTime` that will insert current time instead of noon time with date and timepickers. ([#1087](https://github.com/infor-design/enterprise/issues/1087))
- `[General]` Included an IE 11 polyfill for ES6 Promises, this is a new dependency in the package.json you should include. ([#1172](https://github.com/infor-design/enterprise/issues/1172))
- `[General]` Add translations in 38 languages including new support for Slovak (sk-SK). ([#557](https://github.com/infor-design/enterprise/issues/557))

### v4.13.0 Fixes

- `[Tooltips]` Fixed an important bug where tooltips would stick around in the page on the top corner. ([#1273](https://github.com/infor-design/enterprise/issues/1273))
- `[Tooltips]` Fixed some contrast issues on the high contrast theme. ([#1249](https://github.com/infor-design/enterprise/issues/1249))
- `[Tooltips]` Fixed a bug where Toolbar "More Actions" menu buttons could incorrectly display a tooltip overlapping an open menu. ([#1242](https://github.com/infor-design/enterprise/issues/1242))
- `[Datepicker / Timepicker]` Removed the need to use the customValidation setting. You can remove this option from your code. The logic will pick up if you added customValidation to your input by adding a data-validate option. You also may need to add `date` or `availableDate` validation to your  data-validate attribute if these validations are desired along with your custom or required validation. ([#862](https://github.com/infor-design/enterprise/issues/862))
- `[Menubutton]` Added a new setting `hideMenuArrow` you can use for buttons that don't require an arrow, such as menu buttons. ([#1088](https://github.com/infor-design/enterprise/issues/1088))
- `[Dropdown]` Fixed issues with destroy when multiple dropdown components are on the page. ([#1202](https://github.com/infor-design/enterprise/issues/1202))
- `[Datagrid]` Fixed alignment issues when using filtering with some columns that do not have a filter. ([#1124](https://github.com/infor-design/enterprise/issues/1124))
- `[Datagrid]` Fixed an error when dynamically adding context menus. ([#1216](https://github.com/infor-design/enterprise/issues/1216))
- `[Datagrid]` Added an example of dynamic intermediate paging and filtering. ([#396](https://github.com/infor-design/enterprise/issues/396))
- `[Dropdown]` Fixed alignment issues on mobile devices. ([#1069](https://github.com/infor-design/enterprise/issues/1069))
- `[Datepicker]` Fixed incorrect assumptions, causing incorrect umalqura calendar calculations. ([#1189](https://github.com/infor-design/enterprise/issues/1189))
- `[Datepicker]` Fixed an issue where the dialog would not close on click out if opening the time dropdown components first. ([#1278](https://github.com/infor-design/enterprise/issues/))
- `[General]` Added the ability to stop renderLoop. ([#214](https://github.com/infor-design/enterprise/issues/214))
- `[Datepicker]` Fixed an issue reselecting ranges with the date picker range option. ([#1197](https://github.com/infor-design/enterprise/issues/1197))
- `[Editor]` Fixed bugs on IE with background color option. ([#392](https://github.com/infor-design/enterprise/issues/392))
- `[Colorpicker]` Fixed issue where the palette is not closed on enter key / click. ([#1050](https://github.com/infor-design/enterprise/issues/1050))
- `[Accordion]` Fixed issues with context menus on the accordion. ([#639](https://github.com/infor-design/enterprise/issues/639))
- `[Searchfield]` Made no results appear not clickable. ([#329](https://github.com/infor-design/enterprise/issues/329))
- `[Datagrid]` Added an example of groups and paging. ([#435](https://github.com/infor-design/enterprise/issues/435))
- `[Editor]` Fixed the dirty indicator when using toolbar items. ([#910](https://github.com/infor-design/enterprise/issues/910))
- `[Datagrid]` Fixed a bug that made tooltips disappear when a lookup editor is closed. ([#1186](https://github.com/infor-design/enterprise/issues/1186))
- `[Datagrid]` Fixed a bug where not all rows are removed in the removeSelected function. ([#1036](https://github.com/infor-design/enterprise/issues/1036))
- `[Datagrid]` Fixed bugs in activateRow and deactivateRow in some edge cases. ([#948](https://github.com/infor-design/enterprise/issues/948))
- `[Datagrid]` Fixed formatting of tooltips on the header and filter. ([#955](https://github.com/infor-design/enterprise/issues/955))
- `[Datagrid]` Fixed wrong page number when saving the page number in localstorage and reloading. ([#798](https://github.com/infor-design/enterprise/issues/798))
- `[Tree]` Fixed issues when expanding and collapsing after dragging nodes around. ([#1183](https://github.com/infor-design/enterprise/issues/1183))
- `[ContextualActionPanel]` Fixed a bug where the CAP will be closed if clicking an accordion in it. ([#1138](https://github.com/infor-design/enterprise/issues/1138))
- `[Colorpicker]` Added a setting (customColors) to prevent adding default colors if totally custom colors are used. ([#1135](https://github.com/infor-design/enterprise/issues/1135))
- `[AppMenu]` Improved contrast in high contrast theme. ([#1146](https://github.com/infor-design/enterprise/issues/1146))
- `[Searchfield]` Fixed issue where ascenders/descenders are cut off. ([#1101](https://github.com/infor-design/enterprise/issues/1101))
- `[Tree]` Added sortstop and sortstart events. ([#1003](https://github.com/infor-design/enterprise/issues/1003))
- `[Searchfield]` Fixed some alignment issues in different browsers. ([#1106](https://github.com/infor-design/enterprise/issues/1106))
- `[Searchfield]` Fixed some contrast issues in different browsers. ([#1104](https://github.com/infor-design/enterprise/issues/1104))
- `[Searchfield]` Prevent multiple selected events from firing. ([#1259](https://github.com/infor-design/enterprise/issues/1259))
- `[Autocomplete]` Added a beforeOpen setting ([#398](https://github.com/infor-design/enterprise/issues/398))
- `[Toolbar]` Fixed an error where toolbar tried to focus a DOM item that was removed. ([#1177](https://github.com/infor-design/enterprise/issues/1177))
- `[Dropdown]` Fixed a problem where the bottom of some lists is cropped. ([#909](https://github.com/infor-design/enterprise/issues/909))
- `[General]` Fixed a few components so that they could still initialize when hidden. ([#230](https://github.com/infor-design/enterprise/issues/230))
- `[Datagrid]` Fixed missing tooltips on new row. ([#1081](https://github.com/infor-design/enterprise/issues/1081))
- `[Lookup]` Fixed a bug using select all where it would select the previous list. ([#295](https://github.com/infor-design/enterprise/issues/295))
- `[Datagrid]` Fixed missing summary row on initial render in some cases. ([#330](https://github.com/infor-design/enterprise/issues/330))
- `[Button]` Fixed alignment of text and icons. ([#973](https://github.com/infor-design/enterprise/issues/973))
- `[Datagrid]` Fixed missing source call when loading last page first. ([#1162](https://github.com/infor-design/enterprise/issues/1162))
- `[SwapList]` Made sure swap list will work in all cases and in angular. ([#152](https://github.com/infor-design/enterprise/issues/152))
- `[Toast]` Fixed a bug where some toasts on certain urls may not close. ([#1305](https://github.com/infor-design/enterprise/issues/1305))
- `[Datepicker / Lookup]` Fixed bugs where they would not load on tabs. ([#1304](https://github.com/infor-design/enterprise/issues/1304))

### v4.13.0 Chore & Maintenance

- `[General]` Added more complete visual tests. ([#978](https://github.com/infor-design/enterprise/issues/978))
- `[General]` Cleaned up some of the sample pages start at A, making sure examples work and tests are covered for better QA (on going). ([#1136](https://github.com/infor-design/enterprise/issues/1136))
- `[General]` Upgraded to ids-identity 2.0.x ([#1062](https://github.com/infor-design/enterprise/issues/1062))
- `[General]` Cleanup missing files in the directory listings. ([#985](https://github.com/infor-design/enterprise/issues/985))
- `[Angular 1.0]` We removed the angular 1.0 directives from the code and examples. These are no longer being updated. You can still use older versions of this or move on to Angular 7.x ([#1136](https://github.com/infor-design/enterprise/issues/1136))
- `[Uplift]` Included the uplift theme again as alpha for testing. It will show with a watermark and is only available via the personalize api or url params in the demo app. ([#1224](https://github.com/infor-design/enterprise/issues/1224))

(69 Issues Solved This Release, Backlog Enterprise 199, Backlog Ng 63, 662 Functional Tests, 659 e2e Tests)

## v4.12.0

- [Npm Package](https://www.npmjs.com/package/ids-enterprise)
- [IDS Enterprise Angular Change Log](https://github.com/infor-design/enterprise-ng/blob/main/docs/CHANGELOG.md)

### v4.12.0 Features

- `[General]` The ability to make custom/smaller builds has further been improved. We improved the component matching, made it possible to run the tests on only included components, fixed the banner, and improved the terminal functionality. Also removed/deprecated the older mapping tool. ([#417](https://github.com/infor-design/enterprise/issues/417))
- `[Message]` Added the ability to have different types (Info, Confirm, Error, Alert). ([#963](https://github.com/infor-design/enterprise/issues/963))
- `[General]` Further fixes to for xss issues. ([#683](https://github.com/infor-design/enterprise/issues/683))
- `[Pager]` Made it possible to use the pager as a standalone component. ([#250](https://github.com/infor-design/enterprise/issues/250))
- `[Editor]` Added a clear formatting button. ([#473](https://github.com/infor-design/enterprise/issues/473))
- `[Datepicker]` Added an option to show the time as current time instead of midnight. ([#889](https://github.com/infor-design/enterprise/issues/889))
- `[About]` Dialog now shows device information. ([#684](https://github.com/infor-design/enterprise/issues/684))

### v4.12.0 Fixes

- `[Datagrid Tree]` Fixed incorrect data on activated event. ([#412](https://github.com/infor-design/enterprise/issues/412))
- `[Datagrid]` Improved the export function so it works on different locales. ([#378](https://github.com/infor-design/enterprise/issues/378))
- `[Tabs]` Fixed a bug where clicking the x on tabs with a dropdowns would incorrectly open the dropdown. ([#276](https://github.com/infor-design/enterprise/issues/276))
- `[Datagrid]` Changed the `settingschange` event so it will only fire once. ([#903](https://github.com/infor-design/enterprise/issues/903))
- `[Listview]` Improved rendering performance. ([#430](https://github.com/infor-design/enterprise/issues/430))
- `[General]` Fixed issues when using base tag, that caused icons to disappear. ([#766](https://github.com/infor-design/enterprise/issues/766))
- `[Empty Message]` Made it possible to assign code to the button click if used. ([#667](https://github.com/infor-design/enterprise/issues/667))
- `[Datagrid]` Added translations for the new tooltip. ([#227](https://github.com/infor-design/enterprise/issues/227))
- `[Dropdown]` Fixed contrast issue in high contrast theme. ([#945](https://github.com/infor-design/enterprise/issues/945))
- `[Datagrid]` Reset to default did not reset dropdown columns. ([#847](https://github.com/infor-design/enterprise/issues/847))
- `[Datagrid]` Fixed bugs in keyword search highlighting with special characters. ([#849](https://github.com/infor-design/enterprise/issues/849))
- `[Datagrid]` Fixed bugs that causes NaN to appear in date fields. ([#891](https://github.com/infor-design/enterprise/issues/891))
- `[Dropdown]` Fixed issue where validation is not trigger on IOS on click out. ([#659](https://github.com/infor-design/enterprise/issues/659))
- `[Lookup]` Fixed bug in select all in multiselect with paging. ([#926](https://github.com/infor-design/enterprise/issues/926))
- `[Modal]` Fixed bug where the modal would close if hitting enter on a checkbox and inputs. ([#320](https://github.com/infor-design/enterprise/issues/320))
- `[Lookup]` Fixed bug trying to reselect a second time. ([#296](https://github.com/infor-design/enterprise/issues/296))
- `[Tabs]` Fixed behavior when closing and disabling tabs. ([#947](https://github.com/infor-design/enterprise/issues/947))
- `[Dropdown]` Fixed layout issues when using icons in the dropdown. ([#663](https://github.com/infor-design/enterprise/issues/663))
- `[Datagrid]` Fixed a bug where the tooltip did not show on validation. ([#1008](https://github.com/infor-design/enterprise/issues/1008))
- `[Tabs]` Fixed issue with opening spillover on IOS. ([#619](https://github.com/infor-design/enterprise/issues/619))
- `[Datagrid]` Fixed bugs when using `exportable: false` in certain column positions. ([#787](https://github.com/infor-design/enterprise/issues/787))
- `[Searchfield]` Removed double border. ([#328](https://github.com/infor-design/enterprise/issues/328))

### v4.12.0 Chore & Maintenance

- `[Masks]` Added missing and more documentation, cleaned up existing docs. ([#1033](https://github.com/infor-design/enterprise/issues/1033))
- `[General]` Based on design site comments, we improved some pages and fixed some missing links. ([#1034](https://github.com/infor-design/enterprise/issues/1034))
- `[Bar Chart]` Added test coverage. ([#848](https://github.com/infor-design/enterprise/issues/848))
- `[Datagrid]` Added full api test coverage. ([#242](https://github.com/infor-design/enterprise/issues/242))

(55 Issues Solved This Release, Backlog Enterprise 185, Backlog Ng 50, 628 Functional Tests, 562 e2e Tests)

## v4.11.0

- [Npm Package](https://www.npmjs.com/package/ids-enterprise)
- [IDS Enterprise Angular Change Log](https://github.com/infor-design/enterprise-ng/blob/main/docs/CHANGELOG.md)

### v4.11.0 Features

- `[General]` It is now possible to make custom builds. With a custom build you specify a command with a list of components that you use. This can be used to reduce the bundle size for both js and css. ([#417](https://github.com/infor-design/enterprise/issues/417))
- `[Calendar]` Added more features including: a readonly view, ability for events to span days, tooltips and notifications ([#417](https://github.com/infor-design/enterprise/issues/417))
- `[Lookup]` Added the ability to select across pages, even when doing server side paging. ([#375](https://github.com/infor-design/enterprise/issues/375))
- `[Datagrid]` Improved tooltip performance, and now tooltips show on cells that are not fully displayed. ([#447](https://github.com/infor-design/enterprise/issues/447))

### v4.11.0 Fixes

- `[Dropdown]` The onKeyDown callback was not firing if CTRL key is used. This is fixed. ([#793](https://github.com/infor-design/enterprise/issues/793))
- `[Tree]` Added a small feature to preserve the tree node states on reload. ([#792](https://github.com/infor-design/enterprise/issues/792))
- `[Tree]` Added a disable/enable method to disable/enable the whole tree. ([#752](https://github.com/infor-design/enterprise/issues/752))
- `[App Menu]` Fixed a bug clearing the search filter box. ([#702](https://github.com/infor-design/enterprise/issues/702))
- `[Column Chart]` Added a yAxis option, you can use to format the yAxis in custom ways. ([#627](https://github.com/infor-design/enterprise/issues/627))
- `[General]` More fixes to use external ids tokens. ([#708](https://github.com/infor-design/enterprise/issues/708))
- `[Datagrid]` Fixed an error calling selectRows with an integer. ([#756](https://github.com/infor-design/enterprise/issues/756))
- `[Tree]` Fixed a bug that caused newly added rows to not be draggable. ([#618](https://github.com/infor-design/enterprise/issues/618))
- `[Dropdown / Multiselect]` Re-added the ability to have a placeholder on the component. ([#832](https://github.com/infor-design/enterprise/issues/832))
- `[Datagrid]` Fixed a bug that caused dropdown filters to not save on reload of page (saveUserSettings) ([#791](https://github.com/infor-design/enterprise/issues/791))
- `[Dropdown]` Fixed a bug that caused an unneeded scrollbar. ([#786](https://github.com/infor-design/enterprise/issues/786))
- `[Tree]` Added drag events and events for when the data is changed. ([#801](https://github.com/infor-design/enterprise/issues/801))
- `[Datepicker]` Fixed a bug updating settings, where time was not changing correctly. ([#305](https://github.com/infor-design/enterprise/issues/305))
- `[Tree]` Fixed a bug where the underlying dataset was not synced up. ([#718](https://github.com/infor-design/enterprise/issues/718))
- `[Lookup]` Fixed incorrect text color on chrome. ([#762](https://github.com/infor-design/enterprise/issues/762))
- `[Editor]` Fixed duplicate ID's on the popup dialogs. ([#746](https://github.com/infor-design/enterprise/issues/746))
- `[Dropdown]` Fixed misalignment of icons on IOS. ([#657](https://github.com/infor-design/enterprise/issues/657))
- `[Demos]` Fixed a bug that caused RTL pages to sometimes load blank. ([#814](https://github.com/infor-design/enterprise/issues/814))
- `[Modal]` Fixed a bug that caused the modal to close when clicking an accordion on the modal. ([#747](https://github.com/infor-design/enterprise/issues/747))
- `[Tree]` Added a restoreOriginalState method to set the tree back to its original state. ([#751](https://github.com/infor-design/enterprise/issues/751))
- `[Datagrid]` Added an example of a nested datagrid with scrolling. ([#172](https://github.com/infor-design/enterprise/issues/172))
- `[Datagrid]` Fixed column alignment issues on grouped column examples. ([#147](https://github.com/infor-design/enterprise/issues/147))
- `[Datagrid]` Fixed bugs when dragging and resizing grouped columns. ([#374](https://github.com/infor-design/enterprise/issues/374))
- `[Validation]` Fixed a bug that caused validations with changing messages to not go away on correction. ([#640](https://github.com/infor-design/enterprise/issues/640))
- `[Datagrid]` Fixed bugs in actionable mode (enter was not moving down). ([#788](https://github.com/infor-design/enterprise/issues/788))
- `[Bar Charts]` Fixed bug that caused tooltips to occasionally not show up. ([#739](https://github.com/infor-design/enterprise/issues/739))
- `[Dirty]` Fixed appearance/contrast on high contrast theme. ([#692](https://github.com/infor-design/enterprise/issues/692))
- `[Locale]` Fixed incorrect date time format. ([#608](https://github.com/infor-design/enterprise/issues/608))
- `[Dropdown]` Fixed bug where filtering did not work with CAPS lock on. ([#608](https://github.com/infor-design/enterprise/issues/608))
- `[Accordion]` Fixed styling issue on safari. ([#282](https://github.com/infor-design/enterprise/issues/282))
- `[Dropdown]` Fixed a bug on mobile devices, where the list would close on scrolling. ([#656](https://github.com/infor-design/enterprise/issues/656))

### v4.11.0 Chore & Maintenance

- `[Textarea]` Added additional test coverage. ([#337](https://github.com/infor-design/enterprise/issues/337))
- `[Tree]` Added additional test coverage. ([#752](https://github.com/infor-design/enterprise/issues/752))
- `[Busy Indicator]` Added additional test coverage. ([#233](https://github.com/infor-design/enterprise/issues/233))
- `[Docs]` Added additional information for developers on how to use IDS. ([#721](https://github.com/infor-design/enterprise/issues/721))
- `[Docs]` Added Id's and test notes to all pages. ([#259](https://github.com/infor-design/enterprise/issues/259))
- `[Docs]` Fixed issues on the wizard docs. ([#824](https://github.com/infor-design/enterprise/issues/824))
- `[Accordion]` Added additional test coverage. ([#516](https://github.com/infor-design/enterprise/issues/516))
- `[General]` Added sass linter (stylelint). ([#767](https://github.com/infor-design/enterprise/issues/767))

(53 Issues Solved This Release, Backlog Enterprise 170, Backlog Ng 41, 587 Functional Tests, 458 e2e Tests)

## v4.10.0

- [Npm Package](https://www.npmjs.com/package/ids-enterprise)
- [IDS Enterprise Angular Change Log](https://github.com/infor-design/enterprise-ng/blob/main/docs/CHANGELOG.md)

### v4.10.0 Features

- `[Tooltips]` Will now activate on longpress on mobile devices. ([#400](https://github.com/infor-design/enterprise/issues/400))
- `[Contextmenu]` Will now activate on longpress on mobile devices (except when on inputs). ([#245](https://github.com/infor-design/enterprise/issues/245))
- `[Locale]` Added support for zh-Hant and zh-Hans. ([#397](https://github.com/infor-design/enterprise/issues/397))
- `[Tree]` Greatly improved rendering and expanding performance. ([#251](https://github.com/infor-design/enterprise/issues/251))
- `[General]` Internally all of the sass is now extended from [IDS Design tokens]( https://github.com/infor-design/design-system) ([#354](https://github.com/infor-design/enterprise/issues/354))
- `[Calendar]` Added initial readonly calendar. At the moment the calendar can only render events and has a filtering feature. More will be added next sprint. ([#261](https://github.com/infor-design/enterprise/issues/261))

### v4.10.0 Fixes

- `[Dropdown]` Minor Breaking Change for Xss reasons we removed the ability to set a custom hex color on icons in the dropdown. You can still pass in one of the alert colors from the colorpalette (fx alert, good, info). This was not even shown in the examples so may not be missed. ([#256](https://github.com/infor-design/enterprise/issues/256))
- `[Popupmenu]` Fixed a problem in popupmenu, if it was opened in immediate mode, submenus will be cleared of their text when the menu is eventually closed. ([#701](https://github.com/infor-design/enterprise/issues/701))
- `[Editor]` Fixed xss injection problem on the link dialog. ([#257](https://github.com/infor-design/enterprise/issues/257))
- `[Spinbox]` Fixed a height / alignment issue on spinboxes when used in short height configuration. ([#547](https://github.com/infor-design/enterprise/issues/547))
- `[Datepicker / Mask]` Fixed an issue in angular that caused using backspace to not save back to the model. ([#51](https://github.com/infor-design/enterprise-ng/issues/51))
- `[Field Options]` Fixed mobile support so they now work on touch better on IOS and Android. ([#555](https://github.com/infor-design/enterprise-ng/issues/555))
- `[Tree]` Tree with + and - for the folders was inversed visually. This was fixed, update your svg.html ([#685](https://github.com/infor-design/enterprise-ng/issues/685))
- `[Modal]` Fixed an alignment issue with the closing X on the top corner. ([#662](https://github.com/infor-design/enterprise-ng/issues/662))
- `[Popupmenu]` Fixed a visual flickering when opening dynamic submenus. ([#588](https://github.com/infor-design/enterprise/issues/588))
- `[Tree]` Added full unit and functional tests. ([#264](https://github.com/infor-design/enterprise/issues/264))
- `[Lookup]` Added full unit and functional tests. ([#344](https://github.com/infor-design/enterprise/issues/344))
- `[Datagrid]` Added more unit and functional tests. ([#242](https://github.com/infor-design/enterprise/issues/242))
- `[General]` Updated the develop tools and sample app to Node 10. During this update we set package-lock.json to be ignored in .gitignore ([#540](https://github.com/infor-design/enterprise/issues/540))
- `[Modal]` Allow beforeOpen callback to run optionally whether you have content or not passed back. ([#409](https://github.com/infor-design/enterprise/issues/409))
- `[Datagrid]` The lookup editor now supports left, right, and center align on the column settings. ([#228](https://github.com/infor-design/enterprise/issues/228))
- `[Mask]` When adding prefixes and suffixes (like % and $) if all the rest of the text is cleared, these will also now be cleared. ([#433](https://github.com/infor-design/enterprise/issues/433))
- `[Popupmenu]` Fixed low contrast selection icons in high contrast theme. ([#410](https://github.com/infor-design/enterprise/issues/410))
- `[Header Popupmenu]` Fixed missing focus state. ([#514](https://github.com/infor-design/enterprise/issues/514))
- `[Datepicker]` When using legends on days, fixed a problem that the hover states are shown incorrectly when changing month. ([#514](https://github.com/infor-design/enterprise/issues/514))
- `[Listview]` When the search field is disabled, it was not shown with disabled styling, this is fixed. ([#422](https://github.com/infor-design/enterprise/issues/422))
- `[Donut]` When having 4 or 2 sliced the tooltip would not show up on some slices. This is fixed. ([#482](https://github.com/infor-design/enterprise/issues/482))
- `[Datagrid]` Added a searchExpandableRow option so that you can control if data in expandable rows is searched/expanded. ([#480](https://github.com/infor-design/enterprise/issues/480))
- `[Multiselect]` If more items then fit are selected the tooltip was not showing on initial load, it only showed after changing values. This is fixed. ([#633](https://github.com/infor-design/enterprise/issues/633))
- `[Tooltip]` An example was added showing how you can show tooltips on disabled buttons. ([#453](https://github.com/infor-design/enterprise/issues/453))
- `[Modal]` A title with brackets in it was not escaping the text correctly. ([#246](https://github.com/infor-design/enterprise/issues/246))
- `[Modal]` Pressing enter when on inputs such as file upload no longer closes the modal. ([#321](https://github.com/infor-design/enterprise/issues/321))
- `[Locale]` Sent out translations so things like the Editor New/Same window dialog will be translated in the future. ([#511](https://github.com/infor-design/enterprise/issues/511))
- `[Nested Datagrid]` Fixed focus issues, the wrong cell in the nest was getting focused. ([#371](https://github.com/infor-design/enterprise/issues/371))

(44 Issues Solved This Release, Backlog Enterprise 173, Backlog Ng 44, 565 Functional Tests, 426 e2e Tests)

## v4.9.0

- [Npm Package](https://www.npmjs.com/package/ids-enterprise)
- [IDS Enterprise Angular Change Log](https://github.com/infor-design/enterprise-ng/blob/main/docs/CHANGELOG.md)

### v4.9.0 Features

- `[Datagrid]` Changed the way alerts work on rows. It now no longer requires an extra column. The rowStatus column will now be ignored so can be removed. When an alert / error / info message is added to the row the whole row will highlight. ([Check out the example.](https://bit.ly/2LC33iJ) ([#258](https://github.com/infor-design/enterprise/issues/258))
- `[Modal]` Added an option `showCloseBtn` which when set to true will show a X button on the top left corner. ([#358](https://github.com/infor-design/enterprise/issues/358))
- `[Multiselect / Dropdown]` Added the ability to see the search term during ajax requests. ([#267](https://github.com/infor-design/enterprise/issues/267))
- `[Scatterplot]` Added a scatter plot chart similar to a bubble chart but with shapes. ([Check out the example.](https://bit.ly/2K9N59M) ([#341](https://github.com/infor-design/enterprise/issues/341))
- `[Toast]` Added an option `allowLink` which when set to true will allow you to specify a `<a>` in the message content to add a link to the message. ([#341](https://github.com/infor-design/enterprise/issues/341))

### v4.9.0 Fixes

- `[Accordion]` Fixed an issue that prevented a right click menu from working on the accordion. ([#238](https://github.com/infor-design/enterprise/issues/238))
- `[Charts]` Fixed up missing empty states and selection methods so they work on all charts. ([#265](https://github.com/infor-design/enterprise/issues/265))
- `[Datagrid]` Fixed the performance of pasting from excel. ([#240](https://github.com/infor-design/enterprise/issues/240))
- `[Datagrid]` The keyword search will now clear when reloading data. ([#307](https://github.com/infor-design/enterprise/issues/307))
- `[Docs]` Fixed several noted missing pages and broken links in the docs. ([#244](https://github.com/infor-design/enterprise/issues/244))
- `[Dropdown]` Fixed bug in badges configuration. ([#270](https://github.com/infor-design/enterprise/issues/270))
- `[Flex Layout]` Fixed field-flex to work better on IE. ([#252](https://github.com/infor-design/enterprise/issues/252))
- `[Editor]` Fixed bug that made it impossible to edit the visual tab. ([#478](https://github.com/infor-design/enterprise/issues/478))
- `[Editor]` Fixed a bug with dirty indicator that caused a messed up layout. ([#241](https://github.com/infor-design/enterprise/issues/241))
- `[Lookup]` Fixed it so that select will work correctly when filtering. ([#248](https://github.com/infor-design/enterprise/issues/248))
- `[Header]` Fixed missing `More` tooltip on the header. ([#345](https://github.com/infor-design/enterprise/issues/345))
- `[Validation]` Added fixes to prevent `error` and `valid` events from going off more than once. ([#237](https://github.com/infor-design/enterprise/issues/237))
- `[Validation]` Added fixes to make multiple messages work better. There is now a `getMessages()` function that will return all erros on a field as an array. The older `getMessage()` will still return a string. ([#237](https://github.com/infor-design/enterprise/issues/237))
- `[Validation]` Fixed un-needed event handlers when using fields on a tab. ([#332](https://github.com/infor-design/enterprise/issues/332))

### v4.9.0 Chore & Maintenance

- `[Blockgrid]` Added full test coverage ([#234](https://github.com/infor-design/enterprise/issues/234))
- `[CAP]` Fixed some examples that would not close ([#283](https://github.com/infor-design/enterprise/issues/283))
- `[Datepicker]` Added full test coverage ([#243](https://github.com/infor-design/enterprise/issues/243))
- `[Datagrid]` Fixed an example so that it shows how to clear a dropdown filter. ([#254](https://github.com/infor-design/enterprise/issues/254))
- `[Docs]` Added TEAMS.MD for collecting info on the teams using ids. If you are not in the list let us know or make a pull request. ([#350](https://github.com/infor-design/enterprise/issues/350))
- `[Listview]` Fixed some links in the sample app that caused some examples to fail. ([#273](https://github.com/infor-design/enterprise/issues/273))
- `[Tabs]` Added more test coverage ([#239](https://github.com/infor-design/enterprise/issues/239))
- `[Toast]` Added full test coverage ([#232](https://github.com/infor-design/enterprise/issues/232))
- `[Testing]` Added visual regression tests, and more importantly a system for doing them via CI. ([#255](https://github.com/infor-design/enterprise/issues/255))

(34 Issues Solved This Release, Backlog Enterprise 158, Backlog Ng 41, 458 Functional Tests, 297 e2e Tests)

## v4.8.0

- [Npm Package](https://www.npmjs.com/package/ids-enterprise)
- [IDS Enterprise Angular Change Log](https://github.com/infor-design/enterprise-ng/blob/main/docs/CHANGELOG.md)

### v4.8.0 Features

- `[Datagrid]` Added an example of Nested Datagrids with ([basic nested grid support.](https://bit.ly/2lGKM4a)) ([#SOHO-3474](https://jira.infor.com/browse/SOHO-3474))
- `[Datagrid]` Added support for async validation. ([#SOHO-7943](https://jira.infor.com/browse/SOHO-7943))
- `[Export]` Extracted excel export code so it can be run outside the datagrid. ([#SOHO-7246](https://jira.infor.com/browse/SOHO-7246))

### v4.8.0 Fixes

- `[Searchfield / Toolbar Searchfield]` Merged code between them so there is just one component. This reduced code and fixed many bugs. ([#161](https://github.com/infor-design/enterprise/pull/161))
- `[Datagrid]` Fixed issues using expand row after hiding/showing columns. ([#SOHO-8103](https://jira.infor.com/browse/SOHO-8103))
- `[Datagrid]` Fixed issue that caused nested grids in expandable rows to hide after hiding/showing columns on the parent grid. ([#SOHO-8102](https://jira.infor.com/browse/SOHO-8102))
- `[Datagrid]` Added an example showing Math rounding on numeric columns ([#SOHO-5168](https://jira.infor.com/browse/SOHO-5168))
- `[Datagrid]` Date editors now maintain date format correctly. ([#SOHO-5861](https://jira.infor.com/browse/SOHO-5861))
- `[Datagrid]` Fixed alignment off sort indicator on centered columns. ([#SOHO-7444](https://jira.infor.com/browse/SOHO-7444))
- `[Datagrid]` Behavior Change - Sorting clicking now no longer refocuses last cell. ([#SOHO-7682](https://jira.infor.com/browse/SOHO-7682))
- `[Datagrid]` Fixed formatter error that showed NaN on some number cells. ([#SOHO-7839](https://jira.infor.com/browse/SOHO-7682))
- `[Datagrid]` Fixed a bug rendering last column in some situations. ([#SOHO-7987](https://jira.infor.com/browse/SOHO-7987))
- `[Datagrid]` Fixed incorrect data in context menu event. ([#SOHO-7991](https://jira.infor.com/browse/SOHO-7991))
- `[Dropdown]` Added an onKeyDown option so keys can be overriden. ([#SOHO-4815](https://jira.infor.com/browse/SOHO-4815))
- `[Slider]` Fixed step slider to work better jumping across steps. ([#SOHO-6271](https://jira.infor.com/browse/SOHO-6271))
- `[Tooltip]` Will strip tooltip markup to prevent xss. ([#SOHO-6522](https://jira.infor.com/browse/SOHO-6522))
- `[Contextual Action Panel]` Fixed alignment issue on x icon. ([#SOHO-6612](https://jira.infor.com/browse/SOHO-6612))
- `[Listview]` Fixed scrollbar size when removing items. ([#SOHO-7402](https://jira.infor.com/browse/SOHO-7402))
- `[Navigation Popup]` Fixed a bug setting initial selected value. ([#SOHO-7411](https://jira.infor.com/browse/SOHO-7411))
- `[Grid]` Added a no-margin setting for nested grids with no indentation. ([#SOHO-7495](https://jira.infor.com/browse/SOHO-7495))
- `[Grid]` Fixed positioning of checkboxes in the grid. ([#SOHO-7979](https://jira.infor.com/browse/SOHO-7979))
- `[Tabs]` Fixed bug calling add in NG applications. ([#SOHO-7511](https://jira.infor.com/browse/SOHO-7511))
- `[Listview]` Selected event now contains the dataset row. ([#SOHO-7512](https://jira.infor.com/browse/SOHO-7512))
- `[Multiselect]` Fixed incorrect showing of delselect button in certain states. ([#SOHO-7535](https://jira.infor.com/browse/SOHO-7535))
- `[Search]` Fixed bug where highlight search terms where not shown in bold. ([#SOHO-7796](https://jira.infor.com/browse/SOHO-7796))
- `[Multiselect]` Improved performance on select all. ([#SOHO-7816](https://jira.infor.com/browse/SOHO-7816))
- `[Spinbox]` Fixed problem where you could arrow up in a readonly spinbox. ([#SOHO-8025](https://jira.infor.com/browse/SOHO-8025))
- `[Dropdown]` Fixed bug selecting two items with same value. ([#SOHO-8029](https://jira.infor.com/browse/SOHO-8029))
- `[Modal]` Fixed incorrect enabling of submit on validating modals. ([#SOHO-8042](https://jira.infor.com/browse/SOHO-8042))
- `[Modal]` Fixed incorrect closing of modal on enter key. ([#SOHO-8059](https://jira.infor.com/browse/SOHO-8059))
- `[Rating]` Allow decimal values for example 4.3. ([#SOHO-8063](https://jira.infor.com/browse/SOHO-8063))
- `[Datepicker]` Prevent datepicker from scrolling to the top of the browser. ([#SOHO-8107](https://jira.infor.com/browse/SOHO-8107))
- `[Tag]` Fixed layout on Right-To-Left. ([#SOHO-8120](https://jira.infor.com/browse/SOHO-8120))
- `[Listview]` Fixed missing render event. ([#SOHO-8129](https://jira.infor.com/browse/SOHO-8129))
- `[Angular Datagrid]` Fixed maskOptions input definition. ([#SOHO-8131](https://jira.infor.com/browse/SOHO-8131))
- `[Datepicker]` Fixed several bugs on the UmAlQura Calendar. ([#SOHO-8147](https://jira.infor.com/browse/SOHO-8147))
- `[Datagrid]` Fixed bug on expanding and collapsing multiple expandable rows. ([#SOHO-8154](https://jira.infor.com/browse/SOHO-8154))
- `[Pager]` Fixed focus state clicking page numbers. ([#SOHO-4528](https://jira.infor.com/browse/SOHO-4528))
- `[SearchField]` Fixed bug initializing search field with text. ([#SOHO-4820](https://jira.infor.com/browse/SOHO-4820))
- `[ColorPicker]` Fixed bug with incorrect cursor on readonly color picker. ([#SOHO-8030](https://jira.infor.com/browse/SOHO-8030))
- `[Pie]` Fixed ui glitch on mobile when pressing slices. ([#SOHO-8141](https://jira.infor.com/browse/SOHO-8141))

### v4.8.0 Chore & Maintenance

- `[Npm Package]` Added back sass files in correct folder structure. ([#SOHO-7583](https://jira.infor.com/browse/SOHO-7583))
- `[Menu Button]` Added button functional and e2e Tests. ([#SOHO-7600](https://jira.infor.com/browse/SOHO-7600))
- `[Textarea]` Added Textarea functional and e2e Tests. ([#SOHO-7929](https://jira.infor.com/browse/SOHO-7929))
- `[ListFilter]` Added ListFilter functional and e2e Tests. ([#SOHO-7975](https://jira.infor.com/browse/SOHO-7975))
- `[Colorpicker]` Added Colorpicker functional and e2e Tests. ([#SOHO-8078](https://jira.infor.com/browse/SOHO-8078))
- `[Site / Docs]` Fixed a few broken links ([#SOHO-7993](https://jira.infor.com/browse/SOHO-7993))

(62 Jira Issues Solved This Release, Backlog Dev 186, Design 110, Unresolved 349, Test Count 380 Functional, 178 e2e )

## v4.7.0

- [Full Jira Release Notes](https://bit.ly/2HyT3zF)
- [Npm Package](https://www.npmjs.com/package/ids-enterprise)
- [IDS Enterprise Angular Change Log](https://github.com/infor-design/enterprise-ng/blob/main/docs/CHANGELOG.md)

### v4.7.0 Features

- `[Github]` The project was migrated to be open source on github with a new workflow and testing suite.
- `[Tag]` Added a Tag angular component. ([#SOHO-8005](https://jira.infor.com/browse/SOHO-8006))
- `[Validate]` Exposed validate and removeMessage methods. ([#SOHO-8003](https://jira.infor.com/browse/SOHO-8003))
- `[General]` Upgrade to Angular 6 ([#SOHO-7927](https://jira.infor.com/browse/SOHO-7927))
- `[General]` Introduced nightly versions in npm ([#SOHO-7804](https://jira.infor.com/browse/SOHO-7804))
- `[Multiselect]` A tooltip now shows if more content is selected than fits in the input. ([#SOHO-7799](https://jira.infor.com/browse/SOHO-7799))
- `[Datepicker]` Added an option to restrict moving to months that are not available to select from. ([#SOHO-7384](https://jira.infor.com/browse/SOHO-7384))
- `[Validation]` Added and icon alert([#SOHO-7225](https://jira.infor.com/browse/SOHO-7225)
- `[General]` Code is now available on ([public npm](https://www.npmjs.com/package/ids-enterprise)) ([#SOHO-7083](https://jira.infor.com/browse/SOHO-7083))

### v4.7.0 Fixes

- `[Lookup]` Fixed existing example that shows using an autocomplete on a lookup. ([#SOHO-8070](https://jira.infor.com/browse/SOHO-8070))
- `[Lookup]` Fixed existing example that shows creating a customized dialog on the lookup ([#SOHO-8069](https://jira.infor.com/browse/SOHO-8069))
- `[Lookup]` Fixed existing example that incorrectly showed a checkbox column. ([#SOHO-8068](https://jira.infor.com/browse/SOHO-8068))
- `[Line Chart]` Fixed an error when provoking the tooltip. ([#/SOHO-8051](https://jira.infor.com/browse/SOHO-8051))
- `[Module Tabs]` Fixed a bug toggling the menu on mobile. ([#/SOHO-8043](https://jira.infor.com/browse/SOHO-8043))
- `[Autocomplete]` Fixed a bug that made enter key not work to select. ([#SOHO-8036](https://jira.infor.com/browse/SOHO-8036))
- `[Tabs]` Removed an errant scrollbar that appeared sometimes on IE ([#SOHO-8034](https://jira.infor.com/browse/SOHO-8034))
- `[Datagrid]` The drill down click event now currently shows the right row information in the event data. ([#SOHO-8023](https://jira.infor.com/browse/SOHO-8023))
- `[Datagrid]` Fixed a broken nested data example. ([#SOHO-8019](https://jira.infor.com/browse/SOHO-8019))
- `[Datagrid]` Fixed a broken paging example. ([#SOHO-8013](https://jira.infor.com/browse/SOHO-8013))
- `[Datagrid]` Hyperlinks now can be clicked when in a datagrid expandable row. ([#SOHO-8009](https://jira.infor.com/browse/SOHO-8009))
- `[Popupmenu]` Removed extra padding on icon menus ([#SOHO-8006](https://jira.infor.com/browse/SOHO-8006))
- `[Spinbox]` Range limits now work correctly ([#SOHO-7999](https://jira.infor.com/browse/SOHO-7999))
- `[Dropdown]` Fixed not working filtering on nosearch option. ([#SOHO-7998](https://jira.infor.com/browse/SOHO-7998))
- `[Hierarchy]` Children layout and in general layouts where improved. ([#SOHO-7992](https://jira.infor.com/browse/SOHO-7992))
- `[Buttons]` Fixed layout issues on mobile. ([#SOHO-7982](https://jira.infor.com/browse/SOHO-7982))
- `[Datagrid]` Fixed format initialization issue ([#SOHO-7982](https://jira.infor.com/browse/SOHO-7982))
- `[Lookup]` Fixed a problem that caused the lookup to only work once. ([#SOHO-7971](https://jira.infor.com/browse/SOHO-7971))
- `[Treemap]` Fix a bug using `fixture.detectChanges()`. ([#SOHO-7969](https://jira.infor.com/browse/SOHO-7969))
- `[Textarea]` Fixed a bug that made it possible for the count to go to a negative value. ([#SOHO-7952](https://jira.infor.com/browse/SOHO-7952))
- `[Tabs]` Fixed a bug that made extra events fire. ([#SOHO-7948](https://jira.infor.com/browse/SOHO-7948))
- `[Toolbar]` Fixed a with showing icons and text in the overflowmenu. ([#SOHO-7942](https://jira.infor.com/browse/SOHO-7942))
- `[DatePicker]` Fixed an error when restricting dates. ([#SOHO-7922](https://jira.infor.com/browse/SOHO-7922))
- `[TimePicker]` Fixed sort order of times in arabic locales. ([#SOHO-7920](https://jira.infor.com/browse/SOHO-7920))
- `[Multiselect]` Fixed initialization of selected items. ([#SOHO-7916](https://jira.infor.com/browse/SOHO-7916))
- `[Line Chart]` Solved a problem clicking lines to select. ([#SOHO-7912](https://jira.infor.com/browse/SOHO-7912))
- `[Hierarchy]` Improved RTL version ([#SOHO-7888](https://jira.infor.com/browse/SOHO-7888))
- `[Datagrid]` Row click event now shows correct data when using Groups ([#SOHO-7861](https://jira.infor.com/browse/SOHO-7861))
- `[Modal]` Fixed cut of border on checkboxe focus states. ([#SOHO-7856](https://jira.infor.com/browse/SOHO-7856))
- `[Colorpicker]` Fixed cropped labels when longer ([#SOHO-7817](https://jira.infor.com/browse/SOHO-7817))
- `[Label]` Fixed cut off Thai characters ([#SOHO-7814](https://jira.infor.com/browse/SOHO-7814))
- `[Colorpicker]` Fixed styling issue on margins ([#SOHO-7776](https://jira.infor.com/browse/SOHO-7776))
- `[Hierarchy]` Fixed several layout issues and changed the paging example to show the back button on the left. ([#SOHO-7622](https://jira.infor.com/browse/SOHO-7622))
- `[Bar Chart]` Fixed RTL layout issues ([#SOHO-5196](https://jira.infor.com/browse/SOHO-5196))
- `[Lookup]` Made delimiter an option / changable ([#SOHO-4695](https://jira.infor.com/browse/SOHO-4695))

### v4.7.0 Chore & Maintenance

- `[Timepicker]` Added functional and e2e Tests ([#SOHO-7809](https://jira.infor.com/browse/SOHO-7809))
- `[General]` Restructured the project to clean up and separate the demo app from code. ([#SOHO-7803](https://jira.infor.com/browse/SOHO-7803))

(56 Jira Issues Solved This Release, Backlog Dev 218, Design 101, Unresolved 391, Test Count 232 Functional, 117 e2e )

## v4.6.0

- [Full Jira Release Notes](https://bit.ly/2jodbem)
- [Npm Package](http://npm.infor.com)
- [IDS Enterprise Angular Change Log](https://github.com/infor-design/enterprise-ng/blob/main/docs/CHANGELOG.md)

### v4.6.0 Key New Features

- `[Treemap]` New Component Added
- `[Website]` Launch of new docs site <https://design.infor.com/code/ids-enterprise/latest>
- `[Security]` Ids Now passes CSP (Content Security Policy) Compliance for info see <docs/SECURITY.md>.
- `[Toolbar]` New ["toolbar"](http://usalvlhlpool1.infor.com/4.6.0/components/toolbar-flex/list)
    - Based on css so it is much faster.
    - Expect a future breaking change from flex-toolbar to this toolbar when all features are implemented.
    - As of now collapsible search is not supported yet.

### v4.6.0 Behavior Changes

- `[App Menu]` Now automatically closes when items are clicked on mobile devices.

### v4.6.0 Improvements

- `[Angular]` Validation now allows dynamic functions.
- `[Editor]` Added a clear method.
- `[Locale]` Map iw locale to Hebrew.
- `[Locale]` Now defaults locals with no country. For example en maps to en-US es and es-ES.
- `[Color Picker]` Added option to clear the color.
- `[Angular]` Allow Formatters, Editors to work with Soho. without the migration script.
- `[Added a new labels example <http://usalvlhlpool1.infor.com/4.6.0/components/form/example-labels.html>
- `[Angular]` Added new Chart Wrappers (Line, Bar, Column ect ).
- `[Datagrid]` Added file up load editor.
- `[Editor]` Its possible to put a link on an image now.

### v4.6.0 Code Updates / Breaking Changes

- `[Templates]` The internal template engine changed for better XSS security as a result one feature is no longer supported. If you have a delimiter syntax to embed html like `{{& name}}`, change this to be `{{{name}}}`.
- `[jQuery]` Updated from 3.1.1 to 3.3.1.

### v4.6.0 Bug Fixes

- `[Angular]` Added fixes so that the `soho.migrate` script is no longer needed.
- `[Angular Datagrid]` Added filterWhenTyping option.
- `[Angular Popup]` Expose close, isOpen and keepOpen.
- `[Angular Linechart]` Added "xAxis" and "yAxis" options.
- `[Angular Treemap]` Added new wrapper.
- `[Angular Rating]` Added a rating wrapper.
- `[Angular Circle Page]` Added new wrapper.
- `[Checkbox]` Fixed issue when you click the top left of the page, would toggle the last checkbox.
- `[Composite Form]` Fixed broken swipe.
- `[Colorpicker]` Fixed cases where change did not fire.
- `[Colorpicker]` Added short field option.
- `[Completion Chart]` Added more colors.
- `[Datagrid]` Fixed some misaligned icons on short row height.
- `[Datagrid]` Fixed issue that blank dropdown filter items would not show.
- `[Datagrid]` Added click arguments for more information on editor clicks and callback data.
- `[Datagrid]` Fixed wrong data on events on second page with expandable row.
- `[Datagrid]` Fixed focus / filter bugs.
- `[Datagrid]` Fixed bug with filter dropdowns on IOS.
- `[Datagrid]` Fixed column alignment when scrolling and RTL.
- `[Datagrid]` Fixed NaN error when using the colspan example.
- `[Datagrid]` Made totals work correctly when filtering.
- `[Datagrid]` Fixed issue with focus when multiple grids on a page.
- `[Datagrid]` Removed extra rows from the grid export when using expandable rows.
- `[Datagrid]` Fixed performance of select all on paging client side.
- `[Datagrid]` Fixed text alignment on header when some columns are not filterable.
- `[Datagrid]` Fixed wrong cursor on non actionable rows.
- `[Hierarchy]` Fixed layout issues.
- `[Mask]` Fixed issue when not using decimals in the pattern option.
- `[Modal]` Allow editor and dropdown to properly block the submit button.
- `[Menu Button]` Fixed beforeOpen so it also runs on submenus.
- `[Message]` Fixed XSS vulnerability.
- `[Pager]` Added fixes for RTL.
- `[List Detail]` Improved amount of space the header takes
- `[Multiselect]` Fixed problems when using the tab key well manipulating the multiselect.
- `[Multiselect]` Fixed bug with select all not working correctly.
- `[Multiselect]` Fixed bug with required validation rule.
- `[Spinbox]` Fixed issue on short field versions.
- `[Textarea]` Fixed issue with counter when in angular and on a modal.
- `[Toast]` Fixed XSS vulnerability.
- `[Tree]` Fixed checkbox click issue.
- `[Lookup]` Fixed issue in the example when running on Edge.
- `[Validation]` Fixed broken form submit validation.
- `[Vertical Tabs]` Fix cut off header.

(98 Jira Issues Solved This Release, Backlog Dev 388, Design 105, Unresolved 595, Test Coverage 6.66%)

## v4.5.0

### v4.5.0 Key New Features

- `[Font]` Experimental new font added from IDS as explained.
- `[Datagrid]` Added support for pasting from excel.
- `[Datagrid]` Added option to specify which column stretches.

### v4.5.0 Behavior Changes

- `[Search Field]` `ESC` incorrectly cleared the field and was inconsistent. The proper key is `ctrl + backspace` (PC )/ `alt + delete` (mac) to clear all field contents. `ESC` no longer does anything.

### v4.5.0 Improvements

- `[Datagrid]` Added support for a two line title on the header.
- `[Dropdown]` Added onKeyPress override for custom key strokes.
- `[Contextual Action Panel]` Added an option to add a right side close button.
- `[Datepicker]` Added support to select ranges.
- `[Maintenence]` Added more unit tests.
- `[Maintenence]` Removed jsHint in favor of Eslint.

### v4.5.0 Code Updates / Breaking Changes

- `[Swaplist]` changed custom events `beforeswap and swapupdate` data (SOHO-7407). From `Array: list-items-moved` to `Object: from: container-info, to: container-info and items: list-items-moved`. It now uses data in a more reliable way

### v4.5.0 Bug Fixes

- `[Angular]` Added new wrappers for Radar, Bullet, Line, Pie, Sparkline.
- `[Angular Dropdown]` Fixed missing data from select event.
- `[Colorpicker]` Added better translation support.
- `[Compound Field]` Fixed layout with some field types.
- `[Datepicker]` Fixed issues with validation in certain locales.
- `[Datepicker]` Not able to validate on MMMM.
- `[Datagrid]` Fixed bug that filter did not work when it started out hidden.
- `[Datagrid]` Fixed issue with context menu not opening repeatedly.
- `[Datagrid]` Fixed bug in indeterminate paging with smaller page sizes.
- `[Datagrid]` Fixed error when editing some numbers.
- `[Datagrid]` Added support for single line markup.
- `[Datagrid]` Fixed exportable option, which was not working for both csv and xls export.
- `[Datagrid]` Fixed column sizing logic to work better with alerts and alerts plus text.
- `[Datagrid]` Fixed bug when reordering rows with expandable rows.
- `[Datagrid]` Added events for opening and closing the filter row.
- `[Datagrid]` Fixed bugs on multiselect + tree grid.
- `[Datagrid]` Fixed problems with missing data on click events when paging.
- `[Datagrid]` Fixed problems editing with paging.
- `[Datagrid]` Fixed Column alignment calling updateDataset.
- `[Datagrid]` Now passes sourceArgs for the filter row.
- `[Dropdown]` Fixed cursor on disabled items.
- `[Editor]` Added paste support for links.
- `[Editor]` Fixed bug that prevented some shortcut keys from working.
- `[Editor]` Fixed link pointers in readonly mode.
- `[Expandable Area]` Fixed bug when not working on second page.
- `[General]` Some ES6 imports missing.
- `[Personalization]` Added support for cache bust.
- `[Locale]` Fixed some months missing in some cultures.
- `[Listview]` Removed redundant resize events.
- `[Line]` Fixed problems updating data.
- `[Mask]` Fixed bug on alpha masks that ignored the last character.
- `[Modal]` Allow enter key to be stopped for forms.
- `[Modal]` Allow filter row to work if a grid is on a modal.
- `[Fileupload]` Fixed bug when running in Contextual Action Panel.
- `[Searchfield]` Fixed wrong width.
- `[Step Process]` Improved layout and responsive.
- `[Step Process]` Improved wrapping of step items.
- `[Targeted Achievement]` Fixed icon alignment.
- `[Timepicker]` Fixed error calling removePunctuation.
- `[Text Area]` Adding missing classes for use in responsive-forms.
- `[Toast]` Fixed missing animation.
- `[Tree]` Fixed a bug where if the callback is not async the node wont open.
- `[Track Dirty]` Fixed error when used on a file upload.
- `[Track Dirty]` Did not work to reset dirty on editor and Multiselect.
- `[Validation]` Fixed more extra events firing.

(67 Jira Issues Solved This Release, Backlog Dev 378, Design 105, Unresolved 585, Test Coverage 6% )<|MERGE_RESOLUTION|>--- conflicted
+++ resolved
@@ -2,11 +2,8 @@
 
 ## v4.55.0 Features
 
-<<<<<<< HEAD
 - `[Datagrid]` Adds the ability to have a selection radio buttons on Datagrid. ([#5384](https://github.com/infor-design/enterprise/issues/5384))
-=======
 - `[Modal]` Added the ability to have a custom tooltip on modal close button. ([#5391](https://github.com/infor-design/enterprise/issues/5391))
->>>>>>> 1ebf7d1c
 
 ## v4.55.0 Fixes
 
