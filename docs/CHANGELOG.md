--- conflicted
+++ resolved
@@ -1,6 +1,5 @@
 # What's New with Enterprise
 
-<<<<<<< HEAD
 ## v.4.83.0
 
 ## Features
@@ -10,15 +9,7 @@
 ## v4.83.0 Fixes
 
 - `[EmptyMessage]` Improved centering of widget and homepage contents for various widget sizes to enhance the overall user experience. ([#7360](https://github.com/infor-design/enterprise/issues/7360))
-=======
-## v4.83.0
-
-## v4.83.0 Features
-
-## v4.83.0 Fixes
-
 - `[Toolbar-Flex]` Fixed redundant aria-disabled in toolbar when element is disabled. ([#6339](https://github.com/infor-design/enterprise/issues/6339))
->>>>>>> 1627c5e9
 
 ## v4.82.0
 
