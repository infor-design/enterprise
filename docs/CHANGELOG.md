# What's New with Enterprise

## v4.23.0

### v4.23.0 Deprecation

- `[Icons]` We added per theme empty state icons for both uplift (vibrant) and soho (subtle) themes. Because of this `svg-empty.html` is now deprecated. Please use the theme based files `theme-soho-svg-empty.html` and `theme-uplift-svg-empty.html`. ([#426](https://github.com/infor-design/design-system/issues/426))

### v4.23.0 Features

- `[Accordion]` Added a new setting `expanderDisplay` that can display all expander button icons in the classic style, or with all "chevron" or "plus-minus"-style icons.  Deprecated the legacy `displayChevron` setting in favor of this change. ([#2900](https://github.com/infor-design/enterprise/issues/2900))

### v4.23.0 Fixes

- `[Contextual Action Panel]` Fixed an issue where the CAP close but beforeclose event not fired. ([#2826](https://github.com/infor-design/enterprise/issues/2826))
<<<<<<< HEAD
- `[Contextual Action Panel]` Fixed placement of `(X)` close button on both standard and Flex toolbars when using the `showCloseBtn` setting. ([#2834](https://github.com/infor-design/enterprise/issues/2834))
=======
- `[Hierarchy]` Fixed the border color on hierarchy cards. ([#423](https://github.com/infor-design/design-system/issues/423))
- `[Datagrid]` Fixed an issue where the tree children expand and collapse was not working. ([#633](https://github.com/infor-design/enterprise-ng/issues/633))
>>>>>>> 9f3430fd
- `[Datagrid]` Fixed an issue where the pager was not updating with updated method. ([#2759](https://github.com/infor-design/enterprise/issues/2759))
- `[Datagrid]` Fixed an issue where string include zeroes not working with text filter. ([#2854](https://github.com/infor-design/enterprise/issues/2854))
- `[Datagrid]` Fixed an issue where the select all button for multiselect grouping was not working. ([#2895](https://github.com/infor-design/enterprise/issues/2895))
- `[Datepicker]` Fixed an issue where the validation after body re-initialize was not working. ([#2410](https://github.com/infor-design/enterprise/issues/2410))
- `[Dropdown]` Fixed an issue where the dropdown icons are misaligned in IE11 in the Uplift theme. ([#2826](https://github.com/infor-design/enterprise/issues/2912))
- `[Field Filter]` Fixed an issues where the icons are not vertically centered, and layout issues when opening the dropdown in a smaller height browser. ([#2951](https://github.com/infor-design/enterprise/issues/2951))
- `[Hierarchy]` Fixed the border color on hierarchy cards. ([#423](https://github.com/infor-design/design-system/issues/423))
- `[Locale]` Fixed an issue where some culture files does not have a name property in the calendar. ([#2880](https://github.com/infor-design/enterprise/issues/2880))
- `[Locale]` Fixed an issue where cultures with a group of space was not parsing correctly. ([#2959](https://github.com/infor-design/enterprise/issues/2959))
- `[Lookup]` Fixed missing X button in searchfield on a mobile viewport. ([#2948](https://github.com/infor-design/enterprise/issues/2948))
- `[Pie]` Fixed an issue where legends in pie chart gets cut off on mobile view. ([#902](https://github.com/infor-design/enterprise/issues/902))
- `[Popupmenu]` In mobile settings (specifically iOS), input fields will now allow for text input when also being assigned a context menu. ([#2613](https://github.com/infor-design/enterprise/issues/2613))
- `[Popupmenu]` Fixed an issue where the destroy event was bubbling up to other parent components. ([#2809](https://github.com/infor-design/enterprise/issues/2809))
- `[Toolbar]` Fixed a bug where the dropdown/toolbar menu is being cut off on iOS device. ([#2800](https://github.com/infor-design/enterprise/issues/2800))

### v4.23.0 Chores & Maintenance

## v4.22.0

### v4.22.0 Deprecation

- `[Icons]` The alert icons now all have a white background allowing them to appear on colored areas. There was previously a special `-solid` version of the icons created that is now not needed, if you used the `icon-<name>-solid` icon change it to just `icon-<name>`. ([#396](https://github.com/infor-design/design-system/issues/396))

### v4.22.0 Features

- `[Build]` Replaced UglifyES in the minification script with Terser ([#2660](https://github.com/infor-design/enterprise/issues/2660))
- `[Build]` Added the Locale culture files to the minification script. `.min.js` versions of each locale are now available in the `dist/` folder. ([#2660](https://github.com/infor-design/enterprise/issues/2660))
- `[Application Menu]` Improved design of the App Menu Accordion's hierarchy, among other visual improvements, in the Uplift theme. ([#2739](https://github.com/infor-design/enterprise/issues/2739))
- `[Calendar]` Fixed layout issues in uplift theme. ([#2907](https://github.com/infor-design/enterprise/issues/2907))
- `[Charts]` Added support for context menu event with charts. ([#2699](https://github.com/infor-design/enterprise/issues/2699))
- `[Checkboxes]` Fixed layout issues when in grid rows. ([#2907](https://github.com/infor-design/enterprise/issues/2907))
- `[Contextual Action Panel]` Added support for passing in a full range of settings to the underlying Modal component API. ([#2433](https://github.com/infor-design/enterprise/issues/2433))
- `[Export]` Added support for separator to use custom string or object type with Export to CSV. ([#2490](https://github.com/infor-design/enterprise/issues/2490))
- `[Locale]` Added support for fetching minified culture files. ([#2660](https://github.com/infor-design/enterprise/issues/2660))
- `[Locale]` Added new translations for missing entries. ([#2896](https://github.com/infor-design/enterprise/issues/2896))
- `[Locale]` Fixed a bug that the language would reset when opening some components if a seperate language is used. ([#2982](https://github.com/infor-design/enterprise/issues/2982))
- `[Modal]` Added support for a "fullsize" sheet display at all times, or simply beneath the responsive breakpoint. ([#2433](https://github.com/infor-design/enterprise/issues/2433))
- `[Tabs-Vertical]` Added the ability to personalize Vertical Tabs in accordance with theming. ([#2824](https://github.com/infor-design/enterprise/issues/2824))
- `[Wizard]` Added support for short labels. If short labels not supplied it will add ellipsis to text and tooltip. ([#2604](https://github.com/infor-design/enterprise/issues/2604))

### v4.22.0 Fixes

- `[Accordion]` Fixed a Safari bug where accordion headers would not lose focus when another accordion header was clicked. ([#2851](https://github.com/infor-design/enterprise/issues/2851))
- `[Application Menu]` Fixed an issue where footer toolbar area was overlapping to menu content. ([#2552](https://github.com/infor-design/enterprise/issues/2552))
- `[Application Menu]` Fixed an issue where tooltip was showing white text on white background which makes text to be unreadable. ([#2811](https://github.com/infor-design/enterprise/issues/2811))
- `[Application Menu]` Fixed a bug where application menus were not dismissed when clicking directly on Popupmenu triggers in a mobile setting. ([#2831](https://github.com/infor-design/enterprise/issues/2831))
- `[Application Menu]` Fixed an issue on mobile where the body was scroll bouncing when dragging/scrolling in the app menu. ([#2434](https://github.com/infor-design/enterprise/issues/2434))
- `[Bar Chart]` Fixed an issue where labels were overwritten when use more then one chart on page. ([#2723](https://github.com/infor-design/enterprise/issues/2723))
- `[Buttons]` Adjust the contrast of buttons (tertiary) on uplift theme. ([#396](https://github.com/infor-design/design-system/issues/396))
- `[Calendar]` Fixed an issue where the upcoming event description was overlapping the upcoming duration when text is too long, adjust width of spinbox count and fixed alignment of all day checkbox in uplift light theme. ([#2778](https://github.com/infor-design/enterprise/issues/2778))
- `[Datagrid]` Fixed an issue where if you have duplicate Id's the columns many become misaligned. ([#2687](https://github.com/infor-design/enterprise/issues/2687))
- `[Datagrid]` Made the text all white on the targeted achievement formatter. ([#2730](https://github.com/infor-design/enterprise/issues/2730))
- `[Datagrid]` Fixed keyword search so that it will again work with client side paging. ([#2797](https://github.com/infor-design/enterprise/issues/2797))
- `[Datagrid]` Fixed an issue where the header and cells do not align perfectly. ([#2849](https://github.com/infor-design/enterprise/issues/2849))
- `[Datagrid]` Fixed an issue where actions menu was not opening after reload the data. ([#2876](https://github.com/infor-design/enterprise/issues/2876))
- `[Datepicker]` Moved the today button to the datepicker header and adding a setting to hide it if wanted. ([#2704](https://github.com/infor-design/enterprise/issues/2704))
- `[FieldSet]` Fixed an issue where the fieldset text in chart completion overlap when resizing the browser. ([#2610](https://github.com/infor-design/enterprise/issues/2610))
- `[Datepicker]` Fixed a bug in datepicker where the destroy method does not readd the masking functionality. [2832](https://github.com/infor-design/enterprise/issues/2832))
- `[Field Options]` Fixed an issue where the option menu is misaligned in full length input field in uplift theme. ([#2765](https://github.com/infor-design/enterprise/issues/2765))
- `[Icons]` Added and updated the following icons: icon-new, icon-calculator, icon-save-new, icon-doc-check. ([#391](https://github.com/infor-design/design-system/issues/391))
- `[Icons]` Added and updated the following icons: icon-bed, icon-user-clock, icon-phone-filled, icon-phone-empty. ([#419](https://github.com/infor-design/design-system/issues/419))
- `[Listview]` Fixed an issue where empty message would not be centered if the listview in a flex container. ([#2716](https://github.com/infor-design/enterprise/issues/2716))
- `[Locale/Initialize]` Fixed an issue where opening some components like Contextual Action Panel would change the current locale because it calls initialize when it loads. ([#2873](https://github.com/infor-design/enterprise/issues/2873))
- `[Mask]` Added an example showing how to user percent format with the locale. ([#434](https://github.com/infor-design/enterprise/issues/434))
- `[Modal]` Fixed an issue where encoded html would not be recoded on the title. ([#246](https://github.com/infor-design/enterprise/issues/246))
- `[Modal]` Fixed an issue where the page content behind the modal is still scrollable while the modal window is open on iOS devices. ([#2678](https://github.com/infor-design/enterprise/issues/2678))
- `[Popupmenu]` Prevent popupmenus from closing after exit and reentry to the popupmenu submenu structure. ([#2702](https://github.com/infor-design/enterprise/issues/2702))
- `[Swaplist]` Fixed an issue where passed data for searched items were not syncing for beforeswap event. ([#2819](https://github.com/infor-design/enterprise/issues/2819))
- `[Tabs]` Add more padding to the count styles. ([#2744](https://github.com/infor-design/enterprise/issues/2744))
- `[Tabs]` Fixed the disabled tab color. ([#396](https://github.com/infor-design/design-system/issues/396))
- `[Tabs-Module]` Fixed styling and appearance issues on an example page demonstrating the Go Button alongside a Searchfield with Categories. ([#2745](https://github.com/infor-design/enterprise/issues/2745))
- `[Tabs-Multi]` Fixed an issue where tooltip was not showing when hovering a tab with cut-off text. ([#2747](https://github.com/infor-design/enterprise/issues/2747))
- `[Toolbar Flex]` Fixed a bug in toolbar flex where the title is getting truncated even if there's enough space for it. ([#2810](https://github.com/infor-design/enterprise/issues/2810))
- `[Validation]` Fixed an issue where if the mask is set to use a time other than the default time for the locale, this was not taken into account in validation. ([#2821](https://github.com/infor-design/enterprise/issues/2821))

### v4.22.0 Chores & Maintenance

- `[Demo App]` Changed the theme switch to call the page refresh. ([#2743](https://github.com/infor-design/enterprise/issues/2743))
- `[Export]` Added support for separator to use custom string or object type with Export to CSV. ([#2490](https://github.com/infor-design/enterprise/issues/2490))

(53 Issues Solved this release, Backlog Enterprise 342, Backlog Ng 81, 892 Functional Tests, 909 e2e Test)

## v4.21.0

### v4.21.0 Deprecation

- `[Icons]` Removed the hardcoded red color of the `icon-flag` so it can be used as a normal icon. If red is desired please add an additional class of `icon-flag icon-error`. ([#2548](https://github.com/infor-design/enterprise/issues/2548))

### v4.21.0 Features

- `[Calendar]` Added the ability to show tooltip on event and event icon and the ability to fire a context menu event. ([#2518](https://github.com/infor-design/enterprise/issues/2518))
- `[Datagrid]` Added the ability to use frozen columns with tree grid. ([#2102](https://github.com/infor-design/enterprise/issues/2102))
- `[Datagrid]` Added support for a fixed row size, this can be used in some cases like frozen columns where rows may have a different size than the three row heights (normal, short, medium). ([#2101](https://github.com/infor-design/enterprise/issues/2101))
- `[Datagrid]` Added filter row editor options to api setting. ([#2648](https://github.com/infor-design/enterprise/issues/2648))
- `[Datagrid]` Fixed an issue that alert text is cut off when using the textEllipsis option. ([#2773](https://github.com/infor-design/enterprise/issues/2773))
- `[Editor]` Added events to trigger on view change. ([#2430](https://github.com/infor-design/enterprise/issues/2430))
- `[Homepage]` Added a parameter to the `resize` event that provides metadata about the Homepage's state, including a calculated container height. ([#2446](https://github.com/infor-design/enterprise/issues/2446))
- `[Locale]` Added support for big numbers (18.6) to formatNumber and parseNumber. ([#1800](https://github.com/infor-design/enterprise/issues/1800))

### v4.21.0 Fixes

- `[Application Menu]` Fixed an indentation issue with child elements in an accordion in the Angular application (enterprise-ng). ([#2616](https://github.com/infor-design/enterprise/issues/2616))
- `[AppMenu/Accordion]` Improved performance on Angular by not calling siftFor on the app menu build. ([#2767](https://github.com/infor-design/enterprise/issues/2767))
- `[AppMenu/Accordion]` Fixed a bug where the busy indicator would immediately close. ([#2767](https://github.com/infor-design/enterprise/issues/2767))
- `[Button]` Fixed an issue where updated method was not teardown and re-init. ([#2304](https://github.com/infor-design/enterprise/issues/2304))
- `[Circle Pager]` Fixed a bug where it was not showing on mobile view. ([#2589](https://github.com/infor-design/enterprise/issues/2589))
- `[Contextual Action Panel]` Fixed an issue where if the title is longer, there will be an overflow causing a white space on the right on mobile view. ([#2605](https://github.com/infor-design/enterprise/issues/2605))
- `[Custom Builds]` Fixed a problem where including components with extra punctuation (periods, etc) may cause a build to fail. ([#1322](https://github.com/infor-design/enterprise/issues/1322))
- `[Datagrid]` Fixed an issue where key navigation was not working for inlineEditor. ([#2157](https://github.com/infor-design/enterprise/issues/2157))
- `[Datagrid]` Fixed a bug where calling update rows in the filter callback will cause an infinite loop. ([#2526](https://github.com/infor-design/enterprise/issues/2526))
- `[Datagrid]` Fixed a bug where the value would clear when using a lookup editor with a mask on new rows. ([#2305](https://github.com/infor-design/enterprise/issues/2305))
- `[Datagrid]` Fixed a bug where horizontal scrolling would not work when in a card/widget. ([#1785](https://github.com/infor-design/enterprise/issues/1785))
- `[Datagrid]` Fixed an issue where dirty and row status on the same cell would cause a UI issue. ([#2641](https://github.com/infor-design/enterprise/issues/2641))
- `[Datagrid]` Changed the onKeyDown callback to fire on any key. ([#536](https://github.com/infor-design/enterprise-ng/issues/536))
- `[Datagrid]` Added a more descriptive aria-label to checkboxes if the required descriptors exist. ([#2031](https://github.com/infor-design/enterprise-ng/issues/2031))
- `[Datagrid]` Added an announcement of the selection state of a row. ([#2535](https://github.com/infor-design/enterprise/issues/2535))
- `[Datagrid]` Fixed filtering on time columns when time is a string. ([#2535](https://github.com/infor-design/enterprise/issues/2535))
- `[Datagrid]` Fixed icon layout issues on the filter row in medium rowHeight mode. ([#2709](https://github.com/infor-design/enterprise/issues/2709))
- `[Datagrid]` Fixed an issue where short row height was misaligning in Uplift theme. ([#2717](https://github.com/infor-design/enterprise/issues/2717))
- `[Datagrid]` Fixed an issue where new row and dirty cell were not working when combined. ([#2729](https://github.com/infor-design/enterprise/issues/2729))
- `[Dropdown]` Fixed an issue where tooltip on all browsers and ellipsis on firefox, ie11 was not showing with long text after update. ([#2534](https://github.com/infor-design/enterprise/issues/2534))
- `[Editor]` Fixed an issue where clear formatting was causing to break while switch mode on Firefox. ([#2424](https://github.com/infor-design/enterprise/issues/2424))
- `[Empty Message]` Fixed padding and alignment issues, the icon is now centered better. ([#2424](https://github.com/infor-design/enterprise/issues/2733))
- `[Fileupload Advanced]` Added custom errors example page. ([#2620](https://github.com/infor-design/enterprise/issues/2620))
- `[Flex Toolbar]` Fixed a lifecycle problem that was preventing Menu Buttons with a `removeOnDestroy` setting from opening. ([#2664](https://github.com/infor-design/enterprise/issues/2664))
- `[Homepage]` Fixed an issue where dynamically added widget was not positioning correctly. ([#2425](https://github.com/infor-design/enterprise/issues/2425))
- `[Icons]` Fixed an issue with partially invisible empty messages in uplift theme. ([#2474](https://github.com/infor-design/enterprise/issues/2474))
- `[Icons (Component)]` Fixed a bug where it was possible to store a full base-tag prefixed URL in the `use` setting, which shouldn't be possible. ([PR#2738](https://github.com/infor-design/enterprise/pull/2738))
- `[Locale]` Fixed a bug where getCulturePath does not work if the sohoxi.js file name has a hash part. ([#2637](https://github.com/infor-design/enterprise/issues/2637))
- `[Locale]` Fixed a bug found when using NG8 that the default us locale causes issues. It is now an official requirement that you set a locale for all components that require locale information. ([#2640](https://github.com/infor-design/enterprise/issues/2640))
- `[Locale]` Fixed an occurrence where an nonstandard locale filename was not correctly processed. ([#2684](https://github.com/infor-design/enterprise/issues/2684))
- `[Lookup]` Fixed memory leak issues after destroy. ([#2494](https://github.com/infor-design/enterprise/issues/2494))
- `[Modal]` Fixed memory leak issues after destroy. ([#2497](https://github.com/infor-design/enterprise/issues/2497))
- `[Popupmenu]` Fixed DOM leak where many arrows could be inserted in the DOM. ([#568](https://github.com/infor-design/enterprise-ng/issues/568))
- `[Pager]` Fixed a bug where clicking disabled buttons caused a refresh of the page in NG. ([#2170](https://github.com/infor-design/enterprise/issues/2170))
- `[Slider]` Updated the color variant logic to match new uplift theming. ([#2647](https://github.com/infor-design/enterprise/issues/2647))
- `[Tabs]` Fixed a memory leak caused by removing a tab. ([#2686](https://github.com/infor-design/enterprise/issues/2686))
- `[Toast]` Fixed memory leak issues after destroy. ([#2634](https://github.com/infor-design/enterprise/issues/2634))
- `[Toolbar]` Fixed the conditions for when `noSearchfieldReinvoke` destroys an inner Searchfield that's been previously invoked. ([PR#2738](https://github.com/infor-design/enterprise/pull/2738))
- `[Uplift Theme]` Various improvements to the Dark/Contrast variants, with a focus on passing WCAG ([#2541](https://github.com/infor-design/enterprise/issues/2541)) ([#2588](https://github.com/infor-design/enterprise/issues/2588))

### v4.21.0 Chores & Maintenance

- `[Custom Builds]` Improved Sass builder's ability to code split and include partials once. ([#1038](https://github.com/infor-design/enterprise/issues/1038))

(61 Issues Solved this release, Backlog Enterprise 335, Backlog Ng 76, 867 Functional Tests, 880 e2e Test)

## v4.20.0

### v4.20.0 Deprecation

- `[ListFilter]` Deprecated `startsWith` in favor of `wordStartsWith`, due to the addition of the `phraseStartsWith` filterMode. ([#1606](https://github.com/infor-design/enterprise/issues/1606))
- `[Popdown]` Deprecated `Popdown` in favor of `Popover`. Both components have similar functionality and we want to trim the code logic down. ([#2468](https://github.com/infor-design/enterprise/issues/2468))
- `[StepProcess]` Deprecated `StepProcess` as the component is no longer commonly used. We will remove it within 3-6 versions. ([#1476](https://github.com/infor-design/enterprise/issues/1476))
- `[CompositeForm]` Deprecated `CompositeForm` as the component is no longer commonly used. We will remove it within 3-6 versions. ([#1476](https://github.com/infor-design/enterprise/issues/1476))
- `[FieldOptions]` Deprecated `FieldOptions` as the component is no longer commonly used. We will remove it within 3-6 versions. ([#1476](https://github.com/infor-design/enterprise/issues/1476))

### v4.20.0 Features

- `[Datagrid]` Added support to resize column widths after a value change via the stretchColumnOnChange setting. ([#2174](https://github.com/infor-design/enterprise/issues/2174))
- `[Datagrid]` Added a Sort Function to the datagrid column to allow the value to be formatted for the sort. ([#2274](https://github.com/infor-design/enterprise/issues/2274)))
- `[Datagrid]` Added placeholder functionality to Lookup, Dropdown, and Decimal Formatters. ([#2408](https://github.com/infor-design/enterprise/issues/2408)))
- `[Datagrid]` Added support to restrict the size of a column with minWidth and maxWidth setting on the column. ([#2313](https://github.com/infor-design/enterprise/issues/2313))
- `[Datagrid]` Automatically remove nonVisibleCellError when a row is removed. ([#2436](https://github.com/infor-design/enterprise/issues/2436))
- `[Datagrid]` Fixed header alignment with textOverflow ellipsis setting. ([#2351](https://github.com/infor-design/enterprise/issues/2351))
- `[Datagrid]` Fixed an issue where code-block editor focus was not working. ([#526](https://github.com/infor-design/enterprise-ng/issues/526))
- `[Datagrid]` Automatically remove nonVisibleCellError when a row is removed. ([#2436](https://github.com/infor-design/enterprise/issues/2436))
- `[Datagrid]` Add a fix to show ellipsis text on lookups in the datagrid filter. ([#2122](https://github.com/infor-design/enterprise/issues/2122))
- `[Datagrid]` Made grouping work better with editable, including fixes to addRow, removeRow, messages, and dirty indication. ([#1851](https://github.com/infor-design/enterprise/issues/1851))
- `[Datagrid]` Changed the beforeCommitCellEdit event into a function on the column that is synchronous. ([#2442](https://github.com/infor-design/enterprise/issues/2442))
- `[Datagrid]` Fixed a bug that the selected event would fire when no rows are deselected and on initial load. ([#2472](https://github.com/infor-design/enterprise/issues/2472))
- `[Datagrid]` Removed a white background from the colorpicker editor in high contrast theme. ([#1574](https://github.com/infor-design/enterprise/issues/1574))
- `[Datepicker]` Made the showMonthYearPicker option true by default and added a newly designed panel to select the year and day. ([#1958](https://github.com/infor-design/enterprise/issues/1958))
- `[Datepicker]` Fixed a layout issue in IE 11 with the datepicker title. ([#2598](https://github.com/infor-design/enterprise/issues/2598))
- `[Datepicker]` Fixed issues with the mask when using the range picker. ([#2597](https://github.com/infor-design/enterprise/issues/2597))
- `[Dropdown]` Fixed an issue where ellipsis was not working when use firefox new tab. ([#2236](https://github.com/infor-design/enterprise/issues/2236))
- `[Form Compact]` Added checkboxes/radios, and improved visual style. ([#2193](https://github.com/infor-design/enterprise/issues/2193))
- `[Images]` Created an additional image class to apply focus state without coercing width and height. ([#2025](https://github.com/infor-design/enterprise/issues/2025))
- `[ListFilter]` Added `phraseStartsWith` filterMode for only matching a search term against the beginning of a string. ([#1606](https://github.com/infor-design/enterprise/issues/1606))
- `[Multiselect]` Changed interactions in filtered lists to no longer reset text inside the search input and the contents of the list. ([#920](https://github.com/infor-design/enterprise/issues/920))
- `[Toast]` Added api settings for drag drop and save position. ([#1876](https://github.com/infor-design/enterprise/issues/1876))
- `[Uplift Theme]` Various minor improvements. ([#2318](https://github.com/infor-design/enterprise/issues/2318))

### v4.20.0 Fixes

- `[Alerts]` Removed dirty tracker from the page due to layout issues. ([#1679](https://github.com/infor-design/enterprise/issues/1679))
- `[App Menu]` Fixed an issue where the lower toolbar inverts left and right keyboard actions. ([#2240](https://github.com/infor-design/enterprise/issues/2240))
- `[Bar Chart]` Fixed an issue where the tooltip would not show. ([#2097](https://github.com/infor-design/enterprise/issues/2097))
- `[Calendar]` Added more information to the onMonthRendered callback. ([#2419](https://github.com/infor-design/enterprise/issues/2419))
- `[Calendar]` Changed updated method so it can reinit the calendar with new data. ([#2419](https://github.com/infor-design/enterprise/issues/2419))
- `[Calendar]` Fixed stack exceeded error in angular using updated and legend. ([#2419](https://github.com/infor-design/enterprise/issues/2419))
- `[Calendar]` Added an eventclick and eventdoubleclick information to the onMonthRendered callback. ([#2419](https://github.com/infor-design/enterprise/issues/2419))
- `[Calendar]` Allow Validation of the Calendar Popup. ([#1742](https://github.com/infor-design/enterprise/issues/1742))
- `[Calendar]` Prevent double click from reopening the event popup. ([#1705](https://github.com/infor-design/enterprise/issues/1705))
- `[Calendar]` Enable vertical scrolling at short window sizes in monthview. ([#2489](https://github.com/infor-design/enterprise/issues/2489))
- `[Charts]` Made fixes so all charts change color in uplift theme. ([#2058](https://github.com/infor-design/enterprise/issues/2058))
- `[Charts]` Fixes dynamic tooltips on a bar chart. ([#2447](https://github.com/infor-design/enterprise/issues/2447))
- `[Colorpicker]` Fixed colorpicker left and right keys advanced oppositely in right-to-left mode. ([#2352](https://github.com/infor-design/enterprise/issues/2352))
- `[Column Chart]` Fixed an issue where the tooltip would not show. ([#2097](https://github.com/infor-design/enterprise/issues/2097))
- `[Datagrid]` Fixes an issue where method selectedRows() was returning incorrect information when new row added via addRow(). ([#1794](https://github.com/infor-design/enterprise/issues/1794))
- `[Datagrid]` Fixed the text width functions for better auto sized columns when using editors and special formatters. ([#2270](https://github.com/infor-design/enterprise/issues/2270))
- `[Datagrid]` Fixes the alignment of the alert and warning icons on a lookup editor. ([#2175](https://github.com/infor-design/enterprise/issues/2175))
- `[Datagrid]` Fixes tooltip on the non displayed table errors. ([#2264](https://github.com/infor-design/enterprise/issues/2264))
- `[Datagrid]` Fixes an issue with alignment when toggling the filter row. ([#2332](https://github.com/infor-design/enterprise/issues/2332))
- `[Datagrid]` Fixes an issue where method setFilterConditions() were not working for multiselect filter. ([#2414](https://github.com/infor-design/enterprise/issues/2414))
- `[Datagrid]` Fixes an error on tree grid when using server-side paging. ([#2132](https://github.com/infor-design/enterprise/issues/2132))
- `[Datagrid]` Fixed an issue where autocompletes popped up on cell editors. ([#1575](https://github.com/infor-design/enterprise/issues/1575))
- `[Datagrid]` Fixes reset columns to set the correct hidden status. ([#2315](https://github.com/infor-design/enterprise/issues/2315))
- `[Datagrid]` Fixes the filtering of null values. ([#2336](https://github.com/infor-design/enterprise/issues/2336))
- `[Datagrid]` Fixed an issue where performance was significantly slower for export methods. ([#2291](https://github.com/infor-design/enterprise/issues/2291))
- `[Datagrid]` Fixes a bug that stopped the search in datagrid personalization from working. ([#2299](https://github.com/infor-design/enterprise/issues/2299))
- `[Datagrid]` Fixes an error on tree grid when using server-side paging. ([#2132](https://github.com/infor-design/enterprise/issues/2132))
- `[Datagrid]` Fixed an issue where autocompletes popped up on cell editors. ([#1575](https://github.com/infor-design/enterprise/issues/1575))
- `[Datagrid]` Fixes the filtering of null values. ([#2336](https://github.com/infor-design/enterprise/issues/2336))
- `[Datagrid]` Fixed an issue where performance was significantly slower for export methods. ([#2291](https://github.com/infor-design/enterprise/issues/2291))
- `[Datagrid]` Fixed an issue where source would not fire on sorting. ([#2390](https://github.com/infor-design/enterprise/issues/2390))
- `[Datagrid]` Fixes the styling of non editable checkbox cells so they look disabled. ([#2340](https://github.com/infor-design/enterprise/issues/2340))
- `[Datagrid]` Changed the dynamic column tooltip function to pass the row and more details. This changes the order of parameters but since this feature is new did not consider this a breaking change. If you are using this please take note. ([#2333](https://github.com/infor-design/enterprise/issues/2333))
- `[Datagrid]` Fixed a bug is the isEditable column callback in editable tree grid where some data was missing in the callback. ([#2357](https://github.com/infor-design/enterprise/issues/2357))
- `[Datepicker]` Removed the advanceMonths option as the dropdowns for this are no longer there in the new design. ([#970](https://github.com/infor-design/enterprise/issues/970))
- `[Datepicker]` Fixed an issue where range selection was not working. ([#2569](https://github.com/infor-design/enterprise/issues/2569))
- `[Datepicker]` Fixed some issue where footer buttons were not working properly with range selection. ([#2595](https://github.com/infor-design/enterprise/issues/2595))
- `[Datepicker]` Fixed an issue where time was not updating after change on range selection. ([#2599](https://github.com/infor-design/enterprise/issues/2599))
- `[Datagrid]` Fixed a bug where deselect all would not deselect some rows when using grouping. ([#1796](https://github.com/infor-design/enterprise/issues/1796))
- `[Datagrid]` Fixed a bug where summary counts in grouping would show even if the group is collapsed. ([#2221](https://github.com/infor-design/enterprise/issues/2221))
- `[Datagrid]` Fixed issues when using paging (client side) and removeRow. ([#2590](https://github.com/infor-design/enterprise/issues/2590))
- `[Demoapp]` When displaying Uplift theme, now shows the correct alternate fonts for some locales when switching via the `locale` query string. ([#2365](https://github.com/infor-design/enterprise/issues/2365))
- `[Dropdown]` Fixed a memory leak when calling destroy. ([#2493](https://github.com/infor-design/enterprise/issues/2493))
- `[Editor]` Fixed a bug where tab or shift tab would break out of the editor when doing an indent/outdent. ([#2421](https://github.com/infor-design/enterprise/issues/2421))
- `[Editor]` Fixed a bug where the dirty indicator would be hidden above. ([#2577](https://github.com/infor-design/enterprise/issues/2577))
- `[Fieldfilter]` Fixed an issue where fields were getting wrap to second line on iPhone SE. ([#1861](https://github.com/infor-design/enterprise/issues/1861))
- `[Fieldfilter]` Fixed an issue where Dropdown was not switching mode on example page. ([#2288](https://github.com/infor-design/enterprise/issues/2288))
- `[Field Options]` Fixed an issue where input example was not working. ([#2348](https://github.com/infor-design/enterprise/issues/2348))
- `[Homepages]` Fixed an issue where personalize and chart text colors were not working with hero. ([#2097](https://github.com/infor-design/enterprise/issues/2097))
- `[Images]` Fixed an issue where images were not tabbable or receiving a visual focus state. ([#2025](https://github.com/infor-design/enterprise/issues/2025))
- `[Listview]` Fixed a bug that caused the listview to run initialize too many times. ([#2179](https://github.com/infor-design/enterprise/issues/2179))
- `[Lookup]` Added `autocomplete="off"` to lookup input fields to prevent browser interference. ([#2366](https://github.com/infor-design/enterprise/issues/2366))
- `[Lookup]` Fixed a bug that caused a filter to reapply when reopening the modal. ([#2566](https://github.com/infor-design/enterprise/issues/2566))
- `[Lookup]` Fixed a bug that caused a selections to reapply when reopening the modal. ([#2568](https://github.com/infor-design/enterprise/issues/2568))
- `[Locale]` Fixed race condition when using initialize and loading locales with a parent locale. ([#2540](https://github.com/infor-design/enterprise/issues/2540))
- `[Lookup]` Fixed a double scrollbar when the modal needs to be scrolled. ([#2586](https://github.com/infor-design/enterprise/issues/2586))
- `[Modal]` Fixed an issue where the modal component would disappear if its content had a checkbox in it in RTL. ([#332](https://github.com/infor-design/enterprise-ng/issues/332))
- `[Modal]` Fixed an issue where tabbing was very slow on large DOMs in IE 11. ([#2607](https://github.com/infor-design/enterprise/issues/2607))
- `[Personalization]` Fixed an issue where the text color was too dark. Changed the text color to be more readable in high contrast mode. ([#2539](https://github.com/infor-design/enterprise/issues/2539))
- `[Personalization]` Updated some of the colors to more readable in contrast mode. ([#2097](https://github.com/infor-design/enterprise/issues/2097))
- `[Personalization]` Fixes an issue where text color was too dark. ([#2476](https://github.com/infor-design/enterprise/issues/2476))
- `[Pager]` Fixed an issue where click was not firing on any of the buttons with ie11. ([#2560](https://github.com/infor-design/enterprise/issues/2560))
- `[Pager]` Added a complete Popupmenu settings object for configuring the Page Size Selector Button, and deprecated the `attachPageSizeMenuToBody` setting in favor of `pageSizeMenuSettings.attachToBody`. ([#2356](https://github.com/infor-design/enterprise/issues/2356))
- `[Pager]` Fixed memory leak when using the `attachToBody` setting to change the menu's render location. ([#2482](https://github.com/infor-design/enterprise/issues/2482))
- `[Popdown]` Fixed usability issue where the Popdown could close prematurely when attempting to use inner components, such as Dropdowns. ([#2092](https://github.com/infor-design/enterprise/issues/2092))
- `[Popover]` Correctly align the popover close button. ([#1576](https://github.com/infor-design/enterprise/issues/1576))
- `[Popover]` Fixed an issue where buttons inside the popover would overflow at smaller screen sizes. ([#2271](https://github.com/infor-design/enterprise/issues/2271))
- `[Popupmenu]` Fixed an issue where js error was showing after removing a menu item. ([#414](https://github.com/infor-design/enterprise-ng/issues/414))
- `[Popupmenu]` Fixed a layout issue on disabled checkboxes in multiselect popupmenus. ([#2340](https://github.com/infor-design/enterprise/issues/2340))
- `[Popupmenu]` Fixed a bug on IOS that prevented menu scrolling. ([#645](https://github.com/infor-design/enterprise/issues/645))
- `[Popupmenu]` Fixed a bug on IOS that prevented some submenus from showing. ([#1928](https://github.com/infor-design/enterprise/issues/1928))
- `[Popupmenu]` Added a type-check during building/rebuilding of submenus that prevents an error when a submenu `<ul>` tag is not present. ([#2458](https://github.com/infor-design/enterprise/issues/2458))
- `[Scatter Plot]` Fixed the incorrect color on the tooltips. ([#1066](https://github.com/infor-design/enterprise/issues/1066))
- `[Stepprocess]` Fixed an issue where a newly enabled step is not shown. ([#2391](https://github.com/infor-design/enterprise/issues/2391))
- `[Searchfield]` Fixed an issue where the close icon on a searchfield is inoperable. ([#2578](https://github.com/infor-design/enterprise/issues/2578))
- `[Searchfield]` Fixed strange alignment of text/icons on the Uplift theme. ([#2612](https://github.com/infor-design/enterprise/issues/2612))
- `[Tabs]` Fixed the more tabs button to style as disabled when the tabs component is disabled. ([#2347](https://github.com/infor-design/enterprise/issues/2347))
- `[Tabs]` Added the select method inside the hide method to ensure proper focusing of the selected tab. ([#2346](https://github.com/infor-design/enterprise/issues/2346))
- `[Tabs]` Added an independent count for adding new tabs and their associated IDs to prevent duplication. ([#2345](https://github.com/infor-design/enterprise/issues/2345))
- `[Toolbar]` Fixed memory leaks. ([#2496](https://github.com/infor-design/enterprise/issues/2496))
- `[Toolbar]` Fixed an issue where `noSearchfieldReinvoke` was not being respected during the teardown method, causing lifecycle issues in Angular. ([#2691](https://github.com/infor-design/enterprise/issues/2691))
- `[Toolbar Flex]` Removed a 100% height on the toolbar which caused issues when nested in some situations. ([#474](https://github.com/infor-design/enterprise-ng/issues/474))
- `[Listview]` Fixed search to work when not using templates. ([#466](https://github.com/infor-design/enterprise-ng/issues/466))

### v4.20.0 Chores & Maintenance

- `[Build]` Add a file verification tool to the build process to ensure all necessary files are present. ([#2384](https://github.com/infor-design/enterprise/issues/2384))
- `[Demo App]` Add the uplift theme to the theme switcher menu. ([#2335](https://github.com/infor-design/enterprise/issues/2335))
- `[Demo App]` Fixed routing issues that could cause 500 errors or crash the Demoapp. ([#2343](https://github.com/infor-design/enterprise/issues/2343))
- `[Demo App]` Fixed an issue where the sorting was wrong on compressor data. ([#2390](https://github.com/infor-design/enterprise/issues/2390))

(95 Issues Solved this release, Backlog Enterprise 296, Backlog Ng 79, 852 Functional Tests, 865 e2e Test)

## v4.19.3

- `[Datagrid]` Fixes the multiselect filter on header from reloading during serverside filtering. ([#2383](https://github.com/infor-design/enterprise/issues/2383))
- `[Datagrid]` Fixed an issue where contextmenu was not opening with first click. ([#2398](https://github.com/infor-design/enterprise/issues/2398))
- `[Datagrid / Tooltip]` Fixed an error on some datagrid cells when tooltips are attached. ([#2403](https://github.com/infor-design/enterprise/issues/2403))

## v4.19.2

- `[Build]` Fixes missing minified files in the build and a missing svg-extended.html deprecated file for backwards compatibility. ([Teams](https://bit.ly/2FlzYCT))

## v4.19.0

### v4.19.0 Deprecations

- `[CSS]` The Soho light theme CSS file has been renamed from `light-theme.css` to `theme-soho-light.css` ([1972](https://github.com/infor-design/enterprise/issues/1972))
- `[CSS]` The Soho dark theme CSS file has been renamed from `dark-theme.css` to `theme-soho-dark.css` ([1972](https://github.com/infor-design/enterprise/issues/1972))
- `[CSS]` The Soho high-contrast theme CSS file has been renamed from `high-contrast-theme.css` to `theme-soho-contrast.css` ([1972](https://github.com/infor-design/enterprise/issues/1972))
- `[Datagrid]` The older savedColumns method has been deprecated since 4.10 and is now removed. Use saveUserSettings instead. ([#1766](https://github.com/infor-design/enterprise/issues/1766))

### v4.19.0 Features

- `[App Menu]` Improved style of personalized app menu. ([#2195](https://github.com/infor-design/enterprise/pull/2195))
- `[Column]` Added support to existing custom tooltip content in the callback setting. ([#1909](https://github.com/infor-design/enterprise/issues/1909))
- `[Contextual Action Panel]` Fixed an issue where the close button was misaligned. ([#1943](https://github.com/infor-design/enterprise/issues/1943))
- `[Datagrid]` Added support for disabling rows by data or a dynamic function, rows are disabled from selection and editing. ([#1614](https://github.com/infor-design/enterprise/issues/1614))
- `[Datagrid]` Fixes a column alignment issue when resizing and sorting columns that were originally set to percentage width. ([#1797](https://github.com/infor-design/enterprise/issues/1797))
- `[Datagrid]` Fixes a column alignment issue when there are duplicate column ids. ([#1797](https://github.com/infor-design/enterprise/issues/1797))
- `[Datagrid]` Fixes a column alignment by clearing a cache to help prevent column misalignment from randomly happening. ([#1797](https://github.com/infor-design/enterprise/issues/1797))
- `[Datagrid]` Fixes an issue that caused the active page to not restore correctly when saving user settings, . ([#1766](https://github.com/infor-design/enterprise/issues/1766))
- `[Datagrid]` Fixes an issue with dropdown filters when the ids are numbers. ([#1879](https://github.com/infor-design/enterprise/issues/1879))
- `[Datagrid]` Fixed alignment issues in the new uplift theme. ([#2212](https://github.com/infor-design/enterprise/issues/2212))
- `[Datagrid]` Fixes Datagrid time filtering for string type dates. ([#2281](https://github.com/infor-design/enterprise/issues/2281))
- `[Form Compact]` Adds support for Datepicker, Timepicker, Lookup, and File Uploader fields. ([#1955](https://github.com/infor-design/enterprise/issues/1955))
- `[Keyboard]` Added a new API that you can call at anytime to see what key is being pressed at the moment. ([#1906](https://github.com/infor-design/enterprise/issues/1906))
- `[Targeted/Completion Chart]` Added back the ability to inline svg icons and hyperlinks. ([#2152](https://github.com/infor-design/enterprise/issues/2152))
- `[Themes]` Added support for multiple themes in the demo app and renamed distribute Uplift (only) theme files. ([#1972](https://github.com/infor-design/enterprise/issues/1972))

### v4.19.0 Fixes

- `[App Menu]` Fixed an issue where the menu would not be entirely colored if short. ([#2062](https://github.com/infor-design/enterprise/issues/2062))
- `[App Menu]` Changed the scroll area to the outside when using a footer. ([#2062](https://github.com/infor-design/enterprise/issues/2062))
- `[App Menu]` Expandable area updates within application menu. ([#1982](https://github.com/infor-design/enterprise/pull/1982))
- `[App Menu]` Fixed an issue where role switcher was not clickable with long title. ([#2060](https://github.com/infor-design/enterprise/issues/2060))
- `[App Menu]` Fixed an issue where it was not possible to manually add a filter field that you can control on your own. Caveat to this is if you set filterable: false it will no longer remove the filter field from the DOM, if you do that you must now do it manually. ([#2066](https://github.com/infor-design/enterprise/issues/2066))
- `[App Menu]` Added support for mobile when dismissOnClickMobile setting is true to dismiss application menu when a role is selected. ([#2520](https://github.com/infor-design/enterprise/issues/2520))
- `[App Menu]` Fixed an issue with the logo which was positioned badly when scrolling. ([#2116](https://github.com/infor-design/enterprise/issues/2116))
- `[Calendar]` Fixed some bugs having a calendar month along or just a legend, fixed the clicking of upcoming days and added a dblclick even emitter. ([#2149](https://github.com/infor-design/enterprise/issues/2149))
- `[Colorpicker]` Fixed an issue where the colorpicker label is cut off in extra small input field. ([#2023](https://github.com/infor-design/enterprise/issues/2023))
- `[Colorpicker]` Fixed an issue where the colorpickers are not responsive at mobile screen sizes. ([#1995](https://github.com/infor-design/enterprise/issues/1995))
- `[Colorpicker]` Fixed an issue where the text is not visible on IE11 after choosing a color. ([#2134](https://github.com/infor-design/enterprise/issues/2134))
- `[Completion Chart]` Cleaned up excessive padding in some cases. ([#2171](https://github.com/infor-design/enterprise/issues/2171))
- `[Context Menu]` Fixes a bug where a left click on the originating field would not close a context menu opened with a right click. ([#1992](https://github.com/infor-design/enterprise/issues/1992))
- `[Contextual Action Panel]` Fixed an issue where the CAP title is too close to the edge at small screen sizes. ([#2249](https://github.com/infor-design/enterprise/issues/2249))
- `[Datagrid]` Fixed an issue where using the context menu with datagrid was not properly destroyed which being created multiple times. ([#392](https://github.com/infor-design/enterprise-ng/issues/392))
- `[Datagrid]` Fixed charts in columns not resizing correctly to short row height. ([#1930](https://github.com/infor-design/enterprise/issues/1930))
- `[Datagrid]` Fixed an issue for xss where console.log was not sanitizing and make grid to not render. ([#1941](https://github.com/infor-design/enterprise/issues/1941))
- `[Datagrid]` Fixed charts in columns not resizing correctly to short row height. ([#1930](https://github.com/infor-design/enterprise/issues/1930))
- `[Datagrid]` Fixed a layout issue on primary buttons in expandable rows. ([#1999](https://github.com/infor-design/enterprise/issues/1999))
- `[Datagrid]` Fixed a layout issue on short row grouped header buttons. ([#2005](https://github.com/infor-design/enterprise/issues/2005))
- `[Datagrid]` Fixed an issue where disabled button color for contextual toolbar was not applying. ([#2150](https://github.com/infor-design/enterprise/issues/2150))
- `[Datagrid]` Fixed an issue for xss where console.log was not sanitizing and make grid to not render. ([#1941](https://github.com/infor-design/enterprise/issues/1941))
- `[Datagrid]` Added an onBeforeSelect call back that you can return false from to disable row selection. ([#1906](https://github.com/infor-design/enterprise/issues/1906))
- `[Datagrid]` Fixed an issue where header checkbox was not sync after removing selected rows. ([#2226](https://github.com/infor-design/enterprise/issues/2226))
- `[Datagrid]` Fixed an issue where custom filter conditions were not setting up filter button. ([#2234](https://github.com/infor-design/enterprise/issues/2234))
- `[Datagrid]` Fixed an issue where pager was not updating while removing rows. ([#1985](https://github.com/infor-design/enterprise/issues/1985))
- `[Datagrid]` Adds a function to add a visual dirty indictaor and a new function to get all modified rows. Modified means either dirty, in-progress or in error. Existing API's are not touched. ([#2091](https://github.com/infor-design/enterprise/issues/2091))
- `[Datagrid]` Fixes an error when saving columns if you have a lookup column. ([#2279](https://github.com/infor-design/enterprise/issues/2279))
- `[Datagrid]` Fixed a bug with column reset not working sometimes. ([#1921](https://github.com/infor-design/enterprise/issues/1921))
- `[Datagrid]` Fixed grouped headers not sorting when selectable is multiselect. ([#2251](https://github.com/infor-design/enterprise/issues/2251))
- `[Datagrid]` Fixed a bug where the sort indicator disappeared when changing pages. ([#2228](https://github.com/infor-design/enterprise/issues/2228))
- `[Datagrid]` Fixed rendering on modals with single columns. ([#1923](https://github.com/infor-design/enterprise/issues/1923))
- `[Datagrid]` Fixed double firing of popupmenu events. ([#2140](https://github.com/infor-design/enterprise/issues/2140))
- `[Datagrid]` Fixed incorrect pattern in filterConditions. ([#2159](https://github.com/infor-design/enterprise/issues/2159))
- `[Datepicker]` Fixed an issue loading on IE 11. ([#2183](https://github.com/infor-design/enterprise-ng/issues/2183))
- `[Dropdown]` Fixed the dropdown appearing misaligned at smaller screen sizes. ([#2248](https://github.com/infor-design/enterprise/issues/2248))
- `[Editor]` Fixed an issue where button state for toolbar buttons were wrong when clicked one after another. ([#391](https://github.com/infor-design/enterprise/issues/391))
- `[Hierarchy]` Fixed a bug where the hierarchy will only partially load with two instances on a page. ([#2205](https://github.com/infor-design/enterprise/issues/2205))
- `[Field Options]` Fixed an issue where field options were misaligning, especially spin box was focusing outside of the field. ([#1862](https://github.com/infor-design/enterprise/issues/1862))
- `[Field Options]` Fixed a border alignment issue. ([#2107](https://github.com/infor-design/enterprise/issues/2107))
- `[Fileuploader]` Fixed an issue where the fileuploader icon and close icon were misplaced and not visible in RTL after uploading a file. ([#2098](https://github.com/infor-design/enterprise/issues/2098))
- `[Fileuploader]` Fixed an issue where backspace in IE11 caused the browser to go back instead of removing the uploaded file from the input. ([#2184](https://github.com/infor-design/enterprise/issues/2184))
- `[Input]` Improved alignment of icons in the uplift theme input components. ([#2072](https://github.com/infor-design/enterprise/issues/2072))
- `[Listview]` Improved accessibility when configured as selectable (all types), as well as re-enabled accessibility e2e tests. ([#403](https://github.com/infor-design/enterprise/issues/403))
- `[Locale]` Synced up date and time patterns with the CLDR several time patterns in particular were corrected. ([#2022](https://github.com/infor-design/enterprise/issues/2022))
- `[Locale]` Fixed an issue loading duplicate locales such as en-GB where the strings are copies, before you might get undefined strings. ([#2216](https://github.com/infor-design/enterprise/issues/2216))
- `[Locale]` Added support for es-419 locale. ([#2204](https://github.com/infor-design/enterprise/issues/2204))
- `[Locale]` Restored functionality for dynamically changing fonts for some languages. ([#2144](https://github.com/infor-design/enterprise/issues/2144))
- `[Modal]` Fixed a demoapp issue where the select all checkbox wasn't selecting all. ([2225](https://github.com/infor-design/enterprise/issues/2225))
- `[Monthview]` Fixed an issue where the previous and next buttons were not correctly reversed in right-to-left mode. ([1910](https://github.com/infor-design/enterprise/issues/1910))
- `[Personalization]` Changed the default turquoise personalization to a darker one. ([#2063](https://github.com/infor-design/enterprise/issues/2063))
- `[Personalization]` Changed the default turquoise personalization to a darker one. ([#2063](https://github.com/infor-design/enterprise/issues/2063))
- `[Personalization]` Added a default option to the personalization color pickers. ([#2063](https://github.com/infor-design/enterprise/issues/2063))
- `[Personalization]` Added more classes and examples for the personalization colors so that you can personalize certain form elements. ([#2120](https://github.com/infor-design/enterprise/issues/2120))
- `[Personalization]` Added several form examples with buttons and completion chart that can be personalized. ([#1963](https://github.com/infor-design/enterprise/issues/1963))
- `[Personalization]` Added an example of normal tabs behaving like header tabs in a personalized area. ([#1962](https://github.com/infor-design/enterprise/issues/1962))
- `[Personalization]` Added completion chart and alerts to the list of header items that will work when personalized. ([#2171](https://github.com/infor-design/enterprise/issues/2171))
- `[Personalization]` Fixed a bug where the overlay would not disappear when manually loading stylesheets. ([#2258](https://github.com/infor-design/enterprise/issues/2258))
- `[Popupmenu]` Fixed an issue where disabled submenus were opening on mouseover. ([#1863](https://github.com/infor-design/enterprise/issues/1863))
- `[Radios]` Fixed an issue where in `RTL` the radio seems visually separate from it's label. ([#2096](https://github.com/infor-design/enterprise/issues/2096))
- `[Summary Form]` Updated to improve readability. ([#1765](https://github.com/infor-design/enterprise/issues/1765))
- `[Targeted Achievement]` Updated to work in uplift theme. ([#2220](https://github.com/infor-design/enterprise/issues/2220))
- `[Timepicker]` Fixed an issue where AM/PM dropdown tooltip was displaying on android devices. ([#1446](https://github.com/infor-design/enterprise/issues/1446))
- `[Timepicker]` Fixed an issue where dropdown popup was out of position on android devices. ([#2021](https://github.com/infor-design/enterprise/issues/2021))
- `[Timepicker]` Updated the Swedish translation for Set Time. ([#2153](https://github.com/infor-design/enterprise/issues/2153))
- `[Tree]` Fixed an issue where children property null was breaking tree to not render. ([#1908](https://github.com/infor-design/enterprise/issues/1908))

### v4.19.0 Chores & Maintenance

- `[General]` Updated to jquery 3.4.1 to fix a jquery bug seen occasionally. ([#2109](https://github.com/infor-design/enterprise/issues/2109))
- `[General]` Fixed relative links in several markdown files.
- `[Demo App]` Fixed CSP and handling of image paths for better support of images in examples on IDS demo sites (demo.design.infor.com). ([#1888](https://github.com/infor-design/enterprise/issues/1888))
- `[Personalize]` Separated personalization styles into standalone file for improved maintainability. ([#2127](https://github.com/infor-design/enterprise/issues/2127))

(84 Issues Solved this release, Backlog Enterprise 311, Backlog Ng 79, 839 Functional Tests, 876 e2e Test)

## v4.18.2

### v4.18.2 Fixes

- `[Autocomplete]` Fixed an XSS injection issue. ([#502](https://github.com/infor-design/enterprise-ng/issues/502)).
- `[Dropdown]` Fixed an XSS injection issue. ([#503](https://github.com/infor-design/enterprise-ng/issues/503)).

## v4.18.1

### v4.18.1 Fixes

- `[Input]` Added backwards-compatibility for previous accessibility changes to labels. ([#2118](https://github.com/infor-design/enterprise/issues/2118)). Additional information can be found in the [Form Component documentation](https://github.com/infor-design/enterprise/blob/4.18.x/src/components/form/readme.md#field-labels).

## v4.18.0

### v4.18.0 Features

- `[App Menu]` Added support for personalization by adding the `is-personalizable` class the menu will now change colors along with headers ([#1847](https://github.com/infor-design/enterprise/issues/1847))
- `[App Menu]` Added a special role switcher dropdown to change the menu role. ([#1935](https://github.com/infor-design/enterprise/issues/1935))
- `[Personalize]` Added classes for the personalization colors so that you can personalize certain form elements. ([#1847](https://github.com/infor-design/enterprise/issues/1847))
- `[Expandable Area]` Added example of a standalone button the toggles a form area. ([#1935](https://github.com/infor-design/enterprise/issues/1935))
- `[Datagrid]` Added support so if there are multiple inputs within an editor they work with the keyboard tab key. ([#355](https://github.com/infor-design/enterprise-ng/issues/355))
- `[Datagrid]` Fixed an error on IE when doing an excel export. ([#2018](https://github.com/infor-design/enterprise/issues/2018))
- `[Editor]` Added a JS setting and CSS styles to support usage of a Flex Toolbar ([#1120](https://github.com/infor-design/enterprise/issues/1120))
- `[Header]` Added a JS setting and CSS styles to support usage of a Flex Toolbar ([#1120](https://github.com/infor-design/enterprise/issues/1120))
- `[Mask]` Added a setting for passing a locale string, allowing Number masks to be localized.  This enables usage of the `groupSize` property, among others, from locale data in the Mask. ([#440](https://github.com/infor-design/enterprise/issues/440))
- `[Masthead]` Added CSS styles to support usage of a Flex Toolbar ([#1120](https://github.com/infor-design/enterprise/issues/1120))
- `[Notification]` Added example of a Widget/Card with notification and add code to truncate the text (via ellipsis) if it is lengthy. ([#1881](https://github.com/infor-design/enterprise/issues/1881))
- `[Theme/Colors]` Added new component for getting theme and color information. This is used throughout the code. There was a hidden property `Soho.theme`, if you used this in some way you should now use `Soho.theme.currentTheme`. ([#1866](https://github.com/infor-design/enterprise/issues/1866))

### v4.18.0 Fixes

- `[App Menu]` Fixed some accessibility issues on the nav menu. ([#1721](https://github.com/infor-design/enterprise/issues/1721))
- `[Busy Indicator]` Fixed a bug that causes a javascript error when the busy indicator is used on the body tag. ([#1918](https://github.com/infor-design/enterprise/issues/1918))
- `[Css/Sass]` Fixed an issue where the High Contrast theme and Uplift theme were not using the right tokens. ([#1897](https://github.com/infor-design/enterprise/pull/1897))
- `[Colors]` Fixed the color palette demo page to showcase the correct hex values based on the current theme ([#1801](https://github.com/infor-design/enterprise/issues/1801))
- `[Contextual Action Panel]` Fixed an issue where cap modal would only open the first time. ([#1993](https://github.com/infor-design/enterprise/issues/1993))
- `[Datepicker]` Fixed an issue in NG where the custom validation is removed during the teardown of a datepicker.([NG #411](https://github.com/infor-design/enterprise-ng/issues/411))
- `[Datagrid]` Fixed an issue where lookup filterConditions were not rendering. ([#1873](https://github.com/infor-design/enterprise/issues/1873))
- `[Datagrid]` Fixed an issue where when using filtering and server side paging the filter operations would cause two ajax requests. ([#2069](https://github.com/infor-design/enterprise/issues/2069))
- `[Datagrid]` Fixed issue where header columns are misaligned with body columns on load. ([#1892](https://github.com/infor-design/enterprise/issues/1892))
- `[Datagrid]` Fixed an issue where filtering was missing translation. ([#1900](https://github.com/infor-design/enterprise/issues/1900))
- `[Datagrid]` Fixed an issue with the checkbox formatter where string based 1 or 0 would not work as a dataset source. ([#1948](https://github.com/infor-design/enterprise/issues/1948))
- `[Datagrid]` Fixed a bug where text would be misaligned when repeatedly toggling the filter row. ([#1969](https://github.com/infor-design/enterprise/issues/1969))
- `[Datagrid]` Added an example of expandOnActivate on a customer editor. ([#353](https://github.com/infor-design/enterprise-ng/issues/353))
- `[Datagrid]` Added ability to pass a function to the tooltip option for custom formatting. ([#354](https://github.com/infor-design/enterprise-ng/issues/354))
- `[Datagrid]` Fixed `aria-checked` not toggling correctly on selection of multiselect checkbox. ([#1961](https://github.com/infor-design/enterprise/issues/1961))
- `[Datagrid]` Fixed incorrectly exported CSV/Excel data. ([#2001](https://github.com/infor-design/enterprise/issues/2001))
- `[Dropdown]` Changed the way dropdowns work with screen readers to be a collapsible listbox.([#404](https://github.com/infor-design/enterprise/issues/404))
- `[Dropdown]` Fixed an issue where multiselect dropdown unchecking "Select All" was not getting clear after close list with Safari browser.([#1882](https://github.com/infor-design/enterprise/issues/1882))
- `[Dropdown]` Added an example of a color dropdown showing palette colors as icons.([#2013](https://github.com/infor-design/enterprise/issues/2013))
- `[Datagrid]` Fixed a misalignment of the close icon on mobile. ([#2018](https://github.com/infor-design/enterprise/issues/2018))
- `[List/Detail]` Removed some legacy CSS code that was causing text inside of inline Toolbar Searchfields to become transparent. ([#2075](https://github.com/infor-design/enterprise/issues/2075))
- `[Listbuilder]` Fixed an issue where the text was not sanitizing. ([#1692](https://github.com/infor-design/enterprise/issues/1692))
- `[Lookup]` Fixed an issue where the tooltip was using audible text in the code block component. ([#354](https://github.com/infor-design/enterprise-ng/issues/354))
- `[Locale]` Fixed trailing zeros were getting ignored when displaying thousands values. ([#404](https://github.com/infor-design/enterprise/issues/1840))
- `[MenuButton]` Improved the way menu buttons work with screen readers.([#404](https://github.com/infor-design/enterprise/issues/404))
- `[Message]` Added an audible announce of the message type.([#964](https://github.com/infor-design/enterprise/issues/964))
- `[Message]` Change audible announce of message type added in #964 to an option that is strictly audible.([#2120](https://github.com/infor-design/enterprise/issues/2120))
- `[Modal]` Changed text and button font colors to pass accessibility checks.([#964](https://github.com/infor-design/enterprise/issues/964))
- `[Multiselect]` Fixed an issue where previous selection was still selected after clear all by "Select All" option. ([#2003](https://github.com/infor-design/enterprise/issues/2003))
- `[Notifications]` Fixed a few issues with notification background colors by using the corresponding ids-identity token for each. ([1857](https://github.com/infor-design/enterprise/issues/1857), [1865](https://github.com/infor-design/enterprise/issues/1865))
- `[Notifications]` Fixed an issue where you couldn't click the close icon in Firefox. ([1573](https://github.com/infor-design/enterprise/issues/1573))
- `[Radios]` Fixed the last radio item was being selected when clicking on the first when displayed horizontal. ([#1878](https://github.com/infor-design/enterprise/issues/1878))
- `[Signin]` Fixed accessibility issues. ([#421](https://github.com/infor-design/enterprise/issues/421))
- `[Skiplink]` Fixed a z-index issue on skip links over the nav menu. ([#1721](https://github.com/infor-design/enterprise/issues/1721))
- `[Slider]` Changed the demo so the tooltip will hide when resizing the page. ([#2033](https://github.com/infor-design/enterprise/issues/2033))
- `[Stepprocess]` Fixed rtl style issues. ([#413](https://github.com/infor-design/enterprise/issues/413))
- `[Swaplist]` Fixed disabled styling on swap header buttons. ([#2019](https://github.com/infor-design/enterprise/issues/2019))
- `[Tabs]` Fixed an issue where focus was changed after enable/disable tabs. ([#1934](https://github.com/infor-design/enterprise/issues/1934))
- `[Tabs-Module]` Fixed an issue where the close icon was outside the searchfield. ([#1704](https://github.com/infor-design/enterprise/issues/1704))
- `[Toolbar]` Fixed issues when tooltip shows on hover of toolbar ([#1622](https://github.com/infor-design/enterprise/issues/1622))
- `[Validation]` Fixed an issue where the isAlert settings set to true, the border color, control text color, control icon color was displaying the color for the alert rather than displaying the default color. ([#1922](https://github.com/infor-design/enterprise/issues/1922))

### v4.18.0 Chore & Maintenance

- `[Buttons]` Updated button disabled states with corresponding ids-identity tokens. ([1914](https://github.com/infor-design/enterprise/issues/1914)
- `[Docs]` Added a statement on supporting accessibility. ([#1540](https://github.com/infor-design/enterprise/issues/1540))
- `[Docs]` Added the supported screen readers and some notes on accessibility. ([#1722](https://github.com/infor-design/enterprise/issues/1722))

(50 Issues Solved this release, Backlog Enterprise 294, Backlog Ng 80, 809 Functional Tests, 803 e2e Test)

## v4.17.1

### v4.17.1 Fixes

- `[Datagrid]` Fixed an issue where the second to last column was having resize issues with frozen column sets.(<https://github.com/infor-design/enterprise/issues/1890>)
- `[Datagrid]` Re-align icons and items in the datagrid's "short header" configuration.(<https://github.com/infor-design/enterprise/issues/1880>)
- `[Locale]` Fixed incorrect "groupsize" for `en-US` locale.(<https://github.com/infor-design/enterprise/issues/1907>)

### v4.17.1 Chores & Maintenance

- `[Demoapp]` Fixed embedded icons example with missing icons.(<https://github.com/infor-design/enterprise/issues/1889>)
- `[Demoapp]` Fixed notification demo examples.(<https://github.com/infor-design/enterprise/issues/1893>, <https://github.com/infor-design/enterprise/pull/1896>)

(5 Issues Solved this patch release)

## v4.17.0

- [Npm Package](https://www.npmjs.com/package/ids-enterprise)
- [IDS Enterprise Angular Change Log](https://github.com/infor-design/enterprise-ng/blob/master/docs/CHANGELOG.md)

### v4.17.0 Future Deprecation

- `[Mask]` Using legacy mask options is now deprecated (was starting 4.3.2) and we will remove this in approximately 6 months from the code base. This means using the `data-mask` option and the `mode` as well as legacy patterns in favor of the newer settings and regexes. ([#439](https://github.com/infor-design/enterprise/issues/439))

### v4.17.0 Features

- `[Datagrid]` Added support for ellipsis to header text. ([#842](https://github.com/infor-design/enterprise/issues/842))
- `[Datagrid]` Added support to cancel `rowactivated` event. Now it will trigger the new event `beforerowactivated` which will wait/sync to cancel or proceed to do `rowactivated` event. ([#1021](https://github.com/infor-design/enterprise/issues/1021))
- `[Datagrid]` Added option to align grouped headers text. ([#1714](https://github.com/infor-design/enterprise/issues/1714))
- `[Datagrid]` Tabbing through a new row moves focus to next line for a lookup column. ([#1822](https://github.com/infor-design/enterprise/issues/1822))
- `[Datagrid]` Validation tooltip does not wrap words correctly across multiple lines. ([#1829](https://github.com/infor-design/enterprise/issues/1829))
- `[Dropdown]` Added support to make dropdown readonly fields optionally not tab-able. ([#1591](https://github.com/infor-design/enterprise/issues/1591))
- `[Form Compact]` Implemented design for field-heavy forms. This design is experimental, likely not production ready, and subject to change without notice. ([#1699](https://github.com/infor-design/enterprise/issues/1699))
- `[Hierarchy]` Changed the newer stacked layout to support mutiple root elements. ([#1677](https://github.com/infor-design/enterprise/issues/1677))
- `[Locale]` Added support for passing in `locale` or `language` to the `parse` and `format` and `translation` functions so they will work without changing the current locale or language. ([#462](https://github.com/infor-design/enterprise/issues/462))
- `[Locale]` Added support for setting a specific group size other than the ones in the locale. This includes using no group size. ([#462](https://github.com/infor-design/enterprise/issues/462))
- `[Locale]` Added support for showing timezones in the current language with a fall back for IE 11. ([#592](https://github.com/infor-design/enterprise/issues/592))
- `[Locale]` Added support for different group sizes. This was previously not working correctly for locales like hi-IN (using 3, 2 group sizes) and en-US (using 3, 0 group sizes). We will later make this work on masks on a separate issue. ([#441](https://github.com/infor-design/enterprise/issues/441))
- `[Locale]` Its now possible to add new locales in by adding them to the `defaultLocales` and `supportedLocales` sets. ([#402](https://github.com/infor-design/enterprise/issues/402))
- `[Locale]` Added an example to show extending locales with new strings and an api method to make it easier. because of the way this is split, if your directly adding to `Locale.cultures` you will need to adjust your code to extend from `Locale.languages` instead. ([#402](https://github.com/infor-design/enterprise/issues/402))
- `[Locale]` Added support for having a different language and locale. This is done by calling the new `setLanguage` function. ([#1552](https://github.com/infor-design/enterprise/issues//1552))
- `[Locale / Mask]` Added limited initial support for some unicode languages. This means you can convert to and from numbers typed in Devangari, Arabic, and Chinese (Financial and Simplified). ([#439](https://github.com/infor-design/enterprise/issues/439))
- `[Locale]` Added support for passing a `locale` other the the current locale to calendar, monthview, datepicker and timepicker. ([#462](https://github.com/infor-design/enterprise/issues/462))
- `[Mask]` It is now possible to type numbers in unicode such as Devangari, Arabic, and Chinese (Financial and Simplified) into the the masks that involve numbers. ([#439](https://github.com/infor-design/enterprise/issues/439))
- `[Modal]` Added an option to dictate the maximum width of the modal. ([#1802](https://github.com/infor-design/enterprise/issues/1802))
- `[Icons]` Add support for creating an svg file for the Uplift theme's (alpha) new icons from ids-identity@2.4.0 assets. ([#1759](https://github.com/infor-design/enterprise/issues/1759))
- `[Radar]` Added support to three label sizes (name, abbrName, shortName). ([#1553](https://github.com/infor-design/enterprise/issues/1553))

### v4.17.0 Fixes

- `[Accordion]` Fixed a bug where some truncated text elements were not generating a tooltip. ([#1736](https://github.com/infor-design/enterprise/issues/1736))
- `[Builder]` Cropped Header for Builder Panel When Text is Long. ([#1814](https://github.com/infor-design/enterprise/issues/1814))
- `[Calendar]` Event model title color is not correct if the modal is opened and another event is selected. ([#1739](https://github.com/infor-design/enterprise/issues/1739))
- `[Calendar]` Modal is still displayed after changing months. ([#1741](https://github.com/infor-design/enterprise/issues/1741))
- `[Calendar]` Changing some event spans is causing missing dates on the dialogs. ([#1708](https://github.com/infor-design/enterprise/issues/1708))
- `[Composite Form]` Fix a bug in IE11 where composite form content overflows to the lower container. ([#1768](https://github.com/infor-design/enterprise/issues/1768))
- `[Datagrid]` Added a fix where the column is next to the edge of the browser and the filter dropdown popup overflow the page.([#1604](https://github.com/infor-design/enterprise/issues/1604))
- `[Datagrid]` Added a fix to allow the commit of a cell edit after tabbing into a cell once having clicked into a previous cell.([#1608](https://github.com/infor-design/enterprise/issues/1608))
- `[Datagrid]` Stretch column not working in Edge browser. ([#1716](https://github.com/infor-design/enterprise/issues/1716))
- `[Datagrid]` Fixed a bug where the source callback was not called when filtering. ([#1688](https://github.com/infor-design/enterprise/issues/1688))
- `[Datagrid]` Fixed a bug where filtering Order Date with `is-not-empty` on a null value would not correctly filter out results. ([#1718](https://github.com/infor-design/enterprise/issues/1718))
- `[Datagrid]` Fixed a bug where when using the `disableClientSideFilter` setting the filtered event would not be called correctly. ([#1689](https://github.com/infor-design/enterprise/issues/1689))
- `[Datagrid]` Fixed a bug where hidden columns inside a colspan were aligning incorrectly. ([#1764](https://github.com/infor-design/enterprise/issues/1764))
- `[Dropdown]` Fixed a layout error on non inline fields with errors. ([#1770](https://github.com/infor-design/enterprise/issues/1770))
- `[Dropdown]` Fixed a bug where the dropdown did not close when tabbing if using the `noSearch` setting. ([#1731](https://github.com/infor-design/enterprise/issues/1731))
- `[Modal]` Fixed a bug where the modal can overflow the page. ([#1802](https://github.com/infor-design/enterprise/issues/1802))
- `[Radio Button]` Fixed a rendering problem on the selected state of Radio Buttons used inside of Accordion components. ([#1568](https://github.com/infor-design/enterprise/issues/1568))
- `[Radio Button]` Fixed a z-index issue that was causing radio buttons to sometimes display over top of page sections where they should have instead scrolled beneath. ([#1014](https://github.com/infor-design/enterprise/issues/1014))

### v4.17.0 Chore & Maintenance

- `[Css/Sass]` Replaced font-size numerical declarations with their ids-identity token counterpart. ([#1640](https://github.com/infor-design/enterprise/issues/1640))
- `[Demoapp]` Removed query parameter for changing fonts. ([#1747](https://github.com/infor-design/enterprise/issues/1747))
- `[Build]` Added a process to notify developers that things are being deprecated or going away. Documented the current deprecations in this system and made [notes for developers](https://github.com/infor-design/enterprise/blob/master/docs/CODING-STANDARDS.md#deprecations). ([#1747](https://github.com/infor-design/enterprise/issues/1747))
- `[Veracode]` Made additional fixes and mitigated in veracode. ([#1723](https://github.com/infor-design/enterprise/issues/1723))

(30 Issues Solved this release, Backlog Enterprise 224, Backlog Ng 59, 785 Functional Tests, 793 e2e Test)

## v4.16.0

- [Npm Package](https://www.npmjs.com/package/ids-enterprise)
- [IDS Enterprise Angular Change Log](https://github.com/infor-design/enterprise-ng/blob/master/docs/CHANGELOG.md)

### v4.16.0 Features

- `[Busy Indicator]` Made a fix to make it possible to use a busy indicator on a modals. ([#827](https://github.com/infor-design/enterprise/issues/827))
- `[Datagrid]` Added an option to freeze columns from scrolling on the left and/or right. The new option is called `frozenColumns`. See notes on what works and doesnt with frozen column in the datagrid docs frozen column section. ([#464](https://github.com/infor-design/enterprise/issues/464))
- `[Editor]` Added new state called "preview" a non editable mode to editor. Where it only shows the HTML with no toolbar, borders etc. ([#1413](https://github.com/infor-design/enterprise/issues/1413))
- `[Field Filter]` Added support to get and set filter type programmatically. ([#1181](https://github.com/infor-design/enterprise/issues/1181))
- `[Hierarchy]` Add print media styles to decrease ink usage and increase presentability for print format. Note that you may need to enable the setting to print background images, both Mac and PC have a setting for this. ([#456](https://github.com/infor-design/enterprise/issues/456))
- `[Hierarchy]` Added a new "stacked" layout to eventually replace the current layouts. This works better responsively and prevents horizontal scrolling. ([#1629](https://github.com/infor-design/enterprise/issues/1629))
- `[Pager]` Added a "condensed" page size selector button for use on pagers in smaller containers, such as the list side of the list/detail pattern. ([#1459](https://github.com/infor-design/enterprise/issues/1459))

### v4.16.0 Future Deprecation

- `[Hierarchy]` The following options are now deprecated and will be removed approximately 2019-05-15. `paging` and `mobileView`. ([#1629](https://github.com/infor-design/enterprise/issues/1629))
- `[Hierarchy]` Stacked layout will become the default layout in favor of the existing horizontal layout, so the horizontal layout is now considered deprecated and will be removed approximately 2019-05-15. ([#1629](https://github.com/infor-design/enterprise/issues/1629))

### v4.16.0 Fixes

- `[Application Menu]` Fixed the truncation of long text in an accordion element in the application menu by adding a tooltip to truncated elements. ([#457](https://github.com/infor-design/enterprise/issues/457))
- `[Calendar]` Disable the new event modal when no template is defined. ([#1700](https://github.com/infor-design/enterprise/issues/1700))
- `[Dropdown]` Fixed a bug where the ellipsis was not showing on long text in some browsers. ([#1550](https://github.com/infor-design/enterprise/issues/1550))
- `[Datagrid]` Fixed a bug in equals filter on multiselect filters. ([#1586](https://github.com/infor-design/enterprise/issues/1586))
- `[Datagrid]` Fixed a bug where incorrect data is shown in the events in tree grid. ([#315](https://github.com/infor-design/enterprise-ng/issues/315))
- `[Datagrid]` Fixed a bug where when using minWidth on a column and sorting the column will become misaligned. ([#1481](https://github.com/infor-design/enterprise/issues/1481))
- `[Datagrid]` Fixed a bug where when resizing the last column may become invisible. ([#1456](https://github.com/infor-design/enterprise/issues/1456))
- `[Datagrid]` Fixed a bug where a checkbox column will become checked when selecting if there is no selection checkbox. ([#1641](https://github.com/infor-design/enterprise/issues/1641))
- `[Datagrid]` Fixed a bug where the last column would sometimes not render fully for buttons with longer text. ([#1246](https://github.com/infor-design/enterprise/issues/1246))
- `[Datagrid]` Fixed a bug where showMonthYearPicker did not work correctly on date filters. ([#1532](https://github.com/infor-design/enterprise-ng/issues/1532))
- `[Validation]` Fixed a bug in removeError where the icon is sometimes not removed. ([#1556](https://github.com/infor-design/enterprise/issues/1556))
- `[Datepicker]` Fixed the range picker to clear when changing months in a filter. ([#1537](https://github.com/infor-design/enterprise/issues/1537))
- `[Datepicker]` Fixed disabled dates example to validate again on disabled dates. ([#1445](https://github.com/infor-design/enterprise/issues/1445))
- `[Datagrid]` Fixed a Date Editor bug when passing a series of zeroes to a datagrid cell with an editable date. ([#1020](https://github.com/infor-design/enterprise/issues/1020))
- `[Dropdown]` Fixed a bug where a dropdown will never reopen if it is closed by clicking a menu button. ([#1670](https://github.com/infor-design/enterprise/issues/1670))
- `[Icons]` Established missing icon sourcing and sizing consistency from ids-identity icon/svg assets. ([PR#1628](https://github.com/infor-design/enterprise/pull/1628))
- `[Listview]` Addressed performance issues with paging on all platforms, especially Windows and IE/Edge browsers. As part of this, reworked all components that integrate with the Pager component to render their contents based on a dataset, as opposed to DOM elements. ([#922](https://github.com/infor-design/enterprise/issues/922))
- `[Lookup]` Fixed a bug with settings: async, server-side, and single select modes.  The grid was not deselecting the previously selected value when a new row was clicked.  If the value is preselected in the markup, the lookup modal will no longer close prematurely. ([PR#1654](https://github.com/infor-design/enterprise/issues/1654))
- `[Pager]` Made it possible to set and persist custom tooltips on first, previous, next and last pager buttons. ([#922](https://github.com/infor-design/enterprise/issues/922))
- `[Pager]` Fixed propagation of the `pagesizes` setting when using `updated()`. Previously the array was deep extended instead of being replaced outright. ([#1466](https://github.com/infor-design/enterprise/issues/1466))
- `[Tree]` Fixed a bug when calling the disable or enable methods of the tree. This was not working with ie11. ([PR#1600](https://github.com/infor-design/enterprise/issues/1600))
- `[Stepprocess]` Fixed a bug where the step folder was still selected when it was collapsed or expanded. ([#1633](https://github.com/infor-design/enterprise/issues/1633))
- `[Swaplist]` Fixed a bug where items were not able to drag anymore after make the search. ([#1703](https://github.com/infor-design/enterprise/issues/1703))
- `[Toolbar Flex]` Added the ability to pass in a `beforeOpen` callback to the More Actions menu (fixes a bug where it wasn't possible to dynamically add content to the More Actions menu in same way that was possible on the original Toolbar component)
- `[Toolbar Flex]` Fixed a bug where selected events were not bubbling up for a menu button on a flex toolbar. ([#1709](https://github.com/infor-design/enterprise/issues/1709))
- `[Stepprocess]` Disabled step selected when using the next or previous button. ([#1697](https://github.com/infor-design/enterprise/issues/1697))
- `[Tree]` Fixed a bug when calling the disable or enable methods of the tree. This was not working with ie11. ([PR#1600](https://github.com/infor-design/enterprise/issues/1600))

### v4.16.0 Chore & Maintenance

- `[Demo App]` Removed the search icon from the header on test pages as it doesn't function. ([#1449](https://github.com/infor-design/enterprise/issues/1449))
- `[Demo App]` Added a fix for incorrect links when running on windows. ([#1549](https://github.com/infor-design/enterprise/issues/1549))
- `[Docs]` Added a fix to prevent the documentation generator from failing intermittently. ([#1377](https://github.com/infor-design/enterprise/issues/1377))

(29 Issues Solved this release, Backlog Enterprise 203, Backlog Ng 69, 735 Functional Tests, 670 e2e Test)

## v4.15.0

- [Npm Package](https://www.npmjs.com/package/ids-enterprise)
- [IDS Enterprise Angular Change Log](https://github.com/infor-design/enterprise-ng/blob/master/docs/CHANGELOG.md)

### v4.15.0 Features

- `[Datagrid]` Added support for lookup in the datagrid filter. ([#653](https://github.com/infor-design/enterprise/issues/653))
- `[Datagrid]` Added support for masks on lookup editors. ([#406](https://github.com/infor-design/enterprise/issues/406))
- `[Validation]` When using legacy mode validation, made the icon dim if the text was on top of it. ([#644](https://github.com/infor-design/enterprise/issues/644))
- `[Calendar]` Now possible to edit events both with the API and by clicking/double clicking events. And other improvements. ([#1436](https://github.com/infor-design/enterprise/issues/1436))
- `[Datagrid]` Added new methods to clear dirty cells on cells, rows, and all. ([#1303](https://github.com/infor-design/enterprise/issues/1303))
- `[Tree]` Added several improvements: the ability to show a dropdown on the tree node, the ability to add nodes in between current nodes, the ability to set checkboxes for selection only on some nodes, and the ability to customize icons. ([#1364](https://github.com/infor-design/enterprise/issues/1364))
- `[Datagrid]` Added the ability to display or hide the new row indicator with a new `showNewIndicator` option. ([#1589](https://github.com/infor-design/enterprise/issues/1589))

### v4.15.0 Fixes

- `[Icons]` Icons with the word `confirm` have been changed to `success`. This is partially backwards compatible for now. We deprecated `confirm` and will remove in the next major version so rename your icons. Example `icon-confirm` to `icon-success`. ([#963](https://github.com/infor-design/enterprise/issues/963))
- `[Icons]` The alert icons now have a white background allowing them to appear on colored sections. There are now two versions, for example: `icon-error` and `icon-error-solid`. These are used in calendar. ([#1436](https://github.com/infor-design/enterprise/issues/1436))
- `[Circle Pager]` Made significant improvements to resizing, especially on tabs. ([#1284](https://github.com/infor-design/enterprise/issues/1284))
- `[Datagrid]` In high contrast mode the background is now white when editing cells. ([#1421](https://github.com/infor-design/enterprise/issues/1421))
- `[Dropdown]` Fixed an issue where filter did not work in no-search mode with the Caps Lock key. ([#1500](https://github.com/infor-design/enterprise/issues/1500))
- `[Popupmenu]` Fixed an issue when using the same menu on multiple inputs wherein destroying one instance actually destroyed all instances. ([#1025](https://github.com/infor-design/enterprise/issues/1025))
- `[Swaplist]` Fixed a bug where Shift+M did not work when typing in the search. ([#1408](https://github.com/infor-design/enterprise/issues/1408))
- `[Popupmenu]` Fixed a bug in immediate mode where right click only worked the first time. ([#1507](https://github.com/infor-design/enterprise/issues/1507))
- `[Editor]` Fixed a bug where clear formatting did not work in safari. ([#911](https://github.com/infor-design/enterprise/issues/911))
- `[Colorpicker]` Fixed a bug in Angular where the picker did not respond correctly to `editable=false` and `disabled=true`. ([#257](https://github.com/infor-design/enterprise-ng/issues/257))
- `[Locale]` Fixed a bug where the callback did not complete on nonexistent locales. ([#1267](https://github.com/infor-design/enterprise/issues/1267))
- `[Calendar]` Fixed a bug where event details remain when filtering event types. ([#1436](https://github.com/infor-design/enterprise/issues/1436))
- `[Busy Indicator]` Fixed a bug where the indicator closed when clicking on accordions. ([#281](https://github.com/infor-design/enterprise-ng/issues/281))
- `[Datagrid Tree]` Fixed the need for unique IDs on the tree nodes. ([#1361](https://github.com/infor-design/enterprise/issues/1361))
- `[Editor]` Improved the result of pasting bullet lists from MS Word. ([#1351](https://github.com/infor-design/enterprise/issues/1351))
- `[Hierarchy]` Fixed layout issues in the context menu in RTL mode. ([#1310](https://github.com/infor-design/enterprise/issues/1310))
- `[Datagrid]` Added a setting `allowChildExpandOnMatch` that optionally determines if a search/filter will show and allow nonmatching children to be shown. ([#1422](https://github.com/infor-design/enterprise/issues/1422))
- `[Datagrid]` If a link is added with a href it will now be followed when clicking, rather than needing to use the click method setting on columns. ([#1473](https://github.com/infor-design/enterprise/issues/1473))
- `[Datagrid Tree]` Fixed a bug where Expand/Collapse text is added into the +/- cell. ([#1145](https://github.com/infor-design/enterprise/issues/1145))
- `[Dropdown]` Fixed a bug in NG where two dropdowns in different components would cause each other to freeze. ([#229](https://github.com/infor-design/enterprise-ng/issues/229))
- `[Editor]` Verified a past fix where editor would not work with all buttons when in a modal. ([#408](https://github.com/infor-design/enterprise/issues/408))
- `[Datagrid Tree]` Fixed a bug in `updateRow` that caused the indent of the tree grid to collapse. ([#405](https://github.com/infor-design/enterprise/issues/405))
- `[Empty Message]` Fixed a bug where a null empty message would not be possible. This is used to show no empty message on initial load delays. ([#1467](https://github.com/infor-design/enterprise/issues/1467))
- `[Lookup]` Fixed a bug where nothing is inserted when you click a link editor in the lookup. ([#1315](https://github.com/infor-design/enterprise/issues/1315))
- `[About]` Fixed a bug where the version would not show when set. It would show the IDS version. ([#1414](https://github.com/infor-design/enterprise/issues/1414))
- `[Datagrid]` Fixed a bug in `disableClientSort` / `disableClientFilter`. It now retains visual indicators on sort and filter. ([#1248](https://github.com/infor-design/enterprise/issues/1248))
- `[Tree]` Fixed a bug where selected nodes are selected again after loading child nodes. ([#1270](https://github.com/infor-design/enterprise/issues/1270))
- `[Input]` Fixed a bug where inputs that have tooltips will not be selectable with the cursor. ([#1354](https://github.com/infor-design/enterprise/issues/1354))
- `[Accordion]` Fixed a bug where double clicking a header will open and then close the accordion. ([#1314](https://github.com/infor-design/enterprise/issues/1314))
- `[Datagrid]` Fixed a bug on hover with taller cells where the hover state would not cover the entire cell. ([#1490](https://github.com/infor-design/enterprise/issues/1490))
- `[Editor]` Fixed a bug where the image would still be shown if you press the Esc key and cancel the image dialog. ([#1489](https://github.com/infor-design/enterprise/issues/1489))
- `[Datagrid Lookup]` Added additional missing event info for ajax requests and filtering. ([#1486](https://github.com/infor-design/enterprise/issues/1486))
- `[Tabs]` Added protection from inserting HTML tags in the add method (XSS). ([#1462](https://github.com/infor-design/enterprise/issues/1462))
- `[App Menu]` Added better text wrapping for longer titles. ([#1116](https://github.com/infor-design/enterprise/issues/1116))
- `[Contextual Action Panel]` Fixed some examples so that they reopen more than one time. ([#1116](https://github.com/infor-design/enterprise/issues/506))
- `[Searchfield]` Fixed a border styling issue on longer labels in the search. ([#1500](https://github.com/infor-design/enterprise/issues/1500))
- `[Tabs Multi]` Improved the experience on mobile by collapsing the menus a bit. ([#971](https://github.com/infor-design/enterprise/issues/971))
- `[Lookup]` Fixed missing ellipsis menu on mobile devices. ([#1068](https://github.com/infor-design/enterprise/issues/1068))
- `[Accordion]` Fixed incorrect font size on p tags in the accordion. ([#1116](https://github.com/infor-design/enterprise/issues/1116))
- `[Line Chart]` Fixed and improved the legend text on mobile viewport. ([#609](https://github.com/infor-design/enterprise/issues/609))

### v4.15.0 Chore & Maintenance

- `[General]` Migrated sass to use IDS color variables. ([#1435](https://github.com/infor-design/enterprise/issues/1435))
- `[Angular]` Added all settings from 4.13 in time for future 5.1.0 ([#274](https://github.com/infor-design/enterprise-ng/issues/274))
- `[General]` Fixed some incorrect layouts. ([#1357](https://github.com/infor-design/enterprise/issues/1357))
- `[Targeted Achievement]` Removed some older non working examples. ([#520](https://github.com/infor-design/enterprise/issues/520))

(50 Issues Solved this release, Backlog Enterprise 294, Backlog Ng 80, 809 Functional Tests, 716 e2e Test)

## v4.14.0

- [Npm Package](https://www.npmjs.com/package/ids-enterprise)
- [IDS Enterprise Angular Change Log](https://github.com/infor-design/enterprise-ng/blob/master/docs/CHANGELOG.md)

### v4.14.0 Features

- `[Datepicker/Monthview]` Added a setting for the day of week the calendar starts that can be used outside of the Locale setting. ([#1179](https://github.com/infor-design/enterprise/issues/1179))
- `[Datagrid]` Made the tree datagrid work a lot better with filtering. ([#1281](https://github.com/infor-design/enterprise/issues/1281))
- `[Autocomplete/SearchField]` Added a caseSensitive filtering option. ([#385](https://github.com/infor-design/enterprise/issues/385))
- `[Datagrid]` Added an option `headerAlign` to set alignment on the header different than the rows. ([#420](https://github.com/infor-design/enterprise/issues/420))
- `[Message]` Added the ability to use certain formatter html tags in the message content. ([#379](https://github.com/infor-design/enterprise/issues/379))

### v4.14.0 Fixes

- `[Swaplist]` Fixed a bug that if you drag really fast everything disappears. ([#1195](https://github.com/infor-design/enterprise/issues/1195))
- `[Hierarchy]` Fixed a bug that part of the profile menu is cut off. ([#931](https://github.com/infor-design/enterprise/issues/931))
- `[Datagrid/Dropdown]` Fixed a bug that part of the dropdown menu is cut off. ([#1420](https://github.com/infor-design/enterprise/issues/1420))
- `[Modal]` Fixed bugs where with certain field types modal validation was not working. ([#1213](https://github.com/infor-design/enterprise/issues/1213))
- `[Dropdown]` Fixed a regression where the tooltip was not showing when data is overflowed. ([#1400](https://github.com/infor-design/enterprise/issues/1400))
- `[Tooltip]` Fixed a bugs where a tooltip would show up in unexpected places. ([#1396](https://github.com/infor-design/enterprise/issues/1396))
- `[Datagrid/Dropdown]` Fixed a bug where an error would occur if showSelectAll is used. ([#1360](https://github.com/infor-design/enterprise/issues/1360))
- `[Datagrid/Tooltip]` Fixed a bugs where a tooltip would show up in the header unexpectedly. ([#1395](https://github.com/infor-design/enterprise/issues/1395))
- `[Popupmenu]` Fixed incorrect highlighting on disabled list items.  ([#982](https://github.com/infor-design/enterprise/issues/982))
- `[Contextual Action Panel]` Fixed issues with certain styles of invoking the CAP where it would not reopen a second time. ([#1139](https://github.com/infor-design/enterprise/issues/1139))
- `[Spinbox]` Added a fix so the page will not zoom when click + and - on mobile devices. ([#1070](https://github.com/infor-design/enterprise/issues/1070))
- `[Splitter]` Removed the tooltip from the expand/collapse button as it was superfluous. ([#1180](https://github.com/infor-design/enterprise/issues/1180))
- `[Datagrid]` Added a fix so the last column when stretching will do so with percentage so it will stay when the page resize or the menu opens/closes. ([#1168](https://github.com/infor-design/enterprise/issues/1168))
- `[Datagrid]` Fixed bugs in the server side and filtering example. ([#396](https://github.com/infor-design/enterprise/issues/396))
- `[Datagrid]` Fixed a bug in applyFilter with datefields. ([#1269](https://github.com/infor-design/enterprise/issues/1269))
- `[Datagrid]` Fixed a bug in updateCellNode where sometimes it did not work. ([#1122](https://github.com/infor-design/enterprise/issues/1122))
- `[Hierarchy]` Made the empty image ring the same color as the left edge. ([#932](https://github.com/infor-design/enterprise/issues/932))
- `[Datagrid/Dropdown]` Fixed an issue that tab did not close dropdown editors. ([#1198](https://github.com/infor-design/enterprise/issues/1198))
- `[Datagrid/Dropdown]` Fixed a bug that if you click open a dropdown editor then you cannot use arrow keys to select. ([#1387](https://github.com/infor-design/enterprise/issues/1387))
- `[Datagrid/Dropdown]` Fixed a bug that if a smaller number of items the menu would be too short. ([#1298](https://github.com/infor-design/enterprise/issues/1298))
- `[Searchfield]` Fixed a bug that the search field didnt work in safari. ([#225](https://github.com/infor-design/enterprise/issues/225))
- `[Datagrid/Dropdown]` Fixed a bug that source is used the values may be cleared out when opening the list. ([#1185](https://github.com/infor-design/enterprise/issues/1185))
- `[Personalization]` Fixed a bug that when calling initialize the personalization would reset. ([#1231](https://github.com/infor-design/enterprise/issues/1231))
- `[Tabs]` Fixed the alignment of the closing icon. ([#1056](https://github.com/infor-design/enterprise/issues/1056))
- `[Dropdown]` Fixed list alignment issues on mobile. ([#1069](https://github.com/infor-design/enterprise/issues/1069))
- `[Dropdown]` Fixed issues where the listbox would not close on mobile. ([#1119](https://github.com/infor-design/enterprise/issues/1119))
- `[Dropdown]` Fixed a bug where modals would close on url hash change. ([#1207](https://github.com/infor-design/enterprise/issues/1207))
- `[Contextual Action Panel]` Fixed an issue where buttons would occasionally be out of view. ([#283](https://github.com/infor-design/enterprise/issues/283))
- `[Empty Message]` Added a new icon to indicate using the search function. ([#1325](https://github.com/infor-design/enterprise/issues/1325))
- `[Searchfield]` Added a fix for landscape mode on mobile. ([#1102](https://github.com/infor-design/enterprise/issues/1102))
- `[Datagrid]` Added a fix for hard to read fields in high contrast mode. ([#1193](https://github.com/infor-design/enterprise/issues/1193))

### v4.14.0 Chore & Maintenance

- `[General]` Fixed problems with the css mapping where the line numbers were wrong in the map files. ([#962](https://github.com/infor-design/enterprise/issues/962))
- `[Docs]` Added setting so themes can be shown in the documentation pages. ([#1327](https://github.com/infor-design/enterprise/issues/1327))
- `[Docs]` Made links to example pages open in a new window. ([#1132](https://github.com/infor-design/enterprise/issues/1132))

(43 Issues Solved this release, Backlog Enterprise 181, Backlog Ng 64, 682 Functional Tests, 612 e2e Test)

## v4.13.0

- [Npm Package](https://www.npmjs.com/package/ids-enterprise)
- [IDS Enterprise Angular Change Log](https://github.com/infor-design/enterprise-ng/blob/master/docs/CHANGELOG.md)

### v4.13.0 Features

- `[Calendar]` Added some new features such as upcoming events view, RTL, keyboard support and fixed styling issues and bugs. ([#1221](https://github.com/infor-design/enterprise/issues/1221))
- `[Flex Toolbar]` Added search field integration, so that the search field is mainly close to being able to replace the legacy toolbar. ([#269](https://github.com/infor-design/enterprise/issues/269))
- `[Bar]` Added short, medium label support for adapting the chart to responsive views. ([#1094](https://github.com/infor-design/enterprise/issues/1094))
- `[Textarea]` Added maxLength option to prevent typing over a set maximum. ([#1046](https://github.com/infor-design/enterprise/issues/1046))
- `[Textarea]` Added maxGrow option to prevent growing when typing over a set max. ([#1147](https://github.com/infor-design/enterprise/issues/1147))
- `[Datagrid]` If using the `showDirty` option the indication will now be on each cell. ([#1183](https://github.com/infor-design/enterprise/issues/1183))
- `[Datepicker]` Added an option `useCurrentTime` that will insert current time instead of noon time with date and timepickers. ([#1087](https://github.com/infor-design/enterprise/issues/1087))
- `[General]` Included an IE 11 polyfill for ES6 Promises, this is a new dependency in the package.json you should include. ([#1172](https://github.com/infor-design/enterprise/issues/1172))
- `[General]` Add translations in 38 languages including new support for Slovak (sk-SK). ([#557](https://github.com/infor-design/enterprise/issues/557))

### v4.13.0 Fixes

- `[Tooltips]` Fixed an important bug where tooltips would stick around in the page on the top corner. ([#1273](https://github.com/infor-design/enterprise/issues/1273))
- `[Tooltips]` Fixed some contrast issues on the high contrast theme. ([#1249](https://github.com/infor-design/enterprise/issues/1249))
- `[Tooltips]` Fixed a bug where Toolbar "More Actions" menu buttons could incorrectly display a tooltip overlapping an open menu. ([#1242](https://github.com/infor-design/enterprise/issues/1242))
- `[Datepicker / Timepicker]` Removed the need to use the customValidation setting. You can remove this option from your code. The logic will pick up if you added customValidation to your input by adding a data-validate option. You also may need to add `date` or `availableDate` validation to your  data-validate attribute if these validations are desired along with your custom or required validation. ([#862](https://github.com/infor-design/enterprise/issues/862))
- `[Menubutton]` Added a new setting `hideMenuArrow` you can use for buttons that don't require an arrow, such as menu buttons. ([#1088](https://github.com/infor-design/enterprise/issues/1088))
- `[Dropdown]` Fixed issues with destroy when multiple dropdown components are on the page. ([#1202](https://github.com/infor-design/enterprise/issues/1202))
- `[Datagrid]` Fixed alignment issues when using filtering with some columns that do not have a filter. ([#1124](https://github.com/infor-design/enterprise/issues/1124))
- `[Datagrid]` Fixed an error when dynamically adding context menus. ([#1216](https://github.com/infor-design/enterprise/issues/1216))
- `[Datagrid]` Added an example of dynamic intermediate paging and filtering. ([#396](https://github.com/infor-design/enterprise/issues/396))
- `[Dropdown]` Fixed alignment issues on mobile devices. ([#1069](https://github.com/infor-design/enterprise/issues/1069))
- `[Datepicker]` Fixed incorrect assumptions, causing incorrect umalqura calendar calculations. ([#1189](https://github.com/infor-design/enterprise/issues/1189))
- `[Datepicker]` Fixed an issue where the dialog would not close on click out if opening the time dropdown components first. ([#1278](https://github.com/infor-design/enterprise/issues/))
- `[General]` Added the ability to stop renderLoop. ([#214](https://github.com/infor-design/enterprise/issues/214))
- `[Datepicker]` Fixed an issue reselecting ranges with the date picker range option. ([#1197](https://github.com/infor-design/enterprise/issues/1197))
- `[Editor]` Fixed bugs on IE with background color option. ([#392](https://github.com/infor-design/enterprise/issues/392))
- `[Colorpicker]` Fixed issue where the palette is not closed on enter key / click. ([#1050](https://github.com/infor-design/enterprise/issues/1050))
- `[Accordion]` Fixed issues with context menus on the accordion. ([#639](https://github.com/infor-design/enterprise/issues/639))
- `[Searchfield]` Made no results appear not clickable. ([#329](https://github.com/infor-design/enterprise/issues/329))
- `[Datagrid]` Added an example of groups and paging. ([#435](https://github.com/infor-design/enterprise/issues/435))
- `[Editor]` Fixed the dirty indicator when using toolbar items. ([#910](https://github.com/infor-design/enterprise/issues/910))
- `[Datagrid]` Fixed a bug that made tooltips disappear when a lookup editor is closed. ([#1186](https://github.com/infor-design/enterprise/issues/1186))
- `[Datagrid]` Fixed a bug where not all rows are removed in the removeSelected function. ([#1036](https://github.com/infor-design/enterprise/issues/1036))
- `[Datagrid]` Fixed bugs in activateRow and deactivateRow in some edge cases. ([#948](https://github.com/infor-design/enterprise/issues/948))
- `[Datagrid]` Fixed formatting of tooltips on the header and filter. ([#955](https://github.com/infor-design/enterprise/issues/955))
- `[Datagrid]` Fixed wrong page number when saving the page number in localstorage and reloading. ([#798](https://github.com/infor-design/enterprise/issues/798))
- `[Tree]` Fixed issues when expanding and collapsing after dragging nodes around. ([#1183](https://github.com/infor-design/enterprise/issues/1183))
- `[ContextualActionPanel]` Fixed a bug where the CAP will be closed if clicking an accordion in it. ([#1138](https://github.com/infor-design/enterprise/issues/1138))
- `[Colorpicker]` Added a setting (customColors) to prevent adding default colors if totally custom colors are used. ([#1135](https://github.com/infor-design/enterprise/issues/1135))
- `[AppMenu]` Improved contrast in high contrast theme. ([#1146](https://github.com/infor-design/enterprise/issues/1146))
- `[Searchfield]` Fixed issue where ascenders/descenders are cut off. ([#1101](https://github.com/infor-design/enterprise/issues/1101))
- `[Tree]` Added sortstop and sortstart events. ([#1003](https://github.com/infor-design/enterprise/issues/1003))
- `[Searchfield]` Fixed some alignment issues in different browsers. ([#1106](https://github.com/infor-design/enterprise/issues/1106))
- `[Searchfield]` Fixed some contrast issues in different browsers. ([#1104](https://github.com/infor-design/enterprise/issues/1104))
- `[Searchfield]` Prevent multiple selected events from firing. ([#1259](https://github.com/infor-design/enterprise/issues/1259))
- `[Autocomplete]` Added a beforeOpen setting ([#398](https://github.com/infor-design/enterprise/issues/398))
- `[Toolbar]` Fixed an error where toolbar tried to focus a DOM item that was removed. ([#1177](https://github.com/infor-design/enterprise/issues/1177))
- `[Dropdown]` Fixed a problem where the bottom of some lists is cropped. ([#909](https://github.com/infor-design/enterprise/issues/909))
- `[General]` Fixed a few components so that they could still initialize when hidden. ([#230](https://github.com/infor-design/enterprise/issues/230))
- `[Datagrid]` Fixed missing tooltips on new row. ([#1081](https://github.com/infor-design/enterprise/issues/1081))
- `[Lookup]` Fixed a bug using select all where it would select the previous list. ([#295](https://github.com/infor-design/enterprise/issues/295))
- `[Datagrid]` Fixed missing summary row on initial render in some cases. ([#330](https://github.com/infor-design/enterprise/issues/330))
- `[Button]` Fixed alignment of text and icons. ([#973](https://github.com/infor-design/enterprise/issues/973))
- `[Datagrid]` Fixed missing source call when loading last page first. ([#1162](https://github.com/infor-design/enterprise/issues/1162))
- `[SwapList]` Made sure swap list will work in all cases and in angular. ([#152](https://github.com/infor-design/enterprise/issues/152))
- `[Toast]` Fixed a bug where some toasts on certain urls may not close. ([#1305](https://github.com/infor-design/enterprise/issues/1305))
- `[Datepicker / Lookup]` Fixed bugs where they would not load on tabs. ([#1304](https://github.com/infor-design/enterprise/issues/1304))

### v4.13.0 Chore & Maintenance

- `[General]` Added more complete visual tests. ([#978](https://github.com/infor-design/enterprise/issues/978))
- `[General]` Cleaned up some of the sample pages start at A, making sure examples work and tests are covered for better QA (on going). ([#1136](https://github.com/infor-design/enterprise/issues/1136))
- `[General]` Upgraded to ids-identity 2.0.x ([#1062](https://github.com/infor-design/enterprise/issues/1062))
- `[General]` Cleanup missing files in the directory listings. ([#985](https://github.com/infor-design/enterprise/issues/985))
- `[Demo App]` Removed response headers for less Veracode errors. ([#959](https://github.com/infor-design/enterprise/issues/959))
- `[Angular 1.0]` We removed the angular 1.0 directives from the code and examples. These are no longer being updated. You can still use older versions of this or move on to Angular 7.x ([#1136](https://github.com/infor-design/enterprise/issues/1136))
- `[Uplift]` Included the uplift theme again as alpha for testing. It will show with a watermark and is only available via the personalize api or url params in the demo app. ([#1224](https://github.com/infor-design/enterprise/issues/1224))

(69 Issues Solved this release, Backlog Enterprise 199, Backlog Ng 63, 662 Functional Tests, 659 e2e Test)

## v4.12.0

- [Npm Package](https://www.npmjs.com/package/ids-enterprise)
- [IDS Enterprise Angular Change Log](https://github.com/infor-design/enterprise-ng/blob/master/docs/CHANGELOG.md)

### v4.12.0 Features

- `[General]` The ability to make custom/smaller builds has further been improved. We improved the component matching, made it possible to run the tests on only included components, fixed the banner, and improved the terminal functionality. Also removed/deprecated the older mapping tool. ([#417](https://github.com/infor-design/enterprise/issues/417))
- `[Message]` Added the ability to have different types (Info, Confirm, Error, Alert). ([#963](https://github.com/infor-design/enterprise/issues/963))
- `[General]` Further fixes to pass veracode scans. Now passing conditionally. ([#683](https://github.com/infor-design/enterprise/issues/683))
- `[Pager]` Made it possible to use the pager as a standalone component. ([#250](https://github.com/infor-design/enterprise/issues/250))
- `[Editor]` Added a clear formatting button. ([#473](https://github.com/infor-design/enterprise/issues/473))
- `[Datepicker]` Added an option to show the time as current time instead of midnight. ([#889](https://github.com/infor-design/enterprise/issues/889))
- `[About]` Dialog now shows device information. ([#684](https://github.com/infor-design/enterprise/issues/684))

### v4.12.0 Fixes

- `[Datagrid Tree]` Fixed incorrect data on activated event. ([#412](https://github.com/infor-design/enterprise/issues/412))
- `[Datagrid]` Improved the export function so it works on different locales. ([#378](https://github.com/infor-design/enterprise/issues/378))
- `[Tabs]` Fixed a bug where clicking the x on tabs with a dropdowns would incorrectly open the dropdown. ([#276](https://github.com/infor-design/enterprise/issues/276))
- `[Datagrid]` Changed the `settingschange` event so it will only fire once. ([#903](https://github.com/infor-design/enterprise/issues/903))
- `[Listview]` Improved rendering performance. ([#430](https://github.com/infor-design/enterprise/issues/430))
- `[General]` Fixed issues when using base tag, that caused icons to disappear. ([#766](https://github.com/infor-design/enterprise/issues/766))
- `[Empty Message]` Made it possible to assign code to the button click if used. ([#667](https://github.com/infor-design/enterprise/issues/667))
- `[Datagrid]` Added translations for the new tooltip. ([#227](https://github.com/infor-design/enterprise/issues/227))
- `[Dropdown]` Fixed contrast issue in high contrast theme. ([#945](https://github.com/infor-design/enterprise/issues/945))
- `[Datagrid]` Reset to default did not reset dropdown columns. ([#847](https://github.com/infor-design/enterprise/issues/847))
- `[Datagrid]` Fixed bugs in keyword search highlighting with special characters. ([#849](https://github.com/infor-design/enterprise/issues/849))
- `[Datagrid]` Fixed bugs that causes NaN to appear in date fields. ([#891](https://github.com/infor-design/enterprise/issues/891))
- `[Dropdown]` Fixed issue where validation is not trigger on IOS on click out. ([#659](https://github.com/infor-design/enterprise/issues/659))
- `[Lookup]` Fixed bug in select all in multiselect with paging. ([#926](https://github.com/infor-design/enterprise/issues/926))
- `[Modal]` Fixed bug where the modal would close if hitting enter on a checkbox and inputs. ([#320](https://github.com/infor-design/enterprise/issues/320))
- `[Lookup]` Fixed bug trying to reselect a second time. ([#296](https://github.com/infor-design/enterprise/issues/296))
- `[Tabs]` Fixed behavior when closing and disabling tabs. ([#947](https://github.com/infor-design/enterprise/issues/947))
- `[Dropdown]` Fixed layout issues when using icons in the dropdown. ([#663](https://github.com/infor-design/enterprise/issues/663))
- `[Datagrid]` Fixed a bug where the tooltip did not show on validation. ([#1008](https://github.com/infor-design/enterprise/issues/1008))
- `[Tabs]` Fixed issue with opening spillover on IOS. ([#619](https://github.com/infor-design/enterprise/issues/619))
- `[Datagrid]` Fixed bugs when using `exportable: false` in certain column positions. ([#787](https://github.com/infor-design/enterprise/issues/787))
- `[Searchfield]` Removed double border. ([#328](https://github.com/infor-design/enterprise/issues/328))

### v4.12.0 Chore & Maintenance

- `[Masks]` Added missing and more documentation, cleaned up existing docs. ([#1033](https://github.com/infor-design/enterprise/issues/1033))
- `[General]` Based on design site comments, we improved some pages and fixed some missing links. ([#1034](https://github.com/infor-design/enterprise/issues/1034))
- `[Bar Chart]` Added test coverage. ([#848](https://github.com/infor-design/enterprise/issues/848))
- `[Datagrid]` Added full api test coverage. ([#242](https://github.com/infor-design/enterprise/issues/242))

(55 Issues Solved this release, Backlog Enterprise 185, Backlog Ng 50, 628 Functional Tests, 562 e2e Test)

## v4.11.0

- [Npm Package](https://www.npmjs.com/package/ids-enterprise)
- [IDS Enterprise Angular Change Log](https://github.com/infor-design/enterprise-ng/blob/master/docs/CHANGELOG.md)

### v4.11.0 Features

- `[General]` It is now possible to make custom builds. With a custom build you specify a command with a list of components that you use. This can be used to reduce the bundle size for both js and css. ([#417](https://github.com/infor-design/enterprise/issues/417))
- `[Calendar]` Added more features including: a readonly view, ability for events to span days, tooltips and notifications ([#417](https://github.com/infor-design/enterprise/issues/417))
- `[Lookup]` Added the ability to select across pages, even when doing server side paging. ([#375](https://github.com/infor-design/enterprise/issues/375))
- `[Datagrid]` Improved tooltip performance, and now tooltips show on cells that are not fully displayed. ([#447](https://github.com/infor-design/enterprise/issues/447))

### v4.11.0 Fixes

- `[Dropdown]` The onKeyDown callback was not firing if CTRL key is used. This is fixed. ([#793](https://github.com/infor-design/enterprise/issues/793))
- `[Tree]` Added a small feature to preserve the tree node states on reload. ([#792](https://github.com/infor-design/enterprise/issues/792))
- `[Tree]` Added a disable/enable method to disable/enable the whole tree. ([#752](https://github.com/infor-design/enterprise/issues/752))
- `[App Menu]` Fixed a bug clearing the search filter box. ([#702](https://github.com/infor-design/enterprise/issues/702))
- `[Column Chart]` Added a yAxis option, you can use to format the yAxis in custom ways. ([#627](https://github.com/infor-design/enterprise/issues/627))
- `[General]` More fixes to use external ids tokens. ([#708](https://github.com/infor-design/enterprise/issues/708))
- `[Datagrid]` Fixed an error calling selectRows with an integer. ([#756](https://github.com/infor-design/enterprise/issues/756))
- `[Tree]` Fixed a bug that caused newly added rows to not be draggable. ([#618](https://github.com/infor-design/enterprise/issues/618))
- `[Dropdown / Multiselect]` Re-added the ability to have a placeholder on the component. ([#832](https://github.com/infor-design/enterprise/issues/832))
- `[Datagrid]` Fixed a bug that caused dropdown filters to not save on reload of page (saveUserSettings) ([#791](https://github.com/infor-design/enterprise/issues/791))
- `[Dropdown]` Fixed a bug that caused an unneeded scrollbar. ([#786](https://github.com/infor-design/enterprise/issues/786))
- `[Tree]` Added drag events and events for when the data is changed. ([#801](https://github.com/infor-design/enterprise/issues/801))
- `[Datepicker]` Fixed a bug updating settings, where time was not changing correctly. ([#305](https://github.com/infor-design/enterprise/issues/305))
- `[Tree]` Fixed a bug where the underlying dataset was not synced up. ([#718](https://github.com/infor-design/enterprise/issues/718))
- `[Lookup]` Fixed incorrect text color on chrome. ([#762](https://github.com/infor-design/enterprise/issues/762))
- `[Editor]` Fixed duplicate ID's on the popup dialogs. ([#746](https://github.com/infor-design/enterprise/issues/746))
- `[Dropdown]` Fixed misalignment of icons on IOS. ([#657](https://github.com/infor-design/enterprise/issues/657))
- `[Demos]` Fixed a bug that caused RTL pages to sometimes load blank. ([#814](https://github.com/infor-design/enterprise/issues/814))
- `[Modal]` Fixed a bug that caused the modal to close when clicking an accordion on the modal. ([#747](https://github.com/infor-design/enterprise/issues/747))
- `[Tree]` Added a restoreOriginalState method to set the tree back to its original state. ([#751](https://github.com/infor-design/enterprise/issues/751))
- `[Datagrid]` Added an example of a nested datagrid with scrolling. ([#172](https://github.com/infor-design/enterprise/issues/172))
- `[Datagrid]` Fixed column alignment issues on grouped column examples. ([#147](https://github.com/infor-design/enterprise/issues/147))
- `[Datagrid]` Fixed bugs when dragging and resizing grouped columns. ([#374](https://github.com/infor-design/enterprise/issues/374))
- `[Validation]` Fixed a bug that caused validations with changing messages to not go away on correction. ([#640](https://github.com/infor-design/enterprise/issues/640))
- `[Datagrid]` Fixed bugs in actionable mode (enter was not moving down). ([#788](https://github.com/infor-design/enterprise/issues/788))
- `[Bar Charts]` Fixed bug that caused tooltips to occasionally not show up. ([#739](https://github.com/infor-design/enterprise/issues/739))
- `[Dirty]` Fixed appearance/contrast on high contrast theme. ([#692](https://github.com/infor-design/enterprise/issues/692))
- `[Locale]` Fixed incorrect date time format. ([#608](https://github.com/infor-design/enterprise/issues/608))
- `[Dropdown]` Fixed bug where filtering did not work with CAPS lock on. ([#608](https://github.com/infor-design/enterprise/issues/608))
- `[Accordion]` Fixed styling issue on safari. ([#282](https://github.com/infor-design/enterprise/issues/282))
- `[Dropdown]` Fixed a bug on mobile devices, where the list would close on scrolling. ([#656](https://github.com/infor-design/enterprise/issues/656))

### v4.11.0 Chore & Maintenance

- `[Textarea]` Added additional test coverage. ([#337](https://github.com/infor-design/enterprise/issues/337))
- `[Tree]` Added additional test coverage. ([#752](https://github.com/infor-design/enterprise/issues/752))
- `[Busy Indicator]` Added additional test coverage. ([#233](https://github.com/infor-design/enterprise/issues/233))
- `[Docs]` Added additional information for developers on how to use IDS. ([#721](https://github.com/infor-design/enterprise/issues/721))
- `[Docs]` Added Id's and test notes to all pages. ([#259](https://github.com/infor-design/enterprise/issues/259))
- `[Docs]` Fixed issues on the wizard docs. ([#824](https://github.com/infor-design/enterprise/issues/824))
- `[Accordion]` Added additional test coverage. ([#516](https://github.com/infor-design/enterprise/issues/516))
- `[General]` Added sass linter (stylelint). ([#767](https://github.com/infor-design/enterprise/issues/767))

(53 Issues Solved this release, Backlog Enterprise 170, Backlog Ng 41, 587 Functional Tests, 458 e2e Test)

## v4.10.0

- [Npm Package](https://www.npmjs.com/package/ids-enterprise)
- [IDS Enterprise Angular Change Log](https://github.com/infor-design/enterprise-ng/blob/master/docs/CHANGELOG.md)

### v4.10.0 Features

- `[General]` Changed the code to pass Veracode scans. The IDS components now pass ISO at 86 rating. The rest of the flaws are mitigated with fixes such as stripping tags. As a result we went fairly aggressive with what we strip. If teams are doing something special we don't have tests for there is potential for customizations being stripped. ([#256](https://github.com/infor-design/enterprise/issues/256))
- `[Tooltips]` Will now activate on longpress on mobile devices. ([#400](https://github.com/infor-design/enterprise/issues/400))
- `[Contextmenu]` Will now activate on longpress on mobile devices (except when on inputs). ([#245](https://github.com/infor-design/enterprise/issues/245))
- `[Locale]` Added support for zh-Hant and zh-Hans. ([#397](https://github.com/infor-design/enterprise/issues/397))
- `[Tree]` Greatly improved rendering and expanding performance. ([#251](https://github.com/infor-design/enterprise/issues/251))
- `[General]` Internally all of the sass is now extended from [IDS Design tokens]( https://github.com/infor-design/design-system) ([#354](https://github.com/infor-design/enterprise/issues/354))
- `[Calendar]` Added initial readonly calendar. At the moment the calendar can only render events and has a filtering feature. More will be added next sprint. ([#261](https://github.com/infor-design/enterprise/issues/261))

### v4.10.0 Fixes

- `[Dropdown]` Minor Breaking Change for Xss reasons we removed the ability to set a custom hex color on icons in the dropdown. You can still pass in one of the alert colors from the colorpallette (fx alert, good, info). This was not even shown in the examples so may not be missed. ([#256](https://github.com/infor-design/enterprise/issues/256))
- `[Popupmenu]` Fixed a problem in popupmenu, if it was opened in immediate mode, submenus will be cleared of their text when the menu is eventually closed. ([#701](https://github.com/infor-design/enterprise/issues/701))
- `[Editor]` Fixed xss injection problem on the link dialog. ([#257](https://github.com/infor-design/enterprise/issues/257))
- `[Spinbox]` Fixed a height / alignment issue on spinboxes when used in short height configuration. ([#547](https://github.com/infor-design/enterprise/issues/547))
- `[Datepicker / Mask]` Fixed an issue in angular that caused using backspace to not save back to the model. ([#51](https://github.com/infor-design/enterprise-ng/issues/51))
- `[Field Options]` Fixed mobile support so they now work on touch better on IOS and Android. ([#555](https://github.com/infor-design/enterprise-ng/issues/555))
- `[Tree]` Tree with + and - for the folders was inversed visually. This was fixed, update your svg.html ([#685](https://github.com/infor-design/enterprise-ng/issues/685))
- `[Modal]` Fixed an alignment issue with the closing X on the top corner. ([#662](https://github.com/infor-design/enterprise-ng/issues/662))
- `[Popupmenu]` Fixed a visual flickering when opening dynamic submenus. ([#588](https://github.com/infor-design/enterprise/issues/588))
- `[Tree]` Added full unit and functional tests. ([#264](https://github.com/infor-design/enterprise/issues/264))
- `[Lookup]` Added full unit and functional tests. ([#344](https://github.com/infor-design/enterprise/issues/344))
- `[Datagrid]` Added more unit and functional tests. ([#242](https://github.com/infor-design/enterprise/issues/242))
- `[General]` Updated the develop tools and sample app to Node 10. During this update we set package-lock.json to be ignored in .gitignore ([#540](https://github.com/infor-design/enterprise/issues/540))
- `[Modal]` Allow beforeOpen callback to run optionally whether you have content or not passed back. ([#409](https://github.com/infor-design/enterprise/issues/409))
- `[Datagrid]` The lookup editor now supports left, right, and center align on the column settings. ([#228](https://github.com/infor-design/enterprise/issues/228))
- `[Mask]` When adding prefixes and suffixes (like % and $) if all the rest of the text is cleared, these will also now be cleared. ([#433](https://github.com/infor-design/enterprise/issues/433))
- `[Popupmenu]` Fixed low contrast selection icons in high contrast theme. ([#410](https://github.com/infor-design/enterprise/issues/410))
- `[Header Popupmenu]` Fixed missing focus state. ([#514](https://github.com/infor-design/enterprise/issues/514))
- `[Datepicker]` When using legends on days, fixed a problem that the hover states are shown incorrectly when changing month. ([#514](https://github.com/infor-design/enterprise/issues/514))
- `[Listview]` When the search field is disabled, it was not shown with disabled styling, this is fixed. ([#422](https://github.com/infor-design/enterprise/issues/422))
- `[Donut]` When having 4 or 2 sliced the tooltip would not show up on some slices. This is fixed. ([#482](https://github.com/infor-design/enterprise/issues/482))
- `[Datagrid]` Added a searchExpandableRow option so that you can control if data in expandable rows is searched/expanded. ([#480](https://github.com/infor-design/enterprise/issues/480))
- `[Multiselect]` If more items then fit are selected the tooltip was not showing on initial load, it only showed after changing values. This is fixed. ([#633](https://github.com/infor-design/enterprise/issues/633))
- `[Tooltip]` An example was added showing how you can show tooltips on disabled buttons. ([#453](https://github.com/infor-design/enterprise/issues/453))
- `[Modal]` A title with brackets in it was not escaping the text correctly. ([#246](https://github.com/infor-design/enterprise/issues/246))
- `[Modal]` Pressing enter when on inputs such as file upload no longer closes the modal. ([#321](https://github.com/infor-design/enterprise/issues/321))
- `[Locale]` Sent out translations so things like the Editor New/Same window dialog will be translated in the future. ([#511](https://github.com/infor-design/enterprise/issues/511))
- `[Nested Datagrid]` Fixed focus issues, the wrong cell in the nest was getting focused. ([#371](https://github.com/infor-design/enterprise/issues/371))

(44 Issues Solved this release, Backlog Enterprise 173, Backlog Ng 44, 565 Functional Tests, 426 e2e Test)

## v4.9.0

- [Npm Package](https://www.npmjs.com/package/ids-enterprise)
- [IDS Enterprise Angular Change Log](https://github.com/infor-design/enterprise-ng/blob/master/docs/CHANGELOG.md)

### v4.9.0 Features

- `[Datagrid]` Changed the way alerts work on rows. It now no longer requires an extra column. The rowStatus column will now be ignored so can be removed. When an alert / error / info message is added to the row the whole row will highlight. ([Check out the example.](https://bit.ly/2LC33iJ) ([#258](https://github.com/infor-design/enterprise/issues/258))
- `[Modal]` Added an option `showCloseBtn` which when set to true will show a X button on the top left corner. ([#358](https://github.com/infor-design/enterprise/issues/358))
- `[Multiselect / Dropdown]` Added the ability to see the search term during ajax requests. ([#267](https://github.com/infor-design/enterprise/issues/267))
- `[Scatterplot]` Added a scatter plot chart similar to a bubble chart but with shapes. ([Check out the example.](https://bit.ly/2K9N59M) ([#341](https://github.com/infor-design/enterprise/issues/341))
- `[Toast]` Added an option `allowLink` which when set to true will allow you to specify a `<a>` in the message content to add a link to the message. ([#341](https://github.com/infor-design/enterprise/issues/341))

### v4.9.0 Fixes

- `[Accordion]` Fixed an issue that prevented a right click menu from working on the accordion. ([#238](https://github.com/infor-design/enterprise/issues/238))
- `[Charts]` Fixed up missing empty states and selection methods so they work on all charts. ([#265](https://github.com/infor-design/enterprise/issues/265))
- `[Datagrid]` Fixed the performance of pasting from excel. ([#240](https://github.com/infor-design/enterprise/issues/240))
- `[Datagrid]` The keyword search will now clear when reloading data. ([#307](https://github.com/infor-design/enterprise/issues/307))
- `[Docs]` Fixed several noted missing pages and broken links in the docs. ([#244](https://github.com/infor-design/enterprise/issues/244))
- `[Dropdown]` Fixed bug in badges configuration. ([#270](https://github.com/infor-design/enterprise/issues/270))
- `[Flex Layout]` Fixed field-flex to work better on IE. ([#252](https://github.com/infor-design/enterprise/issues/252))
- `[Editor]` Fixed bug that made it impossible to edit the visual tab. ([#478](https://github.com/infor-design/enterprise/issues/478))
- `[Editor]` Fixed a bug with dirty indicator that caused a messed up layout. ([#241](https://github.com/infor-design/enterprise/issues/241))
- `[Lookup]` Fixed it so that select will work correctly when filtering. ([#248](https://github.com/infor-design/enterprise/issues/248))
- `[Header]` Fixed missing `More` tooltip on the header. ([#345](https://github.com/infor-design/enterprise/issues/345))
- `[Validation]` Added fixes to prevent `error` and `valid` events from going off more than once. ([#237](https://github.com/infor-design/enterprise/issues/237))
- `[Validation]` Added fixes to make multiple messages work better. There is now a `getMessages()` function that will return all erros on a field as an array. The older `getMessage()` will still return a string. ([#237](https://github.com/infor-design/enterprise/issues/237))
- `[Validation]` Fixed un-needed event handlers when using fields on a tab. ([#332](https://github.com/infor-design/enterprise/issues/332))

### v4.9.0 Chore & Maintenance

- `[Blockgrid]` Added full test coverage ([#234](https://github.com/infor-design/enterprise/issues/234))
- `[CAP]` Fixed some examples that would not close ([#283](https://github.com/infor-design/enterprise/issues/283))
- `[Datepicker]` Added full test coverage ([#243](https://github.com/infor-design/enterprise/issues/243))
- `[Datagrid]` Fixed an example so that it shows how to clear a dropdown filter. ([#254](https://github.com/infor-design/enterprise/issues/254))
- `[Docs]` Added TEAMS.MD for collecting info on the teams using ids. If you are not in the list let us know or make a pull request. ([#350](https://github.com/infor-design/enterprise/issues/350))
- `[Listview]` Fixed some links in the sample app that caused some examples to fail. ([#273](https://github.com/infor-design/enterprise/issues/273))
- `[Tabs]` Added more test coverage ([#239](https://github.com/infor-design/enterprise/issues/239))
- `[Toast]` Added full test coverage ([#232](https://github.com/infor-design/enterprise/issues/232))
- `[Testing]` Added visual regression tests, and more importantly a system for doing them via CI. ([#255](https://github.com/infor-design/enterprise/issues/255))

(34 Issues Solved this release, Backlog Enterprise 158, Backlog Ng 41, 458 Functional Tests, 297 e2e Test)

## v4.8.0

- [Npm Package](https://www.npmjs.com/package/ids-enterprise)
- [IDS Enterprise Angular Change Log](https://github.com/infor-design/enterprise-ng/blob/master/docs/CHANGELOG.md)

### v4.8.0 Features

- `[Datagrid]` Added an example of Nested Datagrids with ([basic nested grid support.](https://bit.ly/2lGKM4a)) ([#SOHO-3474](https://jira.infor.com/browse/SOHO-3474))
- `[Datagrid]` Added support for async validation. ([#SOHO-7943](https://jira.infor.com/browse/SOHO-7943))
- `[Export]` Extracted excel export code so it can be run outside the datagrid. ([#SOHO-7246](https://jira.infor.com/browse/SOHO-7246))

### v4.8.0 Fixes

- `[Searchfield / Toolbar Searchfield]` Merged code between them so there is just one component. This reduced code and fixed many bugs. ([#161](https://github.com/infor-design/enterprise/pull/161))
- `[Datagrid]` Fixed issues using expand row after hiding/showing columns. ([#SOHO-8103](https://jira.infor.com/browse/SOHO-8103))
- `[Datagrid]` Fixed issue that caused nested grids in expandable rows to hide after hiding/showing columns on the parent grid. ([#SOHO-8102](https://jira.infor.com/browse/SOHO-8102))
- `[Datagrid]` Added an example showing Math rounding on numeric columns ([#SOHO-5168](https://jira.infor.com/browse/SOHO-5168))
- `[Datagrid]` Date editors now maintain date format correctly. ([#SOHO-5861](https://jira.infor.com/browse/SOHO-5861))
- `[Datagrid]` Fixed alignment off sort indicator on centered columns. ([#SOHO-7444](https://jira.infor.com/browse/SOHO-7444))
- `[Datagrid]` Behavior Change - Sorting clicking now no longer refocuses last cell. ([#SOHO-7682](https://jira.infor.com/browse/SOHO-7682))
- `[Datagrid]` Fixed formatter error that showed NaN on some number cells. ([#SOHO-7839](https://jira.infor.com/browse/SOHO-7682))
- `[Datagrid]` Fixed a bug rendering last column in some situations. ([#SOHO-7987](https://jira.infor.com/browse/SOHO-7987))
- `[Datagrid]` Fixed incorrect data in context menu event. ([#SOHO-7991](https://jira.infor.com/browse/SOHO-7991))
- `[Dropdown]` Added an onKeyDown option so keys can be overriden. ([#SOHO-4815](https://jira.infor.com/browse/SOHO-4815))
- `[Slider]` Fixed step slider to work better jumping across steps. ([#SOHO-6271](https://jira.infor.com/browse/SOHO-6271))
- `[Tooltip]` Will strip tooltip markup to prevent xss. ([#SOHO-6522](https://jira.infor.com/browse/SOHO-6522))
- `[Contextual Action Panel]` Fixed alignment issue on x icon. ([#SOHO-6612](https://jira.infor.com/browse/SOHO-6612))
- `[Listview]` Fixed scrollbar size when removing items. ([#SOHO-7402](https://jira.infor.com/browse/SOHO-7402))
- `[Navigation Popup]` Fixed a bug setting initial selected value. ([#SOHO-7411](https://jira.infor.com/browse/SOHO-7411))
- `[Grid]` Added a no-margin setting for nested grids with no indentation. ([#SOHO-7495](https://jira.infor.com/browse/SOHO-7495))
- `[Grid]` Fixed positioning of checkboxes in the grid. ([#SOHO-7979](https://jira.infor.com/browse/SOHO-7979))
- `[Tabs]` Fixed bug calling add in NG applications. ([#SOHO-7511](https://jira.infor.com/browse/SOHO-7511))
- `[Listview]` Selected event now contains the dataset row. ([#SOHO-7512](https://jira.infor.com/browse/SOHO-7512))
- `[Multiselect]` Fixed incorrect showing of delselect button in certain states. ([#SOHO-7535](https://jira.infor.com/browse/SOHO-7535))
- `[Search]` Fixed bug where highlight search terms where not shown in bold. ([#SOHO-7796](https://jira.infor.com/browse/SOHO-7796))
- `[Multiselect]` Improved performance on select all. ([#SOHO-7816](https://jira.infor.com/browse/SOHO-7816))
- `[Spinbox]` Fixed problem where you could arrow up in a readonly spinbox. ([#SOHO-8025](https://jira.infor.com/browse/SOHO-8025))
- `[Dropdown]` Fixed bug selecting two items with same value. ([#SOHO-8029](https://jira.infor.com/browse/SOHO-8029))
- `[Modal]` Fixed incorrect enabling of submit on validating modals. ([#SOHO-8042](https://jira.infor.com/browse/SOHO-8042))
- `[Modal]` Fixed incorrect closing of modal on enter key. ([#SOHO-8059](https://jira.infor.com/browse/SOHO-8059))
- `[Rating]` Allow decimal values for example 4.3. ([#SOHO-8063](https://jira.infor.com/browse/SOHO-8063))
- `[Datepicker]` Prevent datepicker from scrolling to the top of the browser. ([#SOHO-8107](https://jira.infor.com/browse/SOHO-8107))
- `[Tag]` Fixed layout on Right-To-Left. ([#SOHO-8120](https://jira.infor.com/browse/SOHO-8120))
- `[Listview]` Fixed missing render event. ([#SOHO-8129](https://jira.infor.com/browse/SOHO-8129))
- `[Angular Datagrid]` Fixed maskOptions input definition. ([#SOHO-8131](https://jira.infor.com/browse/SOHO-8131))
- `[Datepicker]` Fixed several bugs on the UmAlQura Calendar. ([#SOHO-8147](https://jira.infor.com/browse/SOHO-8147))
- `[Datagrid]` Fixed bug on expanding and collapsing multiple expandable rows. ([#SOHO-8154](https://jira.infor.com/browse/SOHO-8154))
- `[Pager]` Fixed focus state clicking page numbers. ([#SOHO-4528](https://jira.infor.com/browse/SOHO-4528))
- `[SearchField]` Fixed bug initializing search field with text. ([#SOHO-4820](https://jira.infor.com/browse/SOHO-4820))
- `[ColorPicker]` Fixed bug with incorrect cursor on readonly color picker. ([#SOHO-8030](https://jira.infor.com/browse/SOHO-8030))
- `[Pie]` Fixed ui glitch on mobile when pressing slices. ([#SOHO-8141](https://jira.infor.com/browse/SOHO-8141))

### v4.8.0 Chore & Maintenance

- `[Npm Package]` Added back sass files in correct folder structure. ([#SOHO-7583](https://jira.infor.com/browse/SOHO-7583))
- `[Menu Button]` Added button functional and e2e tests. ([#SOHO-7600](https://jira.infor.com/browse/SOHO-7600))
- `[Textarea]` Added Textarea functional and e2e tests. ([#SOHO-7929](https://jira.infor.com/browse/SOHO-7929))
- `[ListFilter]` Added ListFilter functional and e2e tests. ([#SOHO-7975](https://jira.infor.com/browse/SOHO-7975))
- `[Colorpicker]` Added Colorpicker functional and e2e tests. ([#SOHO-8078](https://jira.infor.com/browse/SOHO-8078))
- `[Site / Docs]` Fixed a few broken links ([#SOHO-7993](https://jira.infor.com/browse/SOHO-7993))

(62 Jira Issues Solved this release, Backlog Dev 186, Design 110, Unresolved 349, Test Count 380 Functional, 178 e2e )

## v4.7.0

- [Full Jira Release Notes](https://bit.ly/2HyT3zF)
- [Npm Package](https://www.npmjs.com/package/ids-enterprise)
- [IDS Enterprise Angular Change Log](https://github.com/infor-design/enterprise-ng/blob/master/docs/CHANGELOG.md)

### v4.7.0 Features

- `[Github]` The project was migrated to be open source on github with a new workflow and testing suite.
- `[Tag]` Added a Tag angular component. ([#SOHO-8005](https://jira.infor.com/browse/SOHO-8006))
- `[Validate]` Exposed validate and removeMessage methods. ([#SOHO-8003](https://jira.infor.com/browse/SOHO-8003))
- `[General]` Upgrade to Angular 6 ([#SOHO-7927](https://jira.infor.com/browse/SOHO-7927))
- `[General]` Introduced nightly versions in npm ([#SOHO-7804](https://jira.infor.com/browse/SOHO-7804))
- `[Multiselect]` A tooltip now shows if more content is selected than fits in the input. ([#SOHO-7799](https://jira.infor.com/browse/SOHO-7799))
- `[Datepicker]` Added an option to restrict moving to months that are not available to select from. ([#SOHO-7384](https://jira.infor.com/browse/SOHO-7384))
- `[Validation]` Added and icon alert([#SOHO-7225](https://jira.infor.com/browse/SOHO-7225)
- `[General]` Code is now available on ([public npm](https://www.npmjs.com/package/ids-enterprise)) ([#SOHO-7083](https://jira.infor.com/browse/SOHO-7083))

### v4.7.0 Fixes

- `[Lookup]` Fixed existing example that shows using an autocomplete on a lookup. ([#SOHO-8070](https://jira.infor.com/browse/SOHO-8070))
- `[Lookup]` Fixed existing example that shows creating a customized dialog on the lookup ([#SOHO-8069](https://jira.infor.com/browse/SOHO-8069))
- `[Lookup]` Fixed existing example that incorrectly showed a checkbox column. ([#SOHO-8068](https://jira.infor.com/browse/SOHO-8068))
- `[Line Chart]` Fixed an error when provoking the tooltip. ([#/SOHO-8051](https://jira.infor.com/browse/SOHO-8051))
- `[Module Tabs]` Fixed a bug toggling the menu on mobile. ([#/SOHO-8043](https://jira.infor.com/browse/SOHO-8043))
- `[Autocomplete]` Fixed a bug that made enter key not work to select. ([#SOHO-8036](https://jira.infor.com/browse/SOHO-8036))
- `[Tabs]` Removed an errant scrollbar that appeared sometimes on IE ([#SOHO-8034](https://jira.infor.com/browse/SOHO-8034))
- `[Datagrid]` The drill down click event now currently shows the right row information in the event data. ([#SOHO-8023](https://jira.infor.com/browse/SOHO-8023))
- `[Datagrid]` Fixed a broken nested data example. ([#SOHO-8019](https://jira.infor.com/browse/SOHO-8019))
- `[Datagrid]` Fixed a broken paging example. ([#SOHO-8013](https://jira.infor.com/browse/SOHO-8013))
- `[Datagrid]` Hyperlinks now can be clicked when in a datagrid expandable row. ([#SOHO-8009](https://jira.infor.com/browse/SOHO-8009))
- `[Popupmenu]` Removed extra padding on icon menus ([#SOHO-8006](https://jira.infor.com/browse/SOHO-8006))
- `[Spinbox]` Range limits now work correctly ([#SOHO-7999](https://jira.infor.com/browse/SOHO-7999))
- `[Dropdown]` Fixed not working filtering on nosearch option. ([#SOHO-7998](https://jira.infor.com/browse/SOHO-7998))
- `[Hierarchy]` Children layout and in general layouts where improved. ([#SOHO-7992](https://jira.infor.com/browse/SOHO-7992))
- `[Buttons]` Fixed layout issues on mobile. ([#SOHO-7982](https://jira.infor.com/browse/SOHO-7982))
- `[Datagrid]` Fixed format initialization issue ([#SOHO-7982](https://jira.infor.com/browse/SOHO-7982))
- `[Lookup]` Fixed a problem that caused the lookup to only work once. ([#SOHO-7971](https://jira.infor.com/browse/SOHO-7971))
- `[Treemap]` Fix a bug using `fixture.detectChanges()`. ([#SOHO-7969](https://jira.infor.com/browse/SOHO-7969))
- `[Textarea]` Fixed a bug that made it possible for the count to go to a negative value. ([#SOHO-7952](https://jira.infor.com/browse/SOHO-7952))
- `[Tabs]` Fixed a bug that made extra events fire. ([#SOHO-7948](https://jira.infor.com/browse/SOHO-7948))
- `[Toolbar]` Fixed a with showing icons and text in the overflowmenu. ([#SOHO-7942](https://jira.infor.com/browse/SOHO-7942))
- `[DatePicker]` Fixed an error when restricting dates. ([#SOHO-7922](https://jira.infor.com/browse/SOHO-7922))
- `[TimePicker]` Fixed sort order of times in arabic locales. ([#SOHO-7920](https://jira.infor.com/browse/SOHO-7920))
- `[Multiselect]` Fixed initialization of selected items. ([#SOHO-7916](https://jira.infor.com/browse/SOHO-7916))
- `[Line Chart]` Solved a problem clicking lines to select. ([#SOHO-7912](https://jira.infor.com/browse/SOHO-7912))
- `[Hierarchy]` Improved RTL version ([#SOHO-7888](https://jira.infor.com/browse/SOHO-7888))
- `[Datagrid]` Row click event now shows correct data when using Groups ([#SOHO-7861](https://jira.infor.com/browse/SOHO-7861))
- `[Modal]` Fixed cut of border on checkboxe focus states. ([#SOHO-7856](https://jira.infor.com/browse/SOHO-7856))
- `[Colorpicker]` Fixed cropped labels when longer ([#SOHO-7817](https://jira.infor.com/browse/SOHO-7817))
- `[Label]` Fixed cut off Thai characters ([#SOHO-7814](https://jira.infor.com/browse/SOHO-7814))
- `[Colorpicker]` Fixed styling issue on margins ([#SOHO-7776](https://jira.infor.com/browse/SOHO-7776))
- `[Hierarchy]` Fixed several layout issues and changed the paging example to show the back button on the left. ([#SOHO-7622](https://jira.infor.com/browse/SOHO-7622))
- `[Bar Chart]` Fixed RTL layout issues ([#SOHO-5196](https://jira.infor.com/browse/SOHO-5196))
- `[Lookup]` Made delimiter an option / changable ([#SOHO-4695](https://jira.infor.com/browse/SOHO-4695))

### v4.7.0 Chore & Maintenance

- `[Timepicker]` Added functional and e2e tests ([#SOHO-7809](https://jira.infor.com/browse/SOHO-7809))
- `[General]` Restructured the project to clean up and separate the demo app from code. ([#SOHO-7803](https://jira.infor.com/browse/SOHO-7803))

(56 Jira Issues Solved this release, Backlog Dev 218, Design 101, Unresolved 391, Test Count 232 Functional, 117 e2e )

## v4.6.0

- [Full Jira Release Notes](https://bit.ly/2jodbem)
- [Npm Package](http://npm.infor.com)
- [IDS Enterprise Angular Change Log](https://github.com/infor-design/enterprise-ng/blob/master/docs/CHANGELOG.md)

### v4.6.0 Key New Features

- `[Treemap]` New Component Added
- `[Website]` Launch of new docs site <https://design.infor.com/code/ids-enterprise/latest>
- `[Security]` Ids Now passes CSP (Content Security Policy) Compliance for info see <docs/SECURITY.md>.
- `[Toolbar]` New ["toolbar"](http://usalvlhlpool1.infor.com/4.6.0/components/toolbar-flex/list)
    - Based on css so it is much faster.
    - Expect a future breaking change from flex-toolbar to this toolbar when all features are implemented.
    - As of now collapsible search is not supported yet.

### v4.6.0 Behavior Changes

- `[App Menu]` Now automatically closes when items are clicked on mobile devices.

### v4.6.0 Improvements

- `[Angular]` Validation now allows dynamic functions.
- `[Editor]` Added a clear method.
- `[Locale]` Map iw locale to Hebrew.
- `[Locale]` Now defaults locals with no country. For example en maps to en-US es and es-ES.
- `[Color Picker]` Added option to clear the color.
- `[Angular]` Allow Formatters, Editors to work with Soho. without the migration script.
- `[Added a new labels example <http://usalvlhlpool1.infor.com/4.6.0/components/form/example-labels.html>
- `[Angular]` Added new Chart Wrappers (Line, Bar, Column ect ).
- `[Datagrid]` Added file up load editor.
- `[Editor]` Its possible to put a link on an image now.

### v4.6.0 Code Updates / Breaking Changes

- `[Templates]` The internal template engine changed for better XSS security as a result one feature is no longer supported. If you have a delimiter syntax to embed html like `{{& name}}`, change this to be `{{{name}}}`.
- `[jQuery]` Updated from 3.1.1 to 3.3.1.

### v4.6.0 Bug Fixes

- `[Angular]` Added fixes so that the `soho.migrate` script is no longer needed.
- `[Angular Datagrid]` Added filterWhenTyping option.
- `[Angular Popup]` Expose close, isOpen and keepOpen.
- `[Angular Linechart]` Added "xAxis" and "yAxis" options.
- `[Angular Treemap]` Added new wrapper.
- `[Angular Rating]` Added a rating wrapper.
- `[Angular Circle Page]` Added new wrapper.
- `[Checkbox]` Fixed issue when you click the top left of the page, would toggle the last checkbox.
- `[Composite Form]` Fixed broken swipe.
- `[Colorpicker]` Fixed cases where change did not fire.
- `[Colorpicker]` Added short field option.
- `[Completion Chart]` Added more colors.
- `[Datagrid]` Fixed some misaligned icons on short row height.
- `[Datagrid]` Fixed issue that blank dropdown filter items would not show.
- `[Datagrid]` Added click arguments for more information on editor clicks and callback data.
- `[Datagrid]` Fixed wrong data on events on second page with expandable row.
- `[Datagrid]` Fixed focus / filter bugs.
- `[Datagrid]` Fixed bug with filter dropdowns on IOS.
- `[Datagrid]` Fixed column alignment when scrolling and RTL.
- `[Datagrid]` Fixed NaN error when using the colspan example.
- `[Datagrid]` Made totals work correctly when filtering.
- `[Datagrid]` Fixed issue with focus when multiple grids on a page.
- `[Datagrid]` Removed extra rows from the grid export when using expandable rows.
- `[Datagrid]` Fixed performance of select all on paging client side.
- `[Datagrid]` Fixed text alignment on header when some columns are not filterable.
- `[Datagrid]` Fixed wrong cursor on non actionable rows.
- `[Hierarchy]` Fixed layout issues.
- `[Mask]` Fixed issue when not using decimals in the pattern option.
- `[Modal]` Allow editor and dropdown to properly block the submit button.
- `[Menu Button]` Fixed beforeOpen so it also runs on submenus.
- `[Message]` Fixed XSS vulnerability.
- `[Pager]` Added fixes for RTL.
- `[List Detail]` Improved amount of space the header takes
- `[Multiselect]` Fixed problems when using the tab key well manipulating the multiselect.
- `[Multiselect]` Fixed bug with select all not working correctly.
- `[Multiselect]` Fixed bug with required validation rule.
- `[Spinbox]` Fixed issue on short field versions.
- `[Textarea]` Fixed issue with counter when in angular and on a modal.
- `[Toast]` Fixed XSS vulnerability.
- `[Tree]` Fixed checkbox click issue.
- `[Lookup]` Fixed issue in the example when running on Edge.
- `[Validation]` Fixed broken form submit validation.
- `[Vertical Tabs]` Fix cut off header.

(98 Jira Issues Solved this release, Backlog Dev 388, Design 105, Unresolved 595, Test Coverage 6.66%)

## v4.5.0

### v4.5.0 Key New Features

- `[Font]` Experimental new font added from IDS as explained.
- `[Datagrid]` Added support for pasting from excel.
- `[Datagrid]` Added option to specify which column stretches.

### v4.5.0 Behavior Changes

- `[Search Field]` `ESC` incorrectly cleared the field and was inconsistent. The proper key is `ctrl + backspace` (PC )/ `alt + delete` (mac) to clear all field contents. `ESC` no longer does anything.

### v4.5.0 Improvements

- `[Datagrid]` Added support for a two line title on the header.
- `[Dropdown]` Added onKeyPress override for custom key strokes.
- `[Contextual Action Panel]` Added an option to add a right side close button.
- `[Datepicker]` Added support to select ranges.
- `[Maintenence]` Added more unit tests.
- `[Maintenence]` Removed jsHint in favor of Eslint.

### v4.5.0 Code Updates / Breaking Changes

- `[Swaplist]` changed custom events `beforeswap and swapupdate` data (SOHO-7407). From `Array: list-items-moved` to `Object: from: container-info, to: container-info and items: list-items-moved`. It now uses data in a more reliable way

### v4.5.0 Bug Fixes

- `[Angular]` Added new wrappers for Radar, Bullet, Line, Pie, Sparkline.
- `[Angular Dropdown]` Fixed missing data from select event.
- `[Colorpicker]` Added better translation support.
- `[Compound Field]` Fixed layout with some field types.
- `[Datepicker]` Fixed issues with validation in certain locales.
- `[Datepicker]` Not able to validate on MMMM.
- `[Datagrid]` Fixed bug that filter did not work when it started out hidden.
- `[Datagrid]` Fixed issue with context menu not opening repeatedly.
- `[Datagrid]` Fixed bug in indeterminate paging with smaller page sizes.
- `[Datagrid]` Fixed error when editing some numbers.
- `[Datagrid]` Added support for single line markup.
- `[Datagrid]` Fixed exportable option, which was not working for both csv and xls export.
- `[Datagrid]` Fixed column sizing logic to work better with alerts and alerts plus text.
- `[Datagrid]` Fixed bug when reordering rows with expandable rows.
- `[Datagrid]` Added events for opening and closing the filter row.
- `[Datagrid]` Fixed bugs on multiselect + tree grid.
- `[Datagrid]` Fixed problems with missing data on click events when paging.
- `[Datagrid]` Fixed problems editing with paging.
- `[Datagrid]` Fixed Column alignment calling updateDataset.
- `[Datagrid]` Now passes sourceArgs for the filter row.
- `[Dropdown]` Fixed cursor on disabled items.
- `[Editor]` Added paste support for links.
- `[Editor]` Fixed bug that prevented some shortcut keys from working.
- `[Editor]` Fixed link pointers in readonly mode.
- `[Expandable Area]` Fixed bug when not working on second page.
- `[General]` Some ES6 imports missing.
- `[Personalization]` Added support for cache bust.
- `[Locale]` Fixed some months missing in some cultures.
- `[Listview]` Removed redundant resize events.
- `[Line]` Fixed problems updating data.
- `[Mask]` Fixed bug on alpha masks that ignored the last character.
- `[Modal]` Allow enter key to be stopped for forms.
- `[Modal]` Allow filter row to work if a grid is on a modal.
- `[Fileupload]` Fixed bug when running in Contextual Action Panel.
- `[Searchfield]` Fixed wrong width.
- `[Step Process]` Improved layout and responsive.
- `[Step Process]` Improved wrapping of step items.
- `[Targeted Achievement]` Fixed icon alignment.
- `[Timepicker]` Fixed error calling removePunctuation.
- `[Text Area]` Adding missing classes for use in responsive-forms.
- `[Toast]` Fixed missing animation.
- `[Tree]` Fixed a bug where if the callback is not async the node wont open.
- `[Track Dirty]` Fixed error when used on a file upload.
- `[Track Dirty]` Did not work to reset dirty on editor and Multiselect.
- `[Validation]` Fixed more extra events firing.

(67 Jira Issues Solved this release, Backlog Dev 378, Design 105, Unresolved 585, Test Coverage 6% )<|MERGE_RESOLUTION|>--- conflicted
+++ resolved
@@ -13,12 +13,8 @@
 ### v4.23.0 Fixes
 
 - `[Contextual Action Panel]` Fixed an issue where the CAP close but beforeclose event not fired. ([#2826](https://github.com/infor-design/enterprise/issues/2826))
-<<<<<<< HEAD
 - `[Contextual Action Panel]` Fixed placement of `(X)` close button on both standard and Flex toolbars when using the `showCloseBtn` setting. ([#2834](https://github.com/infor-design/enterprise/issues/2834))
-=======
-- `[Hierarchy]` Fixed the border color on hierarchy cards. ([#423](https://github.com/infor-design/design-system/issues/423))
 - `[Datagrid]` Fixed an issue where the tree children expand and collapse was not working. ([#633](https://github.com/infor-design/enterprise-ng/issues/633))
->>>>>>> 9f3430fd
 - `[Datagrid]` Fixed an issue where the pager was not updating with updated method. ([#2759](https://github.com/infor-design/enterprise/issues/2759))
 - `[Datagrid]` Fixed an issue where string include zeroes not working with text filter. ([#2854](https://github.com/infor-design/enterprise/issues/2854))
 - `[Datagrid]` Fixed an issue where the select all button for multiselect grouping was not working. ([#2895](https://github.com/infor-design/enterprise/issues/2895))
