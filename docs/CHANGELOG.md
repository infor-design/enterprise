--- conflicted
+++ resolved
@@ -14,11 +14,8 @@
 - `[Editor]` Added a JS setting and CSS styles to support usage of a Flex Toolbar ([#1120](https://github.com/infor-design/enterprise/issues/1120))
 - `[Header]` Added a JS setting and CSS styles to support usage of a Flex Toolbar ([#1120](https://github.com/infor-design/enterprise/issues/1120))
 - `[Mask]` Added a setting for passing a locale string, allowing Number masks to be localized.  This enables usage of the `groupSize` property, among others, from locale data in the Mask. ([#440](https://github.com/infor-design/enterprise/issues/440))
-<<<<<<< HEAD
+- `[Masthead]` Added CSS styles to support usage of a Flex Toolbar ([#1120](https://github.com/infor-design/enterprise/issues/1120))
 - `[Theme/Colors]` Added new component for getting theme and color information. This is used throughout the code. There was a hidden property `Soho.theme`, if you used this in some way you should now use `Soho.theme.currentTheme`. ([#1866](https://github.com/infor-design/enterprise/issues/1866))
-=======
-- `[Masthead]` Added CSS styles to support usage of a Flex Toolbar ([#1120](https://github.com/infor-design/enterprise/issues/1120))
->>>>>>> 00eb64d1
 
 ### v4.18.0 Fixes
 
