# What's New with Enterprise

## v4.22.0

### v4.22.0 Deprecation

### v4.22.0 Features

- `[Export]` Added support for separator to use custom string or object type with Export to CSV. ([#2490](https://github.com/infor-design/enterprise/issues/2490))

### v4.22.0 Fixes

- `[Bar Chart]` Fixed an issue where labels were overwritten when use more then one chart on page. ([#2723](https://github.com/infor-design/enterprise/issues/2723))
- `[Datagrid]` Fixed an issue where if you have duplicate Id's the columns many become misaligned. ([#2687](https://github.com/infor-design/enterprise/issues/2687))
<<<<<<< HEAD
- `[Datagrid]` Made the text all white on the targeted achievement formatter. ([#2730](https://github.com/infor-design/enterprise/issues/2730))
=======
- `[Tabs]` Add more padding to the count styles. ([#2744](https://github.com/infor-design/enterprise/issues/2744))
- `[Icons]` Added and updated the following icons: icon-new, icon-calculator, icon-save-new, icon-doc-check. ([#391](https://github.com/infor-design/design-system/issues/391))
>>>>>>> c357c2ae

### v4.22.0 Chores & Maintenance

- `[Demo App]` Changed the theme switch to call the page refresh. ([#2743](https://github.com/infor-design/enterprise/issues/2743))
- `[Export]` Added support for separator to use custom string or object type with Export to CSV. ([#2490](https://github.com/infor-design/enterprise/issues/2490))

## v4.21.0

### v4.21.0 Deprecation

- `[Icons]` Removed the hardcoded red color of the `icon-flag` so it can be used as a normal icon. If red is desired please add an additional class of `icon-flag icon-error`. ([#2548](https://github.com/infor-design/enterprise/issues/2548))

### v4.21.0 Features

- `[Datagrid]` Added the ability to use frozen columns with tree grid. ([#2102](https://github.com/infor-design/enterprise/issues/2102))
- `[Datagrid]` Added support for a fixed row size, this can be used in some cases like frozen columns where rows may have a different size than the three row heights (normal, short, medium). ([#2101](https://github.com/infor-design/enterprise/issues/2101))
- `[Datagrid]` Added filter row editor options to api setting. ([#2648](https://github.com/infor-design/enterprise/issues/2648))
- `[Datagrid]` Fixed an issue that alert text is cut off when using the textEllipsis option. ([#2773](https://github.com/infor-design/enterprise/issues/2773))
- `[Editor]` Added events to trigger on view change. ([#2430](https://github.com/infor-design/enterprise/issues/2430))
- `[Homepage]` Added a parameter to the `resize` event that provides metadata about the Homepage's state, including a calculated container height. ([#2446](https://github.com/infor-design/enterprise/issues/2446))
- `[Locale]` Added support for big numbers (18.6) to formatNumber and parseNumber. ([#1800](https://github.com/infor-design/enterprise/issues/1800))

### v4.21.0 Fixes

- `[Application Menu]` Fixed an indentation issue with child elements in an accordion in the Angular application (enterprise-ng). ([#2616](https://github.com/infor-design/enterprise/issues/2616))
- `[AppMenu/Accordion]` Improved performance on Angular by not calling siftFor on the app menu build. ([#2767](https://github.com/infor-design/enterprise/issues/2767))
- `[AppMenu/Accordion]` Fixed a bug where the busy indicator would immediately close. ([#2767](https://github.com/infor-design/enterprise/issues/2767))
- `[Button]` Fixed an issue where updated method was not teardown and re-init. ([#2304](https://github.com/infor-design/enterprise/issues/2304))
- `[Circle Pager]` Fixed a bug where it was not showing on mobile view. ([#2589](https://github.com/infor-design/enterprise/issues/2589))
- `[Contextual Action Panel]` Fixed an issue where if the title is longer, there will be an overflow causing a white space on the right on mobile view. ([#2605](https://github.com/infor-design/enterprise/issues/2605))
- `[Custom Builds]` Fixed a problem where including components with extra punctuation (periods, etc) may cause a build to fail. ([#1322](https://github.com/infor-design/enterprise/issues/1322))
- `[Datagrid]` Fixed an issue where key navigation was not working for inlineEditor. ([#2157](https://github.com/infor-design/enterprise/issues/2157))
- `[Datagrid]` Fixed a bug where calling update rows in the filter callback will cause an infinite loop. ([#2526](https://github.com/infor-design/enterprise/issues/2526))
- `[Datagrid]` Fixed a bug where the value would clear when using a lookup editor with a mask on new rows. ([#2305](https://github.com/infor-design/enterprise/issues/2305))
- `[Datagrid]` Fixed a bug where horizontal scrolling would not work when in a card/widget. ([#1785](https://github.com/infor-design/enterprise/issues/1785))
- `[Datagrid]` Fixed an issue where dirty and row status on the same cell would cause a UI issue. ([#2641](https://github.com/infor-design/enterprise/issues/2641))
- `[Datagrid]` Changed the onKeyDown callback to fire on any key. ([#536](https://github.com/infor-design/enterprise-ng/issues/536))
- `[Datagrid]` Added a more descriptive aria-label to checkboxes if the required descriptors exist. ([#2031](https://github.com/infor-design/enterprise-ng/issues/2031))
- `[Datagrid]` Added an announcement of the selection state of a row. ([#2535](https://github.com/infor-design/enterprise/issues/2535))
- `[Datagrid]` Fixed filtering on time columns when time is a string. ([#2535](https://github.com/infor-design/enterprise/issues/2535))
- `[Datagrid]` Fixed icon layout issues on the filter row in medium rowHeight mode. ([#2709](https://github.com/infor-design/enterprise/issues/2709))
- `[Datagrid]` Fixed an issue where short row height was misaligning in Uplift theme. ([#2717](https://github.com/infor-design/enterprise/issues/2717))
- `[Datagrid]` Fixed an issue where new row and dirty cell were not working when combined. ([#2729](https://github.com/infor-design/enterprise/issues/2729))
- `[Dropdown]` Fixed an issue where tooltip on all browsers and ellipsis on firefox, ie11 was not showing with long text after update. ([#2534](https://github.com/infor-design/enterprise/issues/2534))
- `[Editor]` Fixed an issue where clear formatting was causing to break while switch mode on Firefox. ([#2424](https://github.com/infor-design/enterprise/issues/2424))
- `[Empty Message]` Fixed padding and alignment issues, the icon is now centered better. ([#2424](https://github.com/infor-design/enterprise/issues/2733))
- `[Fileupload Advanced]` Added custom errors example page. ([#2620](https://github.com/infor-design/enterprise/issues/2620))
- `[Flex Toolbar]` Fixed a lifecycle problem that was preventing Menu Buttons with a `removeOnDestroy` setting from opening. ([#2664](https://github.com/infor-design/enterprise/issues/2664))
- `[Homepage]` Fixed an issue where dynamically added widget was not positioning correctly. ([#2425](https://github.com/infor-design/enterprise/issues/2425))
- `[Icons]` Fixed an issue with partially invisible empty messages in uplift theme. ([#2474](https://github.com/infor-design/enterprise/issues/2474))
- `[Icons (Component)]` Fixed a bug where it was possible to store a full base-tag prefixed URL in the `use` setting, which shouldn't be possible. ([PR#2738](https://github.com/infor-design/enterprise/pull/2738))
- `[Locale]` Fixed a bug where getCulturePath does not work if the sohoxi.js file name has a hash part. ([#2637](https://github.com/infor-design/enterprise/issues/2637))
- `[Locale]` Fixed a bug found when using NG8 that the default us locale causes issues. It is now an official requirement that you set a locale for all components that require locale information. ([#2640](https://github.com/infor-design/enterprise/issues/2640))
- `[Locale]` Fixed an occurrence where an nonstandard locale filename was not correctly processed. ([#2684](https://github.com/infor-design/enterprise/issues/2684))
- `[Lookup]` Fixed memory leak issues after destroy. ([#2494](https://github.com/infor-design/enterprise/issues/2494))
- `[Modal]` Fixed memory leak issues after destroy. ([#2497](https://github.com/infor-design/enterprise/issues/2497))
- `[Popupmenu]` Fixed DOM leak where many arrows could be inserted in the DOM. ([#568](https://github.com/infor-design/enterprise-ng/issues/568))
- `[Pager]` Fixed a bug where clicking disabled buttons caused a refresh of the page in NG. ([#2170](https://github.com/infor-design/enterprise/issues/2170))
- `[Slider]` Updated the color variant logic to match new uplift theming. ([#2647](https://github.com/infor-design/enterprise/issues/2647))
- `[Tabs]` Fixed a memory leak caused by removing a tab. ([#2686](https://github.com/infor-design/enterprise/issues/2686))
- `[Toast]` Fixed memory leak issues after destroy. ([#2634](https://github.com/infor-design/enterprise/issues/2634))
- `[Toolbar]` Fixed the conditions for when `noSearchfieldReinvoke` destroys an inner Searchfield that's been previously invoked. ([PR#2738](https://github.com/infor-design/enterprise/pull/2738))
- `[Uplift Theme]` Various improvements to the Dark/Contrast variants, with a focus on passing WCAG ([#2541](https://github.com/infor-design/enterprise/issues/2541)) ([#2588](https://github.com/infor-design/enterprise/issues/2588))

### v4.21.0 Chores & Maintenance

- `[Custom Builds]` Improved Sass builder's ability to code split and include partials once. ([#1038](https://github.com/infor-design/enterprise/issues/1038))

(61 Issues Solved this release, Backlog Enterprise 335, Backlog Ng 76, 867 Functional Tests, 1056 e2e Test)

## v4.20.0

### v4.20.0 Deprecation

- `[ListFilter]` Deprecated `startsWith` in favor of `wordStartsWith`, due to the addition of the `phraseStartsWith` filterMode. ([#1606](https://github.com/infor-design/enterprise/issues/1606))
- `[Popdown]` Deprecated `Popdown` in favor of `Popover`. Both components have similar functionality and we want to trim the code logic down. ([#2468](https://github.com/infor-design/enterprise/issues/2468))
- `[StepProcess]` Deprecated `StepProcess` as the component is no longer commonly used. We will remove it within 3-6 versions. ([#1476](https://github.com/infor-design/enterprise/issues/1476))
- `[CompositeForm]` Deprecated `CompositeForm` as the component is no longer commonly used. We will remove it within 3-6 versions. ([#1476](https://github.com/infor-design/enterprise/issues/1476))
- `[FieldOptions]` Deprecated `FieldOptions` as the component is no longer commonly used. We will remove it within 3-6 versions. ([#1476](https://github.com/infor-design/enterprise/issues/1476))

### v4.20.0 Features

- `[Datagrid]` Added support to resize column widths after a value change via the stretchColumnOnChange setting. ([#2174](https://github.com/infor-design/enterprise/issues/2174))
- `[Datagrid]` Added a Sort Function to the datagrid column to allow the value to be formatted for the sort. ([#2274](https://github.com/infor-design/enterprise/issues/2274)))
- `[Datagrid]` Added placeholder functionality to Lookup, Dropdown, and Decimal Formatters. ([#2408](https://github.com/infor-design/enterprise/issues/2408)))
- `[Datagrid]` Added support to restrict the size of a column with minWidth and maxWidth setting on the column. ([#2313](https://github.com/infor-design/enterprise/issues/2313))
- `[Datagrid]` Automatically remove nonVisibleCellError when a row is removed. ([#2436](https://github.com/infor-design/enterprise/issues/2436))
- `[Datagrid]` Fixed header alignment with textOverflow ellipsis setting. ([#2351](https://github.com/infor-design/enterprise/issues/2351))
- `[Datagrid]` Fixed an issue where code-block editor focus was not working. ([#526](https://github.com/infor-design/enterprise-ng/issues/526))
- `[Datagrid]` Automatically remove nonVisibleCellError when a row is removed. ([#2436](https://github.com/infor-design/enterprise/issues/2436))
- `[Datagrid]` Add a fix to show ellipsis text on lookups in the datagrid filter. ([#2122](https://github.com/infor-design/enterprise/issues/2122))
- `[Datagrid]` Made grouping work better with editable, including fixes to addRow, removeRow, messages, and dirty indication. ([#1851](https://github.com/infor-design/enterprise/issues/1851))
- `[Datagrid]` Changed the beforeCommitCellEdit event into a function on the column that is synchronous. ([#2442](https://github.com/infor-design/enterprise/issues/2442))
- `[Datagrid]` Fixed a bug that the selected event would fire when no rows are deselected and on initial load. ([#2472](https://github.com/infor-design/enterprise/issues/2472))
- `[Datagrid]` Removed a white background from the colorpicker editor in high contrast theme. ([#1574](https://github.com/infor-design/enterprise/issues/1574))
- `[Datepicker]` Made the showMonthYearPicker option true by default and added a newly designed panel to select the year and day. ([#1958](https://github.com/infor-design/enterprise/issues/1958))
- `[Datepicker]` Fixed a layout issue in IE 11 with the datepicker title. ([#2598](https://github.com/infor-design/enterprise/issues/2598))
- `[Datepicker]` Fixed issues with the mask when using the range picker. ([#2597](https://github.com/infor-design/enterprise/issues/2597))
- `[Dropdown]` Fixed an issue where ellipsis was not working when use firefox new tab. ([#2236](https://github.com/infor-design/enterprise/issues/2236))
- `[Form Compact]` Added checkboxes/radios, and improved visual style. ([#2193](https://github.com/infor-design/enterprise/issues/2193))
- `[Images]` Created an additional image class to apply focus state without coercing width and height. ([#2025](https://github.com/infor-design/enterprise/issues/2025))
- `[ListFilter]` Added `phraseStartsWith` filterMode for only matching a search term against the beginning of a string. ([#1606](https://github.com/infor-design/enterprise/issues/1606))
- `[Multiselect]` Changed interactions in filtered lists to no longer reset text inside the search input and the contents of the list. ([#920](https://github.com/infor-design/enterprise/issues/920))
- `[Toast]` Added api settings for drag drop and save position. ([#1876](https://github.com/infor-design/enterprise/issues/1876))
- `[Uplift Theme]` Various minor improvements. ([#2318](https://github.com/infor-design/enterprise/issues/2318))

### v4.20.0 Fixes

- `[Alerts]` Removed dirty tracker from the page due to layout issues. ([#1679](https://github.com/infor-design/enterprise/issues/1679))
- `[App Menu]` Fixed an issue where the lower toolbar inverts left and right keyboard actions. ([#2240](https://github.com/infor-design/enterprise/issues/2240))
- `[Bar Chart]` Fixed an issue where the tooltip would not show. ([#2097](https://github.com/infor-design/enterprise/issues/2097))
- `[Calendar]` Added more information to the onMonthRendered callback. ([#2419](https://github.com/infor-design/enterprise/issues/2419))
- `[Calendar]` Changed updated method so it can reinit the calendar with new data. ([#2419](https://github.com/infor-design/enterprise/issues/2419))
- `[Calendar]` Fixed stack exceeded error in angular using updated and legend. ([#2419](https://github.com/infor-design/enterprise/issues/2419))
- `[Calendar]` Added an eventclick and eventdoubleclick information to the onMonthRendered callback. ([#2419](https://github.com/infor-design/enterprise/issues/2419))
- `[Calendar]` Allow Validation of the Calendar Popup. ([#1742](https://github.com/infor-design/enterprise/issues/1742))
- `[Calendar]` Prevent double click from reopening the event popup. ([#1705](https://github.com/infor-design/enterprise/issues/1705))
- `[Calendar]` Enable vertical scrolling at short window sizes in monthview. ([#2489](https://github.com/infor-design/enterprise/issues/2489))
- `[Charts]` Made fixes so all charts change color in uplift theme. ([#2058](https://github.com/infor-design/enterprise/issues/2058))
- `[Charts]` Fixes dynamic tooltips on a bar chart. ([#2447](https://github.com/infor-design/enterprise/issues/2447))
- `[Colorpicker]` Fixed colorpicker left and right keys advanced oppositely in right-to-left mode. ([#2352](https://github.com/infor-design/enterprise/issues/2352))
- `[Column Chart]` Fixed an issue where the tooltip would not show. ([#2097](https://github.com/infor-design/enterprise/issues/2097))
- `[Datagrid]` Fixes an issue where method selectedRows() was returning incorrect information when new row added via addRow(). ([#1794](https://github.com/infor-design/enterprise/issues/1794))
- `[Datagrid]` Fixed the text width functions for better auto sized columns when using editors and special formatters. ([#2270](https://github.com/infor-design/enterprise/issues/2270))
- `[Datagrid]` Fixes the alignment of the alert and warning icons on a lookup editor. ([#2175](https://github.com/infor-design/enterprise/issues/2175))
- `[Datagrid]` Fixes tooltip on the non displayed table errors. ([#2264](https://github.com/infor-design/enterprise/issues/2264))
- `[Datagrid]` Fixes an issue with alignment when toggling the filter row. ([#2332](https://github.com/infor-design/enterprise/issues/2332))
- `[Datagrid]` Fixes an issue where method setFilterConditions() were not working for multiselect filter. ([#2414](https://github.com/infor-design/enterprise/issues/2414))
- `[Datagrid]` Fixes an error on tree grid when using server-side paging. ([#2132](https://github.com/infor-design/enterprise/issues/2132))
- `[Datagrid]` Fixed an issue where autocompletes popped up on cell editors. ([#1575](https://github.com/infor-design/enterprise/issues/1575))
- `[Datagrid]` Fixes reset columns to set the correct hidden status. ([#2315](https://github.com/infor-design/enterprise/issues/2315))
- `[Datagrid]` Fixes the filtering of null values. ([#2336](https://github.com/infor-design/enterprise/issues/2336))
- `[Datagrid]` Fixed an issue where performance was significantly slower for export methods. ([#2291](https://github.com/infor-design/enterprise/issues/2291))
- `[Datagrid]` Fixes a bug that stopped the search in datagrid personalization from working. ([#2299](https://github.com/infor-design/enterprise/issues/2299))
- `[Datagrid]` Fixes an error on tree grid when using server-side paging. ([#2132](https://github.com/infor-design/enterprise/issues/2132))
- `[Datagrid]` Fixed an issue where autocompletes popped up on cell editors. ([#1575](https://github.com/infor-design/enterprise/issues/1575))
- `[Datagrid]` Fixes the filtering of null values. ([#2336](https://github.com/infor-design/enterprise/issues/2336))
- `[Datagrid]` Fixed an issue where performance was significantly slower for export methods. ([#2291](https://github.com/infor-design/enterprise/issues/2291))
- `[Datagrid]` Fixed an issue where source would not fire on sorting. ([#2390](https://github.com/infor-design/enterprise/issues/2390))
- `[Datagrid]` Fixes the styling of non editable checkbox cells so they look disabled. ([#2340](https://github.com/infor-design/enterprise/issues/2340))
- `[Datagrid]` Changed the dynamic column tooltip function to pass the row and more details. This changes the order of parameters but since this feature is new did not consider this a breaking change. If you are using this please take note. ([#2333](https://github.com/infor-design/enterprise/issues/2333))
- `[Datagrid]` Fixed a bug is the isEditable column callback in editable tree grid where some data was missing in the callback. ([#2357](https://github.com/infor-design/enterprise/issues/2357))
- `[Datepicker]` Removed the advanceMonths option as the dropdowns for this are no longer there in the new design. ([#970](https://github.com/infor-design/enterprise/issues/970))
- `[Datepicker]` Fixed an issue where range selection was not working. ([#2569](https://github.com/infor-design/enterprise/issues/2569))
- `[Datepicker]` Fixed some issue where footer buttons were not working properly with range selection. ([#2595](https://github.com/infor-design/enterprise/issues/2595))
- `[Datepicker]` Fixed an issue where time was not updating after change on range selection. ([#2599](https://github.com/infor-design/enterprise/issues/2599))
- `[Datagrid]` Fixed a bug where deselect all would not deselect some rows when using grouping. ([#1796](https://github.com/infor-design/enterprise/issues/1796))
- `[Datagrid]` Fixed a bug where summary counts in grouping would show even if the group is collapsed. ([#2221](https://github.com/infor-design/enterprise/issues/2221))
- `[Datagrid]` Fixed issues when using paging (client side) and removeRow. ([#2590](https://github.com/infor-design/enterprise/issues/2590))
- `[Demoapp]` When displaying Uplift theme, now shows the correct alternate fonts for some locales when switching via the `locale` query string. ([#2365](https://github.com/infor-design/enterprise/issues/2365))
- `[Dropdown]` Fixed a memory leak when calling destroy. ([#2493](https://github.com/infor-design/enterprise/issues/2493))
- `[Editor]` Fixed a bug where tab or shift tab would break out of the editor when doing an indent/outdent. ([#2421](https://github.com/infor-design/enterprise/issues/2421))
- `[Editor]` Fixed a bug where the dirty indicator would be hidden above. ([#2577](https://github.com/infor-design/enterprise/issues/2577))
- `[Fieldfilter]` Fixed an issue where fields were getting wrap to second line on iPhone SE. ([#1861](https://github.com/infor-design/enterprise/issues/1861))
- `[Fieldfilter]` Fixed an issue where Dropdown was not switching mode on example page. ([#2288](https://github.com/infor-design/enterprise/issues/2288))
- `[Field Options]` Fixed an issue where input example was not working. ([#2348](https://github.com/infor-design/enterprise/issues/2348))
- `[Homepages]` Fixed an issue where personalize and chart text colors were not working with hero. ([#2097](https://github.com/infor-design/enterprise/issues/2097))
- `[Images]` Fixed an issue where images were not tabbable or receiving a visual focus state. ([#2025](https://github.com/infor-design/enterprise/issues/2025))
- `[Listview]` Fixed a bug that caused the listview to run initialize too many times. ([#2179](https://github.com/infor-design/enterprise/issues/2179))
- `[Lookup]` Added `autocomplete="off"` to lookup input fields to prevent browser interference. ([#2366](https://github.com/infor-design/enterprise/issues/2366))
- `[Lookup]` Fixed a bug that caused a filter to reapply when reopening the modal. ([#2566](https://github.com/infor-design/enterprise/issues/2566))
- `[Lookup]` Fixed a bug that caused a selections to reapply when reopening the modal. ([#2568](https://github.com/infor-design/enterprise/issues/2568))
- `[Locale]` Fixed race condition when using initialize and loading locales with a parent locale. ([#2540](https://github.com/infor-design/enterprise/issues/2540))
- `[Lookup]` Fixed a double scrollbar when the modal needs to be scrolled. ([#2586](https://github.com/infor-design/enterprise/issues/2586))
- `[Modal]` Fixed an issue where the modal component would disappear if its content had a checkbox in it in RTL. ([#332](https://github.com/infor-design/enterprise-ng/issues/332))
- `[Modal]` Fixed an issue where tabbing was very slow on large DOMs in IE 11. ([#2607](https://github.com/infor-design/enterprise/issues/2607))
- `[Personalization]` Fixed an issue where the text color was too dark. Changed the text color to be more readable in high contrast mode. ([#2539](https://github.com/infor-design/enterprise/issues/2539))
- `[Personalization]` Updated some of the colors to more readable in contrast mode. ([#2097](https://github.com/infor-design/enterprise/issues/2097))
- `[Personalization]` Fixes an issue where text color was too dark. ([#2476](https://github.com/infor-design/enterprise/issues/2476))
- `[Pager]` Fixed an issue where click was not firing on any of the buttons with ie11. ([#2560](https://github.com/infor-design/enterprise/issues/2560))
- `[Pager]` Added a complete Popupmenu settings object for configuring the Page Size Selector Button, and deprecated the `attachPageSizeMenuToBody` setting in favor of `pageSizeMenuSettings.attachToBody`. ([#2356](https://github.com/infor-design/enterprise/issues/2356))
- `[Pager]` Fixed memory leak when using the `attachToBody` setting to change the menu's render location. ([#2482](https://github.com/infor-design/enterprise/issues/2482))
- `[Popdown]` Fixed usability issue where the Popdown could close prematurely when attempting to use inner components, such as Dropdowns. ([#2092](https://github.com/infor-design/enterprise/issues/2092))
- `[Popover]` Correctly align the popover close button. ([#1576](https://github.com/infor-design/enterprise/issues/1576))
- `[Popover]` Fixed an issue where buttons inside the popover would overflow at smaller screen sizes. ([#2271](https://github.com/infor-design/enterprise/issues/2271))
- `[Popupmenu]` Fixed an issue where js error was showing after removing a menu item. ([#414](https://github.com/infor-design/enterprise-ng/issues/414))
- `[Popupmenu]` Fixed a layout issue on disabled checkboxes in multiselect popupmenus. ([#2340](https://github.com/infor-design/enterprise/issues/2340))
- `[Popupmenu]` Fixed a bug on IOS that prevented menu scrolling. ([#645](https://github.com/infor-design/enterprise/issues/645))
- `[Popupmenu]` Fixed a bug on IOS that prevented some submenus from showing. ([#1928](https://github.com/infor-design/enterprise/issues/1928))
- `[Popupmenu]` Added a type-check during building/rebuilding of submenus that prevents an error when a submenu `<ul>` tag is not present. ([#2458](https://github.com/infor-design/enterprise/issues/2458))
- `[Scatter Plot]` Fixed the incorrect color on the tooltips. ([#1066](https://github.com/infor-design/enterprise/issues/1066))
- `[Stepprocess]` Fixed an issue where a newly enabled step is not shown. ([#2391](https://github.com/infor-design/enterprise/issues/2391))
- `[Searchfield]` Fixed an issue where the close icon on a searchfield is inoperable. ([#2578](https://github.com/infor-design/enterprise/issues/2578))
- `[Searchfield]` Fixed strange alignment of text/icons on the Uplift theme. ([#2612](https://github.com/infor-design/enterprise/issues/2612))
- `[Tabs]` Fixed the more tabs button to style as disabled when the tabs component is disabled. ([#2347](https://github.com/infor-design/enterprise/issues/2347))
- `[Tabs]` Added the select method inside the hide method to ensure proper focusing of the selected tab. ([#2346](https://github.com/infor-design/enterprise/issues/2346))
- `[Tabs]` Added an independent count for adding new tabs and their associated IDs to prevent duplication. ([#2345](https://github.com/infor-design/enterprise/issues/2345))
- `[Toolbar]` Fixed memory leaks. ([#2496](https://github.com/infor-design/enterprise/issues/2496))
- `[Toolbar]` Fixed an issue where `noSearchfieldReinvoke` was not being respected during the teardown method, causing lifecycle issues in Angular. ([#2691](https://github.com/infor-design/enterprise/issues/2691))
- `[Toolbar Flex]` Removed a 100% height on the toolbar which caused issues when nested in some situations. ([#474](https://github.com/infor-design/enterprise-ng/issues/474))
- `[Listview]` Fixed search to work when not using templates. ([#466](https://github.com/infor-design/enterprise-ng/issues/466))

### v4.20.0 Chores & Maintenance

- `[Build]` Add a file verification tool to the build process to ensure all necessary files are present. ([#2384](https://github.com/infor-design/enterprise/issues/2384))
- `[Demo App]` Add the uplift theme to the theme switcher menu. ([#2335](https://github.com/infor-design/enterprise/issues/2335))
- `[Demo App]` Fixed routing issues that could cause 500 errors or crash the Demoapp. ([#2343](https://github.com/infor-design/enterprise/issues/2343))
- `[Demo App]` Fixed an issue where the sorting was wrong on compressor data. ([#2390](https://github.com/infor-design/enterprise/issues/2390))

(95 Issues Solved this release, Backlog Enterprise 296, Backlog Ng 79, 852 Functional Tests, 865 e2e Test)

## v4.19.3

- `[Datagrid]` Fixes the multiselect filter on header from reloading during serverside filtering. ([#2383](https://github.com/infor-design/enterprise/issues/2383))
- `[Datagrid]` Fixed an issue where contextmenu was not opening with first click. ([#2398](https://github.com/infor-design/enterprise/issues/2398))
- `[Datagrid / Tooltip]` Fixed an error on some datagrid cells when tooltips are attached. ([#2403](https://github.com/infor-design/enterprise/issues/2403))

## v4.19.2

- `[Build]` Fixes missing minified files in the build and a missing svg-extended.html deprecated file for backwards compatibility. ([Teams](https://bit.ly/2FlzYCT))

## v4.19.0

### v4.19.0 Deprecations

- `[CSS]` The Soho light theme CSS file has been renamed from `light-theme.css` to `theme-soho-light.css` ([1972](https://github.com/infor-design/enterprise/issues/1972))
- `[CSS]` The Soho dark theme CSS file has been renamed from `dark-theme.css` to `theme-soho-dark.css` ([1972](https://github.com/infor-design/enterprise/issues/1972))
- `[CSS]` The Soho high-contrast theme CSS file has been renamed from `high-contrast-theme.css` to `theme-soho-contrast.css` ([1972](https://github.com/infor-design/enterprise/issues/1972))
- `[Datagrid]` The older savedColumns method has been deprecated since 4.10 and is now removed. Use saveUserSettings instead. ([#1766](https://github.com/infor-design/enterprise/issues/1766))

### v4.19.0 Features

- `[App Menu]` Improved style of personalized app menu. ([#2195](https://github.com/infor-design/enterprise/pull/2195))
- `[Column]` Added support to existing custom tooltip content in the callback setting. ([#1909](https://github.com/infor-design/enterprise/issues/1909))
- `[Contextual Action Panel]` Fixed an issue where the close button was misaligned. ([#1943](https://github.com/infor-design/enterprise/issues/1943))
- `[Datagrid]` Added support for disabling rows by data or a dynamic function, rows are disabled from selection and editing. ([#1614](https://github.com/infor-design/enterprise/issues/1614))
- `[Datagrid]` Fixes a column alignment issue when resizing and sorting columns that were originally set to percentage width. ([#1797](https://github.com/infor-design/enterprise/issues/1797))
- `[Datagrid]` Fixes a column alignment issue when there are duplicate column ids. ([#1797](https://github.com/infor-design/enterprise/issues/1797))
- `[Datagrid]` Fixes a column alignment by clearing a cache to help prevent column misalignment from randomly happening. ([#1797](https://github.com/infor-design/enterprise/issues/1797))
- `[Datagrid]` Fixes an issue that caused the active page to not restore correctly when saving user settings, . ([#1766](https://github.com/infor-design/enterprise/issues/1766))
- `[Datagrid]` Fixes an issue with dropdown filters when the ids are numbers. ([#1879](https://github.com/infor-design/enterprise/issues/1879))
- `[Datagrid]` Fixed alignment issues in the new uplift theme. ([#2212](https://github.com/infor-design/enterprise/issues/2212))
- `[Datagrid]` Fixes Datagrid time filtering for string type dates. ([#2281](https://github.com/infor-design/enterprise/issues/2281))
- `[Form Compact]` Adds support for Datepicker, Timepicker, Lookup, and File Uploader fields. ([#1955](https://github.com/infor-design/enterprise/issues/1955))
- `[Keyboard]` Added a new API that you can call at anytime to see what key is being pressed at the moment. ([#1906](https://github.com/infor-design/enterprise/issues/1906))
- `[Targeted/Completion Chart]` Added back the ability to inline svg icons and hyperlinks. ([#2152](https://github.com/infor-design/enterprise/issues/2152))
- `[Themes]` Added support for multiple themes in the demo app and renamed distribute Uplift (only) theme files. ([#1972](https://github.com/infor-design/enterprise/issues/1972))

### v4.19.0 Fixes

- `[App Menu]` Fixed an issue where the menu would not be entirely colored if short. ([#2062](https://github.com/infor-design/enterprise/issues/2062))
- `[App Menu]` Changed the scroll area to the outside when using a footer. ([#2062](https://github.com/infor-design/enterprise/issues/2062))
- `[App Menu]` Expandable area updates within application menu. ([#1982](https://github.com/infor-design/enterprise/pull/1982))
- `[App Menu]` Fixed an issue where role switcher was not clickable with long title. ([#2060](https://github.com/infor-design/enterprise/issues/2060))
- `[App Menu]` Fixed an issue where it was not possible to manually add a filter field that you can control on your own. Caveat to this is if you set filterable: false it will no longer remove the filter field from the DOM, if you do that you must now do it manually. ([#2066](https://github.com/infor-design/enterprise/issues/2066))
- `[App Menu]` Added support for mobile when dismissOnClickMobile setting is true to dismiss application menu when a role is selected. ([#2520](https://github.com/infor-design/enterprise/issues/2520))
- `[App Menu]` Fixed an issue with the logo which was positioned badly when scrolling. ([#2116](https://github.com/infor-design/enterprise/issues/2116))
- `[Calendar]` Fixed some bugs having a calendar month along or just a legend, fixed the clicking of upcoming days and added a dblclick even emitter. ([#2149](https://github.com/infor-design/enterprise/issues/2149))
- `[Colorpicker]` Fixed an issue where the colorpicker label is cut off in extra small input field. ([#2023](https://github.com/infor-design/enterprise/issues/2023))
- `[Colorpicker]` Fixed an issue where the colorpickers are not responsive at mobile screen sizes. ([#1995](https://github.com/infor-design/enterprise/issues/1995))
- `[Colorpicker]` Fixed an issue where the text is not visible on IE11 after choosing a color. ([#2134](https://github.com/infor-design/enterprise/issues/2134))
- `[Completion Chart]` Cleaned up excessive padding in some cases. ([#2171](https://github.com/infor-design/enterprise/issues/2171))
- `[Context Menu]` Fixes a bug where a left click on the originating field would not close a context menu opened with a right click. ([#1992](https://github.com/infor-design/enterprise/issues/1992))
- `[Contextual Action Panel]` Fixed an issue where the CAP title is too close to the edge at small screen sizes. ([#2249](https://github.com/infor-design/enterprise/issues/2249))
- `[Datagrid]` Fixed an issue where using the context menu with datagrid was not properly destroyed which being created multiple times. ([#392](https://github.com/infor-design/enterprise-ng/issues/392))
- `[Datagrid]` Fixed charts in columns not resizing correctly to short row height. ([#1930](https://github.com/infor-design/enterprise/issues/1930))
- `[Datagrid]` Fixed an issue for xss where console.log was not sanitizing and make grid to not render. ([#1941](https://github.com/infor-design/enterprise/issues/1941))
- `[Datagrid]` Fixed charts in columns not resizing correctly to short row height. ([#1930](https://github.com/infor-design/enterprise/issues/1930))
- `[Datagrid]` Fixed a layout issue on primary buttons in expandable rows. ([#1999](https://github.com/infor-design/enterprise/issues/1999))
- `[Datagrid]` Fixed a layout issue on short row grouped header buttons. ([#2005](https://github.com/infor-design/enterprise/issues/2005))
- `[Datagrid]` Fixed an issue where disabled button color for contextual toolbar was not applying. ([#2150](https://github.com/infor-design/enterprise/issues/2150))
- `[Datagrid]` Fixed an issue for xss where console.log was not sanitizing and make grid to not render. ([#1941](https://github.com/infor-design/enterprise/issues/1941))
- `[Datagrid]` Added an onBeforeSelect call back that you can return false from to disable row selection. ([#1906](https://github.com/infor-design/enterprise/issues/1906))
- `[Datagrid]` Fixed an issue where header checkbox was not sync after removing selected rows. ([#2226](https://github.com/infor-design/enterprise/issues/2226))
- `[Datagrid]` Fixed an issue where custom filter conditions were not setting up filter button. ([#2234](https://github.com/infor-design/enterprise/issues/2234))
- `[Datagrid]` Fixed an issue where pager was not updating while removing rows. ([#1985](https://github.com/infor-design/enterprise/issues/1985))
- `[Datagrid]` Adds a function to add a visual dirty indictaor and a new function to get all modified rows. Modified means either dirty, in-progress or in error. Existing API's are not touched. ([#2091](https://github.com/infor-design/enterprise/issues/2091))
- `[Datagrid]` Fixes an error when saving columns if you have a lookup column. ([#2279](https://github.com/infor-design/enterprise/issues/2279))
- `[Datagrid]` Fixed a bug with column reset not working sometimes. ([#1921](https://github.com/infor-design/enterprise/issues/1921))
- `[Datagrid]` Fixed grouped headers not sorting when selectable is multiselect. ([#2251](https://github.com/infor-design/enterprise/issues/2251))
- `[Datagrid]` Fixed a bug where the sort indicator disappeared when changing pages. ([#2228](https://github.com/infor-design/enterprise/issues/2228))
- `[Datagrid]` Fixed rendering on modals with single columns. ([#1923](https://github.com/infor-design/enterprise/issues/1923))
- `[Datagrid]` Fixed double firing of popupmenu events. ([#2140](https://github.com/infor-design/enterprise/issues/2140))
- `[Datagrid]` Fixed incorrect pattern in filterConditions. ([#2159](https://github.com/infor-design/enterprise/issues/2159))
- `[Datepicker]` Fixed an issue loading on IE 11. ([#2183](https://github.com/infor-design/enterprise-ng/issues/2183))
- `[Dropdown]` Fixed the dropdown appearing misaligned at smaller screen sizes. ([#2248](https://github.com/infor-design/enterprise/issues/2248))
- `[Editor]` Fixed an issue where button state for toolbar buttons were wrong when clicked one after another. ([#391](https://github.com/infor-design/enterprise/issues/391))
- `[Hierarchy]` Fixed a bug where the hierarchy will only partially load with two instances on a page. ([#2205](https://github.com/infor-design/enterprise/issues/2205))
- `[Field Options]` Fixed an issue where field options were misaligning, especially spin box was focusing outside of the field. ([#1862](https://github.com/infor-design/enterprise/issues/1862))
- `[Field Options]` Fixed a border alignment issue. ([#2107](https://github.com/infor-design/enterprise/issues/2107))
- `[Fileuploader]` Fixed an issue where the fileuploader icon and close icon were misplaced and not visible in RTL after uploading a file. ([#2098](https://github.com/infor-design/enterprise/issues/2098))
- `[Fileuploader]` Fixed an issue where backspace in IE11 caused the browser to go back instead of removing the uploaded file from the input. ([#2184](https://github.com/infor-design/enterprise/issues/2184))
- `[Input]` Improved alignment of icons in the uplift theme input components. ([#2072](https://github.com/infor-design/enterprise/issues/2072))
- `[Listview]` Improved accessibility when configured as selectable (all types), as well as re-enabled accessibility e2e tests. ([#403](https://github.com/infor-design/enterprise/issues/403))
- `[Locale]` Synced up date and time patterns with the CLDR several time patterns in particular were corrected. ([#2022](https://github.com/infor-design/enterprise/issues/2022))
- `[Locale]` Fixed an issue loading duplicate locales such as en-GB where the strings are copies, before you might get undefined strings. ([#2216](https://github.com/infor-design/enterprise/issues/2216))
- `[Locale]` Added support for es-419 locale. ([#2204](https://github.com/infor-design/enterprise/issues/2204))
- `[Locale]` Restored functionality for dynamically changing fonts for some languages. ([#2144](https://github.com/infor-design/enterprise/issues/2144))
- `[Modal]` Fixed a demoapp issue where the select all checkbox wasn't selecting all. ([2225](https://github.com/infor-design/enterprise/issues/2225))
- `[Monthview]` Fixed an issue where the previous and next buttons were not correctly reversed in right-to-left mode. ([1910](https://github.com/infor-design/enterprise/issues/1910))
- `[Personalization]` Changed the default turquoise personalization to a darker one. ([#2063](https://github.com/infor-design/enterprise/issues/2063))
- `[Personalization]` Changed the default turquoise personalization to a darker one. ([#2063](https://github.com/infor-design/enterprise/issues/2063))
- `[Personalization]` Added a default option to the personalization color pickers. ([#2063](https://github.com/infor-design/enterprise/issues/2063))
- `[Personalization]` Added more classes and examples for the personalization colors so that you can personalize certain form elements. ([#2120](https://github.com/infor-design/enterprise/issues/2120))
- `[Personalization]` Added several form examples with buttons and completion chart that can be personalized. ([#1963](https://github.com/infor-design/enterprise/issues/1963))
- `[Personalization]` Added an example of normal tabs behaving like header tabs in a personalized area. ([#1962](https://github.com/infor-design/enterprise/issues/1962))
- `[Personalization]` Added completion chart and alerts to the list of header items that will work when personalized. ([#2171](https://github.com/infor-design/enterprise/issues/2171))
- `[Personalization]` Fixed a bug where the overlay would not disappear when manually loading stylesheets. ([#2258](https://github.com/infor-design/enterprise/issues/2258))
- `[Popupmenu]` Fixed an issue where disabled submenus were opening on mouseover. ([#1863](https://github.com/infor-design/enterprise/issues/1863))
- `[Radios]` Fixed an issue where in `RTL` the radio seems visually separate from it's label. ([#2096](https://github.com/infor-design/enterprise/issues/2096))
- `[Summary Form]` Updated to improve readability. ([#1765](https://github.com/infor-design/enterprise/issues/1765))
-- `[Targeted Achievement]` Updated to work in uplift theme. ([#2220](https://github.com/infor-design/enterprise/issues/2220))
- `[Timepicker]` Fixed an issue where AM/PM dropdown tooltip was displaying on android devices. ([#1446](https://github.com/infor-design/enterprise/issues/1446))
- `[Timepicker]` Fixed an issue where dropdown popup was out of position on android devices. ([#2021](https://github.com/infor-design/enterprise/issues/2021))
- `[Timepicker]` Updated the Swedish translation for Set Time. ([#2153](https://github.com/infor-design/enterprise/issues/2153))
- `[Tree]` Fixed an issue where children property null was breaking tree to not render. ([#1908](https://github.com/infor-design/enterprise/issues/1908))

### v4.19.0 Chores & Maintenance

- `[General]` Updated to jquery 3.4.1 to fix a jquery bug seen occasionally. ([#2109](https://github.com/infor-design/enterprise/issues/2109))
- `[General]` Fixed relative links in several markdown files.
- `[Demo App]` Fixed CSP and handling of image paths for better support of images in examples on IDS demo sites (demo.design.infor.com). ([#1888](https://github.com/infor-design/enterprise/issues/1888))
- `[Personalize]` Separated personalization styles into standalone file for improved maintainability. ([#2127](https://github.com/infor-design/enterprise/issues/2127))

(84 Issues Solved this release, Backlog Enterprise 311, Backlog Ng 79, 839 Functional Tests, 876 e2e Test)

## v4.18.2

### v4.18.2 Fixes

- `[Autocomplete]` Fixed an XSS injection issue. ([#502](https://github.com/infor-design/enterprise-ng/issues/502)).
- `[Dropdown]` Fixed an XSS injection issue. ([#503](https://github.com/infor-design/enterprise-ng/issues/503)).

## v4.18.1

### v4.18.1 Fixes

- `[Input]` Added backwards-compatibility for previous accessibility changes to labels. ([#2118](https://github.com/infor-design/enterprise/issues/2118)). Additional information can be found in the [Form Component documentation](https://github.com/infor-design/enterprise/blob/4.18.x/src/components/form/readme.md#field-labels).

## v4.18.0

### v4.18.0 Features

- `[App Menu]` Added support for personalization by adding the `is-personalizable` class the menu will now change colors along with headers ([#1847](https://github.com/infor-design/enterprise/issues/1847))
- `[App Menu]` Added a special role switcher dropdown to change the menu role. ([#1935](https://github.com/infor-design/enterprise/issues/1935))
- `[Personalize]` Added classes for the personalization colors so that you can personalize certain form elements. ([#1847](https://github.com/infor-design/enterprise/issues/1847))
- `[Expandable Area]` Added example of a standalone button the toggles a form area. ([#1935](https://github.com/infor-design/enterprise/issues/1935))
- `[Datagrid]` Added support so if there are multiple inputs within an editor they work with the keyboard tab key. ([#355](https://github.com/infor-design/enterprise-ng/issues/355))
- `[Datagrid]` Fixed an error on IE when doing an excel export. ([#2018](https://github.com/infor-design/enterprise/issues/2018))
- `[Editor]` Added a JS setting and CSS styles to support usage of a Flex Toolbar ([#1120](https://github.com/infor-design/enterprise/issues/1120))
- `[Header]` Added a JS setting and CSS styles to support usage of a Flex Toolbar ([#1120](https://github.com/infor-design/enterprise/issues/1120))
- `[Mask]` Added a setting for passing a locale string, allowing Number masks to be localized.  This enables usage of the `groupSize` property, among others, from locale data in the Mask. ([#440](https://github.com/infor-design/enterprise/issues/440))
- `[Masthead]` Added CSS styles to support usage of a Flex Toolbar ([#1120](https://github.com/infor-design/enterprise/issues/1120))
- `[Notification]` Added example of a Widget/Card with notification and add code to truncate the text (via ellipsis) if it is lengthy. ([#1881](https://github.com/infor-design/enterprise/issues/1881))
- `[Theme/Colors]` Added new component for getting theme and color information. This is used throughout the code. There was a hidden property `Soho.theme`, if you used this in some way you should now use `Soho.theme.currentTheme`. ([#1866](https://github.com/infor-design/enterprise/issues/1866))

### v4.18.0 Fixes

- `[App Menu]` Fixed some accessibility issues on the nav menu. ([#1721](https://github.com/infor-design/enterprise/issues/1721))
- `[Busy Indicator]` Fixed a bug that causes a javascript error when the busy indicator is used on the body tag. ([#1918](https://github.com/infor-design/enterprise/issues/1918))
- `[Css/Sass]` Fixed an issue where the High Contrast theme and Uplift theme were not using the right tokens. ([#1897](https://github.com/infor-design/enterprise/pull/1897))
- `[Colors]` Fixed the color palette demo page to showcase the correct hex values based on the current theme ([#1801](https://github.com/infor-design/enterprise/issues/1801))
- `[Contextual Action Panel]` Fixed an issue where cap modal would only open the first time. ([#1993](https://github.com/infor-design/enterprise/issues/1993))
- `[Datepicker]` Fixed an issue in NG where the custom validation is removed during the teardown of a datepicker.([NG #411](https://github.com/infor-design/enterprise-ng/issues/411))
- `[Datagrid]` Fixed an issue where lookup filterConditions were not rendering. ([#1873](https://github.com/infor-design/enterprise/issues/1873))
- `[Datagrid]` Fixed an issue where when using filtering and server side paging the filter operations would cause two ajax requests. ([#2069](https://github.com/infor-design/enterprise/issues/2069))
- `[Datagrid]` Fixed issue where header columns are misaligned with body columns on load. ([#1892](https://github.com/infor-design/enterprise/issues/1892))
- `[Datagrid]` Fixed an issue where filtering was missing translation. ([#1900](https://github.com/infor-design/enterprise/issues/1900))
- `[Datagrid]` Fixed an issue with the checkbox formatter where string based 1 or 0 would not work as a dataset source. ([#1948](https://github.com/infor-design/enterprise/issues/1948))
- `[Datagrid]` Fixed a bug where text would be misaligned when repeatedly toggling the filter row. ([#1969](https://github.com/infor-design/enterprise/issues/1969))
- `[Datagrid]` Added an example of expandOnActivate on a customer editor. ([#353](https://github.com/infor-design/enterprise-ng/issues/353))
- `[Datagrid]` Added ability to pass a function to the tooltip option for custom formatting. ([#354](https://github.com/infor-design/enterprise-ng/issues/354))
- `[Datagrid]` Fixed `aria-checked` not toggling correctly on selection of multiselect checkbox. ([#1961](https://github.com/infor-design/enterprise/issues/1961))
- `[Datagrid]` Fixed incorrectly exported CSV/Excel data. ([#2001](https://github.com/infor-design/enterprise/issues/2001))
- `[Dropdown]` Changed the way dropdowns work with screen readers to be a collapsible listbox.([#404](https://github.com/infor-design/enterprise/issues/404))
- `[Dropdown]` Fixed an issue where multiselect dropdown unchecking "Select All" was not getting clear after close list with Safari browser.([#1882](https://github.com/infor-design/enterprise/issues/1882))
- `[Dropdown]` Added an example of a color dropdown showing palette colors as icons.([#2013](https://github.com/infor-design/enterprise/issues/2013))
- `[Datagrid]` Fixed a misalignment of the close icon on mobile. ([#2018](https://github.com/infor-design/enterprise/issues/2018))
- `[List/Detail]` Removed some legacy CSS code that was causing text inside of inline Toolbar Searchfields to become transparent. ([#2075](https://github.com/infor-design/enterprise/issues/2075))
- `[Listbuilder]` Fixed an issue where the text was not sanitizing. ([#1692](https://github.com/infor-design/enterprise/issues/1692))
- `[Lookup]` Fixed an issue where the tooltip was using audible text in the code block component. ([#354](https://github.com/infor-design/enterprise-ng/issues/354))
- `[Locale]` Fixed trailing zeros were getting ignored when displaying thousands values. ([#404](https://github.com/infor-design/enterprise/issues/1840))
- `[MenuButton]` Improved the way menu buttons work with screen readers.([#404](https://github.com/infor-design/enterprise/issues/404))
- `[Message]` Added an audible announce of the message type.([#964](https://github.com/infor-design/enterprise/issues/964))
- `[Message]` Change audible announce of message type added in #964 to an option that is strictly audible.([#2120](https://github.com/infor-design/enterprise/issues/2120))
- `[Modal]` Changed text and button font colors to pass accessibility checks.([#964](https://github.com/infor-design/enterprise/issues/964))
- `[Multiselect]` Fixed an issue where previous selection was still selected after clear all by "Select All" option. ([#2003](https://github.com/infor-design/enterprise/issues/2003))
- `[Notifications]` Fixed a few issues with notification background colors by using the corresponding ids-identity token for each. ([1857](https://github.com/infor-design/enterprise/issues/1857), [1865](https://github.com/infor-design/enterprise/issues/1865))
- `[Notifications]` Fixed an issue where you couldn't click the close icon in Firefox. ([1573](https://github.com/infor-design/enterprise/issues/1573))
- `[Radios]` Fixed the last radio item was being selected when clicking on the first when displayed horizontal. ([#1878](https://github.com/infor-design/enterprise/issues/1878))
- `[Signin]` Fixed accessibility issues. ([#421](https://github.com/infor-design/enterprise/issues/421))
- `[Skiplink]` Fixed a z-index issue on skip links over the nav menu. ([#1721](https://github.com/infor-design/enterprise/issues/1721))
- `[Slider]` Changed the demo so the tooltip will hide when resizing the page. ([#2033](https://github.com/infor-design/enterprise/issues/2033))
- `[Stepprocess]` Fixed rtl style issues. ([#413](https://github.com/infor-design/enterprise/issues/413))
- `[Swaplist]` Fixed disabled styling on swap header buttons. ([#2019](https://github.com/infor-design/enterprise/issues/2019))
- `[Tabs]` Fixed an issue where focus was changed after enable/disable tabs. ([#1934](https://github.com/infor-design/enterprise/issues/1934))
- `[Tabs-Module]` Fixed an issue where the close icon was outside the searchfield. ([#1704](https://github.com/infor-design/enterprise/issues/1704))
- `[Toolbar]` Fixed issues when tooltip shows on hover of toolbar ([#1622](https://github.com/infor-design/enterprise/issues/1622))
- `[Validation]` Fixed an issue where the isAlert settings set to true, the border color, control text color, control icon color was displaying the color for the alert rather than displaying the default color. ([#1922](https://github.com/infor-design/enterprise/issues/1922))

### v4.18.0 Chore & Maintenance

- `[Buttons]` Updated button disabled states with corresponding ids-identity tokens. ([1914](https://github.com/infor-design/enterprise/issues/1914)
- `[Docs]` Added a statement on supporting accessibility. ([#1540](https://github.com/infor-design/enterprise/issues/1540))
- `[Docs]` Added the supported screen readers and some notes on accessibility. ([#1722](https://github.com/infor-design/enterprise/issues/1722))

(50 Issues Solved this release, Backlog Enterprise 294, Backlog Ng 80, 809 Functional Tests, 803 e2e Test)

## v4.17.1

### v4.17.1 Fixes

- `[Datagrid]` Fixed an issue where the second to last column was having resize issues with frozen column sets.(<https://github.com/infor-design/enterprise/issues/1890>)
- `[Datagrid]` Re-align icons and items in the datagrid's "short header" configuration.(<https://github.com/infor-design/enterprise/issues/1880>)
- `[Locale]` Fixed incorrect "groupsize" for `en-US` locale.(<https://github.com/infor-design/enterprise/issues/1907>)

### v4.17.1 Chores & Maintenance

- `[Demoapp]` Fixed embedded icons example with missing icons.(<https://github.com/infor-design/enterprise/issues/1889>)
- `[Demoapp]` Fixed notification demo examples.(<https://github.com/infor-design/enterprise/issues/1893>, <https://github.com/infor-design/enterprise/pull/1896>)

(5 Issues Solved this patch release)

## v4.17.0

- [Npm Package](https://www.npmjs.com/package/ids-enterprise)
- [IDS Enterprise Angular Change Log](https://github.com/infor-design/enterprise-ng/blob/master/docs/CHANGELOG.md)

### v4.17.0 Future Deprecation

- `[Mask]` Using legacy mask options is now deprecated (was starting 4.3.2) and we will remove this in approximately 6 months from the code base. This means using the `data-mask` option and the `mode` as well as legacy patterns in favor of the newer settings and regexes. ([#439](https://github.com/infor-design/enterprise/issues/439))

### v4.17.0 Features

- `[Datagrid]` Added support for ellipsis to header text. ([#842](https://github.com/infor-design/enterprise/issues/842))
- `[Datagrid]` Added support to cancel `rowactivated` event. Now it will trigger the new event `beforerowactivated` which will wait/sync to cancel or proceed to do `rowactivated` event. ([#1021](https://github.com/infor-design/enterprise/issues/1021))
- `[Datagrid]` Added option to align grouped headers text. ([#1714](https://github.com/infor-design/enterprise/issues/1714))
- `[Datagrid]` Tabbing through a new row moves focus to next line for a lookup column. ([#1822](https://github.com/infor-design/enterprise/issues/1822))
- `[Datagrid]` Validation tooltip does not wrap words correctly across multiple lines. ([#1829](https://github.com/infor-design/enterprise/issues/1829))
- `[Dropdown]` Added support to make dropdown readonly fields optionally not tab-able. ([#1591](https://github.com/infor-design/enterprise/issues/1591))
- `[Form Compact]` Implemented design for field-heavy forms. This design is experimental, likely not production ready, and subject to change without notice. ([#1699](https://github.com/infor-design/enterprise/issues/1699))
- `[Hierarchy]` Changed the newer stacked layout to support mutiple root elements. ([#1677](https://github.com/infor-design/enterprise/issues/1677))
- `[Locale]` Added support for passing in `locale` or `language` to the `parse` and `format` and `translation` functions so they will work without changing the current locale or language. ([#462](https://github.com/infor-design/enterprise/issues/462))
- `[Locale]` Added support for setting a specific group size other than the ones in the locale. This includes using no group size. ([#462](https://github.com/infor-design/enterprise/issues/462))
- `[Locale]` Added support for showing timezones in the current language with a fall back for IE 11. ([#592](https://github.com/infor-design/enterprise/issues/592))
- `[Locale]` Added support for different group sizes. This was previously not working correctly for locales like hi-IN (using 3, 2 group sizes) and en-US (using 3, 0 group sizes). We will later make this work on masks on a separate issue. ([#441](https://github.com/infor-design/enterprise/issues/441))
- `[Locale]` Its now possible to add new locales in by adding them to the `defaultLocales` and `supportedLocales` sets. ([#402](https://github.com/infor-design/enterprise/issues/402))
- `[Locale]` Added an example to show extending locales with new strings and an api method to make it easier. because of the way this is split, if your directly adding to `Locale.cultures` you will need to adjust your code to extend from `Locale.languages` instead. ([#402](https://github.com/infor-design/enterprise/issues/402))
- `[Locale]` Added support for having a different language and locale. This is done by calling the new `setLanguage` function. ([#1552](https://github.com/infor-design/enterprise/issues//1552))
- `[Locale / Mask]` Added limited initial support for some unicode languages. This means you can convert to and from numbers typed in Devangari, Arabic, and Chinese (Financial and Simplified). ([#439](https://github.com/infor-design/enterprise/issues/439))
- `[Locale]` Added support for passing a `locale` other the the current locale to calendar, monthview, datepicker and timepicker. ([#462](https://github.com/infor-design/enterprise/issues/462))
- `[Mask]` It is now possible to type numbers in unicode such as Devangari, Arabic, and Chinese (Financial and Simplified) into the the masks that involve numbers. ([#439](https://github.com/infor-design/enterprise/issues/439))
- `[Modal]` Added an option to dictate the maximum width of the modal. ([#1802](https://github.com/infor-design/enterprise/issues/1802))
- `[Icons]` Add support for creating an svg file for the Uplift theme's (alpha) new icons from ids-identity@2.4.0 assets. ([#1759](https://github.com/infor-design/enterprise/issues/1759))
- `[Radar]` Added support to three label sizes (name, abbrName, shortName). ([#1553](https://github.com/infor-design/enterprise/issues/1553))

### v4.17.0 Fixes

- `[Accordion]` Fixed a bug where some truncated text elements were not generating a tooltip. ([#1736](https://github.com/infor-design/enterprise/issues/1736))
- `[Builder]` Cropped Header for Builder Panel When Text is Long. ([#1814](https://github.com/infor-design/enterprise/issues/1814))
- `[Calendar]` Event model title color is not correct if the modal is opened and another event is selected. ([#1739](https://github.com/infor-design/enterprise/issues/1739))
- `[Calendar]` Modal is still displayed after changing months. ([#1741](https://github.com/infor-design/enterprise/issues/1741))
- `[Calendar]` Changing some event spans is causing missing dates on the dialogs. ([#1708](https://github.com/infor-design/enterprise/issues/1708))
- `[Composite Form]` Fix a bug in IE11 where composite form content overflows to the lower container. ([#1768](https://github.com/infor-design/enterprise/issues/1768))
- `[Datagrid]` Added a fix where the column is next to the edge of the browser and the filter dropdown popup overflow the page.([#1604](https://github.com/infor-design/enterprise/issues/1604))
- `[Datagrid]` Added a fix to allow the commit of a cell edit after tabbing into a cell once having clicked into a previous cell.([#1608](https://github.com/infor-design/enterprise/issues/1608))
- `[Datagrid]` Stretch column not working in Edge browser. ([#1716](https://github.com/infor-design/enterprise/issues/1716))
- `[Datagrid]` Fixed a bug where the source callback was not called when filtering. ([#1688](https://github.com/infor-design/enterprise/issues/1688))
- `[Datagrid]` Fixed a bug where filtering Order Date with `is-not-empty` on a null value would not correctly filter out results. ([#1718](https://github.com/infor-design/enterprise/issues/1718))
- `[Datagrid]` Fixed a bug where when using the `disableClientSideFilter` setting the filtered event would not be called correctly. ([#1689](https://github.com/infor-design/enterprise/issues/1689))
- `[Datagrid]` Fixed a bug where hidden columns inside a colspan were aligning incorrectly. ([#1764](https://github.com/infor-design/enterprise/issues/1764))
- `[Dropdown]` Fixed a layout error on non inline fields with errors. ([#1770](https://github.com/infor-design/enterprise/issues/1770))
- `[Dropdown]` Fixed a bug where the dropdown did not close when tabbing if using the `noSearch` setting. ([#1731](https://github.com/infor-design/enterprise/issues/1731))
- `[Modal]` Fixed a bug where the modal can overflow the page. ([#1802](https://github.com/infor-design/enterprise/issues/1802))
- `[Radio Button]` Fixed a rendering problem on the selected state of Radio Buttons used inside of Accordion components. ([#1568](https://github.com/infor-design/enterprise/issues/1568))
- `[Radio Button]` Fixed a z-index issue that was causing radio buttons to sometimes display over top of page sections where they should have instead scrolled beneath. ([#1014](https://github.com/infor-design/enterprise/issues/1014))

### v4.17.0 Chore & Maintenance

- `[Css/Sass]` Replaced font-size numerical declarations with their ids-identity token counterpart. ([#1640](https://github.com/infor-design/enterprise/issues/1640))
- `[Demoapp]` Removed query parameter for changing fonts. ([#1747](https://github.com/infor-design/enterprise/issues/1747))
- `[Build]` Added a process to notify developers that things are being deprecated or going away. Documented the current deprecations in this system and made [notes for developers](https://github.com/infor-design/enterprise/blob/master/docs/CODING-STANDARDS.md#deprecations). ([#1747](https://github.com/infor-design/enterprise/issues/1747))
- `[Veracode]` Made additional fixes and mitigated in veracode. ([#1723](https://github.com/infor-design/enterprise/issues/1723))

(30 Issues Solved this release, Backlog Enterprise 224, Backlog Ng 59, 785 Functional Tests, 793 e2e Test)

## v4.16.0

- [Npm Package](https://www.npmjs.com/package/ids-enterprise)
- [IDS Enterprise Angular Change Log](https://github.com/infor-design/enterprise-ng/blob/master/docs/CHANGELOG.md)

### v4.16.0 Features

- `[Busy Indicator]` Made a fix to make it possible to use a busy indicator on a modals. ([#827](https://github.com/infor-design/enterprise/issues/827))
- `[Datagrid]` Added an option to freeze columns from scrolling on the left and/or right. The new option is called `frozenColumns`. See notes on what works and doesnt with frozen column in the datagrid docs frozen column section. ([#464](https://github.com/infor-design/enterprise/issues/464))
- `[Editor]` Added new state called "preview" a non editable mode to editor. Where it only shows the HTML with no toolbar, borders etc. ([#1413](https://github.com/infor-design/enterprise/issues/1413))
- `[Field Filter]` Added support to get and set filter type programmatically. ([#1181](https://github.com/infor-design/enterprise/issues/1181))
- `[Hierarchy]` Add print media styles to decrease ink usage and increase presentability for print format. Note that you may need to enable the setting to print background images, both Mac and PC have a setting for this. ([#456](https://github.com/infor-design/enterprise/issues/456))
- `[Hierarchy]` Added a new "stacked" layout to eventually replace the current layouts. This works better responsively and prevents horizontal scrolling. ([#1629](https://github.com/infor-design/enterprise/issues/1629))
- `[Pager]` Added a "condensed" page size selector button for use on pagers in smaller containers, such as the list side of the list/detail pattern. ([#1459](https://github.com/infor-design/enterprise/issues/1459))

### v4.16.0 Future Deprecation

- `[Hierarchy]` The following options are now deprecated and will be removed approximately 2019-05-15. `paging` and `mobileView`. ([#1629](https://github.com/infor-design/enterprise/issues/1629))
- `[Hierarchy]` Stacked layout will become the default layout in favor of the existing horizontal layout, so the horizontal layout is now considered deprecated and will be removed approximately 2019-05-15. ([#1629](https://github.com/infor-design/enterprise/issues/1629))

### v4.16.0 Fixes

- `[Application Menu]` Fixed the truncation of long text in an accordion element in the application menu by adding a tooltip to truncated elements. ([#457](https://github.com/infor-design/enterprise/issues/457))
- `[Calendar]` Disable the new event modal when no template is defined. ([#1700](https://github.com/infor-design/enterprise/issues/1700))
- `[Dropdown]` Fixed a bug where the ellipsis was not showing on long text in some browsers. ([#1550](https://github.com/infor-design/enterprise/issues/1550))
- `[Datagrid]` Fixed a bug in equals filter on multiselect filters. ([#1586](https://github.com/infor-design/enterprise/issues/1586))
- `[Datagrid]` Fixed a bug where incorrect data is shown in the events in tree grid. ([#315](https://github.com/infor-design/enterprise-ng/issues/315))
- `[Datagrid]` Fixed a bug where when using minWidth on a column and sorting the column will become misaligned. ([#1481](https://github.com/infor-design/enterprise/issues/1481))
- `[Datagrid]` Fixed a bug where when resizing the last column may become invisible. ([#1456](https://github.com/infor-design/enterprise/issues/1456))
- `[Datagrid]` Fixed a bug where a checkbox column will become checked when selecting if there is no selection checkbox. ([#1641](https://github.com/infor-design/enterprise/issues/1641))
- `[Datagrid]` Fixed a bug where the last column would sometimes not render fully for buttons with longer text. ([#1246](https://github.com/infor-design/enterprise/issues/1246))
- `[Datagrid]` Fixed a bug where showMonthYearPicker did not work correctly on date filters. ([#1532](https://github.com/infor-design/enterprise-ng/issues/1532))
- `[Validation]` Fixed a bug in removeError where the icon is sometimes not removed. ([#1556](https://github.com/infor-design/enterprise/issues/1556))
- `[Datepicker]` Fixed the range picker to clear when changing months in a filter. ([#1537](https://github.com/infor-design/enterprise/issues/1537))
- `[Datepicker]` Fixed disabled dates example to validate again on disabled dates. ([#1445](https://github.com/infor-design/enterprise/issues/1445))
- `[Datagrid]` Fixed a Date Editor bug when passing a series of zeroes to a datagrid cell with an editable date. ([#1020](https://github.com/infor-design/enterprise/issues/1020))
- `[Dropdown]` Fixed a bug where a dropdown will never reopen if it is closed by clicking a menu button. ([#1670](https://github.com/infor-design/enterprise/issues/1670))
- `[Icons]` Established missing icon sourcing and sizing consistency from ids-identity icon/svg assets. ([PR#1628](https://github.com/infor-design/enterprise/pull/1628))
- `[Listview]` Addressed performance issues with paging on all platforms, especially Windows and IE/Edge browsers. As part of this, reworked all components that integrate with the Pager component to render their contents based on a dataset, as opposed to DOM elements. ([#922](https://github.com/infor-design/enterprise/issues/922))
- `[Lookup]` Fixed a bug with settings: async, server-side, and single select modes.  The grid was not deselecting the previously selected value when a new row was clicked.  If the value is preselected in the markup, the lookup modal will no longer close prematurely. ([PR#1654](https://github.com/infor-design/enterprise/issues/1654))
- `[Pager]` Made it possible to set and persist custom tooltips on first, previous, next and last pager buttons. ([#922](https://github.com/infor-design/enterprise/issues/922))
- `[Pager]` Fixed propagation of the `pagesizes` setting when using `updated()`. Previously the array was deep extended instead of being replaced outright. ([#1466](https://github.com/infor-design/enterprise/issues/1466))
- `[Tree]` Fixed a bug when calling the disable or enable methods of the tree. This was not working with ie11. ([PR#1600](https://github.com/infor-design/enterprise/issues/1600))
- `[Stepprocess]` Fixed a bug where the step folder was still selected when it was collapsed or expanded. ([#1633](https://github.com/infor-design/enterprise/issues/1633))
- `[Swaplist]` Fixed a bug where items were not able to drag anymore after make the search. ([#1703](https://github.com/infor-design/enterprise/issues/1703))
- `[Toolbar Flex]` Added the ability to pass in a `beforeOpen` callback to the More Actions menu (fixes a bug where it wasn't possible to dynamically add content to the More Actions menu in same way that was possible on the original Toolbar component)
- `[Toolbar Flex]` Fixed a bug where selected events were not bubbling up for a menu button on a flex toolbar. ([#1709](https://github.com/infor-design/enterprise/issues/1709))
- `[Stepprocess]` Disabled step selected when using the next or previous button. ([#1697](https://github.com/infor-design/enterprise/issues/1697))
- `[Tree]` Fixed a bug when calling the disable or enable methods of the tree. This was not working with ie11. ([PR#1600](https://github.com/infor-design/enterprise/issues/1600))

### v4.16.0 Chore & Maintenance

- `[Demo App]` Removed the search icon from the header on test pages as it doesn't function. ([#1449](https://github.com/infor-design/enterprise/issues/1449))
- `[Demo App]` Added a fix for incorrect links when running on windows. ([#1549](https://github.com/infor-design/enterprise/issues/1549))
- `[Docs]` Added a fix to prevent the documentation generator from failing intermittently. ([#1377](https://github.com/infor-design/enterprise/issues/1377))

(29 Issues Solved this release, Backlog Enterprise 203, Backlog Ng 69, 735 Functional Tests, 670 e2e Test)

## v4.15.0

- [Npm Package](https://www.npmjs.com/package/ids-enterprise)
- [IDS Enterprise Angular Change Log](https://github.com/infor-design/enterprise-ng/blob/master/docs/CHANGELOG.md)

### v4.15.0 Features

- `[Datagrid]` Added support for lookup in the datagrid filter. ([#653](https://github.com/infor-design/enterprise/issues/653))
- `[Datagrid]` Added support for masks on lookup editors. ([#406](https://github.com/infor-design/enterprise/issues/406))
- `[Validation]` When using legacy mode validation, made the icon dim if the text was on top of it. ([#644](https://github.com/infor-design/enterprise/issues/644))
- `[Calendar]` Now possible to edit events both with the API and by clicking/double clicking events. And other improvements. ([#1436](https://github.com/infor-design/enterprise/issues/1436))
- `[Datagrid]` Added new methods to clear dirty cells on cells, rows, and all. ([#1303](https://github.com/infor-design/enterprise/issues/1303))
- `[Tree]` Added several improvements: the ability to show a dropdown on the tree node, the ability to add nodes in between current nodes, the ability to set checkboxes for selection only on some nodes, and the ability to customize icons. ([#1364](https://github.com/infor-design/enterprise/issues/1364))
- `[Datagrid]` Added the ability to display or hide the new row indicator with a new `showNewIndicator` option. ([#1589](https://github.com/infor-design/enterprise/issues/1589))

### v4.15.0 Fixes

- `[Icons]` Icons with the word `confirm` have been changed to `success`. This is partially backwards compatible for now. We deprecated `confirm` and will remove in the next major version so rename your icons. Example `icon-confirm` to `icon-success`. ([#963](https://github.com/infor-design/enterprise/issues/963))
- `[Icons]` The alert icons now have a white background allowing them to appear on colored sections. There are now two versions, for example: `icon-error` and `icon-error-solid`. These are used in calendar. ([#1436](https://github.com/infor-design/enterprise/issues/1436))
- `[Circle Pager]` Made significant improvements to resizing, especially on tabs. ([#1284](https://github.com/infor-design/enterprise/issues/1284))
- `[Datagrid]` In high contrast mode the background is now white when editing cells. ([#1421](https://github.com/infor-design/enterprise/issues/1421))
- `[Dropdown]` Fixed an issue where filter did not work in no-search mode with the Caps Lock key. ([#1500](https://github.com/infor-design/enterprise/issues/1500))
- `[Popupmenu]` Fixed an issue when using the same menu on multiple inputs wherein destroying one instance actually destroyed all instances. ([#1025](https://github.com/infor-design/enterprise/issues/1025))
- `[Swaplist]` Fixed a bug where Shift+M did not work when typing in the search. ([#1408](https://github.com/infor-design/enterprise/issues/1408))
- `[Popupmenu]` Fixed a bug in immediate mode where right click only worked the first time. ([#1507](https://github.com/infor-design/enterprise/issues/1507))
- `[Editor]` Fixed a bug where clear formatting did not work in safari. ([#911](https://github.com/infor-design/enterprise/issues/911))
- `[Colorpicker]` Fixed a bug in Angular where the picker did not respond correctly to `editable=false` and `disabled=true`. ([#257](https://github.com/infor-design/enterprise-ng/issues/257))
- `[Locale]` Fixed a bug where the callback did not complete on nonexistent locales. ([#1267](https://github.com/infor-design/enterprise/issues/1267))
- `[Calendar]` Fixed a bug where event details remain when filtering event types. ([#1436](https://github.com/infor-design/enterprise/issues/1436))
- `[Busy Indicator]` Fixed a bug where the indicator closed when clicking on accordions. ([#281](https://github.com/infor-design/enterprise-ng/issues/281))
- `[Datagrid Tree]` Fixed the need for unique IDs on the tree nodes. ([#1361](https://github.com/infor-design/enterprise/issues/1361))
- `[Editor]` Improved the result of pasting bullet lists from MS Word. ([#1351](https://github.com/infor-design/enterprise/issues/1351))
- `[Hierarchy]` Fixed layout issues in the context menu in RTL mode. ([#1310](https://github.com/infor-design/enterprise/issues/1310))
- `[Datagrid]` Added a setting `allowChildExpandOnMatch` that optionally determines if a search/filter will show and allow nonmatching children to be shown. ([#1422](https://github.com/infor-design/enterprise/issues/1422))
- `[Datagrid]` If a link is added with a href it will now be followed when clicking, rather than needing to use the click method setting on columns. ([#1473](https://github.com/infor-design/enterprise/issues/1473))
- `[Datagrid Tree]` Fixed a bug where Expand/Collapse text is added into the +/- cell. ([#1145](https://github.com/infor-design/enterprise/issues/1145))
- `[Dropdown]` Fixed a bug in NG where two dropdowns in different components would cause each other to freeze. ([#229](https://github.com/infor-design/enterprise-ng/issues/229))
- `[Editor]` Verified a past fix where editor would not work with all buttons when in a modal. ([#408](https://github.com/infor-design/enterprise/issues/408))
- `[Datagrid Tree]` Fixed a bug in `updateRow` that caused the indent of the tree grid to collapse. ([#405](https://github.com/infor-design/enterprise/issues/405))
- `[Empty Message]` Fixed a bug where a null empty message would not be possible. This is used to show no empty message on initial load delays. ([#1467](https://github.com/infor-design/enterprise/issues/1467))
- `[Lookup]` Fixed a bug where nothing is inserted when you click a link editor in the lookup. ([#1315](https://github.com/infor-design/enterprise/issues/1315))
- `[About]` Fixed a bug where the version would not show when set. It would show the IDS version. ([#1414](https://github.com/infor-design/enterprise/issues/1414))
- `[Datagrid]` Fixed a bug in `disableClientSort` / `disableClientFilter`. It now retains visual indicators on sort and filter. ([#1248](https://github.com/infor-design/enterprise/issues/1248))
- `[Tree]` Fixed a bug where selected nodes are selected again after loading child nodes. ([#1270](https://github.com/infor-design/enterprise/issues/1270))
- `[Input]` Fixed a bug where inputs that have tooltips will not be selectable with the cursor. ([#1354](https://github.com/infor-design/enterprise/issues/1354))
- `[Accordion]` Fixed a bug where double clicking a header will open and then close the accordion. ([#1314](https://github.com/infor-design/enterprise/issues/1314))
- `[Datagrid]` Fixed a bug on hover with taller cells where the hover state would not cover the entire cell. ([#1490](https://github.com/infor-design/enterprise/issues/1490))
- `[Editor]` Fixed a bug where the image would still be shown if you press the Esc key and cancel the image dialog. ([#1489](https://github.com/infor-design/enterprise/issues/1489))
- `[Datagrid Lookup]` Added additional missing event info for ajax requests and filtering. ([#1486](https://github.com/infor-design/enterprise/issues/1486))
- `[Tabs]` Added protection from inserting HTML tags in the add method (XSS). ([#1462](https://github.com/infor-design/enterprise/issues/1462))
- `[App Menu]` Added better text wrapping for longer titles. ([#1116](https://github.com/infor-design/enterprise/issues/1116))
- `[Contextual Action Panel]` Fixed some examples so that they reopen more than one time. ([#1116](https://github.com/infor-design/enterprise/issues/506))
- `[Searchfield]` Fixed a border styling issue on longer labels in the search. ([#1500](https://github.com/infor-design/enterprise/issues/1500))
- `[Tabs Multi]` Improved the experience on mobile by collapsing the menus a bit. ([#971](https://github.com/infor-design/enterprise/issues/971))
- `[Lookup]` Fixed missing ellipsis menu on mobile devices. ([#1068](https://github.com/infor-design/enterprise/issues/1068))
- `[Accordion]` Fixed incorrect font size on p tags in the accordion. ([#1116](https://github.com/infor-design/enterprise/issues/1116))
- `[Line Chart]` Fixed and improved the legend text on mobile viewport. ([#609](https://github.com/infor-design/enterprise/issues/609))

### v4.15.0 Chore & Maintenance

- `[General]` Migrated sass to use IDS color variables. ([#1435](https://github.com/infor-design/enterprise/issues/1435))
- `[Angular]` Added all settings from 4.13 in time for future 5.1.0 ([#274](https://github.com/infor-design/enterprise-ng/issues/274))
- `[General]` Fixed some incorrect layouts. ([#1357](https://github.com/infor-design/enterprise/issues/1357))
- `[Targeted Achievement]` Removed some older non working examples. ([#520](https://github.com/infor-design/enterprise/issues/520))

(50 Issues Solved this release, Backlog Enterprise 294, Backlog Ng 80, 809 Functional Tests, 716 e2e Test)

## v4.14.0

- [Npm Package](https://www.npmjs.com/package/ids-enterprise)
- [IDS Enterprise Angular Change Log](https://github.com/infor-design/enterprise-ng/blob/master/docs/CHANGELOG.md)

### v4.14.0 Features

- `[Datepicker/Monthview]` Added a setting for the day of week the calendar starts that can be used outside of the Locale setting. ([#1179](https://github.com/infor-design/enterprise/issues/1179))
- `[Datagrid]` Made the tree datagrid work a lot better with filtering. ([#1281](https://github.com/infor-design/enterprise/issues/1281))
- `[Autocomplete/SearchField]` Added a caseSensitive filtering option. ([#385](https://github.com/infor-design/enterprise/issues/385))
- `[Datagrid]` Added an option `headerAlign` to set alignment on the header different than the rows. ([#420](https://github.com/infor-design/enterprise/issues/420))
- `[Message]` Added the ability to use certain formatter html tags in the message content. ([#379](https://github.com/infor-design/enterprise/issues/379))

### v4.14.0 Fixes

- `[Swaplist]` Fixed a bug that if you drag really fast everything disappears. ([#1195](https://github.com/infor-design/enterprise/issues/1195))
- `[Hierarchy]` Fixed a bug that part of the profile menu is cut off. ([#931](https://github.com/infor-design/enterprise/issues/931))
- `[Datagrid/Dropdown]` Fixed a bug that part of the dropdown menu is cut off. ([#1420](https://github.com/infor-design/enterprise/issues/1420))
- `[Modal]` Fixed bugs where with certain field types modal validation was not working. ([#1213](https://github.com/infor-design/enterprise/issues/1213))
- `[Dropdown]` Fixed a regression where the tooltip was not showing when data is overflowed. ([#1400](https://github.com/infor-design/enterprise/issues/1400))
- `[Tooltip]` Fixed a bugs where a tooltip would show up in unexpected places. ([#1396](https://github.com/infor-design/enterprise/issues/1396))
- `[Datagrid/Dropdown]` Fixed a bug where an error would occur if showSelectAll is used. ([#1360](https://github.com/infor-design/enterprise/issues/1360))
- `[Datagrid/Tooltip]` Fixed a bugs where a tooltip would show up in the header unexpectedly. ([#1395](https://github.com/infor-design/enterprise/issues/1395))
- `[Popupmenu]` Fixed incorrect highlighting on disabled list items.  ([#982](https://github.com/infor-design/enterprise/issues/982))
- `[Contextual Action Panel]` Fixed issues with certain styles of invoking the CAP where it would not reopen a second time. ([#1139](https://github.com/infor-design/enterprise/issues/1139))
- `[Spinbox]` Added a fix so the page will not zoom when click + and - on mobile devices. ([#1070](https://github.com/infor-design/enterprise/issues/1070))
- `[Splitter]` Removed the tooltip from the expand/collapse button as it was superfluous. ([#1180](https://github.com/infor-design/enterprise/issues/1180))
- `[Datagrid]` Added a fix so the last column when stretching will do so with percentage so it will stay when the page resize or the menu opens/closes. ([#1168](https://github.com/infor-design/enterprise/issues/1168))
- `[Datagrid]` Fixed bugs in the server side and filtering example. ([#396](https://github.com/infor-design/enterprise/issues/396))
- `[Datagrid]` Fixed a bug in applyFilter with datefields. ([#1269](https://github.com/infor-design/enterprise/issues/1269))
- `[Datagrid]` Fixed a bug in updateCellNode where sometimes it did not work. ([#1122](https://github.com/infor-design/enterprise/issues/1122))
- `[Hierarchy]` Made the empty image ring the same color as the left edge. ([#932](https://github.com/infor-design/enterprise/issues/932))
- `[Datagrid/Dropdown]` Fixed an issue that tab did not close dropdown editors. ([#1198](https://github.com/infor-design/enterprise/issues/1198))
- `[Datagrid/Dropdown]` Fixed a bug that if you click open a dropdown editor then you cannot use arrow keys to select. ([#1387](https://github.com/infor-design/enterprise/issues/1387))
- `[Datagrid/Dropdown]` Fixed a bug that if a smaller number of items the menu would be too short. ([#1298](https://github.com/infor-design/enterprise/issues/1298))
- `[Searchfield]` Fixed a bug that the search field didnt work in safari. ([#225](https://github.com/infor-design/enterprise/issues/225))
- `[Datagrid/Dropdown]` Fixed a bug that source is used the values may be cleared out when opening the list. ([#1185](https://github.com/infor-design/enterprise/issues/1185))
- `[Personalization]` Fixed a bug that when calling initialize the personalization would reset. ([#1231](https://github.com/infor-design/enterprise/issues/1231))
- `[Tabs]` Fixed the alignment of the closing icon. ([#1056](https://github.com/infor-design/enterprise/issues/1056))
- `[Dropdown]` Fixed list alignment issues on mobile. ([#1069](https://github.com/infor-design/enterprise/issues/1069))
- `[Dropdown]` Fixed issues where the listbox would not close on mobile. ([#1119](https://github.com/infor-design/enterprise/issues/1119))
- `[Dropdown]` Fixed a bug where modals would close on url hash change. ([#1207](https://github.com/infor-design/enterprise/issues/1207))
- `[Contextual Action Panel]` Fixed an issue where buttons would occasionally be out of view. ([#283](https://github.com/infor-design/enterprise/issues/283))
- `[Empty Message]` Added a new icon to indicate using the search function. ([#1325](https://github.com/infor-design/enterprise/issues/1325))
- `[Searchfield]` Added a fix for landscape mode on mobile. ([#1102](https://github.com/infor-design/enterprise/issues/1102))
- `[Datagrid]` Added a fix for hard to read fields in high contrast mode. ([#1193](https://github.com/infor-design/enterprise/issues/1193))

### v4.14.0 Chore & Maintenance

- `[General]` Fixed problems with the css mapping where the line numbers were wrong in the map files. ([#962](https://github.com/infor-design/enterprise/issues/962))
- `[Docs]` Added setting so themes can be shown in the documentation pages. ([#1327](https://github.com/infor-design/enterprise/issues/1327))
- `[Docs]` Made links to example pages open in a new window. ([#1132](https://github.com/infor-design/enterprise/issues/1132))

(43 Issues Solved this release, Backlog Enterprise 181, Backlog Ng 64, 682 Functional Tests, 612 e2e Test)

## v4.13.0

- [Npm Package](https://www.npmjs.com/package/ids-enterprise)
- [IDS Enterprise Angular Change Log](https://github.com/infor-design/enterprise-ng/blob/master/docs/CHANGELOG.md)

### v4.13.0 Features

- `[Calendar]` Added some new features such as upcoming events view, RTL, keyboard support and fixed styling issues and bugs. ([#1221](https://github.com/infor-design/enterprise/issues/1221))
- `[Flex Toolbar]` Added search field integration, so that the search field is mainly close to being able to replace the legacy toolbar. ([#269](https://github.com/infor-design/enterprise/issues/269))
- `[Bar]` Added short, medium label support for adapting the chart to responsive views. ([#1094](https://github.com/infor-design/enterprise/issues/1094))
- `[Textarea]` Added maxLength option to prevent typing over a set maximum. ([#1046](https://github.com/infor-design/enterprise/issues/1046))
- `[Textarea]` Added maxGrow option to prevent growing when typing over a set max. ([#1147](https://github.com/infor-design/enterprise/issues/1147))
- `[Datagrid]` If using the `showDirty` option the indication will now be on each cell. ([#1183](https://github.com/infor-design/enterprise/issues/1183))
- `[Datepicker]` Added an option `useCurrentTime` that will insert current time instead of noon time with date and timepickers. ([#1087](https://github.com/infor-design/enterprise/issues/1087))
- `[General]` Included an IE 11 polyfill for ES6 Promises, this is a new dependency in the package.json you should include. ([#1172](https://github.com/infor-design/enterprise/issues/1172))
- `[General]` Add translations in 38 languages including new support for Slovak (sk-SK). ([#557](https://github.com/infor-design/enterprise/issues/557))

### v4.13.0 Fixes

- `[Tooltips]` Fixed an important bug where tooltips would stick around in the page on the top corner. ([#1273](https://github.com/infor-design/enterprise/issues/1273))
- `[Tooltips]` Fixed some contrast issues on the high contrast theme. ([#1249](https://github.com/infor-design/enterprise/issues/1249))
- `[Tooltips]` Fixed a bug where Toolbar "More Actions" menu buttons could incorrectly display a tooltip overlapping an open menu. ([#1242](https://github.com/infor-design/enterprise/issues/1242))
- `[Datepicker / Timepicker]` Removed the need to use the customValidation setting. You can remove this option from your code. The logic will pick up if you added customValidation to your input by adding a data-validate option. You also may need to add `date` or `availableDate` validation to your  data-validate attribute if these validations are desired along with your custom or required validation. ([#862](https://github.com/infor-design/enterprise/issues/862))
- `[Menubutton]` Added a new setting `hideMenuArrow` you can use for buttons that don't require an arrow, such as menu buttons. ([#1088](https://github.com/infor-design/enterprise/issues/1088))
- `[Dropdown]` Fixed issues with destroy when multiple dropdown components are on the page. ([#1202](https://github.com/infor-design/enterprise/issues/1202))
- `[Datagrid]` Fixed alignment issues when using filtering with some columns that do not have a filter. ([#1124](https://github.com/infor-design/enterprise/issues/1124))
- `[Datagrid]` Fixed an error when dynamically adding context menus. ([#1216](https://github.com/infor-design/enterprise/issues/1216))
- `[Datagrid]` Added an example of dynamic intermediate paging and filtering. ([#396](https://github.com/infor-design/enterprise/issues/396))
- `[Dropdown]` Fixed alignment issues on mobile devices. ([#1069](https://github.com/infor-design/enterprise/issues/1069))
- `[Datepicker]` Fixed incorrect assumptions, causing incorrect umalqura calendar calculations. ([#1189](https://github.com/infor-design/enterprise/issues/1189))
- `[Datepicker]` Fixed an issue where the dialog would not close on click out if opening the time dropdown components first. ([#1278](https://github.com/infor-design/enterprise/issues/))
- `[General]` Added the ability to stop renderLoop. ([#214](https://github.com/infor-design/enterprise/issues/214))
- `[Datepicker]` Fixed an issue reselecting ranges with the date picker range option. ([#1197](https://github.com/infor-design/enterprise/issues/1197))
- `[Editor]` Fixed bugs on IE with background color option. ([#392](https://github.com/infor-design/enterprise/issues/392))
- `[Colorpicker]` Fixed issue where the palette is not closed on enter key / click. ([#1050](https://github.com/infor-design/enterprise/issues/1050))
- `[Accordion]` Fixed issues with context menus on the accordion. ([#639](https://github.com/infor-design/enterprise/issues/639))
- `[Searchfield]` Made no results appear not clickable. ([#329](https://github.com/infor-design/enterprise/issues/329))
- `[Datagrid]` Added an example of groups and paging. ([#435](https://github.com/infor-design/enterprise/issues/435))
- `[Editor]` Fixed the dirty indicator when using toolbar items. ([#910](https://github.com/infor-design/enterprise/issues/910))
- `[Datagrid]` Fixed a bug that made tooltips disappear when a lookup editor is closed. ([#1186](https://github.com/infor-design/enterprise/issues/1186))
- `[Datagrid]` Fixed a bug where not all rows are removed in the removeSelected function. ([#1036](https://github.com/infor-design/enterprise/issues/1036))
- `[Datagrid]` Fixed bugs in activateRow and deactivateRow in some edge cases. ([#948](https://github.com/infor-design/enterprise/issues/948))
- `[Datagrid]` Fixed formatting of tooltips on the header and filter. ([#955](https://github.com/infor-design/enterprise/issues/955))
- `[Datagrid]` Fixed wrong page number when saving the page number in localstorage and reloading. ([#798](https://github.com/infor-design/enterprise/issues/798))
- `[Tree]` Fixed issues when expanding and collapsing after dragging nodes around. ([#1183](https://github.com/infor-design/enterprise/issues/1183))
- `[ContextualActionPanel]` Fixed a bug where the CAP will be closed if clicking an accordion in it. ([#1138](https://github.com/infor-design/enterprise/issues/1138))
- `[Colorpicker]` Added a setting (customColors) to prevent adding default colors if totally custom colors are used. ([#1135](https://github.com/infor-design/enterprise/issues/1135))
- `[AppMenu]` Improved contrast in high contrast theme. ([#1146](https://github.com/infor-design/enterprise/issues/1146))
- `[Searchfield]` Fixed issue where ascenders/descenders are cut off. ([#1101](https://github.com/infor-design/enterprise/issues/1101))
- `[Tree]` Added sortstop and sortstart events. ([#1003](https://github.com/infor-design/enterprise/issues/1003))
- `[Searchfield]` Fixed some alignment issues in different browsers. ([#1106](https://github.com/infor-design/enterprise/issues/1106))
- `[Searchfield]` Fixed some contrast issues in different browsers. ([#1104](https://github.com/infor-design/enterprise/issues/1104))
- `[Searchfield]` Prevent multiple selected events from firing. ([#1259](https://github.com/infor-design/enterprise/issues/1259))
- `[Autocomplete]` Added a beforeOpen setting ([#398](https://github.com/infor-design/enterprise/issues/398))
- `[Toolbar]` Fixed an error where toolbar tried to focus a DOM item that was removed. ([#1177](https://github.com/infor-design/enterprise/issues/1177))
- `[Dropdown]` Fixed a problem where the bottom of some lists is cropped. ([#909](https://github.com/infor-design/enterprise/issues/909))
- `[General]` Fixed a few components so that they could still initialize when hidden. ([#230](https://github.com/infor-design/enterprise/issues/230))
- `[Datagrid]` Fixed missing tooltips on new row. ([#1081](https://github.com/infor-design/enterprise/issues/1081))
- `[Lookup]` Fixed a bug using select all where it would select the previous list. ([#295](https://github.com/infor-design/enterprise/issues/295))
- `[Datagrid]` Fixed missing summary row on initial render in some cases. ([#330](https://github.com/infor-design/enterprise/issues/330))
- `[Button]` Fixed alignment of text and icons. ([#973](https://github.com/infor-design/enterprise/issues/973))
- `[Datagrid]` Fixed missing source call when loading last page first. ([#1162](https://github.com/infor-design/enterprise/issues/1162))
- `[SwapList]` Made sure swap list will work in all cases and in angular. ([#152](https://github.com/infor-design/enterprise/issues/152))
- `[Toast]` Fixed a bug where some toasts on certain urls may not close. ([#1305](https://github.com/infor-design/enterprise/issues/1305))
- `[Datepicker / Lookup]` Fixed bugs where they would not load on tabs. ([#1304](https://github.com/infor-design/enterprise/issues/1304))

### v4.13.0 Chore & Maintenance

- `[General]` Added more complete visual tests. ([#978](https://github.com/infor-design/enterprise/issues/978))
- `[General]` Cleaned up some of the sample pages start at A, making sure examples work and tests are covered for better QA (on going). ([#1136](https://github.com/infor-design/enterprise/issues/1136))
- `[General]` Upgraded to ids-identity 2.0.x ([#1062](https://github.com/infor-design/enterprise/issues/1062))
- `[General]` Cleanup missing files in the directory listings. ([#985](https://github.com/infor-design/enterprise/issues/985))
- `[Demo App]` Removed response headers for less Veracode errors. ([#959](https://github.com/infor-design/enterprise/issues/959))
- `[Angular 1.0]` We removed the angular 1.0 directives from the code and examples. These are no longer being updated. You can still use older versions of this or move on to Angular 7.x ([#1136](https://github.com/infor-design/enterprise/issues/1136))
- `[Uplift]` Included the uplift theme again as alpha for testing. It will show with a watermark and is only available via the personalize api or url params in the demo app. ([#1224](https://github.com/infor-design/enterprise/issues/1224))

(69 Issues Solved this release, Backlog Enterprise 199, Backlog Ng 63, 662 Functional Tests, 659 e2e Test)

## v4.12.0

- [Npm Package](https://www.npmjs.com/package/ids-enterprise)
- [IDS Enterprise Angular Change Log](https://github.com/infor-design/enterprise-ng/blob/master/docs/CHANGELOG.md)

### v4.12.0 Features

- `[General]` The ability to make custom/smaller builds has further been improved. We improved the component matching, made it possible to run the tests on only included components, fixed the banner, and improved the terminal functionality. Also removed/deprecated the older mapping tool. ([#417](https://github.com/infor-design/enterprise/issues/417))
- `[Message]` Added the ability to have different types (Info, Confirm, Error, Alert). ([#963](https://github.com/infor-design/enterprise/issues/963))
- `[General]` Further fixes to pass veracode scans. Now passing conditionally. ([#683](https://github.com/infor-design/enterprise/issues/683))
- `[Pager]` Made it possible to use the pager as a standalone component. ([#250](https://github.com/infor-design/enterprise/issues/250))
- `[Editor]` Added a clear formatting button. ([#473](https://github.com/infor-design/enterprise/issues/473))
- `[Datepicker]` Added an option to show the time as current time instead of midnight. ([#889](https://github.com/infor-design/enterprise/issues/889))
- `[About]` Dialog now shows device information. ([#684](https://github.com/infor-design/enterprise/issues/684))

### v4.12.0 Fixes

- `[Datagrid Tree]` Fixed incorrect data on activated event. ([#412](https://github.com/infor-design/enterprise/issues/412))
- `[Datagrid]` Improved the export function so it works on different locales. ([#378](https://github.com/infor-design/enterprise/issues/378))
- `[Tabs]` Fixed a bug where clicking the x on tabs with a dropdowns would incorrectly open the dropdown. ([#276](https://github.com/infor-design/enterprise/issues/276))
- `[Datagrid]` Changed the `settingschange` event so it will only fire once. ([#903](https://github.com/infor-design/enterprise/issues/903))
- `[Listview]` Improved rendering performance. ([#430](https://github.com/infor-design/enterprise/issues/430))
- `[General]` Fixed issues when using base tag, that caused icons to disappear. ([#766](https://github.com/infor-design/enterprise/issues/766))
- `[Empty Message]` Made it possible to assign code to the button click if used. ([#667](https://github.com/infor-design/enterprise/issues/667))
- `[Datagrid]` Added translations for the new tooltip. ([#227](https://github.com/infor-design/enterprise/issues/227))
- `[Dropdown]` Fixed contrast issue in high contrast theme. ([#945](https://github.com/infor-design/enterprise/issues/945))
- `[Datagrid]` Reset to default did not reset dropdown columns. ([#847](https://github.com/infor-design/enterprise/issues/847))
- `[Datagrid]` Fixed bugs in keyword search highlighting with special characters. ([#849](https://github.com/infor-design/enterprise/issues/849))
- `[Datagrid]` Fixed bugs that causes NaN to appear in date fields. ([#891](https://github.com/infor-design/enterprise/issues/891))
- `[Dropdown]` Fixed issue where validation is not trigger on IOS on click out. ([#659](https://github.com/infor-design/enterprise/issues/659))
- `[Lookup]` Fixed bug in select all in multiselect with paging. ([#926](https://github.com/infor-design/enterprise/issues/926))
- `[Modal]` Fixed bug where the modal would close if hitting enter on a checkbox and inputs. ([#320](https://github.com/infor-design/enterprise/issues/320))
- `[Lookup]` Fixed bug trying to reselect a second time. ([#296](https://github.com/infor-design/enterprise/issues/296))
- `[Tabs]` Fixed behavior when closing and disabling tabs. ([#947](https://github.com/infor-design/enterprise/issues/947))
- `[Dropdown]` Fixed layout issues when using icons in the dropdown. ([#663](https://github.com/infor-design/enterprise/issues/663))
- `[Datagrid]` Fixed a bug where the tooltip did not show on validation. ([#1008](https://github.com/infor-design/enterprise/issues/1008))
- `[Tabs]` Fixed issue with opening spillover on IOS. ([#619](https://github.com/infor-design/enterprise/issues/619))
- `[Datagrid]` Fixed bugs when using `exportable: false` in certain column positions. ([#787](https://github.com/infor-design/enterprise/issues/787))
- `[Searchfield]` Removed double border. ([#328](https://github.com/infor-design/enterprise/issues/328))

### v4.12.0 Chore & Maintenance

- `[Masks]` Added missing and more documentation, cleaned up existing docs. ([#1033](https://github.com/infor-design/enterprise/issues/1033))
- `[General]` Based on design site comments, we improved some pages and fixed some missing links. ([#1034](https://github.com/infor-design/enterprise/issues/1034))
- `[Bar Chart]` Added test coverage. ([#848](https://github.com/infor-design/enterprise/issues/848))
- `[Datagrid]` Added full api test coverage. ([#242](https://github.com/infor-design/enterprise/issues/242))

(55 Issues Solved this release, Backlog Enterprise 185, Backlog Ng 50, 628 Functional Tests, 562 e2e Test)

## v4.11.0

- [Npm Package](https://www.npmjs.com/package/ids-enterprise)
- [IDS Enterprise Angular Change Log](https://github.com/infor-design/enterprise-ng/blob/master/docs/CHANGELOG.md)

### v4.11.0 Features

- `[General]` It is now possible to make custom builds. With a custom build you specify a command with a list of components that you use. This can be used to reduce the bundle size for both js and css. ([#417](https://github.com/infor-design/enterprise/issues/417))
- `[Calendar]` Added more features including: a readonly view, ability for events to span days, tooltips and notifications ([#417](https://github.com/infor-design/enterprise/issues/417))
- `[Lookup]` Added the ability to select across pages, even when doing server side paging. ([#375](https://github.com/infor-design/enterprise/issues/375))
- `[Datagrid]` Improved tooltip performance, and now tooltips show on cells that are not fully displayed. ([#447](https://github.com/infor-design/enterprise/issues/447))

### v4.11.0 Fixes

- `[Dropdown]` The onKeyDown callback was not firing if CTRL key is used. This is fixed. ([#793](https://github.com/infor-design/enterprise/issues/793))
- `[Tree]` Added a small feature to preserve the tree node states on reload. ([#792](https://github.com/infor-design/enterprise/issues/792))
- `[Tree]` Added a disable/enable method to disable/enable the whole tree. ([#752](https://github.com/infor-design/enterprise/issues/752))
- `[App Menu]` Fixed a bug clearing the search filter box. ([#702](https://github.com/infor-design/enterprise/issues/702))
- `[Column Chart]` Added a yAxis option, you can use to format the yAxis in custom ways. ([#627](https://github.com/infor-design/enterprise/issues/627))
- `[General]` More fixes to use external ids tokens. ([#708](https://github.com/infor-design/enterprise/issues/708))
- `[Datagrid]` Fixed an error calling selectRows with an integer. ([#756](https://github.com/infor-design/enterprise/issues/756))
- `[Tree]` Fixed a bug that caused newly added rows to not be draggable. ([#618](https://github.com/infor-design/enterprise/issues/618))
- `[Dropdown / Multiselect]` Re-added the ability to have a placeholder on the component. ([#832](https://github.com/infor-design/enterprise/issues/832))
- `[Datagrid]` Fixed a bug that caused dropdown filters to not save on reload of page (saveUserSettings) ([#791](https://github.com/infor-design/enterprise/issues/791))
- `[Dropdown]` Fixed a bug that caused an unneeded scrollbar. ([#786](https://github.com/infor-design/enterprise/issues/786))
- `[Tree]` Added drag events and events for when the data is changed. ([#801](https://github.com/infor-design/enterprise/issues/801))
- `[Datepicker]` Fixed a bug updating settings, where time was not changing correctly. ([#305](https://github.com/infor-design/enterprise/issues/305))
- `[Tree]` Fixed a bug where the underlying dataset was not synced up. ([#718](https://github.com/infor-design/enterprise/issues/718))
- `[Lookup]` Fixed incorrect text color on chrome. ([#762](https://github.com/infor-design/enterprise/issues/762))
- `[Editor]` Fixed duplicate ID's on the popup dialogs. ([#746](https://github.com/infor-design/enterprise/issues/746))
- `[Dropdown]` Fixed misalignment of icons on IOS. ([#657](https://github.com/infor-design/enterprise/issues/657))
- `[Demos]` Fixed a bug that caused RTL pages to sometimes load blank. ([#814](https://github.com/infor-design/enterprise/issues/814))
- `[Modal]` Fixed a bug that caused the modal to close when clicking an accordion on the modal. ([#747](https://github.com/infor-design/enterprise/issues/747))
- `[Tree]` Added a restoreOriginalState method to set the tree back to its original state. ([#751](https://github.com/infor-design/enterprise/issues/751))
- `[Datagrid]` Added an example of a nested datagrid with scrolling. ([#172](https://github.com/infor-design/enterprise/issues/172))
- `[Datagrid]` Fixed column alignment issues on grouped column examples. ([#147](https://github.com/infor-design/enterprise/issues/147))
- `[Datagrid]` Fixed bugs when dragging and resizing grouped columns. ([#374](https://github.com/infor-design/enterprise/issues/374))
- `[Validation]` Fixed a bug that caused validations with changing messages to not go away on correction. ([#640](https://github.com/infor-design/enterprise/issues/640))
- `[Datagrid]` Fixed bugs in actionable mode (enter was not moving down). ([#788](https://github.com/infor-design/enterprise/issues/788))
- `[Bar Charts]` Fixed bug that caused tooltips to occasionally not show up. ([#739](https://github.com/infor-design/enterprise/issues/739))
- `[Dirty]` Fixed appearance/contrast on high contrast theme. ([#692](https://github.com/infor-design/enterprise/issues/692))
- `[Locale]` Fixed incorrect date time format. ([#608](https://github.com/infor-design/enterprise/issues/608))
- `[Dropdown]` Fixed bug where filtering did not work with CAPS lock on. ([#608](https://github.com/infor-design/enterprise/issues/608))
- `[Accordion]` Fixed styling issue on safari. ([#282](https://github.com/infor-design/enterprise/issues/282))
- `[Dropdown]` Fixed a bug on mobile devices, where the list would close on scrolling. ([#656](https://github.com/infor-design/enterprise/issues/656))

### v4.11.0 Chore & Maintenance

- `[Textarea]` Added additional test coverage. ([#337](https://github.com/infor-design/enterprise/issues/337))
- `[Tree]` Added additional test coverage. ([#752](https://github.com/infor-design/enterprise/issues/752))
- `[Busy Indicator]` Added additional test coverage. ([#233](https://github.com/infor-design/enterprise/issues/233))
- `[Docs]` Added additional information for developers on how to use IDS. ([#721](https://github.com/infor-design/enterprise/issues/721))
- `[Docs]` Added Id's and test notes to all pages. ([#259](https://github.com/infor-design/enterprise/issues/259))
- `[Docs]` Fixed issues on the wizard docs. ([#824](https://github.com/infor-design/enterprise/issues/824))
- `[Accordion]` Added additional test coverage. ([#516](https://github.com/infor-design/enterprise/issues/516))
- `[General]` Added sass linter (stylelint). ([#767](https://github.com/infor-design/enterprise/issues/767))

(53 Issues Solved this release, Backlog Enterprise 170, Backlog Ng 41, 587 Functional Tests, 458 e2e Test)

## v4.10.0

- [Npm Package](https://www.npmjs.com/package/ids-enterprise)
- [IDS Enterprise Angular Change Log](https://github.com/infor-design/enterprise-ng/blob/master/docs/CHANGELOG.md)

### v4.10.0 Features

- `[General]` Changed the code to pass Veracode scans. The IDS components now pass ISO at 86 rating. The rest of the flaws are mitigated with fixes such as stripping tags. As a result we went fairly aggressive with what we strip. If teams are doing something special we don't have tests for there is potential for customizations being stripped. ([#256](https://github.com/infor-design/enterprise/issues/256))
- `[Tooltips]` Will now activate on longpress on mobile devices. ([#400](https://github.com/infor-design/enterprise/issues/400))
- `[Contextmenu]` Will now activate on longpress on mobile devices (except when on inputs). ([#245](https://github.com/infor-design/enterprise/issues/245))
- `[Locale]` Added support for zh-Hant and zh-Hans. ([#397](https://github.com/infor-design/enterprise/issues/397))
- `[Tree]` Greatly improved rendering and expanding performance. ([#251](https://github.com/infor-design/enterprise/issues/251))
- `[General]` Internally all of the sass is now extended from [IDS Design tokens]( https://github.com/infor-design/design-system) ([#354](https://github.com/infor-design/enterprise/issues/354))
- `[Calendar]` Added initial readonly calendar. At the moment the calendar can only render events and has a filtering feature. More will be added next sprint. ([#261](https://github.com/infor-design/enterprise/issues/261))

### v4.10.0 Fixes

- `[Dropdown]` Minor Breaking Change for Xss reasons we removed the ability to set a custom hex color on icons in the dropdown. You can still pass in one of the alert colors from the colorpallette (fx alert, good, info). This was not even shown in the examples so may not be missed. ([#256](https://github.com/infor-design/enterprise/issues/256))
- `[Popupmenu]` Fixed a problem in popupmenu, if it was opened in immediate mode, submenus will be cleared of their text when the menu is eventually closed. ([#701](https://github.com/infor-design/enterprise/issues/701))
- `[Editor]` Fixed xss injection problem on the link dialog. ([#257](https://github.com/infor-design/enterprise/issues/257))
- `[Spinbox]` Fixed a height / alignment issue on spinboxes when used in short height configuration. ([#547](https://github.com/infor-design/enterprise/issues/547))
- `[Datepicker / Mask]` Fixed an issue in angular that caused using backspace to not save back to the model. ([#51](https://github.com/infor-design/enterprise-ng/issues/51))
- `[Field Options]` Fixed mobile support so they now work on touch better on IOS and Android. ([#555](https://github.com/infor-design/enterprise-ng/issues/555))
- `[Tree]` Tree with + and - for the folders was inversed visually. This was fixed, update your svg.html ([#685](https://github.com/infor-design/enterprise-ng/issues/685))
- `[Modal]` Fixed an alignment issue with the closing X on the top corner. ([#662](https://github.com/infor-design/enterprise-ng/issues/662))
- `[Popupmenu]` Fixed a visual flickering when opening dynamic submenus. ([#588](https://github.com/infor-design/enterprise/issues/588))
- `[Tree]` Added full unit and functional tests. ([#264](https://github.com/infor-design/enterprise/issues/264))
- `[Lookup]` Added full unit and functional tests. ([#344](https://github.com/infor-design/enterprise/issues/344))
- `[Datagrid]` Added more unit and functional tests. ([#242](https://github.com/infor-design/enterprise/issues/242))
- `[General]` Updated the develop tools and sample app to Node 10. During this update we set package-lock.json to be ignored in .gitignore ([#540](https://github.com/infor-design/enterprise/issues/540))
- `[Modal]` Allow beforeOpen callback to run optionally whether you have content or not passed back. ([#409](https://github.com/infor-design/enterprise/issues/409))
- `[Datagrid]` The lookup editor now supports left, right, and center align on the column settings. ([#228](https://github.com/infor-design/enterprise/issues/228))
- `[Mask]` When adding prefixes and suffixes (like % and $) if all the rest of the text is cleared, these will also now be cleared. ([#433](https://github.com/infor-design/enterprise/issues/433))
- `[Popupmenu]` Fixed low contrast selection icons in high contrast theme. ([#410](https://github.com/infor-design/enterprise/issues/410))
- `[Header Popupmenu]` Fixed missing focus state. ([#514](https://github.com/infor-design/enterprise/issues/514))
- `[Datepicker]` When using legends on days, fixed a problem that the hover states are shown incorrectly when changing month. ([#514](https://github.com/infor-design/enterprise/issues/514))
- `[Listview]` When the search field is disabled, it was not shown with disabled styling, this is fixed. ([#422](https://github.com/infor-design/enterprise/issues/422))
- `[Donut]` When having 4 or 2 sliced the tooltip would not show up on some slices. This is fixed. ([#482](https://github.com/infor-design/enterprise/issues/482))
- `[Datagrid]` Added a searchExpandableRow option so that you can control if data in expandable rows is searched/expanded. ([#480](https://github.com/infor-design/enterprise/issues/480))
- `[Multiselect]` If more items then fit are selected the tooltip was not showing on initial load, it only showed after changing values. This is fixed. ([#633](https://github.com/infor-design/enterprise/issues/633))
- `[Tooltip]` An example was added showing how you can show tooltips on disabled buttons. ([#453](https://github.com/infor-design/enterprise/issues/453))
- `[Modal]` A title with brackets in it was not escaping the text correctly. ([#246](https://github.com/infor-design/enterprise/issues/246))
- `[Modal]` Pressing enter when on inputs such as file upload no longer closes the modal. ([#321](https://github.com/infor-design/enterprise/issues/321))
- `[Locale]` Sent out translations so things like the Editor New/Same window dialog will be translated in the future. ([#511](https://github.com/infor-design/enterprise/issues/511))
- `[Nested Datagrid]` Fixed focus issues, the wrong cell in the nest was getting focused. ([#371](https://github.com/infor-design/enterprise/issues/371))

(44 Issues Solved this release, Backlog Enterprise 173, Backlog Ng 44, 565 Functional Tests, 426 e2e Test)

## v4.9.0

- [Npm Package](https://www.npmjs.com/package/ids-enterprise)
- [IDS Enterprise Angular Change Log](https://github.com/infor-design/enterprise-ng/blob/master/docs/CHANGELOG.md)

### v4.9.0 Features

- `[Datagrid]` Changed the way alerts work on rows. It now no longer requires an extra column. The rowStatus column will now be ignored so can be removed. When an alert / error / info message is added to the row the whole row will highlight. ([Check out the example.](https://bit.ly/2LC33iJ) ([#258](https://github.com/infor-design/enterprise/issues/258))
- `[Modal]` Added an option `showCloseBtn` which when set to true will show a X button on the top left corner. ([#358](https://github.com/infor-design/enterprise/issues/358))
- `[Multiselect / Dropdown]` Added the ability to see the search term during ajax requests. ([#267](https://github.com/infor-design/enterprise/issues/267))
- `[Scatterplot]` Added a scatter plot chart similar to a bubble chart but with shapes. ([Check out the example.](https://bit.ly/2K9N59M) ([#341](https://github.com/infor-design/enterprise/issues/341))
- `[Toast]` Added an option `allowLink` which when set to true will allow you to specify a `<a>` in the message content to add a link to the message. ([#341](https://github.com/infor-design/enterprise/issues/341))

### v4.9.0 Fixes

- `[Accordion]` Fixed an issue that prevented a right click menu from working on the accordion. ([#238](https://github.com/infor-design/enterprise/issues/238))
- `[Charts]` Fixed up missing empty states and selection methods so they work on all charts. ([#265](https://github.com/infor-design/enterprise/issues/265))
- `[Datagrid]` Fixed the performance of pasting from excel. ([#240](https://github.com/infor-design/enterprise/issues/240))
- `[Datagrid]` The keyword search will now clear when reloading data. ([#307](https://github.com/infor-design/enterprise/issues/307))
- `[Docs]` Fixed several noted missing pages and broken links in the docs. ([#244](https://github.com/infor-design/enterprise/issues/244))
- `[Dropdown]` Fixed bug in badges configuration. ([#270](https://github.com/infor-design/enterprise/issues/270))
- `[Flex Layout]` Fixed field-flex to work better on IE. ([#252](https://github.com/infor-design/enterprise/issues/252))
- `[Editor]` Fixed bug that made it impossible to edit the visual tab. ([#478](https://github.com/infor-design/enterprise/issues/478))
- `[Editor]` Fixed a bug with dirty indicator that caused a messed up layout. ([#241](https://github.com/infor-design/enterprise/issues/241))
- `[Lookup]` Fixed it so that select will work correctly when filtering. ([#248](https://github.com/infor-design/enterprise/issues/248))
- `[Header]` Fixed missing `More` tooltip on the header. ([#345](https://github.com/infor-design/enterprise/issues/345))
- `[Validation]` Added fixes to prevent `error` and `valid` events from going off more than once. ([#237](https://github.com/infor-design/enterprise/issues/237))
- `[Validation]` Added fixes to make multiple messages work better. There is now a `getMessages()` function that will return all erros on a field as an array. The older `getMessage()` will still return a string. ([#237](https://github.com/infor-design/enterprise/issues/237))
- `[Validation]` Fixed un-needed event handlers when using fields on a tab. ([#332](https://github.com/infor-design/enterprise/issues/332))

### v4.9.0 Chore & Maintenance

- `[Blockgrid]` Added full test coverage ([#234](https://github.com/infor-design/enterprise/issues/234))
- `[CAP]` Fixed some examples that would not close ([#283](https://github.com/infor-design/enterprise/issues/283))
- `[Datepicker]` Added full test coverage ([#243](https://github.com/infor-design/enterprise/issues/243))
- `[Datagrid]` Fixed an example so that it shows how to clear a dropdown filter. ([#254](https://github.com/infor-design/enterprise/issues/254))
- `[Docs]` Added TEAMS.MD for collecting info on the teams using ids. If you are not in the list let us know or make a pull request. ([#350](https://github.com/infor-design/enterprise/issues/350))
- `[Listview]` Fixed some links in the sample app that caused some examples to fail. ([#273](https://github.com/infor-design/enterprise/issues/273))
- `[Tabs]` Added more test coverage ([#239](https://github.com/infor-design/enterprise/issues/239))
- `[Toast]` Added full test coverage ([#232](https://github.com/infor-design/enterprise/issues/232))
- `[Testing]` Added visual regression tests, and more importantly a system for doing them via CI. ([#255](https://github.com/infor-design/enterprise/issues/255))

(34 Issues Solved this release, Backlog Enterprise 158, Backlog Ng 41, 458 Functional Tests, 297 e2e Test)

## v4.8.0

- [Npm Package](https://www.npmjs.com/package/ids-enterprise)
- [IDS Enterprise Angular Change Log](https://github.com/infor-design/enterprise-ng/blob/master/docs/CHANGELOG.md)

### v4.8.0 Features

- `[Datagrid]` Added an example of Nested Datagrids with ([basic nested grid support.](https://bit.ly/2lGKM4a)) ([#SOHO-3474](https://jira.infor.com/browse/SOHO-3474))
- `[Datagrid]` Added support for async validation. ([#SOHO-7943](https://jira.infor.com/browse/SOHO-7943))
- `[Export]` Extracted excel export code so it can be run outside the datagrid. ([#SOHO-7246](https://jira.infor.com/browse/SOHO-7246))

### v4.8.0 Fixes

- `[Searchfield / Toolbar Searchfield]` Merged code between them so there is just one component. This reduced code and fixed many bugs. ([#161](https://github.com/infor-design/enterprise/pull/161))
- `[Datagrid]` Fixed issues using expand row after hiding/showing columns. ([#SOHO-8103](https://jira.infor.com/browse/SOHO-8103))
- `[Datagrid]` Fixed issue that caused nested grids in expandable rows to hide after hiding/showing columns on the parent grid. ([#SOHO-8102](https://jira.infor.com/browse/SOHO-8102))
- `[Datagrid]` Added an example showing Math rounding on numeric columns ([#SOHO-5168](https://jira.infor.com/browse/SOHO-5168))
- `[Datagrid]` Date editors now maintain date format correctly. ([#SOHO-5861](https://jira.infor.com/browse/SOHO-5861))
- `[Datagrid]` Fixed alignment off sort indicator on centered columns. ([#SOHO-7444](https://jira.infor.com/browse/SOHO-7444))
- `[Datagrid]` Behavior Change - Sorting clicking now no longer refocuses last cell. ([#SOHO-7682](https://jira.infor.com/browse/SOHO-7682))
- `[Datagrid]` Fixed formatter error that showed NaN on some number cells. ([#SOHO-7839](https://jira.infor.com/browse/SOHO-7682))
- `[Datagrid]` Fixed a bug rendering last column in some situations. ([#SOHO-7987](https://jira.infor.com/browse/SOHO-7987))
- `[Datagrid]` Fixed incorrect data in context menu event. ([#SOHO-7991](https://jira.infor.com/browse/SOHO-7991))
- `[Dropdown]` Added an onKeyDown option so keys can be overriden. ([#SOHO-4815](https://jira.infor.com/browse/SOHO-4815))
- `[Slider]` Fixed step slider to work better jumping across steps. ([#SOHO-6271](https://jira.infor.com/browse/SOHO-6271))
- `[Tooltip]` Will strip tooltip markup to prevent xss. ([#SOHO-6522](https://jira.infor.com/browse/SOHO-6522))
- `[Contextual Action Panel]` Fixed alignment issue on x icon. ([#SOHO-6612](https://jira.infor.com/browse/SOHO-6612))
- `[Listview]` Fixed scrollbar size when removing items. ([#SOHO-7402](https://jira.infor.com/browse/SOHO-7402))
- `[Navigation Popup]` Fixed a bug setting initial selected value. ([#SOHO-7411](https://jira.infor.com/browse/SOHO-7411))
- `[Grid]` Added a no-margin setting for nested grids with no indentation. ([#SOHO-7495](https://jira.infor.com/browse/SOHO-7495))
- `[Grid]` Fixed positioning of checkboxes in the grid. ([#SOHO-7979](https://jira.infor.com/browse/SOHO-7979))
- `[Tabs]` Fixed bug calling add in NG applications. ([#SOHO-7511](https://jira.infor.com/browse/SOHO-7511))
- `[Listview]` Selected event now contains the dataset row. ([#SOHO-7512](https://jira.infor.com/browse/SOHO-7512))
- `[Multiselect]` Fixed incorrect showing of delselect button in certain states. ([#SOHO-7535](https://jira.infor.com/browse/SOHO-7535))
- `[Search]` Fixed bug where highlight search terms where not shown in bold. ([#SOHO-7796](https://jira.infor.com/browse/SOHO-7796))
- `[Multiselect]` Improved performance on select all. ([#SOHO-7816](https://jira.infor.com/browse/SOHO-7816))
- `[Spinbox]` Fixed problem where you could arrow up in a readonly spinbox. ([#SOHO-8025](https://jira.infor.com/browse/SOHO-8025))
- `[Dropdown]` Fixed bug selecting two items with same value. ([#SOHO-8029](https://jira.infor.com/browse/SOHO-8029))
- `[Modal]` Fixed incorrect enabling of submit on validating modals. ([#SOHO-8042](https://jira.infor.com/browse/SOHO-8042))
- `[Modal]` Fixed incorrect closing of modal on enter key. ([#SOHO-8059](https://jira.infor.com/browse/SOHO-8059))
- `[Rating]` Allow decimal values for example 4.3. ([#SOHO-8063](https://jira.infor.com/browse/SOHO-8063))
- `[Datepicker]` Prevent datepicker from scrolling to the top of the browser. ([#SOHO-8107](https://jira.infor.com/browse/SOHO-8107))
- `[Tag]` Fixed layout on Right-To-Left. ([#SOHO-8120](https://jira.infor.com/browse/SOHO-8120))
- `[Listview]` Fixed missing render event. ([#SOHO-8129](https://jira.infor.com/browse/SOHO-8129))
- `[Angular Datagrid]` Fixed maskOptions input definition. ([#SOHO-8131](https://jira.infor.com/browse/SOHO-8131))
- `[Datepicker]` Fixed several bugs on the UmAlQura Calendar. ([#SOHO-8147](https://jira.infor.com/browse/SOHO-8147))
- `[Datagrid]` Fixed bug on expanding and collapsing multiple expandable rows. ([#SOHO-8154](https://jira.infor.com/browse/SOHO-8154))
- `[Pager]` Fixed focus state clicking page numbers. ([#SOHO-4528](https://jira.infor.com/browse/SOHO-4528))
- `[SearchField]` Fixed bug initializing search field with text. ([#SOHO-4820](https://jira.infor.com/browse/SOHO-4820))
- `[ColorPicker]` Fixed bug with incorrect cursor on readonly color picker. ([#SOHO-8030](https://jira.infor.com/browse/SOHO-8030))
- `[Pie]` Fixed ui glitch on mobile when pressing slices. ([#SOHO-8141](https://jira.infor.com/browse/SOHO-8141))

### v4.8.0 Chore & Maintenance

- `[Npm Package]` Added back sass files in correct folder structure. ([#SOHO-7583](https://jira.infor.com/browse/SOHO-7583))
- `[Menu Button]` Added button functional and e2e tests. ([#SOHO-7600](https://jira.infor.com/browse/SOHO-7600))
- `[Textarea]` Added Textarea functional and e2e tests. ([#SOHO-7929](https://jira.infor.com/browse/SOHO-7929))
- `[ListFilter]` Added ListFilter functional and e2e tests. ([#SOHO-7975](https://jira.infor.com/browse/SOHO-7975))
- `[Colorpicker]` Added Colorpicker functional and e2e tests. ([#SOHO-8078](https://jira.infor.com/browse/SOHO-8078))
- `[Site / Docs]` Fixed a few broken links ([#SOHO-7993](https://jira.infor.com/browse/SOHO-7993))

(62 Jira Issues Solved this release, Backlog Dev 186, Design 110, Unresolved 349, Test Count 380 Functional, 178 e2e )

## v4.7.0

- [Full Jira Release Notes](https://bit.ly/2HyT3zF)
- [Npm Package](https://www.npmjs.com/package/ids-enterprise)
- [IDS Enterprise Angular Change Log](https://github.com/infor-design/enterprise-ng/blob/master/docs/CHANGELOG.md)

### v4.7.0 Features

- `[Github]` The project was migrated to be open source on github with a new workflow and testing suite.
- `[Tag]` Added a Tag angular component. ([#SOHO-8005](https://jira.infor.com/browse/SOHO-8006))
- `[Validate]` Exposed validate and removeMessage methods. ([#SOHO-8003](https://jira.infor.com/browse/SOHO-8003))
- `[General]` Upgrade to Angular 6 ([#SOHO-7927](https://jira.infor.com/browse/SOHO-7927))
- `[General]` Introduced nightly versions in npm ([#SOHO-7804](https://jira.infor.com/browse/SOHO-7804))
- `[Multiselect]` A tooltip now shows if more content is selected than fits in the input. ([#SOHO-7799](https://jira.infor.com/browse/SOHO-7799))
- `[Datepicker]` Added an option to restrict moving to months that are not available to select from. ([#SOHO-7384](https://jira.infor.com/browse/SOHO-7384))
- `[Validation]` Added and icon alert([#SOHO-7225](https://jira.infor.com/browse/SOHO-7225)
- `[General]` Code is now available on ([public npm](https://www.npmjs.com/package/ids-enterprise)) ([#SOHO-7083](https://jira.infor.com/browse/SOHO-7083))

### v4.7.0 Fixes

- `[Lookup]` Fixed existing example that shows using an autocomplete on a lookup. ([#SOHO-8070](https://jira.infor.com/browse/SOHO-8070))
- `[Lookup]` Fixed existing example that shows creating a customized dialog on the lookup ([#SOHO-8069](https://jira.infor.com/browse/SOHO-8069))
- `[Lookup]` Fixed existing example that incorrectly showed a checkbox column. ([#SOHO-8068](https://jira.infor.com/browse/SOHO-8068))
- `[Line Chart]` Fixed an error when provoking the tooltip. ([#/SOHO-8051](https://jira.infor.com/browse/SOHO-8051))
- `[Module Tabs]` Fixed a bug toggling the menu on mobile. ([#/SOHO-8043](https://jira.infor.com/browse/SOHO-8043))
- `[Autocomplete]` Fixed a bug that made enter key not work to select. ([#SOHO-8036](https://jira.infor.com/browse/SOHO-8036))
- `[Tabs]` Removed an errant scrollbar that appeared sometimes on IE ([#SOHO-8034](https://jira.infor.com/browse/SOHO-8034))
- `[Datagrid]` The drill down click event now currently shows the right row information in the event data. ([#SOHO-8023](https://jira.infor.com/browse/SOHO-8023))
- `[Datagrid]` Fixed a broken nested data example. ([#SOHO-8019](https://jira.infor.com/browse/SOHO-8019))
- `[Datagrid]` Fixed a broken paging example. ([#SOHO-8013](https://jira.infor.com/browse/SOHO-8013))
- `[Datagrid]` Hyperlinks now can be clicked when in a datagrid expandable row. ([#SOHO-8009](https://jira.infor.com/browse/SOHO-8009))
- `[Popupmenu]` Removed extra padding on icon menus ([#SOHO-8006](https://jira.infor.com/browse/SOHO-8006))
- `[Spinbox]` Range limits now work correctly ([#SOHO-7999](https://jira.infor.com/browse/SOHO-7999))
- `[Dropdown]` Fixed not working filtering on nosearch option. ([#SOHO-7998](https://jira.infor.com/browse/SOHO-7998))
- `[Hierarchy]` Children layout and in general layouts where improved. ([#SOHO-7992](https://jira.infor.com/browse/SOHO-7992))
- `[Buttons]` Fixed layout issues on mobile. ([#SOHO-7982](https://jira.infor.com/browse/SOHO-7982))
- `[Datagrid]` Fixed format initialization issue ([#SOHO-7982](https://jira.infor.com/browse/SOHO-7982))
- `[Lookup]` Fixed a problem that caused the lookup to only work once. ([#SOHO-7971](https://jira.infor.com/browse/SOHO-7971))
- `[Treemap]` Fix a bug using `fixture.detectChanges()`. ([#SOHO-7969](https://jira.infor.com/browse/SOHO-7969))
- `[Textarea]` Fixed a bug that made it possible for the count to go to a negative value. ([#SOHO-7952](https://jira.infor.com/browse/SOHO-7952))
- `[Tabs]` Fixed a bug that made extra events fire. ([#SOHO-7948](https://jira.infor.com/browse/SOHO-7948))
- `[Toolbar]` Fixed a with showing icons and text in the overflowmenu. ([#SOHO-7942](https://jira.infor.com/browse/SOHO-7942))
- `[DatePicker]` Fixed an error when restricting dates. ([#SOHO-7922](https://jira.infor.com/browse/SOHO-7922))
- `[TimePicker]` Fixed sort order of times in arabic locales. ([#SOHO-7920](https://jira.infor.com/browse/SOHO-7920))
- `[Multiselect]` Fixed initialization of selected items. ([#SOHO-7916](https://jira.infor.com/browse/SOHO-7916))
- `[Line Chart]` Solved a problem clicking lines to select. ([#SOHO-7912](https://jira.infor.com/browse/SOHO-7912))
- `[Hierarchy]` Improved RTL version ([#SOHO-7888](https://jira.infor.com/browse/SOHO-7888))
- `[Datagrid]` Row click event now shows correct data when using Groups ([#SOHO-7861](https://jira.infor.com/browse/SOHO-7861))
- `[Modal]` Fixed cut of border on checkboxe focus states. ([#SOHO-7856](https://jira.infor.com/browse/SOHO-7856))
- `[Colorpicker]` Fixed cropped labels when longer ([#SOHO-7817](https://jira.infor.com/browse/SOHO-7817))
- `[Label]` Fixed cut off Thai characters ([#SOHO-7814](https://jira.infor.com/browse/SOHO-7814))
- `[Colorpicker]` Fixed styling issue on margins ([#SOHO-7776](https://jira.infor.com/browse/SOHO-7776))
- `[Hierarchy]` Fixed several layout issues and changed the paging example to show the back button on the left. ([#SOHO-7622](https://jira.infor.com/browse/SOHO-7622))
- `[Bar Chart]` Fixed RTL layout issues ([#SOHO-5196](https://jira.infor.com/browse/SOHO-5196))
- `[Lookup]` Made delimiter an option / changable ([#SOHO-4695](https://jira.infor.com/browse/SOHO-4695))

### v4.7.0 Chore & Maintenance

- `[Timepicker]` Added functional and e2e tests ([#SOHO-7809](https://jira.infor.com/browse/SOHO-7809))
- `[General]` Restructured the project to clean up and separate the demo app from code. ([#SOHO-7803](https://jira.infor.com/browse/SOHO-7803))

(56 Jira Issues Solved this release, Backlog Dev 218, Design 101, Unresolved 391, Test Count 232 Functional, 117 e2e )

## v4.6.0

- [Full Jira Release Notes](https://bit.ly/2jodbem)
- [Npm Package](http://npm.infor.com)
- [IDS Enterprise Angular Change Log](https://github.com/infor-design/enterprise-ng/blob/master/docs/CHANGELOG.md)

### v4.6.0 Key New Features

- `[Treemap]` New Component Added
- `[Website]` Launch of new docs site <https://design.infor.com/code/ids-enterprise/latest>
- `[Security]` Ids Now passes CSP (Content Security Policy) Compliance for info see <docs/SECURITY.md>.
- `[Toolbar]` New ["toolbar"](http://usalvlhlpool1.infor.com/4.6.0/components/toolbar-flex/list)
    - Based on css so it is much faster.
    - Expect a future breaking change from flex-toolbar to this toolbar when all features are implemented.
    - As of now collapsible search is not supported yet.

### v4.6.0 Behavior Changes

- `[App Menu]` Now automatically closes when items are clicked on mobile devices.

### v4.6.0 Improvements

- `[Angular]` Validation now allows dynamic functions.
- `[Editor]` Added a clear method.
- `[Locale]` Map iw locale to Hebrew.
- `[Locale]` Now defaults locals with no country. For example en maps to en-US es and es-ES.
- `[Color Picker]` Added option to clear the color.
- `[Angular]` Allow Formatters, Editors to work with Soho. without the migration script.
- `[Added a new labels example <http://usalvlhlpool1.infor.com/4.6.0/components/form/example-labels.html>
- `[Angular]` Added new Chart Wrappers (Line, Bar, Column ect ).
- `[Datagrid]` Added file up load editor.
- `[Editor]` Its possible to put a link on an image now.

### v4.6.0 Code Updates / Breaking Changes

- `[Templates]` The internal template engine changed for better XSS security as a result one feature is no longer supported. If you have a delimiter syntax to embed html like `{{& name}}`, change this to be `{{{name}}}`.
- `[jQuery]` Updated from 3.1.1 to 3.3.1.

### v4.6.0 Bug Fixes

- `[Angular]` Added fixes so that the `soho.migrate` script is no longer needed.
- `[Angular Datagrid]` Added filterWhenTyping option.
- `[Angular Popup]` Expose close, isOpen and keepOpen.
- `[Angular Linechart]` Added "xAxis" and "yAxis" options.
- `[Angular Treemap]` Added new wrapper.
- `[Angular Rating]` Added a rating wrapper.
- `[Angular Circle Page]` Added new wrapper.
- `[Checkbox]` Fixed issue when you click the top left of the page, would toggle the last checkbox.
- `[Composite Form]` Fixed broken swipe.
- `[Colorpicker]` Fixed cases where change did not fire.
- `[Colorpicker]` Added short field option.
- `[Completion Chart]` Added more colors.
- `[Datagrid]` Fixed some misaligned icons on short row height.
- `[Datagrid]` Fixed issue that blank dropdown filter items would not show.
- `[Datagrid]` Added click arguments for more information on editor clicks and callback data.
- `[Datagrid]` Fixed wrong data on events on second page with expandable row.
- `[Datagrid]` Fixed focus / filter bugs.
- `[Datagrid]` Fixed bug with filter dropdowns on IOS.
- `[Datagrid]` Fixed column alignment when scrolling and RTL.
- `[Datagrid]` Fixed NaN error when using the colspan example.
- `[Datagrid]` Made totals work correctly when filtering.
- `[Datagrid]` Fixed issue with focus when multiple grids on a page.
- `[Datagrid]` Removed extra rows from the grid export when using expandable rows.
- `[Datagrid]` Fixed performance of select all on paging client side.
- `[Datagrid]` Fixed text alignment on header when some columns are not filterable.
- `[Datagrid]` Fixed wrong cursor on non actionable rows.
- `[Hierarchy]` Fixed layout issues.
- `[Mask]` Fixed issue when not using decimals in the pattern option.
- `[Modal]` Allow editor and dropdown to properly block the submit button.
- `[Menu Button]` Fixed beforeOpen so it also runs on submenus.
- `[Message]` Fixed XSS vulnerability.
- `[Pager]` Added fixes for RTL.
- `[List Detail]` Improved amount of space the header takes
- `[Multiselect]` Fixed problems when using the tab key well manipulating the multiselect.
- `[Multiselect]` Fixed bug with select all not working correctly.
- `[Multiselect]` Fixed bug with required validation rule.
- `[Spinbox]` Fixed issue on short field versions.
- `[Textarea]` Fixed issue with counter when in angular and on a modal.
- `[Toast]` Fixed XSS vulnerability.
- `[Tree]` Fixed checkbox click issue.
- `[Lookup]` Fixed issue in the example when running on Edge.
- `[Validation]` Fixed broken form submit validation.
- `[Vertical Tabs]` Fix cut off header.

(98 Jira Issues Solved this release, Backlog Dev 388, Design 105, Unresolved 595, Test Coverage 6.66%)

## v4.5.0

### v4.5.0 Key New Features

- `[Font]` Experimental new font added from IDS as explained.
- `[Datagrid]` Added support for pasting from excel.
- `[Datagrid]` Added option to specify which column stretches.

### v4.5.0 Behavior Changes

- `[Search Field]` `ESC` incorrectly cleared the field and was inconsistent. The proper key is `ctrl + backspace` (PC )/ `alt + delete` (mac) to clear all field contents. `ESC` no longer does anything.

### v4.5.0 Improvements

- `[Datagrid]` Added support for a two line title on the header.
- `[Dropdown]` Added onKeyPress override for custom key strokes.
- `[Contextual Action Panel]` Added an option to add a right side close button.
- `[Datepicker]` Added support to select ranges.
- `[Maintenence]` Added more unit tests.
- `[Maintenence]` Removed jsHint in favor of Eslint.

### v4.5.0 Code Updates / Breaking Changes

- `[Swaplist]` changed custom events `beforeswap and swapupdate` data (SOHO-7407). From `Array: list-items-moved` to `Object: from: container-info, to: container-info and items: list-items-moved`. It now uses data in a more reliable way

### v4.5.0 Bug Fixes

- `[Angular]` Added new wrappers for Radar, Bullet, Line, Pie, Sparkline.
- `[Angular Dropdown]` Fixed missing data from select event.
- `[Colorpicker]` Added better translation support.
- `[Compound Field]` Fixed layout with some field types.
- `[Datepicker]` Fixed issues with validation in certain locales.
- `[Datepicker]` Not able to validate on MMMM.
- `[Datagrid]` Fixed bug that filter did not work when it started out hidden.
- `[Datagrid]` Fixed issue with context menu not opening repeatedly.
- `[Datagrid]` Fixed bug in indeterminate paging with smaller page sizes.
- `[Datagrid]` Fixed error when editing some numbers.
- `[Datagrid]` Added support for single line markup.
- `[Datagrid]` Fixed exportable option, which was not working for both csv and xls export.
- `[Datagrid]` Fixed column sizing logic to work better with alerts and alerts plus text.
- `[Datagrid]` Fixed bug when reordering rows with expandable rows.
- `[Datagrid]` Added events for opening and closing the filter row.
- `[Datagrid]` Fixed bugs on multiselect + tree grid.
- `[Datagrid]` Fixed problems with missing data on click events when paging.
- `[Datagrid]` Fixed problems editing with paging.
- `[Datagrid]` Fixed Column alignment calling updateDataset.
- `[Datagrid]` Now passes sourceArgs for the filter row.
- `[Dropdown]` Fixed cursor on disabled items.
- `[Editor]` Added paste support for links.
- `[Editor]` Fixed bug that prevented some shortcut keys from working.
- `[Editor]` Fixed link pointers in readonly mode.
- `[Expandable Area]` Fixed bug when not working on second page.
- `[General]` Some ES6 imports missing.
- `[Personalization]` Added support for cache bust.
- `[Locale]` Fixed some months missing in some cultures.
- `[Listview]` Removed redundant resize events.
- `[Line]` Fixed problems updating data.
- `[Mask]` Fixed bug on alpha masks that ignored the last character.
- `[Modal]` Allow enter key to be stopped for forms.
- `[Modal]` Allow filter row to work if a grid is on a modal.
- `[Fileupload]` Fixed bug when running in Contextual Action Panel.
- `[Searchfield]` Fixed wrong width.
- `[Step Process]` Improved layout and responsive.
- `[Step Process]` Improved wrapping of step items.
- `[Targeted Achievement]` Fixed icon alignment.
- `[Timepicker]` Fixed error calling removePunctuation.
- `[Text Area]` Adding missing classes for use in responsive-forms.
- `[Toast]` Fixed missing animation.
- `[Tree]` Fixed a bug where if the callback is not async the node wont open.
- `[Track Dirty]` Fixed error when used on a file upload.
- `[Track Dirty]` Did not work to reset dirty on editor and Multiselect.
- `[Validation]` Fixed more extra events firing.

(67 Jira Issues Solved this release, Backlog Dev 378, Design 105, Unresolved 585, Test Coverage 6% )<|MERGE_RESOLUTION|>--- conflicted
+++ resolved
@@ -12,12 +12,9 @@
 
 - `[Bar Chart]` Fixed an issue where labels were overwritten when use more then one chart on page. ([#2723](https://github.com/infor-design/enterprise/issues/2723))
 - `[Datagrid]` Fixed an issue where if you have duplicate Id's the columns many become misaligned. ([#2687](https://github.com/infor-design/enterprise/issues/2687))
-<<<<<<< HEAD
 - `[Datagrid]` Made the text all white on the targeted achievement formatter. ([#2730](https://github.com/infor-design/enterprise/issues/2730))
-=======
 - `[Tabs]` Add more padding to the count styles. ([#2744](https://github.com/infor-design/enterprise/issues/2744))
 - `[Icons]` Added and updated the following icons: icon-new, icon-calculator, icon-save-new, icon-doc-check. ([#391](https://github.com/infor-design/design-system/issues/391))
->>>>>>> c357c2ae
 
 ### v4.22.0 Chores & Maintenance
 
