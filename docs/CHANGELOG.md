--- conflicted
+++ resolved
@@ -13,6 +13,7 @@
 - `[Datagrid]` - Fixed a bug where the first two columns row heights did not match the others for the Medium setting ([#5366](https://github.com/infor-design/enterprise/issues/5366))
 - `[Datepicker]` Fixed a bug where the -/+ keys were not detected in datepicker. ([#5353](https://github.com/infor-design/enterprise/issues/5353))
 -`[Datagrid]` Fixed a bug where the font color on tags was black when a row was hovered over in dark mode. Font color now white. ([#5289](https://github.com/infor-design/enterprise/issues/5289))
+-`[Datagrid]` Fixed issues with NaN displaying on Decimal and Dropdown inputs when blank options are selected. ([#5395](https://github.com/infor-design/enterprise/issues/5395))
 - `[Donut]` Changed legend design when item exceeds maximum width of chart. ([#5292](https://github.com/infor-design/enterprise/issues/5292))
 - `[Dropdown]` Fixed a bug where backspace in Dropdown is not working when pressed. ([#5113](https://github.com/infor-design/enterprise/issues/5113))
 - `[Icon]` Changed button icon colors to slate6 ([#5307](https://github.com/infor-design/enterprise/issues/5307))
@@ -22,13 +23,8 @@
 - `[Modal]` Enter key will trigger primary button when in an input field. ([#5198](https://github.com/infor-design/enterprise/issues/5198))
 - `[Monthview]` Fixed a bug where a vertical scroll is showing when it is unnecessary. ([#5350](https://github.com/infor-design/enterprise/issues/5350))
 - `[Multiselect]` Fixed a regression bug where clear icon were not properly aligned on compact mode. ([#5396](https://github.com/infor-design/enterprise/issues/5396))
+- `[Personalize]` Added css to remove color gradient on overflowing horizontal tab headers. fix is limited to personalize styling ([#5303](https://github.com/infor-design/enterprise/issues/5303))
 - `[Popdown]` Remove deprecation console warning. We still consider this component deprecated but will not remove until 5.0 version. The warning was only removed for now. ([#1070](https://github.com/infor-design/enterprise-ng/issues/1070))
-<<<<<<< HEAD
-- `[Personalize]` Added css to remove color gradient on overflowing horizontal tab headers. fix is limited to personalize styling ([#5303](https://github.com/infor-design/enterprise/issues/5303))
-=======
--`[Datagrid]` Fixed a bug where the font color on tags was black when a row was hovered over in dark mode. Font color now white. ([#5289](https://github.com/infor-design/enterprise/issues/5289))
--`[Datagrid]` Fixed issues with NaN displaying on Decimal and Dropdown inputs when blank options are selected. ([#5395](https://github.com/infor-design/enterprise/issues/5395))
->>>>>>> 55f5ad5e
 
 ### v4.54.0 Markup Changes
 
