--- conflicted
+++ resolved
@@ -1,6 +1,5 @@
 # What's New with Enterprise
 
-<<<<<<< HEAD
 ## v4.90.1
 
 ## v4.90.1 Features
@@ -10,14 +9,12 @@
 ## v4.90.1 Fixes
 
 - `[Popupmenu]` Fixed a bug where menu buttons did not close when toggled. ([#8232](https://github.com/infor-design/enterprise/issues/8232))
-=======
 ## v4.91.0
 
 ## v4.91.0 Fixes
 
 - `[Bar Chart]` Displayed the x-axis ticks for the bar grouped when single group. ([#7976](https://github.com/infor-design/enterprise/issues/7976))
 - `[Dropdown]` Fixed a bug where list is broken when empty icon is in the first option. ([#8105](https://github.com/infor-design/enterprise/issues/8105))
->>>>>>> 3ff7979d
 
 ## v4.90.0
 
