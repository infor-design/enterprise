--- conflicted
+++ resolved
@@ -2,15 +2,13 @@
 
 ## v4.86.0
 
-<<<<<<< HEAD
+## v4.86.0 Features
+
+- `[Homepage]` In some cases the new background color did not fill all the way in the page. ([#7696](https://github.com/infor-design/enterprise/issues/7696))
+
 ## v4.86.0 Fixes
 
 - `[Bar]` Fixed a bug where the bottom axis label was cut off. ([#7612](https://github.com/infor-design/enterprise/issues/7612))
-=======
-## v4.86.0 Features
-
-- `[Homepage]` In some cases the new background color did not fill all the way in the page. ([#7696](https://github.com/infor-design/enterprise/issues/7696))
->>>>>>> bc781751
 
 ## v4.85.0
 
