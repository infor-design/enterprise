--- conflicted
+++ resolved
@@ -28,11 +28,8 @@
 - `[Datagrid]` Fixed datagrid unable to have resize handle when using different column structure such as single lines. ([#8417](https://github.com/infor-design/enterprise/issues/8417))
 - `[Datagrid]` Removed escaping HTML for cell nodes. ([#8516](https://github.com/infor-design/enterprise/issues/8516))
 - `[Datagrid]` Fixed missing headers in frozen columns. ([NG#1590](https://github.com/infor-design/enterprise-ng/issues/1590))
-<<<<<<< HEAD
 - `[Datagrid]` Select event is not triggered when clicking a hyperlink. ([#8498](https://github.com/infor-design/enterprise/issues/8498))
-=======
 - `[Datagrid]` Fixed searchfield icon alignment in filter. ([#8504](https://github.com/infor-design/enterprise/issues/8504))
->>>>>>> 702e7482
 - `[Datagrid/Card]` When in a card/widget the size of the datagrid would be incorrect and the pager would be moved to the wrong place. Now on default widget size the widget will contain the pager correctly. You may need css for custom sized widgets or non default widget sizes. ([#8496](https://github.com/infor-design/enterprise/issues/8372))
 - `[Datepicker]` Added action in args passed on selected event. ([#8433](https://github.com/infor-design/enterprise/issues/8433))
 - `[Homepage]` Fixed the resize issues of bar, column, donut and line when using in homepage. ([#8410](https://github.com/infor-design/enterprise/issues/8410))
