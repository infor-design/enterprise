# What's New with Enterprise

## v4.28.0

### v4.28.0 Important Changes

- `[Pager]` The Deprecated `pager` getter method was removed. Use `pagerAPI` instead for the same thing if accessing this internal object directly. ([#3759](https://github.com/infor-design/enterprise/issues/3759))

### v4.28.0 Features

- `[Contextmenu]` Added support for shortcut display in menus. ([#3490](https://github.com/infor-design/enterprise/issues/3490))
- `[Datepicker]` Added support for custom api callback to disable passed dates and to disable dates by years. ([#3462](https://github.com/infor-design/enterprise/issues/3462))
- `[FileUploadAdvanced]` Added support to api settings `maxFiles` to limit number of uploads. ([#3512](https://github.com/infor-design/enterprise/issues/3512))
- `[Modal]` Improved handling of multiple Modal windows stemming from a single trigger element. ([ng#705](https://github.com/infor-design/enterprise-ng/issues/705))

### v4.28.0 Fixes

- `[Application Menu]` Fixed the icons on breaking apart it's appearance when zooming out the browser in IE11, uplift theme. ([#3070](https://github.com/infor-design/enterprise/issues/3070))
- `[Application Menu]` Fixed misalignment/size of bullet icons in the accordion on Android devices. ([#1429](http://localhost:4000/components/applicationmenu/test-six-levels.html))
- `[Autocomplete]` Added a check to prevent the autocomplete from incorrectly stealing form focus, by checking for inner focus before opening a list on typeahead. ([#3639](https://github.com/infor-design/enterprise/issues/3070))
- `[Bubble Chart]` Fixed an issue where an extra axis line was shown when using the domain formatter. ([#501](https://github.com/infor-design/enterprise/issues/501))
- `[Bullet Chart]` Added support to format ranges and difference values. ([#3447](https://github.com/infor-design/enterprise/issues/3447))
- `[Button]` Fixed the button disabled method to no longer use class `is-disabled`. ([#3447](https://github.com/infor-design/enterprise-ng/issues/799))
- `[Charts]` Fixed an issue where selected items were being deselected after resizing the page. ([#323](https://github.com/infor-design/enterprise/issues/323))
- `[Colorpicker]` Fixed an issue where the color swatches shift when the colorpicker has a scrollbar. ([#2266](https://github.com/infor-design/enterprise/issues/2266))
<<<<<<< HEAD
- `[Datagrid]` Fixed an issue where row data was not available for serializer with Treegrid. ([#3663](https://github.com/infor-design/enterprise/issues/3724))
=======
- `[ContextualActionPanel]` Fixed an issue where toolbars in CAP are not torn down on destroy. ([#3785](https://github.com/infor-design/enterprise/issues/3785))
- `[ContextualActionPanel]` Fixed an issue where nested caps or closing and reopening caps would not work. ([#801](https://github.com/infor-design/enterprise-ng/issues/801))
>>>>>>> 422dc19f
- `[Datagrid]` Fixed a css issue in dark uplift mode where the group row lines were not visible. ([#3649](https://github.com/infor-design/enterprise/issues/3649))
- `[Datagrid]` Fixed some styling issues in alerts and tags, and made clickable tags available in the formatter. ([#3631](https://github.com/infor-design/enterprise/issues/3631))
- `[Datagrid]` Fixed a css issue in dark uplift mode where the group row lines were not visible . ([#3649](https://github.com/infor-design/enterprise/issues/3649))
- `[Datagrid]` Fixed lookup modal title to be visible and adjust the position to make it centered. ([#3635](https://github.com/infor-design/enterprise/issues/3635))
- `[Datagrid]` Fixed an issue where selected rows are not reset when calling loadData. ([#3718](https://github.com/infor-design/enterprise/issues/3718))
- `[Datagrid]` Fixed an issue where if using grouping totals and hiding and showing columns the page is not refreshed properly. ([#2564](https://github.com/infor-design/enterprise/issues/2564)
- `[Datagrid]` Fixed an issue the selected row header icon is the wrong state when using allowSelectAcrossPages. ([#3043](https://github.com/infor-design/enterprise/issues/3043)
- `[Datagrid]` Improved the `datagrid-default-modal-width` concept if setting a modal datagrid default with so it works on any parent. [3562](https://github.com/infor-design/enterprise/issues/3562))
- `[Datagrid]` Fixed a bug in the indeterminate paging example, that the select checkbox would not work and be out of sync when changing pages. [2230](https://github.com/infor-design/enterprise/issues/2230))
- `[Datagrid]` Fixed an issue where the filter condition leaves two selected if you just reorder. ([#3779](https://github.com/infor-design/enterprise/issues/3779))
- `[Datagrid/General]` Fixed a bug where when loading the datagrid with a columns object that contain recursive objects the grid would crash. [3759](https://github.com/infor-design/enterprise/issues/3759))
- `[Datagrid/Hyperlink]` Fixed layout issues with links in right text align mode. To do this refactored links to not use a psuedo element for the focus style. ([#3680](https://github.com/infor-design/enterprise/issues/3680))
- `[Datepicker]` Fixed a bug where for some locales like `af-ZA` and `fi_FI` with dots in the day periods, setting 24 hr time to AM did not work. [3750](https://github.com/infor-design/enterprise/issues/3750))
- `[Demoapp]` Fixed incorrect directory list hyperlinks in listview and listbuilder components. ([1783](https://github.com/infor-design/enterprise/issues/1783))
- `[Dropdown]` Fixed an issue that Dropdown did not close when scrolling in some nested containers. ([#3436](https://github.com/infor-design/enterprise/issues/3436))
- `[EmptyMessage]` Updated the text to be more subtle. ([#3476](https://github.com/infor-design/enterprise/issues/3476))
- `[Fieldset]` Fixed fieldset text data overlapping in compact mode on mobile view. ([#3627](https://github.com/infor-design/enterprise/issues/3627))
- `[Hierarchy]` Added support for separators in the actions menu on a hierarchy leaf. ([#3636](https://github.com/infor-design/enterprise/issues/3636))
- `[Modal]` Fixed modal title to a two line with ellipsis when it's too long. ([#3479](https://github.com/infor-design/enterprise/issues/3479))
- `[Multiselect]` Fixed tags dismiss button on mobile devices. ([#3640](https://github.com/infor-design/enterprise/issues/3640))
- `[Icons]` Added new locked/unlocked icons in ids-identity [#3732](https://github.com/infor-design/enterprise/issues/3732)
- `[Radar Chart]` Fixed an issue where labels were cutoff at desktop view. ([#3510](https://github.com/infor-design/enterprise/issues/3510))
- `[Swaplist]` Fixed disabled swap buttons color in dark variant subtle theme. ([#3709](https://github.com/infor-design/enterprise/issues/3709))
- `[Utils]` Exposed `Soho.utils.isInViewport(elem)` for external use. ([#3436](https://github.com/infor-design/enterprise/issues/3436))
- `[Toolbar]` Improved the placeholder text color to be more visible in uplift (dark variant). ([#3727](https://github.com/infor-design/enterprise/issues/3727))
- `[Tree]` Fixed an issue where use `UpdateNode()` method the data was not sync. ([#3724](https://github.com/infor-design/enterprise/issues/3724))

## v4.27.4

### v4.27.4 Fixes

`[Button]` Fixed the button disabled method to no longer use class `is-disabled`. ([#3447](https://github.com/infor-design/enterprise-ng/issues/801))
`[Button]` Fixed a regression where some buttons would get a 100% width on mobile. ([#801](https://github.com/infor-design/enterprise-ng/issues/801))

## v4.27.3

### v4.27.3 Fixes

- `[Datagrid]` Fixed a bug in the indeterminate paging example, that the select checkbox would not work and be out of sync when changing pages. [2230](https://github.com/infor-design/enterprise/issues/2230))

## v4.27.2

### v4.27.2 Fixes

- `[Datagrid]` Fixed an issue in datagrid frozen columns, actions that re-render like sorting may cause rendering issues. ([#3735](https://github.com/infor-design/enterprise/issues/3735))
- `[Datagrid]` Fixed an issue in lookup datagrid editors that clicking a trigger in the cell would commit the cell causing editing not to work in some cases. ([#785](https://github.com/infor-design/enterprise-ng/issues/785))

## v4.27.1

### v4.27.1 Fixes

- `[Icons]` Added a fix to support both `href` and `xlink:href` in icons. ([#3734](https://github.com/infor-design/enterprise/issues/3734))

## v4.27.0

### v4.27.0 Important Changes

- `[Hierarchy]` Removed the following deprecated options `paging: <bool>` and `mobileView: <bool>`. Instead use `layout='paging'` or `layout='mobile-only'`.
- `[Icons]` Changed the svg icons to use `href` instead of deprecated `xlink:href`. This isnt a breaking change either will work but `href` works better with Ivy in Angular. ([#3611](https://github.com/infor-design/enterprise/issues/3611))

### v4.27.0 Features

- `[Button]` Add `toData()` and related API for programmatically handling control of buttons. ([ng#467](https://github.com/infor-design/enterprise-ng/issues/467))
- `[Modal]` Created API for controlling the Modal ButtonSet. ([ng#467](https://github.com/infor-design/enterprise-ng/issues/467))
- `[Datagrid]` Added support for api setting on expand and collapse children. ([#3274](https://github.com/infor-design/enterprise/issues/3274))
- `[Datagrid]` Updated the fixedRowHeight setting to accept `auto` as an option. This will calculate the row height for all frozenRows section. If you have a lot of rows this may be slow so a number is preferred. ([#3374](https://github.com/infor-design/enterprise/issues/3374))
- `[Editor]` Added an option to set the height of the editor in `rows`. If you set this the estimated number for rows can be specified for the source and html pane. It will scroll after that. ([#3688](https://github.com/infor-design/enterprise/issues/3688))
- `[Homepage]` Added support for reordering, resizing, and removing widgets by enabling edit mode on the homepage component. ([#3531](https://github.com/infor-design/enterprise/issues/3531))

### v4.27.0 Fixes

- `[Accordion]` Removed stoppage of event propagation when accordion headers are clicked, in order to allow external click event listeners to propagate. ([ng#321](https://github.com/infor-design/enterprise-ng/issues/321))
- `[Bar Chart]` Fixed an issue where chart was not resizing on homepage widget resize. ([#2669](https://github.com/infor-design/enterprise/issues/2669))
- `[Blockgrid]` Fixed an issue where there was no index if the data is empty, and removed deprecated internal calls. ([#748](https://github.com/infor-design/enterprise-ng/issues/748))
- `[Busy Indicator]` Fixed an issue where it throws an error when a display delay, the busy-indicator parent removed and added via ngIf before the busyindicator shown. ([#703](https://github.com/infor-design/enterprise-ng/issues/703))
- `[Busy Indicator]` Fixed an issue where the overlay would close when closing the Modal. ([#3424](https://github.com/infor-design/enterprise/issues/3424))
- `[Busy Indicator]` Fixed an issue where position was not aligning. ([#3341](https://github.com/infor-design/enterprise/issues/3341))
- `[Colorpicker]` Fixed the dropdown icon position is too close to the right edge of the field. ([#3508](https://github.com/infor-design/enterprise/issues/3508))
- `[Contextual Action Panel]` Fixed misaligned search icon in uplift theme. ([#3630](https://github.com/infor-design/enterprise/issues/3630))
- `[Contextual Action Panel]` Fixed close icon button in getting cut off on mobile view ([#3586](https://github.com/infor-design/enterprise/issues/3586))
- `[Datagrid]` Fixed an issue where lookup editor was removing all characters following and including the '|' pipe character. ([#3556](https://github.com/infor-design/enterprise/issues/3556))
- `[Datagrid]` Fixed an issue where date range filter was unable to filter data. ([#3503](https://github.com/infor-design/enterprise/issues/3503))
- `[Datagrid]` Fixed a bug were datagrid tree would have very big text in the tree nodes on IOS. ([#3347](https://github.com/infor-design/enterprise/issues/3347))
- `[Datagrid]` Fixed a focus trap issue when using actionable mode, tab will now move up and down rows. ([#2399](https://github.com/infor-design/enterprise/issues/2399))
- `[Datagrid]` Fixed a bug when setting the UI indicator with `setSortIndicator` then it would take two clicks to sort the inverse direction. ([#3391](https://github.com/infor-design/enterprise/issues/3391))
- `[Datagrid]` Fixed an issue where date range filter was not working. ([#3337](https://github.com/infor-design/enterprise/issues/3337))
- `[Datagrid]` Fixed a bug when combining multiselect and expandable rows. If using the shift key to select multiple rows the selection would include incorrect rows. ([#2302](https://github.com/infor-design/enterprise/issues/2302))
- `[Datagrid]` Added support for dragging and reordering columns in RTL and some minor style cleanup with dragging to reorder. ([#3552](https://github.com/infor-design/enterprise/issues/3552))
- `[Datagrid]` Fixed an issue that the click event did not show the item data when the keyboard is used. ([#3645](https://github.com/infor-design/enterprise/issues/3645))
- `[Datagrid]` Fixed an issue where datagrid tree did not show empty messages. ([#3642](https://github.com/infor-design/enterprise/issues/3642))
- `[Datagrid]` Fixed an issue where grouped rows did not render when combined with frozen columns. ([#3367](https://github.com/infor-design/enterprise/issues/3367))
- `[Datagrid]` Fixed an issue where the overlay was closing after close Modal. ([#735](https://github.com/infor-design/enterprise-ng/issues/735))
- `[Datagrid]` Fixed a misaligned drag and drop column icon on IE 11. ([#3648](https://github.com/infor-design/enterprise/issues/3648))
- `[Datagrid]` Fixed an issue when using the colspan column option along with frozenColumns. ([#3416](https://github.com/infor-design/enterprise/issues/3416))
- `[Datagrid]` Fixed an issue where the empty message might still show if the amount of rows do not fill the page. ([#3697](https://github.com/infor-design/enterprise/issues/3697))
- `[Datepicker]` Fixed popover height and datepicker layout on mobile view. ([#2569](https://github.com/infor-design/enterprise/issues/3569))
- `[Datepicker]` Fixed an issue where date range with minimum range was not working. ([#3268](https://github.com/infor-design/enterprise/issues/3268))
- `[Datepicker]` Fixed an issue where date range was reverting to initial values after clearing. ([#1306](https://github.com/infor-design/enterprise/issues/1306))
- `[Datepicker]` Fixed an issue where dates would be invalid in ko-KO locale. ([#3470](https://github.com/infor-design/enterprise/issues/3470))
- `[Datepicker]` Fixed an issue where dates would be invalid in zh-TW locale. ([#3473](https://github.com/infor-design/enterprise/issues/3473))
- `[Datepicker]` Fixed an issue where AM/PM could not be set in hi-IN locale. ([#3474](https://github.com/infor-design/enterprise/issues/3474))
- `[Datepicker]` Fixed an issue where change would fire twice or when the value is still blank. ([#3423](https://github.com/infor-design/enterprise/issues/3423))
- `[Datepicker]` Fixed an issue where time would be reset to 12:00 AM when setting the time and clicking today. ([#3202](https://github.com/infor-design/enterprise/issues/3202))
- `[Dropdown]` Fixed a bug where it was not possible for Dropdowns in certain scrollable Modal regions to close on scroll. ([#2650](https://github.com/infor-design/enterprise/issues/2650))
- `[Dropdown]` Fixed a bug that dropdowns are in the wrong position if flowing up and other minor cases. ([#2068](https://github.com/infor-design/enterprise/issues/2068))
- `[Dropdown]` Fixed alignment when using dropdown in compound field. ([#3647](https://github.com/infor-design/enterprise/issues/3647))
- `[Editor]` Added ui updates to the toolbar in uplift (vibrant mode) and minor style fixes. ([#3577](https://github.com/infor-design/enterprise/issues/3577))
- `[Editor]` Added fixes to reseting the dirty indicator when used in an editor. ([#3662](https://github.com/infor-design/enterprise/issues/3662))
- `[Editor]` Fixed a width change when toggle source view when the editor is on a modal, this is also based on UI feedback that the switch was confusing, so we now disable the buttons. ([#3594](https://github.com/infor-design/enterprise/issues/3594))
- `[Editor]` Fixed an issue where bullet and number lists could not be converted to headings and regular text with the font picker. ([#2679](https://github.com/infor-design/enterprise/issues/2679))
- `[Editor]` Fixed an issue where some settings like bold and italics would not be reset consistently when applying headings and regular text with the font picker. ([#2256](https://github.com/infor-design/enterprise/issues/2256))
- `[Editor]` Fixed an issue where the dirty events did not fire changing the source view. ([#3598](https://github.com/infor-design/enterprise/issues/3598))
- `[Editor]` Adding missing bottom spacing under heading elements. ([#3288](https://github.com/infor-design/enterprise/issues/3288))
- `[Field Filter]` Fixed an issue where switching to In Range filter type with a value in the field was causing an error. ([#3515](https://github.com/infor-design/enterprise/issues/3515))
- `[Editor]` Added a font color for rest/none swatch. ([#2035](https://github.com/infor-design/enterprise/issues/2035))
- `[Field Filter]` Fixed an issue where switching to In Range filter type with a value in the field was causing an error. ([#3515](https://github.com/infor-design/enterprise/issues/3515))
- `[Field Filter]` Fixed an issue where date range was not working after using other filter. ([#2764](https://github.com/infor-design/enterprise/issues/2764))
- `[Field Filter]` Fixed an issue where stray text would be shown if the filters are hidden and then shown later. ([#3687](https://github.com/infor-design/enterprise/issues/3687))
- `[Line Chart]` Fixed an issue where x-axis labels were overlapping for small viewport on homepage widget. ([#2674](https://github.com/infor-design/enterprise/issues/2674))
- `[Lookup]` Fixed an issue where selected values were clearing when use server side data. ([#588](https://github.com/infor-design/enterprise-ng/issues/588))
- `[Locale]` Added missing Afrikaans translations. ([#3685](https://github.com/infor-design/enterprise/issues/3685))
- `[Masthead]` Fixed layout and color issues in uplift theme. ([#3526](https://github.com/infor-design/enterprise/issues/3526))
- `[Modal]` Fixed an iOS bug where after opening several Modals/Messages, it would occasionally be impossible to scroll a scrollable page area. ([#3389](https://github.com/infor-design/enterprise/issues/3389))
- `[Modal]` Fixed a bug where when iframe elements are present, focus traps could occur and cause focus on elements outside of the Modal, but within the iframe. ([#2287](https://github.com/infor-design/enterprise/issues/2287))
- `[Modal]` Added a check for preventing Tooltips inside a Modal from opening while the Modal is not visible ([#3588](https://github.com/infor-design/enterprise/issues/3588))
- `[Modal]` Fixed dropdown position when the field is required. ([#3482](https://github.com/infor-design/enterprise/issues/3482))
- `[Modal]` Fixed a regression where some Close buttons were not properly closing. ([#3615](https://github.com/infor-design/enterprise/issues/3615))
- `[Process Indicator]` Fixed icons that are not centered inside the circle indicators. ([#3509](https://github.com/infor-design/enterprise/issues/3509))
- `[Personalize]` Fixed an issue that colorschanged events do not fire on when doing a set to default ation. ([#751](https://github.com/infor-design/enterprise-ng/issues/751))
- `[Searchfield]` Correct the background color of toolbar search fields. ([#3527](https://github.com/infor-design/enterprise/issues/3527))
- `[Spinbox]` Corrected an issue in the enable method, where it did not fully remove the readonly state. ([#3527](https://github.com/infor-design/enterprise/issues/3527))
- `[Swaplist]` Fixed an issue where lists were overlapping on uplift theme. ([#3452](https://github.com/infor-design/enterprise/issues/3452))
- `[Tabs]` Fixed the position of error icon too close to the border on focus state. ([#3544](https://github.com/infor-design/enterprise/issues/3544))
- `[Tabs-Vertical]` Fixed an issue where the content cannot scroll on mobile view. ([#3542](https://github.com/infor-design/enterprise/issues/3542))
- `[Tags]` Fixed a regression on Tag Buttons, where they were visually, vertically misaligned with Tag text. ([#3604](https://github.com/infor-design/enterprise/issues/3604))
- `[Week-View]` Changed the look of the week-view and day-view day of the week so its a 3 (or 2) letter abbreviation and emphasizes the date and spans two lines. This makes all the days of the week the same length. ([#3262](https://github.com/infor-design/enterprise/issues/3262))
- `[Validation]` Fixed a bug where addMessage did not add messages to the parent. ([#711](https://github.com/infor-design/enterprise-ng/issues/711))

(87 Issues Solved this release, Backlog Enterprise 279, Backlog Ng 75, 1033 Functional Tests, 1322 e2e Test)

## v4.26.2

### v4.26.2 Fixes

- `[Textarea]` Fixed missing text in safari on disabled text areas. ([#3638](https://github.com/infor-design/enterprise/issues/3638))

## v4.26.1

### v4.26.1 Fixes

- `[Demo App]` Fixed the embedded layout to show uplift theme. ([#861](https://github.com/infor-design/website/issues/861))

## v4.26.0

### v4.26.0 Features

- `[Datagrid]` Added support for expandable row to expand across all frozen columns, and fixed span layout issues on the right side frozen columns. ([#2867](https://github.com/infor-design/enterprise/issues/2867))
- `[Datagrid]` Added a new `resizeMode` option that allows you to pick between `flex` and `fit`. `flex` will resize columns independently shifting other columns to fit the table layout if needed. `fit` will resize using the neighbor's column width. This is possible more useful when you have less columns. ([#3251](https://github.com/infor-design/enterprise/issues/3251))
- `[Icons]` Added new icons `icon-play, icon-stop, icon-record, icon-pause` for video players. ([#411](https://github.com/infor-design/design-system/issues/411))
- `[Icons]` Added new icons `icon-security-off, icon-security-on` for toggles related to security/secure items. ([#397](https://github.com/infor-design/design-system/issues/397))
- `[Searchfield]` Added a setting that makes it possible to adjust the "collapsed" size of a Toolbar Searchfield to better accommodate some use cases. ([#3296](https://github.com/infor-design/enterprise/issues/3296))

### v4.26.0 Fixes

- `[Application Menu]` Fixed bugs with filtering where it was not possible to have the filter match text within content areas, as well as general expand/collapse bugs with filtering. ([#3131](https://github.com/infor-design/enterprise/issues/3131))
- `[Application Menu]` Fixed overlap button when label is too long, and aligned dropdown icon in application menu uplift theme. ([#3133](https://github.com/infor-design/enterprise/issues/3133))
- `[Contextual Action Panel]` - Fixed shade colors of text and icon buttons in uplift theme high contrast. ([#3394](https://github.com/infor-design/enterprise/issues/3394))
- `[Calendar]` Fixed issue where on month view in events info `Date` and `Duration` fields were not working with some events and `Duration` field. Now `Duration` field support `Days, Hours and Minutes` text. ([#2777](https://github.com/infor-design/enterprise/issues/2777))
- `[Calendar]` Fixed an issue where link was not working on monthview to switch to day view when clicked on more events on that day. ([#3181](https://github.com/infor-design/enterprise/issues/3181))
- `[Calendar]` Fixed a calendar event where the start date today is not displaying as upcoming event in different timezone. ([#2776](https://github.com/infor-design/enterprise/issues/2776))
- `[Calendar]` Fixed an issue where adding an event was inconsistent in Safari. ([#3079](https://github.com/infor-design/enterprise/issues/3079))
- `[Calendar]` Fixed an issue where any event was not rendering in day and week view. ([#3222](https://github.com/infor-design/enterprise/issues/3222))
- `[Calendar]` Fixed an issue where date selection was not persist when switching from month view to week view to day view. ([#3319](https://github.com/infor-design/enterprise/issues/3319))
- `[Colors]` Fixed an incorrect ruby06 color, and made the background change on theme change now (again). ([#3448](https://github.com/infor-design/enterprise/issues/3448))
- `[Datagrid]` Fixed an issue where focus on reload data was forced to be on active cell. ([#358](https://github.com/infor-design/enterprise-ng/issues/358))
- `[Datagrid]` Fixed RTL issues in the filter row. ([#3517](https://github.com/infor-design/enterprise/issues/3517))
- `[Datagrid]` Improved the column resize behavior in speed and usability with the cursor being more accurate during resize. ([#3251](https://github.com/infor-design/enterprise/issues/3251))
- `[Datagrid]` Improved the column resize behavior to work much better in RTL mode. ([#1924](https://github.com/infor-design/enterprise/issues/1924))
- `[Datagrid]` Fixed a bug where if a filter row column is frozen the mask and editor options would not be applied. ([#2553](https://github.com/infor-design/enterprise-ng/issues/2553))
- `[Datagrid]` Fixed an issue where when using rowTemplate/expandableRows and frozenColumns on both sides the right side did not render properly. ([#2867](https://github.com/infor-design/enterprise/issues/2867))
- `[Datagrid]` Fixed an issue where height was not aligning to expandable row for frozen columns. ([#3516](https://github.com/infor-design/enterprise/issues/3516))
- `[Datagrid]` Fixed hover color should not be similar to alternate rows when hovering in uplift high contrast. ([#3338](https://github.com/infor-design/enterprise/issues/3338))
- `[Datagrid]` Fixed a demo app issue filtering decimal fields in some examples. ([#3351](https://github.com/infor-design/enterprise/issues/3351))
- `[Datagrid]` Fixed an issue where some columns were disappear after resizing the browser or after changing themes. ([#3434](https://github.com/infor-design/enterprise/issues/3434))
- `[Datagrid]` Fixed an issue that the filter row type dropdowns did not close when the grid is scrolled. ([#3216](https://github.com/infor-design/enterprise/issues/3216))
- `[Datagrid]` Added an example showing the configuration needed to filter date time fields on just dates without the time part. ([#2865](https://github.com/infor-design/enterprise/issues/2865))
- `[Datagrid]` Changed the isFilter added value to datasets to a more unique value to avoid clashes. ([#2668](https://github.com/infor-design/enterprise/issues/2668))
- `[Datagrid]` Added a `getDataset` method that will return the current dataset without any added properties. ([#2668](https://github.com/infor-design/enterprise/issues/2668))
- `[Datagrid]` Fixed an issue that when reordering filter columns the filter values would disappear. ([#2565](https://github.com/infor-design/enterprise/issues/2565))
- `[Datagrid]` Fixed an issue that dropdown lists in filter rows did not close when scrolling. ([#2056](https://github.com/infor-design/enterprise/issues/2565))
- `[Datagrid]` Added a `filterType` option to the filter event data so the type can be determined. ([#826](https://github.com/infor-design/enterprise/issues/826))
- `[Datagrid]` Add options to `toolbar.filterRow` so that instead of true/false you can set `showFilter, clearFilter, runFilter` independently. ([#1479](https://github.com/infor-design/enterprise/issues/1479))
- `[Datagrid]` Added fixes to improve the usage of the textarea editor. ([#3417](https://github.com/infor-design/enterprise/issues/3417))
- `[Datagrid]` Fixed an issue where reset to default was not working properly. ([#3487](https://github.com/infor-design/enterprise/issues/3487))
- `[Datepicker]` Fixed an issue where setting date format with comma character was not working. ([#3008](https://github.com/infor-design/enterprise/issues/3008))
- `[Editor]` Made the link and image link fields required on the dialogs. ([#3008](https://github.com/infor-design/enterprise/issues/3008))
- `[Editor]` Fixed an issue where it was possible to clear text and end up with text outside the default paragraph seperator. ([#2268](https://github.com/infor-design/enterprise/issues/2268))
- `[Fileupload]` Fixed an issue where tabbing out of a fileupload in was causing the modal dialog to disappear. ([#3458](https://github.com/infor-design/enterprise/issues/3458))
- `[Form Compact Layout]` Added support for `form-compact-layout` the remaining components. ([#3008](https://github.com/infor-design/enterprise/issues/3329))
- `[Dropdown]` Fixed a bug that was causing the `selectValue()` method not to update the visual display of the in-page Dropdown element. ([#3432](https://github.com/infor-design/enterprise/issues/3432))
- `[Forms]` Fixed an issue where radio group was overlapping fields. ([#3466](https://github.com/infor-design/enterprise/issues/3466))
- `[Forms Compact]` Fixed an issue where fileupload was misaligned in RTL mode in uplift theme. ([#3483](https://github.com/infor-design/enterprise/issues/3483))
- `[Icons]` Fixed color inconsistencies of the icons when the fields are in readonly state. ([#3176](https://github.com/infor-design/enterprise/issues/3176))
- `[Input]` Added the ability to line up data labels with inputs by adding class `field-height` to the `data` element and placing it in a responsive grid. ([#987](https://github.com/infor-design/enterprise/issues/987))
- `[Input]` Added the ability to use standalone required spans, this will help on responsive fields if they are cut off. ([#3115](https://github.com/infor-design/enterprise/issues/3115))
- `[Input/Forms]` Added the ability to add a class to rows to align the fields on the bottom, this will line up fields if they have wrapping labels or long labels with required fields. To enable this add class `flex-align-bottom` to the grid `row`. ([#443](https://github.com/infor-design/enterprise/issues/443))
- `[Locale]` Fixed an issue where formatDate() method was not working for es-419. ([#3363](https://github.com/infor-design/enterprise/issues/3363))
- `[Locale]` Fixed an issue where setting language to `nb` would error. ([#3455](https://github.com/infor-design/enterprise/issues/3455))
- `[Locale]` Fixed incorrect time separators in the no, nn, and nn locales. ([#3468](https://github.com/infor-design/enterprise/issues/3468))
- `[Locale]` Added further separation of language from formatting in date oriented components (calendar, datepicker, timepicker ect). [3244](https://github.com/infor-design/enterprise/issues/3244))
- `[Locale]` Added support for `nn` locale and language, but this will change to no language as only this is translated as its the same. ([#3455](https://github.com/infor-design/enterprise/issues/3455))
- `[Locale]` Correct the month names in Russian locale and capitalized the day names. ([#3464](https://github.com/infor-design/enterprise/issues/3464))
- `[Module Tabs]` Fixed color tab indicator and small gap below when selected/opened for all color variations in uplift theme. ([#3312](https://github.com/infor-design/enterprise/issues/3312))
- `[Modal]` Fixed colors in dark mode for the primary disabled button and error and background contrast. ([#2754](https://github.com/infor-design/enterprise/issues/2754))
- `[Pie]` Fixed an issue where initial selection was getting error. ([#3157](https://github.com/infor-design/enterprise/issues/3157))
- `[Popupmenu]` Fixed an issue where list separators were disappearing when reduced the browser zoom level e.g. 70-80%. ([#3407](https://github.com/infor-design/enterprise/issues/3407))
- `[Radar Chart]` Fixed an issue where labels was cut off for some screen sizes. ([#3320](https://github.com/infor-design/enterprise/issues/3320))
- `[Searchfield]` Fixed a bug where changing filter results while the autocomplete is open may result in the menu being positioned incorrectly. ([#3243](https://github.com/infor-design/enterprise/issues/3243))
- `[Searchfield]` Fixed a bug in Toolbar Searchfields where a component configured with `collapsible: false` and `collapseSize` defined, the searchfield would incorrectly collapse. ([NG#719](https://github.com/infor-design/enterprise-ng/issues/719))
- `[Splitter]` Fixed an issue in the destroy function where the expand button was not removed. ([#3371](https://github.com/infor-design/enterprise/issues/3371))
- `[Swaplist]` Fixed an issue where top buttons were not aligned in Firefox. ([#3425](https://github.com/infor-design/enterprise/issues/3425))
- `[Textarea]` Fixed an issue where using `rows` stopped working, and fixed the autoGrow option to work better. ([#3471](https://github.com/infor-design/enterprise/issues/3471))
- `[Toolbar]` Fixed an issue where some `destroy()` methods being called in `teardown()` were not type-checking for the `destroy()` method, and sometimes would incorrectly try to call this on an object or data property defined as `button`. ([#3449](https://github.com/infor-design/enterprise/issues/3449))
- `[Tooltip/Popover]` Fixed incorrect placement when in RTL modes, as well as some broken styles on the RTL Popover. ([#3119](https://github.com/infor-design/enterprise/issues/3119))
- `[Validation/Checkboxes]` Fixed issues with making checkboxes required, the styling did not work for it and the scrollIntoView function and validation failed to fire. Note that to add required to the checkbox you need to add an extra span, adding a class to the label will not work because the checkbox is styled using the label already. ([#3147](https://github.com/infor-design/enterprise/issues/3147))
- `[Validation]` Fixed an issue where calling removeMessage would not remove a manually added error class. ([#3318](https://github.com/infor-design/enterprise/issues/3318))

(78 Issues Solved this release, Backlog Enterprise 336, Backlog Ng 77, 989 Functional Tests, 1246 e2e Test)

## v4.25.3

### v4.25.3 Fixes

- `[Bar]` Fixed an error rendering charts with only one dataset point. ([#3505](https://github.com/infor-design/enterprise/issues/3505))
- `[Datagrid]` Fixed an issue where date range filter was unable to filter data. ([#3503](https://github.com/infor-design/enterprise/issues/3503))
- `[Datagrid]` Fixed an issue where date range filter was not working. ([#3337](https://github.com/infor-design/enterprise/issues/3337))
- `[Datepicker]` Fixed an issue where date range with minimum range was not working. ([#3268](https://github.com/infor-design/enterprise/issues/3268))
- `[Datepicker]` Fixed an issue where date range was reverting to initial values after clearing. ([#1306](https://github.com/infor-design/enterprise/issues/1306))
- `[Field Filter]` Fixed an issue where switching to In Range filter type with a value in the field was causesing an error. ([#3515](https://github.com/infor-design/enterprise/issues/3515))
- `[Field Filter]` Fixed an issue where date range was not working after using other filter. ([#2764](https://github.com/infor-design/enterprise/issues/2764))

## v4.25.2

### v4.25.2 Fixes

- `[Fileupload]` Fixed an issue where tabbing out of a fileupload in was causing the modal dialog to disappear. ([#3458](https://github.com/infor-design/enterprise/issues/3458))

## v4.25.1

### v4.25.1 Fixes

- `[Datagrid]` Fixed a bug where if there was an editor datagrid might error when loading. ([#3313](https://github.com/infor-design/enterprise/issues/3313))
- `[Mask]` Fixed a bug where leading zeroes were not possible to apply against Number Masks on standard input fields that also handled formatting for thousands separators. ([#3315](https://github.com/infor-design/enterprise/issues/3315))
- `[General]` Improved the colors of windows chrome custom scrollbars in uplift themes. ([#3413](https://github.com/infor-design/enterprise/issues/3413))

## v4.25.0

### v4.25.0 Features

- `[Fields]` Added a form level class to toggle all fields in the form to a more compact (shorter) mode called `form-layout-compact`. Added and fixed existing components so that there is now the option to have more compact forms by using shorter fields. ([#3249](https://github.com/infor-design/enterprise/issues/3249))
- `[Tag]` Added a new style for linkable tags that will work for default, info, good, error, alert, and neutral styles. ([#3113](https://github.com/infor-design/enterprise/issues/3113))
- `[Multiselect]` Added Tag Display as a new style for interacting with selected results in Multiselect components. ([#3114](https://github.com/infor-design/enterprise/issues/3114))
- `[Popdown]` Added support for tabbing into and exit out of it. ([#3218](https://github.com/infor-design/enterprise/issues/3218))
- `[Colors]` Updated design system tokens to new colors for uplift and did a pass on all three theme variants. This impacts and improves many internal colors in components and charts. ([#3007](https://github.com/infor-design/enterprise/issues/3007))

### v4.25.0 Fixes

- `[About]` Added further indication for Microsoft Edge Chrome next to the underlying chrome version. ([#3073](https://github.com/infor-design/enterprise/issues/3073))
- `[About]` Fixed a bug where the browser language was shown as the locale name, we now show browser language and IDs language and locale separate. ([#2913](https://github.com/infor-design/enterprise/issues/2913))
- `[About]` Fixed a bug where the OS version was duplicated. ([#1650](https://github.com/infor-design/enterprise/issues/1650))
- `[Accordion]` Fixed inconsistency style of focus element after clicking on a certain accordion header. ([#3082](https://github.com/infor-design/enterprise/issues/3082))
- `[Accordion]` Fixed an issue that when all panes are expanded then they could no longer be closed. ([#701](https://github.com/infor-design/enterprise-ng/issues/3217))
- `[Application Menu]` Fixed minor usability issues when attempting to filter on application menus, display of hidden filtered children, and filtering reset when a Searchfield is blurred. ([#3285](https://github.com/infor-design/enterprise/issues/3285))
- `[Application Menu]` Fixed incorrect font-size/padding around list item headers' bullet points. ([#3364](https://github.com/infor-design/enterprise/issues/3364))
- `[Application Menu]` Tweaked some font colors on the Vibrant theme. ([#3400](https://github.com/infor-design/enterprise/issues/3400))
- `[Autocomplete]` Fixed an issue where selected event was not firing when its parent is partly overflowing. ([#3072](https://github.com/infor-design/enterprise/issues/3072))
- `[Calendar]` Fixed an issue setting the legend checked elements to false in the api. ([#3170](https://github.com/infor-design/enterprise/issues/3170))
- `[Datagrid]` Fixed an issue where the data after commit edit was not in sync for tree. ([#659](https://github.com/infor-design/enterprise-ng/issues/659))
- `[Datagrid]` Fixed an issue where the add row or load new data for grouping was not working. ([#2801](https://github.com/infor-design/enterprise/issues/2801))
- `[Datagrid]` Fixed an issue where time picker filter trigger icon and text was overlapping. ([#3062](https://github.com/infor-design/enterprise/issues/3062))
- `[Datagrid]` Fixed a bug where floating point math would cause the grouping sum aggregator to round incorrectly. ([#3233](https://github.com/infor-design/enterprise/issues/3233))
- `[Datagrid]` Fixed style issues in all theme and theme variants when using the list style including grouped headers and states. ([#3265](https://github.com/infor-design/enterprise/issues/3265))
- `[Datagrid]` Fixed issues with the stretch columns minimum width. ([#3308](https://github.com/infor-design/enterprise/issues/3308))
- `[Datagrid]` Fixed an issue where converting circular structure to JSON was throwing an error. ([#3309](https://github.com/infor-design/enterprise/issues/3309))
- `[Datagrid]` Fixed an issue where focus in date picker field was not aligning. ([#3350](https://github.com/infor-design/enterprise/issues/3350))
- `[Datagrid]` Added fixes for editing lookup fields, fixed the styling of the lookup editor and improved padding, also fixed the sort indicator color. ([#3160](https://github.com/infor-design/enterprise/issues/3160))
- `[Datagrid]` Fixed a bug that made selecting blank items in lists in a dropdown not possible. ([#3313](https://github.com/infor-design/enterprise/issues/3313))
- `[Editor]` Fixed an issue where line spacing was inconsistent. ([#3335](https://github.com/infor-design/enterprise/issues/3335))
- `[General]` Added detection for wkWebView which is paired with safari. This caused issues with all black text as this browser had previously been unknown. ([#3336](https://github.com/infor-design/enterprise/issues/3336))
- `[Homepage]` Fixed an issue where the DOM order was not working for triple width widgets. ([#3101](https://github.com/infor-design/enterprise/issues/3101))
- `[Locale]` Fixed an issue where enter all digits was not working for fr-FR. ([#3217](https://github.com/infor-design/enterprise/issues/3217))
- `[Locale]` Added the ability to set a 5 digit language (`fr-FR` and `fr-CA` vs `fr`) and added separate strings for `fr-CA` vs `fr-FR`. ([#3245](https://github.com/infor-design/enterprise/issues/3245))
- `[Locale]` Changed incorrect Chinese locale year formats to the correct format as noted by translators. For example `2019年 12月`. ([#3081](https://github.com/infor-design/enterprise/issues/3081))
- `[Locale]` Corrected and added the firstDayofWeek setting for every locale. ([#3060](https://github.com/infor-design/enterprise/issues/3060))
- `[Mask]` Fixed an issue when applying Masks to input fields configured for numbers, where errors would be thrown when the Mask attempted to overwrite the input field value. ([#3315](https://github.com/infor-design/enterprise/issues/3315))
- `[Modal]` Fixed an issue where the returns focus to button after closing was not working. ([#3166](https://github.com/infor-design/enterprise/issues/3166))
- `[Multiselect]` Adjusted the placeholder color as it was too dark. ([#3276](https://github.com/infor-design/enterprise/issues/3276))
- `[Pie]` Fixed cut off line labels when something other than value is used. ([#3143](https://github.com/infor-design/enterprise/issues/3143))
- `[Popupmenu]` Switched the `attachToBody` setting to be true by default. ([#3331](https://github.com/infor-design/enterprise/issues/3331))
- `[Searchfield]` Fixed an issue where multiselect items' checkboxes and text were misaligned in RTL mode. ([#1811](https://github.com/infor-design/enterprise/issues/1811))
- `[Searchfield]` Fixed placeholder text alignment issues on Vibrant theme in Firefox. ([#3055](https://github.com/infor-design/enterprise/issues/3055))
- `[Scrollbar]` Fixed styles for windows chrome to work with all themes. ([#3172](https://github.com/infor-design/enterprise/issues/3172))
- `[Searchfield]` Fixed an overlapping text in searchfield when close icon button is showed. ([#3135](https://github.com/infor-design/enterprise/issues/3135))
- `[Tabs]` Fixed an issue where scroll was not working on mobile view for scrollable-flex layout. ([#2931](https://github.com/infor-design/enterprise/issues/2931))

(47 Issues Solved this release, Backlog Enterprise 374, Backlog Ng 96, 980 Functional Tests, 1196 e2e Test)

## v4.24.0

### v4.24.0 Important Changes

- `[Icons]` Reversed a change in previous versions to make alert icons all have a white background as this caused issues. Concerning alert icons there are now the following `icon-[name]` - which will have transparent background, in Uplift these are linear in style, in soho these are solid in style. We also add a `icon-[name]-alert` for alert icons with a white background. If you need a white background you can use these otherwise we have restored the functionality from the 4.21 version, you might need a white background in calendar icons. Also the pending icon is fixed and now orange. ([#3052](https://github.com/infor-design/enterprise/issues/3052))
- `[Datagrid]` Changed the way tables are rendered to avoid gaps at the end of the grid and fix the sizes so they work in resize. This is done by using css position: sticky for headers. It has a few consequences. The spaceColumn option which was never completed was removed. The stretchColumn option is still working but is less important now and defaults to no stretch. IE 11 will now no longer support sticky headers because it does not support css position sticky, so it will degrade in functionality. This improves all issues with columns getting out of alignment. ([#2825](https://github.com/infor-design/enterprise/issues/2825))

### v4.24.0 Deprecation

### v4.24.0 Features

- `[Datagrid]` Added support to get only changed values as return array for get modified rows method. ([#2958](https://github.com/infor-design/enterprise/issues/2958))
- `[Editor]` Replaced the `h3` and `h4` buttons with a more robust Fontpicker component. ([#2722](https://github.com/infor-design/enterprise/issues/2722))
- `[Spinbox]` Standardized Spinbox field sizes to match other input field sizes, added responsive form (fluid) functionality for Spinbox, and reworked the standard size of the Spinbox to match other form fields. ([#1344](https://github.com/infor-design/enterprise/issues/1344))

### v4.24.0 Fixes

- `[All]` Removed the property `-webkit-text-fill-color` from usage throughout out our codebase, except for one rule that changes it to `unset` if it's present. ([#3041](https://github.com/infor-design/enterprise/issues/3041))
- `[Application Menu]` Fixed issue in application menu where scrollbar is visible even if it's not needed in uplift theme. ([#3134](https://github.com/infor-design/enterprise/issues/3134))
- `[Datagrid]` Fixed an issue where the hide pager on one page setting was not working correctly when applying a filter. ([#2676](https://github.com/infor-design/enterprise/issues/2676))
- `[Datagrid]` Fixed an issue where if the grid is initialized with an empty array then updateColumns is used the resetColumns function failed. ([#690](https://github.com/infor-design/enterprise-ng/issues/690))
- `[Datagrid]` Fixed an issue where the dirty cell indicator was not updating after remove row. ([#2960](https://github.com/infor-design/enterprise/issues/2960))
- `[Datagrid]` Fixed an issue where the method getModifiedRows was not working, it had duplicate entries for the same row. ([#2908](https://github.com/infor-design/enterprise/issues/2908))
- `[Datagrid]` Fixed an issue where the personalized columns were not working when toggle columns and drag drop. ([#3004](https://github.com/infor-design/enterprise/issues/3004))
- `[Datagrid]` Fixed an issue where the grouping filter was not working after do sort. ([#3012](https://github.com/infor-design/enterprise/issues/3012))
- `[Datagrid]` Fixed an issue where the editable single column was not working. ([#3023](https://github.com/infor-design/enterprise/issues/3023))
- `[Datagrid]` Fixed an issue where when hovering a parent row the same row index in the child row will show the hover state. ([#2227](https://github.com/infor-design/enterprise/issues/2227))
- `[Datagrid]` Fixed an issue where the focus state for action button formatter was not working correctly. ([#3006](https://github.com/infor-design/enterprise/issues/3006))
- `[Datagrid]` Fixed an issue where the personalization dialog was not centered on IE 11. ([#3175](https://github.com/infor-design/enterprise/issues/3175))
- `[Datagrid]` Fixed an issue finally so that all columns will always align and will never come out of alignment. ([#2835](https://github.com/infor-design/enterprise/issues/2835))
- `[Datagrid]` Fixed an issue where in some cases when there is no data you could not scroll right. ([#2363](https://github.com/infor-design/enterprise/issues/2363))
- `[Datagrid]` Fixed an issue where in some cases where you could not scroll right over the empty message. ([#2864](https://github.com/infor-design/enterprise/issues/2864))
- `[Datagrid]` Fixed an issue where the IOS text would appear very large on group headers. ([#2224](https://github.com/infor-design/enterprise/issues/2224))
- `[Datagrid]` Fixed an issue where in some cases where if you have one column and are in edit mode resizing the page behaved strangely. ([#3193](https://github.com/infor-design/enterprise/issues/3193))
- `[Datagrid]` Changed the rendering of columns so that there will never be a gap on the left side, changed the default of stretchColumn to null which will fill. ([#1818](https://github.com/infor-design/enterprise/issues/1818))
- `[Datagrid]` Fixed an issue that hyperlinks in the datagrid would redirect. ([#3207](https://github.com/infor-design/enterprise/issues/3207))
- `[Datagrid]` Changed the behavior of column resizing to use "fit" during resize, which means adjacent columns only will be resized. ([#605](https://github.com/infor-design/enterprise/issues/605))
- `[Datagrid]` Fixed an issue that resizing the last column would create a gap. ([#1671](https://github.com/infor-design/enterprise/issues/1671))
- `[Datepicker]` Fixed missing background color on disable dates and adjusted the colors in all themes. ([#2910](https://github.com/infor-design/enterprise/issues/2910))
- `[Datepicker]` Fixed a layout issue on the focus state on colored/legend days. ([#2910](https://github.com/infor-design/enterprise/issues/2910))
- `[Datepicker]` Fixed an issue where the calendar layout was not working on ie11. ([#3226](https://github.com/infor-design/enterprise/issues/3226))
- `[Dropdown]` Fix a bug where a dropdown in a datagrid cell would sometimes not display the correct value when selected. ([#2919](https://github.com/infor-design/enterprise/issues/2919))
- `[Dropdown]` Fix a layout issue in RTL on the badges example. ([#3150](https://github.com/infor-design/enterprise/issues/3150))
- `[Editor]` Corrected CSP errors and broken images in the Editor Preview when inserting the default image. ([#2937](https://github.com/infor-design/enterprise/issues/2937))
- `[Editor]` Fixes issues with Editors configured to use Flex Toolbar, where toolbar buttons were not properly triggering selected events, and overflowed items were not triggering editor actions as expected. ([#2938](https://github.com/infor-design/enterprise/issues/2938))
- `[Editor]` The Editor now uses the same routine for stripping disallowed tags and attributes from pasted content when it transitions from the Source View to the Preview. This makes it impossible to paste/type HTML tags containing a `style` property with CSS rules that are not allowed to be applied to inline Editor elements, such as `font-family`. ([#2987](https://github.com/infor-design/enterprise/issues/2987))
- `[Editor]` Fixed a problem in Safari that would cause scrolling to occur inside Flex Toolbars unexpectedly. ([#3033](https://github.com/infor-design/enterprise/issues/3033))
- `[Editor]` Fixed many memory leaks related to view swapping and `destroy()` in the Editor. ([#3112](https://github.com/infor-design/enterprise/issues/3112))
- `[EmptyMessage]` Added a fix so that click will only fire on the button part of the empty message. ([#3139](https://github.com/infor-design/enterprise/issues/3139))
- `[Header]` Update the header placeholder text color to match better. ([#3040](https://github.com/infor-design/enterprise/issues/3040))
- `[Locale]` Fixed a problem in fi-FI where some date formats where incorrect with one digit days. ([#3019](https://github.com/infor-design/enterprise/issues/3019))
- `[Locale]` Added new conversion methods for gregorian to umalqura dates and vice versa with Locale. The fromGregorian and togregorian methods were in two separate locations ar-SA and ar-EG. These new methods gregorianToUmalqura and umalquraToGregorian now moved to to one location in locale and removed the maxDate on them. ([#3051](https://github.com/infor-design/enterprise/issues/3051))
- `[Locale]` Fixed an issue when formatting with `SSS` in the format string, the leading zeros were incorrectly removed from the millisecond output. ([#2696](https://github.com/infor-design/enterprise/issues/2696))
- `[Locale/Datagrid]` Fixed an issue in the datagrid/locale that meant if a string is provided in the current locale for a number it wont parse correctly if the decimal format is a `,` (such as nl-NL). ([#3165](https://github.com/infor-design/enterprise/issues/3165))
- `[Locale]` Fixed an issue when loading en-XX locales where some data may be mixed with en-US. ([#3208](https://github.com/infor-design/enterprise/issues/3208))
- `[Mask]` Fixed a Safari bug where certain masked values would not trigger a "change" event on the input field. ([#3002](https://github.com/infor-design/enterprise/issues/3002))
- `[Modal]` Added a new setting `overlayOpacity` that give the user to control the opacity level of the modal/message dialog overlay. ([#2975](https://github.com/infor-design/enterprise/issues/2975))
- `[Popover]` Fixed an issue where the content was disappearing when change themes on IE11. ([#2954](https://github.com/infor-design/enterprise/issues/2954))
- `[Progress]` Added the ability to init the progress and update it to zero, this was previously not working. ([#3020](https://github.com/infor-design/enterprise/issues/3020))
- `[Sparkline Chart]` Fixed an issue where an error was thrown while a sparkline chart was present during a theme chnage. ([#3159](https://github.com/infor-design/enterprise/issues/3159))
- `[Tabs Module]` Fixed missing ellipsis and spacing issue on mobile view in searchfield of tabs module when resizing the browser. ([#2940](https://github.com/infor-design/enterprise/issues/2940))
- `[Toast]` Fixed an issue where the saved position was not working for whole app. ([#3025](https://github.com/infor-design/enterprise/issues/3025))
- `[Tree]` Fixed an issue where the nodes were not rendering. ([#3194](https://github.com/infor-design/enterprise/issues/3194))

### v4.24.0 Chores & Maintenance

- `[Demoapp]` Allow the query params that affect theming/personalization (theme/variant/colors) to be appended/adjusted on the browser's URL without affecting other query parameters, or adding unnecessary paramters that weren't changed.
- `[Toolbar Searchfield]` Increased the amount of text shown when the Searchfield is not expanded, and appears similar to a button.  Also modified some styles in all themes to make alignment of the text better between the Searchfield and buttons when the Searchfield is not expanded. ([#2944](https://github.com/infor-design/enterprise/issues/2944))

(74 Issues Solved this release, Backlog Enterprise 374, Backlog Ng 85, 974 Functional Tests, 1191 e2e Test)

## v4.23.0

### v4.23.0 Deprecation

- `[Icons]` We added per theme empty state icons for both uplift (vibrant) and soho (subtle) themes. Because of this `svg-empty.html` is now deprecated. Please use the theme based files `theme-soho-svg-empty.html` and `theme-uplift-svg-empty.html`. ([#426](https://github.com/infor-design/design-system/issues/426))

### v4.23.0 Features

- `[Accordion]` Added a new setting `expanderDisplay` that can display all expander button icons in the classic style, or with all "chevron" or "plus-minus"-style icons.  Deprecated the legacy `displayChevron` setting in favor of this change. ([#2900](https://github.com/infor-design/enterprise/issues/2900))
- `[Calendar / Day View]` A new component Week View was created, you can configure it to show a single day as well, or several days so we now have a day view. ([#2780](https://github.com/infor-design/enterprise/issues/2780))
- `[Calendar / Week View]` A new component Week View was added. You can show events in a series of days. This is also integrated into view switcher in the calendar component. ([#1757](https://github.com/infor-design/enterprise/issues/1757))
- `[Empty Messages]` Added a new icon `empty-no-users`. ([#3046](https://github.com/infor-design/enterprise/issues/3046))
- `[Locale]` Added updated translation files for 16 in house languages. ([#3049](https://github.com/infor-design/enterprise/issues/3049))
- `[Modal]` Added a new setting `overlayOpacity` that gives the developer ability to control the opacity level of the modal/message dialog overlay. ([#2975](https://github.com/infor-design/enterprise/issues/2975))

### v4.23.0 Fixes

- `[Accordion]` Fixed the font color when hovered on uplift high contrast. ([#3042](https://github.com/infor-design/enterprise/issues/3042))
- `[Autocomplete]` Fixed memory leaks by preventing re-rendering of an open autocomplete list from attaching new events, adding multiple `aria-polite` elements, etc. ([#2888](https://github.com/infor-design/enterprise/issues/2888))
- `[Calendar]` Pass calendar tooltip settings down to week-view component. ([#3179](https://github.com/infor-design/enterprise/issues/3179))
- `[Calendar]` Fixed disabled legend label color on vibrant/uplift with dark Variant theme. ([#2965](https://github.com/infor-design/enterprise/issues/2965))
- `[Calendar]` Fixed missing arrow and scrolling issues in the event popup. ([#2962](https://github.com/infor-design/enterprise/issues/2962))
- `[Contextual Action Panel]` Fixed an issue where the CAP close but beforeclose event not fired. ([#2826](https://github.com/infor-design/enterprise/issues/2826))
- `[Context Menu]` Fixed a placement bug that would cut the size of the menu to an unusable size in small viewport displays. ([#2899](https://github.com/infor-design/enterprise/issues/2899))
- `[Contextual Action Panel]` Fixed placement of `(X)` close button on both standard and Flex toolbars when using the `showCloseBtn` setting. ([#2834](https://github.com/infor-design/enterprise/issues/2834))
- `[Datagrid]` Fixed column headers font color in uplift high contrast. ([#2830](https://github.com/infor-design/enterprise/issues/2830))
- `[Datagrid]` Fixed an issue where the tree children expand and collapse was not working. ([#633](https://github.com/infor-design/enterprise-ng/issues/633))
- `[Datagrid]` Fixed an issue where the pager was not updating with updated method. ([#2759](https://github.com/infor-design/enterprise/issues/2759))
- `[Datagrid]` Fixed an issue where the browser contextmenu was not showing by default. ([#2842](https://github.com/infor-design/enterprise/issues/2842))
- `[Datagrid]` Fixed an issue where string include zeroes not working with text filter. ([#2854](https://github.com/infor-design/enterprise/issues/2854))
- `[Datagrid]` Fixed an issue where the select all button for multiselect grouping was not working. ([#2895](https://github.com/infor-design/enterprise/issues/2895))
- `[Datagrid]` Fixed an issue where the select children for tree was not working. ([#2961](https://github.com/infor-design/enterprise/issues/2961))
- `[Datepicker]` Fixed an issue where the selected date was getting cleared and creating js error after changing month or year in Umalqura date and Calendar. ([#3093](https://github.com/infor-design/enterprise/issues/3093))
- `[Datepicker]` Fixed an issue where the validation after body re-initialize was not working. ([#2410](https://github.com/infor-design/enterprise/issues/2410))
- `[Datepicker]` Fixed an issue where the islamic-umalqura calendar was not working, when used with user vs settings locale and translate data was not loading from parent locale. ([#2878](https://github.com/infor-design/enterprise/issues/2878))
- `[Datepicker]` Fixed layout issues in RTL mode, also the buttons are switched the to the opposite side now. ([#3068](https://github.com/infor-design/enterprise/issues/3068))
- `[Dropdown]` Fixed an issue where the dropdown icons are misaligned in IE11 in the Uplift theme. ([#2826](https://github.com/infor-design/enterprise/issues/2912))
- `[Dropdown]` Fixed an issue where the placeholder was incorrectly renders when initially set selected item. ([#2870](https://github.com/infor-design/enterprise/issues/2870))
- `[Dropdown]` Fixed placement logic when dropdown's flip, as well as a visual bug with checkmark/icon placement on some browsers. ([#3058](https://github.com/infor-design/enterprise/issues/3058))
- `[Dropdown]` Fixed an issue where it was possible to inject xss when clearing the typeahead. ([#650](https://github.com/infor-design/enterprise-ng/issues/650))
- `[Field Filter]` Fixed an issues where the icons are not vertically centered, and layout issues when opening the dropdown in a smaller height browser. ([#2951](https://github.com/infor-design/enterprise/issues/2951))
- `[Header]` Fixed an iOS bug where the theme switcher wasn't working after Popupmenu lifecycle changes. ([#2986](https://github.com/infor-design/enterprise/issues/2986))
- `[Header Tabs]` Added a more distinct style to selected header tabs. ([infor-design/design-system#422](https://github.com/infor-design/design-system/issues/422))
- `[Hierarchy]` Fixed the border color on hierarchy cards. ([#423](https://github.com/infor-design/design-system/issues/423))
- `[Locale]` Fixed an issue where the parseDate method was not working for leap year. ([#2737](https://github.com/infor-design/enterprise/issues/2737))
- `[Locale]` Fixed an issue where some culture files does not have a name property in the calendar. ([#2880](https://github.com/infor-design/enterprise/issues/2880))
- `[Locale]` Fixed an issue where cultures with a group of space was not parsing correctly. ([#2959](https://github.com/infor-design/enterprise/issues/2959))
- `[Locale]` Fixed a problem loading nb-NO locale where it would fail to find translations and possibly error. ([#3035](https://github.com/infor-design/enterprise/issues/3035))
- `[Lookup]` Fixed missing X button in searchfield on a mobile viewport. ([#2948](https://github.com/infor-design/enterprise/issues/2948))
- `[Message]` Fixed an issue with an extra scroll bar, updated padding. ([#2964](https://github.com/infor-design/enterprise/issues/2964))
- `[Modal]` Fixed a layout issue when using 2 or more buttons on some smaller devices. ([#3014](https://github.com/infor-design/enterprise/issues/3014))
- `[Monthview]` Fixed an issue that the month/year text will reset when pressing cancel. ([#3080](https://github.com/infor-design/enterprise/issues/3080))
- `[Monthview]` Fixed a layout issue on the header in IE 11. ([#2862](https://github.com/infor-design/enterprise/issues/2862))
- `[Pie]` Fixed an issue where legends in pie chart gets cut off on mobile view. ([#902](https://github.com/infor-design/enterprise/issues/902))
- `[Popupmenu]` In mobile settings (specifically iOS), input fields will now allow for text input when also being assigned a context menu. ([#2613](https://github.com/infor-design/enterprise/issues/2613))
- `[Popupmenu]` Fixed an issue where the destroy event was bubbling up to other parent components. ([#2809](https://github.com/infor-design/enterprise/issues/2809))
- `[Popupmenu]` Fixed an issue where checkable menu items were not causing a popupmenu list to become properly formatted to fit the checkmarks when generated as part of a Flex Toolbar.  Also reworked the selection system to better handle selectable sections. ([#2989](https://github.com/infor-design/enterprise/issues/2809))
- `[Toolbar]` Fixed a bug where the dropdown/toolbar menu is being cut off on iOS device. ([#2800](https://github.com/infor-design/enterprise/issues/2800))
- `[Tooltip]` Fixed a personalization bug on Dark Themes where text colors were sometimes illegible when using certain color configurations. ([#3011](https://github.com/infor-design/enterprise/issues/3011))

### v4.23.0 Chores & Maintenance

- `[Build System]` Created separate sets linting rules for demoapp, source code, and tests, as well as a base set of rules for all environments. ([#2662](https://github.com/infor-design/enterprise/issues/2662))

(70 Issues Solved this release, Backlog Enterprise 378, Backlog Ng 82, 939 Functional Tests, 1136 e2e Test)

## v4.22.0

### v4.22.0 Deprecation

- `[Icons]` The alert icons now all have a white background allowing them to appear on colored areas. There was previously a special `-solid` version of the icons created that is now not needed, if you used the `icon-<name>-solid` icon change it to just `icon-<name>`. ([#396](https://github.com/infor-design/design-system/issues/396))

### v4.22.0 Features

- `[Build]` Replaced UglifyES in the minification script with Terser ([#2660](https://github.com/infor-design/enterprise/issues/2660))
- `[Build]` Added the Locale culture files to the minification script. `.min.js` versions of each locale are now available in the `dist/` folder. ([#2660](https://github.com/infor-design/enterprise/issues/2660))
- `[Calendar / Weekview]` Added a new week-view component that can be used standalone and ability switch to calendar week view in calendar. ([#1757](https://github.com/infor-design/enterprise/issues/1757))
- `[Application Menu]` Improved design of the App Menu Accordion's hierarchy, among other visual improvements, in the Uplift theme. ([#2739](https://github.com/infor-design/enterprise/issues/2739))
- `[Calendar]` Fixed layout issues in uplift theme. ([#2907](https://github.com/infor-design/enterprise/issues/2907))
- `[Charts]` Added support for context menu event with charts. ([#2699](https://github.com/infor-design/enterprise/issues/2699))
- `[Checkboxes]` Fixed layout issues when in grid rows. ([#2907](https://github.com/infor-design/enterprise/issues/2907))
- `[Contextual Action Panel]` Added support for passing in a full range of settings to the underlying Modal component API. ([#2433](https://github.com/infor-design/enterprise/issues/2433))
- `[Export]` Added support for separator to use custom string or object type with Export to CSV. ([#2490](https://github.com/infor-design/enterprise/issues/2490))
- `[Locale]` Added support for fetching minified culture files. ([#2660](https://github.com/infor-design/enterprise/issues/2660))
- `[Locale]` Added new translations for missing entries. ([#2896](https://github.com/infor-design/enterprise/issues/2896))
- `[Locale]` Fixed a bug that the language would reset when opening some components if a seperate language is used. ([#2982](https://github.com/infor-design/enterprise/issues/2982))
- `[Modal]` Added support for a "fullsize" sheet display at all times, or simply beneath the responsive breakpoint. ([#2433](https://github.com/infor-design/enterprise/issues/2433))
- `[Tabs-Vertical]` Added the ability to personalize Vertical Tabs in accordance with theming. ([#2824](https://github.com/infor-design/enterprise/issues/2824))
- `[Wizard]` Added support for short labels. If short labels not supplied it will add ellipsis to text and tooltip. ([#2604](https://github.com/infor-design/enterprise/issues/2604))

### v4.22.0 Fixes

- `[Accordion]` Fixed a Safari bug where accordion headers would not lose focus when another accordion header was clicked. ([#2851](https://github.com/infor-design/enterprise/issues/2851))
- `[Application Menu]` Fixed an issue where footer toolbar area was overlapping to menu content. ([#2552](https://github.com/infor-design/enterprise/issues/2552))
- `[Application Menu]` Fixed an issue where tooltip was showing white text on white background which makes text to be unreadable. ([#2811](https://github.com/infor-design/enterprise/issues/2811))
- `[Application Menu]` Fixed a bug where application menus were not dismissed when clicking directly on Popupmenu triggers in a mobile setting. ([#2831](https://github.com/infor-design/enterprise/issues/2831))
- `[Application Menu]` Fixed an issue on mobile where the body was scroll bouncing when dragging/scrolling in the app menu. ([#2434](https://github.com/infor-design/enterprise/issues/2434))
- `[Bar Chart]` Fixed an issue where labels were overwritten when use more then one chart on page. ([#2723](https://github.com/infor-design/enterprise/issues/2723))
- `[Buttons]` Adjust the contrast of buttons (tertiary) on uplift theme. ([#396](https://github.com/infor-design/design-system/issues/396))
- `[Calendar]` Fixed an issue where the upcoming event description was overlapping the upcoming duration when text is too long, adjust width of spinbox count and fixed alignment of all day checkbox in uplift light theme. ([#2778](https://github.com/infor-design/enterprise/issues/2778))
- `[Datagrid]` Fixed an issue where if you have duplicate Id's the columns many become misaligned. ([#2687](https://github.com/infor-design/enterprise/issues/2687))
- `[Datagrid]` Made the text all white on the targeted achievement formatter. ([#2730](https://github.com/infor-design/enterprise/issues/2730))
- `[Datagrid]` Fixed keyword search so that it will again work with client side paging. ([#2797](https://github.com/infor-design/enterprise/issues/2797))
- `[Datagrid]` Fixed an issue where the header and cells do not align perfectly. ([#2849](https://github.com/infor-design/enterprise/issues/2849))
- `[Datagrid]` Fixed an issue where actions menu was not opening after reload the data. ([#2876](https://github.com/infor-design/enterprise/issues/2876))
- `[Datepicker]` Moved the today button to the datepicker header and adding a setting to hide it if wanted. ([#2704](https://github.com/infor-design/enterprise/issues/2704))
- `[FieldSet]` Fixed an issue where the fieldset text in chart completion overlap when resizing the browser. ([#2610](https://github.com/infor-design/enterprise/issues/2610))
- `[Datepicker]` Fixed a bug in datepicker where the destroy method does not readd the masking functionality. [2832](https://github.com/infor-design/enterprise/issues/2832))
- `[Field Options]` Fixed an issue where the option menu is misaligned in full length input field in uplift theme. ([#2765](https://github.com/infor-design/enterprise/issues/2765))
- `[Icons]` Added and updated the following icons: icon-new, icon-calculator, icon-save-new, icon-doc-check. ([#391](https://github.com/infor-design/design-system/issues/391))
- `[Icons]` Added and updated the following icons: icon-bed, icon-user-clock, icon-phone-filled, icon-phone-empty. ([#419](https://github.com/infor-design/design-system/issues/419))
- `[Listview]` Fixed an issue where empty message would not be centered if the listview in a flex container. ([#2716](https://github.com/infor-design/enterprise/issues/2716))
- `[Locale/Initialize]` Fixed an issue where opening some components like Contextual Action Panel would change the current locale because it calls initialize when it loads. ([#2873](https://github.com/infor-design/enterprise/issues/2873))
- `[Mask]` Added an example showing how to user percent format with the locale. ([#434](https://github.com/infor-design/enterprise/issues/434))
- `[Modal]` Fixed an issue where encoded html would not be recoded on the title. ([#246](https://github.com/infor-design/enterprise/issues/246))
- `[Modal]` Fixed an issue where the page content behind the modal is still scrollable while the modal window is open on iOS devices. ([#2678](https://github.com/infor-design/enterprise/issues/2678))
- `[Popupmenu]` Prevent popupmenus from closing after exit and reentry to the popupmenu submenu structure. ([#2702](https://github.com/infor-design/enterprise/issues/2702))
- `[Swaplist]` Fixed an issue where passed data for searched items were not syncing for beforeswap event. ([#2819](https://github.com/infor-design/enterprise/issues/2819))
- `[Tabs]` Add more padding to the count styles. ([#2744](https://github.com/infor-design/enterprise/issues/2744))
- `[Tabs]` Fixed the disabled tab color. ([#396](https://github.com/infor-design/design-system/issues/396))
- `[Tabs-Module]` Fixed styling and appearance issues on an example page demonstrating the Go Button alongside a Searchfield with Categories. ([#2745](https://github.com/infor-design/enterprise/issues/2745))
- `[Tabs-Multi]` Fixed an issue where tooltip was not showing when hovering a tab with cut-off text. ([#2747](https://github.com/infor-design/enterprise/issues/2747))
- `[Toolbar Flex]` Fixed a bug in toolbar flex where the title is getting truncated even if there's enough space for it. ([#2810](https://github.com/infor-design/enterprise/issues/2810))
- `[Validation]` Fixed an issue where if the mask is set to use a time other than the default time for the locale, this was not taken into account in validation. ([#2821](https://github.com/infor-design/enterprise/issues/2821))

### v4.22.0 Chores & Maintenance

- `[Demo App]` Changed the theme switch to call the page refresh. ([#2743](https://github.com/infor-design/enterprise/issues/2743))
- `[Export]` Added support for separator to use custom string or object type with Export to CSV. ([#2490](https://github.com/infor-design/enterprise/issues/2490))

(53 Issues Solved this release, Backlog Enterprise 342, Backlog Ng 81, 892 Functional Tests, 909 e2e Test)

## v4.21.0

### v4.21.0 Deprecation

- `[Icons]` Removed the hardcoded red color of the `icon-flag` so it can be used as a normal icon. If red is desired please add an additional class of `icon-flag icon-error`. ([#2548](https://github.com/infor-design/enterprise/issues/2548))

### v4.21.0 Features

- `[Calendar]` Added the ability to show tooltip on event and event icon and the ability to fire a context menu event. ([#2518](https://github.com/infor-design/enterprise/issues/2518))
- `[Datagrid]` Added the ability to use frozen columns with tree grid. ([#2102](https://github.com/infor-design/enterprise/issues/2102))
- `[Datagrid]` Added support for a fixed row size, this can be used in some cases like frozen columns where rows may have a different size than the three row heights (normal, short, medium). ([#2101](https://github.com/infor-design/enterprise/issues/2101))
- `[Datagrid]` Added filter row editor options to api setting. ([#2648](https://github.com/infor-design/enterprise/issues/2648))
- `[Datagrid]` Fixed an issue that alert text is cut off when using the textEllipsis option. ([#2773](https://github.com/infor-design/enterprise/issues/2773))
- `[Editor]` Added events to trigger on view change. ([#2430](https://github.com/infor-design/enterprise/issues/2430))
- `[Homepage]` Added a parameter to the `resize` event that provides metadata about the Homepage's state, including a calculated container height. ([#2446](https://github.com/infor-design/enterprise/issues/2446))
- `[Locale]` Added support for big numbers (18.6) to formatNumber and parseNumber. ([#1800](https://github.com/infor-design/enterprise/issues/1800))

### v4.21.0 Fixes

- `[Application Menu]` Fixed an indentation issue with child elements in an accordion in the Angular application (enterprise-ng). ([#2616](https://github.com/infor-design/enterprise/issues/2616))
- `[AppMenu/Accordion]` Improved performance on Angular by not calling siftFor on the app menu build. ([#2767](https://github.com/infor-design/enterprise/issues/2767))
- `[AppMenu/Accordion]` Fixed a bug where the busy indicator would immediately close. ([#2767](https://github.com/infor-design/enterprise/issues/2767))
- `[Button]` Fixed an issue where updated method was not teardown and re-init. ([#2304](https://github.com/infor-design/enterprise/issues/2304))
- `[Circle Pager]` Fixed a bug where it was not showing on mobile view. ([#2589](https://github.com/infor-design/enterprise/issues/2589))
- `[Contextual Action Panel]` Fixed an issue where if the title is longer, there will be an overflow causing a white space on the right on mobile view. ([#2605](https://github.com/infor-design/enterprise/issues/2605))
- `[Custom Builds]` Fixed a problem where including components with extra punctuation (periods, etc) may cause a build to fail. ([#1322](https://github.com/infor-design/enterprise/issues/1322))
- `[Datagrid]` Fixed an issue where key navigation was not working for inlineEditor. ([#2157](https://github.com/infor-design/enterprise/issues/2157))
- `[Datagrid]` Fixed a bug where calling update rows in the filter callback will cause an infinite loop. ([#2526](https://github.com/infor-design/enterprise/issues/2526))
- `[Datagrid]` Fixed a bug where the value would clear when using a lookup editor with a mask on new rows. ([#2305](https://github.com/infor-design/enterprise/issues/2305))
- `[Datagrid]` Fixed a bug where horizontal scrolling would not work when in a card/widget. ([#1785](https://github.com/infor-design/enterprise/issues/1785))
- `[Datagrid]` Fixed an issue where dirty and row status on the same cell would cause a UI issue. ([#2641](https://github.com/infor-design/enterprise/issues/2641))
- `[Datagrid]` Changed the onKeyDown callback to fire on any key. ([#536](https://github.com/infor-design/enterprise-ng/issues/536))
- `[Datagrid]` Added a more descriptive aria-label to checkboxes if the required descriptors exist. ([#2031](https://github.com/infor-design/enterprise-ng/issues/2031))
- `[Datagrid]` Added an announcement of the selection state of a row. ([#2535](https://github.com/infor-design/enterprise/issues/2535))
- `[Datagrid]` Fixed filtering on time columns when time is a string. ([#2535](https://github.com/infor-design/enterprise/issues/2535))
- `[Datagrid]` Fixed icon layout issues on the filter row in medium rowHeight mode. ([#2709](https://github.com/infor-design/enterprise/issues/2709))
- `[Datagrid]` Fixed an issue where short row height was misaligning in Uplift theme. ([#2717](https://github.com/infor-design/enterprise/issues/2717))
- `[Datagrid]` Fixed an issue where new row and dirty cell were not working when combined. ([#2729](https://github.com/infor-design/enterprise/issues/2729))
- `[Dropdown]` Fixed an issue where tooltip on all browsers and ellipsis on firefox, ie11 was not showing with long text after update. ([#2534](https://github.com/infor-design/enterprise/issues/2534))
- `[Editor]` Fixed an issue where clear formatting was causing to break while switch mode on Firefox. ([#2424](https://github.com/infor-design/enterprise/issues/2424))
- `[Empty Message]` Fixed padding and alignment issues, the icon is now centered better. ([#2424](https://github.com/infor-design/enterprise/issues/2733))
- `[Fileupload Advanced]` Added custom errors example page. ([#2620](https://github.com/infor-design/enterprise/issues/2620))
- `[Flex Toolbar]` Fixed a lifecycle problem that was preventing Menu Buttons with a `removeOnDestroy` setting from opening. ([#2664](https://github.com/infor-design/enterprise/issues/2664))
- `[Homepage]` Fixed an issue where dynamically added widget was not positioning correctly. ([#2425](https://github.com/infor-design/enterprise/issues/2425))
- `[Icons]` Fixed an issue with partially invisible empty messages in uplift theme. ([#2474](https://github.com/infor-design/enterprise/issues/2474))
- `[Icons (Component)]` Fixed a bug where it was possible to store a full base-tag prefixed URL in the `use` setting, which shouldn't be possible. ([PR#2738](https://github.com/infor-design/enterprise/pull/2738))
- `[Locale]` Fixed a bug where getCulturePath does not work if the sohoxi.js file name has a hash part. ([#2637](https://github.com/infor-design/enterprise/issues/2637))
- `[Locale]` Fixed a bug found when using NG8 that the default us locale causes issues. It is now an official requirement that you set a locale for all components that require locale information. ([#2640](https://github.com/infor-design/enterprise/issues/2640))
- `[Locale]` Fixed an occurrence where an nonstandard locale filename was not correctly processed. ([#2684](https://github.com/infor-design/enterprise/issues/2684))
- `[Lookup]` Fixed memory leak issues after destroy. ([#2494](https://github.com/infor-design/enterprise/issues/2494))
- `[Modal]` Fixed memory leak issues after destroy. ([#2497](https://github.com/infor-design/enterprise/issues/2497))
- `[Popupmenu]` Fixed DOM leak where many arrows could be inserted in the DOM. ([#568](https://github.com/infor-design/enterprise-ng/issues/568))
- `[Pager]` Fixed a bug where clicking disabled buttons caused a refresh of the page in NG. ([#2170](https://github.com/infor-design/enterprise/issues/2170))
- `[Slider]` Updated the color variant logic to match new uplift theming. ([#2647](https://github.com/infor-design/enterprise/issues/2647))
- `[Tabs]` Fixed a memory leak caused by removing a tab. ([#2686](https://github.com/infor-design/enterprise/issues/2686))
- `[Toast]` Fixed memory leak issues after destroy. ([#2634](https://github.com/infor-design/enterprise/issues/2634))
- `[Toolbar]` Fixed the conditions for when `noSearchfieldReinvoke` destroys an inner Searchfield that's been previously invoked. ([PR#2738](https://github.com/infor-design/enterprise/pull/2738))
- `[Uplift Theme]` Various improvements to the Dark/Contrast variants, with a focus on passing WCAG ([#2541](https://github.com/infor-design/enterprise/issues/2541)) ([#2588](https://github.com/infor-design/enterprise/issues/2588))

### v4.21.0 Chores & Maintenance

- `[Custom Builds]` Improved Sass builder's ability to code split and include partials once. ([#1038](https://github.com/infor-design/enterprise/issues/1038))

(61 Issues Solved this release, Backlog Enterprise 335, Backlog Ng 76, 867 Functional Tests, 880 e2e Test)

## v4.20.0

### v4.20.0 Deprecation

- `[ListFilter]` Deprecated `startsWith` in favor of `wordStartsWith`, due to the addition of the `phraseStartsWith` filterMode. ([#1606](https://github.com/infor-design/enterprise/issues/1606))
- `[Popdown]` Deprecated `Popdown` in favor of `Popover`. Both components have similar functionality and we want to trim the code logic down. ([#2468](https://github.com/infor-design/enterprise/issues/2468))
- `[StepProcess]` Deprecated `StepProcess` as the component is no longer commonly used. We will remove it within 3-6 versions. ([#1476](https://github.com/infor-design/enterprise/issues/1476))
- `[CompositeForm]` Deprecated `CompositeForm` as the component is no longer commonly used. We will remove it within 3-6 versions. ([#1476](https://github.com/infor-design/enterprise/issues/1476))
- `[FieldOptions]` Deprecated `FieldOptions` as the component is no longer commonly used. We will remove it within 3-6 versions. ([#1476](https://github.com/infor-design/enterprise/issues/1476))

### v4.20.0 Features

- `[Datagrid]` Added support to resize column widths after a value change via the stretchColumnOnChange setting. ([#2174](https://github.com/infor-design/enterprise/issues/2174))
- `[Datagrid]` Added a Sort Function to the datagrid column to allow the value to be formatted for the sort. ([#2274](https://github.com/infor-design/enterprise/issues/2274)))
- `[Datagrid]` Added placeholder functionality to Lookup, Dropdown, and Decimal Formatters. ([#2408](https://github.com/infor-design/enterprise/issues/2408)))
- `[Datagrid]` Added support to restrict the size of a column with minWidth and maxWidth setting on the column. ([#2313](https://github.com/infor-design/enterprise/issues/2313))
- `[Datagrid]` Automatically remove nonVisibleCellError when a row is removed. ([#2436](https://github.com/infor-design/enterprise/issues/2436))
- `[Datagrid]` Fixed header alignment with textOverflow ellipsis setting. ([#2351](https://github.com/infor-design/enterprise/issues/2351))
- `[Datagrid]` Fixed an issue where code-block editor focus was not working. ([#526](https://github.com/infor-design/enterprise-ng/issues/526))
- `[Datagrid]` Automatically remove nonVisibleCellError when a row is removed. ([#2436](https://github.com/infor-design/enterprise/issues/2436))
- `[Datagrid]` Add a fix to show ellipsis text on lookups in the datagrid filter. ([#2122](https://github.com/infor-design/enterprise/issues/2122))
- `[Datagrid]` Made grouping work better with editable, including fixes to addRow, removeRow, messages, and dirty indication. ([#1851](https://github.com/infor-design/enterprise/issues/1851))
- `[Datagrid]` Changed the beforeCommitCellEdit event into a function on the column that is synchronous. ([#2442](https://github.com/infor-design/enterprise/issues/2442))
- `[Datagrid]` Fixed a bug that the selected event would fire when no rows are deselected and on initial load. ([#2472](https://github.com/infor-design/enterprise/issues/2472))
- `[Datagrid]` Removed a white background from the colorpicker editor in high contrast theme. ([#1574](https://github.com/infor-design/enterprise/issues/1574))
- `[Datepicker]` Made the showMonthYearPicker option true by default and added a newly designed panel to select the year and day. ([#1958](https://github.com/infor-design/enterprise/issues/1958))
- `[Datepicker]` Fixed a layout issue in IE 11 with the datepicker title. ([#2598](https://github.com/infor-design/enterprise/issues/2598))
- `[Datepicker]` Fixed issues with the mask when using the range picker. ([#2597](https://github.com/infor-design/enterprise/issues/2597))
- `[Dropdown]` Fixed an issue where ellipsis was not working when use firefox new tab. ([#2236](https://github.com/infor-design/enterprise/issues/2236))
- `[Form Compact]` Added checkboxes/radios, and improved visual style. ([#2193](https://github.com/infor-design/enterprise/issues/2193))
- `[Images]` Created an additional image class to apply focus state without coercing width and height. ([#2025](https://github.com/infor-design/enterprise/issues/2025))
- `[ListFilter]` Added `phraseStartsWith` filterMode for only matching a search term against the beginning of a string. ([#1606](https://github.com/infor-design/enterprise/issues/1606))
- `[Multiselect]` Changed interactions in filtered lists to no longer reset text inside the search input and the contents of the list. ([#920](https://github.com/infor-design/enterprise/issues/920))
- `[Toast]` Added api settings for drag drop and save position. ([#1876](https://github.com/infor-design/enterprise/issues/1876))
- `[Uplift Theme]` Various minor improvements. ([#2318](https://github.com/infor-design/enterprise/issues/2318))

### v4.20.0 Fixes

- `[Alerts]` Removed dirty tracker from the page due to layout issues. ([#1679](https://github.com/infor-design/enterprise/issues/1679))
- `[App Menu]` Fixed an issue where the lower toolbar inverts left and right keyboard actions. ([#2240](https://github.com/infor-design/enterprise/issues/2240))
- `[Bar Chart]` Fixed an issue where the tooltip would not show. ([#2097](https://github.com/infor-design/enterprise/issues/2097))
- `[Calendar]` Added more information to the onMonthRendered callback. ([#2419](https://github.com/infor-design/enterprise/issues/2419))
- `[Calendar]` Changed updated method so it can reinit the calendar with new data. ([#2419](https://github.com/infor-design/enterprise/issues/2419))
- `[Calendar]` Fixed stack exceeded error in angular using updated and legend. ([#2419](https://github.com/infor-design/enterprise/issues/2419))
- `[Calendar]` Added an eventclick and eventdoubleclick information to the onMonthRendered callback. ([#2419](https://github.com/infor-design/enterprise/issues/2419))
- `[Calendar]` Allow Validation of the Calendar Popup. ([#1742](https://github.com/infor-design/enterprise/issues/1742))
- `[Calendar]` Prevent double click from reopening the event popup. ([#1705](https://github.com/infor-design/enterprise/issues/1705))
- `[Calendar]` Enable vertical scrolling at short window sizes in monthview. ([#2489](https://github.com/infor-design/enterprise/issues/2489))
- `[Charts]` Made fixes so all charts change color in uplift theme. ([#2058](https://github.com/infor-design/enterprise/issues/2058))
- `[Charts]` Fixes dynamic tooltips on a bar chart. ([#2447](https://github.com/infor-design/enterprise/issues/2447))
- `[Colorpicker]` Fixed colorpicker left and right keys advanced oppositely in right-to-left mode. ([#2352](https://github.com/infor-design/enterprise/issues/2352))
- `[Column Chart]` Fixed an issue where the tooltip would not show. ([#2097](https://github.com/infor-design/enterprise/issues/2097))
- `[Datagrid]` Fixes an issue where method selectedRows() was returning incorrect information when new row added via addRow(). ([#1794](https://github.com/infor-design/enterprise/issues/1794))
- `[Datagrid]` Fixed the text width functions for better auto sized columns when using editors and special formatters. ([#2270](https://github.com/infor-design/enterprise/issues/2270))
- `[Datagrid]` Fixes the alignment of the alert and warning icons on a lookup editor. ([#2175](https://github.com/infor-design/enterprise/issues/2175))
- `[Datagrid]` Fixes tooltip on the non displayed table errors. ([#2264](https://github.com/infor-design/enterprise/issues/2264))
- `[Datagrid]` Fixes an issue with alignment when toggling the filter row. ([#2332](https://github.com/infor-design/enterprise/issues/2332))
- `[Datagrid]` Fixes an issue where method setFilterConditions() were not working for multiselect filter. ([#2414](https://github.com/infor-design/enterprise/issues/2414))
- `[Datagrid]` Fixes an error on tree grid when using server-side paging. ([#2132](https://github.com/infor-design/enterprise/issues/2132))
- `[Datagrid]` Fixed an issue where autocompletes popped up on cell editors. ([#1575](https://github.com/infor-design/enterprise/issues/1575))
- `[Datagrid]` Fixes reset columns to set the correct hidden status. ([#2315](https://github.com/infor-design/enterprise/issues/2315))
- `[Datagrid]` Fixes the filtering of null values. ([#2336](https://github.com/infor-design/enterprise/issues/2336))
- `[Datagrid]` Fixed an issue where performance was significantly slower for export methods. ([#2291](https://github.com/infor-design/enterprise/issues/2291))
- `[Datagrid]` Fixes a bug that stopped the search in datagrid personalization from working. ([#2299](https://github.com/infor-design/enterprise/issues/2299))
- `[Datagrid]` Fixes an error on tree grid when using server-side paging. ([#2132](https://github.com/infor-design/enterprise/issues/2132))
- `[Datagrid]` Fixed an issue where autocompletes popped up on cell editors. ([#1575](https://github.com/infor-design/enterprise/issues/1575))
- `[Datagrid]` Fixes the filtering of null values. ([#2336](https://github.com/infor-design/enterprise/issues/2336))
- `[Datagrid]` Fixed an issue where performance was significantly slower for export methods. ([#2291](https://github.com/infor-design/enterprise/issues/2291))
- `[Datagrid]` Fixed an issue where source would not fire on sorting. ([#2390](https://github.com/infor-design/enterprise/issues/2390))
- `[Datagrid]` Fixes the styling of non editable checkbox cells so they look disabled. ([#2340](https://github.com/infor-design/enterprise/issues/2340))
- `[Datagrid]` Changed the dynamic column tooltip function to pass the row and more details. This changes the order of parameters but since this feature is new did not consider this a breaking change. If you are using this please take note. ([#2333](https://github.com/infor-design/enterprise/issues/2333))
- `[Datagrid]` Fixed a bug is the isEditable column callback in editable tree grid where some data was missing in the callback. ([#2357](https://github.com/infor-design/enterprise/issues/2357))
- `[Datepicker]` Removed the advanceMonths option as the dropdowns for this are no longer there in the new design. ([#970](https://github.com/infor-design/enterprise/issues/970))
- `[Datepicker]` Fixed an issue where range selection was not working. ([#2569](https://github.com/infor-design/enterprise/issues/2569))
- `[Datepicker]` Fixed some issue where footer buttons were not working properly with range selection. ([#2595](https://github.com/infor-design/enterprise/issues/2595))
- `[Datepicker]` Fixed an issue where time was not updating after change on range selection. ([#2599](https://github.com/infor-design/enterprise/issues/2599))
- `[Datagrid]` Fixed a bug where deselect all would not deselect some rows when using grouping. ([#1796](https://github.com/infor-design/enterprise/issues/1796))
- `[Datagrid]` Fixed a bug where summary counts in grouping would show even if the group is collapsed. ([#2221](https://github.com/infor-design/enterprise/issues/2221))
- `[Datagrid]` Fixed issues when using paging (client side) and removeRow. ([#2590](https://github.com/infor-design/enterprise/issues/2590))
- `[Demoapp]` When displaying Uplift theme, now shows the correct alternate fonts for some locales when switching via the `locale` query string. ([#2365](https://github.com/infor-design/enterprise/issues/2365))
- `[Dropdown]` Fixed a memory leak when calling destroy. ([#2493](https://github.com/infor-design/enterprise/issues/2493))
- `[Editor]` Fixed a bug where tab or shift tab would break out of the editor when doing an indent/outdent. ([#2421](https://github.com/infor-design/enterprise/issues/2421))
- `[Editor]` Fixed a bug where the dirty indicator would be hidden above. ([#2577](https://github.com/infor-design/enterprise/issues/2577))
- `[Fieldfilter]` Fixed an issue where fields were getting wrap to second line on iPhone SE. ([#1861](https://github.com/infor-design/enterprise/issues/1861))
- `[Fieldfilter]` Fixed an issue where Dropdown was not switching mode on example page. ([#2288](https://github.com/infor-design/enterprise/issues/2288))
- `[Field Options]` Fixed an issue where input example was not working. ([#2348](https://github.com/infor-design/enterprise/issues/2348))
- `[Homepages]` Fixed an issue where personalize and chart text colors were not working with hero. ([#2097](https://github.com/infor-design/enterprise/issues/2097))
- `[Images]` Fixed an issue where images were not tabbable or receiving a visual focus state. ([#2025](https://github.com/infor-design/enterprise/issues/2025))
- `[Listview]` Fixed a bug that caused the listview to run initialize too many times. ([#2179](https://github.com/infor-design/enterprise/issues/2179))
- `[Lookup]` Added `autocomplete="off"` to lookup input fields to prevent browser interference. ([#2366](https://github.com/infor-design/enterprise/issues/2366))
- `[Lookup]` Fixed a bug that caused a filter to reapply when reopening the modal. ([#2566](https://github.com/infor-design/enterprise/issues/2566))
- `[Lookup]` Fixed a bug that caused a selections to reapply when reopening the modal. ([#2568](https://github.com/infor-design/enterprise/issues/2568))
- `[Locale]` Fixed race condition when using initialize and loading locales with a parent locale. ([#2540](https://github.com/infor-design/enterprise/issues/2540))
- `[Lookup]` Fixed a double scrollbar when the modal needs to be scrolled. ([#2586](https://github.com/infor-design/enterprise/issues/2586))
- `[Modal]` Fixed an issue where the modal component would disappear if its content had a checkbox in it in RTL. ([#332](https://github.com/infor-design/enterprise-ng/issues/332))
- `[Modal]` Fixed an issue where tabbing was very slow on large DOMs in IE 11. ([#2607](https://github.com/infor-design/enterprise/issues/2607))
- `[Personalization]` Fixed an issue where the text color was too dark. Changed the text color to be more readable in high contrast mode. ([#2539](https://github.com/infor-design/enterprise/issues/2539))
- `[Personalization]` Updated some of the colors to more readable in contrast mode. ([#2097](https://github.com/infor-design/enterprise/issues/2097))
- `[Personalization]` Fixes an issue where text color was too dark. ([#2476](https://github.com/infor-design/enterprise/issues/2476))
- `[Pager]` Fixed an issue where click was not firing on any of the buttons with ie11. ([#2560](https://github.com/infor-design/enterprise/issues/2560))
- `[Pager]` Added a complete Popupmenu settings object for configuring the Page Size Selector Button, and deprecated the `attachPageSizeMenuToBody` setting in favor of `pageSizeMenuSettings.attachToBody`. ([#2356](https://github.com/infor-design/enterprise/issues/2356))
- `[Pager]` Fixed memory leak when using the `attachToBody` setting to change the menu's render location. ([#2482](https://github.com/infor-design/enterprise/issues/2482))
- `[Popdown]` Fixed usability issue where the Popdown could close prematurely when attempting to use inner components, such as Dropdowns. ([#2092](https://github.com/infor-design/enterprise/issues/2092))
- `[Popover]` Correctly align the popover close button. ([#1576](https://github.com/infor-design/enterprise/issues/1576))
- `[Popover]` Fixed an issue where buttons inside the popover would overflow at smaller screen sizes. ([#2271](https://github.com/infor-design/enterprise/issues/2271))
- `[Popupmenu]` Fixed an issue where js error was showing after removing a menu item. ([#414](https://github.com/infor-design/enterprise-ng/issues/414))
- `[Popupmenu]` Fixed a layout issue on disabled checkboxes in multiselect popupmenus. ([#2340](https://github.com/infor-design/enterprise/issues/2340))
- `[Popupmenu]` Fixed a bug on IOS that prevented menu scrolling. ([#645](https://github.com/infor-design/enterprise/issues/645))
- `[Popupmenu]` Fixed a bug on IOS that prevented some submenus from showing. ([#1928](https://github.com/infor-design/enterprise/issues/1928))
- `[Popupmenu]` Added a type-check during building/rebuilding of submenus that prevents an error when a submenu `<ul>` tag is not present. ([#2458](https://github.com/infor-design/enterprise/issues/2458))
- `[Scatter Plot]` Fixed the incorrect color on the tooltips. ([#1066](https://github.com/infor-design/enterprise/issues/1066))
- `[Stepprocess]` Fixed an issue where a newly enabled step is not shown. ([#2391](https://github.com/infor-design/enterprise/issues/2391))
- `[Searchfield]` Fixed an issue where the close icon on a searchfield is inoperable. ([#2578](https://github.com/infor-design/enterprise/issues/2578))
- `[Searchfield]` Fixed strange alignment of text/icons on the Uplift theme. ([#2612](https://github.com/infor-design/enterprise/issues/2612))
- `[Tabs]` Fixed the more tabs button to style as disabled when the tabs component is disabled. ([#2347](https://github.com/infor-design/enterprise/issues/2347))
- `[Tabs]` Added the select method inside the hide method to ensure proper focusing of the selected tab. ([#2346](https://github.com/infor-design/enterprise/issues/2346))
- `[Tabs]` Added an independent count for adding new tabs and their associated IDs to prevent duplication. ([#2345](https://github.com/infor-design/enterprise/issues/2345))
- `[Toolbar]` Fixed memory leaks. ([#2496](https://github.com/infor-design/enterprise/issues/2496))
- `[Toolbar]` Fixed an issue where `noSearchfieldReinvoke` was not being respected during the teardown method, causing lifecycle issues in Angular. ([#2691](https://github.com/infor-design/enterprise/issues/2691))
- `[Toolbar Flex]` Removed a 100% height on the toolbar which caused issues when nested in some situations. ([#474](https://github.com/infor-design/enterprise-ng/issues/474))
- `[Listview]` Fixed search to work when not using templates. ([#466](https://github.com/infor-design/enterprise-ng/issues/466))

### v4.20.0 Chores & Maintenance

- `[Build]` Add a file verification tool to the build process to ensure all necessary files are present. ([#2384](https://github.com/infor-design/enterprise/issues/2384))
- `[Demo App]` Add the uplift theme to the theme switcher menu. ([#2335](https://github.com/infor-design/enterprise/issues/2335))
- `[Demo App]` Fixed routing issues that could cause 500 errors or crash the Demoapp. ([#2343](https://github.com/infor-design/enterprise/issues/2343))
- `[Demo App]` Fixed an issue where the sorting was wrong on compressor data. ([#2390](https://github.com/infor-design/enterprise/issues/2390))

(95 Issues Solved this release, Backlog Enterprise 296, Backlog Ng 79, 852 Functional Tests, 865 e2e Test)

## v4.19.3

- `[Datagrid]` Fixes the multiselect filter on header from reloading during serverside filtering. ([#2383](https://github.com/infor-design/enterprise/issues/2383))
- `[Datagrid]` Fixed an issue where contextmenu was not opening with first click. ([#2398](https://github.com/infor-design/enterprise/issues/2398))
- `[Datagrid / Tooltip]` Fixed an error on some datagrid cells when tooltips are attached. ([#2403](https://github.com/infor-design/enterprise/issues/2403))

## v4.19.2

- `[Build]` Fixes missing minified files in the build and a missing svg-extended.html deprecated file for backwards compatibility. ([Teams](https://bit.ly/2FlzYCT))

## v4.19.0

### v4.19.0 Deprecations

- `[CSS]` The Soho light theme CSS file has been renamed from `light-theme.css` to `theme-soho-light.css` ([1972](https://github.com/infor-design/enterprise/issues/1972))
- `[CSS]` The Soho dark theme CSS file has been renamed from `dark-theme.css` to `theme-soho-dark.css` ([1972](https://github.com/infor-design/enterprise/issues/1972))
- `[CSS]` The Soho high-contrast theme CSS file has been renamed from `high-contrast-theme.css` to `theme-soho-contrast.css` ([1972](https://github.com/infor-design/enterprise/issues/1972))
- `[Datagrid]` The older savedColumns method has been deprecated since 4.10 and is now removed. Use saveUserSettings instead. ([#1766](https://github.com/infor-design/enterprise/issues/1766))

### v4.19.0 Features

- `[App Menu]` Improved style of personalized app menu. ([#2195](https://github.com/infor-design/enterprise/pull/2195))
- `[Column]` Added support to existing custom tooltip content in the callback setting. ([#1909](https://github.com/infor-design/enterprise/issues/1909))
- `[Contextual Action Panel]` Fixed an issue where the close button was misaligned. ([#1943](https://github.com/infor-design/enterprise/issues/1943))
- `[Datagrid]` Added support for disabling rows by data or a dynamic function, rows are disabled from selection and editing. ([#1614](https://github.com/infor-design/enterprise/issues/1614))
- `[Datagrid]` Fixes a column alignment issue when resizing and sorting columns that were originally set to percentage width. ([#1797](https://github.com/infor-design/enterprise/issues/1797))
- `[Datagrid]` Fixes a column alignment issue when there are duplicate column ids. ([#1797](https://github.com/infor-design/enterprise/issues/1797))
- `[Datagrid]` Fixes a column alignment by clearing a cache to help prevent column misalignment from randomly happening. ([#1797](https://github.com/infor-design/enterprise/issues/1797))
- `[Datagrid]` Fixes an issue that caused the active page to not restore correctly when saving user settings, . ([#1766](https://github.com/infor-design/enterprise/issues/1766))
- `[Datagrid]` Fixes an issue with dropdown filters when the ids are numbers. ([#1879](https://github.com/infor-design/enterprise/issues/1879))
- `[Datagrid]` Fixed alignment issues in the new uplift theme. ([#2212](https://github.com/infor-design/enterprise/issues/2212))
- `[Datagrid]` Fixes Datagrid time filtering for string type dates. ([#2281](https://github.com/infor-design/enterprise/issues/2281))
- `[Form Compact]` Adds support for Datepicker, Timepicker, Lookup, and File Uploader fields. ([#1955](https://github.com/infor-design/enterprise/issues/1955))
- `[Keyboard]` Added a new API that you can call at anytime to see what key is being pressed at the moment. ([#1906](https://github.com/infor-design/enterprise/issues/1906))
- `[Targeted/Completion Chart]` Added back the ability to inline svg icons and hyperlinks. ([#2152](https://github.com/infor-design/enterprise/issues/2152))
- `[Themes]` Added support for multiple themes in the demo app and renamed distribute Uplift (only) theme files. ([#1972](https://github.com/infor-design/enterprise/issues/1972))

### v4.19.0 Fixes

- `[App Menu]` Fixed an issue where the menu would not be entirely colored if short. ([#2062](https://github.com/infor-design/enterprise/issues/2062))
- `[App Menu]` Changed the scroll area to the outside when using a footer. ([#2062](https://github.com/infor-design/enterprise/issues/2062))
- `[App Menu]` Expandable area updates within application menu. ([#1982](https://github.com/infor-design/enterprise/pull/1982))
- `[App Menu]` Fixed an issue where role switcher was not clickable with long title. ([#2060](https://github.com/infor-design/enterprise/issues/2060))
- `[App Menu]` Fixed an issue where it was not possible to manually add a filter field that you can control on your own. Caveat to this is if you set filterable: false it will no longer remove the filter field from the DOM, if you do that you must now do it manually. ([#2066](https://github.com/infor-design/enterprise/issues/2066))
- `[App Menu]` Added support for mobile when dismissOnClickMobile setting is true to dismiss application menu when a role is selected. ([#2520](https://github.com/infor-design/enterprise/issues/2520))
- `[App Menu]` Fixed an issue with the logo which was positioned badly when scrolling. ([#2116](https://github.com/infor-design/enterprise/issues/2116))
- `[Calendar]` Fixed some bugs having a calendar month along or just a legend, fixed the clicking of upcoming days and added a dblclick even emitter. ([#2149](https://github.com/infor-design/enterprise/issues/2149))
- `[Colorpicker]` Fixed an issue where the colorpicker label is cut off in extra small input field. ([#2023](https://github.com/infor-design/enterprise/issues/2023))
- `[Colorpicker]` Fixed an issue where the colorpickers are not responsive at mobile screen sizes. ([#1995](https://github.com/infor-design/enterprise/issues/1995))
- `[Colorpicker]` Fixed an issue where the text is not visible on IE11 after choosing a color. ([#2134](https://github.com/infor-design/enterprise/issues/2134))
- `[Completion Chart]` Cleaned up excessive padding in some cases. ([#2171](https://github.com/infor-design/enterprise/issues/2171))
- `[Context Menu]` Fixes a bug where a left click on the originating field would not close a context menu opened with a right click. ([#1992](https://github.com/infor-design/enterprise/issues/1992))
- `[Contextual Action Panel]` Fixed an issue where the CAP title is too close to the edge at small screen sizes. ([#2249](https://github.com/infor-design/enterprise/issues/2249))
- `[Datagrid]` Fixed an issue where using the context menu with datagrid was not properly destroyed which being created multiple times. ([#392](https://github.com/infor-design/enterprise-ng/issues/392))
- `[Datagrid]` Fixed charts in columns not resizing correctly to short row height. ([#1930](https://github.com/infor-design/enterprise/issues/1930))
- `[Datagrid]` Fixed an issue for xss where console.log was not sanitizing and make grid to not render. ([#1941](https://github.com/infor-design/enterprise/issues/1941))
- `[Datagrid]` Fixed charts in columns not resizing correctly to short row height. ([#1930](https://github.com/infor-design/enterprise/issues/1930))
- `[Datagrid]` Fixed a layout issue on primary buttons in expandable rows. ([#1999](https://github.com/infor-design/enterprise/issues/1999))
- `[Datagrid]` Fixed a layout issue on short row grouped header buttons. ([#2005](https://github.com/infor-design/enterprise/issues/2005))
- `[Datagrid]` Fixed an issue where disabled button color for contextual toolbar was not applying. ([#2150](https://github.com/infor-design/enterprise/issues/2150))
- `[Datagrid]` Fixed an issue for xss where console.log was not sanitizing and make grid to not render. ([#1941](https://github.com/infor-design/enterprise/issues/1941))
- `[Datagrid]` Added an onBeforeSelect call back that you can return false from to disable row selection. ([#1906](https://github.com/infor-design/enterprise/issues/1906))
- `[Datagrid]` Fixed an issue where header checkbox was not sync after removing selected rows. ([#2226](https://github.com/infor-design/enterprise/issues/2226))
- `[Datagrid]` Fixed an issue where custom filter conditions were not setting up filter button. ([#2234](https://github.com/infor-design/enterprise/issues/2234))
- `[Datagrid]` Fixed an issue where pager was not updating while removing rows. ([#1985](https://github.com/infor-design/enterprise/issues/1985))
- `[Datagrid]` Adds a function to add a visual dirty indictaor and a new function to get all modified rows. Modified means either dirty, in-progress or in error. Existing API's are not touched. ([#2091](https://github.com/infor-design/enterprise/issues/2091))
- `[Datagrid]` Fixes an error when saving columns if you have a lookup column. ([#2279](https://github.com/infor-design/enterprise/issues/2279))
- `[Datagrid]` Fixed a bug with column reset not working sometimes. ([#1921](https://github.com/infor-design/enterprise/issues/1921))
- `[Datagrid]` Fixed grouped headers not sorting when selectable is multiselect. ([#2251](https://github.com/infor-design/enterprise/issues/2251))
- `[Datagrid]` Fixed a bug where the sort indicator disappeared when changing pages. ([#2228](https://github.com/infor-design/enterprise/issues/2228))
- `[Datagrid]` Fixed rendering on modals with single columns. ([#1923](https://github.com/infor-design/enterprise/issues/1923))
- `[Datagrid]` Fixed double firing of popupmenu events. ([#2140](https://github.com/infor-design/enterprise/issues/2140))
- `[Datagrid]` Fixed incorrect pattern in filterConditions. ([#2159](https://github.com/infor-design/enterprise/issues/2159))
- `[Datepicker]` Fixed an issue loading on IE 11. ([#2183](https://github.com/infor-design/enterprise-ng/issues/2183))
- `[Dropdown]` Fixed the dropdown appearing misaligned at smaller screen sizes. ([#2248](https://github.com/infor-design/enterprise/issues/2248))
- `[Editor]` Fixed an issue where button state for toolbar buttons were wrong when clicked one after another. ([#391](https://github.com/infor-design/enterprise/issues/391))
- `[Hierarchy]` Fixed a bug where the hierarchy will only partially load with two instances on a page. ([#2205](https://github.com/infor-design/enterprise/issues/2205))
- `[Field Options]` Fixed an issue where field options were misaligning, especially spin box was focusing outside of the field. ([#1862](https://github.com/infor-design/enterprise/issues/1862))
- `[Field Options]` Fixed a border alignment issue. ([#2107](https://github.com/infor-design/enterprise/issues/2107))
- `[Fileuploader]` Fixed an issue where the fileuploader icon and close icon were misplaced and not visible in RTL after uploading a file. ([#2098](https://github.com/infor-design/enterprise/issues/2098))
- `[Fileuploader]` Fixed an issue where backspace in IE11 caused the browser to go back instead of removing the uploaded file from the input. ([#2184](https://github.com/infor-design/enterprise/issues/2184))
- `[Input]` Improved alignment of icons in the uplift theme input components. ([#2072](https://github.com/infor-design/enterprise/issues/2072))
- `[Listview]` Improved accessibility when configured as selectable (all types), as well as re-enabled accessibility e2e tests. ([#403](https://github.com/infor-design/enterprise/issues/403))
- `[Locale]` Synced up date and time patterns with the CLDR several time patterns in particular were corrected. ([#2022](https://github.com/infor-design/enterprise/issues/2022))
- `[Locale]` Fixed an issue loading duplicate locales such as en-GB where the strings are copies, before you might get undefined strings. ([#2216](https://github.com/infor-design/enterprise/issues/2216))
- `[Locale]` Added support for es-419 locale. ([#2204](https://github.com/infor-design/enterprise/issues/2204))
- `[Locale]` Restored functionality for dynamically changing fonts for some languages. ([#2144](https://github.com/infor-design/enterprise/issues/2144))
- `[Modal]` Fixed a demoapp issue where the select all checkbox wasn't selecting all. ([2225](https://github.com/infor-design/enterprise/issues/2225))
- `[Monthview]` Fixed an issue where the previous and next buttons were not correctly reversed in right-to-left mode. ([1910](https://github.com/infor-design/enterprise/issues/1910))
- `[Personalization]` Changed the default turquoise personalization to a darker one. ([#2063](https://github.com/infor-design/enterprise/issues/2063))
- `[Personalization]` Changed the default turquoise personalization to a darker one. ([#2063](https://github.com/infor-design/enterprise/issues/2063))
- `[Personalization]` Added a default option to the personalization color pickers. ([#2063](https://github.com/infor-design/enterprise/issues/2063))
- `[Personalization]` Added more classes and examples for the personalization colors so that you can personalize certain form elements. ([#2120](https://github.com/infor-design/enterprise/issues/2120))
- `[Personalization]` Added several form examples with buttons and completion chart that can be personalized. ([#1963](https://github.com/infor-design/enterprise/issues/1963))
- `[Personalization]` Added an example of normal tabs behaving like header tabs in a personalized area. ([#1962](https://github.com/infor-design/enterprise/issues/1962))
- `[Personalization]` Added completion chart and alerts to the list of header items that will work when personalized. ([#2171](https://github.com/infor-design/enterprise/issues/2171))
- `[Personalization]` Fixed a bug where the overlay would not disappear when manually loading stylesheets. ([#2258](https://github.com/infor-design/enterprise/issues/2258))
- `[Popupmenu]` Fixed an issue where disabled submenus were opening on mouseover. ([#1863](https://github.com/infor-design/enterprise/issues/1863))
- `[Radios]` Fixed an issue where in `RTL` the radio seems visually separate from it's label. ([#2096](https://github.com/infor-design/enterprise/issues/2096))
- `[Summary Form]` Updated to improve readability. ([#1765](https://github.com/infor-design/enterprise/issues/1765))
- `[Targeted Achievement]` Updated to work in uplift theme. ([#2220](https://github.com/infor-design/enterprise/issues/2220))
- `[Timepicker]` Fixed an issue where AM/PM dropdown tooltip was displaying on android devices. ([#1446](https://github.com/infor-design/enterprise/issues/1446))
- `[Timepicker]` Fixed an issue where dropdown popup was out of position on android devices. ([#2021](https://github.com/infor-design/enterprise/issues/2021))
- `[Timepicker]` Updated the Swedish translation for Set Time. ([#2153](https://github.com/infor-design/enterprise/issues/2153))
- `[Tree]` Fixed an issue where children property null was breaking tree to not render. ([#1908](https://github.com/infor-design/enterprise/issues/1908))

### v4.19.0 Chores & Maintenance

- `[General]` Updated to jquery 3.4.1 to fix a jquery bug seen occasionally. ([#2109](https://github.com/infor-design/enterprise/issues/2109))
- `[General]` Fixed relative links in several markdown files.
- `[Demo App]` Fixed CSP and handling of image paths for better support of images in examples on IDS demo sites (demo.design.infor.com). ([#1888](https://github.com/infor-design/enterprise/issues/1888))
- `[Personalize]` Separated personalization styles into standalone file for improved maintainability. ([#2127](https://github.com/infor-design/enterprise/issues/2127))

(84 Issues Solved this release, Backlog Enterprise 311, Backlog Ng 79, 839 Functional Tests, 876 e2e Test)

## v4.18.2

### v4.18.2 Fixes

- `[Autocomplete]` Fixed an XSS injection issue. ([#502](https://github.com/infor-design/enterprise-ng/issues/502)).
- `[Dropdown]` Fixed an XSS injection issue. ([#503](https://github.com/infor-design/enterprise-ng/issues/503)).

## v4.18.1

### v4.18.1 Fixes

- `[Input]` Added backwards-compatibility for previous accessibility changes to labels. ([#2118](https://github.com/infor-design/enterprise/issues/2118)). Additional information can be found in the [Form Component documentation](https://github.com/infor-design/enterprise/blob/4.18.x/src/components/form/readme.md#field-labels).

## v4.18.0

### v4.18.0 Features

- `[App Menu]` Added support for personalization by adding the `is-personalizable` class the menu will now change colors along with headers ([#1847](https://github.com/infor-design/enterprise/issues/1847))
- `[App Menu]` Added a special role switcher dropdown to change the menu role. ([#1935](https://github.com/infor-design/enterprise/issues/1935))
- `[Personalize]` Added classes for the personalization colors so that you can personalize certain form elements. ([#1847](https://github.com/infor-design/enterprise/issues/1847))
- `[Expandable Area]` Added example of a standalone button the toggles a form area. ([#1935](https://github.com/infor-design/enterprise/issues/1935))
- `[Datagrid]` Added support so if there are multiple inputs within an editor they work with the keyboard tab key. ([#355](https://github.com/infor-design/enterprise-ng/issues/355))
- `[Datagrid]` Fixed an error on IE when doing an excel export. ([#2018](https://github.com/infor-design/enterprise/issues/2018))
- `[Editor]` Added a JS setting and CSS styles to support usage of a Flex Toolbar ([#1120](https://github.com/infor-design/enterprise/issues/1120))
- `[Header]` Added a JS setting and CSS styles to support usage of a Flex Toolbar ([#1120](https://github.com/infor-design/enterprise/issues/1120))
- `[Mask]` Added a setting for passing a locale string, allowing Number masks to be localized.  This enables usage of the `groupSize` property, among others, from locale data in the Mask. ([#440](https://github.com/infor-design/enterprise/issues/440))
- `[Masthead]` Added CSS styles to support usage of a Flex Toolbar ([#1120](https://github.com/infor-design/enterprise/issues/1120))
- `[Notification]` Added example of a Widget/Card with notification and add code to truncate the text (via ellipsis) if it is lengthy. ([#1881](https://github.com/infor-design/enterprise/issues/1881))
- `[Theme/Colors]` Added new component for getting theme and color information. This is used throughout the code. There was a hidden property `Soho.theme`, if you used this in some way you should now use `Soho.theme.currentTheme`. ([#1866](https://github.com/infor-design/enterprise/issues/1866))

### v4.18.0 Fixes

- `[App Menu]` Fixed some accessibility issues on the nav menu. ([#1721](https://github.com/infor-design/enterprise/issues/1721))
- `[Busy Indicator]` Fixed a bug that causes a javascript error when the busy indicator is used on the body tag. ([#1918](https://github.com/infor-design/enterprise/issues/1918))
- `[Css/Sass]` Fixed an issue where the High Contrast theme and Uplift theme were not using the right tokens. ([#1897](https://github.com/infor-design/enterprise/pull/1897))
- `[Colors]` Fixed the color palette demo page to showcase the correct hex values based on the current theme ([#1801](https://github.com/infor-design/enterprise/issues/1801))
- `[Contextual Action Panel]` Fixed an issue where cap modal would only open the first time. ([#1993](https://github.com/infor-design/enterprise/issues/1993))
- `[Datepicker]` Fixed an issue in NG where the custom validation is removed during the teardown of a datepicker.([NG #411](https://github.com/infor-design/enterprise-ng/issues/411))
- `[Datagrid]` Fixed an issue where lookup filterConditions were not rendering. ([#1873](https://github.com/infor-design/enterprise/issues/1873))
- `[Datagrid]` Fixed an issue where when using filtering and server side paging the filter operations would cause two ajax requests. ([#2069](https://github.com/infor-design/enterprise/issues/2069))
- `[Datagrid]` Fixed issue where header columns are misaligned with body columns on load. ([#1892](https://github.com/infor-design/enterprise/issues/1892))
- `[Datagrid]` Fixed an issue where filtering was missing translation. ([#1900](https://github.com/infor-design/enterprise/issues/1900))
- `[Datagrid]` Fixed an issue with the checkbox formatter where string based 1 or 0 would not work as a dataset source. ([#1948](https://github.com/infor-design/enterprise/issues/1948))
- `[Datagrid]` Fixed a bug where text would be misaligned when repeatedly toggling the filter row. ([#1969](https://github.com/infor-design/enterprise/issues/1969))
- `[Datagrid]` Added an example of expandOnActivate on a customer editor. ([#353](https://github.com/infor-design/enterprise-ng/issues/353))
- `[Datagrid]` Added ability to pass a function to the tooltip option for custom formatting. ([#354](https://github.com/infor-design/enterprise-ng/issues/354))
- `[Datagrid]` Fixed `aria-checked` not toggling correctly on selection of multiselect checkbox. ([#1961](https://github.com/infor-design/enterprise/issues/1961))
- `[Datagrid]` Fixed incorrectly exported CSV/Excel data. ([#2001](https://github.com/infor-design/enterprise/issues/2001))
- `[Dropdown]` Changed the way dropdowns work with screen readers to be a collapsible listbox.([#404](https://github.com/infor-design/enterprise/issues/404))
- `[Dropdown]` Fixed an issue where multiselect dropdown unchecking "Select All" was not getting clear after close list with Safari browser.([#1882](https://github.com/infor-design/enterprise/issues/1882))
- `[Dropdown]` Added an example of a color dropdown showing palette colors as icons.([#2013](https://github.com/infor-design/enterprise/issues/2013))
- `[Datagrid]` Fixed a misalignment of the close icon on mobile. ([#2018](https://github.com/infor-design/enterprise/issues/2018))
- `[List/Detail]` Removed some legacy CSS code that was causing text inside of inline Toolbar Searchfields to become transparent. ([#2075](https://github.com/infor-design/enterprise/issues/2075))
- `[Listbuilder]` Fixed an issue where the text was not sanitizing. ([#1692](https://github.com/infor-design/enterprise/issues/1692))
- `[Lookup]` Fixed an issue where the tooltip was using audible text in the code block component. ([#354](https://github.com/infor-design/enterprise-ng/issues/354))
- `[Locale]` Fixed trailing zeros were getting ignored when displaying thousands values. ([#404](https://github.com/infor-design/enterprise/issues/1840))
- `[MenuButton]` Improved the way menu buttons work with screen readers.([#404](https://github.com/infor-design/enterprise/issues/404))
- `[Message]` Added an audible announce of the message type.([#964](https://github.com/infor-design/enterprise/issues/964))
- `[Message]` Change audible announce of message type added in #964 to an option that is strictly audible.([#2120](https://github.com/infor-design/enterprise/issues/2120))
- `[Modal]` Changed text and button font colors to pass accessibility checks.([#964](https://github.com/infor-design/enterprise/issues/964))
- `[Multiselect]` Fixed an issue where previous selection was still selected after clear all by "Select All" option. ([#2003](https://github.com/infor-design/enterprise/issues/2003))
- `[Notifications]` Fixed a few issues with notification background colors by using the corresponding ids-identity token for each. ([1857](https://github.com/infor-design/enterprise/issues/1857), [1865](https://github.com/infor-design/enterprise/issues/1865))
- `[Notifications]` Fixed an issue where you couldn't click the close icon in Firefox. ([1573](https://github.com/infor-design/enterprise/issues/1573))
- `[Radios]` Fixed the last radio item was being selected when clicking on the first when displayed horizontal. ([#1878](https://github.com/infor-design/enterprise/issues/1878))
- `[Signin]` Fixed accessibility issues. ([#421](https://github.com/infor-design/enterprise/issues/421))
- `[Skiplink]` Fixed a z-index issue on skip links over the nav menu. ([#1721](https://github.com/infor-design/enterprise/issues/1721))
- `[Slider]` Changed the demo so the tooltip will hide when resizing the page. ([#2033](https://github.com/infor-design/enterprise/issues/2033))
- `[Stepprocess]` Fixed rtl style issues. ([#413](https://github.com/infor-design/enterprise/issues/413))
- `[Swaplist]` Fixed disabled styling on swap header buttons. ([#2019](https://github.com/infor-design/enterprise/issues/2019))
- `[Tabs]` Fixed an issue where focus was changed after enable/disable tabs. ([#1934](https://github.com/infor-design/enterprise/issues/1934))
- `[Tabs-Module]` Fixed an issue where the close icon was outside the searchfield. ([#1704](https://github.com/infor-design/enterprise/issues/1704))
- `[Toolbar]` Fixed issues when tooltip shows on hover of toolbar ([#1622](https://github.com/infor-design/enterprise/issues/1622))
- `[Validation]` Fixed an issue where the isAlert settings set to true, the border color, control text color, control icon color was displaying the color for the alert rather than displaying the default color. ([#1922](https://github.com/infor-design/enterprise/issues/1922))

### v4.18.0 Chore & Maintenance

- `[Buttons]` Updated button disabled states with corresponding ids-identity tokens. ([1914](https://github.com/infor-design/enterprise/issues/1914)
- `[Docs]` Added a statement on supporting accessibility. ([#1540](https://github.com/infor-design/enterprise/issues/1540))
- `[Docs]` Added the supported screen readers and some notes on accessibility. ([#1722](https://github.com/infor-design/enterprise/issues/1722))

(50 Issues Solved this release, Backlog Enterprise 294, Backlog Ng 80, 809 Functional Tests, 803 e2e Test)

## v4.17.1

### v4.17.1 Fixes

- `[Datagrid]` Fixed an issue where the second to last column was having resize issues with frozen column sets.(<https://github.com/infor-design/enterprise/issues/1890>)
- `[Datagrid]` Re-align icons and items in the datagrid's "short header" configuration.(<https://github.com/infor-design/enterprise/issues/1880>)
- `[Locale]` Fixed incorrect "groupsize" for `en-US` locale.(<https://github.com/infor-design/enterprise/issues/1907>)

### v4.17.1 Chores & Maintenance

- `[Demoapp]` Fixed embedded icons example with missing icons.(<https://github.com/infor-design/enterprise/issues/1889>)
- `[Demoapp]` Fixed notification demo examples.(<https://github.com/infor-design/enterprise/issues/1893>, <https://github.com/infor-design/enterprise/pull/1896>)

(5 Issues Solved this patch release)

## v4.17.0

- [Npm Package](https://www.npmjs.com/package/ids-enterprise)
- [IDS Enterprise Angular Change Log](https://github.com/infor-design/enterprise-ng/blob/master/docs/CHANGELOG.md)

### v4.17.0 Future Deprecation

- `[Mask]` Using legacy mask options is now deprecated (was starting 4.3.2) and we will remove this in approximately 6 months from the code base. This means using the `data-mask` option and the `mode` as well as legacy patterns in favor of the newer settings and regexes. ([#439](https://github.com/infor-design/enterprise/issues/439))

### v4.17.0 Features

- `[Datagrid]` Added support for ellipsis to header text. ([#842](https://github.com/infor-design/enterprise/issues/842))
- `[Datagrid]` Added support to cancel `rowactivated` event. Now it will trigger the new event `beforerowactivated` which will wait/sync to cancel or proceed to do `rowactivated` event. ([#1021](https://github.com/infor-design/enterprise/issues/1021))
- `[Datagrid]` Added option to align grouped headers text. ([#1714](https://github.com/infor-design/enterprise/issues/1714))
- `[Datagrid]` Tabbing through a new row moves focus to next line for a lookup column. ([#1822](https://github.com/infor-design/enterprise/issues/1822))
- `[Datagrid]` Validation tooltip does not wrap words correctly across multiple lines. ([#1829](https://github.com/infor-design/enterprise/issues/1829))
- `[Dropdown]` Added support to make dropdown readonly fields optionally not tab-able. ([#1591](https://github.com/infor-design/enterprise/issues/1591))
- `[Form Compact]` Implemented design for field-heavy forms. This design is experimental, likely not production ready, and subject to change without notice. ([#1699](https://github.com/infor-design/enterprise/issues/1699))
- `[Hierarchy]` Changed the newer stacked layout to support mutiple root elements. ([#1677](https://github.com/infor-design/enterprise/issues/1677))
- `[Locale]` Added support for passing in `locale` or `language` to the `parse` and `format` and `translation` functions so they will work without changing the current locale or language. ([#462](https://github.com/infor-design/enterprise/issues/462))
- `[Locale]` Added support for setting a specific group size other than the ones in the locale. This includes using no group size. ([#462](https://github.com/infor-design/enterprise/issues/462))
- `[Locale]` Added support for showing timezones in the current language with a fall back for IE 11. ([#592](https://github.com/infor-design/enterprise/issues/592))
- `[Locale]` Added support for different group sizes. This was previously not working correctly for locales like hi-IN (using 3, 2 group sizes) and en-US (using 3, 0 group sizes). We will later make this work on masks on a separate issue. ([#441](https://github.com/infor-design/enterprise/issues/441))
- `[Locale]` Its now possible to add new locales in by adding them to the `defaultLocales` and `supportedLocales` sets. ([#402](https://github.com/infor-design/enterprise/issues/402))
- `[Locale]` Added an example to show extending locales with new strings and an api method to make it easier. because of the way this is split, if your directly adding to `Locale.cultures` you will need to adjust your code to extend from `Locale.languages` instead. ([#402](https://github.com/infor-design/enterprise/issues/402))
- `[Locale]` Added support for having a different language and locale. This is done by calling the new `setLanguage` function. ([#1552](https://github.com/infor-design/enterprise/issues//1552))
- `[Locale / Mask]` Added limited initial support for some unicode languages. This means you can convert to and from numbers typed in Devangari, Arabic, and Chinese (Financial and Simplified). ([#439](https://github.com/infor-design/enterprise/issues/439))
- `[Locale]` Added support for passing a `locale` other the the current locale to calendar, monthview, datepicker and timepicker. ([#462](https://github.com/infor-design/enterprise/issues/462))
- `[Mask]` It is now possible to type numbers in unicode such as Devangari, Arabic, and Chinese (Financial and Simplified) into the the masks that involve numbers. ([#439](https://github.com/infor-design/enterprise/issues/439))
- `[Modal]` Added an option to dictate the maximum width of the modal. ([#1802](https://github.com/infor-design/enterprise/issues/1802))
- `[Icons]` Add support for creating an svg file for the Uplift theme's (alpha) new icons from ids-identity@2.4.0 assets. ([#1759](https://github.com/infor-design/enterprise/issues/1759))
- `[Radar]` Added support to three label sizes (name, abbrName, shortName). ([#1553](https://github.com/infor-design/enterprise/issues/1553))

### v4.17.0 Fixes

- `[Accordion]` Fixed a bug where some truncated text elements were not generating a tooltip. ([#1736](https://github.com/infor-design/enterprise/issues/1736))
- `[Builder]` Cropped Header for Builder Panel When Text is Long. ([#1814](https://github.com/infor-design/enterprise/issues/1814))
- `[Calendar]` Event model title color is not correct if the modal is opened and another event is selected. ([#1739](https://github.com/infor-design/enterprise/issues/1739))
- `[Calendar]` Modal is still displayed after changing months. ([#1741](https://github.com/infor-design/enterprise/issues/1741))
- `[Calendar]` Changing some event spans is causing missing dates on the dialogs. ([#1708](https://github.com/infor-design/enterprise/issues/1708))
- `[Composite Form]` Fix a bug in IE11 where composite form content overflows to the lower container. ([#1768](https://github.com/infor-design/enterprise/issues/1768))
- `[Datagrid]` Added a fix where the column is next to the edge of the browser and the filter dropdown popup overflow the page.([#1604](https://github.com/infor-design/enterprise/issues/1604))
- `[Datagrid]` Added a fix to allow the commit of a cell edit after tabbing into a cell once having clicked into a previous cell.([#1608](https://github.com/infor-design/enterprise/issues/1608))
- `[Datagrid]` Stretch column not working in Edge browser. ([#1716](https://github.com/infor-design/enterprise/issues/1716))
- `[Datagrid]` Fixed a bug where the source callback was not called when filtering. ([#1688](https://github.com/infor-design/enterprise/issues/1688))
- `[Datagrid]` Fixed a bug where filtering Order Date with `is-not-empty` on a null value would not correctly filter out results. ([#1718](https://github.com/infor-design/enterprise/issues/1718))
- `[Datagrid]` Fixed a bug where when using the `disableClientSideFilter` setting the filtered event would not be called correctly. ([#1689](https://github.com/infor-design/enterprise/issues/1689))
- `[Datagrid]` Fixed a bug where hidden columns inside a colspan were aligning incorrectly. ([#1764](https://github.com/infor-design/enterprise/issues/1764))
- `[Dropdown]` Fixed a layout error on non inline fields with errors. ([#1770](https://github.com/infor-design/enterprise/issues/1770))
- `[Dropdown]` Fixed a bug where the dropdown did not close when tabbing if using the `noSearch` setting. ([#1731](https://github.com/infor-design/enterprise/issues/1731))
- `[Modal]` Fixed a bug where the modal can overflow the page. ([#1802](https://github.com/infor-design/enterprise/issues/1802))
- `[Radio Button]` Fixed a rendering problem on the selected state of Radio Buttons used inside of Accordion components. ([#1568](https://github.com/infor-design/enterprise/issues/1568))
- `[Radio Button]` Fixed a z-index issue that was causing radio buttons to sometimes display over top of page sections where they should have instead scrolled beneath. ([#1014](https://github.com/infor-design/enterprise/issues/1014))

### v4.17.0 Chore & Maintenance

- `[Css/Sass]` Replaced font-size numerical declarations with their ids-identity token counterpart. ([#1640](https://github.com/infor-design/enterprise/issues/1640))
- `[Demoapp]` Removed query parameter for changing fonts. ([#1747](https://github.com/infor-design/enterprise/issues/1747))
- `[Build]` Added a process to notify developers that things are being deprecated or going away. Documented the current deprecations in this system and made [notes for developers](https://github.com/infor-design/enterprise/blob/master/docs/CODING-STANDARDS.md#deprecations). ([#1747](https://github.com/infor-design/enterprise/issues/1747))

(30 Issues Solved this release, Backlog Enterprise 224, Backlog Ng 59, 785 Functional Tests, 793 e2e Test)

## v4.16.0

- [Npm Package](https://www.npmjs.com/package/ids-enterprise)
- [IDS Enterprise Angular Change Log](https://github.com/infor-design/enterprise-ng/blob/master/docs/CHANGELOG.md)

### v4.16.0 Features

- `[Busy Indicator]` Made a fix to make it possible to use a busy indicator on a modals. ([#827](https://github.com/infor-design/enterprise/issues/827))
- `[Datagrid]` Added an option to freeze columns from scrolling on the left and/or right. The new option is called `frozenColumns`. See notes on what works and doesnt with frozen column in the datagrid docs frozen column section. ([#464](https://github.com/infor-design/enterprise/issues/464))
- `[Editor]` Added new state called "preview" a non editable mode to editor. Where it only shows the HTML with no toolbar, borders etc. ([#1413](https://github.com/infor-design/enterprise/issues/1413))
- `[Field Filter]` Added support to get and set filter type programmatically. ([#1181](https://github.com/infor-design/enterprise/issues/1181))
- `[Hierarchy]` Add print media styles to decrease ink usage and increase presentability for print format. Note that you may need to enable the setting to print background images, both Mac and PC have a setting for this. ([#456](https://github.com/infor-design/enterprise/issues/456))
- `[Hierarchy]` Added a new "stacked" layout to eventually replace the current layouts. This works better responsively and prevents horizontal scrolling. ([#1629](https://github.com/infor-design/enterprise/issues/1629))
- `[Pager]` Added a "condensed" page size selector button for use on pagers in smaller containers, such as the list side of the list/detail pattern. ([#1459](https://github.com/infor-design/enterprise/issues/1459))

### v4.16.0 Future Deprecation

- `[Hierarchy]` The following options are now deprecated and will be removed approximately 2019-05-15. `paging` and `mobileView`. ([#1629](https://github.com/infor-design/enterprise/issues/1629))
- `[Hierarchy]` Stacked layout will become the default layout in favor of the existing horizontal layout, so the horizontal layout is now considered deprecated and will be removed approximately 2019-05-15. ([#1629](https://github.com/infor-design/enterprise/issues/1629))

### v4.16.0 Fixes

- `[Application Menu]` Fixed the truncation of long text in an accordion element in the application menu by adding a tooltip to truncated elements. ([#457](https://github.com/infor-design/enterprise/issues/457))
- `[Calendar]` Disable the new event modal when no template is defined. ([#1700](https://github.com/infor-design/enterprise/issues/1700))
- `[Dropdown]` Fixed a bug where the ellipsis was not showing on long text in some browsers. ([#1550](https://github.com/infor-design/enterprise/issues/1550))
- `[Datagrid]` Fixed a bug in equals filter on multiselect filters. ([#1586](https://github.com/infor-design/enterprise/issues/1586))
- `[Datagrid]` Fixed a bug where incorrect data is shown in the events in tree grid. ([#315](https://github.com/infor-design/enterprise-ng/issues/315))
- `[Datagrid]` Fixed a bug where when using minWidth on a column and sorting the column will become misaligned. ([#1481](https://github.com/infor-design/enterprise/issues/1481))
- `[Datagrid]` Fixed a bug where when resizing the last column may become invisible. ([#1456](https://github.com/infor-design/enterprise/issues/1456))
- `[Datagrid]` Fixed a bug where a checkbox column will become checked when selecting if there is no selection checkbox. ([#1641](https://github.com/infor-design/enterprise/issues/1641))
- `[Datagrid]` Fixed a bug where the last column would sometimes not render fully for buttons with longer text. ([#1246](https://github.com/infor-design/enterprise/issues/1246))
- `[Datagrid]` Fixed a bug where showMonthYearPicker did not work correctly on date filters. ([#1532](https://github.com/infor-design/enterprise-ng/issues/1532))
- `[Validation]` Fixed a bug in removeError where the icon is sometimes not removed. ([#1556](https://github.com/infor-design/enterprise/issues/1556))
- `[Datepicker]` Fixed the range picker to clear when changing months in a filter. ([#1537](https://github.com/infor-design/enterprise/issues/1537))
- `[Datepicker]` Fixed disabled dates example to validate again on disabled dates. ([#1445](https://github.com/infor-design/enterprise/issues/1445))
- `[Datagrid]` Fixed a Date Editor bug when passing a series of zeroes to a datagrid cell with an editable date. ([#1020](https://github.com/infor-design/enterprise/issues/1020))
- `[Dropdown]` Fixed a bug where a dropdown will never reopen if it is closed by clicking a menu button. ([#1670](https://github.com/infor-design/enterprise/issues/1670))
- `[Icons]` Established missing icon sourcing and sizing consistency from ids-identity icon/svg assets. ([PR#1628](https://github.com/infor-design/enterprise/pull/1628))
- `[Listview]` Addressed performance issues with paging on all platforms, especially Windows and IE/Edge browsers. As part of this, reworked all components that integrate with the Pager component to render their contents based on a dataset, as opposed to DOM elements. ([#922](https://github.com/infor-design/enterprise/issues/922))
- `[Lookup]` Fixed a bug with settings: async, server-side, and single select modes.  The grid was not deselecting the previously selected value when a new row was clicked.  If the value is preselected in the markup, the lookup modal will no longer close prematurely. ([PR#1654](https://github.com/infor-design/enterprise/issues/1654))
- `[Pager]` Made it possible to set and persist custom tooltips on first, previous, next and last pager buttons. ([#922](https://github.com/infor-design/enterprise/issues/922))
- `[Pager]` Fixed propagation of the `pagesizes` setting when using `updated()`. Previously the array was deep extended instead of being replaced outright. ([#1466](https://github.com/infor-design/enterprise/issues/1466))
- `[Tree]` Fixed a bug when calling the disable or enable methods of the tree. This was not working with ie11. ([PR#1600](https://github.com/infor-design/enterprise/issues/1600))
- `[Stepprocess]` Fixed a bug where the step folder was still selected when it was collapsed or expanded. ([#1633](https://github.com/infor-design/enterprise/issues/1633))
- `[Swaplist]` Fixed a bug where items were not able to drag anymore after make the search. ([#1703](https://github.com/infor-design/enterprise/issues/1703))
- `[Toolbar Flex]` Added the ability to pass in a `beforeOpen` callback to the More Actions menu (fixes a bug where it wasn't possible to dynamically add content to the More Actions menu in same way that was possible on the original Toolbar component)
- `[Toolbar Flex]` Fixed a bug where selected events were not bubbling up for a menu button on a flex toolbar. ([#1709](https://github.com/infor-design/enterprise/issues/1709))
- `[Stepprocess]` Disabled step selected when using the next or previous button. ([#1697](https://github.com/infor-design/enterprise/issues/1697))
- `[Tree]` Fixed a bug when calling the disable or enable methods of the tree. This was not working with ie11. ([PR#1600](https://github.com/infor-design/enterprise/issues/1600))

### v4.16.0 Chore & Maintenance

- `[Demo App]` Removed the search icon from the header on test pages as it doesn't function. ([#1449](https://github.com/infor-design/enterprise/issues/1449))
- `[Demo App]` Added a fix for incorrect links when running on windows. ([#1549](https://github.com/infor-design/enterprise/issues/1549))
- `[Docs]` Added a fix to prevent the documentation generator from failing intermittently. ([#1377](https://github.com/infor-design/enterprise/issues/1377))

(29 Issues Solved this release, Backlog Enterprise 203, Backlog Ng 69, 735 Functional Tests, 670 e2e Test)

## v4.15.0

- [Npm Package](https://www.npmjs.com/package/ids-enterprise)
- [IDS Enterprise Angular Change Log](https://github.com/infor-design/enterprise-ng/blob/master/docs/CHANGELOG.md)

### v4.15.0 Features

- `[Datagrid]` Added support for lookup in the datagrid filter. ([#653](https://github.com/infor-design/enterprise/issues/653))
- `[Datagrid]` Added support for masks on lookup editors. ([#406](https://github.com/infor-design/enterprise/issues/406))
- `[Validation]` When using legacy mode validation, made the icon dim if the text was on top of it. ([#644](https://github.com/infor-design/enterprise/issues/644))
- `[Calendar]` Now possible to edit events both with the API and by clicking/double clicking events. And other improvements. ([#1436](https://github.com/infor-design/enterprise/issues/1436))
- `[Datagrid]` Added new methods to clear dirty cells on cells, rows, and all. ([#1303](https://github.com/infor-design/enterprise/issues/1303))
- `[Tree]` Added several improvements: the ability to show a dropdown on the tree node, the ability to add nodes in between current nodes, the ability to set checkboxes for selection only on some nodes, and the ability to customize icons. ([#1364](https://github.com/infor-design/enterprise/issues/1364))
- `[Datagrid]` Added the ability to display or hide the new row indicator with a new `showNewIndicator` option. ([#1589](https://github.com/infor-design/enterprise/issues/1589))

### v4.15.0 Fixes

- `[Icons]` Icons with the word `confirm` have been changed to `success`. This is partially backwards compatible for now. We deprecated `confirm` and will remove in the next major version so rename your icons. Example `icon-confirm` to `icon-success`. ([#963](https://github.com/infor-design/enterprise/issues/963))
- `[Icons]` The alert icons now have a white background allowing them to appear on colored sections. There are now two versions, for example: `icon-error` and `icon-error-solid`. These are used in calendar. ([#1436](https://github.com/infor-design/enterprise/issues/1436))
- `[Circle Pager]` Made significant improvements to resizing, especially on tabs. ([#1284](https://github.com/infor-design/enterprise/issues/1284))
- `[Datagrid]` In high contrast mode the background is now white when editing cells. ([#1421](https://github.com/infor-design/enterprise/issues/1421))
- `[Dropdown]` Fixed an issue where filter did not work in no-search mode with the Caps Lock key. ([#1500](https://github.com/infor-design/enterprise/issues/1500))
- `[Popupmenu]` Fixed an issue when using the same menu on multiple inputs wherein destroying one instance actually destroyed all instances. ([#1025](https://github.com/infor-design/enterprise/issues/1025))
- `[Swaplist]` Fixed a bug where Shift+M did not work when typing in the search. ([#1408](https://github.com/infor-design/enterprise/issues/1408))
- `[Popupmenu]` Fixed a bug in immediate mode where right click only worked the first time. ([#1507](https://github.com/infor-design/enterprise/issues/1507))
- `[Editor]` Fixed a bug where clear formatting did not work in safari. ([#911](https://github.com/infor-design/enterprise/issues/911))
- `[Colorpicker]` Fixed a bug in Angular where the picker did not respond correctly to `editable=false` and `disabled=true`. ([#257](https://github.com/infor-design/enterprise-ng/issues/257))
- `[Locale]` Fixed a bug where the callback did not complete on nonexistent locales. ([#1267](https://github.com/infor-design/enterprise/issues/1267))
- `[Calendar]` Fixed a bug where event details remain when filtering event types. ([#1436](https://github.com/infor-design/enterprise/issues/1436))
- `[Busy Indicator]` Fixed a bug where the indicator closed when clicking on accordions. ([#281](https://github.com/infor-design/enterprise-ng/issues/281))
- `[Datagrid Tree]` Fixed the need for unique IDs on the tree nodes. ([#1361](https://github.com/infor-design/enterprise/issues/1361))
- `[Editor]` Improved the result of pasting bullet lists from MS Word. ([#1351](https://github.com/infor-design/enterprise/issues/1351))
- `[Hierarchy]` Fixed layout issues in the context menu in RTL mode. ([#1310](https://github.com/infor-design/enterprise/issues/1310))
- `[Datagrid]` Added a setting `allowChildExpandOnMatch` that optionally determines if a search/filter will show and allow nonmatching children to be shown. ([#1422](https://github.com/infor-design/enterprise/issues/1422))
- `[Datagrid]` If a link is added with a href it will now be followed when clicking, rather than needing to use the click method setting on columns. ([#1473](https://github.com/infor-design/enterprise/issues/1473))
- `[Datagrid Tree]` Fixed a bug where Expand/Collapse text is added into the +/- cell. ([#1145](https://github.com/infor-design/enterprise/issues/1145))
- `[Dropdown]` Fixed a bug in NG where two dropdowns in different components would cause each other to freeze. ([#229](https://github.com/infor-design/enterprise-ng/issues/229))
- `[Editor]` Verified a past fix where editor would not work with all buttons when in a modal. ([#408](https://github.com/infor-design/enterprise/issues/408))
- `[Datagrid Tree]` Fixed a bug in `updateRow` that caused the indent of the tree grid to collapse. ([#405](https://github.com/infor-design/enterprise/issues/405))
- `[Empty Message]` Fixed a bug where a null empty message would not be possible. This is used to show no empty message on initial load delays. ([#1467](https://github.com/infor-design/enterprise/issues/1467))
- `[Lookup]` Fixed a bug where nothing is inserted when you click a link editor in the lookup. ([#1315](https://github.com/infor-design/enterprise/issues/1315))
- `[About]` Fixed a bug where the version would not show when set. It would show the IDS version. ([#1414](https://github.com/infor-design/enterprise/issues/1414))
- `[Datagrid]` Fixed a bug in `disableClientSort` / `disableClientFilter`. It now retains visual indicators on sort and filter. ([#1248](https://github.com/infor-design/enterprise/issues/1248))
- `[Tree]` Fixed a bug where selected nodes are selected again after loading child nodes. ([#1270](https://github.com/infor-design/enterprise/issues/1270))
- `[Input]` Fixed a bug where inputs that have tooltips will not be selectable with the cursor. ([#1354](https://github.com/infor-design/enterprise/issues/1354))
- `[Accordion]` Fixed a bug where double clicking a header will open and then close the accordion. ([#1314](https://github.com/infor-design/enterprise/issues/1314))
- `[Datagrid]` Fixed a bug on hover with taller cells where the hover state would not cover the entire cell. ([#1490](https://github.com/infor-design/enterprise/issues/1490))
- `[Editor]` Fixed a bug where the image would still be shown if you press the Esc key and cancel the image dialog. ([#1489](https://github.com/infor-design/enterprise/issues/1489))
- `[Datagrid Lookup]` Added additional missing event info for ajax requests and filtering. ([#1486](https://github.com/infor-design/enterprise/issues/1486))
- `[Tabs]` Added protection from inserting HTML tags in the add method (XSS). ([#1462](https://github.com/infor-design/enterprise/issues/1462))
- `[App Menu]` Added better text wrapping for longer titles. ([#1116](https://github.com/infor-design/enterprise/issues/1116))
- `[Contextual Action Panel]` Fixed some examples so that they reopen more than one time. ([#1116](https://github.com/infor-design/enterprise/issues/506))
- `[Searchfield]` Fixed a border styling issue on longer labels in the search. ([#1500](https://github.com/infor-design/enterprise/issues/1500))
- `[Tabs Multi]` Improved the experience on mobile by collapsing the menus a bit. ([#971](https://github.com/infor-design/enterprise/issues/971))
- `[Lookup]` Fixed missing ellipsis menu on mobile devices. ([#1068](https://github.com/infor-design/enterprise/issues/1068))
- `[Accordion]` Fixed incorrect font size on p tags in the accordion. ([#1116](https://github.com/infor-design/enterprise/issues/1116))
- `[Line Chart]` Fixed and improved the legend text on mobile viewport. ([#609](https://github.com/infor-design/enterprise/issues/609))

### v4.15.0 Chore & Maintenance

- `[General]` Migrated sass to use IDS color variables. ([#1435](https://github.com/infor-design/enterprise/issues/1435))
- `[Angular]` Added all settings from 4.13 in time for future 5.1.0 ([#274](https://github.com/infor-design/enterprise-ng/issues/274))
- `[General]` Fixed some incorrect layouts. ([#1357](https://github.com/infor-design/enterprise/issues/1357))
- `[Targeted Achievement]` Removed some older non working examples. ([#520](https://github.com/infor-design/enterprise/issues/520))

(50 Issues Solved this release, Backlog Enterprise 294, Backlog Ng 80, 809 Functional Tests, 716 e2e Test)

## v4.14.0

- [Npm Package](https://www.npmjs.com/package/ids-enterprise)
- [IDS Enterprise Angular Change Log](https://github.com/infor-design/enterprise-ng/blob/master/docs/CHANGELOG.md)

### v4.14.0 Features

- `[Datepicker/Monthview]` Added a setting for the day of week the calendar starts that can be used outside of the Locale setting. ([#1179](https://github.com/infor-design/enterprise/issues/1179))
- `[Datagrid]` Made the tree datagrid work a lot better with filtering. ([#1281](https://github.com/infor-design/enterprise/issues/1281))
- `[Autocomplete/SearchField]` Added a caseSensitive filtering option. ([#385](https://github.com/infor-design/enterprise/issues/385))
- `[Datagrid]` Added an option `headerAlign` to set alignment on the header different than the rows. ([#420](https://github.com/infor-design/enterprise/issues/420))
- `[Message]` Added the ability to use certain formatter html tags in the message content. ([#379](https://github.com/infor-design/enterprise/issues/379))

### v4.14.0 Fixes

- `[Swaplist]` Fixed a bug that if you drag really fast everything disappears. ([#1195](https://github.com/infor-design/enterprise/issues/1195))
- `[Hierarchy]` Fixed a bug that part of the profile menu is cut off. ([#931](https://github.com/infor-design/enterprise/issues/931))
- `[Datagrid/Dropdown]` Fixed a bug that part of the dropdown menu is cut off. ([#1420](https://github.com/infor-design/enterprise/issues/1420))
- `[Modal]` Fixed bugs where with certain field types modal validation was not working. ([#1213](https://github.com/infor-design/enterprise/issues/1213))
- `[Dropdown]` Fixed a regression where the tooltip was not showing when data is overflowed. ([#1400](https://github.com/infor-design/enterprise/issues/1400))
- `[Tooltip]` Fixed a bugs where a tooltip would show up in unexpected places. ([#1396](https://github.com/infor-design/enterprise/issues/1396))
- `[Datagrid/Dropdown]` Fixed a bug where an error would occur if showSelectAll is used. ([#1360](https://github.com/infor-design/enterprise/issues/1360))
- `[Datagrid/Tooltip]` Fixed a bugs where a tooltip would show up in the header unexpectedly. ([#1395](https://github.com/infor-design/enterprise/issues/1395))
- `[Popupmenu]` Fixed incorrect highlighting on disabled list items.  ([#982](https://github.com/infor-design/enterprise/issues/982))
- `[Contextual Action Panel]` Fixed issues with certain styles of invoking the CAP where it would not reopen a second time. ([#1139](https://github.com/infor-design/enterprise/issues/1139))
- `[Spinbox]` Added a fix so the page will not zoom when click + and - on mobile devices. ([#1070](https://github.com/infor-design/enterprise/issues/1070))
- `[Splitter]` Removed the tooltip from the expand/collapse button as it was superfluous. ([#1180](https://github.com/infor-design/enterprise/issues/1180))
- `[Datagrid]` Added a fix so the last column when stretching will do so with percentage so it will stay when the page resize or the menu opens/closes. ([#1168](https://github.com/infor-design/enterprise/issues/1168))
- `[Datagrid]` Fixed bugs in the server side and filtering example. ([#396](https://github.com/infor-design/enterprise/issues/396))
- `[Datagrid]` Fixed a bug in applyFilter with datefields. ([#1269](https://github.com/infor-design/enterprise/issues/1269))
- `[Datagrid]` Fixed a bug in updateCellNode where sometimes it did not work. ([#1122](https://github.com/infor-design/enterprise/issues/1122))
- `[Hierarchy]` Made the empty image ring the same color as the left edge. ([#932](https://github.com/infor-design/enterprise/issues/932))
- `[Datagrid/Dropdown]` Fixed an issue that tab did not close dropdown editors. ([#1198](https://github.com/infor-design/enterprise/issues/1198))
- `[Datagrid/Dropdown]` Fixed a bug that if you click open a dropdown editor then you cannot use arrow keys to select. ([#1387](https://github.com/infor-design/enterprise/issues/1387))
- `[Datagrid/Dropdown]` Fixed a bug that if a smaller number of items the menu would be too short. ([#1298](https://github.com/infor-design/enterprise/issues/1298))
- `[Searchfield]` Fixed a bug that the search field didnt work in safari. ([#225](https://github.com/infor-design/enterprise/issues/225))
- `[Datagrid/Dropdown]` Fixed a bug that source is used the values may be cleared out when opening the list. ([#1185](https://github.com/infor-design/enterprise/issues/1185))
- `[Personalization]` Fixed a bug that when calling initialize the personalization would reset. ([#1231](https://github.com/infor-design/enterprise/issues/1231))
- `[Tabs]` Fixed the alignment of the closing icon. ([#1056](https://github.com/infor-design/enterprise/issues/1056))
- `[Dropdown]` Fixed list alignment issues on mobile. ([#1069](https://github.com/infor-design/enterprise/issues/1069))
- `[Dropdown]` Fixed issues where the listbox would not close on mobile. ([#1119](https://github.com/infor-design/enterprise/issues/1119))
- `[Dropdown]` Fixed a bug where modals would close on url hash change. ([#1207](https://github.com/infor-design/enterprise/issues/1207))
- `[Contextual Action Panel]` Fixed an issue where buttons would occasionally be out of view. ([#283](https://github.com/infor-design/enterprise/issues/283))
- `[Empty Message]` Added a new icon to indicate using the search function. ([#1325](https://github.com/infor-design/enterprise/issues/1325))
- `[Searchfield]` Added a fix for landscape mode on mobile. ([#1102](https://github.com/infor-design/enterprise/issues/1102))
- `[Datagrid]` Added a fix for hard to read fields in high contrast mode. ([#1193](https://github.com/infor-design/enterprise/issues/1193))

### v4.14.0 Chore & Maintenance

- `[General]` Fixed problems with the css mapping where the line numbers were wrong in the map files. ([#962](https://github.com/infor-design/enterprise/issues/962))
- `[Docs]` Added setting so themes can be shown in the documentation pages. ([#1327](https://github.com/infor-design/enterprise/issues/1327))
- `[Docs]` Made links to example pages open in a new window. ([#1132](https://github.com/infor-design/enterprise/issues/1132))

(43 Issues Solved this release, Backlog Enterprise 181, Backlog Ng 64, 682 Functional Tests, 612 e2e Test)

## v4.13.0

- [Npm Package](https://www.npmjs.com/package/ids-enterprise)
- [IDS Enterprise Angular Change Log](https://github.com/infor-design/enterprise-ng/blob/master/docs/CHANGELOG.md)

### v4.13.0 Features

- `[Calendar]` Added some new features such as upcoming events view, RTL, keyboard support and fixed styling issues and bugs. ([#1221](https://github.com/infor-design/enterprise/issues/1221))
- `[Flex Toolbar]` Added search field integration, so that the search field is mainly close to being able to replace the legacy toolbar. ([#269](https://github.com/infor-design/enterprise/issues/269))
- `[Bar]` Added short, medium label support for adapting the chart to responsive views. ([#1094](https://github.com/infor-design/enterprise/issues/1094))
- `[Textarea]` Added maxLength option to prevent typing over a set maximum. ([#1046](https://github.com/infor-design/enterprise/issues/1046))
- `[Textarea]` Added maxGrow option to prevent growing when typing over a set max. ([#1147](https://github.com/infor-design/enterprise/issues/1147))
- `[Datagrid]` If using the `showDirty` option the indication will now be on each cell. ([#1183](https://github.com/infor-design/enterprise/issues/1183))
- `[Datepicker]` Added an option `useCurrentTime` that will insert current time instead of noon time with date and timepickers. ([#1087](https://github.com/infor-design/enterprise/issues/1087))
- `[General]` Included an IE 11 polyfill for ES6 Promises, this is a new dependency in the package.json you should include. ([#1172](https://github.com/infor-design/enterprise/issues/1172))
- `[General]` Add translations in 38 languages including new support for Slovak (sk-SK). ([#557](https://github.com/infor-design/enterprise/issues/557))

### v4.13.0 Fixes

- `[Tooltips]` Fixed an important bug where tooltips would stick around in the page on the top corner. ([#1273](https://github.com/infor-design/enterprise/issues/1273))
- `[Tooltips]` Fixed some contrast issues on the high contrast theme. ([#1249](https://github.com/infor-design/enterprise/issues/1249))
- `[Tooltips]` Fixed a bug where Toolbar "More Actions" menu buttons could incorrectly display a tooltip overlapping an open menu. ([#1242](https://github.com/infor-design/enterprise/issues/1242))
- `[Datepicker / Timepicker]` Removed the need to use the customValidation setting. You can remove this option from your code. The logic will pick up if you added customValidation to your input by adding a data-validate option. You also may need to add `date` or `availableDate` validation to your  data-validate attribute if these validations are desired along with your custom or required validation. ([#862](https://github.com/infor-design/enterprise/issues/862))
- `[Menubutton]` Added a new setting `hideMenuArrow` you can use for buttons that don't require an arrow, such as menu buttons. ([#1088](https://github.com/infor-design/enterprise/issues/1088))
- `[Dropdown]` Fixed issues with destroy when multiple dropdown components are on the page. ([#1202](https://github.com/infor-design/enterprise/issues/1202))
- `[Datagrid]` Fixed alignment issues when using filtering with some columns that do not have a filter. ([#1124](https://github.com/infor-design/enterprise/issues/1124))
- `[Datagrid]` Fixed an error when dynamically adding context menus. ([#1216](https://github.com/infor-design/enterprise/issues/1216))
- `[Datagrid]` Added an example of dynamic intermediate paging and filtering. ([#396](https://github.com/infor-design/enterprise/issues/396))
- `[Dropdown]` Fixed alignment issues on mobile devices. ([#1069](https://github.com/infor-design/enterprise/issues/1069))
- `[Datepicker]` Fixed incorrect assumptions, causing incorrect umalqura calendar calculations. ([#1189](https://github.com/infor-design/enterprise/issues/1189))
- `[Datepicker]` Fixed an issue where the dialog would not close on click out if opening the time dropdown components first. ([#1278](https://github.com/infor-design/enterprise/issues/))
- `[General]` Added the ability to stop renderLoop. ([#214](https://github.com/infor-design/enterprise/issues/214))
- `[Datepicker]` Fixed an issue reselecting ranges with the date picker range option. ([#1197](https://github.com/infor-design/enterprise/issues/1197))
- `[Editor]` Fixed bugs on IE with background color option. ([#392](https://github.com/infor-design/enterprise/issues/392))
- `[Colorpicker]` Fixed issue where the palette is not closed on enter key / click. ([#1050](https://github.com/infor-design/enterprise/issues/1050))
- `[Accordion]` Fixed issues with context menus on the accordion. ([#639](https://github.com/infor-design/enterprise/issues/639))
- `[Searchfield]` Made no results appear not clickable. ([#329](https://github.com/infor-design/enterprise/issues/329))
- `[Datagrid]` Added an example of groups and paging. ([#435](https://github.com/infor-design/enterprise/issues/435))
- `[Editor]` Fixed the dirty indicator when using toolbar items. ([#910](https://github.com/infor-design/enterprise/issues/910))
- `[Datagrid]` Fixed a bug that made tooltips disappear when a lookup editor is closed. ([#1186](https://github.com/infor-design/enterprise/issues/1186))
- `[Datagrid]` Fixed a bug where not all rows are removed in the removeSelected function. ([#1036](https://github.com/infor-design/enterprise/issues/1036))
- `[Datagrid]` Fixed bugs in activateRow and deactivateRow in some edge cases. ([#948](https://github.com/infor-design/enterprise/issues/948))
- `[Datagrid]` Fixed formatting of tooltips on the header and filter. ([#955](https://github.com/infor-design/enterprise/issues/955))
- `[Datagrid]` Fixed wrong page number when saving the page number in localstorage and reloading. ([#798](https://github.com/infor-design/enterprise/issues/798))
- `[Tree]` Fixed issues when expanding and collapsing after dragging nodes around. ([#1183](https://github.com/infor-design/enterprise/issues/1183))
- `[ContextualActionPanel]` Fixed a bug where the CAP will be closed if clicking an accordion in it. ([#1138](https://github.com/infor-design/enterprise/issues/1138))
- `[Colorpicker]` Added a setting (customColors) to prevent adding default colors if totally custom colors are used. ([#1135](https://github.com/infor-design/enterprise/issues/1135))
- `[AppMenu]` Improved contrast in high contrast theme. ([#1146](https://github.com/infor-design/enterprise/issues/1146))
- `[Searchfield]` Fixed issue where ascenders/descenders are cut off. ([#1101](https://github.com/infor-design/enterprise/issues/1101))
- `[Tree]` Added sortstop and sortstart events. ([#1003](https://github.com/infor-design/enterprise/issues/1003))
- `[Searchfield]` Fixed some alignment issues in different browsers. ([#1106](https://github.com/infor-design/enterprise/issues/1106))
- `[Searchfield]` Fixed some contrast issues in different browsers. ([#1104](https://github.com/infor-design/enterprise/issues/1104))
- `[Searchfield]` Prevent multiple selected events from firing. ([#1259](https://github.com/infor-design/enterprise/issues/1259))
- `[Autocomplete]` Added a beforeOpen setting ([#398](https://github.com/infor-design/enterprise/issues/398))
- `[Toolbar]` Fixed an error where toolbar tried to focus a DOM item that was removed. ([#1177](https://github.com/infor-design/enterprise/issues/1177))
- `[Dropdown]` Fixed a problem where the bottom of some lists is cropped. ([#909](https://github.com/infor-design/enterprise/issues/909))
- `[General]` Fixed a few components so that they could still initialize when hidden. ([#230](https://github.com/infor-design/enterprise/issues/230))
- `[Datagrid]` Fixed missing tooltips on new row. ([#1081](https://github.com/infor-design/enterprise/issues/1081))
- `[Lookup]` Fixed a bug using select all where it would select the previous list. ([#295](https://github.com/infor-design/enterprise/issues/295))
- `[Datagrid]` Fixed missing summary row on initial render in some cases. ([#330](https://github.com/infor-design/enterprise/issues/330))
- `[Button]` Fixed alignment of text and icons. ([#973](https://github.com/infor-design/enterprise/issues/973))
- `[Datagrid]` Fixed missing source call when loading last page first. ([#1162](https://github.com/infor-design/enterprise/issues/1162))
- `[SwapList]` Made sure swap list will work in all cases and in angular. ([#152](https://github.com/infor-design/enterprise/issues/152))
- `[Toast]` Fixed a bug where some toasts on certain urls may not close. ([#1305](https://github.com/infor-design/enterprise/issues/1305))
- `[Datepicker / Lookup]` Fixed bugs where they would not load on tabs. ([#1304](https://github.com/infor-design/enterprise/issues/1304))

### v4.13.0 Chore & Maintenance

- `[General]` Added more complete visual tests. ([#978](https://github.com/infor-design/enterprise/issues/978))
- `[General]` Cleaned up some of the sample pages start at A, making sure examples work and tests are covered for better QA (on going). ([#1136](https://github.com/infor-design/enterprise/issues/1136))
- `[General]` Upgraded to ids-identity 2.0.x ([#1062](https://github.com/infor-design/enterprise/issues/1062))
- `[General]` Cleanup missing files in the directory listings. ([#985](https://github.com/infor-design/enterprise/issues/985))
- `[Angular 1.0]` We removed the angular 1.0 directives from the code and examples. These are no longer being updated. You can still use older versions of this or move on to Angular 7.x ([#1136](https://github.com/infor-design/enterprise/issues/1136))
- `[Uplift]` Included the uplift theme again as alpha for testing. It will show with a watermark and is only available via the personalize api or url params in the demo app. ([#1224](https://github.com/infor-design/enterprise/issues/1224))

(69 Issues Solved this release, Backlog Enterprise 199, Backlog Ng 63, 662 Functional Tests, 659 e2e Test)

## v4.12.0

- [Npm Package](https://www.npmjs.com/package/ids-enterprise)
- [IDS Enterprise Angular Change Log](https://github.com/infor-design/enterprise-ng/blob/master/docs/CHANGELOG.md)

### v4.12.0 Features

- `[General]` The ability to make custom/smaller builds has further been improved. We improved the component matching, made it possible to run the tests on only included components, fixed the banner, and improved the terminal functionality. Also removed/deprecated the older mapping tool. ([#417](https://github.com/infor-design/enterprise/issues/417))
- `[Message]` Added the ability to have different types (Info, Confirm, Error, Alert). ([#963](https://github.com/infor-design/enterprise/issues/963))
- `[General]` Further fixes to for xss issues. ([#683](https://github.com/infor-design/enterprise/issues/683))
- `[Pager]` Made it possible to use the pager as a standalone component. ([#250](https://github.com/infor-design/enterprise/issues/250))
- `[Editor]` Added a clear formatting button. ([#473](https://github.com/infor-design/enterprise/issues/473))
- `[Datepicker]` Added an option to show the time as current time instead of midnight. ([#889](https://github.com/infor-design/enterprise/issues/889))
- `[About]` Dialog now shows device information. ([#684](https://github.com/infor-design/enterprise/issues/684))

### v4.12.0 Fixes

- `[Datagrid Tree]` Fixed incorrect data on activated event. ([#412](https://github.com/infor-design/enterprise/issues/412))
- `[Datagrid]` Improved the export function so it works on different locales. ([#378](https://github.com/infor-design/enterprise/issues/378))
- `[Tabs]` Fixed a bug where clicking the x on tabs with a dropdowns would incorrectly open the dropdown. ([#276](https://github.com/infor-design/enterprise/issues/276))
- `[Datagrid]` Changed the `settingschange` event so it will only fire once. ([#903](https://github.com/infor-design/enterprise/issues/903))
- `[Listview]` Improved rendering performance. ([#430](https://github.com/infor-design/enterprise/issues/430))
- `[General]` Fixed issues when using base tag, that caused icons to disappear. ([#766](https://github.com/infor-design/enterprise/issues/766))
- `[Empty Message]` Made it possible to assign code to the button click if used. ([#667](https://github.com/infor-design/enterprise/issues/667))
- `[Datagrid]` Added translations for the new tooltip. ([#227](https://github.com/infor-design/enterprise/issues/227))
- `[Dropdown]` Fixed contrast issue in high contrast theme. ([#945](https://github.com/infor-design/enterprise/issues/945))
- `[Datagrid]` Reset to default did not reset dropdown columns. ([#847](https://github.com/infor-design/enterprise/issues/847))
- `[Datagrid]` Fixed bugs in keyword search highlighting with special characters. ([#849](https://github.com/infor-design/enterprise/issues/849))
- `[Datagrid]` Fixed bugs that causes NaN to appear in date fields. ([#891](https://github.com/infor-design/enterprise/issues/891))
- `[Dropdown]` Fixed issue where validation is not trigger on IOS on click out. ([#659](https://github.com/infor-design/enterprise/issues/659))
- `[Lookup]` Fixed bug in select all in multiselect with paging. ([#926](https://github.com/infor-design/enterprise/issues/926))
- `[Modal]` Fixed bug where the modal would close if hitting enter on a checkbox and inputs. ([#320](https://github.com/infor-design/enterprise/issues/320))
- `[Lookup]` Fixed bug trying to reselect a second time. ([#296](https://github.com/infor-design/enterprise/issues/296))
- `[Tabs]` Fixed behavior when closing and disabling tabs. ([#947](https://github.com/infor-design/enterprise/issues/947))
- `[Dropdown]` Fixed layout issues when using icons in the dropdown. ([#663](https://github.com/infor-design/enterprise/issues/663))
- `[Datagrid]` Fixed a bug where the tooltip did not show on validation. ([#1008](https://github.com/infor-design/enterprise/issues/1008))
- `[Tabs]` Fixed issue with opening spillover on IOS. ([#619](https://github.com/infor-design/enterprise/issues/619))
- `[Datagrid]` Fixed bugs when using `exportable: false` in certain column positions. ([#787](https://github.com/infor-design/enterprise/issues/787))
- `[Searchfield]` Removed double border. ([#328](https://github.com/infor-design/enterprise/issues/328))

### v4.12.0 Chore & Maintenance

- `[Masks]` Added missing and more documentation, cleaned up existing docs. ([#1033](https://github.com/infor-design/enterprise/issues/1033))
- `[General]` Based on design site comments, we improved some pages and fixed some missing links. ([#1034](https://github.com/infor-design/enterprise/issues/1034))
- `[Bar Chart]` Added test coverage. ([#848](https://github.com/infor-design/enterprise/issues/848))
- `[Datagrid]` Added full api test coverage. ([#242](https://github.com/infor-design/enterprise/issues/242))

(55 Issues Solved this release, Backlog Enterprise 185, Backlog Ng 50, 628 Functional Tests, 562 e2e Test)

## v4.11.0

- [Npm Package](https://www.npmjs.com/package/ids-enterprise)
- [IDS Enterprise Angular Change Log](https://github.com/infor-design/enterprise-ng/blob/master/docs/CHANGELOG.md)

### v4.11.0 Features

- `[General]` It is now possible to make custom builds. With a custom build you specify a command with a list of components that you use. This can be used to reduce the bundle size for both js and css. ([#417](https://github.com/infor-design/enterprise/issues/417))
- `[Calendar]` Added more features including: a readonly view, ability for events to span days, tooltips and notifications ([#417](https://github.com/infor-design/enterprise/issues/417))
- `[Lookup]` Added the ability to select across pages, even when doing server side paging. ([#375](https://github.com/infor-design/enterprise/issues/375))
- `[Datagrid]` Improved tooltip performance, and now tooltips show on cells that are not fully displayed. ([#447](https://github.com/infor-design/enterprise/issues/447))

### v4.11.0 Fixes

- `[Dropdown]` The onKeyDown callback was not firing if CTRL key is used. This is fixed. ([#793](https://github.com/infor-design/enterprise/issues/793))
- `[Tree]` Added a small feature to preserve the tree node states on reload. ([#792](https://github.com/infor-design/enterprise/issues/792))
- `[Tree]` Added a disable/enable method to disable/enable the whole tree. ([#752](https://github.com/infor-design/enterprise/issues/752))
- `[App Menu]` Fixed a bug clearing the search filter box. ([#702](https://github.com/infor-design/enterprise/issues/702))
- `[Column Chart]` Added a yAxis option, you can use to format the yAxis in custom ways. ([#627](https://github.com/infor-design/enterprise/issues/627))
- `[General]` More fixes to use external ids tokens. ([#708](https://github.com/infor-design/enterprise/issues/708))
- `[Datagrid]` Fixed an error calling selectRows with an integer. ([#756](https://github.com/infor-design/enterprise/issues/756))
- `[Tree]` Fixed a bug that caused newly added rows to not be draggable. ([#618](https://github.com/infor-design/enterprise/issues/618))
- `[Dropdown / Multiselect]` Re-added the ability to have a placeholder on the component. ([#832](https://github.com/infor-design/enterprise/issues/832))
- `[Datagrid]` Fixed a bug that caused dropdown filters to not save on reload of page (saveUserSettings) ([#791](https://github.com/infor-design/enterprise/issues/791))
- `[Dropdown]` Fixed a bug that caused an unneeded scrollbar. ([#786](https://github.com/infor-design/enterprise/issues/786))
- `[Tree]` Added drag events and events for when the data is changed. ([#801](https://github.com/infor-design/enterprise/issues/801))
- `[Datepicker]` Fixed a bug updating settings, where time was not changing correctly. ([#305](https://github.com/infor-design/enterprise/issues/305))
- `[Tree]` Fixed a bug where the underlying dataset was not synced up. ([#718](https://github.com/infor-design/enterprise/issues/718))
- `[Lookup]` Fixed incorrect text color on chrome. ([#762](https://github.com/infor-design/enterprise/issues/762))
- `[Editor]` Fixed duplicate ID's on the popup dialogs. ([#746](https://github.com/infor-design/enterprise/issues/746))
- `[Dropdown]` Fixed misalignment of icons on IOS. ([#657](https://github.com/infor-design/enterprise/issues/657))
- `[Demos]` Fixed a bug that caused RTL pages to sometimes load blank. ([#814](https://github.com/infor-design/enterprise/issues/814))
- `[Modal]` Fixed a bug that caused the modal to close when clicking an accordion on the modal. ([#747](https://github.com/infor-design/enterprise/issues/747))
- `[Tree]` Added a restoreOriginalState method to set the tree back to its original state. ([#751](https://github.com/infor-design/enterprise/issues/751))
- `[Datagrid]` Added an example of a nested datagrid with scrolling. ([#172](https://github.com/infor-design/enterprise/issues/172))
- `[Datagrid]` Fixed column alignment issues on grouped column examples. ([#147](https://github.com/infor-design/enterprise/issues/147))
- `[Datagrid]` Fixed bugs when dragging and resizing grouped columns. ([#374](https://github.com/infor-design/enterprise/issues/374))
- `[Validation]` Fixed a bug that caused validations with changing messages to not go away on correction. ([#640](https://github.com/infor-design/enterprise/issues/640))
- `[Datagrid]` Fixed bugs in actionable mode (enter was not moving down). ([#788](https://github.com/infor-design/enterprise/issues/788))
- `[Bar Charts]` Fixed bug that caused tooltips to occasionally not show up. ([#739](https://github.com/infor-design/enterprise/issues/739))
- `[Dirty]` Fixed appearance/contrast on high contrast theme. ([#692](https://github.com/infor-design/enterprise/issues/692))
- `[Locale]` Fixed incorrect date time format. ([#608](https://github.com/infor-design/enterprise/issues/608))
- `[Dropdown]` Fixed bug where filtering did not work with CAPS lock on. ([#608](https://github.com/infor-design/enterprise/issues/608))
- `[Accordion]` Fixed styling issue on safari. ([#282](https://github.com/infor-design/enterprise/issues/282))
- `[Dropdown]` Fixed a bug on mobile devices, where the list would close on scrolling. ([#656](https://github.com/infor-design/enterprise/issues/656))

### v4.11.0 Chore & Maintenance

- `[Textarea]` Added additional test coverage. ([#337](https://github.com/infor-design/enterprise/issues/337))
- `[Tree]` Added additional test coverage. ([#752](https://github.com/infor-design/enterprise/issues/752))
- `[Busy Indicator]` Added additional test coverage. ([#233](https://github.com/infor-design/enterprise/issues/233))
- `[Docs]` Added additional information for developers on how to use IDS. ([#721](https://github.com/infor-design/enterprise/issues/721))
- `[Docs]` Added Id's and test notes to all pages. ([#259](https://github.com/infor-design/enterprise/issues/259))
- `[Docs]` Fixed issues on the wizard docs. ([#824](https://github.com/infor-design/enterprise/issues/824))
- `[Accordion]` Added additional test coverage. ([#516](https://github.com/infor-design/enterprise/issues/516))
- `[General]` Added sass linter (stylelint). ([#767](https://github.com/infor-design/enterprise/issues/767))

(53 Issues Solved this release, Backlog Enterprise 170, Backlog Ng 41, 587 Functional Tests, 458 e2e Test)

## v4.10.0

- [Npm Package](https://www.npmjs.com/package/ids-enterprise)
- [IDS Enterprise Angular Change Log](https://github.com/infor-design/enterprise-ng/blob/master/docs/CHANGELOG.md)

### v4.10.0 Features

- `[Tooltips]` Will now activate on longpress on mobile devices. ([#400](https://github.com/infor-design/enterprise/issues/400))
- `[Contextmenu]` Will now activate on longpress on mobile devices (except when on inputs). ([#245](https://github.com/infor-design/enterprise/issues/245))
- `[Locale]` Added support for zh-Hant and zh-Hans. ([#397](https://github.com/infor-design/enterprise/issues/397))
- `[Tree]` Greatly improved rendering and expanding performance. ([#251](https://github.com/infor-design/enterprise/issues/251))
- `[General]` Internally all of the sass is now extended from [IDS Design tokens]( https://github.com/infor-design/design-system) ([#354](https://github.com/infor-design/enterprise/issues/354))
- `[Calendar]` Added initial readonly calendar. At the moment the calendar can only render events and has a filtering feature. More will be added next sprint. ([#261](https://github.com/infor-design/enterprise/issues/261))

### v4.10.0 Fixes

- `[Dropdown]` Minor Breaking Change for Xss reasons we removed the ability to set a custom hex color on icons in the dropdown. You can still pass in one of the alert colors from the colorpallette (fx alert, good, info). This was not even shown in the examples so may not be missed. ([#256](https://github.com/infor-design/enterprise/issues/256))
- `[Popupmenu]` Fixed a problem in popupmenu, if it was opened in immediate mode, submenus will be cleared of their text when the menu is eventually closed. ([#701](https://github.com/infor-design/enterprise/issues/701))
- `[Editor]` Fixed xss injection problem on the link dialog. ([#257](https://github.com/infor-design/enterprise/issues/257))
- `[Spinbox]` Fixed a height / alignment issue on spinboxes when used in short height configuration. ([#547](https://github.com/infor-design/enterprise/issues/547))
- `[Datepicker / Mask]` Fixed an issue in angular that caused using backspace to not save back to the model. ([#51](https://github.com/infor-design/enterprise-ng/issues/51))
- `[Field Options]` Fixed mobile support so they now work on touch better on IOS and Android. ([#555](https://github.com/infor-design/enterprise-ng/issues/555))
- `[Tree]` Tree with + and - for the folders was inversed visually. This was fixed, update your svg.html ([#685](https://github.com/infor-design/enterprise-ng/issues/685))
- `[Modal]` Fixed an alignment issue with the closing X on the top corner. ([#662](https://github.com/infor-design/enterprise-ng/issues/662))
- `[Popupmenu]` Fixed a visual flickering when opening dynamic submenus. ([#588](https://github.com/infor-design/enterprise/issues/588))
- `[Tree]` Added full unit and functional tests. ([#264](https://github.com/infor-design/enterprise/issues/264))
- `[Lookup]` Added full unit and functional tests. ([#344](https://github.com/infor-design/enterprise/issues/344))
- `[Datagrid]` Added more unit and functional tests. ([#242](https://github.com/infor-design/enterprise/issues/242))
- `[General]` Updated the develop tools and sample app to Node 10. During this update we set package-lock.json to be ignored in .gitignore ([#540](https://github.com/infor-design/enterprise/issues/540))
- `[Modal]` Allow beforeOpen callback to run optionally whether you have content or not passed back. ([#409](https://github.com/infor-design/enterprise/issues/409))
- `[Datagrid]` The lookup editor now supports left, right, and center align on the column settings. ([#228](https://github.com/infor-design/enterprise/issues/228))
- `[Mask]` When adding prefixes and suffixes (like % and $) if all the rest of the text is cleared, these will also now be cleared. ([#433](https://github.com/infor-design/enterprise/issues/433))
- `[Popupmenu]` Fixed low contrast selection icons in high contrast theme. ([#410](https://github.com/infor-design/enterprise/issues/410))
- `[Header Popupmenu]` Fixed missing focus state. ([#514](https://github.com/infor-design/enterprise/issues/514))
- `[Datepicker]` When using legends on days, fixed a problem that the hover states are shown incorrectly when changing month. ([#514](https://github.com/infor-design/enterprise/issues/514))
- `[Listview]` When the search field is disabled, it was not shown with disabled styling, this is fixed. ([#422](https://github.com/infor-design/enterprise/issues/422))
- `[Donut]` When having 4 or 2 sliced the tooltip would not show up on some slices. This is fixed. ([#482](https://github.com/infor-design/enterprise/issues/482))
- `[Datagrid]` Added a searchExpandableRow option so that you can control if data in expandable rows is searched/expanded. ([#480](https://github.com/infor-design/enterprise/issues/480))
- `[Multiselect]` If more items then fit are selected the tooltip was not showing on initial load, it only showed after changing values. This is fixed. ([#633](https://github.com/infor-design/enterprise/issues/633))
- `[Tooltip]` An example was added showing how you can show tooltips on disabled buttons. ([#453](https://github.com/infor-design/enterprise/issues/453))
- `[Modal]` A title with brackets in it was not escaping the text correctly. ([#246](https://github.com/infor-design/enterprise/issues/246))
- `[Modal]` Pressing enter when on inputs such as file upload no longer closes the modal. ([#321](https://github.com/infor-design/enterprise/issues/321))
- `[Locale]` Sent out translations so things like the Editor New/Same window dialog will be translated in the future. ([#511](https://github.com/infor-design/enterprise/issues/511))
- `[Nested Datagrid]` Fixed focus issues, the wrong cell in the nest was getting focused. ([#371](https://github.com/infor-design/enterprise/issues/371))

(44 Issues Solved this release, Backlog Enterprise 173, Backlog Ng 44, 565 Functional Tests, 426 e2e Test)

## v4.9.0

- [Npm Package](https://www.npmjs.com/package/ids-enterprise)
- [IDS Enterprise Angular Change Log](https://github.com/infor-design/enterprise-ng/blob/master/docs/CHANGELOG.md)

### v4.9.0 Features

- `[Datagrid]` Changed the way alerts work on rows. It now no longer requires an extra column. The rowStatus column will now be ignored so can be removed. When an alert / error / info message is added to the row the whole row will highlight. ([Check out the example.](https://bit.ly/2LC33iJ) ([#258](https://github.com/infor-design/enterprise/issues/258))
- `[Modal]` Added an option `showCloseBtn` which when set to true will show a X button on the top left corner. ([#358](https://github.com/infor-design/enterprise/issues/358))
- `[Multiselect / Dropdown]` Added the ability to see the search term during ajax requests. ([#267](https://github.com/infor-design/enterprise/issues/267))
- `[Scatterplot]` Added a scatter plot chart similar to a bubble chart but with shapes. ([Check out the example.](https://bit.ly/2K9N59M) ([#341](https://github.com/infor-design/enterprise/issues/341))
- `[Toast]` Added an option `allowLink` which when set to true will allow you to specify a `<a>` in the message content to add a link to the message. ([#341](https://github.com/infor-design/enterprise/issues/341))

### v4.9.0 Fixes

- `[Accordion]` Fixed an issue that prevented a right click menu from working on the accordion. ([#238](https://github.com/infor-design/enterprise/issues/238))
- `[Charts]` Fixed up missing empty states and selection methods so they work on all charts. ([#265](https://github.com/infor-design/enterprise/issues/265))
- `[Datagrid]` Fixed the performance of pasting from excel. ([#240](https://github.com/infor-design/enterprise/issues/240))
- `[Datagrid]` The keyword search will now clear when reloading data. ([#307](https://github.com/infor-design/enterprise/issues/307))
- `[Docs]` Fixed several noted missing pages and broken links in the docs. ([#244](https://github.com/infor-design/enterprise/issues/244))
- `[Dropdown]` Fixed bug in badges configuration. ([#270](https://github.com/infor-design/enterprise/issues/270))
- `[Flex Layout]` Fixed field-flex to work better on IE. ([#252](https://github.com/infor-design/enterprise/issues/252))
- `[Editor]` Fixed bug that made it impossible to edit the visual tab. ([#478](https://github.com/infor-design/enterprise/issues/478))
- `[Editor]` Fixed a bug with dirty indicator that caused a messed up layout. ([#241](https://github.com/infor-design/enterprise/issues/241))
- `[Lookup]` Fixed it so that select will work correctly when filtering. ([#248](https://github.com/infor-design/enterprise/issues/248))
- `[Header]` Fixed missing `More` tooltip on the header. ([#345](https://github.com/infor-design/enterprise/issues/345))
- `[Validation]` Added fixes to prevent `error` and `valid` events from going off more than once. ([#237](https://github.com/infor-design/enterprise/issues/237))
- `[Validation]` Added fixes to make multiple messages work better. There is now a `getMessages()` function that will return all erros on a field as an array. The older `getMessage()` will still return a string. ([#237](https://github.com/infor-design/enterprise/issues/237))
- `[Validation]` Fixed un-needed event handlers when using fields on a tab. ([#332](https://github.com/infor-design/enterprise/issues/332))

### v4.9.0 Chore & Maintenance

- `[Blockgrid]` Added full test coverage ([#234](https://github.com/infor-design/enterprise/issues/234))
- `[CAP]` Fixed some examples that would not close ([#283](https://github.com/infor-design/enterprise/issues/283))
- `[Datepicker]` Added full test coverage ([#243](https://github.com/infor-design/enterprise/issues/243))
- `[Datagrid]` Fixed an example so that it shows how to clear a dropdown filter. ([#254](https://github.com/infor-design/enterprise/issues/254))
- `[Docs]` Added TEAMS.MD for collecting info on the teams using ids. If you are not in the list let us know or make a pull request. ([#350](https://github.com/infor-design/enterprise/issues/350))
- `[Listview]` Fixed some links in the sample app that caused some examples to fail. ([#273](https://github.com/infor-design/enterprise/issues/273))
- `[Tabs]` Added more test coverage ([#239](https://github.com/infor-design/enterprise/issues/239))
- `[Toast]` Added full test coverage ([#232](https://github.com/infor-design/enterprise/issues/232))
- `[Testing]` Added visual regression tests, and more importantly a system for doing them via CI. ([#255](https://github.com/infor-design/enterprise/issues/255))

(34 Issues Solved this release, Backlog Enterprise 158, Backlog Ng 41, 458 Functional Tests, 297 e2e Test)

## v4.8.0

- [Npm Package](https://www.npmjs.com/package/ids-enterprise)
- [IDS Enterprise Angular Change Log](https://github.com/infor-design/enterprise-ng/blob/master/docs/CHANGELOG.md)

### v4.8.0 Features

- `[Datagrid]` Added an example of Nested Datagrids with ([basic nested grid support.](https://bit.ly/2lGKM4a)) ([#SOHO-3474](https://jira.infor.com/browse/SOHO-3474))
- `[Datagrid]` Added support for async validation. ([#SOHO-7943](https://jira.infor.com/browse/SOHO-7943))
- `[Export]` Extracted excel export code so it can be run outside the datagrid. ([#SOHO-7246](https://jira.infor.com/browse/SOHO-7246))

### v4.8.0 Fixes

- `[Searchfield / Toolbar Searchfield]` Merged code between them so there is just one component. This reduced code and fixed many bugs. ([#161](https://github.com/infor-design/enterprise/pull/161))
- `[Datagrid]` Fixed issues using expand row after hiding/showing columns. ([#SOHO-8103](https://jira.infor.com/browse/SOHO-8103))
- `[Datagrid]` Fixed issue that caused nested grids in expandable rows to hide after hiding/showing columns on the parent grid. ([#SOHO-8102](https://jira.infor.com/browse/SOHO-8102))
- `[Datagrid]` Added an example showing Math rounding on numeric columns ([#SOHO-5168](https://jira.infor.com/browse/SOHO-5168))
- `[Datagrid]` Date editors now maintain date format correctly. ([#SOHO-5861](https://jira.infor.com/browse/SOHO-5861))
- `[Datagrid]` Fixed alignment off sort indicator on centered columns. ([#SOHO-7444](https://jira.infor.com/browse/SOHO-7444))
- `[Datagrid]` Behavior Change - Sorting clicking now no longer refocuses last cell. ([#SOHO-7682](https://jira.infor.com/browse/SOHO-7682))
- `[Datagrid]` Fixed formatter error that showed NaN on some number cells. ([#SOHO-7839](https://jira.infor.com/browse/SOHO-7682))
- `[Datagrid]` Fixed a bug rendering last column in some situations. ([#SOHO-7987](https://jira.infor.com/browse/SOHO-7987))
- `[Datagrid]` Fixed incorrect data in context menu event. ([#SOHO-7991](https://jira.infor.com/browse/SOHO-7991))
- `[Dropdown]` Added an onKeyDown option so keys can be overriden. ([#SOHO-4815](https://jira.infor.com/browse/SOHO-4815))
- `[Slider]` Fixed step slider to work better jumping across steps. ([#SOHO-6271](https://jira.infor.com/browse/SOHO-6271))
- `[Tooltip]` Will strip tooltip markup to prevent xss. ([#SOHO-6522](https://jira.infor.com/browse/SOHO-6522))
- `[Contextual Action Panel]` Fixed alignment issue on x icon. ([#SOHO-6612](https://jira.infor.com/browse/SOHO-6612))
- `[Listview]` Fixed scrollbar size when removing items. ([#SOHO-7402](https://jira.infor.com/browse/SOHO-7402))
- `[Navigation Popup]` Fixed a bug setting initial selected value. ([#SOHO-7411](https://jira.infor.com/browse/SOHO-7411))
- `[Grid]` Added a no-margin setting for nested grids with no indentation. ([#SOHO-7495](https://jira.infor.com/browse/SOHO-7495))
- `[Grid]` Fixed positioning of checkboxes in the grid. ([#SOHO-7979](https://jira.infor.com/browse/SOHO-7979))
- `[Tabs]` Fixed bug calling add in NG applications. ([#SOHO-7511](https://jira.infor.com/browse/SOHO-7511))
- `[Listview]` Selected event now contains the dataset row. ([#SOHO-7512](https://jira.infor.com/browse/SOHO-7512))
- `[Multiselect]` Fixed incorrect showing of delselect button in certain states. ([#SOHO-7535](https://jira.infor.com/browse/SOHO-7535))
- `[Search]` Fixed bug where highlight search terms where not shown in bold. ([#SOHO-7796](https://jira.infor.com/browse/SOHO-7796))
- `[Multiselect]` Improved performance on select all. ([#SOHO-7816](https://jira.infor.com/browse/SOHO-7816))
- `[Spinbox]` Fixed problem where you could arrow up in a readonly spinbox. ([#SOHO-8025](https://jira.infor.com/browse/SOHO-8025))
- `[Dropdown]` Fixed bug selecting two items with same value. ([#SOHO-8029](https://jira.infor.com/browse/SOHO-8029))
- `[Modal]` Fixed incorrect enabling of submit on validating modals. ([#SOHO-8042](https://jira.infor.com/browse/SOHO-8042))
- `[Modal]` Fixed incorrect closing of modal on enter key. ([#SOHO-8059](https://jira.infor.com/browse/SOHO-8059))
- `[Rating]` Allow decimal values for example 4.3. ([#SOHO-8063](https://jira.infor.com/browse/SOHO-8063))
- `[Datepicker]` Prevent datepicker from scrolling to the top of the browser. ([#SOHO-8107](https://jira.infor.com/browse/SOHO-8107))
- `[Tag]` Fixed layout on Right-To-Left. ([#SOHO-8120](https://jira.infor.com/browse/SOHO-8120))
- `[Listview]` Fixed missing render event. ([#SOHO-8129](https://jira.infor.com/browse/SOHO-8129))
- `[Angular Datagrid]` Fixed maskOptions input definition. ([#SOHO-8131](https://jira.infor.com/browse/SOHO-8131))
- `[Datepicker]` Fixed several bugs on the UmAlQura Calendar. ([#SOHO-8147](https://jira.infor.com/browse/SOHO-8147))
- `[Datagrid]` Fixed bug on expanding and collapsing multiple expandable rows. ([#SOHO-8154](https://jira.infor.com/browse/SOHO-8154))
- `[Pager]` Fixed focus state clicking page numbers. ([#SOHO-4528](https://jira.infor.com/browse/SOHO-4528))
- `[SearchField]` Fixed bug initializing search field with text. ([#SOHO-4820](https://jira.infor.com/browse/SOHO-4820))
- `[ColorPicker]` Fixed bug with incorrect cursor on readonly color picker. ([#SOHO-8030](https://jira.infor.com/browse/SOHO-8030))
- `[Pie]` Fixed ui glitch on mobile when pressing slices. ([#SOHO-8141](https://jira.infor.com/browse/SOHO-8141))

### v4.8.0 Chore & Maintenance

- `[Npm Package]` Added back sass files in correct folder structure. ([#SOHO-7583](https://jira.infor.com/browse/SOHO-7583))
- `[Menu Button]` Added button functional and e2e tests. ([#SOHO-7600](https://jira.infor.com/browse/SOHO-7600))
- `[Textarea]` Added Textarea functional and e2e tests. ([#SOHO-7929](https://jira.infor.com/browse/SOHO-7929))
- `[ListFilter]` Added ListFilter functional and e2e tests. ([#SOHO-7975](https://jira.infor.com/browse/SOHO-7975))
- `[Colorpicker]` Added Colorpicker functional and e2e tests. ([#SOHO-8078](https://jira.infor.com/browse/SOHO-8078))
- `[Site / Docs]` Fixed a few broken links ([#SOHO-7993](https://jira.infor.com/browse/SOHO-7993))

(62 Jira Issues Solved this release, Backlog Dev 186, Design 110, Unresolved 349, Test Count 380 Functional, 178 e2e )

## v4.7.0

- [Full Jira Release Notes](https://bit.ly/2HyT3zF)
- [Npm Package](https://www.npmjs.com/package/ids-enterprise)
- [IDS Enterprise Angular Change Log](https://github.com/infor-design/enterprise-ng/blob/master/docs/CHANGELOG.md)

### v4.7.0 Features

- `[Github]` The project was migrated to be open source on github with a new workflow and testing suite.
- `[Tag]` Added a Tag angular component. ([#SOHO-8005](https://jira.infor.com/browse/SOHO-8006))
- `[Validate]` Exposed validate and removeMessage methods. ([#SOHO-8003](https://jira.infor.com/browse/SOHO-8003))
- `[General]` Upgrade to Angular 6 ([#SOHO-7927](https://jira.infor.com/browse/SOHO-7927))
- `[General]` Introduced nightly versions in npm ([#SOHO-7804](https://jira.infor.com/browse/SOHO-7804))
- `[Multiselect]` A tooltip now shows if more content is selected than fits in the input. ([#SOHO-7799](https://jira.infor.com/browse/SOHO-7799))
- `[Datepicker]` Added an option to restrict moving to months that are not available to select from. ([#SOHO-7384](https://jira.infor.com/browse/SOHO-7384))
- `[Validation]` Added and icon alert([#SOHO-7225](https://jira.infor.com/browse/SOHO-7225)
- `[General]` Code is now available on ([public npm](https://www.npmjs.com/package/ids-enterprise)) ([#SOHO-7083](https://jira.infor.com/browse/SOHO-7083))

### v4.7.0 Fixes

- `[Lookup]` Fixed existing example that shows using an autocomplete on a lookup. ([#SOHO-8070](https://jira.infor.com/browse/SOHO-8070))
- `[Lookup]` Fixed existing example that shows creating a customized dialog on the lookup ([#SOHO-8069](https://jira.infor.com/browse/SOHO-8069))
- `[Lookup]` Fixed existing example that incorrectly showed a checkbox column. ([#SOHO-8068](https://jira.infor.com/browse/SOHO-8068))
- `[Line Chart]` Fixed an error when provoking the tooltip. ([#/SOHO-8051](https://jira.infor.com/browse/SOHO-8051))
- `[Module Tabs]` Fixed a bug toggling the menu on mobile. ([#/SOHO-8043](https://jira.infor.com/browse/SOHO-8043))
- `[Autocomplete]` Fixed a bug that made enter key not work to select. ([#SOHO-8036](https://jira.infor.com/browse/SOHO-8036))
- `[Tabs]` Removed an errant scrollbar that appeared sometimes on IE ([#SOHO-8034](https://jira.infor.com/browse/SOHO-8034))
- `[Datagrid]` The drill down click event now currently shows the right row information in the event data. ([#SOHO-8023](https://jira.infor.com/browse/SOHO-8023))
- `[Datagrid]` Fixed a broken nested data example. ([#SOHO-8019](https://jira.infor.com/browse/SOHO-8019))
- `[Datagrid]` Fixed a broken paging example. ([#SOHO-8013](https://jira.infor.com/browse/SOHO-8013))
- `[Datagrid]` Hyperlinks now can be clicked when in a datagrid expandable row. ([#SOHO-8009](https://jira.infor.com/browse/SOHO-8009))
- `[Popupmenu]` Removed extra padding on icon menus ([#SOHO-8006](https://jira.infor.com/browse/SOHO-8006))
- `[Spinbox]` Range limits now work correctly ([#SOHO-7999](https://jira.infor.com/browse/SOHO-7999))
- `[Dropdown]` Fixed not working filtering on nosearch option. ([#SOHO-7998](https://jira.infor.com/browse/SOHO-7998))
- `[Hierarchy]` Children layout and in general layouts where improved. ([#SOHO-7992](https://jira.infor.com/browse/SOHO-7992))
- `[Buttons]` Fixed layout issues on mobile. ([#SOHO-7982](https://jira.infor.com/browse/SOHO-7982))
- `[Datagrid]` Fixed format initialization issue ([#SOHO-7982](https://jira.infor.com/browse/SOHO-7982))
- `[Lookup]` Fixed a problem that caused the lookup to only work once. ([#SOHO-7971](https://jira.infor.com/browse/SOHO-7971))
- `[Treemap]` Fix a bug using `fixture.detectChanges()`. ([#SOHO-7969](https://jira.infor.com/browse/SOHO-7969))
- `[Textarea]` Fixed a bug that made it possible for the count to go to a negative value. ([#SOHO-7952](https://jira.infor.com/browse/SOHO-7952))
- `[Tabs]` Fixed a bug that made extra events fire. ([#SOHO-7948](https://jira.infor.com/browse/SOHO-7948))
- `[Toolbar]` Fixed a with showing icons and text in the overflowmenu. ([#SOHO-7942](https://jira.infor.com/browse/SOHO-7942))
- `[DatePicker]` Fixed an error when restricting dates. ([#SOHO-7922](https://jira.infor.com/browse/SOHO-7922))
- `[TimePicker]` Fixed sort order of times in arabic locales. ([#SOHO-7920](https://jira.infor.com/browse/SOHO-7920))
- `[Multiselect]` Fixed initialization of selected items. ([#SOHO-7916](https://jira.infor.com/browse/SOHO-7916))
- `[Line Chart]` Solved a problem clicking lines to select. ([#SOHO-7912](https://jira.infor.com/browse/SOHO-7912))
- `[Hierarchy]` Improved RTL version ([#SOHO-7888](https://jira.infor.com/browse/SOHO-7888))
- `[Datagrid]` Row click event now shows correct data when using Groups ([#SOHO-7861](https://jira.infor.com/browse/SOHO-7861))
- `[Modal]` Fixed cut of border on checkboxe focus states. ([#SOHO-7856](https://jira.infor.com/browse/SOHO-7856))
- `[Colorpicker]` Fixed cropped labels when longer ([#SOHO-7817](https://jira.infor.com/browse/SOHO-7817))
- `[Label]` Fixed cut off Thai characters ([#SOHO-7814](https://jira.infor.com/browse/SOHO-7814))
- `[Colorpicker]` Fixed styling issue on margins ([#SOHO-7776](https://jira.infor.com/browse/SOHO-7776))
- `[Hierarchy]` Fixed several layout issues and changed the paging example to show the back button on the left. ([#SOHO-7622](https://jira.infor.com/browse/SOHO-7622))
- `[Bar Chart]` Fixed RTL layout issues ([#SOHO-5196](https://jira.infor.com/browse/SOHO-5196))
- `[Lookup]` Made delimiter an option / changable ([#SOHO-4695](https://jira.infor.com/browse/SOHO-4695))

### v4.7.0 Chore & Maintenance

- `[Timepicker]` Added functional and e2e tests ([#SOHO-7809](https://jira.infor.com/browse/SOHO-7809))
- `[General]` Restructured the project to clean up and separate the demo app from code. ([#SOHO-7803](https://jira.infor.com/browse/SOHO-7803))

(56 Jira Issues Solved this release, Backlog Dev 218, Design 101, Unresolved 391, Test Count 232 Functional, 117 e2e )

## v4.6.0

- [Full Jira Release Notes](https://bit.ly/2jodbem)
- [Npm Package](http://npm.infor.com)
- [IDS Enterprise Angular Change Log](https://github.com/infor-design/enterprise-ng/blob/master/docs/CHANGELOG.md)

### v4.6.0 Key New Features

- `[Treemap]` New Component Added
- `[Website]` Launch of new docs site <https://design.infor.com/code/ids-enterprise/latest>
- `[Security]` Ids Now passes CSP (Content Security Policy) Compliance for info see <docs/SECURITY.md>.
- `[Toolbar]` New ["toolbar"](http://usalvlhlpool1.infor.com/4.6.0/components/toolbar-flex/list)
    - Based on css so it is much faster.
    - Expect a future breaking change from flex-toolbar to this toolbar when all features are implemented.
    - As of now collapsible search is not supported yet.

### v4.6.0 Behavior Changes

- `[App Menu]` Now automatically closes when items are clicked on mobile devices.

### v4.6.0 Improvements

- `[Angular]` Validation now allows dynamic functions.
- `[Editor]` Added a clear method.
- `[Locale]` Map iw locale to Hebrew.
- `[Locale]` Now defaults locals with no country. For example en maps to en-US es and es-ES.
- `[Color Picker]` Added option to clear the color.
- `[Angular]` Allow Formatters, Editors to work with Soho. without the migration script.
- `[Added a new labels example <http://usalvlhlpool1.infor.com/4.6.0/components/form/example-labels.html>
- `[Angular]` Added new Chart Wrappers (Line, Bar, Column ect ).
- `[Datagrid]` Added file up load editor.
- `[Editor]` Its possible to put a link on an image now.

### v4.6.0 Code Updates / Breaking Changes

- `[Templates]` The internal template engine changed for better XSS security as a result one feature is no longer supported. If you have a delimiter syntax to embed html like `{{& name}}`, change this to be `{{{name}}}`.
- `[jQuery]` Updated from 3.1.1 to 3.3.1.

### v4.6.0 Bug Fixes

- `[Angular]` Added fixes so that the `soho.migrate` script is no longer needed.
- `[Angular Datagrid]` Added filterWhenTyping option.
- `[Angular Popup]` Expose close, isOpen and keepOpen.
- `[Angular Linechart]` Added "xAxis" and "yAxis" options.
- `[Angular Treemap]` Added new wrapper.
- `[Angular Rating]` Added a rating wrapper.
- `[Angular Circle Page]` Added new wrapper.
- `[Checkbox]` Fixed issue when you click the top left of the page, would toggle the last checkbox.
- `[Composite Form]` Fixed broken swipe.
- `[Colorpicker]` Fixed cases where change did not fire.
- `[Colorpicker]` Added short field option.
- `[Completion Chart]` Added more colors.
- `[Datagrid]` Fixed some misaligned icons on short row height.
- `[Datagrid]` Fixed issue that blank dropdown filter items would not show.
- `[Datagrid]` Added click arguments for more information on editor clicks and callback data.
- `[Datagrid]` Fixed wrong data on events on second page with expandable row.
- `[Datagrid]` Fixed focus / filter bugs.
- `[Datagrid]` Fixed bug with filter dropdowns on IOS.
- `[Datagrid]` Fixed column alignment when scrolling and RTL.
- `[Datagrid]` Fixed NaN error when using the colspan example.
- `[Datagrid]` Made totals work correctly when filtering.
- `[Datagrid]` Fixed issue with focus when multiple grids on a page.
- `[Datagrid]` Removed extra rows from the grid export when using expandable rows.
- `[Datagrid]` Fixed performance of select all on paging client side.
- `[Datagrid]` Fixed text alignment on header when some columns are not filterable.
- `[Datagrid]` Fixed wrong cursor on non actionable rows.
- `[Hierarchy]` Fixed layout issues.
- `[Mask]` Fixed issue when not using decimals in the pattern option.
- `[Modal]` Allow editor and dropdown to properly block the submit button.
- `[Menu Button]` Fixed beforeOpen so it also runs on submenus.
- `[Message]` Fixed XSS vulnerability.
- `[Pager]` Added fixes for RTL.
- `[List Detail]` Improved amount of space the header takes
- `[Multiselect]` Fixed problems when using the tab key well manipulating the multiselect.
- `[Multiselect]` Fixed bug with select all not working correctly.
- `[Multiselect]` Fixed bug with required validation rule.
- `[Spinbox]` Fixed issue on short field versions.
- `[Textarea]` Fixed issue with counter when in angular and on a modal.
- `[Toast]` Fixed XSS vulnerability.
- `[Tree]` Fixed checkbox click issue.
- `[Lookup]` Fixed issue in the example when running on Edge.
- `[Validation]` Fixed broken form submit validation.
- `[Vertical Tabs]` Fix cut off header.

(98 Jira Issues Solved this release, Backlog Dev 388, Design 105, Unresolved 595, Test Coverage 6.66%)

## v4.5.0

### v4.5.0 Key New Features

- `[Font]` Experimental new font added from IDS as explained.
- `[Datagrid]` Added support for pasting from excel.
- `[Datagrid]` Added option to specify which column stretches.

### v4.5.0 Behavior Changes

- `[Search Field]` `ESC` incorrectly cleared the field and was inconsistent. The proper key is `ctrl + backspace` (PC )/ `alt + delete` (mac) to clear all field contents. `ESC` no longer does anything.

### v4.5.0 Improvements

- `[Datagrid]` Added support for a two line title on the header.
- `[Dropdown]` Added onKeyPress override for custom key strokes.
- `[Contextual Action Panel]` Added an option to add a right side close button.
- `[Datepicker]` Added support to select ranges.
- `[Maintenence]` Added more unit tests.
- `[Maintenence]` Removed jsHint in favor of Eslint.

### v4.5.0 Code Updates / Breaking Changes

- `[Swaplist]` changed custom events `beforeswap and swapupdate` data (SOHO-7407). From `Array: list-items-moved` to `Object: from: container-info, to: container-info and items: list-items-moved`. It now uses data in a more reliable way

### v4.5.0 Bug Fixes

- `[Angular]` Added new wrappers for Radar, Bullet, Line, Pie, Sparkline.
- `[Angular Dropdown]` Fixed missing data from select event.
- `[Colorpicker]` Added better translation support.
- `[Compound Field]` Fixed layout with some field types.
- `[Datepicker]` Fixed issues with validation in certain locales.
- `[Datepicker]` Not able to validate on MMMM.
- `[Datagrid]` Fixed bug that filter did not work when it started out hidden.
- `[Datagrid]` Fixed issue with context menu not opening repeatedly.
- `[Datagrid]` Fixed bug in indeterminate paging with smaller page sizes.
- `[Datagrid]` Fixed error when editing some numbers.
- `[Datagrid]` Added support for single line markup.
- `[Datagrid]` Fixed exportable option, which was not working for both csv and xls export.
- `[Datagrid]` Fixed column sizing logic to work better with alerts and alerts plus text.
- `[Datagrid]` Fixed bug when reordering rows with expandable rows.
- `[Datagrid]` Added events for opening and closing the filter row.
- `[Datagrid]` Fixed bugs on multiselect + tree grid.
- `[Datagrid]` Fixed problems with missing data on click events when paging.
- `[Datagrid]` Fixed problems editing with paging.
- `[Datagrid]` Fixed Column alignment calling updateDataset.
- `[Datagrid]` Now passes sourceArgs for the filter row.
- `[Dropdown]` Fixed cursor on disabled items.
- `[Editor]` Added paste support for links.
- `[Editor]` Fixed bug that prevented some shortcut keys from working.
- `[Editor]` Fixed link pointers in readonly mode.
- `[Expandable Area]` Fixed bug when not working on second page.
- `[General]` Some ES6 imports missing.
- `[Personalization]` Added support for cache bust.
- `[Locale]` Fixed some months missing in some cultures.
- `[Listview]` Removed redundant resize events.
- `[Line]` Fixed problems updating data.
- `[Mask]` Fixed bug on alpha masks that ignored the last character.
- `[Modal]` Allow enter key to be stopped for forms.
- `[Modal]` Allow filter row to work if a grid is on a modal.
- `[Fileupload]` Fixed bug when running in Contextual Action Panel.
- `[Searchfield]` Fixed wrong width.
- `[Step Process]` Improved layout and responsive.
- `[Step Process]` Improved wrapping of step items.
- `[Targeted Achievement]` Fixed icon alignment.
- `[Timepicker]` Fixed error calling removePunctuation.
- `[Text Area]` Adding missing classes for use in responsive-forms.
- `[Toast]` Fixed missing animation.
- `[Tree]` Fixed a bug where if the callback is not async the node wont open.
- `[Track Dirty]` Fixed error when used on a file upload.
- `[Track Dirty]` Did not work to reset dirty on editor and Multiselect.
- `[Validation]` Fixed more extra events firing.

(67 Jira Issues Solved this release, Backlog Dev 378, Design 105, Unresolved 585, Test Coverage 6% )<|MERGE_RESOLUTION|>--- conflicted
+++ resolved
@@ -23,12 +23,9 @@
 - `[Button]` Fixed the button disabled method to no longer use class `is-disabled`. ([#3447](https://github.com/infor-design/enterprise-ng/issues/799))
 - `[Charts]` Fixed an issue where selected items were being deselected after resizing the page. ([#323](https://github.com/infor-design/enterprise/issues/323))
 - `[Colorpicker]` Fixed an issue where the color swatches shift when the colorpicker has a scrollbar. ([#2266](https://github.com/infor-design/enterprise/issues/2266))
-<<<<<<< HEAD
 - `[Datagrid]` Fixed an issue where row data was not available for serializer with Treegrid. ([#3663](https://github.com/infor-design/enterprise/issues/3724))
-=======
 - `[ContextualActionPanel]` Fixed an issue where toolbars in CAP are not torn down on destroy. ([#3785](https://github.com/infor-design/enterprise/issues/3785))
 - `[ContextualActionPanel]` Fixed an issue where nested caps or closing and reopening caps would not work. ([#801](https://github.com/infor-design/enterprise-ng/issues/801))
->>>>>>> 422dc19f
 - `[Datagrid]` Fixed a css issue in dark uplift mode where the group row lines were not visible. ([#3649](https://github.com/infor-design/enterprise/issues/3649))
 - `[Datagrid]` Fixed some styling issues in alerts and tags, and made clickable tags available in the formatter. ([#3631](https://github.com/infor-design/enterprise/issues/3631))
 - `[Datagrid]` Fixed a css issue in dark uplift mode where the group row lines were not visible . ([#3649](https://github.com/infor-design/enterprise/issues/3649))
