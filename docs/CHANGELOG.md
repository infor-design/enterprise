--- conflicted
+++ resolved
@@ -4,14 +4,11 @@
 
 ## v4.94.0 Fixes
 
-<<<<<<< HEAD
 - `[Datagrid/Card]` When in a card/widget the size of the datagrid would be incorrect and the pager would be moved to the wrong place. Now on default widget size the widget will contain the pager correctly. You may need css for custom sized widgets or non default widget sizes ([#8496](https://github.com/infor-design/enterprise/issues/8372))
 - `[Toolbar]` Fixed button shapes in toolbar. ([#8523](https://github.com/infor-design/enterprise/issues/8523))
-=======
 - `[Calendar]` Fixed inconsistencies in border colors of events in calendar. ([#8452](https://github.com/infor-design/enterprise/issues/8452))
 - `[Datagrid/Card]` When in a card/widget the size of the datagrid would be incorrect and the pager would be moved to the wrong place. Now on default widget size the widget will contain the pager correctly. You may need css for custom sized widgets or non default widget sizes. ([#8496](https://github.com/infor-design/enterprise/issues/8372))
 - `[Radio]` Fixed alignment in short form of radio button. ([#8193](https://github.com/infor-design/enterprise/issues/8193))
->>>>>>> c4c10110
 
 ## v4.93.0
 
