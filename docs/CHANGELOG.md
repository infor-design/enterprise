--- conflicted
+++ resolved
@@ -10,11 +10,8 @@
 - `[Datagrid]` Fixed a bug where dropdown remains open when scrolling and modal is closed. ([#8127](https://github.com/infor-design/enterprise/issues/8127))
 - `[Datagrid]` Fixed extra space increase on editable fields when clicking in and out of it. ([#8155](https://github.com/infor-design/enterprise/issues/8155))
 - `[Dropdown]` Fixed a bug where list is broken when empty icon is in the first option. ([#8105](https://github.com/infor-design/enterprise/issues/8105))
-<<<<<<< HEAD
 - `[Pager]` Fixed double call on update pager when using keydown. ([#8156](https://github.com/infor-design/enterprise/issues/8156))
-=======
 - `[Personalization]` Removed box shadow on selected tabs. ([#8086](https://github.com/infor-design/enterprise/issues/8086))
->>>>>>> b4b0cbac
 
 ## v4.90.0
 
