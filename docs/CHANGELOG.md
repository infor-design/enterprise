# What's New with Enterprise

## v4.86.0

## v4.86.0 Fixes

- `[Bar]` Fixed a bug where the bottom axis label was cut off. ([#7612](https://github.com/infor-design/enterprise/issues/7612))
- `[Bar]` Fixed incorrect legend position on stacked charts. ([#7693](https://github.com/infor-design/enterprise/issues/7693))
- `[Button]` Fixed a bug where submenu icons were not aligned correctly. ([#7626](https://github.com/infor-design/enterprise/issues/7626))
- `[Column-Stacked]` Fixed a regression bug where the stacked column chart was not rendering correctly. ([#7644](https://github.com/infor-design/enterprise/issues/7644))
- `[Datagrid]` Fixed a bug in datagrid where default operator for lookup is not rendered properly. ([#7530](https://github.com/infor-design/enterprise/issues/7530))
- `[Editor]` Fixed an issue where an editor with an initial value containing `<br \>` tags were being seen as dirty when resetdirty is called. ([#7483](https://github.com/infor-design/enterprise/issues/7483))
<<<<<<< HEAD
- `[Editor]` Fixed a bug where pasting an html table into the editor wouldn't show the borders. ([#7463](https://github.com/infor-design/enterprise/issues/7463))
=======
- `[FileUpload]` Fixed the alignment of the close button and file icon button. ([#7570](https://github.com/infor-design/enterprise/issues/7570))
>>>>>>> 62382536
- `[Homepage]` In some cases the new background color did not fill all the way in the page. ([#7696](https://github.com/infor-design/enterprise/issues/7696))
- `[Modal]` On some devices the overflow/scrolling is still missing on modal and contents can break out the bottom of the modal. ([#7711](https://github.com/infor-design/enterprise/issues/7711))
- `[ModuleNav]` Fixed rounding and zindex issues. ([#7654](https://github.com/infor-design/enterprise/issues/7654))
- `[Page-Patterns]` Fixed the width of the search field in page pattern example. ([#7561](https://github.com/infor-design/enterprise/issues/7561))
- `[Tooltip]` Fixed an error in tooltip where some string is unrecognizable. ([NG#1499](https://github.com/infor-design/enterprise-ng/issues/1499))
- `[WeekView]` Fixed bug where agenda variant ignored `showAllDay` setting. ([#7700](https://github.com/infor-design/enterprise/issues/7700))

## v4.85.0

## v4.85.0 Features

- `[Colors]` Added new slate color palette with lower range colors. Some elements are updated. ([#7624](https://github.com/infor-design/enterprise/issues/7624))
- `[Stats]` Added a new component called stats similar to counts. We would like counts deprecated so please use stats in place of counts now as it has a cleaner UI. ([#7506](https://github.com/infor-design/enterprise/issues/7506))

## v4.85.0 Fixes

- `[Accordion]` Updated color style for accordion selected panel. ([#7593](https://github.com/infor-design/enterprise/issues/7593))
- `[Applicationmenu]` Fixed menu items cannot be seen properly when using alabaster. ([#7609](https://github.com/infor-design/enterprise/issues/7609))
- `[Applicationmenu]` Fixed bottom border color cannot be seen properly. ([#7565](https://github.com/infor-design/enterprise/issues/7565))
- `[Button]` Adjusted the left and right paddings of the button from `30px` to `32px`. ([#7508](https://github.com/infor-design/enterprise/issues/7508))
- `[Card]` Fixed widget size for subtitle examples. ([#7580](https://github.com/infor-design/enterprise/issues/7580))
- `[Card]` Fixed height for card button. ([#7637](https://github.com/infor-design/enterprise/issues/7637))
- `[Card]` Updated hover style for button in listview. ([#7636](https://github.com/infor-design/enterprise/issues/7636))
- `[Chart]` Added setting to force legend to popup. ([#7453](https://github.com/infor-design/enterprise/issues/7453))
- `[Column-Stacked]` Improved the column stacked and labels to be aligned correctly. ([#7266](https://github.com/infor-design/enterprise/issues/7266))
- `[ContextualActionPanel]` Fixed overflow issues on mobile view. ([#7585](https://github.com/infor-design/enterprise/issues/7585))
- `[Datagrid]` Fixed on incorrect row updates on adding a new row to the next page. ([#7486](https://github.com/infor-design/enterprise/issues/7486))
- `[Datagrid]` Fixed disabled filter columns in datagrid. ([#7467](https://github.com/infor-design/enterprise/issues/7467))
- `[Datagrid]` Fixed a bug where the select all checkbox was not clickable. ([#7499](https://github.com/infor-design/enterprise/issues/7499))
- `[Datagrid]` Fixed a bug in datepicker filter icon's hover state and alignment. ([#7562](https://github.com/infor-design/enterprise/issues/7562))
- `[Datagrid]` Fixed a bug where disabled buttons in cells were hoverable. ([#7611](https://github.com/infor-design/enterprise/issues/7611))
- `[Dropdown]` Fixed a bug in dropdown where mouseenter and keydown triggers simulatenously. ([#7464](https://github.com/infor-design/enterprise/issues/7464))
- `[Editor]` Fixed an xss issue in editor (iframes not permitted). ([#7590](https://github.com/infor-design/enterprise/issues/7590))
- `[Homepage]` Fixed invisible edit options and vertical dragging/resizing. ([#7579](https://github.com/infor-design/enterprise/issues/7579))
- `[Icons]` Fixed size of icons and made them 80x80. ([#1369](https://jira.infor.com/browse/IDS-1360))
- `[Listview/Card]` Fixed the UI of listview search with filters. ([#7546](https://github.com/infor-design/enterprise/issues/7546))
- `[Listview]` Adjusted overflow styles for listviews in cards. ([#7557](https://github.com/infor-design/enterprise/issues/7557))
- `[Locale]` Fixed a bug using extend translations on some languages (`fr-CA/pt-BR`). ([#7491](https://github.com/infor-design/enterprise/issues/7491))
- `[Locale/Multiselect]` Changed text from selected to selection as requested by translators. ([#5886](https://github.com/infor-design/enterprise/issues/5886))
- `[Lookup]` Fixed a bug in lookup width not responsive in grid system. ([#7205](https://github.com/infor-design/enterprise/issues/7205))
- `[MonthView]` Added event triggers for when monthview is expanded and collapsed. ([#7605](https://github.com/infor-design/enterprise/issues/7605))
- `[Modal]` Fixed icon alignment in the title. ([#7639](https://github.com/infor-design/enterprise/issues/7639))
- `[Modal]` Added ID check in event triggers. ([#7475](https://github.com/infor-design/enterprise/issues/7475))
- `[Module Nav]` Added new settings for configuration of accordion, and auto-initialization of child components. ([NG#1477](https://github.com/infor-design/enterprise-ng/issues/1477))
- `[Module Nav Switcher]` Made compatibility improvements for the Module Nav Switcher NG component. ([NG#1477](https://github.com/infor-design/enterprise-ng/issues/1477))
- `[Multiselect]` Fixed a bug where the multiselect dropdown icon was overlapping the field. ([#7502](https://github.com/infor-design/enterprise/issues/7502))
- `[Popupmenu]` Fixed the placement of popup when parent element is outside of viewport. ([#5018](https://github.com/infor-design/enterprise/issues/5018))
- `[SearchField]` Fixed x alignment on older toolbar example. ([#7572](https://github.com/infor-design/enterprise/issues/58875726))
- `[Splitter]` Added new design changes and more examples. Note that the collapse button is no longer supported for now. ([#7542](https://github.com/infor-design/enterprise/issues/7542))
- `[Toolbar]` Fixed a bug where search icon was not aligned properly. ([#7642](https://github.com/infor-design/enterprise/issues/7642))
- `[Toolbar Flex]` Updated popupmenu color styles. ([#7383](https://github.com/infor-design/enterprise/issues/7383))
- `[Tooltip]` Improved consistency of tooltip size between text and text with icon. ([#7509](https://github.com/infor-design/enterprise/issues/7509))
- `[Tooltip]` Changed response method in beforeShow to allow passing true instead of content explicitly ([#7594](https://github.com/infor-design/enterprise/issues/7594))
- `[Toast]` Changed background color in dark mode for better contrast. ([#7648](https://github.com/infor-design/enterprise/issues/7648))

## v4.84.3 Fixes

- `[Applicationmenu]` Fixed bottom border color cannot be seen properly. ([#7565](https://github.com/infor-design/enterprise/issues/7565))
- `[ContextualActionPanel/Modal]` Fixed overflow issues on mobile view. ([#7585](https://github.com/infor-design/enterprise/issues/7585))
- `[Colors]` Added dark and contrast mode for app nav. ([#7624](https://github.com/infor-design/enterprise/issues/7624))
- `[Module Nav]` Added new settings for configuration of accordion, and auto-initialization of child components. ([NG#1477](https://github.com/infor-design/enterprise-ng/issues/1477))

## v4.84.2 Fixes

- `[Module Nav]` Added more fixes to support the angular wrapper. ([#7386](https://github.com/infor-design/enterprise/issues/7386))
- `[Card]` Fixed widget size for subtitle examples. ([#7580](https://github.com/infor-design/enterprise/issues/7580))
- `[Homepage]` Fixed invisible edit options and vertical dragging/resizing. ([#7579](https://github.com/infor-design/enterprise/issues/7579))

## v4.84.1

## v4.84.1 Fixes

- `[Dropdown]` Fixed an issue where Module Nav Role Switcher wasn't properly rendering the Dropdown pseudo-elements in Angular environments. ([NG #1477](https://github.com/infor-design/enterprise-ng/issues/1477))
- `[Module Nav]` Fixed an issue where it was not possible to disable filtering events. ([NG #1477](https://github.com/infor-design/enterprise-ng/issues/1477))
- `[Popupmenu]` Fixed some styling bugs when attached as a menu button menu in Module Nav components. ([NG #1477](https://github.com/infor-design/enterprise-ng/issues/1477))

## v4.84.0

## v4.84.0 Features

- `[Line Chart]` Added short and abbreviated name options for the data. ([#5906](https://github.com/infor-design/enterprise/issues/5906))
- `[Masked Input]` Added setting to retain value if maximum length is already reached. ([#7274](https://github.com/infor-design/enterprise/issues/7274))
- `[Module Nav]` Added the new Module Nav component. ([#7386](https://github.com/infor-design/enterprise/issues/7386))
- `[WeekView]` Added stacked view template for week view agenda variant. ([#7373](https://github.com/infor-design/enterprise/issues/7373))

## v4.84.0 Fixes

- `[Bar]` Added a setting called `defaultTickCount` (`5` as default) to automatically add ticks when there are no dataset values. ([#NG1463](https://github.com/infor-design/enterprise-ng/issues/1463))
- `[Busy Indicator]` Updated colors for busy indicator. ([#7098](https://github.com/infor-design/enterprise/issues/7098))
- `[Button]` Adjusted alignment for popupmenu icon buttons. ([#7408](https://github.com/infor-design/enterprise/issues/7408))
- `[Charts]` Improved the positioning of chart legend. ([#7452](https://github.com/infor-design/enterprise/issues/7452))
- `[Datagrid]` Fixed an issue where the table was not filling the entire datagrid container in firefox. ([#6956](https://github.com/infor-design/enterprise/issues/6956))
- `[Datagrid]` Fixed a bug where the colorpicker editor could not be toggles. ([#7362](https://github.com/infor-design/enterprise/issues/7362))
- `[Datagrid]` Clear `rowstatus` in tree node for clearRowError to work correctly. ([#6033](https://github.com/infor-design/enterprise/issues/6033))
- `[Datagrid]` Fixed an issue where `showColumn` was not functioning correctly with frozen columns. ([#7428](https://github.com/infor-design/enterprise/issues/7428))
- `[Datagrid]` Changed `enterkeykhint` behavior for filtering to filter with the virtual keyboard on mobile devices. ([#1489](https://github.com/infor-design/enterprise/issues/1489))
- `[Datagrid]` Fixed Pager not rendering correctly on page refresh. ([#6811](https://github.com/infor-design/enterprise/issues/6811))
- `[Dropdown]` Fixed the visibility of dropdown palette icons in dark mode. ([#7431](https://github.com/infor-design/enterprise/issues/7431))
- `[Dropdown]` Removed overflow none style for dropdown modal. ([#6033](https://github.com/infor-design/enterprise/issues/6033))
- `[Header]` Fix on header text not being readable due to color styles. ([#7466](https://github.com/infor-design/enterprise/issues/7466))
- `[Images]` Added class for images cursor pointer and make an example with click handler. ([#7007](https://github.com/infor-design/enterprise/issues/7007))
- `[Editor]` Fixed editor hover styles. ([#7535](https://github.com/infor-design/enterprise/issues/7535))
- `[Header]` Fixed an issue where the header text was difficult to read due to color styles. ([#7466](https://github.com/infor-design/enterprise/issues/7466))
- `[Header]` Fixed on header text not being readable due to color styles. ([#7466](https://github.com/infor-design/enterprise/issues/7466))
- `[Locale]` Added Comma translate option for locale for generating lists. ([#5887](https://github.com/infor-design/enterprise/issues/5887))
- `[Lookup]` Added undefined check for lookup values when updating grid. ([#7403](https://github.com/infor-design/enterprise/issues/7403))
- `[Listview]` Fixed invisible button on hover. ([#7544](https://github.com/infor-design/enterprise/issues/7544))
- `[Modal]` Fixed button alignment on modals. ([#7543](https://github.com/infor-design/enterprise/issues/7543))
- `[Tabs/Module]` Fixed a bug the personalization color was the same as the tab color (again). ([#7516](https://github.com/infor-design/enterprise/issues/7516))
- `[SearchField]` Fixed misaligned icons on toolbar search and pager buttons. ([#7527](https://github.com/infor-design/enterprise/issues/7527))
- `[Textarea]` Fixed an issue where the textarea was throwing an error. ([#7536](https://github.com/infor-design/enterprise/issues/7536))
- `[Toolbar]` Fixed x alignment on old toolbars. ([#7550](https://github.com/infor-design/enterprise/issues/7550))

## v4.83.0

## v4.83.0 Features

- `[Cards/Widgets]` Added new design and features for the cards/widget component, this includes different rounded corners and shadows. ([#7379](https://github.com/infor-design/enterprise/issues/7379))
- `[Cards/Widgets]` All icon buttons on cards should use a new icon please change `icon-more` to `icon-vertical-ellipsis`. ([#7379](https://github.com/infor-design/enterprise/issues/7379))
- `[CSS Utilities]` Added CSS utility classes to the library to provide a standardized and efficient way of achieving consistent styling. ([#7377](https://github.com/infor-design/enterprise/issues/7377))
- `[Homepage]` Changed the gutter size, banner size, and widget size for the homepage. ([#7445](https://github.com/infor-design/enterprise/issues/7445))
- `[Icons]` Icon updated for 16 icons, added new icons `change-department, shifting, shift-origin, shift-destination, swap-list-left, swap-list-right`. ([#7510](https://github.com/infor-design/enterprise/issues/7510))

## v4.83.0 Fixes

- `[Busy Indicator]` Updated colors for busy indicator. ([#7098](https://github.com/infor-design/enterprise/issues/7098))
- `[Builder]` Fixed subtitle text not shown properly. ([#7207](https://github.com/infor-design/enterprise/issues/7207))
- `[Builder]` Fixed a bug where subtitle text was not shown properly. ([#7207](https://github.com/infor-design/enterprise/issues/7207))
- `[Button]` Adjusted alignment for popupmenu icon buttons. ([#7408](https://github.com/infor-design/enterprise/issues/7408))
- `[Button]` Adjusted personalized colors. ([#7406](https://github.com/infor-design/enterprise/issues/7406))
- `[Datagrid]` Fix on unique ID generator for tooltips. ([#7393](https://github.com/infor-design/enterprise/issues/7393))
- `[Datagrid]` Made `clearRowStatus` in tree node for `clearRowError` work correctly. ([#6033](https://github.com/infor-design/enterprise/issues/6033))
- `[Datepicker]` Fixed validation not showing after component update. ([#7240](https://github.com/infor-design/enterprise/issues/7240))
- `[EmptyMessage]` Improved centering of widget and homepage contents for various widget sizes to enhance the overall user experience. ([#7360](https://github.com/infor-design/enterprise/issues/7360))
- `[Header]` Fixed header components not aligned and visibly shown properly. ([#7209](https://github.com/infor-design/enterprise/issues/7209))
- `[Header]` Fix on header text not being readable due to color styles. ([#7466](https://github.com/infor-design/enterprise/issues/7466))
- `[Icons]` Icons updated for 44 icons, added new `success-message` empty state and two new icons `vertical-ellipsis` and `microphone-filled`. ([#7394](https://github.com/infor-design/enterprise/issues/7394))
- `[Icons]` Icons updated for 44 icons, added new `success-message` empty state and two new icons: `vertical-ellipsis` and `microphone-filled`. ([#7394](https://github.com/infor-design/enterprise/issues/7394))
- `[Monthview]` Fixed on updated method creating duplicates. ([NG#1446](https://github.com/infor-design/enterprise-ng/issues/1446))
- `[Popupmenu]` Fix on popupmenu arrow not appearing when showArrow is true. ([#5061](https://github.com/infor-design/enterprise/issues/5061))
- `[Popupmenu]` Fixed a bug where the popupmenu arrow was not appearing despite `showArrow` being set to true. ([#5061](https://github.com/infor-design/enterprise/issues/5061))
- `[Popupmenu]` Fixed on popupmenu arrow not appearing when showArrow is true. ([#5061](https://github.com/infor-design/enterprise/issues/5061))
- `[Popupmenu]` Fixed popupmenu previous states not getting saved when called resize and update. ([#6601](https://github.com/infor-design/enterprise/issues/6601))
- `[Searchfield]` Fixed collapsible issues with search icon color and behavior. ([#7390](https://github.com/infor-design/enterprise/issues/7390))
- `[Popupmenu]` Fixed on popupmenu arrow not appearing when showArrow is true. ([#5061](https://github.com/infor-design/enterprise/issues/5061))
- `[Locale]` Added new translations. ([#1243](https://github.com/infor-design/enterprise/issues/7512)
- `[Monthview]` Fix on updated method creating duplicates. ([NG#1446](https://github.com/infor-design/enterprise-ng/issues/1446))
- `[Monthview]` Fixed on updated method creating duplicates. ([NG#1446](https://github.com/infor-design/enterprise-ng/issues/1446))
- `[Tabs Module]` Fixed closing an active tab in the overflow menu results in a blank screen. ([#7321](https://github.com/infor-design/enterprise/issues/7321))
- `[Toolbar]` Added hover style for contextual toolbar. ([#7459](https://github.com/infor-design/enterprise/issues/7459))
- `[Toolbar/Toolbar Flex]` Added hover state to buttons. ([#7327](https://github.com/infor-design/enterprise/issues/7327))
- `[Toolbar-Flex]` Fixed redundant aria-disabled in toolbar when element is disabled. ([#6339](https://github.com/infor-design/enterprise/issues/6339))
- `[Toolbar Flex]` Fixed buttons being not visible on window resize. ([#7421](https://github.com/infor-design/enterprise/issues/7421))
- `[Toolbar Flex]` Updated header examples and included header to use flex toolbar by default. ([#6837](https://github.com/infor-design/enterprise/issues/6837))

## v4.82.0

## v4.82.0 Features

- `[Card]` Added borderless class for cards. ([WC#1169](https://github.com/infor-design/enterprise-wc/issues/1169))

## v4.82.0 Fixes

- `[App Menu]` Colors should remain the same when changing theme colors. ([#7302](https://github.com/infor-design/enterprise/issues/7302))
- `[Badge]` Fixed success state badge color in new light theme. ([#7353](https://github.com/infor-design/enterprise/issues/7353))
- `[Bar]` Fixed items not being selected/deselected from the legend. ([#7330](https://github.com/infor-design/enterprise/issues/7330))
- `[Breadcrumb]` Updated breadcrumb hover color. ([#7337](https://github.com/infor-design/enterprise/issues/7337))
- `[Card]` Updated background color in classic high contrast. ([#7374](https://github.com/infor-design/enterprise/issues/7374))
- `[Card]` Fixed group-action unnecessary scroll bar. ([#7343](https://github.com/infor-design/enterprise/issues/7343))
- `[Count]` Fix personalize styles for instance count to adjust icon colors. ([6947](https://github.com/infor-design/enterprise/issues/6947))
- `[Column]` Fixed data chart and legend doesn't match up. ([#7199](https://github.com/infor-design/enterprise/issues/7199))
- `[Datagrid]` Fixed on styling in row status icon when first column is not a select column. ([NG#5913](https://github.com/infor-design/enterprise-ng/issues/5913))
- `[Datagrid]` Fixed table layout with a distinct hover background color for both activated and non-activated rows. ([#7320](https://github.com/infor-design/enterprise/issues/7369))
- `[Body]` Updated background color in classic high contrast. ([#7374](https://github.com/infor-design/enterprise/issues/7374))
- `[Card]` Fixed group-action unnecessary scroll bar. ([#7343](https://github.com/infor-design/enterprise/issues/7343))
- `[Datagrid]` Fixed header icon tooltip showing when undefined. ([#6929](https://github.com/infor-design/enterprise/issues/6929))
- `[Datagrid]` Fix on styling in row status icon when first column is not a select column. ([NG#5913](https://github.com/infor-design/enterprise-ng/issues/5913))
- `[Datagrid]` Fixed paging source argument is empty when re-assigning grid options. ([6947](https://github.com/infor-design/enterprise/issues/6947))
- `[Datagrid]` Changed pager type to initial when updating datagrid with paging setting. ([#7398](https://github.com/infor-design/enterprise/issues/7398))
- `[Datagrid]` Fixed datagrid toolbar to be able to show buttons more than two. ([6921](https://github.com/infor-design/enterprise/issues/6921))
- `[Editor]` Fixed links are not readable in dark mode. ([#7331](https://github.com/infor-design/enterprise/issues/7331))
- `[Field-Filter]` Fixed a bug in field filter where the design is not properly aligned on Modal. ([#7358](https://github.com/infor-design/enterprise/issues/7358))
- `[Header]` Fixed border in search field in the header. ([#7297](https://github.com/infor-design/enterprise/issues/7297))
- `[Header]` Fixed the font sizes and alignments. ([#7317](https://github.com/infor-design/enterprise/issues/7317))
- `[Listbuilder]` Fixed icon alignment on toolbar so that it's centered on focused. ([#7397](https://github.com/infor-design/enterprise/issues/7397))
- `[Listview]` Fixed the height restriction in listview when used in card. ([#7094](https://github.com/infor-design/enterprise/issues/7094))
- `[Lookup]` Fix in keyword search not filtering single comma. ([#7165](https://github.com/infor-design/enterprise/issues/7165))
- `[Lookup]` Fix in keyword search not filtering single quote. ([#7165](https://github.com/infor-design/enterprise/issues/7165))
- `[Notification]` Fix in example page of notification, updated parent element. ([#7391](https://github.com/infor-design/enterprise/issues/7391))
- `[Pager]` Fixed the pager's underline style to enhance its appearance when it is being hovered over. ([#7352](https://github.com/infor-design/enterprise/issues/7352))
- `[Personalization]` Changed default color back to azure and add alabaster in personalization colors. ([#7320](https://github.com/infor-design/enterprise/issues/7320))
- `[Personalization]` Fixed color changing doesn't add CSS class to the header in Safari browser. ([#7338](https://github.com/infor-design/enterprise/issues/7338))
- `[Personalization]` Adjusted header text/tabs colors. ([#7319](https://github.com/infor-design/enterprise/issues/7319))
- `[Personalization]` Additional fixes for default color back to azure and added alabaster in personalization colors. ([#7340](https://github.com/infor-design/enterprise/issues/7340))
- `[Popupmenu]` Fixed on popupmenu more icon not visible when open. ([#7383](https://github.com/infor-design/enterprise/issues/7383))
- `[Searchfield]` Fixed on misalignment in searchfield clear icon. ([#7382](https://github.com/infor-design/enterprise/issues/7382))
- `[Searchfield]` Fixed searchfield icon adjustments. ([#7387](https://github.com/infor-design/enterprise/issues/7387))
- `[SearchField]` Fixed undefined error on `toolbarFlexItem`. ([#7402](https://github.com/infor-design/enterprise/issues/7402))
- `[Tabs]` Fixed the alignment of focus in RTL view. ([#6992](https://github.com/infor-design/enterprise/issues/6992))
- `[Tabs Header]` Fixed the alignment of close button. ([#7273](https://github.com/infor-design/enterprise/issues/7273))
- `[Textarea]` Fixed track dirty when updated() method was triggered. ([NG#1429](https://github.com/infor-design/enterprise-ng/issues/1429))
- `[Timeline]` Fixed the alignment when timeline is inside a card. ([#7278](https://github.com/infor-design/enterprise/issues/7278))
- `[Timeline]` Fixed issue with timeline content exceeding allotted space when additional elements were added. ([#7299](https://github.com/infor-design/enterprise/issues/7299))
- `[Timeline]` Added test page to test scenario of timeline with no dates. ([#7298](https://github.com/infor-design/enterprise/issues/7298))
- `[Tooltip]` Added appendTo settings to fix tooltip positioning on the structure. ([#7220](https://github.com/infor-design/enterprise/issues/7220))
- `[Tooltip]` Fixed tooltip not on top of all elements when shown and manually moved. ([#7130](https://github.com/infor-design/enterprise/issues/7130))
- `[Tooltip]` Added appendTo settings to fix tooltip positioning on the structure. ([#7220](https://github.com/infor-design/enterprise/issues/7220))

## v4.81.0

## v4.81.0 Important Changes

- `[Docs]` Added action sheet to the doc site. ([#7230](https://github.com/infor-design/enterprise/issues/7230))
- `[General]` Project now uses node 18 (18.13.0) for development. All dependencies are updated. ([#6634](https://github.com/infor-design/enterprise/issues/6634))
- `[General]` Updated to d3.v7 which impacts all charts. ([#6634](https://github.com/infor-design/enterprise/issues/6634))
- `[Bar]` Fixed missing left axis label. ([#7181](https://github.com/infor-design/enterprise/issues/7181))
- `[Bar]` Fixed regressed long text example. ([#7183](https://github.com/infor-design/enterprise/issues/7183))
- `[Build]` Fixed build errors on windows. ([#7228](https://github.com/infor-design/enterprise/issues/7228))
- `[Icons]` Added new empty state icons, and in different and larger sizes. ([#7115](https://github.com/infor-design/enterprise/issues/7115))

## v4.81.0 Features

- `[Calendar]` Added `weekview` number on the monthview in datepicker. Use `showWeekNumber` to enable it. ([#5785](https://github.com/infor-design/enterprise/issues/5785))

## v4.81.0 Fixes

- `[Actionsheet]` Updated font and icon colors for classic actionsheet. ([#7012](https://github.com/infor-design/enterprise/issues/7012))
- `[Accordion]` Additional fix in accordion collapsing cards on expand bug. ([#6820](https://github.com/infor-design/enterprise/issues/6820))
- `[Alerts/Badges/Tags]` Updated warning and alert colors. ([#7162](https://github.com/infor-design/enterprise/issues/7162))
- `[App Menu]` Updated `appmenu` icon colors. ([#7303](https://github.com/infor-design/enterprise/issues/7303))
- `[Background]` Updated default background color in high contrast. ([#7261](https://github.com/infor-design/enterprise/issues/7261))
- `[Bar]` Fixed bug introduced by d3 changes with bar selection. ([#7182](https://github.com/infor-design/enterprise/issues/7182))
- `[Button]` Fixed icon button size and icon centering. ([#7201](https://github.com/infor-design/enterprise/issues/7201))
- `[Button]` Fixed disabled button color in classic version. ([#7185](https://github.com/infor-design/enterprise/issues/7185))
- `[Button]` Button adjustments for compact mode. ([#7161](https://github.com/infor-design/enterprise/issues/7161))
- `[Button]` Button adjustments for secondary menu in dark and contrast mode. ([#7221](https://github.com/infor-design/enterprise/issues/7221))
- `[ContextMenu]` Fixed a bug where wrong menu is displayed in nested menus on mobile device. ([NG#1417](https://github.com/infor-design/enterprise-ng/issues/1417))
- `[Datagrid]` Fixed re-rendering of the grid when `disableClientFilter` set to true. ([#7282](https://github.com/infor-design/enterprise/issues/7282))
- `[Datagrid]` Fixed a bug in datagrid where sorting is not working properly. ([#6787](https://github.com/infor-design/enterprise/issues/6787))
- `[Datagrid]` Fixed background color of lookups in filter row when in light mode. ([#7176](https://github.com/infor-design/enterprise/issues/7176))
- `[Datagrid]` Fixed a bug in datagrid where custom toolbar is being replaced with data grid generated toolbar. ([NG#1434](https://github.com/infor-design/enterprise-ng/issues/1434))
- `[Datagrid]` Fixed bug in Safari where dynamically switching from RTL to LTR doesn't update all the alignments. ([NG#1431](https://github.com/infor-design/enterprise-ng/issues/1431))
- `[Datagrid]` Fixed odd hover color when using row activation and is list. ([#7232](https://github.com/infor-design/enterprise/issues/7232))
- `[Datagrid]` Fixed dragging columns after a cancelled drop moves more than one column. ([#7017](https://github.com/infor-design/enterprise/issues/7017))
- `[Dropdown]` Fixed swatch default color in themes. ([#7108](https://github.com/infor-design/enterprise/issues/7108))
- `[Dropdown/Multiselect]` Fixed disabled options are not displayed as disabled when using ajax. ([#7150](https://github.com/infor-design/enterprise/issues/7150))
- `[EmptyMessage]` Updated the example page for widgets. ([#7033](https://github.com/infor-design/enterprise/issues/7033))
- `[Field-Filter]` Fixed a bug in field filter where the design is not properly aligned. ([#7001](https://github.com/infor-design/enterprise/issues/7001))
- `[Field-Filter]` Icon adjustments in Safari. ([#7264](https://github.com/infor-design/enterprise/issues/7264))
- `[Fileupload]` Icon adjustments in compact mode. ([#7149](https://github.com/infor-design/enterprise/issues/7149))
- `[Fileupload]` Icon adjustments in classic mode. ([#7265](https://github.com/infor-design/enterprise/issues/7265))
- `[Header]` Fixed a bug in `subheader` where the color its not appropriate on default theme. ([#7173](https://github.com/infor-design/enterprise/issues/7173))
- `[Header]` Changed the header from pseudo elements to actual icon. Please make the follow [change to your app menu icon](https://github.com/infor-design/enterprise/pull/7285/files#diff-4ee8ef8a5fe8ef128f558004ce5a73d8b2939256ea3c614ac26492078171529bL3-R5) to get the best output. ([#7163](https://github.com/infor-design/enterprise/issues/7163))
- `[Homepage/Personalize/Page-Patterns]` Fixed homepage hero widget, builder header, and other section of tabs with the new design and color combination. ([#7136](https://github.com/infor-design/enterprise/issues/7136))
- `[MenuButton]` Fixed some color on menu buttons. ([#7184](https://github.com/infor-design/enterprise/issues/7184))
- `[Modal]` Fixed alignment of tooltip error in modal. ([#7125](https://github.com/infor-design/enterprise/issues/7125))
- `[Hyperlink]` Changed hover color in dark theme. ([#7095](https://github.com/infor-design/enterprise/issues/7095))
- `[Icon]` Changed icon alert info color in dark theme. ([#7158](https://github.com/infor-design/enterprise/issues/7158))
- `[Icon]` Updated icon name in example page. ([#7269](https://github.com/infor-design/enterprise/issues/7269))
- `[Listview]` Added an additional translation for records selected in listview. ([#6528](https://github.com/infor-design/enterprise/issues/6528))
- `[Lookup]` Fixed a bug in lookup where items are not selected for async data. ([NG#1409](https://github.com/infor-design/enterprise-ng/issues/1409))
- `[Listview]` Fixed overflow in listview when there is a search bar included. ([#7015](https://github.com/infor-design/enterprise/issues/7015))
- `[Personalization]` Added color mapping in personalization. ([#7073](https://github.com/infor-design/enterprise/issues/7073))
- `[Personalization]` Fixed style changed when changing the modes and colors. ([#7171](https://github.com/infor-design/enterprise/issues/7171))
- `[Personalization]` Fix default values in the personalization API. ([#7167](https://github.com/infor-design/enterprise/issues/7167))
- `[Personalization]` Fix header tabs/header colors for a variation when header tabs are not in header element. ([#7153](https://github.com/infor-design/enterprise/issues/7153) [#7211](https://github.com/infor-design/enterprise/issues/7211) [#7212](https://github.com/infor-design/enterprise/issues/7212) [#7217](https://github.com/infor-design/enterprise/issues/7217) [#7218](https://github.com/infor-design/enterprise/issues/7218))
- `[Personalization]` Fix secondary button color in header. ([#7204](https://github.com/infor-design/enterprise/issues/7204))
- `[Popupmenu]` Fix on inverse colors not showing in popupmenu in masthead. ([#7005](https://github.com/infor-design/enterprise/issues/7005))
- `[Searchfield]` Custom button adjustments in mobile. ([#7134](https://github.com/infor-design/enterprise/issues/7134))
- `[Searchfield]` Go button adjustments for flex toolbar. ([#6014](https://github.com/infor-design/enterprise/issues/6014))
- `[Searchfield]` Collapse button adjustments in mobile. ([#7164](https://github.com/infor-design/enterprise/issues/7164))
- `[Searchfield]` Collapse button adjustments in header. ([#7210](https://github.com/infor-design/enterprise/issues/7210))
- `[Slider]` Fixed sliding and dropping the handle outside of the component doesn't trigger the change event. ([#7028](https://github.com/infor-design/enterprise/issues/7028))
- `[Tabs]` Changed header tabs disabled color to darker color. ([#7219](https://github.com/infor-design/enterprise/issues/7219))
- `[Tabs]` Fixed incorrect fade out color in horizontal header tabs. ([#7244](https://github.com/infor-design/enterprise/issues/7244))
- `[Timepicker]` Fixed 24h time validation. ([#7188](https://github.com/infor-design/enterprise/issues/7188))
- `[Toolbar]` Fixed buttons aren't going in the overflow menu if placed after search field. ([#7194](https://github.com/infor-design/enterprise/issues/7194))
- `[Typography]` Updated documentation to align usage guidance. ([#7187](https://github.com/infor-design/enterprise/issues/7187))

## v4.80.1 Fixes

- `[Button]` Fixed button status colors disabled in toolbar/toolbar flex in alabaster and personalize colors. ([#7166](https://github.com/infor-design/enterprise/issues/7166))
- `[Dropdown]` Fixed swatch default color in themes. ([#7108](https://github.com/infor-design/enterprise/issues/7108))
- `[Hyperlink]` Changed hover color in dark theme. ([#7095](https://github.com/infor-design/enterprise/issues/7095))
- `[Timepicker]` Fixed field value when day period goes first in the time format. ([#7116](https://github.com/infor-design/enterprise/issues/7116))
- `[Datagrid]` Fixed background color of lookups in filter row when in light mode. ([#7176](https://github.com/infor-design/enterprise/issues/7176))
- `[Dropdown/Multiselect]` Fixed disabled options are not displayed as disabled when using ajax. ([#7150](https://github.com/infor-design/enterprise/issues/7150))
- `[Header]` Fixed a bug in `subheader` where the color its not appropriate on default theme. ([#7173](https://github.com/infor-design/enterprise/issues/7173))
- `[MenuButton]` Fixed some color on menu buttons. ([#7184](https://github.com/infor-design/enterprise/issues/7184))

## v4.80.0

## v4.80.0 Important Changes

- `[Personalization]` The default color is now alabaster (white) rather than the previous azure color. This effects header and tabs header as previously noted. ([#6979](https://github.com/infor-design/enterprise/issues/6979))
- `[Header]` Changed the default color from azure to alabaster. I.E. The default header color is now alabaster but can still be set to any of the other 8 colors. So far the older look azure can be used. ([#6979](https://github.com/infor-design/enterprise/issues/6979))
- `[Tabs Header]` Changed the default background color for tabs header to also use alabaster with the same ability to use any of the other 8 personalization colors. ([#6979](https://github.com/infor-design/enterprise/issues/6979))
- `[Button]` The style of all buttons (primary/tertiary and secondary) have been updated and changed, in addition we added new destructive buttons. ([#6977](https://github.com/infor-design/enterprise/issues/6977))
- `[Button]` Fixed button status colors disabled in toolbar/toolbar flex in alabaster and personalize colors. ([#7166](https://github.com/infor-design/enterprise/issues/7166))
- `[Datagrid]` Added ability to change the color of the header in datagrid between (`dark` or `light (alabaster)`). ([#7008](https://github.com/infor-design/enterprise/issues/7008))
- `[Searchfield]` Completed a design review of searchfield and enhanced it with updated several design improvements. ([#6707](https://github.com/infor-design/enterprise/issues/6707))

## v4.80.0 Features

- `[About]` Browser version for chrome no longer contains minor version. ([#7067](https://github.com/infor-design/enterprise/issues/7067))
- `[Lookup]` Added modal settings to lookup. ([#4319](https://github.com/infor-design/enterprise/issues/4319))
- `[Radar]` Converted Radar scripts to puppeteer. ([#6989](https://github.com/infor-design/enterprise/issues/6989))
- `[Colors]` Correct Status Colors.([#6993](https://github.com/infor-design/enterprise/issues/6993))
- `[Colors]` Re-add yellow alerts.([#6922](https://github.com/infor-design/enterprise/issues/6922))
- `[Chart]` Added 'info' and theme color options in settings.([#7084](https://github.com/infor-design/enterprise/issues/7084))
- `[Icons]` Added three new icons: `icon-paint-brush, icon-psych-precaution, icon-observation-precaution`. ([#7040](https://github.com/infor-design/enterprise/issues/7040))
- `[Icons]` Added four new icons: `up-down-chevron, approve-all, import-spreadsheet, microphone`. ([#7142](https://github.com/infor-design/enterprise/issues/7142))

## v4.80.0 Fixes

- `[Button]` Fixed a bug where buttons are not readable in dark mode in the new design. ([#7082](https://github.com/infor-design/enterprise/issues/7082))
- `[Checkbox]` Fixed a bug where checkbox labels not wrapping when using `form-responsive` class. ([#6826](https://github.com/infor-design/enterprise/issues/6826))
- `[Datagrid]` Fixed a bug in datagrid where icon is not aligned in custom card. ([#7000](https://github.com/infor-design/enterprise/issues/7000))
- `[Datagrid]` Fixed a bug where datepicker icon background color is incorrect upon hovering. ([#7053](https://github.com/infor-design/enterprise/issues/7053))
- `[Datagrid]` Fixed a bug in datagrid where dropdown filter does not render correctly. ([#7006](https://github.com/infor-design/enterprise/issues/7006))
- `[Datagrid]` Fixed a bug in datagrid where flex toolbar is not properly destroyed. ([NG#1423](https://github.com/infor-design/enterprise-ng/issues/1423))
- `[Datagrid]` Fixed a bug in datagrid in datagrid where the icon cause clipping issues. ([#7000](https://github.com/infor-design/enterprise/issues/7000))
- `[Datagrid]` Fixed a bug in datagrid where date cell is still in edit state after editing when using Safari. ([#6963](https://github.com/infor-design/enterprise/issues/6963))
- `[Datagrid]` Fixed a bug in datagrid where summary row become selected after selecting row one. ([#7128](https://github.com/infor-design/enterprise/issues/7128))
- `[Datagrid]` Updated dirty cell check in datagrid. ([#6893](https://github.com/infor-design/enterprise/issues/6893))
- `[Datepicker]` Fixed a bug in datagrid where disabled dates were not showing in Safari. ([#6920](https://github.com/infor-design/enterprise/issues/6920))
- `[Datepicker]` Fixed a bug where range display is malformed in RTL. ([#6933](https://github.com/infor-design/enterprise/issues/6933))
- `[Datepicker]` Fixed exception occurring in disable dates. ([#7086](https://github.com/infor-design/enterprise/issues/7086))
- `[Header]` Adjusted classic header colors. ([#7069](https://github.com/infor-design/enterprise/issues/7069))
- `[Lookup]` Adjusted width in lookup. ([#6924](https://github.com/infor-design/enterprise/issues/6924))
- `[Searchfield]` Searchfield enhancement bugfixes on colors. ([#7079](https://github.com/infor-design/enterprise/issues/7079))
- `[Searchfield]` Searchfield icon placement fixes in classic. ([#7134](https://github.com/infor-design/enterprise/issues/7134))
- `[Lookup]` Adjusted width in lookup. ([#6924](https://github.com/infor-design/enterprise/issues/6924))
- `[Lookup]` Fixed a bug where custom modal script gets error after closing the modal in the second time. ([#7057](https://github.com/infor-design/enterprise/issues/7057))
- `[Listview]` Fix on contextual button hover color. ([#7090](https://github.com/infor-design/enterprise/issues/7090))
- `[Searchfield]` Searchfield enhancement bugfixes on colors. ([#7079](https://github.com/infor-design/enterprise/issues/7079))
- `[Searchfield]` Fix on non-collapsible positioning and borders. ([#7111](https://github.com/infor-design/enterprise/issues/7111))
- `[Searchfield]` Adjust icon position and colors. ([#7106](https://github.com/infor-design/enterprise/issues/7106))
- `[Searchfield]` Adjust border colors in category. ([#7110](https://github.com/infor-design/enterprise/issues/7110))
- `[Splitter]` Store location only when save setting is set to true. ([#7045](https://github.com/infor-design/enterprise/issues/7045))
- `[Tabs]` Fixed a bug where add tab button is not visible in new default view. ([#7146](https://github.com/infor-design/enterprise/issues/7146))
- `[Tabs]` Fixed a bug where tab list is not viewable dark mode classic view. ([#7097](https://github.com/infor-design/enterprise/issues/7097))
- `[Tabs]` Fixed a bug in tabs header and swatch personalize colors. ([#7046](https://github.com/infor-design/enterprise/issues/7046))
- `[Tabs]` Added puppeteer scripts for tooltip title. ([#7003](https://github.com/infor-design/enterprise/issues/7003))
- `[Tabs Header]` Updated example page, recalibrated positioning and fixed theme discrepancies. ([#7085](https://github.com/infor-design/enterprise/issues/7085))
- `[Tabs Module]` Fixed a bug in go button where it was affected by the latest changes for button. ([#7037](https://github.com/infor-design/enterprise/issues/7037))
- `[Textarea]` Added paste event listener for textarea. ([NG#6924](https://github.com/infor-design/enterprise-ng/issues/1401))
- `[Toolbar]` Adjustment in title width. ([#7113](https://github.com/infor-design/enterprise/issues/7113))
- `[Toolbar Flex]` Fix on toolbar key navigation.([#7041](https://github.com/infor-design/enterprise/issues/7041))
- `[User Status Icons]` Now have a more visible fill and a stroke behind them. ([#7040](https://github.com/infor-design/enterprise/issues/7040))

## v4.70.0

## v4.70.0 Important Notes

- `[General]` Some elements are no longer hooked under `window` for example `Locale` `Formatters` and `Editors`. To resolve it using Locale.set as an example use the `Soho` namespace i.e. `Soho.Locale.set()`. ([#6634](https://github.com/infor-design/enterprise/issues/6634))

## v4.70.0 Features

- `[Checkbox]` Converted Checkbox scripts to puppeteer. ([#6936](https://github.com/infor-design/enterprise/issues/6936))
- `[Circlepager]` Converted `Circlepager` scripts to puppeteer. ([#6971](https://github.com/infor-design/enterprise/issues/6971))
- `[Icons]` Bumped `ids-identity` to get a new empty state icon `empty-no-search-result` and a new system icon `advance-settings`.([#6999](https://github.com/infor-design/enterprise/issues/6999))

## v4.70.0 Fixes

- `[Accordion]` Fixed a bug where expanded card closes in NG when opening accordion. ([#6820](https://github.com/infor-design/enterprise/issues/6820))
- `[Counts]` Fixed a bug in counts where two rows of labels cause misalignment. ([#6845](https://github.com/infor-design/enterprise/issues/6845))
- `[Counts]` Added example page for widget count with color background. ([#7234](https://github.com/infor-design/enterprise/issues/7234))
- `[Datagrid]` Fixed a bug in datagrid where expandable row input cannot edit the value. ([#6781](https://github.com/infor-design/enterprise/issues/6781))
- `[Datagrid]` Fixed a bug in datagrid where clear dirty cell does not work properly in frozen columns. ([#6952](https://github.com/infor-design/enterprise/issues/6952))
- `[Datagrid]` Adjusted date and timepicker icons in datagrid filter. ([#6917](https://github.com/infor-design/enterprise/issues/6917))
- `[Datagrid]` Fixed a bug where frozen column headers are not rendered on update. ([NG#1399](https://github.com/infor-design/enterprise-ng/issues/1399))
- `[Datagrid]` Added toolbar update on datagrid update. ([NG#1357](https://github.com/infor-design/enterprise-ng/issues/1357))
- `[Datepicker]` Added Firefox increment/decrement keys. ([#6877](https://github.com/infor-design/enterprise/issues/6877))
- `[Datepicker]` Fixed a bug in mask value in datepicker when update is called. ([NG#1380](https://github.com/infor-design/enterprise-ng/issues/1380))
- `[Dropdown]` Fixed a bug in dropdown where there is a null in a list when changing language to Chinese. ([#6916](https://github.com/infor-design/enterprise/issues/6916))
- `[Editor]` Fixed a bug in editor where insert image is not working properly when adding attributes. ([#6864](https://github.com/infor-design/enterprise/issues/6864))
- `[Editor]` Fixed a bug in editor where paste and plain text is not cleaning the text/html properly. ([#6892](https://github.com/infor-design/enterprise/issues/6892))
- `[Locale]` Fixed a bug in locale where same language translation does not render properly. ([#6847](https://github.com/infor-design/enterprise/issues/6847))
- `[Icons]` Fixed incorrect colors of new empty state icons. ([#6965](https://github.com/infor-design/enterprise/issues/6965))
- `[Popupmenu]` Fixed a bug in popupmenu where submenu and submenu items are not indented properly. ([#6860](https://github.com/infor-design/enterprise/issues/6860))
- `[Process Indicator]` Fix on extra line after final step. ([#6744](https://github.com/infor-design/enterprise/issues/6744))
- `[Searchfield]` Changed toolbar in example page to flex toolbar. ([#6737](https://github.com/infor-design/enterprise/issues/6737))
- `[Tabs]` Added tooltip on add new tab button. ([#6902](https://github.com/infor-design/enterprise/issues/6902))
- `[Tabs]` Adjusted header and tab colors in themes. ([#6673](https://github.com/infor-design/enterprise/issues/6673))
- `[Timepicker]` Filter method in datagrid is called on timepicker's change event. ([#6896](https://github.com/infor-design/enterprise/issues/6896))

## v4.69.0

## v4.69.0 Important Features

- `[Icons]` All icons have padding on top and bottom effectively making them 4px smaller by design. This change may require some UI corrections to css. ([#6868](https://github.com/infor-design/enterprise/issues/6868))
- `[Icons]` Over 60 new icons and 126 new industry focused icons. ([#6868](https://github.com/infor-design/enterprise/issues/6868))
- `[Icons]` The icon `save-closed` is now `save-closed-old` in the deprecated, we suggest not using this old icon. ([#6868](https://github.com/infor-design/enterprise/issues/6868))
- `[Icons]` Alert icons come either filled or not filled (outlined) filled alert icons like  `icon-alert-alert` are now `icon-success-alert` and `alert-filled` we suggest no longer using filled alert icons, use only the outlined ones. ([#6868](https://github.com/infor-design/enterprise/issues/6868))

## v4.69.0 Features

- `[Datagrid]` Added puppeteer script for extra class for tooltip. ([#6900](https://github.com/infor-design/enterprise/issues/6900))
- `[Header]` Converted Header scripts to puppeteer. ([#6919](https://github.com/infor-design/enterprise/issues/6919))
- `[Icons]` Added [enhanced and new empty states icons](https://main-enterprise.demo.design.infor.com/components/icons/example-empty-widgets.html) with a lot more color. These should replace existing ones but it is opt-in. ([#6868](https://github.com/infor-design/enterprise/issues/6868))
- `[Lookup]` Added puppeteer script for lookup double click apply enhancement. ([#6886](https://github.com/infor-design/enterprise/issues/6886))
- `[Stepchart]` Converted Stepchart scripts to puppeteer. ([#6940](https://github.com/infor-design/enterprise/issues/6940))

## v4.69.0 Fixes

- `[Datagrid]` Fixed a bug in datagrid where sorting is not working properly. ([#6787](https://github.com/infor-design/enterprise/issues/6787))
- `[Datagrid]` Fixed a bug in datagrid where add row is not working properly when using frozen columns. ([#6918](https://github.com/infor-design/enterprise/issues/6918))
- `[Datagrid]` Fixed a bug in datagrid where tooltip flashes continuously on hover. ([#5907](https://github.com/infor-design/enterprise/issues/5907))
- `[Datagrid]` Fixed a bug in datagrid where is empty and is not empty is not working properly. ([#5273](https://github.com/infor-design/enterprise/issues/5273))
- `[Datagrid]` Fixed a bug in datagrid where inline editor input text is not being selected upon clicking. ([NG#1365](https://github.com/infor-design/enterprise-ng/issues/1365))
- `[Datagrid]` Fixed a bug in datagrid where multiselect filter is not rendering properly. ([#6846](https://github.com/infor-design/enterprise/issues/6846))
- `[Datagrid]` Fixed a bug in datagrid where row shading is not rendered properly. ([#6850](https://github.com/infor-design/enterprise/issues/6850))
- `[Datagrid]` Fixed a bug in datagrid where icon is not rendering properly in small and extra small row height. ([#6866](https://github.com/infor-design/enterprise/issues/6866))
- `[Datagrid]` Fixed a bug in datagrid where sorting is not rendering properly when there is a previously focused cell. ([#6851](https://github.com/infor-design/enterprise/issues/6851))
- `[Datagrid]` Additional checks when updating cell so that numbers aren't converted twice. ([NG#1370](https://github.com/infor-design/enterprise-ng/issues/1370))
- `[Datagrid]` Additional fixes on dirty indicator not updating on drag columns. ([#6867](https://github.com/infor-design/enterprise/issues/6867))
- `[General]` Instead of optional dependencies use a custom command. ([#6876](https://github.com/infor-design/enterprise/issues/6876))
- `[Modal]` Fixed a bug where suppress key setting is not working. ([#6793](https://github.com/infor-design/enterprise/issues/6793))
- `[Searchfield]` Additional visual fixes in classic on go button in searchfield toolbar. ([#6686](https://github.com/infor-design/enterprise/issues/6686))
- `[Splitter]` Fixed on splitter not working when parent height changes dynamically. ([#6819](https://github.com/infor-design/enterprise/issues/6819))
- `[Toolbar Flex]` Added additional checks for destroying toolbar. ([#6844](https://github.com/infor-design/enterprise/issues/6844))

## v4.68.0

## v4.68.0 Features

- `[Button]` Added Protractor to Puppeteer conversion scripts. ([#6626](https://github.com/infor-design/enterprise/issues/6626))
- `[Calendar]` Added puppeteer script for show/hide legend. ([#6810](https://github.com/infor-design/enterprise/issues/6810))
- `[Colors]` Added puppeteer script for color classes targeting color & border color. ([#6801](https://github.com/infor-design/enterprise/issues/6801))
- `[Column]` Added puppeteer script for combined column chart. ([#6381](https://github.com/infor-design/enterprise/issues/6381))
- `[Datagrid]` Added additional setting in datagrid header for tooltip extra class. ([#6802](https://github.com/infor-design/enterprise/issues/6802))
- `[Datagrid]` Added `dblClickApply` setting in lookup for selection of item. ([#6546](https://github.com/infor-design/enterprise/issues/6546))

## v4.68.0 Fixes

- `[Bar Chart]` Fixed a bug in bar charts grouped, where arias are identical to each series. ([#6748](https://github.com/infor-design/enterprise/issues/6748))
- `[Datagrid]` Fixed a bug in datagrid where tooltip flashes continuously on hover. ([#5907](https://github.com/infor-design/enterprise/issues/5907))
- `[Datagrid]` Fixed a bug in datagrid where expandable row animation is not rendering properly. ([#6813](https://github.com/infor-design/enterprise/issues/6813))
- `[Datagrid]` Fixed a bug in datagrid where dropdown filter does not render correctly. ([#6834](https://github.com/infor-design/enterprise/issues/6834))
- `[Datagrid]` Fixed alignment issues in trigger fields. ([#6678](https://github.com/infor-design/enterprise/issues/6678))
- `[Datagrid]` Added a null guard in tree list when list is not yet loaded. ([#6816](https://github.com/infor-design/enterprise/issues/6816))
- `[Datagrid]` Added a setting `ariaDescribedBy` in the column to override `aria-describedby` value of the cells. ([#6530](https://github.com/infor-design/enterprise/issues/6530))
- `[Datagrid]` Allowed beforeCommitCellEdit event to be sent for Editors.Fileupload. ([#6821](https://github.com/infor-design/enterprise/issues/6821))]
- `[Datagrid]` Classic theme trigger field adjustments in datagrid. ([#6678](https://github.com/infor-design/enterprise/issues/6678))
- `[Datagrid]` Added null guard in tree list when list is not yet loaded. ([#6816](https://github.com/infor-design/enterprise/issues/6816))
- `[Datagrid]` Fix on dirty indicator not updating on drag columns. ([#6867](https://github.com/infor-design/enterprise/issues/6867))
- `[Editor]` Fixed a bug in editor where block quote is not continued in the next line. ([#6794](https://github.com/infor-design/enterprise/issues/6794))
- `[Editor]` Fixed a bug in editor where breaking space doesn't render dirty indicator properly. ([NG#1363](https://github.com/infor-design/enterprise-ng/issues/1363))
- `[Searchfield]` Visual fixes on go button in searchfield toolbar. ([#6686](https://github.com/infor-design/enterprise/issues/6686))
- `[Searchfield]` Added null check in xButton. ([#6858](https://github.com/infor-design/enterprise/issues/6858))
- `[Textarea]` Fixed a bug in textarea where validation breaks after enabling/disabling. ([#6773](https://github.com/infor-design/enterprise/issues/6773))
- `[Typography]` Updated text link color in dark theme. ([#6807](https://github.com/infor-design/enterprise/issues/6807))
- `[Lookup]` Fixed where field stays disabled when enable API is called ([#6145](https://github.com/infor-design/enterprise/issues/6145))

(28 Issues Solved This Release, Backlog Enterprise 274, Backlog Ng 51, 1105 Functional Tests, 1303 e2e Tests, 561 Puppeteer Tests)

## v4.67.0

## v4.67.0 Important Notes

- `[CDN]` The former CDN `cdn.hookandloop.infor.com` can no longer be maintained by IT and needs to be discontinued. It will exist for approximately one year more (TBD), so please remove direct use from any production code. ([#6754](https://github.com/infor-design/enterprise/issues/6754))
- `[Datepicker]` The functionality to enter today with a `t` is now under a setting `todayWithKeyboard-false`, it is false because you cant type days like September in a full picker. ([#6653](https://github.com/infor-design/enterprise/issues/6653))
- `[Datepicker]` The functionality to increase the day with a `+/-` it defaults to false because it conflicts with many other internal shortcut keys. ([#6632](https://github.com/infor-design/enterprise/issues/6632))

## v4.67.0 Markup Changes

- `[AppMenu]` As a design change the `Infor` logo is no longer to be shown on the app menu and has been removed. This reduces visual clutter, and is more inline with Koch global brand to leave it out. ([#6726](https://github.com/infor-design/enterprise/issues/6726))

## v4.67.0 Features

- `[Calendar]` Add a setting for calendar to show and hide the legend. ([#6533](https://github.com/infor-design/enterprise/issues/6533))
- `[Datagrid]` Added puppeteer script for header icon with tooltip. ([#6738](https://github.com/infor-design/enterprise/issues/6738))
- `[Icons]` Added new icons for `interaction` and `interaction-reply`. ([#6721](https://github.com/infor-design/enterprise/issues/6721))
- `[Monthview]` Added puppeteer script for monthview legend visibility when month changes ([#6382](https://github.com/infor-design/enterprise/issues/6382))
- `[Searchfield]` Added puppeteer script for filter and sort icon. ([#6007](https://github.com/infor-design/enterprise/issues/6007))
- `[Searchfield]` Added puppeteer script for custom icon. ([#6723](https://github.com/infor-design/enterprise/issues/6723))

## v4.67.0 Fixes

- `[Accordion]` Added a safety check in accordion. ([#6789](https://github.com/infor-design/enterprise/issues/6789))
- `[Badge/Tag/Icon]` Fixed info color in dark mode. ([#6763](https://github.com/infor-design/enterprise/issues/6763))
- `[Button]` Added notification badges for buttons with labels. ([NG#1347](https://github.com/infor-design/enterprise-ng/issues/1347))
- `[Button]` Added dark theme button colors. ([#6512](https://github.com/infor-design/enterprise/issues/6512))
- `[Calendar]` Fixed a bug in calendar where bottom border is not properly rendering. ([#6668](https://github.com/infor-design/enterprise/issues/6668))
- `[Color Palette]` Added status color CSS classes for color and border-color properties. ([#6711](https://github.com/infor-design/enterprise/issues/6711))
- `[Datagrid]` Fixed a bug in datagrid inside a modal where the column is rendering wider than normal. ([#6782](https://github.com/infor-design/enterprise/issues/6782))
- `[Datagrid]` Fixed a bug in datagrid where when changing rowHeight as a setting and re-rendering it doesn't apply. ([#6783](https://github.com/infor-design/enterprise/issues/6783))
- `[Datagrid]` Fixed a bug in datagrid where isEditable is not returning row correctly. ([#6746](https://github.com/infor-design/enterprise/issues/6746))
- `[Datagrid]` Updated datagrid header CSS height. ([#6697](https://github.com/infor-design/enterprise/issues/6697))
- `[Datagrid]` Fixed on datagrid column width. ([#6725](https://github.com/infor-design/enterprise/issues/6725))
- `[Datagrid]` Fixed an error editing in datagrid with grouped headers. ([#6759](https://github.com/infor-design/enterprise/issues/6759))
- `[Datagrid]` Updated space key checks for expand button. ([#6756](https://github.com/infor-design/enterprise/issues/6756))
- `[Datagrid]` Fixed an error when hovering cells with tooltips setup and using grouped headers. ([#6753](https://github.com/infor-design/enterprise/issues/6753))
- `[Editor]` Fixed bug in editor where background color is not rendering properly. ([#6685](https://github.com/infor-design/enterprise/issues/6685))
- `[Listview]` Fixed a bug where listview is not rendering properly when dataset has zero integer value. ([#6640](https://github.com/infor-design/enterprise/issues/6640))
- `[Popupmenu]` Fixed a bug in popupmenu where getSelected() is not working on multiselect. ([NG#1349](https://github.com/infor-design/enterprise/issues-ng/1349))
- `[Toolbar-Flex]` Removed deprecated message by using `beforeMoreMenuOpen` setting. ([#NG1352](https://github.com/infor-design/enterprise-ng/issues/1352))
- `[Trackdirty]` Added optional chaining for safety check of trackdirty element. ([#6696](https://github.com/infor-design/enterprise/issues/6696))
- `[WeekView]` Added Day View and Week View Shading. ([#6568](https://github.com/infor-design/enterprise/issues/6568))

(30 Issues Solved This Release, Backlog Enterprise 252, Backlog Ng 49, 1104 Functional Tests, 1342 e2e Tests, 506 Puppeteer Tests)

## v4.66.0

## v4.66.0 Features

- `[Busyindicator]` Converted protractor tests to puppeteer. ([#6623](https://github.com/infor-design/enterprise/issues/6623))
- `[Calendar]` Converted protractor tests to puppeteer. ([#6524](https://github.com/infor-design/enterprise/issues/6524))
- `[Datagrid]` Added puppeteer script for render only one row. ([#6645](https://github.com/infor-design/enterprise/issues/6645))
- `[Datagrid]` Added test scripts for add row. ([#6644](https://github.com/infor-design/enterprise/issues/6644))
- `[Datepicker]` Added setting for adjusting day using +/- in datepicker. ([#6632](https://github.com/infor-design/enterprise/issues/6632))
- `[Targeted-Achievement]` Add puppeteer test for show tooltip on targeted achievement. ([#6550](https://github.com/infor-design/enterprise/issues/6550))
- `[Icons]` Added new icons for `interaction` and `interaction-reply`. ([#6666](https://github.com/infor-design/enterprise/issues/6629))
- `[Searchfield]` Added option to add custom icon button. ([#6453](https://github.com/infor-design/enterprise/issues/6453))
- `[Targeted-Achievement]` Added puppeteer test for show tooltip on targeted achievement. ([#6550](https://github.com/infor-design/enterprise/issues/6550))
- `[Textarea]` Converted protractor tests to puppeteer. ([#6629](https://github.com/infor-design/enterprise/issues/6629))

## v4.66.0 Fixes

- `[Datagrid]` Fixed trigger icon background color on hover when row is activated. ([#6679](https://github.com/infor-design/enterprise/issues/6679))
- `[Datagrid]` Fixed the datagrid alert icon was not visible and the trigger cell moves when hovering over when editor has trigger icon. ([#6663](https://github.com/infor-design/enterprise/issues/6663))
- `[Datagrid]` Fixed redundant `aria-describedby` attributes at cells. ([#6530](https://github.com/infor-design/enterprise/issues/6530))
- `[Datagrid]` Fixed on edit outline in textarea not filling the entire cell. ([#6588](https://github.com/infor-design/enterprise/issues/6588))
- `[Datagrid]` Updated filter phrases for datepicker. ([#6587](https://github.com/infor-design/enterprise/issues/6587))
- `[Datagrid]` Fixed the overflowing of the multiselect dropdown on the page and pushes the container near the screen's edge. ([#6580](https://github.com/infor-design/enterprise/issues/6580))
- `[Datagrid]` Fixed unselectRow on `treegrid` sending rowData incorrectly. ([#6548](https://github.com/infor-design/enterprise/issues/6548))
- `[Datagrid]` Fixed incorrect rowData for grouping tooltip callback. ([NG#1298](https://github.com/infor-design/enterprise-ng/issues/1298))
- `[Datagrid]` Fixed a bug in `treegrid` where data are duplicated when row height is changed. ([#4979](https://github.com/infor-design/enterprise/issues/4979))
- `[Datagrid]` Fix bug on where changing `groupable` and dataset does not update datagrid. ([NG#1332](https://github.com/infor-design/enterprise-ng/issues/1332))
- `[Datepicker]` Fixed missing `monthrendered` event on initial calendar open. ([NG#1345](https://github.com/infor-design/enterprise-ng/issues/1345))
- `[Editor]` Fixed a bug where paste function is not working on editor when copied from Windows Adobe Reader. ([#6521](https://github.com/infor-design/enterprise/issues/6521))
- `[Editor]` Fixed a bug where editor has dark screen after inserting an image. ([NG#1323](https://github.com/infor-design/enterprise-ng/issues/1323))
- `[Editor]` Fixed a bug where reset dirty is not working on special characters in Edge browser. ([#6584](https://github.com/infor-design/enterprise/issues/6584))
- `[Fileupload Advanced]` Fixed on max fileupload limit. ([#6625](https://github.com/infor-design/enterprise/issues/6625))
- `[Monthview]` Fixed missing legend data on visible previous / next month with using loadLegend API. ([#6665](https://github.com/infor-design/enterprise/issues/6665))
- `[Notification]` Updated css of notification to fix alignment in RTL mode. ([#6555](https://github.com/infor-design/enterprise/issues/6555))
- `[Searchfield]` Fixed a bug on Mac OS Safari where x button can't clear the contents of the searchfield. ([#6631](https://github.com/infor-design/enterprise/issues/6631))
- `[Popdown]` Fixed `popdown` not closing when clicking outside in NG. ([NG#1304](https://github.com/infor-design/enterprise-ng/issues/1304))
- `[Tabs]` Fixed on close button not showing in Firefox. ([#6610](https://github.com/infor-design/enterprise/issues/6610))
- `[Tabs]` Remove target panel element on remove event. ([#6621](https://github.com/infor-design/enterprise/issues/6621))
- `[Tabs Module]` Fixed category border when focusing the searchfield. ([#6618](https://github.com/infor-design/enterprise/issues/6618))
- `[Toolbar Searchfield]` Fixed searchfield toolbar in alternate style. ([#6615](https://github.com/infor-design/enterprise/issues/6615))
- `[Tooltip]` Fixed tooltip event handlers created on show not cleaning up properly on hide. ([#6613](https://github.com/infor-design/enterprise/issues/6613))

(39 Issues Solved This Release, Backlog Enterprise 230, Backlog Ng 42, 1102 Functional Tests, 1380 e2e Tests, 462 Puppeteer Tests)

## v4.65.0

## v4.65.0 Features

- `[Bar]` Enhanced the VPAT accessibility in bar chart. ([#6074](https://github.com/infor-design/enterprise/issues/6074))
- `[Bar]` Added puppeteer script for axis labels test. ([#6551](https://github.com/infor-design/enterprise/issues/6551))
- `[Bubble]` Converted protractor tests to puppeteer. ([#6527](https://github.com/infor-design/enterprise/issues/6527))
- `[Bullet]` Converted protractor tests to puppeteer. ([#6622](https://github.com/infor-design/enterprise/issues/6622))
- `[Cards]` Added puppeteer script for cards test. ([#6525](https://github.com/infor-design/enterprise/issues/6525))
- `[Datagrid]` Added tooltipOption settings for columns. ([#6361](https://github.com/infor-design/enterprise/issues/6361))
- `[Datagrid]` Added add multiple rows option. ([#6404](https://github.com/infor-design/enterprise/issues/6404))
- `[Datagrid]` Added puppeteer script for refresh column. ([#6212](https://github.com/infor-design/enterprise/issues/6212))
- `[Datagrid]` Added puppeteer script for cell editing test. ([#6552](https://github.com/infor-design/enterprise/issues/6552))
- `[Modal]` Added icon puppeteer test for modal component. ([#6549](https://github.com/infor-design/enterprise/issues/6549))
- `[Tabs]` Added puppeteer script for new searchfield design ([#6282](https://github.com/infor-design/enterprise/issues/6282))
- `[Tag]` Converted protractor tests to puppeteer. ([#6617](https://github.com/infor-design/enterprise/issues/6617))
- `[Targeted Achievement]` Converted protractor tests to puppeteer. ([#6627](https://github.com/infor-design/enterprise/issues/6627))

## v4.65.0 Fixes

- `[Accordion]` Fixed the bottom border of the completely disabled accordion in dark mode. ([#6406](https://github.com/infor-design/enterprise/issues/6406))
- `[AppMenu]` Fixed a bug where events are added to the wrong elements for filtering. Also fixed an issue where if no accordion is added the app menu will error. ([#6592](https://github.com/infor-design/enterprise/issues/6592))
- `[Chart]` Removed automatic legend bottom placement when reaching a minimum width. ([#6474](https://github.com/infor-design/enterprise/issues/6474))
- `[Chart]` Fixed the result logged in console to be same as the Soho Interfaces. ([NG#1296](https://github.com/infor-design/enterprise-ng/issues/1296))
- `[ContextualActionPanel]` Fixed a bug where the toolbar searchfield with close icon looks off on mobile viewport. ([#6448](https://github.com/infor-design/enterprise/issues/6448))
- `[Datagrid]` Fixed a bug in datagrid where focus is not behaving properly when inlineEditor is set to true. ([NG#1300](https://github.com/infor-design/enterprise-ng/issues/1300))
- `[Datagrid]` Fixed a bug where `treegrid` doesn't expand a row via keyboard when editable is set to true. ([#6434](https://github.com/infor-design/enterprise/issues/6434))
- `[Datagrid]` Fixed a bug where the search icon and x icon are misaligned across datagrid and removed extra margin space in modal in Firefox. ([#6418](https://github.com/infor-design/enterprise/issues/6418))
- `[Datagrid]` Fixed a bug where page changed to one on removing a row in datagrid. ([#6475](https://github.com/infor-design/enterprise/issues/6475))
- `[Datagrid]` Header is rerendered when calling updated method, also added paging info settings. ([#6476](https://github.com/infor-design/enterprise/issues/6476))
- `[Datagrid]` Fixed a bug where column widths were not changing in settings. ([#5227](https://github.com/infor-design/enterprise/issues/5227))
- `[Datagrid]` Fixed a bug where it renders all rows in the datagrid when adding one row. ([#6491](https://github.com/infor-design/enterprise/issues/6491))
- `[Datagrid]` Fixed a bug where using shift-click to multiselect on datagrid with treeGrid setting = true selects from the first row until bottom row. ([NG#1274](https://github.com/infor-design/enterprise-ng/issues/1274))
- `[Datepicker]` Fixed a bug where the datepicker is displaying NaN when using french format. ([NG#1273](https://github.com/infor-design/enterprise-ng/issues/1273))
- `[Datepicker]` Added listener for calendar `monthrendered` event and pass along. ([NG#1324](https://github.com/infor-design/enterprise-ng/issues/1324))
- `[Input]` Fixed a bug where the password does not show or hide in Firefox. ([#6481](https://github.com/infor-design/enterprise/issues/6481))
- `[Listview]` Fixed disabled font color not showing in listview. ([#6391](https://github.com/infor-design/enterprise/issues/6391))
- `[Listview]` Changed toolbar-flex to contextual-toolbar for multiselect listview. ([#6591](https://github.com/infor-design/enterprise/issues/6591))
- `[Locale]` Added monthly translations. ([#6556](https://github.com/infor-design/enterprise/issues/6556))
- `[Lookup]` Fixed a bug where search-list icon, launch icon, and ellipses is misaligned and the table and title overlaps in responsive view. ([#6487](https://github.com/infor-design/enterprise/issues/6487))
- `[Modal]` Fixed an issue on some monitors where the overlay is too dim. ([#6566](https://github.com/infor-design/enterprise/issues/6566))
- `[Page-Patterns]` Fixed a bug where the header disappears when the the last item in the list is clicked and the browser is smaller in Chrome and Edge. ([#6328](https://github.com/infor-design/enterprise/issues/6328))
- `[Tabs Module]` Fixed multiple UI issues in tabs module with searchfield. ([#6526](https://github.com/infor-design/enterprise/issues/6526))
- `[ToolbarFlex]` Fixed a bug where the teardown might error on situations. ([#1327](https://github.com/infor-design/enterprise/issues/1327))
- `[Tabs]` Fixed a bug where tabs focus indicator is not fixed on Classic Theme. ([#6464](https://github.com/infor-design/enterprise/issues/6464))
- `[Validation]` Fixed a bug where the tooltip would show on the header when the message has actually been removed. ([#6547](https://github.com/infor-design/enterprise/issues/6547)

(45 Issues Solved This Release, Backlog Enterprise 233, Backlog Ng 42, 1102 Functional Tests, 1420 e2e Tests, 486 Puppeteer Tests)

## v4.64.2 Fixes

- `[Datepicker]` Added listener for calendar `monthrendered` event and pass along. ([NG#1324](https://github.com/infor-design/enterprise-ng/issues/1324))
- `[Modal]` Fixed bug where popup goes behind modal when in application menu in resizable mode. ([NG#1272](https://github.com/infor-design/enterprise-ng/issues/1272))
- `[Monthview]` Fixed bug where monthview duplicates on updating legends. ([NG#1305](https://github.com/infor-design/enterprise-ng/issues/1305))

## v4.64.0

### v4.64.0 Important Notes

- `[General]` Fixed the map file is no longer included with the minified version of `sohoxi.min.js`. ([#6489](https://github.com/infor-design/enterprise/issues/6489))

## v4.64.0 Features

- `[Accordion]` Added visual regression tests in puppeteer. ([#5836](https://github.com/infor-design/enterprise/issues/5836))
- `[Autocomplete]` Removed protractor tests. ([#6248](https://github.com/infor-design/enterprise/issues/6248))
- `[Bar]` Added the ability to set axis labels on different positions (top, right, bottom, left). ([#5382](https://github.com/infor-design/enterprise/issues/5382))
- `[Blockgrid]` Converted protractor tests to puppeteer. ([#6327](https://github.com/infor-design/enterprise/issues/6327))
- `[Breadcrumb]` Converted protractor tests to puppeteer. ([#6505](https://github.com/infor-design/enterprise/issues/6505))
- `[Button]` Added puppeteer script for button badge toggle test. ([#6449](https://github.com/infor-design/enterprise/issues/6449))
- `[Colors]` Converted protractor tests to puppeteer. ([#6513](https://github.com/infor-design/enterprise/issues/6513))
- `[Counts]` Converted protractor tests to puppeteer. ([#6517](https://github.com/infor-design/enterprise/issues/6517))
- `[Datagrid]` Added a new method for cell editing for new row added. ([#6338](https://github.com/infor-design/enterprise/issues/6338))
- `[Datepicker]` Added puppeteer script for datepicker clear (empty string) test . ([#6421](https://github.com/infor-design/enterprise/issues/6421))
- `[Error Page]` Converted protractor tests to puppeteer. ([#6518](https://github.com/infor-design/enterprise/issues/6518))
- `[Modal]` Added an ability to add icon in title section of the modal. ([#5905](https://github.com/infor-design/enterprise/issues/5905))

## v4.64.0 Fixes

- `[Bar Stacked]` Fixed a bug where chart tooltip total shows 99.999 instead of 100 on 100% Stacked Bar Chart. ([#6236](https://github.com/infor-design/enterprise/issues/6326))
- `[ContextMenu]` Fixed a bug in context menu where it is not indented properly. ([#6223](https://github.com/infor-design/enterprise/issues/6223))
- `[Button]` Fixed a bug where changing from primary to secondary disrupts the css styling. ([#6223](https://github.com/infor-design/enterprise-ng/issues/1282))
- `[Datagrid]` Fixed a bug where toolbar is still visible even no buttons, title and errors appended. ([#6290](https://github.com/infor-design/enterprise/issues/6290))
- `[Datagrid]` Added setting for color change in active checkbox selection. ([#6303](https://github.com/infor-design/enterprise/issues/6303))
- `[Datagrid]` Set changed cell to active when update is finished. ([#6317](https://github.com/infor-design/enterprise/issues/6317))
- `[Datagrid]` Fixed row height of extra-small rows on editable datagrid with icon columns. ([#6284](https://github.com/infor-design/enterprise/issues/6284))
- `[Datagrid]` Added trimSpaces option for leading spaces upon blur. ([#6244](https://github.com/infor-design/enterprise/issues/6244))
- `[Datagrid]` Fixed header alignment when formatter is ellipsis. ([#6251](https://github.com/infor-design/enterprise/issues/6251))
- `[Datagrid]` Fixed a bug where the datepicker icon is not visible when the datagrid starts as non editable and toggled to editable and is visible when the datagrid starts as editable and toggled to non editable. ([#6289](https://github.com/infor-design/enterprise/issues/6289))
- `[Datagrid]` Changed the minDate and maxDate on a demo page to be more current. ([#6416](https://github.com/infor-design/enterprise/issues/6416))
- `[Datepicker]` Fixed a bug where selecting a date that's consecutive to the previous range won't select that date. ([#6272](https://github.com/infor-design/enterprise/issues/6272))
- `[Datepicker]` Fixed a bug where datepicker is not setting time and date consistently in Arabic locale. ([#6270](https://github.com/infor-design/enterprise/issues/6270))
- `[Flex Toolbar]` Fixed the data automation id to be more reliable for popupmenu and overflowed buttons. ([#6175](https://github.com/infor-design/enterprise/issues/6175))
- `[Icons]` Fixed the inconsistency between solid and outlined icons. ([#6165](https://github.com/infor-design/enterprise/issues/6165))
- `[Icons]` Changed the error color to change in themes in some areas. ([#6273](https://github.com/infor-design/enterprise/issues/6273))
- `[Line Chart]` Fixed a bug where the alignment of focus is overlapping another component. ([#6384](https://github.com/infor-design/enterprise/issues/6384))
- `[Listview]` Fixed a bug where the search icon is misaligned in Firefox and Safari. ([#6390](https://github.com/infor-design/enterprise/issues/6390))
- `[Locale]` Fixed incorrect date format for Latvian language. ([#6123](https://github.com/infor-design/enterprise/issues/6123))
- `[Locale]` Fixed incorrect data in `ms-my`, `nn-No` and `nb-NO`. ([#6472](https://github.com/infor-design/enterprise/issues/6472))
- `[Lookup]` Fixed bug where lookup still appeared when modal closes. ([#6218](https://github.com/infor-design/enterprise/issues/6218))
- `[Modal]` Fixed bug where popup goes behind modal when in application menu in resizable mode. ([NG#1272](https://github.com/infor-design/enterprise-ng/issues/1272))
- `[Modal]` Fixed bug where popup goes behind modal when in application menu in resizable mode. ([NG#1272](https://github.com/infor-design/enterprise-ng/issues/1272))
- `[Monthview]` Fixed bug where monthview duplicates on updating legends. ([NG#1305](https://github.com/infor-design/enterprise-ng/issues/1305))
- `[Personalization]` Fixed bug where the dark mode header color was not correct in the tokens and caused the personalization dropdown to be incorrect. ([#6446](https://github.com/infor-design/enterprise/issues/6446))
- `[Tabs]` Fixed memory leak in tabs component. ([NG#1286](https://github.com/infor-design/enterprise-ng/issues/1286))
- `[Tabs]` Fixed a bug where tab focus indicator is not aligned properly in RTL composite forms. ([#6464](https://github.com/infor-design/enterprise/issues/6464))
- `[Targeted-Achievement]` Fixed a bug where the icon is cut off in Firefox. ([#6400](https://github.com/infor-design/enterprise/issues/6400))
- `[Toolbar]` Fixed a bug where the search icon is misaligned in Firefox. ([#6405](https://github.com/infor-design/enterprise/issues/6405))
- `[Toolbar Flex]` Fixed a bug where the `addMenuElementLinks` function execute incorrectly when menu item has multi-level submenus. ([#6120](https://github.com/infor-design/enterprise/issues/6120))
- `[Tree]` The expanded event did not fire when source is being used. ([#1294](https://github.com/infor-design/enterprise-ng/issues/1294))
- `[Typography]` Fixed a bug where the text are overlapping in Firefox. ([#6450](https://github.com/infor-design/enterprise/issues/6450))
- `[WeekView]` Fixed a bug where 'today' date is not being rendered properly. ([#6260](https://github.com/infor-design/enterprise/issues/6260))
- `[WeekView]` Fixed a bug where month-year label is not changing upon clicking the arrow button. ([#6415](https://github.com/infor-design/enterprise/issues/6415))
- `[Validator]` Fixed a bug where toolbar error message still appears after error is removed. ([#6253](https://github.com/infor-design/enterprise/issues/6253))

(61 Issues Solved This Release, Backlog Enterprise 219, Backlog Ng 41, 1100 Functional Tests, 1468 e2e Tests, 436 Puppeteer Tests)

## v4.63.3 Fixes

- `[Validation]` Fixed a bug where the tooltip would show on the header when the message has actually been removed. ([#6547](https://github.com/infor-design/enterprise/issues/6547)

## v4.63.2 Fixes

- `[Personalization]` Re-Fixed bug where the dark mode header color was not correct in the tokens and caused the personalization dropdown to be incorrect, classic theme was missed. ([#6446](https://github.com/infor-design/enterprise/issues/6446)

## v4.63.1 Fixes

- `[Personalization]` Fixed bug where the dark mode header color was not correct in the tokens and caused the personalization dropdown to be incorrect. ([#6446](https://github.com/infor-design/enterprise/issues/6446)

## v4.63.0

## v4.63.0 Fixes

- `[Accordion]` Added expand animation back. ([#6268](https://github.com/infor-design/enterprise/issues/6268))
- `[Badges]` Fixed a bug where in badges is not properly aligned in Contrast Mode. ([#6273](https://github.com/infor-design/enterprise/issues/6273))
- `[Button]` Fixed a bug where notification badges are not destroyed when updating the button settings. ([NG#1241](https://github.com/infor-design/enterprise-ng/issues/1241))
- `[Calendar]` Allowed product devs to add custom css class to event labels in Calendar Component. ([#6304](https://github.com/infor-design/enterprise/issues/6304))
- `[Calendar]` Fixed the thickness of right and bottom border. ([#6246](https://github.com/infor-design/enterprise/issues/6246))
- `[Card]` Fixed a regression bug where the flex toolbar's position was not properly aligned when selecting listview items. ([#6346](https://github.com/infor-design/enterprise/issues/6346)]
- `[Charts]` Fixed the misalignment of the legend and legend color with the highlight of the selected legend. ([#6301](https://github.com/infor-design/enterprise/issues/6301))
- `[ContextualActionPanel]` Moved notification to appropriate location and trigger redraw of styles. ([#6264](https://github.com/infor-design/enterprise/issues/6264))
- `[ContextualActionPanel]` Added close CAP function to a demo example. ([#6274](https://github.com/infor-design/enterprise/issues/6274))
- `[Datagrid]` Fixed misaligned lookup icon button upon click/editing. ([#6233](https://github.com/infor-design/enterprise/issues/6233))
- `[Datagrid]` Fixed a bug where tooltip is not displayed even when settings is turned on in disabled rows. ([#6128](https://github.com/infor-design/enterprise/issues/6128))
- `[Datagrid]` Fixed misaligned lookup icon button upon click/editing. ([#6233](https://github.com/infor-design/enterprise/issues/6233))
- `[Datepicker]` Fixed a bug on setValue() when pass an empty string for clearing field. ([#6168](https://github.com/infor-design/enterprise/issues/6168))
- `[Datepicker]` Fixed a bug on datepicker not clearing in angular version. ([NG#1256](https://github.com/infor-design/enterprise-ng/issues/1256))
- `[Dropdown]` Fixed on keydown events not working when dropdown is nested in label. ([NG#1262](https://github.com/infor-design/enterprise-ng/issues/1262))
- `[Editor]` Fixed editor where toolbar is being focused on after pressing bold/italic keys instead of the text itself. ([#5262](https://github.com/infor-design/enterprise-ng/issues/5262))
- `[Field-Filter]` Fixed alignment of filter icons and text field. ([#5866](https://github.com/infor-design/enterprise/issues/5866))
- `[Field-Options]` Fixed field options label overflow. ([#6255](https://github.com/infor-design/enterprise/issues/6255))
- `[Field-Options]` Fixed a bug where in the text and highlight box are not fit accordingly. ([#6322](https://github.com/infor-design/enterprise/issues/6322))
- `[Field-Options]` Fixed alignment of field options in the Color Picker when in compact mode in Safari and alignment of search icon in Clearable Searchfield. ([#6256](https://github.com/infor-design/enterprise/issues/6256))
- `[Form-Compact]` Fixed alignment of Field 16 and Field 18 in Safari. ([#6345](https://github.com/infor-design/enterprise/issues/6345))
- `[General]` Fixed memory leaks in listview, toolbar, datagrid, cards and header. ([NG#1275](https://github.com/infor-design/enterprise-ng/issues/1275))
- `[Listview]` Added flex toolbar for multiselect listview. ([NG#1249](https://github.com/infor-design/enterprise-ng/issues/1249))
- `[Listview]` Adjusted spaces between the search icon and filter wrapper. ([#6007](https://github.com/infor-design/enterprise/issues/6007))
- `[Listview]` Changed the font size of heading, subheading, and micro in Listview Component. ([#4996](https://github.com/infor-design/enterprise/issues/4996))
- `[Modal]` Fixed on too wide minimum width when close button is enabled. ([NG#1240](https://github.com/infor-design/enterprise-ng/issues/1240))
- `[Searchfield]` Fixed on searchfield clear button not working in Safari. ([6185](https://github.com/infor-design/enterprise-ng/issues/6185))
- `[Searchfield]` Fixed UI issues on the new searchfield design. ([#6331](https://github.com/infor-design/enterprise/issues/6331))
- `[Sink Page]` Fixed misaligned search icon toolbar in sink page. ([#6369](https://github.com/infor-design/enterprise/issues/6369))
- `[Sink Page]` Fixed close icon position in Datagrid section Personalized Column. ([#6375](https://github.com/infor-design/enterprise/issues/6375))
- `[Slider]` Fixed background color of slider in a modal in new dark theme. ([6211](https://github.com/infor-design/enterprise-ng/issues/6211))
- `[Swaplist]` Fixed a bug in swaplist where the filter is not behaving correctly on certain key search. ([#6222](https://github.com/infor-design/enterprise/issues/6222))
- `[SwipeAction]` Fixed scrollbar being visible in `firefox`. ([#6312](https://github.com/infor-design/enterprise/issues/6312))
- `[Tabs]` Fixed Z-index conflict between modal overlay and draggable module tabs. ([#6297](https://github.com/infor-design/enterprise/issues/6297))
- `[Tabs]` Fixed a bug where the tab activated events are fired on closing a tab. ([#1452](https://github.com/infor-design/enterprise/issues/1452))
- `[Tabs Module` Fixed the new UI searchfield design in Tabs Module component. ([#6348](https://github.com/infor-design/enterprise/issues/6348))
- `[Tabs Module` Ensure searchfield X clear button is visible at smaller breakpoints. ([#5173](https://github.com/infor-design/enterprise/issues/5173))
- `[Tabs Module` Ensure searchfield X clear button is visible at smaller breakpoints. ([#5178](https://github.com/infor-design/enterprise/issues/5178))
- `[Targeted-Achievement]` Added tooltip on icon in targeted-achievement chart ([#6308](https://github.com/infor-design/enterprise/issues/6308))
- `[TextArea]` Fixed medium size text area when in responsive view. ([#6334](https://github.com/infor-design/enterprise/issues/6334))
- `[Validation]` Updated example page to include validation event for email field. ([#6296](https://github.com/infor-design/enterprise/issues/6296))

## v4.63.0 Features

- `[Datagrid]` Added close button on file error message ([#6178](https://github.com/infor-design/enterprise/issues/6178))
- `[Datagrid]` Added puppeteer script for fallback image tooltip text. ([#6278](https://github.com/infor-design/enterprise/issues/6278))
- `[File Upload]` Added close button on file error message. ([#6229](https://github.com/infor-design/enterprise/issues/6229))
- `[Searchfield]` Implemented a new design for searchfield. ([#5865](https://github.com/infor-design/enterprise/issues/5865))

(40 Issues Solved This Release, Backlog Enterprise 191, Backlog Ng 42, 1101 Functional Tests, 1576 e2e Tests, 295 Puppeteer Tests)

## v4.62.3 Fixes

- `[Personalization]` Re-Fixed bug where the dark mode header color was not correct in the tokens and caused the personalization dropdown to be incorrect, classic theme was missed. ([#6446](https://github.com/infor-design/enterprise/issues/6446)

## v4.62.2 Fixes

- `[Personalization]` Fixed bug where the dark mode header color was not correct in the tokens and caused the personalization dropdown to be incorrect. ([#6446](https://github.com/infor-design/enterprise/issues/6446))
- `[Locale]` Fixed incorrect data in `ms-my`, `nn-No` and `nb-NO`. ([#6472](https://github.com/infor-design/enterprise/issues/6472))

## v4.62.1 Fixes

- `[Calendar]` Allow product devs to add custom css class to event labels in Calendar Component. ([#6304](https://github.com/infor-design/enterprise/issues/6304))

## v4.62.0

## v4.62.0 Features

- `[Datagrid]` Added tooltip for fallback image. ([#6178](https://github.com/infor-design/enterprise/issues/6178))
- `[Datepicker]` Added legend load for datepicker. ([NG#1261](https://github.com/infor-design/enterprise-ng/issues/1261))
- `[File Upload]` Added setFailed status ([#5671](https://github.com/infor-design/enterprise/issues/5671))
- `[Icon]` Created a puppeteer script for the new launch icon. ([#5854](https://github.com/infor-design/enterprise/issues/5854))
- `[Icon]` Created a puppeteer script for the new mobile icon. ([#6199](https://github.com/infor-design/enterprise/issues/6199))
- `[Listview]` Added filters in Listview Component. ([#6007](https://github.com/infor-design/enterprise/issues/6007))
- `[Spinbox]` Created a puppeteer script for Spinbox Field sizes on mobile. ([#5843](https://github.com/infor-design/enterprise/issues/5843))
- `[ToolbarFlex]` Allow toolbar flex navigation buttons to have notification badge. ([NG#1235](https://github.com/infor-design/enterprise-ng/issues/1235))

## v4.62.0 Fixes

- `[ApplicationMenu]` Remove a Safari-specific style rule the misaligns the button svg arrow. ([#5722](https://github.com/infor-design/enterprise/issues/5722))
- `[Arrange]` Fix an alignment issue in the demo app. ([#5281](https://github.com/infor-design/enterprise/issues/5281))
- `[Calendar]` Fix day of the week to show three letters as default in range calendar. ([#6193](https://github.com/infor-design/enterprise/issues/6193))
- `[ContextualActionPanel]` Fix an issue with the example page where the Contextual Action Panel is not initialized on open. ([#6065](https://github.com/infor-design/enterprise/issues/6065))
- `[ContextualActionPanel]` Remove unnecessary markup injection behavior from example. ([#6065](https://github.com/infor-design/enterprise/issues/6065))
- `[Datagrid]` Fixed a regression bug where the datepicker icon button and time value upon click were misaligned. ([#6198](https://github.com/infor-design/enterprise/issues/6198))
- `[Datagrid]` Show pagesize selector even in hidePagerOnOnePage mode ([#3706](https://github.com/infor-design/enterprise/issues/3706))
- `[Datagrid]` Corrected a filter type in a demo app page. ([#5497](https://github.com/infor-design/enterprise/issues/5497))
- `[Datagrid]` Remove widths in demo app page to prevent truncation of column. ([#5495](https://github.com/infor-design/enterprise/issues/5495))
- `[Datagrid]` Fixed a regression bug where the datepicker icon button and time value upon click were misaligned. ([#6198](https://github.com/infor-design/enterprise/issues/6198))
- `[Dropdown]` Fixed multiple accessibility issues with multiselect dropdown. ([#6075](https://github.com/infor-design/enterprise/issues/6075))
- `[Dropdown]` Fixed an overflow issue on Windows 10 Chrome. ([#4940](https://github.com/infor-design/enterprise/issues/4940))
- `[Editor]` Fix on editor changing text in another editor. ([NG#1232](https://github.com/infor-design/enterprise-ng/issues/1232))
- `[FileUploadAdvanced]` Fixed a missing link in french locale. ([#6226](https://github.com/infor-design/enterprise/issues/6226))
- `[Homepage]` Fixed instability of the visual tests. ([#6179](https://github.com/infor-design/enterprise/issues/6179))
- `[Lookup]` Remove unnecessary filter from example page. ([#5677](https://github.com/infor-design/enterprise/issues/5677))
- `[Modal]` Updated close method that will close even if there are subcomponents opened. ([#6048](https://github.com/infor-design/enterprise/issues/6048))
- `[Modal]` Fix a demo app issue where the proper settings were not added to the required key in the validation object. ([#5571](https://github.com/infor-design/enterprise/issues/5571))
- `[Tabs/Module]` Override fill style of search icon created by 'soho-personalization'. Fix alignment of close icon in specific circumstance. ([#6207](https://github.com/infor-design/enterprise/issues/6207))
- `[Searchfield]` Fix on searchfield categories where popup wrapper gets duplicated whenever update is called. ([NG#1186](https://github.com/infor-design/enterprise-ng/issues/1186))
- `[Searchfield/Header]` Enhanced the font colors, background colors for the searchfield inside of the `header` & `subheader`. ([#6047](https://github.com/infor-design/enterprise/issues/6047))
- `[Tabs]` Fix a bug where tabs indicator is not properly aligned in RTL. ([#6068](https://github.com/infor-design/enterprise/issues/6068))
- `[Tabs/Module]` Fixed a bug the personalization color was the same as the tab color. ([#6236](https://github.com/infor-design/enterprise/issues/6236))
- `[Tag]` Fix on tag text not showing when placed inside a popover. ([#6092](https://github.com/infor-design/enterprise/issues/6092))
- `[Toolbar]` Fixed an issue where the input disappears in toolbar at mobile size. ([#5388](https://github.com/infor-design/enterprise/issues/5388))
- `[Tooltip]` Fixed the `maxWidth` setting to work properly. ([#6100](https://github.com/infor-design/enterprise/issues/6100))
- `[Widget]` Fix on drag image including the overflow area. ([NG#1216](https://github.com/infor-design/enterprise-ng/issues/1216))

(47 Issues Solved This Release, Backlog Enterprise 187, Backlog Ng 37, 1101 Functional Tests, 1574 e2e Tests, 293 Puppeteer Tests)

## v4.61.1

## v4.61.1 Fixes

- `[Datagrid]` Fixed a regression bug where the datepicker icon button and time value upon click were misaligned. ([#6198](https://github.com/infor-design/enterprise/issues/6198))
- `[Tag]` Fix on tag text not showing when placed inside a popover. ([#6092](https://github.com/infor-design/enterprise/issues/6092))
- `[Tooltip]` Fixed the `maxWidth` setting to work properly. ([#6100](https://github.com/infor-design/enterprise/issues/6100))
- `[Widget]` Fix on drag image including the overflow area. ([NG#1216](https://github.com/infor-design/enterprise-ng/issues/1216))

## v4.61.0 Features

- `[ApplicationMenu]` Converted protractor test suites to puppeteer. ([#5835](https://github.com/infor-design/enterprise/issues/5835))
- `[Bar]` Fixed an issue with legend text overlapping. ([#6113](https://github.com/infor-design/enterprise/issues/6113)
- `[Bar]` Converted protractor test suites to puppeteer. ([#5838](https://github.com/infor-design/enterprise/issues/5838)
- `[Bar Stacked]` Converted protractor test suites to puppeteer. ([#5840](https://github.com/infor-design/enterprise/issues/5840))
- `[ContextualActionPanel]` Added setting for cssClass option. ([#1215](https://github.com/infor-design/enterprise-ng/issues/1215))
- `[Datagrid]` Added visual test for responsive view with puppeteer. ([#5844](https://github.com/infor-design/enterprise/issues/5844))
- `[Datagrid]` Changed where image events are added. ([#5442](https://github.com/infor-design/enterprise/issues/5442))
- `[Datepicker]` Added setting in datepicker where you can disable masking input. ([#6080](https://github.com/infor-design/enterprise/issues/6080))
- `[Editor]` Fix a bug where dirty tracker is not reset when using lots of new line in Edge. ([#6032](https://github.com/infor-design/enterprise/issues/6032))
- `[Card]` Fix a memory leak on events. ([#6155](https://github.com/infor-design/enterprise/issues/6155))
- `[Card]` Create a Puppeteer Script for Actionable Button Card ([#6062](https://github.com/infor-design/enterprise/issues/6062))
- `[General]` Added jest image snapshot for visual regression testing with puppeteer. ([#6105](https://github.com/infor-design/enterprise/issues/6105))
- `[General]` Removed global inline function that adds disabled labels to disabled inputs. ([#6131](https://github.com/infor-design/enterprise/issues/6131))
- `[Hierarchy]` Converted the old protractor e2e test suites to puppeteer tests. ([#5833](https://github.com/infor-design/enterprise/issues/5833))
- `[Homepage]` Added homepage puppeteer test scripts and snapshots. ([#5831](https://github.com/infor-design/enterprise/issues/5831))
- `[Icons]` Design removed some deprecated icons. If you are using `info-field` -> should use `icon-info`. If you are using `info-field-solid` -> should use `icon-info-alert`. If you are using `info-field-alert` -> should use `icon-info-alert`. ([#6091](https://github.com/infor-design/enterprise/issues/6091))
- `[Icons]` Update icon design for `icon-mobile`. ([#6144](https://github.com/infor-design/enterprise/issues/6144))
- `[Locale]` Refined some Latvian translations. ([#5969](https://github.com/infor-design/enterprise/issues/5969))
- `[Locale]` Refined some Lithuanian translations. ([#5960](https://github.com/infor-design/enterprise/issues/5960))
- `[Locale]` Refined some Filipino translations. ([#5864](https://github.com/infor-design/enterprise/issues/5864))
- `[Locale]` Refined some Japanese translations. ([#6115](https://github.com/infor-design/enterprise/issues/6115))
- `[Locale]` Added puppeteer script for PH translation ([#6150](https://github.com/infor-design/enterprise/pull/6150))
- `[Process Indicator]` Fixes a double line separator issue on Windows10 Chrome. ([#5997](https://github.com/infor-design/enterprise/issues/5997))
- `[Swipe-action]` Added a Puppeteer Script for Swipe Container. ([#6129](https://github.com/infor-design/enterprise/issues/6129))
- `[Tag]` The dismiss button was missing a button type causing the form to submit. ([#6149](https://github.com/infor-design/enterprise/issues/6149))

## v4.61.0 Fixes

- `[Column Grouped]` Fix an issue where columns with small values were floating above the baseline axis. ([#6109](https://github.com/infor-design/enterprise/issues/6109))
- `[Chart]` Fix collision of legend text and color block. ([#6113](https://github.com/infor-design/enterprise/issues/6113))
- `[ContextualActionPanel]` Fixed UI issues where the toolbars inside of the body moved to the CAPs header instead of retaining to its original place. ([#6041](https://github.com/infor-design/enterprise/issues/6041))
- `[ContextualActionPanel]` Update and fix example-markup page to a working example. ([#6065](https://github.com/infor-design/enterprise/issues/6065))
- `[Datagrid]` Fix a bug in timepicker inside datagrid where hours is reset 0 when changing it to 12. ([#6076](https://github.com/infor-design/enterprise/issues/6076))
- `[Datagrid]` Fix on value not shown in lookup cell in safari. ([#6003](https://github.com/infor-design/enterprise/issues/6003))
- `[Datagrid]` Fix a bug in datagrid where text is align right when using mask options in filter. ([#5999](https://github.com/infor-design/enterprise/issues/5999))
- `[Datagrid]` Fix a bug in datagrid where datepicker range having an exception when having values before changing to range type. ([#6008](https://github.com/infor-design/enterprise/issues/6008))
- `[Datepicker]` Fix on the flickering behavior when range datepicker is shown. ([#6098](https://github.com/infor-design/enterprise/issues/6098))
- `[Dropdown]` Fix on dropdown multiselect where change event is not triggered when clicking X. ([#6098](https://github.com/infor-design/enterprise/issues/6098))
- `[Editor]` Fix a bug in editor where CTRL-H (add hyperlink) breaks the interface. ([#6015](https://github.com/infor-design/enterprise/issues/6015))
- `[Modal]` Changed maximum modal width. ([#6024](https://github.com/infor-design/enterprise/issues/6024))
- `[Dropdown]` Fix a misaligned input in Classic Theme in Firefox. ([#6096](https://github.com/infor-design/enterprise/issues/6096))
- `[Dropdown]` Fix an issue specific to Windows 10 and Chrome where entering a capital letter (Shift + T, e.g.) after opening the dropdown does not focus the entry associated with the letter pressed. ([#6069](https://github.com/infor-design/enterprise/issues/6069))
- `[Dropdown]` Fix on dropdown multiselect where change event is not triggered when clicking X. ([#6098](https://github.com/infor-design/enterprise/issues/6098))
- `[Donut]` Fix center tooltip showing on wrong donut chart when multiple donut charts. ([#6103](https://github.com/infor-design/enterprise/issues/6103))
- `[Editor]` Fix a bug in editor where CTRL-H (add hyperlink) breaks the interface. ([#6015](https://github.com/infor-design/enterprise/issues/6015))
- `[Hyperlinks]` Remove margin and padding from hyperlinks. ([#5991](https://github.com/infor-design/enterprise/issues/5991))
- `[Masthead]` Remove actions button from header in example page. ([#5959](https://github.com/infor-design/enterprise/issues/5959))
- `[Searchfield]` Fix a bug in NG where searchfield is in full width even when it's collapsible. ([NG#1225](https://github.com/infor-design/enterprise-ng/issues/1225))
- `[Spinbox]` Spinbox should update to correct value when Enter is pressed. ([#6036](https://github.com/infor-design/enterprise/issues/6036))
- `[Tabs]` Fixed a bug where the tabs container is focused in Windows10 on Firefox. ([#6110](https://github.com/infor-design/enterprise/issues/6110))
- `[Tabs Module]` Fixes a misaligned search field close button icon. ([#6126](https://github.com/infor-design/enterprise/issues/6126))
- `[Timepicker]` Fix a bug in timepicker where hours reset to 1 when changing period. ([#6049](https://github.com/infor-design/enterprise/issues/6049))
- `[Timepicker]` Fix a bug in timepicker where hours is not properly created when changing from AM/PM. ([#6104](https://github.com/infor-design/enterprise/issues/6104))

(41 Issues Solved This Release, Backlog Enterprise 198, Backlog Ng 38, 1100 Functional Tests, 1635 e2e Tests, 321 Puppeteer Tests)

## v4.60.3

## v4.60.3 Fixes

- `[Tabs/Module]` Fixed a bug the personalization color was the same as the tab color. ([#6236](https://github.com/infor-design/enterprise/issues/6236))

## v4.60.2

## v4.60.2 Fixes

- `[Datagrid]` Fixed a regression bug where the datepicker icon button and time value upon click were misaligned. ([#6198](https://github.com/infor-design/enterprise/issues/6198))

## v4.60.1 Fixes

- `[Column Grouped]` Fix an issue where columns with small values were floating above the baseline axis. ([#6109](https://github.com/infor-design/enterprise/issues/6109))
- `[Datepicker]` Added setting in datepicker where you can disable masking input. ([#6080](https://github.com/infor-design/enterprise/issues/6080))
- `[Datagrid]` Fix a bug in timepicker inside datagrid where hours is reset 0 when changing it to 12. ([#6076](https://github.com/infor-design/enterprise/issues/6076))
- `[Datagrid]` Fix on value not shown in lookup cell in safari. ([#6003](https://github.com/infor-design/enterprise/issues/6003))
- `[Donut]` Fix center tooltip showing on wrong donut chart when multiple donut charts. ([#6103](https://github.com/infor-design/enterprise/issues/6103))
- `[Dropdown]` Fix an issue specific to Windows 10 and Chrome where entering a capital letter (Shift + T, e.g.) after opening the dropdown does not focus the entry associated with the letter pressed. ([#6069](https://github.com/infor-design/enterprise/issues/6069))
- `[Dropdown]` Fix a misaligned input in Classic Theme in Firefox. ([#6096](https://github.com/infor-design/enterprise/issues/6096))
- `[General]` Removed global inline function that adds disabled labels to disabled inputs. ([#6131](https://github.com/infor-design/enterprise/issues/6131))
- `[Tabs]` Fixed a bug where the tabs container is focused in Windows10 on Firefox. ([#6110](https://github.com/infor-design/enterprise/issues/6110))
- `[Timepicker]` Fix a bug in timepicker where hours reset to 1 when changing period. ([#6049](https://github.com/infor-design/enterprise/issues/6049))
- `[Timepicker]` Fix a bug in timepicker where hours is not properly created when changing from AM/PM. ([#6104](https://github.com/infor-design/enterprise/issues/6104))

## v4.60.0 Features

- `[Application Menu]` Added puppeteer tests for resizable application menu. ([#5755](https://github.com/infor-design/enterprise/issues/5755))
- `[Badges]` Update styling of badges. ([#5608](https://github.com/infor-design/enterprise/issues/5608))
- `[Badges/Tags]` Corrected the colors of badges/tags for better accessibility contrast. ([#5673](https://github.com/infor-design/enterprise/issues/5673))
- `[Button]` Fix a bug where updated settings not properly rendering disabled state. ([#5928](https://github.com/infor-design/enterprise/issues/5928))
- `[Calendar]` Added puppeteer script for event colors and legend. ([#6084](https://github.com/infor-design/enterprise/pull/6084))
- `[Card]` Added actionable button card by using `<button>` or `<a>` tags. ([#5768](https://github.com/infor-design/enterprise/issues/5768))
- `[Card]` Added actionable button card by using `<button>` or `<a>` tags. ([#5768](https://github.com/infor-design/enterprise/issues/5768))
- `[Datagrid]` Fix a will add a setting in column to toggle the clearing of cells. ([#5849](https://github.com/infor-design/enterprise/issues/5849))
- `[Dropdown]` Create a Puppeteer Script for Enter key opens dropdown list, when it should only be used to select items within an open list. ([#5842](https://github.com/infor-design/enterprise/issues/5842))
- `[Fileupload]` Added puppeteer test to check that progress bar is present when uploading a file. ([#5808](https://github.com/infor-design/enterprise/issues/5808))
- `[Monthview]` Added ability to update legend on month change. ([#5988](https://github.com/infor-design/enterprise/issues/5988))
- `[Popupmenu]` Correctly position dismissible close icon inside Popupmenu. ([#6083](https://github.com/infor-design/enterprise/issues/6083))
- `[Swipe Container]` Added mobile enhancements and style changes. ([#5615](https://github.com/infor-design/enterprise/issues/5615))
- `[Tooltip]` Converted the tooltip protractor test suites to puppeteer. ([#5830](https://github.com/infor-design/enterprise/issues/5830))

## v4.60.0 Fixes

- `[About/Form]` Fixed a translation issue where there's a space before the colon that is incorrect in French Locales. ([#5817](https://github.com/infor-design/enterprise/issues/5817))
- `[About]` Added event exposure in about component. ([NG#1124](https://github.com/infor-design/enterprise-ng/issues/1124))
- `[Actionsheet]` Fixed an Angular issue where the `renderRootElems` method was not re-rendered when going to other action sheet test pages due to SPA routing concept. ([NG#1188](https://github.com/infor-design/enterprise-ng/issues/1188))
- `[Calendar]` Fixed an issue where you could not have more than one in the same page. ([#6042](https://github.com/infor-design/enterprise/issues/6042))
- `[Column]` Fix a bug where bar size is still showing even the value is zero in column chart. ([#5911](https://github.com/infor-design/enterprise/issues/5911))
- `[Datagrid]` Fix a bug where targeted achievement colors are not displaying correctly when using other locales. ([#5972](https://github.com/infor-design/enterprise/issues/5972))
- `[Datagrid]` Fix a bug in datagrid where filterable headers cannot be tab through in modal. ([#5735](https://github.com/infor-design/enterprise/issues/5735))
- `[Datagrid]` Fix a bug in datagrid where stretch column last broke and the resize would loose the last column. ([#6063](https://github.com/infor-design/enterprise/issues/6063))
- `[Datagrid]` Fix a bug where leading spaces not triggering dirty indicator in editable data cell. ([#5927](https://github.com/infor-design/enterprise/issues/5927))
- `[Datagrid]` Fix Edit Input Date Field on medium row height in Datagrid. ([#5955](https://github.com/infor-design/enterprise/issues/5955))
- `[Datagrid]` Fixed close icon alignment on mobile viewport. ([#6023](https://github.com/infor-design/enterprise/issues/6023))
- `[Datagrid]` Fixed close icon alignment on mobile viewport, Safari browser. ([#5946](https://github.com/infor-design/enterprise/issues/5946))
- `[Datagrid]` Fixed UI alignment of close icon button on mobile view. ([#5947](https://github.com/infor-design/enterprise/issues/5947))
- `[Datagrid]` Fixed file upload icon alignment in datagrid. ([#5846](https://github.com/infor-design/enterprise/issues/5846))
- `[Datepicker]` Fix on initial range values not showing in datepicker. ([NG#1200](https://github.com/infor-design/enterprise-ng/issues/1200))
- `[Dropdown]` Fixed a regression bug where pressing function keys while the dropdown has focus causes letters to be typed. ([#4976](https://github.com/infor-design/enterprise/issues/4976))
- `[Editor]` Changed selector for for image value selection from id to name. ([#5915](https://github.com/infor-design/enterprise/issues/5915))
- `[Editor]` Fix a bug which changes the approach intended by the user after typing in editor. ([#5937](https://github.com/infor-design/enterprise/issues/5937))
- `[Editor]` Fix a bug which clears list format when it's not part of the selected text. ([#5592](https://github.com/infor-design/enterprise/issues/5592))
- `[Editor]` Changed language on the link dialog to use the term "link" for better translations. ([#5987](https://github.com/infor-design/enterprise/issues/5987))
- `[Export]` Added data sanitization in Export to CSV. ([#5982](https://github.com/infor-design/enterprise/issues/5982))
- `[Field Options]` Fixed UI alignment of close icon button (searchfield) in Field Options. ([#5983](https://github.com/infor-design/enterprise/issues/5983))
- `[General]` Fixed several memory leaks with the attached data object. ([#6020](https://github.com/infor-design/enterprise/issues/6020))
- `[Header]` Fixed a regression bug where the buttonset was not properly aligned correctly. ([#6039](https://github.com/infor-design/enterprise/issues/6039))
- `[Icon]` Fixed the translate icon so it can take a color, fixed the tag icon as it was rendered oddly. ([#5870](https://github.com/infor-design/enterprise/issues/5870))
- `[Listbuilder]` Fix on disable bug: Will not enable on call to enable() after disable() twice. ([#5885](https://github.com/infor-design/enterprise/issues/5885))
- `[Locale]` Changed the text from Insert Anchor to Insert Hyperlink. Some translations my still reference anchor until updated from the translation team. ([#5987](https://github.com/infor-design/enterprise/issues/5987))
- `[Modal]` Fixed a bug on hidden elements not focusable when it is turned visible. ([#6086](https://github.com/infor-design/enterprise/issues/6086))
- `[Modal]` Fixed a regression bug where elements inside of the tab panel were being disabled when its `li` tab is not selected (is-selected class) initially. ([NG#1210](https://github.com/infor-design/enterprise-ng/issues/1210))
- `[Searchfield]` Fixed UI alignment of close icon button (searchfield) in Datagrid. ([#5954](https://github.com/infor-design/enterprise/issues/5954))
- `[Tabs Module]` Fixed UI alignment of close icon button on mobile view([#5951](https://github.com/infor-design/enterprise/issues/5951))
- `[Tooltip]` Fixed a bug where the inner html value of the tooltip adds unnecessary whitespace and new line when getting the text value. ([#6059](https://github.com/infor-design/enterprise/issues/6059))

(52 Issues Solved This Release, Backlog Enterprise 222, Backlog Ng 35, 1100 Functional Tests, 1695 e2e Tests, 263 Puppeteer Tests)

## v4.59.4 Fixes

- `[Modal]` Reverted problematic issue. ([#6086](https://github.com/infor-design/enterprise/issues/6086))

## v4.59.3 Fixes

- `[Modal]` Fixed a bug on hidden elements not focusable when it is turned visible. ([#6086](https://github.com/infor-design/enterprise/issues/6086))

## v4.59.2 Fixes

- `[Calendar]` Fixed an issue where you could not have more than one in the same page. ([#6042](https://github.com/infor-design/enterprise/issues/6042))
- `[Header]` Fixed a regression bug where the buttonset was not properly aligned correctly. ([#6039](https://github.com/infor-design/enterprise/issues/6039))

## v4.59.1 Fixes

- `[Modal]` Fixed a regression bug where elements inside of the tab panel were being disabled when its `li` tab is not selected (is-selected class) initially. ([NG#1210](https://github.com/infor-design/enterprise-ng/issues/1210))

## v4.59.0 Markup Changes

- `[About]` Changed the OS Version to not show the version. This is because this information is incorrect and the correct information is no longer given by newer versions of Operating systems in any browser. or this reason the version is removed from the OS field on the about dialog. ([#5813](https://github.com/infor-design/enterprise/issues/5813))

## v4.59.0 Fixes

- `[Calendar]` Added an option to configure month label to use abbreviation and changed month label to display on the first day of the months rendered in calendar. ([#5941](https://github.com/infor-design/enterprise/issues/5941))
- `[Calendar]` Fixed the personalize column checkbox not syncing when having two datagrids. ([#5859](https://github.com/infor-design/enterprise/issues/5859))
- `[Cards]` Added focus state on selected cards. ([#5684](https://github.com/infor-design/enterprise/issues/5684))
- `[Colorpicker]` Fixed a bug where the red diagonal line that goes beyond its border when field-short/form-layout-compact is used. ([#5744](https://github.com/infor-design/enterprise/issues/5744))
- `[Datagrid]` Fixed a bug where the maskOptions function is never called when the grid has filtering. ([#5847](https://github.com/infor-design/enterprise/issues/5847))
- `[Calendar]` Fixed the personalize column checkbox not syncing when having two datagrids. ([#5859](https://github.com/infor-design/enterprise/issues/5859))
- `[Fieldset]` Implemented design improvements. ([#5638](https://github.com/infor-design/enterprise/issues/5638))
- `[Fileupload-Advanced]` Fixed a bug where it cannot add a new file after removing the old one. ([#5598](https://github.com/infor-design/enterprise/issues/5598))
- `[Datagrid]` Fixed a bug where the maskOptions function is never called when the grid has filtering. ([#5847](https://github.com/infor-design/enterprise/issues/5847))
- `[Datagrid]` Fixed a bug where fileupload value is undefined when trying to upload. ([#5846](https://github.com/infor-design/enterprise/issues/5846))
- `[Dropdown]` Clear search matches after an item is selected. ([#5632](https://github.com/infor-design/enterprise/issues/5632))
- `[Dropdown]` Shorten filter delay for single character entries. ([#5793](https://github.com/infor-design/enterprise/issues/5793))
- `[Fieldset]` Implemented design improvements. ([#5638](https://github.com/infor-design/enterprise/issues/5638))
- `[Linechart]` Added default values on line width and y-axis when data in dataset is blank. ([#1172](https://github.com/infor-design/enterprise-ng/issues/1172))
- `[Listview]` Fixed a bug where the alert icons in RTL were missing. ([#5827](https://github.com/infor-design/enterprise/issues/5827))
- `[Locale]` Fixed `latvian` translation for records per page. ([#5969](https://github.com/infor-design/enterprise/issues/5969))
- `[Locale]` Fixed `latvian` translation for Select All. ([#5895](https://github.com/infor-design/enterprise/issues/5895))
- `[Locale]` Capitalized the `finnish` translation for seconds. ([#5894](https://github.com/infor-design/enterprise/issues/5894))
- `[Locale]` Added missing translations for font picker. ([#5784](https://github.com/infor-design/enterprise/issues/5784))
- `[Modal]` Fixed a close button overlapped when title is long. ([#5795](https://github.com/infor-design/enterprise/issues/5795))
- `[Modal]` Modal exits if Escape key is pressed in datagrid. ([#5796](https://github.com/infor-design/enterprise/issues/5796))
- `[Modal]` Fixed modal focus issues with inline display none. ([#5875](https://github.com/infor-design/enterprise/issues/5875))
- `[Searchfield]` Fixed a bug where the close button icon is overlapping with the search icon in RTL. ([#5807](https://github.com/infor-design/enterprise/issues/5807))
- `[Spinbox]` Fixed a bug where the spinbox controls still show the ripple effect even it's disabled. ([#5719](https://github.com/infor-design/enterprise/issues/5719))
- `[Tabs]` Added the ability to set the position of counts via settings (top & bottom), removed the counts in spillover, and positioned the counts depending on the current locale. ([#5258](https://github.com/infor-design/enterprise/issues/5258))
- `[Tabs Module]` Fixed the searchfield menu inside of tabs module in responsive layout. ([#6320](https://github.com/infor-design/enterprise/issues/6320))
- `[Toolbar]` Fixed an issue where things in the page get scrambled if you have a button with undefined ids. ([#1194](https://github.com/infor-design/enterprise-ng/issues/1194))

## v4.59.0 Features

- `[Calendar]` Modify validations to allow custom colors. ([#5743](https://github.com/infor-design/enterprise/issues/5743))
- `[Accordion]` Adjusted spacing and hitboxes for Mobile Enhancements. ([#5611](https://github.com/infor-design/enterprise/issues/5611))
- `[Area]` Converted the area protractor test suites to puppeteer. ([#5834](https://github.com/infor-design/enterprise/issues/5834))
- `[Cards]` Added mobile enhancements and style changes. ([#5609](https://github.com/infor-design/enterprise/issues/5609))
- `[Button]` Added test scripts for button. ([#5851](https://github.com/infor-design/enterprise/issues/5851))
- `[BusyIndicator]` Added hide event. ([#5794](https://github.com/infor-design/enterprise/issues/5794))
- `[Column]` Added example page for legend colors. ([#5761](https://github.com/infor-design/enterprise/issues/5761))
- `[Datagrid]` Added datagrid feature using arrow keys to select. ([#5713](https://github.com/infor-design/enterprise/issues/5713))
- `[Datagrid]` Added exportToCsv option for datagrid toolbar. ([#5786](https://github.com/infor-design/enterprise/issues/5786))
- `[Datagrid]` Added new event `filteroperatorchanged` to datagrid. ([#5899](https://github.com/infor-design/enterprise/issues/5899))
- `[File Upload]` Added puppeteer tests for file upload. ([#5808](https://github.com/infor-design/enterprise/issues/5808))
- `[Toolbar-Flex]` Added responsive design for searchfield with categories and basic searchfield. ([#5619](https://github.com/infor-design/enterprise/issues/5619))
- `[Timepicker]` Added settings in timepicker to limit the hours that can be selected. ([#5880](https://github.com/infor-design/enterprise/issues/5880))
- `[TrackDirty]` Converted the trackdirty protractor test suites to puppeteer. ([#5829](https://github.com/infor-design/enterprise/issues/5829))

(47 Issues Solved This Release, Backlog Enterprise 219, Backlog Ng 34, 1100 Functional Tests, 1692 e2e Tests, 179 Puppeteer Tests)

## v4.58.3 Fixes

- `[Datagrid]` Added new event `filteroperatorchanged` to datagrid. ([#5899](https://github.com/infor-design/enterprise/issues/5899))

## v4.58.2 Fixes

- `[Toolbar]` Fixed an issue where things in the page get scrambled if you have a button with undefined ids. ([#1194](https://github.com/infor-design/enterprise-ng/issues/1194))

## v4.58.1 Fixes

- `[Misc]` Fixed several security issues with xss (details hidden). ([#GSHA](https://github.com/infor-design/enterprise/security/advisories))

## v4.58.0 Features

- `[Accordion]` Added puppeteer tests for accordion. ([#5836](https://github.com/infor-design/enterprise/issues/5836))
- `[App Menu]` Fixed a bug causing re-invoke of the entire Application Menu and its child components whenever a new App Menu trigger is added to the stored `triggers` array. ([#5480](https://github.com/infor-design/enterprise/issues/5480))
- `[Actionsheet]` Added puppeteer tests for actionsheet. ([#5832](https://github.com/infor-design/enterprise/issues/5832))
- `[Column]` Added support to add a line chart in column-grouped. ([#4598](https://github.com/infor-design/enterprise/issues/4598))
- `[Column]` Added feature to rotate labels. ([#5773](https://github.com/infor-design/enterprise/issues/5773))
- `[Column Chart]` Added the ability to add axis labels in column-grouped chart. ([#5721](https://github.com/infor-design/enterprise/issues/5721))
- `[Datagrid]` Added option to format numbers and dates based on current locale. ([#5663](https://github.com/infor-design/enterprise/issues/5663))
- `[Slider]` Added support for tooltip to show on load in slider. ([#3747](https://github.com/infor-design/enterprise/issues/3747))

## v4.58.0 Fixes

- `[Modal]` Added option to disable primary trigger on field. ([#5728](https://github.com/infor-design/enterprise/issues/5728))
- `[Calendar]` Fix the header days where it should be seen when scrolled down. ([#5742](https://github.com/infor-design/enterprise/issues/5742))
- `[Datagrid]` Tab doesn't go to cells if cellNavigation is false. ([#5734](https://github.com/infor-design/enterprise/issues/5734))
- `[Calendar]` Fix the header days where it should be seen when scrolled down. ([#5742](https://github.com/infor-design/enterprise/issues/5742))
- `[Contextmenu/Popupmenu]` Fixed breaking of shared menu if a datagrid is present on the page. ([#5818](https://github.com/infor-design/enterprise/issues/5818))
- `[Datagrid]` Tab doesn't go to cells if cellNavigation is false. ([#5734](https://github.com/infor-design/enterprise/issues/5734))
- `[Dropdown]` Clear search matches after an item is selected. ([#5632](https://github.com/infor-design/enterprise/issues/5632))
- `[Locale]` Fix issue in parsing date when AM/PM comes first before Hours `a:hh:mm`. ([#5129](https://github.com/infor-design/enterprise/issues/5129))
- `[Modal]` Added option to disable primary trigger on field. ([#5728](https://github.com/infor-design/enterprise/issues/5728))
- `[Searchfield]` Save input value when searchfield collapses but is not cleared via button click or key. ([#5792](https://github.com/infor-design/enterprise/issues/5792))
- `[Tabs]` Fixed regression bug where tabs are no longer working inside the modal. ([#5867](https://github.com/infor-design/enterprise/issues/5867))
- `[Tabs]` Fix focus indicator in Sink Page. ([#5714](https://github.com/infor-design/enterprise/issues/5714))
- `[Tabs-Vertical]` Fixed on Tabs Vertical Aria and Roles. ([#5712](https://github.com/infor-design/enterprise/issues/5712))
- `[Toolbar Searchfield]` Fixed the height the collapse button on a smaller viewport (`766px` and below). ([#5791](https://github.com/infor-design/enterprise/issues/5791))
- `[Lookup]` Rows are selected based on the initial values in the input field. ([#1132](https://github.com/infor-design/enterprise-ng/issues/1132))

(30 Issues Solved This Release, Backlog Enterprise 224, Backlog Ng 33, 1269 Functional Tests, 1689 e2e Tests, 167 Puppeteer Tests)

## v4.57.2 Fixes

- `[Misc]` Fixed several security issues with xss (details hidden). ([#GSHA](https://github.com/infor-design/enterprise/security/advisories))

## v4.57.1 Fixes

- `[Tabs]` Fixed regression bug where tabs are no longer working inside the modal. ([#5867](https://github.com/infor-design/enterprise/issues/5867))

## v4.57.0 Features

- `[Accordion]` Added the ability to have a notification badge in accordion headers. ([#5594](https://github.com/infor-design/enterprise/issues/5594))
- `[Breadcrumb]` Added hitbox styles for breadcrumb. ([#5408](https://github.com/infor-design/enterprise/issues/5408))
- `[Button]` Added the ability to have a hitbox. With this feature, it will have a better tapping/clicking on smaller devices. ([#5568](https://github.com/infor-design/enterprise/issues/5568))
- `[Button]` Added the ability to have a notification badge in buttons. ([#5594](https://github.com/infor-design/enterprise/issues/5594))
- `[Calendar]` Added hitbox option for calendar. ([#5602](https://github.com/infor-design/enterprise/issues/5602))
- `[Checkbox]` Added hitbox area styles for checkboxes. ([#5603](https://github.com/infor-design/enterprise/issues/5603))
- `[Datagrid]` Added Datagrid Fallback Image when image cannot be loaded. ([#5442](https://github.com/infor-design/enterprise/issues/5442))
- `[File Upload]` Show progress percent while file is uploading. ([#3934](https://github.com/infor-design/enterprise/issues/3934))
- `[Input]` Added a new form style `form-layout-large` to input component. ([#5606](https://github.com/infor-design/enterprise/issues/5606))
- `[Icon]` Updated several icons see issue for details. ([#5774](https://github.com/infor-design/enterprise/issues/5774))
- `[Message]` Changed some stylings on mobile experience. ([#5567](https://github.com/infor-design/enterprise/issues/5567))
- `[Modal]` Adjusted stylings on mobile viewport. ([#5601](https://github.com/infor-design/enterprise/issues/5601))
- `[Notification]` Added tooltip in notification. ([#5562](https://github.com/infor-design/enterprise/issues/5562))
- `[Notification]` Added close functions (by ID and latest) in notification. ([#5562](https://github.com/infor-design/enterprise/issues/5562))
- `[Datagrid]` Added support for text filter types to specify a selected filter condition. ([#5750](https://github.com/infor-design/enterprise/issues/5750))
- `[Environment]` Fixed `ie` css class included to html tag for Edge browser. ([#5587](https://github.com/infor-design/enterprise/issues/5587))

### v4.57.0 Markup Changes

- `[Tabs]` Some of the aria attributes have been changed, see the issue for details.([#5712](https://github.com/infor-design/enterprise/issues/5712))
- `[Notification Badge]` Rename methods in Notification Badge for better readability. ([#1169](https://github.com/infor-design/enterprise-ng/issues/1169))

## v4.57.0 Fixes

- `[ApplicationMenu]` Fix for broken UI in Safari when hiding and expanding the navigation menu. ([#5620](https://github.com/infor-design/enterprise/issues/5620))
- `[ApplicationMenu]` Fix application menu broken UI on first render. ([#5766](https://github.com/infor-design/enterprise/issues/5766))
- `[Calendar]` Removed the example legend in the default settings. ([#1130](https://github.com/infor-design/enterprise-ng/issues/1130))
- `[Cards]` Fixed misaligned list within expandable cards pane. ([#5223](https://github.com/infor-design/enterprise/issues/5223))
- `[Counts]` Updated the font size of `xl-text` from `50px` to `48px`. ([#5588](https://github.com/infor-design/enterprise/issues/5588))
- `[Counts]` Fixed title and icon position when in RTL. ([#5566](https://github.com/infor-design/enterprise/issues/5566))
- `[Datagrid]` Removed margin in icon when size is small or extra small. ([#5726](https://github.com/infor-design/enterprise/issues/5726))
- `[Datagrid]` Added additional check for vertical scroll. ([#1154](https://github.com/infor-design/enterprise-ng/issues/1154))
- `[Datepicker]` Fix on default legends being shown regardless if settings have custom legends. ([#5683](https://github.com/infor-design/enterprise/issues/5683))
- `[EmptyMessage]` Added `16px` spacings in the empty message container. ([#5639](https://github.com/infor-design/enterprise/issues/5639))
- `[FieldFilter]` Fixed missing trigger icons on short field filter options. ([#5727](https://github.com/infor-design/enterprise/issues/5727))
- `[Form]` Fixed misaligned trigger icon of datepicker on safari. ([#5751](https://github.com/infor-design/enterprise/issues/5751))
- `[Header]` Fix on Advanced Search not seen on headers when changing colors. ([#5782](https://github.com/infor-design/enterprise/issues/5782))
- `[Locale]` Fixed currency position and a translation on `tl-PH` locale. ([#5695](https://github.com/infor-design/enterprise/issues/5695))
- `[Lookup]` Fix an uncentered lookup icon in composite form. ([#5657](https://github.com/infor-design/enterprise/issues/5657))
- `[Searchfield]` Fix on uneven searchfield in firefox. ([#5620](https://github.com/infor-design/enterprise/issues/5620))
- `[Searchfield]` Fix on uneven searchfield in firefox. ([#5695](https://github.com/infor-design/enterprise/issues/5695))
- `[Searchfield]` Fix on misaligned close button on mobile view. ([#5782](https://github.com/infor-design/enterprise/issues/5782))
- `[Searchfield]` Change width when parent container becomes smaller. ([#4696](https://github.com/infor-design/enterprise/issues/4696))
- `[Spinbox]` Remove functionality of Home and End buttons on Spinbox. ([#5659](https://github.com/infor-design/enterprise/issues/5659))
- `[Spinbox]` Fix spinbox misalignment on sample sizes. ([#5733](https://github.com/infor-design/enterprise/issues/5733))
- `[Tabs]` Fix a bug on vertical tabs scroll on panel containers. ([#5565](https://github.com/infor-design/enterprise/issues/5565))
- `[Treemap]` Fix Treemap's misaligned footer-text on the new theme. ([#5365](https://github.com/infor-design/enterprise/issues/5365))

(41 Issues Solved This Release, Backlog Enterprise 192, Backlog Ng 28, 1166 Functional Tests, 1712 e2e Tests, 150 Puppeteer Tests)

## v4.56.0 Features

- `[ContextualActionPanel]` Changed the color of the toolbar header in the new theme. ([#5685](https://github.com/infor-design/enterprise/issues/5685))
- `[Charts]` Added ability to disable the selection of the charts including the legend. ([#2736](https://github.com/infor-design/enterprise/issues/2736))
- `[Datagrid]` Adds the ability to update values of a specific column on Datagrid. ([#3491](https://github.com/infor-design/enterprise/issues/3491))
- `[Icon]` Updated the launch icon to be less Philippines. ([#5595](https://github.com/infor-design/enterprise/issues/5595))
- `[Locale]` Added a new locale `tl-PH` for Philippines (`tagalog`). ([#5695](https://github.com/infor-design/enterprise/issues/5695))
- `[Tabs]` Adds the ability to split the tabs. ([#4600](https://github.com/infor-design/enterprise/issues/4600))
- `[Toolbar Flex]` Adds control of button set areas via the Button set API. ([NG#1101](https://github.com/infor-design/enterprise-ng/issues/1101))

## v4.56.0 Fixes

- `[BusyIndicator]` Sized and Aligned busy indicator within a compact form field. ([#5655](https://github.com/infor-design/enterprise/issues/5655))
- `[Calendar]` Calendar event IDs can support numbers. ([#5556](https://github.com/infor-design/enterprise/issues/5556))
- `[Calendar]` Fixed wrong color on icons on the header. ([#5647](https://github.com/infor-design/enterprise/issues/5647))
- `[Calendar]` Fixed markForRefresh for display range in calendar. ([#5675](https://github.com/infor-design/enterprise/issues/5675))
- `[Calendar]` Adds the ability to support cross year date range in calendar. ([#5675](https://github.com/infor-design/enterprise/issues/5675))
- `[Calendar]` Fixed additional row due to DST for display range in calendar. ([#5675](https://github.com/infor-design/enterprise/issues/5675))
- `[Datagrid]` Date format should reflect in date filter when range option is selected. ([#4864](https://github.com/infor-design/enterprise/issues/4864))
- `[Datagrid]` Add test page for `selectAllCurrentPage` with toolbar count. ([#4921](https://github.com/infor-design/enterprise/issues/4921))
- `[Datepicker]` Fix on datepicker header not being shown in smaller screens. ([#5550](https://github.com/infor-design/enterprise/issues/5550))
- `[Datagrid]` Fixed an issue where the selection idx was not updating after append/update data to child nodes for tree. ([#5631](https://github.com/infor-design/enterprise/issues/5631))
- `[Datagrid]` Fixed a bug where row status is not properly rendered on Tree List. ([#5552](https://github.com/infor-design/enterprise/issues/5552))
- `[Dropdown]` Fixed disabling of function keys F1 to F12. ([#4976](https://github.com/infor-design/enterprise/issues/4976))
- `[Dropdown]` Fixed a bug where selecting the first item on the list doesn't trigger the `change` event that will select the value immediately. ([NG#1102](https://github.com/infor-design/enterprise-ng/issues/1102))
- `[Dropdown]` Fixed an accessibility issue where the error message was unannounced using a screen reader. ([#5130](https://github.com/infor-design/enterprise/issues/5130))
- `[Homepage]` Fix on homepage example charts misaligned when on mobile. ([#5650](https://github.com/infor-design/enterprise/issues/5650))
- `[Popupmenu]` Fixed an not released issue where opening menus limited the ability to click after. ([#5648/#5649](https://github.com/infor-design/enterprise/issues/5648))
- `[Popupmenu]` Allow switches to be clickable in popupmenu for backwards compatibility. ([#1127](https://github.com/infor-design/enterprise-ng/issues/1127))
- `[Icons]` Fix sizes on some of the icons in classic mode. ([#5626](https://github.com/infor-design/enterprise/issues/5626))
- `[Icons]` Fix sizes on some of the icons in tree in classic mode. ([#5626](https://github.com/infor-design/enterprise/issues/5626))
- `[Line Chart]` Fixed a bug where the line chart was not positioned correctly when all the values were zero. ([#5640](https://github.com/infor-design/enterprise/issues/5640))
- `[Listview]` Fixed the links example to better show disabled links. ([#5678](https://github.com/infor-design/enterprise/issues/5678))
- `[Locale]` Fixed an additional case where large numbers cannot be formatted correctly. ([#5605](https://github.com/infor-design/enterprise/issues/5605))
- `[Locale]` Expanded support from 10 to 20 decimal places. Max number is 21, 20 now. ([#5622](https://github.com/infor-design/enterprise/issues/5622))
- `[Tabs]` Fix a bug where tabs indicator is not aligned when scaled down. ([#5164](https://github.com/infor-design/enterprise/issues/5164))
- `[Tabs]` Fix a bug where tabs indicator is not aligned on RTL. ([#5541](https://github.com/infor-design/enterprise/issues/5541))
- `[Tree]` Fix on return item when calling addNode. ([#5334](https://github.com/infor-design/enterprise/issues/5334))

(44 Issues Solved This Release, Backlog Enterprise 176, Backlog Ng 25, 1134 Functional Tests, 1693 e2e Tests)

## v4.55.3 Fixes

- `[Datagrid]` Fixed an issue where the selection idx was not updating after append/update data to child nodes for tree. ([#5631](https://github.com/infor-design/enterprise/issues/5631))
- `[Locale]` Fixed a bug where very large numbers would get a zero added. ([#5308](https://github.com/infor-design/enterprise/issues/5308))
- `[Locale]` Fixed a bug where very large numbers with negative added an extra zero in formatNumber. ([#5318](https://github.com/infor-design/enterprise/issues/5318))
- `[Locale]` Expanded support from 10 to 20 decimal places. Max number is 21, 20 now. ([#5622](https://github.com/infor-design/enterprise/issues/5622))

## v4.55.2 Fixes

- `[Icons]` Fix sizes on some of the icons in classic mode. ([#5626](https://github.com/infor-design/enterprise/issues/5626))

## v4.55.1 Fixes

- `[Locale]` Fixed an additional case where large numbers cannot be formatted correctly. ([#5605](https://github.com/infor-design/enterprise/issues/5605))

## v4.55.0 Features

- `[ApplicationMenu]` Added the ability to resize the app menu. ([#5193](https://github.com/infor-design/enterprise/issues/5193))
- `[Completion Chart]` Added tooltip in completion chart. ([#5346](https://github.com/infor-design/enterprise/issues/5346))
- `[Custom Builds]` Fixed a bug where importing the base Charts API directly would cause an error. ([#5463](https://github.com/infor-design/enterprise/issues/5463))
- `[Datagrid]` Adds the ability to have a selection radio buttons on Datagrid. ([#5384](https://github.com/infor-design/enterprise/issues/5384))
- `[Datagrid]` Added a `verticalScrollToEnd` property when you reached the end of the datagrid list. ([#5435](https://github.com/infor-design/enterprise/issues/5435))
- `[Datagrid]` Added separate mask options for filter row. ([#5519](https://github.com/infor-design/enterprise/issues/5519))
- `[Editor]` Added support for `ol` type attribute to be able to use the other list styles (`alphabetically ordered (lowercase and uppercase)`, and `roman numbers (lowercase and uppercase)`) of `ol` tag. ([#5462](https://github.com/infor-design/enterprise/issues/5462))
- `[Icons]` Now generating the icons from figma instead of sketch, this should be of low impact but keep your eye on icons in general as they have all changed in generation and log any issues found. ([#5170](https://github.com/infor-design/enterprise/issues/5170))
- `[Lookup]` Fixed a bug for short field and its icons not rendering properly. ([#5541](https://github.com/infor-design/enterprise/issues/5541))
- `[Message]` Add info status handling to message.([#5459](https://github.com/infor-design/enterprise/issues/5459))
- `[Message]` Add an optional close button setting to dismiss the message. ([#5464](https://github.com/infor-design/enterprise/issues/5464))
- `[Modal]` Added the ability to have a custom tooltip on modal close button. ([#5391](https://github.com/infor-design/enterprise/issues/5391))
- `[Swaplist]` Added option to copy items from lists instead of moving them. ([#5513](https://github.com/infor-design/enterprise/issues/5513))
- `[Popdown]` Added a click outside event in popdown. ([#3618](https://github.com/infor-design/enterprise/issues/3618))
- `[Timepicker]` Fixed a bug for timepicker icon not rendering properly. ([#5558](https://github.com/infor-design/enterprise/issues/5558))
- `[Typography]` New typography paragraph text style. ([#5325](https://github.com/infor-design/enterprise/issues/5325))

## v4.55.0 Fixes

- `[Cards]` Fixed a bug card group toolbar overlaps then disappears after clicking the checkboxes. ([#5445](https://github.com/infor-design/enterprise/issues/5445))
- `[Calendar]` Fixed month label not set on first enabled date of the month. ([#5581](https://github.com/infor-design/enterprise/issues/5581))
- `[Calendar]` Fix on overlap in today text and calendar view changer when in mobile. ([#5438](https://github.com/infor-design/enterprise/issues/5438))
- `[Charts]` Fixed a bug where automation ids is not properly rendered on legend, text and slices. ([#5441](https://github.com/infor-design/enterprise/issues/5441))
- `[Datagrid]` Fixed a bug where the checkbox overlaps with the label when `editorOptions.multiple` is set to true. Also added formatters and editor for multiselect. ([NG#1075](https://github.com/infor-design/enterprise-ng/issues/1075))
- `[Datagrid]` Fixed an issue where tree list indentation is not left aligned when row has no children and datagrid row height is extra small or small. ([#5487](https://github.com/infor-design/enterprise/issues/5487))
- `[Message]` Added maxWidth setting to allow message to go full width when title is long. ([#5443](https://github.com/infor-design/enterprise/issues/5443))
- `[Datagrid]` Fix unescaped HTML of range value to match escaped HTML of data value. ([#4832](https://github.com/infor-design/enterprise/issues/4832))
- `[Datagrid]` Fix an XSS vulnerability in the name property of the columns objects array. ([#5428](https://github.com/infor-design/enterprise/issues/5428))
- `[Datagrid]` Fixed an issue where the excel export did not download in MS Edge. ([#5507](https://github.com/infor-design/enterprise/issues/5507))
- `[Editor]` Fixed an issue where font color was not working and extra spaces were get removed. ([#5137](https://github.com/infor-design/enterprise/issues/5137))
- `[EmptyMessage]` Fixed a bug where the empty message chart were not properly rendered when using auto height widget/card. ([#5527](https://github.com/infor-design/enterprise/issues/5527))
- `[Hierarchy]` Fixed line and icon alignment in hierarchy when in RTL format. ([#5544](https://github.com/infor-design/enterprise/issues/5544))
- `[Message]` Added maxWidth setting to allow message to go full width when title is long. ([#5443](https://github.com/infor-design/enterprise/issues/5443))
- `[Modal]` Fixed a bug where events are not properly called when calling stacked dialogs. ([#5471](https://github.com/infor-design/enterprise/issues/5471))
- `[Timepicker]` Fixed a bug where the Chinese time format doesn't render correctly after selecting time and periods (AM/PM). ([#5420](https://github.com/infor-design/enterprise/issues/5420))
- `[Tree]` Fixed an issue where lengthy node text doesn't wrap to lines and cuts off. ([#5499](https://github.com/infor-design/enterprise/issues/5499))

(51 Issues Solved This Release, Backlog Enterprise 129, Backlog Ng 29, 1222 Functional Tests, 1693 e2e Tests)

## v4.54.3 Fixes

- `[Locale]` Fixed a bug where very large numbers would get a zero added. ([#5308](https://github.com/infor-design/enterprise/issues/5308))
- `[Locale]` Fixed a bug where very large numbers with negative added an extra zero in formatNumber. ([#5318](https://github.com/infor-design/enterprise/issues/5318))
- `[Locale]` Expanded support from 10 to 20 decimal places. Max number is 21, 20 now. ([#5622](https://github.com/infor-design/enterprise/issues/5622))

## v4.54.2 Fixes

- `[Locale]` Fixed an additional case where large numbers cannot be formatted correctly. ([#5605](https://github.com/infor-design/enterprise/issues/5605))

## v4.54.1 Fixes

- `[Datagrid]` Added separate mask options for filter row. ([#5519](https://github.com/infor-design/enterprise/issues/5519))

## v4.54.0 Features

- `[Cards]` Added the ability of single and multi selection of cards. ([#5253](https://github.com/infor-design/enterprise/issues/5253))
- `[Datagrid]` Added support to row reorder for groupable settings. ([#5233](https://github.com/infor-design/enterprise/issues/5233))
- `[Donut]` Added the ability to add center tooltip for Donut. ([#5302](https://github.com/infor-design/enterprise/issues/5302))
- `[Notification Badge]` Added Notification Badge component that has the ability to move to any corner of the icon element. ([#5344](https://github.com/infor-design/enterprise/issues/5344))

## v4.54.0 Fixes

- `[Blockgrid]` Added additional design with no image ([#5379](https://github.com/infor-design/enterprise/issues/5379))
- `[Charts]` Fixed a bug where the vertical grid line strokes were invisible when in High Contrast and Colors was non-Default ([#5301](https://github.com/infor-design/enterprise/issues/5301))
- `[CirclePager]` Fixed a bug where the slides were not properly showing for RTL languages ([#2885](https://github.com/infor-design/enterprise/issues/2885))
- `[CirclePager]` Fixed a bug where the CSS was the same for all of the circles in homepage/example-hero-widget ([#5337](https://github.com/infor-design/enterprise/issues/5337))
- `[ContextualActionPanel]` Added `title` prop in CAP to control the title via `modaSettings`, and added missing `beforeclose` event. ([NG#1048](https://github.com/infor-design/enterprise-ng/issues/1048))
- `[ContextMenu]` Fixed a bug where field option is not rendered properly on mobile ([#5335](https://github.com/infor-design/enterprise/issues/5335))
- `[Datagrid]` - Fixed a bug where the row height cut off the focus ring on the Action Item buttons for Classic/New mode and XS, S, M settings ([#5394](https://github.com/infor-design/enterprise/issues/5394))
- `[Datagrid]` - Fixed a bug where the selection color would bleed through clickable tags. ([#5533](https://github.com/infor-design/enterprise/issues/5533))
- `[Datagrid]` Fixed an issue where toggling the selectable setting did not correctly enable the checkbox. ([#5482](https://github.com/infor-design/enterprise/issues/5482))
- `[Datagrid]` Fixed an issue where row reorder handle align was not right for extra small and small height. ([#5233](https://github.com/infor-design/enterprise/issues/5233))
- `[Datagrid]` - Fixed a bug where the first two columns row heights did not match the others for the Medium setting ([#5366](https://github.com/infor-design/enterprise/issues/5366))
- `[Datagrid]` - Fixed a bug where the font color on tags was black when a row was hovered over in dark mode. Font color now white. ([#5289](https://github.com/infor-design/enterprise/issues/5289))
- `[Datagrid]` Fixed a bug where the font color on tags was black when a row was hovered over in dark mode. Font color now white. ([#5289](https://github.com/infor-design/enterprise/issues/5289))
- `[Datagrid]` Fixed issues with NaN displaying on Decimal and Dropdown inputs when blank options are selected. ([#5395](https://github.com/infor-design/enterprise/issues/5395))
- `[Datagrid]` - Fixed a bug where the row height cut off the focus ring on the Action Item buttons for Classic/New mode and XS, S, M settings ([#5394](https://github.com/infor-design/enterprise/issues/5394))
- `[Datagrid]` Fixed a bug where the font color on tags was black when a row was hovered over in dark mode. Font color now white. ([#5289](https://github.com/infor-design/enterprise/issues/5289))
- `[Datagrid]` Fixed issues with NaN displaying on Decimal and Dropdown inputs when blank options are selected. ([#5395](https://github.com/infor-design/enterprise/issues/5395))
- `[Datagrid]` Delete key should fire event in dropdown search. ([#5402](https://github.com/infor-design/enterprise/issues/5402))
- `[Datepicker]` Fixed a bug where the -/+ keys were not detected in datepicker. ([#5353](https://github.com/infor-design/enterprise/issues/5353))
- `[Datagrid]` Fixed a bug that prevented the headers of the right frozen columns as well as the order date column from being exported properly. ([#5332](https://github.com/infor-design/enterprise/issues/5332))
- `[Datagrid]` Fixed a bug where the font color on tags was black when a row was hovered over in dark mode. Font color now white. ([#5289](https://github.com/infor-design/enterprise/issues/5289))
- `[Datagrid]` Fixed issues with NaN displaying on Decimal and Dropdown inputs when blank options are selected. ([#5395](https://github.com/infor-design/enterprise/issues/5395))
- `[Datagrid]` Fixed a bug where filter options were unable to reopen after doing pagination and clicking other filter options. ([#5286](https://github.com/infor-design/enterprise/issues/5286))
- `[Datepicker]` Fixed a bug where the -/+ keys were not detected in datepicker. ([#5353](https://github.com/infor-design/enterprise/issues/5353))
- `[Donut]` Changed legend design when item exceeds maximum width of chart. ([#5292](https://github.com/infor-design/enterprise/issues/5292))
- `[Dropdown]` Fixed a bug where backspace in Dropdown is not working when pressed. ([#5113](https://github.com/infor-design/enterprise/issues/5113))
- `[Editor]` Added tooltip in fontpicker. ([#5472](https://github.com/infor-design/enterprise/issues/5472))
- `[Fileupload]` Fixed a bug where the required asterisk does not appear on the labels associated with required fields. ([#5285](https://github.com/infor-design/enterprise/issues/5285))
- `[Homepage]` Adjusted height and width of example homepage ([#5425](https://github.com/infor-design/enterprise/issues/5425))
- `[Icon]` Changed button icon colors to slate6 ([#5307](https://github.com/infor-design/enterprise/issues/5307))
- `[Input]` Fixed a bug where clear icon were not properly aligned with the input field in classic mode. ([#5324](https://github.com/infor-design/enterprise/issues/5324))
- `[Locale]` Fixed an issue with the finish time format. ([#5447](https://github.com/infor-design/enterprise/issues/5447))
- `[Lookup]` Fixed an issue where in autoApply with single select the modal will close when paging. ([#5466](https://github.com/infor-design/enterprise/issues/5466))
- `[Lookup]` Fixed an issue where selection for server side and paging was not working. ([#986](https://github.com/infor-design/enterprise-ng/issues/986))
- `[Lookup]` Added api setting to allow duplicate selected value to input element. ([#986](https://github.com/infor-design/enterprise-ng/issues/986))
- `[Modal]` Enter key will trigger primary button when in an input field. ([#5198](https://github.com/infor-design/enterprise/issues/5198))
- `[Monthview]` Fixed a bug where a vertical scroll is showing when it is unnecessary. ([#5350](https://github.com/infor-design/enterprise/issues/5350))
- `[Multiselect]` Fixed a regression bug where clear icon were not properly aligned on compact mode. ([#5396](https://github.com/infor-design/enterprise/issues/5396))
- `[Personalize]` Added css to remove color gradient on overflowing horizontal tab headers. fix is limited to personalize styling ([#5303](https://github.com/infor-design/enterprise/issues/5303))
- `[Popdown]` Remove deprecation console warning. We still consider this component deprecated but will not remove until 5.0 version. The warning was only removed for now. ([#1070](https://github.com/infor-design/enterprise-ng/issues/1070))
- `[ToolbarFlex]` updated logic to account for the AllowTabs property and set toolbar items with a tab-index of 0 when allowTabs is true ([#5387](https://github.com/infor-design/enterprise/issues/5387))
- `[Tabs]` Remove tabs animation when clicking tabs. ([#4818](https://github.com/infor-design/enterprise-ng/issues/4818))

(40 Issues Solved This Release, Backlog Enterprise 145, Backlog Ng 24, 1195 Functional Tests, 1697 e2e Tests)

### v4.54.0 Markup Changes

- `[TrackDirty]` Removed Track Dirty from the main components list and integrated the underlying examples into their corresponding individual components.([#5319](https://github.com/infor-design/enterprise/issues/5319))

## v4.53.5 Fixes

- `[Lookup]` Fixed two additional issues where selection for server side and paging was not working. ([#986](https://github.com/infor-design/enterprise-ng/issues/986))
- `[Lookup]` Fixed an issue where in autoApply with single select the modal will close when paging. ([#5466](https://github.com/infor-design/enterprise/issues/5466))

## v4.53.3 Fixes

- `[Lookup]` Fixed an issue where selection for server side and paging was not working. ([#986](https://github.com/infor-design/enterprise-ng/issues/986))

## v4.53.0 Features

- `[Action Sheet]` Added a mobile device-friendly action sheet component. ([#5256](https://github.com/infor-design/enterprise/issues/5256))
- `[Cards]` Added card variations (Status, Hyperlink and Photo Card) with improve hitboxes for tapping. ([#5250](https://github.com/infor-design/enterprise/issues/5250))
- `[Cards]` Added improvements to the expandable cards and made a jQuery instance to be available in the angular wrapper. ([#5252](https://github.com/infor-design/enterprise/issues/5252))
- `[ContextualActionPanel]` Added vertical tabs example on the Contextual Action Panel. ([#5234](https://github.com/infor-design/enterprise/issues/5234))
- `[Swipe Action]` Added a mobile device-friendly swipe action component. ([#5254](https://github.com/infor-design/enterprise/issues/5254))

## v4.53.0 Fixes

- `[Application Menu]` Fixed a bug where the menu list will not properly rendered on autocomplete if you type a character that is not available in the list. ([#4863](https://github.com/infor-design/enterprise/issues/4863))
- `[Calendar]` Fixed a bug where calendar event is not rendered on WeekView if add event (modal) is used before add event (api). ([#5236](https://github.com/infor-design/enterprise/issues/5236))
- `[Circle Pager]` Fixed size interactions and changes for mobile view port. ([#5251](https://github.com/infor-design/enterprise/issues/5251))
- `[Datagrid]` Fixed an issue where personalize column headers were not rendering properly. ([#5361](https://github.com/infor-design/enterprise/issues/5361))
- `[Datagrid]` Fixed a bug where animation blue circle is off-center. ([#5246](https://github.com/infor-design/enterprise/issues/5246))
- `[Datagrid]` Fixed a bug where hovering lookup cells showed a grey background. ([#5157](https://github.com/infor-design/enterprise/issues/5157))
- `[Datagrid]` Fixed an issue for xss where special characters was not sanitizing and make grid to not render. ([#975](https://github.com/infor-design/enterprise-ng/issues/975))
- `[Datagrid]` Fixed a bug where the home and end key should behave as default when in editable cell and not shifting to the first and end row in datagrid. ([#5179](https://github.com/infor-design/enterprise/issues/5179))
- `[Datepicker]` Fixed a bug where the setting attributes were missing in datepicker input and datepicker trigger on NG wrapper. ([#1044](https://github.com/infor-design/enterprise-ng/issues/1044))
- `[Datepicker]` Fixed a bug where the selection range was not being properly rendered in mobile. ([#5211](https://github.com/infor-design/enterprise/issues/5211))
- `[Datepicker]` Made the `autocomplete` attribute configurable by using the `autocompleteAttribute` setting. ([#5092](https://github.com/infor-design/enterprise/issues/5092))
- `[Dropdown]` Made the `noSearch` setting prevent filtering using the Dropdown's search input element as expected. ([#5159](https://github.com/infor-design/enterprise/issues/5159))
- `[Dropdown]` Prevented the Dropdown from re-selecting and firing change events if the same value is picked from its list. ([#5159](https://github.com/infor-design/enterprise/issues/5159))
- `[Dropdown]` Fixed a bug that resulted in the updatable dropdown value being changed when selecting the more actions button. ([#5222](https://github.com/infor-design/enterprise/issues/5222))
- `[Editor]` Fixed a bug where automation id attributes are not properly rendered on editor elements. ([#5082](https://github.com/infor-design/enterprise/issues/5082))
- `[Lookup]` Fixed a bug where lookup attributes are not added in the cancel and apply/save button. ([#5202](https://github.com/infor-design/enterprise/issues/5202))
- `[Lookup]` Exposed two events from the datagrid `afterpaging` and `selected` for more flexibility. ([#986](https://github.com/infor-design/enterprise-ng/issues/986))
- `[Locale]` Fixed a bug where very large numbers with negative added an extra zero in formatNumber. ([#5308](https://github.com/infor-design/enterprise/issues/5308))
- `[Locale]` Fixed a bug where very large numbers would get a zero added. ([#5308](https://github.com/infor-design/enterprise/issues/5308))
- `[Locale]` Fixed a bug where very large numbers with negative added an extra zero in formatNumber. ([#5318](https://github.com/infor-design/enterprise/issues/5318))
- `[Lookup]` Fixed a regression bug where the close/clear icon were not properly aligned on mobile and tablet viewport. ([#5299](https://github.com/infor-design/enterprise/issues/5299))
- `[Lookup]` Fixed a bug where rows become unselected when reopened. ([#5261](https://github.com/infor-design/enterprise/issues/5261))
- `[Modal]` Added the ability to set the tabindex. ([#5358](https://github.com/infor-design/enterprise/issues/5358))
- `[Monthview]` Fixed an issue where month year pick list was misaligning for in page examples. ([#5345](https://github.com/infor-design/enterprise/issues/5345))
- `[Multiselect]` Fixed a regression bug where close icon in badge/tags were not properly aligned. ([#5351](https://github.com/infor-design/enterprise/issues/5351))
- `[Page-Patterns]` Fixed an issue where the weight range slider was overlapping the sales amount text area. ([#5284](https://github.com/infor-design/enterprise/issues/5284))
- `[Pager]` Fixed an issue where tooltip was not working after switch to 2nd page for disable/enable buttons with standalone Pager. ([#1047](https://github.com/infor-design/enterprise-ng/issues/1047))
- `[Personalization]` Fixed a bug where user was unable to see highlighted text in the header when using the new light default theme. ([#5219](https://github.com/infor-design/enterprise/issues/5219))
- `[Personalization]` Fixed an issue where hyperlinks were not showing up for dark theme. ([#5144](https://github.com/infor-design/enterprise-ng/issues/5144))
- `[Popupmenu]` Fixed a bug where unwanted link/hash occurs if the menu if the menu is destroyed when clicking a menu item. ([#NG1046](https://github.com/infor-design/enterprise-ng/issues/1046))
- `[Spinbox]` Fixed a bug where spinbox and its border is not properly rendered on responsive view. ([#5146](https://github.com/infor-design/enterprise/issues/5146))
- `[Searchfield]` Fixed a bug where the close button is not rendered properly on mobile view. ([#5182](https://github.com/infor-design/enterprise/issues/5182))
- `[Searchfield]` Fixed a bug where the search icon in search field is not aligned properly on firefox view. ([#5290](https://github.com/infor-design/enterprise/issues/5290))
- `[Searchfield]` Made the `autocomplete` attribute configurable by using the `autocompleteAttribute` setting. ([#5092](https://github.com/infor-design/enterprise/issues/5092))
- `[Searchfield]` Fixed a bug where the button does not have the same height as the searchfield input. ([#5314](https://github.com/infor-design/enterprise/issues/5314))
- `[Searchbar]` Fixed a bug where the search bar overlapped the "Websites" header when browser is minimized or viewed in mobile. ([#5248](https://github.com/infor-design/enterprise/issues/5248))
- `[Slider]` Fixed a bug where the slider produces NaN value on tooltip. ([#5336](https://github.com/infor-design/enterprise/issues/5336))
- `[Splitter]` Fixed position of splitter button. ([#5121](https://github.com/infor-design/enterprise/issues/5121))
- `[Tooltip/Popover]` Split the Popover and Tooltip into separate components. ([#5197](https://github.com/infor-design/enterprise/issues/5197))

(52 Issues Solved This Release, Backlog Enterprise 147, Backlog Ng 28, 1095 Functional Tests, 1668 e2e Tests)

## v4.52.3 Fixes

- `[Locale]` Expanded support from 10 to 20 decimal places. Max number is 21, 20 now. ([#5622](https://github.com/infor-design/enterprise/issues/5622))

## v4.52.2 Fixes

- `[Locale]` Fixed a bug where very large numbers would get a zero added. ([#5308](https://github.com/infor-design/enterprise/issues/5308))
- `[Locale]` Fixed a bug where very large numbers with negative added an extra zero in formatNumber. ([#5318](https://github.com/infor-design/enterprise/issues/5318))

## v4.52.1 Fixes

- `[Datagrid]` Fixed an issue where personalize column headers were not rendering properly. ([#5361](https://github.com/infor-design/enterprise/issues/5361))

## v4.52.0

### v4.52.0 Markup Changes

- `[Datagrid]` When fixing bugs in datagrid hover states we removed the use of `is-focused` on table `td` elements. ([#5091](https://github.com/infor-design/enterprise/issues/5091))

### v4.52.0 Fixes

- `[Application Menu]` Fixed a bug where the expanded accordion were incorrectly colored as selected when uses the personalization colors. ([#5128](https://github.com/infor-design/enterprise/issues/5128))
- `[About]` Fixed a bug where overflowing scrollbar in About Modal is shown on a smaller viewport. ([#5206](https://github.com/infor-design/enterprise/issues/5206))
- `[Bar Chart]` Fixed an issue where the `onerror` script was able to execute. ([#1030](https://github.com/infor-design/enterprise-ng/issues/1030))
- `[Calendar]` Fixed a bug where if the calendar event is not set to whole day then the week view and day view will not properly render on UI. ([#5195](https://github.com/infor-design/enterprise/issues/5195))
- `[Datagrid]` Fixed a bug where changing a selection mode between single and mixed on a datagrid with frozen columns were not properly rendered on UI. ([#5067](https://github.com/infor-design/enterprise/issues/5067))
- `[Datagrid]` Fixed a bug where filter options were not opening anymore after doing sorting on server-side paging. ([#5073](https://github.com/infor-design/enterprise/issues/5073))
- `[Datagrid/Lookup]` Fixed a bug where unselecting all items in an active page affects other selected items on other pages. ([#4503](https://github.com/infor-design/enterprise/issues/4503))
- `[Datagrid]` When fixing bugs in datagrid hover states we removed the use of `is-focused` on table `td` elements. ([#5091](https://github.com/infor-design/enterprise/issues/5091))
- `[Datagrid/Lookup]` Fixed a bug where the plus minus icon animation was cut off. ([#4962](https://github.com/infor-design/enterprise/issues/4962))
- `[Datagrid]` Fixed a bug where unselecting all items in an active page affects other selected items on other pages. ([#4503](https://github.com/infor-design/enterprise/issues/4503))
- `[Datagrid]` Fixed a bug where the tag text in the column is not shown properly when hovering it on Alternate Row Shading. ([#5210](https://github.com/infor-design/enterprise/issues/5210))
- `[Datagrid]` Fixed a bug where the clear filter icons position were not properly aligned with the lookup. ([#5239](https://github.com/infor-design/enterprise/issues/5239))
- `[Dropdown]` Fixed a bug where automatic highlighting of a blank option after opening the list was not working ([#5095](https://github.com/infor-design/enterprise/issues/5095))
- `[Dropdown/Multiselect]` Fixed a bug where the id attribute prefix were missing from the dropdown list when searching with typeahead settings. ([#5053](https://github.com/infor-design/enterprise/issues/5053))
- `[Field Options]` Fixed misalignment of field options for the colorpicker, clearable input field, and clearable searchfield with its close icon. ([#5139](https://github.com/infor-design/enterprise/issues/5139))
- `[Field Options]` Fixed misalignment of close button in searchfield with field options. ([#5138](https://github.com/infor-design/enterprise/issues/5138))
- `[Homepage]` Fixed an issue where remove card event was not triggered on card/widget. ([#4798](https://github.com/infor-design/enterprise/issues/4798))
- `[Locale]` Changed the start day of the week to Monday as per translation team request. ([#5199](https://github.com/infor-design/enterprise/issues/5199))
- `[Mask/Datagrid]` Fixed a bug in number masks where entering a decimal while the field's entire text content was selected could cause unexpected formatting. ([#4974](https://github.com/infor-design/enterprise/issues/4974))
- `[Monthview]` Fixed an issue where selected date was not stay on provided day/month/year. ([#5064](https://github.com/infor-design/enterprise/issues/5064))
- `[Monthview]` Added support for mobile view. ([#5075](https://github.com/infor-design/enterprise/issues/5075))
- `[Spinbox]` Fixed a bug where spinbox and its border is not properly rendered on responsive view. ([#5146](https://github.com/infor-design/enterprise/issues/5146))
- `[Tabs Module]` Fixed a bug where long tab labels overflowed behind the close icon. ([#5187](https://github.com/infor-design/enterprise/issues/5187))

(33 Issues Solved This Release, Backlog Enterprise 134, Backlog Ng 34, 1183 Functional Tests, 1652 e2e Tests)

## v4.51.4

### v4.51.4 Fixes

- `[Locale]` Fixed a bug where very large numbers would get a zero added. ([#5308](https://github.com/infor-design/enterprise/issues/5308))

## v4.51.3

### v4.51.3 Fixes

- `[Locale]` Fixed a bug where very large numbers with negative added an extra zero in formatNumber. ([#5308](https://github.com/infor-design/enterprise/issues/5308))
- `[Mask/Datagrid]` Fixed a bug in number masks where entering a decimal while the field's entire text content was selected could cause unexpected formatting. ([#4974](https://github.com/infor-design/enterprise/issues/4974))

## v4.51.2

### v4.51.2 Fixes

- `[Locale]` Fixed a bug where very large numbers with negative added an extra zero in formatNumber. ([#5308](https://github.com/infor-design/enterprise/issues/5308))
- `[Mask/Datagrid]` Fixed a bug in number masks where entering a decimal while the field's entire text content was selected could cause unexpected formatting. ([#4974](https://github.com/infor-design/enterprise/issues/4974))

## v4.51.1

### v4.51.1 Fixes

- `[Datagrid]` Fixed a bug where cells with a leading space triggered the dirty indicator even without changing the cell value on second blur/selection. ([#4825](https://github.com/infor-design/enterprise/issues/4825))
- `[Radio]` Fixed a bug where legend tag blinks when clicking the radio buttons. ([#4901](https://github.com/infor-design/enterprise/issues/4901))

## v4.51.0

### v4.51.0 Markup Changes

- `[About]` The version in the html section of the document was not added correctly and is now showing the correct version string. ([#5069](https://github.com/infor-design/enterprise/issues/5069))
- `[Datagrid]` Fixed a bug where cells with a leading space triggered the dirty indicator even without changing the cell value on second blur/selection. ([#4825](https://github.com/infor-design/enterprise/issues/4825))
- `[Datepicker/Monthview/Calendar]` We changed all Chinese locales to have monday as the first day of the week and this could impact scripts. ([#5147](https://github.com/infor-design/enterprise/issues/5147))
- `[Dropdown]` We added  `aria-readonly` to all readonly dropdowns. ([#5107](https://github.com/infor-design/enterprise/issues/5107))
- `[Dropdown]` Dropdowns are now appended to the section in the page with `role="main"` there should be just one of these sections in each page. ([#1033](https://github.com/infor-design/enterprise-ng/issues/1033))
- `[Input]` If using the password reveal feature, note that we change dit from using a `type="password"` to using a class to toggle the state. ([#5099](https://github.com/infor-design/enterprise/issues/5099))
- `[Pager]` When fixing an accessibility complaint on pager we made all pager buttons tabbable and removed the `tabindex` this could impact some test scripts. ([#4862](https://github.com/infor-design/enterprise/issues/4862))
- `[Tabs]` We add the ability to drag tabs, if this is enabled there are a number of sort properties and classes that have been added that may need to be scripted in the future. ([#4520](https://github.com/infor-design/enterprise/issues/4520))

### v4.51.0 Fixes

- `[Circlepager]` Fixed a bug where circle buttons doesn't work on smaller viewport and first initialization of the page. ([#4966](https://github.com/infor-design/enterprise/issues/4966))
- `[General]` The master branch is now called main. Also cleaned up some language in the repo known to be less inclusive. ([#5027](https://github.com/infor-design/enterprise/issues/5027))
- `[Datagrid]` Fixed an issue where stretching the last column of a table was not consistent when resizing the window. ([#5045](https://github.com/infor-design/enterprise/issues/5045))
- `[Datagrid]` Fixed an issue where time format HHmm was not working for time picker editor. ([#4926](https://github.com/infor-design/enterprise/issues/4926))
- `[Datagrid]` Fixed an issue where setting stretchColumn to 'last' did not stretch the last column in the table. ([#4913](https://github.com/infor-design/enterprise/issues/4913))
- `[Datagrid]` Fixed an issue where when focusing dropdowns and then using arrow key, it would move across the grid columns leaving multiple open dropdowns. ([#4851](https://github.com/infor-design/enterprise/issues/4851))
- `[Datagrid]` Fixed an issue where the copy paste html to editable cell was cause to generate new cells. ([#4848](https://github.com/infor-design/enterprise/issues/4848))
- `[Datagrid]` Fixed some visual glitches related to focus/hover state and editable date/time cells. ([#5091](https://github.com/infor-design/enterprise/issues/5091))
- `[Datepicker]` Fixed an issue where time was changing, if selected time was before noon for Danish language locale da-DK. ([#4987](https://github.com/infor-design/enterprise/issues/4987))
- `[Datepicker]` Removed deprecation warning for close method. ([#5120](https://github.com/infor-design/enterprise/issues/5120))
- `[Dropdown]` Fixed a bug where the dropdown list gets detached to the input field. ([5056](https://github.com/infor-design/enterprise/issues/5056))
- `[Dropdown]` Improved accessibility on readonly dropdowns by adding the aria-readonly property. ([#5107](https://github.com/infor-design/enterprise/issues/5107))
- `[Editor]` Fixed a bug where the anchor link does not firing the change event. ([#5141](https://github.com/infor-design/enterprise/issues/5141))
- `[Editor]` Fixed a bug that links would not wrap in the editor when multiline. ([#5145](https://github.com/infor-design/enterprise/issues/5145))
- `[General]` Fixed incorrect version that was showing up as `[Object]` in the about dialog and html. ([#5069](https://github.com/infor-design/enterprise/issues/5069))
- `[Hierarchy]` Improved accessibility on readonly dropdowns by adding the aria-readonly property. ([#5107](https://github.com/infor-design/enterprise/issues/5107))
- `[Hierarchy]` Fixed an issue where the action refs passed around were broken. ([#5124](https://github.com/infor-design/enterprise/issues/5124))
- `[Listview]` Fixed a bug where changing selectable setting from 'mixed' to 'single' does not remove checkboxes. ([#5048](https://github.com/infor-design/enterprise/issues/5048))
- `[Locale]` Fixed an issue where the date and available date validation was not working for Croatian locale hr-HR. ([#4964](https://github.com/infor-design/enterprise/issues/4964))
- `[Locale]` Fixed an issue where the am/pm dot was causing issue to parseDate() method for greek language. ([#4793](https://github.com/infor-design/enterprise/issues/4793))
- `[Locale]` Fixed all chinese locales to have monday as the first day of the week. ([#5147](https://github.com/infor-design/enterprise/issues/5147))
- `[Lookup]` Fixed an issue where readonly lookups showed up as enabled. ([#5149](https://github.com/infor-design/enterprise/issues/5149))
- `[Multiselect]` Fixed a bug where the position of dropdown list was not correct when selecting multiple items on mobile. ([#5021](https://github.com/infor-design/enterprise/issues/5021))
- `[Modal]` Fixed a bug that prevented modals from closing while a tooltip was displayed inside ([#5047](https://github.com/infor-design/enterprise/issues/5047))
- `[Pager]` Fixed an accessibility issue to use tabs instead arrow keys. ([#4862](https://github.com/infor-design/enterprise/issues/4862))
- `[Password]` Changed the password reveal feature to not use `text="password"` and use css instead. This makes it possible to hide autocomplete. ([#5098](https://github.com/infor-design/enterprise/issues/5098))
- `[Radio]` Fixed a bug where legend tag blinks when clicking the radio buttons. ([#4901](https://github.com/infor-design/enterprise/issues/4901))
- `[Tabs]` Fixed a bug where where if urls contain a href with a forward slash (paths), then this would error. Note that in this situation you need to make sure the tab panel is linked without the hash. ([#5014](https://github.com/infor-design/enterprise/issues/5014))
- `[Tabs]` Added support to sortable drag and drop tabs. Non touch devices it good with almost every type of tabs `Module`, `Vertical`, `Header`, `Scrollable` and `Regular`. For touch devices only support with `Module` and `Vertical` Tabs. ([#4520](https://github.com/infor-design/enterprise/issues/4520))
- `[Tabs]` Changed the `rename()` method to also modify a tab's corresponding "More Tabs" menu item, if the menu is open. ([#5105](https://github.com/infor-design/enterprise/issues/5105))
- `[Toast]` Fixed a bug where toast message were unable to drag down to it's current position when `position` sets to 'bottom right'. ([#5015](https://github.com/infor-design/enterprise/issues/5015))
- `[Toolbar]` Add fix for invisible inputs in the toolbar. ([#5122](https://github.com/infor-design/enterprise/issues/5122))
- `[Toolbar]` Prevent individual buttons from getting stuck inside the Toolbar's overflow menu ([#4857](https://github.com/infor-design/enterprise/issues/4857))
- `[Tree]` Added api support for collapse/expand node methods. ([#4707](https://github.com/infor-design/enterprise/issues/4707))

(42 Issues Solved This Release, Backlog Enterprise 166, Backlog Ng 28, 1081 Functional Tests, 1647 e2e Tests)

## v4.50.4

### v4.50.4 Fixes

- `[Locale]` Fixed a bug where very large numbers with negative added an extra zero in formatNumber. ([#5308](https://github.com/infor-design/enterprise/issues/5308))

## v4.50.3

### v4.50.3 Fixes

- `[Lookup]` Fixed an issue where readonly lookups showed up as enabled. ([#5149](https://github.com/infor-design/enterprise/issues/5149))

## v4.50.2

### v4.50.2 Fixes

- `[General]` Fixed incorrect version that was showing up as `[Object]` in the about dialog and html. ([#5069](https://github.com/infor-design/enterprise/issues/5069))

## v4.50.1

### v4.50.1 Fixes

- `[Datagrid]` Set the tabbable feature off for the datagrid editors. ([#5089](https://github.com/infor-design/enterprise/issues/5089))
- `[Datagrid]` Fixed issues with misalignment on filter fields with icons. ([#5063](https://github.com/infor-design/enterprise/issues/5063))
- `[Lookup]` Fixed a bug where non editable lookups could not be clicked/opened. ([#5062](https://github.com/infor-design/enterprise/issues/5062))
- `[Lookup]` Fixed a bug where non strict / non editable lookups could not be clicked/opened. ([#5087](https://github.com/infor-design/enterprise/issues/5087))

## v4.50.0

### v4.50.0 Important Notes

- `[General]` We bumped the version from 4.39 (four - thirty nine) to 4.50 (four - fifty) to correspond with the general release of Soho (IDS) Design system 4.5 so the versions sync up better. We could not use 4.5 since it was already in use previously. ([#5012](https://github.com/infor-design/enterprise/issues/5012))
- `[General]` We Updated development dependencies. Most important things to note are: we now support node 14 for development and this is recommended. ([#4998](https://github.com/infor-design/enterprise/issues/4998))
- `[Tabs]` Changed the target element from 'li' to 'a' to be consistent. ([#4566](https://github.com/infor-design/enterprise/issues/4566))

### v4.50.0 Fixes

- `[Breadcrumb]` Changed the colors for disabled breadcrumbs to make them lighter than the enabled ones. ([#4917](https://github.com/infor-design/enterprise/issues/4917))
- `[Bar Chart]` Added support for double click to Bar, Bar Grouped, Bar Stacked. ([#3229](https://github.com/infor-design/enterprise/issues/3229))
- `[Bullet Chart]` Added support for double click. ([#3229](https://github.com/infor-design/enterprise/issues/3229))
- `[BusyIndicator]` Fixed a bug that caused the busy-indicator to show below the busy indicator container. ([#4953](https://github.com/infor-design/enterprise/issues/4953))
- `[Color Picker]`Fix issue with text disappearing and improve responsiveness when there isn't space horizontally ([#4930](https://github.com/infor-design/enterprise/issues/4930))
- `[Column Chart]` Added support for double click to Column, Column Grouped, Column Stacked, Column Stacked-singular and Column Positive Negative. ([#3229](https://github.com/infor-design/enterprise/issues/3229))
- `[Datagrid]` Added api setting `allowChildExpandOnMatchOnly` with Datagrid. It will show/hide children match only or all of them this setting only will effect if use with `allowChildExpandOnMatch:true`. ([#4209](https://github.com/infor-design/enterprise/issues/4209))
- `[Datagrid]` Fixed a bug where filter dropdown menus did not close when focusing a filter input. ([#4766](https://github.com/infor-design/enterprise/issues/4766))
- `[Datagrid]` Fixed an issue where the keyboard was not working to sort data for sortable columns. ([#4858](https://github.com/infor-design/enterprise/issues/4858))
- `[Datagrid]` Fixed an issue where the keyboard was not working to select all from header checkbox. ([#4859](https://github.com/infor-design/enterprise/issues/4859))
- `[Datagrid]` Fixed an issue where the selection was getting clear after use pagesize dropdown for client side paging. ([#4915](https://github.com/infor-design/enterprise/issues/4915))
- `[Datagrid]` Fixed an error seen clicking items if using a flex toolbar for the datagrid toolbar. ([#4941](https://github.com/infor-design/enterprise/issues/4941))
- `[Datagrid]` Only show row status when dirty indicator and row status both exist to address conflicting visual issue. ([#4918](https://github.com/infor-design/enterprise/issues/4918))
- `[Datagrid]` Fixed an issue where selecting a row added background to row-status. ([#4918](https://github.com/infor-design/enterprise/issues/4918))
- `[Datagrid]` Fixed an issue where the filter menu would not reopen in some cases. ([#4995](https://github.com/infor-design/enterprise/issues/4995))
- `[Datepicker]` Added a setting that replaces the trigger icon with an actual button for better accessibility, enabled by default. ([#4820](https://github.com/infor-design/enterprise/issues/4820))
- `[Datepicker]` Updated validation.js to check if date picker contains a time value ([#4888](https://github.com/infor-design/enterprise/issues/4888))
- `[Datepicker]` Fixed a UI issue where the apply and cancel buttons were unable to see on small screens. ([#4950](https://github.com/infor-design/enterprise/issues/4950))
- `[Datagrid]` Clean up hover appearance of datagrid actions button when the grid is viewed as a list. ([#4963](https://github.com/infor-design/enterprise/issues/4963))
- `[Editor]`Adjusted the editor to not treat separators after headers as leading and removing them. ([#4751](https://github.com/infor-design/enterprise/issues/4751))
- `[Environment]`Updated the regular expression search criteria from `Edge` to `Edg` to resolve the EDGE is not detected issue. ([#4603](https://github.com/infor-design/enterprise/issues/4603))
- `[Field Filter]` Fixed a UI issues where the input field has a missing border and the dropdown list does not properly align when it opened. ([#4982](https://github.com/infor-design/enterprise/issues/4982))
- `[Editor]`Adjusted the editor to not treat separators after headers as leading and removing them. ([#4751](https://github.com/infor-design/enterprise/issues/4751))
- `[General]` Can run stylelint command on W10 cmd for development ([#4993](https://github.com/infor-design/enterprise/issues/4993))
- `[General]` We Updated jQuery to use 3.6.0. ([#1690](https://github.com/infor-design/enterprise/issues/1690))
- `[Header]` Removed breadcrumb coloring from current class, which was causing the wrong kind of emphasis for breadcrumbs in headers. ([#5003](https://github.com/infor-design/enterprise/issues/5003))
- `[Input]` Changed the disabled search field color for Safari to match that of other browsers. ([#4611](https://github.com/infor-design/enterprise/issues/4611))
- `[Lookup]` Isolated the scss/css .close.icon class inside of .modal-content and removed any extra top property to fix the alignment issue.([#4933](https://github.com/infor-design/enterprise/issues/4933))
- `[Lookup]` Added a setting that replaces the trigger icon with an actual button for better accessibility, enabled by default. ([#4820](https://github.com/infor-design/enterprise/issues/4820))
- `[Lookup]` fix close button alignment issue. ([#5088](https://github.com/infor-design/enterprise/issues/5088))
- `[Line Chart]` Added support for double click to Area, Bubble, Line and Scatterplot. ([#3229](https://github.com/infor-design/enterprise/issues/3229))
- `[Message]` Added automation id's to the message's modal main area dialog as well with `modal` prefix. ([#4871](https://github.com/infor-design/enterprise/issues/4871))
- `[Modal]` Fixed a bug where full size responsive setting doesn't work on android phones in landscape mode. ([#4451](https://github.com/infor-design/enterprise/issues/4451))
- `[Pie Chart]` Added support for double click to Pie and Donut. ([#3229](https://github.com/infor-design/enterprise/issues/3229))
- `[Pie Chart]` Fixed bug were pie chart type does not remove old class name ([#3144](https://github.com/infor-design/enterprise/issues/3144))
- `[Pie Chart]` Improved the accessibility of legend items with roles and offscreen labels. ([#4831](https://github.com/infor-design/enterprise/issues/4831))
- `[Radar Chart]` Added support for double click. ([#3229](https://github.com/infor-design/enterprise/issues/3229))
- `[Rating]` Fixed color of the un-checked rating star. ([#4853](https://github.com/infor-design/enterprise/issues/4853))
- `[Popupmenu]` Fixed a lifecycle issue on menus that are shared between trigger elements, where these menus were incorrectly being torn down. ([NG#987](https://github.com/infor-design/enterprise-ng/issues/987))
- `[Searchfield]` Fixed alignment issues with the close button in various scenarios ([#4989](https://github.com/infor-design/enterprise/issues/4989), [#5096](https://github.com/infor-design/enterprise/issues/5096), [#5158](https://github.com/infor-design/enterprise/issues/4989), [#5090](https://github.com/infor-design/enterprise/issues/4989))
- `[Switch]` Adjust styles to be more discernible between checked and checked+disabled ([#4341](https://github.com/infor-design/enterprise/issues/4341))
- `[Tabs (Horizontal/Header)]` Fixed bug with the placement of the focus state in RTL mode, and other minor visual improvements. ([#4877](https://github.com/infor-design/enterprise/issues/4877))
- `[Tabs Module]` Fixed a bug where clear button was missing when clearable setting is activated in tabs module searchfield. ([#4898](https://github.com/infor-design/enterprise/issues/4898))
- `[Textarea]` Fixed a bug where the textarea options like autogrow, autoGrowMaxHeight doesn't work after the initialization inside of the accordion. ([#4977](https://github.com/infor-design/enterprise/issues/4977))
- `[Timepicker]` Added a setting that replaces the trigger icon with an actual button for better accessibility, enabled by default. ([#4820](https://github.com/infor-design/enterprise/issues/4820))
- `[Toast]` Fixed a bug where the first toast in the page is not announced to screen readers. ([#4519](https://github.com/infor-design/enterprise/issues/4519))
- `[Tooltip]` Fixed a bug in tooltip that prevented linking id-based tooltip content. ([#4827](https://github.com/infor-design/enterprise/issues/4827))

(48 Issues Solved This Release, Backlog Enterprise 152, Backlog Ng 32, 1086 Functional Tests, 1640 e2e Tests)

## v4.38.1

### v4.38.1 Fixes

- `[BusyIndicator]` Fixed a bug that caused the busy-indicator to show below the busy indicator container. ([#4953](https://github.com/infor-design/enterprise/issues/4953))

## v4.38.0

### v4.38.0 Important Changes

- `[Themes]` Renamed the concept of themes to versions and renamed uplift to new and soho to classic. The new/uplift theme is now the default and its recommend you use it as your default. The old scripts and names will still work ok but new copies with the new names are added for you. In addition Variants are now called Modes. But we got rid of the older script names from 2017 as they have been deprecated for a while now. In addition the ids-identity package thats included was bumped to 4.0 if using tokens directly from this the paths there have been changed to reflect the new names. ([#2606](https://github.com/infor-design/enterprise/issues/2606))

### v4.38.0 Fixes

- `[Application Menu]` Fixed visibility of expander icon on classic theme. ([#4874](https://github.com/infor-design/enterprise/issues/4874))
- `[Accordion]` Fixed an issue where the afterexpand and aftercollapse events fired before the states are set.  ([#4838](https://github.com/infor-design/enterprise/issues/4838))
- `[Breadcrumb]` Fixed unnecessary scrollbar in safari on a flex toolbar. ([#4839](https://github.com/infor-design/enterprise/issues/4839))
- `[Calendar]` Fixed calendar event details listview on mobile perspective. ([#4886](https://github.com/infor-design/enterprise/issues/4886))
- `[Datagrid]` Fixed an issue with missing scrollbars when in frozen column mode on wide screens. ([#4922](https://github.com/infor-design/enterprise/issues/4922))
- `[Datagrid]` Added the ability to use shift click to select in mixed selection mode. ([#4748](https://github.com/infor-design/enterprise/issues/4748))
- `[Datagrid]` Fixed alignment issue when editing. ([#4814](https://github.com/infor-design/enterprise/issues/4814))
- `[Datagrid]` Added a fix for checkbox aria cells, the aria was in the wrong location. ([#4790](https://github.com/infor-design/enterprise/issues/4790))
- `[Datagrid]` Fixed a bug where shift+f10 did not open the context menu in the Datagrid. ([#4614](https://github.com/infor-design/enterprise/issues/4614))
- `[Datagrid]` Fixed an issue where tooltips on buttons in the contextual action toolbar in datagrid would never show up. ([#4876](https://github.com/infor-design/enterprise/issues/4876))
- `[Datagrid]` Fixed an issue where when using selectAllCurrentPage the deselect all did not trigger an event. ([#4916](https://github.com/infor-design/enterprise/issues/4916))
- `[Datagrid]` Fixed an issue where when using a scroll-flex container to contain datagrid it did not show the Y scrollbar. ([#4914](https://github.com/infor-design/enterprise/issues/4914))
- `[EmptyMessage]` Fixed an issue where you may get double the click handlers. ([#4889](https://github.com/infor-design/enterprise/issues/4889))
- `[Environment]` Fixed feature detection classes and routines on IPad 13 and up. ([#4855](https://github.com/infor-design/enterprise/issues/4855))
- `[Fileupload Advanced]` Fixed a bug where the disable and enable methods were not working correctly. ([#4872](https://github.com/infor-design/enterprise/issues/4872))
- `[General]` Increased windows custom css scrollbars from 8px to 12px. ([#4837](https://github.com/infor-design/enterprise/issues/4837))
- `[Input]` Fixed a bug where the cursor overlapped the icon in right aligned lookup and input fields when selecting the field. ([#4718](https://github.com/infor-design/enterprise/issues/4718))
- `[ListView]` Fixed an issue selecting after focusing the list with the keyboard. ([#4621](https://github.com/infor-design/enterprise/issues/4621))
- `[Lookup]` Fixed an issue with select all across pages in lookup. ([#4503](https://github.com/infor-design/enterprise/issues/4503))
- `[Lookup]` Fixed an issue clearing selections with selectAcrossPages. ([#4539](https://github.com/infor-design/enterprise/issues/4539))
- `[Message]` Fixed multiple events were firing. ([#953](https://github.com/infor-design/enterprise-ng/issues/953))
- `[Popover]` Fixed a bug where the close button did not get an automation ID and added automation ID to the title. ([#4743](https://github.com/infor-design/enterprise/issues/4743))
- `[Locale/Multiselect]` Fixed a bug where translations could not be made correctly on All label and Selected Label, so we dropped having the label in the field. You can use the allTextString and selectedTextString if you want something special. ([#4505](https://github.com/infor-design/enterprise/issues/4505))
- `[Locale]` Fixed a bug in Estonian translations. ([#4805](https://github.com/infor-design/enterprise/issues/4805))
- `[Locale]` Fixed several bugs in Greek translations. ([#4791](https://github.com/infor-design/enterprise/issues/4791))
- `[Locale]` Fixed a bug in Turkish translations. ([#4788](https://github.com/infor-design/enterprise/issues/4788))
- `[Locale]` Fixed a bug in Thai translations. ([#4738](https://github.com/infor-design/enterprise/issues/4738))
- `[Searchfield]` Fixed an accessibility issue where the X was not tabbable with the keyboard. To fix this added a tabbable setting which is on by default. If you want it off you can set it to false but you would pass accessibility testing. ([#4815](https://github.com/infor-design/enterprise/issues/4815))
- `[Tabs]` Fixed an iOS bug that was preventing dismissible tabs to be dismissed by tap. ([#4763](https://github.com/infor-design/enterprise/issues/4763))
- `[Tabs Module]` Fixed positioning of the icon in tabs module. ([#4842](https://github.com/infor-design/enterprise/issues/4842))
- `[Tabs Module]` Fixed the focus border of the home button and make it tabbable in tabs module. ([#4850](https://github.com/infor-design/enterprise/issues/4850))
- `[Tabs Vertical]` Fixed black hover state in new (uplift) theme contrast mode. ([#4867](https://github.com/infor-design/enterprise/issues/4867))
- `[Validation]` Fixed an issue where validation messages did not have the correct aria for accessibility. ([#4830](https://github.com/infor-design/enterprise/issues/4830))
- `[TabsModule]` Fixed positioning of the icon in tabs module. ([#4842](https://github.com/infor-design/enterprise/issues/4842))
- `[Timepicker]` Improved accessibility on both the input field and its inner picker elements. ([#4403](https://github.com/infor-design/enterprise/issues/4403))

(37 Issues Solved This Release, Backlog Enterprise 136, Backlog Ng 32, 1082 Functional Tests, 1638 e2e Tests)

## v4.37.3

### v4.37.3 Fixes

- `[BusyIndicator]` Fixed a bug that caused the busy-indicator to show below the busy indicator container. ([#4953](https://github.com/infor-design/enterprise/issues/4953))

### v4.37.2 Fixes

- `[Datagrid]` Fixed an issue with missing scrollbars when in frozen column mode on wide screens. ([#4922](https://github.com/infor-design/enterprise/issues/4922))

## v4.37.1

### v4.37.1 Fixes

- `[General]` Increased windows custom css scrollbars from 8px to 12px. ([#4837](https://github.com/infor-design/enterprise/issues/4837))
- `[Datagrid]` Fixed an issue where when using a scroll-flex container to contain datagrid it did not show the Y scrollbar. ([#4914](https://github.com/infor-design/enterprise/issues/4914))

## v4.37.0

### v4.37.0 Features

- `[FileUpload]` Added the ability to drag files onto the file upload field like in 3.x versions. ([#4723](https://github.com/infor-design/enterprise/issues/4723))
- `[Datagrid]` Added the ability to edit columns formatted with tags and badges with an Input editor. ([#4637](https://github.com/infor-design/enterprise/issues/4637))
- `[Datagrid]` Added the ability to pass a locale numberFormat to the TargetedAchievement formatter and also set the default to two decimals. ([#4802](https://github.com/infor-design/enterprise/issues/4802))
- `[Dropdown]` Added basic virtual scrolling to dropdown for if you have thousands of items. Only basic dropdown functionality will work with this setting but it improved performance on larger dropdown lists. ([#4708](https://github.com/infor-design/enterprise/issues/4708))
- `[Sidebar]` Added the ability to hide and show the side bar with the list detail view. ([#4394](https://github.com/infor-design/enterprise/issues/4394))

### v4.37.0 Fixes

- `[App Menu]` Fixed a regression bug  where the searchfield icon duplicated and were not properly aligned with the searchfield. ([#4737](https://github.com/infor-design/enterprise/issues/4737))
- `[App Menu]` Removed the close button animation on the hamburger button when app menus open. ([#4756](https://github.com/infor-design/enterprise/issues/4756))
- `[Bar Chart]` Fixed an issue where the data was passing wrong for grouped type custom tooltip. ([#4548](https://github.com/infor-design/enterprise/issues/4548))
- `[Busy Indicator]` Fixed an error was showing when called `close()` method too soon after `activate()`. ([#980](https://github.com/infor-design/enterprise-ng/issues/980))
- `[Calendar]` Fixed a regression where clicking Legend checkboxes was no longer possible. ([#4746](https://github.com/infor-design/enterprise/issues/4746))
- `[Checkboxes]` Fixed a bug where if checkboxes are in a specific relative layout the checkboxes may click the wrong one. ([#4808](https://github.com/infor-design/enterprise/issues/4808))
- `[Column Chart]` Fixed an issue where the data was passing wrong for grouped type custom tooltip. ([#4548](https://github.com/infor-design/enterprise/issues/4548))
- `[Datagrid]` Fixed an issue where the filter border on readonly lookups was not displayed in high contrast mode. ([#4724](https://github.com/infor-design/enterprise/issues/4724))
- `[Datagrid]` Added missing aria row group role to the datagrid. ([#4479](https://github.com/infor-design/enterprise/issues/4479))
- `[Datagrid]` Fixed a bug where when setting a group and decimal out of the current locale then editing would not work. ([#4806](https://github.com/infor-design/enterprise/issues/4806))
- `[Dropdown]` Fixed an issue where some elements did not correctly get an id in the dropdown. ([#4742](https://github.com/infor-design/enterprise/issues/4742))
- `[Dropdown]` Fixed a bug where you could click the label and focus a disabled dropdown. ([#4739](https://github.com/infor-design/enterprise/issues/4739))
- `[Homepage]` Fixed the wrong metadata was sending for resize, reorder and remove card events. ([#4798](https://github.com/infor-design/enterprise/issues/4798))
- `[Locale]` Fixed an issue where if the 11th digit is a zero the formatNumbers and truncateDecimals function will loose a digit. ([#4656](https://github.com/infor-design/enterprise/issues/4656))
- `[Modal]` Improved detection of non-focusable elements when a Modal is configured to auto focus one of its inner components. ([#4740](https://github.com/infor-design/enterprise/issues/4740))
- `[Module Tabs]` Fixed a bug related to automatic linking of Application Menu trigger tabs in Angular environments ([#4736](https://github.com/infor-design/enterprise/issues/4736))
- `[ProcessIndicator]` Fixed a layout issue on the index page and added a rejected icon. ([#4770](https://github.com/infor-design/enterprise/issues/4770))
- `[Rating]` Fixed an issue where the rating was not clear on toggle. ([#4571](https://github.com/infor-design/enterprise/issues/4571))
- `[Splitter]` Fixed the splitter was dragging to wrong direction in RTL. ([#1813](https://github.com/infor-design/enterprise/issues/1813))
- `[Swaplist]` Fixed an issue where the user attributes need to be override existing attributes. ([#4694](https://github.com/infor-design/enterprise/issues/4694))
- `[Tabs]` Fixed a bug where the info icon were not aligned correctly in the tab, and info message were not visible. ([#4711](https://github.com/infor-design/enterprise/issues/4711))
- `[Tabs]` Fixed a bug where the tab key would move through tabs rather than moving to the tab content. ([#4745](https://github.com/infor-design/enterprise/issues/4745))
- `[Toolbar Searchfield]` Fixed a bug where the toolbar searchfield were unable to focused when tabbing through the page. ([#4683](https://github.com/infor-design/enterprise/issues/4683))
- `[Toolbar Searchfield]` Fixed a bug where the search bar were showing extra outline when focused. ([#4682](https://github.com/infor-design/enterprise/issues/4682))
- `[Track Dirty]` Fixed an error that was showing when using dirty indicator within a tab component. ([#936](https://github.com/infor-design/enterprise-ng/issues/936))
- `[Tree]` Fixed an issue where the character entity was stripped for addNode() method. ([#4694](https://github.com/infor-design/enterprise/issues/4694))

(49 Issues Solved This Release, Backlog Enterprise 137, Backlog Ng 35, 1082 Functional Tests, 1639 e2e Tests)

## v4.36.2

### v4.36.2 Fixes

- `[App Menu]` Removed the close button animation on the hamburger button when app menus open. ([#4756](https://github.com/infor-design/enterprise/issues/4756))
- `[App Menu]` Fixed a regression bug  where the searchfield icon duplicated and were not properly aligned with the searchfield. ([#4737](https://github.com/infor-design/enterprise/issues/4737))
- `[Calendar]` Fixed a regression where clicking Legend checkboxes was no longer possible. ([#4746](https://github.com/infor-design/enterprise/issues/4746))
- `[FileUpload]` Added the ability to drag files onto the file upload field like in 3.x versions. ([#4723](https://github.com/infor-design/enterprise/issues/4723))
- `[Modal]` Improved detection of non-focusable elements when a Modal is configured to auto focus one of its inner components. ([#4740](https://github.com/infor-design/enterprise/issues/4740))
- `[Locale]` Fixed an issue where if the 11th digit is a zero the formatNumbers and truncateDecimals function will loose a digit. ([#4656](https://github.com/infor-design/enterprise/issues/4656))
- `[Rating]` Fixed an issue where the rating was not clear on toggle. ([#4571](https://github.com/infor-design/enterprise/issues/4571))

## v4.36.1

### v4.36.1 Fixes

- `[Calendar]` Fixed a regression where clicking Legend checkboxes was no longer possible. ([#4746](https://github.com/infor-design/enterprise/issues/4746))
- `[Dropdown]` Fixed an issue where some elements did not correctly get an id in the dropdown. ([#4742](https://github.com/infor-design/enterprise/issues/4742))
- `[Editor]` Fixed a follow up issue with readonly links in the editor. ([#4702](https://github.com/infor-design/enterprise/issues/4702))

## v4.36.0

### v4.36.0 Important Changes

- `[Datagrid]` Fixed a bug where the datagrid header checkbox had the wrong aria-checked state when only some rows are selected, this change occurred because the aria-checked was not on the focusable element so was not announced. If using automation scripts on this attribute, you should be aware and adjust accordingly. ([#4491](https://github.com/infor-design/enterprise/issues/4491))

### v4.36.0 Features

- `[Datagrid]` Made the summary row sticky on the bottom of the datagrid. ([#4645](https://github.com/infor-design/enterprise/issues/4645))
- `[Lookup]` Added a clear callback function like the click callback that fires when clicking the clear X if enabled. ([#4693](https://github.com/infor-design/enterprise/issues/4693))
- `[Tabs]` Added a setting for making the text on Module Tabs' optional Application Menu trigger only accessible to screen readers. ([#4590](https://github.com/infor-design/enterprise/issues/4590))

### v4.36.0 Fixes

- `[Application Menu]` Fixed an issue with filtering where nested items matching the filter were not always displayed. ([#4592](https://github.com/infor-design/enterprise/issues/4592))
- `[Column Chart]` Fixed an alignment issue with the labels in grouped column charts. ([#4645](https://github.com/infor-design/enterprise/issues/4645))
- `[Datagrid]` Fixed a bug where filterWhenTyping did not work on lookup filter columns. ([#4678](https://github.com/infor-design/enterprise/issues/4678))
- `[Datagrid]` Fixed an issue where updateRow will not correctly sync and merge data. ([#4674](https://github.com/infor-design/enterprise/issues/4674))
- `[Datagrid]` Fixed a bug where the error icon overlapped to the calendar icon when a row has been selected and hovered. ([#4670](https://github.com/infor-design/enterprise/issues/4670))
- `[Datagrid]` Fixed a bug where multiselect would loose selection across pages when using selectRowsAcrossPages. ([#954](https://github.com/infor-design/enterprise-ng/issues/954))
- `[Datagrid]` Made a fix that when calling applyFilter the lookup checkbox did not update. ([#4693](https://github.com/infor-design/enterprise/issues/4693))
- `[Datagrid]` Added the datagrid api to the current clearArguments setting's callback. ([#4693](https://github.com/infor-design/enterprise/issues/4693))
- `[Datagrid]` Fixed the inbuilt date validation to use the datagrid column settings for date fields. ([#4693](https://github.com/infor-design/enterprise/issues/4730))
- `[Dropdown]` Fixed a bug where the tooltips are invoked for each dropdown item. This was slow with a lot of items. ([#4672](https://github.com/infor-design/enterprise/issues/4672))
- `[Dropdown]` Fixed a bug where mouseup was used rather than click to open the list and this was inconsistent. ([#4638](https://github.com/infor-design/enterprise/issues/4638))
- `[Editor]` Fixed an issue where the dirty indicator was not reset when the contents contain `<br>` tags. ([#4624](https://github.com/infor-design/enterprise/issues/4624))
- `[Editor]` Fixed a bug where hyperlinks were not clickable in readonly state. ([#4702](https://github.com/infor-design/enterprise/issues/4702))
- `[Homepage]` Fixed a bug where the border behaves differently and does not change back correctly when hovering in editable mode. ([#4640](https://github.com/infor-design/enterprise/issues/4640))
- `[Homepage]` Added support for small size (260x260) widgets and six columns. ([#4663](https://github.com/infor-design/enterprise/issues/4663))
- `[Homepage]` Fixed an issue where the animation was not working on widget removed. ([#4686](https://github.com/infor-design/enterprise/issues/4686))
- `[Homepage]` Fixed a bug where the border behaves differently and does not change back correctly when hovering in editable mode. ([#4640](https://github.com/infor-design/enterprise/issues/4640))
- `[Listview]` Fixed an issue where the contextmenu was not open on longpress and text as not selectable for iOS device. ([#4655](https://github.com/infor-design/enterprise/issues/4655))
- `[Locale]` Don't attempt to set d3 locale if d3 is not being used ([#4668](https://github.com/infor-design/enterprise/issues/4486))
- `[Modal]` Fixed a bug where the autofocus was not working on anchor tag inside of the modal and moving the first button as a default focus if there's no `isDefault` property set up.
- `[Pager]` Fixed a bug that automation id's are not added when the attachToBody is used. ([#4692](https://github.com/infor-design/enterprise/issues/4692))
- `[Rating]` Fixed a bug with the readonly function, it did not toggle the readonly state correctly. ([#958](https://github.com/infor-design/enterprise-ng/issues/958))
- `[Tabs]` Added support for a "More Actions" button to exist beside horizontal/header tabs. ([#4532](https://github.com/infor-design/enterprise/issues/4532))
- `[Tree]` Fixed an issue where the parent value was get deleted after use `addNode()` method. ([#4486](https://github.com/infor-design/enterprise/issues/4486))
- `[Wizard]` Fixed a slight layout issue with the highlighted step in RTL mode. ([#4714](https://github.com/infor-design/enterprise/issues/4714))

(42 Issues Solved This Release, Backlog Enterprise 136, Backlog Ng 32, 1084 Functional Tests, 1642 e2e Tests)

## v4.35.4

### v4.35.4 Fixes

- `[Datagrid]` Added the datagrid api to the current clearArguments setting's callback. ([#4693](https://github.com/infor-design/enterprise/issues/4693))

## v4.35.3

### v4.35.3 Fixes

- `[Datagrid]` Made a fix that when calling applyFilter the lookup checkbox did not update. ([#4693](https://github.com/infor-design/enterprise/issues/4693))
- `[Dropdown]` Fixed a bug where the tooltips are invoked for each dropdown item. This was slow with a lot of items. ([#4672](https://github.com/infor-design/enterprise/issues/4672))
- `[Dropdown]` Fixed a bug where mouseup was used rather than click to open the list and this was inconsistent. ([#4638](https://github.com/infor-design/enterprise/issues/4638))
- `[Lookup]` Added a clear callback function like the click callback that fires when clicking the clear X if enabled. ([#4693](https://github.com/infor-design/enterprise/issues/4693))
- `[Pager]` Fixed a bug that automation id's are not added when the attachToBody is used. ([#4692](https://github.com/infor-design/enterprise/issues/4692))
- `[Rating]` Fixed a bug with the readonly function, it did not toggle the readonly state correctly. ([#958](https://github.com/infor-design/enterprise-ng/issues/958))

## v4.35.2

### v4.35.2 Fixes

- `[Datagrid]` Fixed an additional issue where updateRow will cause rows to no longer be reorderable. ([#4674](https://github.com/infor-design/enterprise/issues/4674))

## v4.35.1

### v4.35.1 Fixes

- `[Datagrid]` Fixed an issue where updateRow will not correctly sync and merge data. ([#4674](https://github.com/infor-design/enterprise/issues/4674))
- `[Datagrid]` Fixed a bug where filterWhenTyping did not work on lookup filter columns. ([#4678](https://github.com/infor-design/enterprise/issues/4678))
- `[Editor]` Fixed an issue where the dirty indicator was not reset when the contents contain `<br>` tags. ([#4624](https://github.com/infor-design/enterprise/issues/4624))

## v4.35.0

### v4.35.0 Important Notes

- `[Breadcrumb]` We added support for the use of `span` in place of `a` tags inside Breadcrumb List Items at the component API level.  In order to facilitate this, some internal API methods had to be changed to recognize the list item instead of the anchor.  If you rely on the Breadcrumb API and reference breadcrumb item anchor tags, please note that before adopting this version, you should change your code to instead reference the list items, or only use the BreadcrumbItem API.

### v4.35.0 Features

- `[Datagrid]` Added support to select all rows on current page only for client side paging. ([#4265](https://github.com/infor-design/enterprise/issues/4265))
- `[Datagrid]` Added a new ProcessIndicator formatter. ([#3918](https://github.com/infor-design/enterprise/issues/3918))
- `[Dropdown]` Improved behavior of list item navigation/selection when a Dropdown is configured with "no search" mode activated. ([#4483](https://github.com/infor-design/enterprise/issues/4483))
- `[Lookup]` Added the ability to change the lookup icon. ([#4527](https://github.com/infor-design/enterprise/issues/4527))
- `[ProcessIndicator]` Added: labels, more icon support, and a content areas and made it responsive. ([#3918](https://github.com/infor-design/enterprise/issues/3918))

### v4.35.0 Fixes

- `[Application Menu]` Fixed accessibility issues getting redundant info in expand/collapse button. ([#4462](https://github.com/infor-design/enterprise/issues/4462))
- `[Application Menu]` Fixed accessibility issues with missing instructional text and incorrect aria-role assignments on the App Menu triggers (hamburger buttons) and Role switcher buttons. ([#4489](https://github.com/infor-design/enterprise/issues/4489))
- `[About]` Made it possible to close About dialogs that previously had open, nested Modals present. ([NG#915](https://github.com/infor-design/enterprise-ng/issues/915))
- `[Badges]` Fixed alignment issues in uplift theme. ([#4578](https://github.com/infor-design/enterprise/issues/4578))
- `[Busy Indicator]` Fixed an issue where the whole page and parent div was shifts when active. ([#746](https://github.com/infor-design/enterprise-ng/issues/746))
- `[Button]` Fixed the tooltip in action button to be not visible when there's no title attribute. ([#4473](https://github.com/infor-design/enterprise/issues/4473))
- `[Column Chart]` Fixed a minor alignment issue in the xAxis labels ([#4460](https://github.com/infor-design/enterprise/issues/4460))
- `[Colorpicker]` Fixed an issue where values were not being selecting when multiple colorpickers are present. ([#4146](https://github.com/infor-design/enterprise/issues/4146))
- `[Datagrid]` Fix a bug where changing selectable on the fly did not change the select behavior. ([#4575](https://github.com/infor-design/enterprise/issues/4575))
- `[Datagrid]` Fixed an issue where the click event was not fire for hyperlinks keyword search results. ([#4550](https://github.com/infor-design/enterprise/issues/4550))
- `[Datagrid]` Added api setting for selection on enter edit mode. ([#4485](https://github.com/infor-design/enterprise/issues/4485))
- `[Datagrid]` Fixed a bug where the onPostRenderCell function would get an empty container if using frozen columns. ([#947](https://github.com/infor-design/enterprise-ng/issues/947))
- `[Datagrid]` Fix a bug where changing selectable on the fly did not change the select behavior. ([#4575](https://github.com/infor-design/enterprise/issues/4575))
- `[Dropdown]` Fixed a bug where the last option icon changes when searching/filtering in dropdown search field. ([#4474](https://github.com/infor-design/enterprise/issues/4474))
- `[Editor/Fontpicker]` Fixed a bug where the label relationship were not valid in the editor role. Adding `aria-labelledby` will fix the association for both editor and the label. Also, added an audible label in fontpicker. ([#4454](https://github.com/infor-design/enterprise/issues/4454))
- `[Field Options]` Fixed an issue where the action button was misaligned for safari. ([#4610](https://github.com/infor-design/enterprise/issues/4610))
- `[FileUploadAdvanced]` Fixed an issue where abort method was not working properly to remove the file block when upload fails. ([#938](https://github.com/infor-design/enterprise-ng/issues/938))
- `[Header]` Fixed a bug where the searchfield automatically expands when clicking the app menu button. ([#4617](https://github.com/infor-design/enterprise/issues/4617))
- `[Lookup]` Fixed some layout issues when using the editable and clearable options on the filter row. ([#4527](https://github.com/infor-design/enterprise/issues/4527))
- `[Lookup]` Fixed incorrect counts when using allowSelectAcrossPages. ([#4316](https://github.com/infor-design/enterprise/issues/4316))
- `[Mask]` Fixed broken date/time masks in the `sv-SE` locale. ([#4613](https://github.com/infor-design/enterprise/issues/4613))
- `[Tree]` Fixed an issue where the character entity references were render differently for parent and child levels. ([#4512](https://github.com/infor-design/enterprise/issues/4512))
- `[Tooltip/Pager]` Fixed an issue where the tooltip would show at the top when clicking paging buttons. ([#218](https://github.com/infor-design/enterprise-ng/issues/218))

(40 Issues Solved This Release, Backlog Enterprise 173, Backlog Ng 42, 1083 Functional Tests, 1638 e2e Tests)

## v4.34.3

### v4.34.3 Fixes

- `[Lookup]` Added the ability to change the lookup icon. ([#4527](https://github.com/infor-design/enterprise/issues/4527))
- `[Lookup]` Fixed some layout issues when using the editable and clearable options on the filter row. ([#4527](https://github.com/infor-design/enterprise/issues/4527))

## v4.34.2

### v4.34.2 Fixes

- `[Dropdown/Autocomplete]` Fix a bug where these components would fail in IE 11. Note that IE 11 isn't "supported" but we fixed these issues to give teams more time to migrate. ([#4608](https://github.com/infor-design/enterprise/issues/4608))
- `[General]` Fix a bug where the regex scripts will error on Big Sur. ([#4612](https://github.com/infor-design/enterprise/issues/4612))

## v4.34.1

### v4.34.1 Fixes

- `[Datagrid]` Fix a bug where changing selectable on the fly did not change the select behavior. ([#4575](https://github.com/infor-design/enterprise/issues/4575)

## v4.34.0

### v4.34.0 Features

- `[All Components]` Added `attributes` setting to set automation id's and id's. ([#4498](https://github.com/infor-design/enterprise/issues/4498))
- `[Datagrid]` Added a limited experimental sticky header feature. ([#3993](https://github.com/infor-design/enterprise/issues/3993))
- `[Input]` Add a `revealText` plugin that will add a button to password fields to hide and show sensitive information such as SIN or passwords. ([#4098](https://github.com/infor-design/enterprise/issues/4098))
- `[Listview]` Added a new setting `allowDeselect` which will make it such that if you select an item you cant deselect, you can only select another item. ([#4376](https://github.com/infor-design/enterprise/issues/4376))
- `[Locale]` Added a new set of translations from the translation team. ([#4501](https://github.com/infor-design/enterprise/issues/4501))
- `[Locale/Charts]` The numbers inside charts are now formatted using the current locale's, number settings. This can be disabled/changed in some charts by passing in a localeInfo object to override the default settings. ([#4437](https://github.com/infor-design/enterprise/issues/4437))
- `[Treemap]` Added ability to show a tooltip. ([#2794](https://github.com/infor-design/enterprise/issues/2794))

### v4.34.0 Fixes

- `[Autocomplete]` Fixed an issue where a slow and incomplete ajax request would cause the dropdown to briefly show wrong contents. ([#4387](https://github.com/infor-design/enterprise/issues/4387))
- `[Breadcrumb]` Fixed an issue where css only breadcrumbs were missing styles. ([#4501](https://github.com/infor-design/enterprise/issues/4501))
- `[Datepicker]` Fixed an issue where range highlight was not aligning for Mac/Safari. ([#4352](https://github.com/infor-design/enterprise/issues/4352))
- `[Datagrid]` Fixed an issue with a custom toolbar, where buttons would click twice. ([#4471](https://github.com/infor-design/enterprise/issues/4471))
- `[Datagrid]` Fixed an issue where the special characters (é, à, ü, û, ...) export to csv was not generated them correctly. ([#4347](https://github.com/infor-design/enterprise/issues/4347))
- `[Datagrid]` Fixed an issue where the leading spaces were removed on editing cells. ([#4380](https://github.com/infor-design/enterprise/issues/4380))
- `[Datagrid]` Fixed an issue where the double click event was not firing for checkbox columns. ([#4381](https://github.com/infor-design/enterprise/issues/4381))
- `[Datagrid]` Fixed an issue where the dropdown in a datagrid would stay open when clicking to the next page of results. ([#4396](https://github.com/infor-design/enterprise/issues/4396))
- `[Datagrid]` Fixed a bug where a scroll bar shows even when there's no data in datagrid. ([#4228](https://github.com/infor-design/enterprise/issues/4228))
- `[Datagrid]` Fixed an issue where calling setFocus on the datagrid would stop open menus from working. ([#4429](https://github.com/infor-design/enterprise/issues/4429))
- `[Datagrid]` To allow for some script tools to work we now set draggable to true. ([#4490](https://github.com/infor-design/enterprise/issues/4490))
- `[Datagrid]` Fixed an error on the filter box on the personalization dialog where it would error if there is a column with no name field. ([#4495](https://github.com/infor-design/enterprise/issues/4495))
- `[Datagrid]` Fixed links when changing personalization as they would inherit the wrong color. ([#4481](https://github.com/infor-design/enterprise/issues/4481))
- `[Datagrid]` Fixed a bug where searching with the search on the toolbar would not highlight results. ([#4488](https://github.com/infor-design/enterprise/issues/4488))
- `[Datagrid]` Fixed an issue with a custom toolbar, where buttons would click twice. ([#4471](https://github.com/infor-design/enterprise/issues/4471))
- `[Datagrid]` Fixed a bug in updateRow where it did not sync up all data passed in with the dataset. ([#4476](https://github.com/infor-design/enterprise/issues/4476))
- `[Datepicker]` Changed the month/year picker to skip 10 years instead of one. ([#4388](https://github.com/infor-design/enterprise/issues/4388))
- `[Dropdown]` Improved the behavior of the `noSearch` dropdown when using the keyboard. ([#4388](https://github.com/infor-design/enterprise/issues/4388))
- `[Editor]` Fixed an issue where the focus was getting lost after pressing toolbar buttons. ([#4335](https://github.com/infor-design/enterprise/issues/4335))
- `[Editor]` Fixed an issue where the color picker was not opening the popup for overflow menu and had name as undefined in list. ([#4398](https://github.com/infor-design/enterprise/issues/4398))
- `[Editor]` Fixed an issue where font-size tags are stripped from the css. ([#4557](https://github.com/infor-design/enterprise/issues/4557))
- `[Favorites]` Removed the favorites component as its not really a component, info on it can be found under buttons in the toggle example. ([#4405](https://github.com/infor-design/enterprise/issues/4405))
- `[Fieldset]` Fixed a bug where summary form data gets cut off on a smaller viewport. ([#3861](https://github.com/infor-design/enterprise/issues/3861))
- `[Homepage]` Fixed an issue where the four column widgets were incorrectly positioned, left aligned on large screen. ([#4541](https://github.com/infor-design/enterprise/issues/4541))
- `[List Detail]` Fixed css height for list detail in responsive view ([#4426](https://github.com/infor-design/enterprise/issues/4426))
- `[Listview]` Fixed a bug where readonly and non-selectable listview should not have hover state. ([#4452](https://github.com/infor-design/enterprise/issues/4452))
- `[Lookup]` Fixed a bug where the filter header together with the checkbox column is not properly align. ([#3774](https://github.com/infor-design/enterprise/issues/3774))
- `[MenuButton]` Removed the menubutton component sections as its not really a component, info on it can be found under buttons in the MenuButton examples. ([#4416](https://github.com/infor-design/enterprise/issues/4416))
- `[Message]` Added support for lists in the message, also fixed a problem when doing so, with screen readers. ([#4400](https://github.com/infor-design/enterprise/issues/4400))
- `[Message]` Added the `noRefocus` setting that will feed through to the modal. ([#4507](https://github.com/infor-design/enterprise/issues/4507))
- `[Splitter]` Added missing audible labels in splitter collapse button and splitter handle. ([#4404](https://github.com/infor-design/enterprise/issues/4404))
- `[Tabs Module]` Fixed a bug where tab items were not centered correctly in uplift theme. ([#4538](https://github.com/infor-design/enterprise/issues/4538))
- `[Treemap]` Fixed a bug where small slices may show a "tip" below the chart. ([#2794](https://github.com/infor-design/enterprise/issues/2794))

(56 Issues Solved This Release, Backlog Enterprise 185, Backlog Ng 42, 1082 Functional Tests, 1612 e2e Tests)<|MERGE_RESOLUTION|>--- conflicted
+++ resolved
@@ -10,11 +10,8 @@
 - `[Column-Stacked]` Fixed a regression bug where the stacked column chart was not rendering correctly. ([#7644](https://github.com/infor-design/enterprise/issues/7644))
 - `[Datagrid]` Fixed a bug in datagrid where default operator for lookup is not rendered properly. ([#7530](https://github.com/infor-design/enterprise/issues/7530))
 - `[Editor]` Fixed an issue where an editor with an initial value containing `<br \>` tags were being seen as dirty when resetdirty is called. ([#7483](https://github.com/infor-design/enterprise/issues/7483))
-<<<<<<< HEAD
 - `[Editor]` Fixed a bug where pasting an html table into the editor wouldn't show the borders. ([#7463](https://github.com/infor-design/enterprise/issues/7463))
-=======
 - `[FileUpload]` Fixed the alignment of the close button and file icon button. ([#7570](https://github.com/infor-design/enterprise/issues/7570))
->>>>>>> 62382536
 - `[Homepage]` In some cases the new background color did not fill all the way in the page. ([#7696](https://github.com/infor-design/enterprise/issues/7696))
 - `[Modal]` On some devices the overflow/scrolling is still missing on modal and contents can break out the bottom of the modal. ([#7711](https://github.com/infor-design/enterprise/issues/7711))
 - `[ModuleNav]` Fixed rounding and zindex issues. ([#7654](https://github.com/infor-design/enterprise/issues/7654))
