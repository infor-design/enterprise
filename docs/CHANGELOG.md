# What's New with Enterprise

## v4.37.0

### v4.37.0 Features

### v4.37.0 Fixes

<<<<<<< HEAD
- `[Dropdown]` Fixed an issue where some elements did not correctly get an id in the dropdow n. ([#4742](https://github.com/infor-design/enterprise/issues/4742))
=======
- `[Calendar]` Fixed a regression where clicking Legend checkboxes was no longer possible. ([#4746](https://github.com/infor-design/enterprise/issues/4746))
>>>>>>> 52839f9d
- `[Tabs]` Fixed a bug where the info icon were not aligned correctly in the tab, and info message were not visible. ([#4711](https://github.com/infor-design/enterprise/issues/4711))
- `[Toolbar Searchfield]` Fixed a bug where the toolbar searchfield were unable to focused when tabbing through the page. ([#4683](https://github.com/infor-design/enterprise/issues/4683))
- `[Toolbar Searchfield]` Fixed a bug where the search bar were showing extra outline when focused. ([#4682](https://github.com/infor-design/enterprise/issues/4682))
- `[Tree]` Fixed an issue where the character entity was stripped for addNode() method. ([#4694](https://github.com/infor-design/enterprise/issues/4694))

## v4.36.0

### v4.36.0 Features

- `[Datagrid]` Made the summary row sticky on the bottom of the datagrid. ([#4645](https://github.com/infor-design/enterprise/issues/4645))
- `[Lookup]` Added a clear callback function like the click callback that fires when clicking the clear X if enabled. ([#4693](https://github.com/infor-design/enterprise/issues/4693))
- `[Tabs]` Added a setting for making the text on Module Tabs' optional Application Menu trigger only accessible to screen readers. ([#4590](https://github.com/infor-design/enterprise/issues/4590))

### v4.36.0 Fixes

- `[Application Menu]` Fixed an issue with filtering where nested items matching the filter were not always displayed. ([#4592](https://github.com/infor-design/enterprise/issues/4592))
- `[Column Chart]` Fixed an alignment issue with the labels in grouped column charts. ([#4645](https://github.com/infor-design/enterprise/issues/4645))
- `[Datagrid]` Fixed a bug where filterWhenTyping did not work on lookup filter columns. ([#4678](https://github.com/infor-design/enterprise/issues/4678))
- `[Datagrid]` Fixed an issue where updateRow will not correctly sync and merge data. ([#4674](https://github.com/infor-design/enterprise/issues/4674))
- `[Datagrid]` Fixed a bug where the error icon overlapped to the calendar icon when a row has been selected and hovered. ([#4670](https://github.com/infor-design/enterprise/issues/4670))
- `[Datagrid]` Fixed a bug where the datagrid header checkbox had the wrong aria-checked state when only some rows are selected. ([#4491](https://github.com/infor-design/enterprise/issues/4491))
- `[Datagrid]` Fixed a bug where multiselect would loose selection across pages when using selectRowsAcrossPages. ([#954](https://github.com/infor-design/enterprise-ng/issues/954))
- `[Datagrid]` Made a fix that when calling applyFilter the lookup checkbox did not update. ([#4693](https://github.com/infor-design/enterprise/issues/4693))
- `[Datagrid]` Added the datagrid api to the current clearArguments setting's callback. ([#4693](https://github.com/infor-design/enterprise/issues/4693))
- `[Dropdown]` Fixed a bug where the tooltips are invoked for each dropdown item. This was slow with a lot of items. ([#4672](https://github.com/infor-design/enterprise/issues/4672))
- `[Dropdown]` Fixed a bug where mouseup was used rather than click to open the list and this was inconsistent. ([#4638](https://github.com/infor-design/enterprise/issues/4638))
- `[Editor]` Fixed an issue where the dirty indicator was not reset when the contents contain `<br>` tags. ([#4624](https://github.com/infor-design/enterprise/issues/4624))
- `[Editor]` Fixed a bug where hyperlinks were not clickable in readonly state. ([#4702](https://github.com/infor-design/enterprise/issues/4702))
- `[Homepage]` Fixed a bug where the border behaves differently and does not change back correctly when hovering in editable mode. ([#4640](https://github.com/infor-design/enterprise/issues/4640))
- `[Homepage]` Added support for small size (260x260) widgets and six columns. ([#4663](https://github.com/infor-design/enterprise/issues/4663))
- `[Homepage]` Fixed an issue where the animation was not working on widget removed. ([#4686](https://github.com/infor-design/enterprise/issues/4686))
- `[Homepage]` Fixed a bug where the border behaves differently and does not change back correctly when hovering in editable mode. ([#4640](https://github.com/infor-design/enterprise/issues/4640))
- `[Listview]` Fixed an issue where the contextmenu was not open on longpress and text as not selectable for iOS device. ([#4655](https://github.com/infor-design/enterprise/issues/4655))
- `[Locale]` Don't attempt to set d3 locale if d3 is not being used ([#4668](https://github.com/infor-design/enterprise/issues/4486))
- `[Modal]` Fixed a bug where the autofocus was not working on anchor tag inside of the modal and moving the first button as a default focus if there's no `isDefault` property set up.
- `[Pager]` Fixed a bug that automation id's are not added when the attachToBody is used. ([#4692](https://github.com/infor-design/enterprise/issues/4692))
- `[Rating]` Fixed a bug with the readonly function, it did not toggle the readonly state correctly. ([#958](https://github.com/infor-design/enterprise-ng/issues/958))
- `[Tabs]` Added support for a "More Actions" button to exist beside horizontal/header tabs. ([#4532](https://github.com/infor-design/enterprise/issues/4532))
- `[Tree]` Fixed an issue where the parent value was get deleted after use `addNode()` method. ([#4486](https://github.com/infor-design/enterprise/issues/4486))
- `[Wizard]` Fixed a slight layout issue with the highlighted step in RTL mode. ([#4714](https://github.com/infor-design/enterprise/issues/4714))

(42 Issues Solved This Release, Backlog Enterprise 136, Backlog Ng 32, 1084 Functional Tests, 1642 e2e Tests)

## v4.35.4

### v4.35.4 Fixes

- `[Datagrid]` Added the datagrid api to the current clearArguments setting's callback. ([#4693](https://github.com/infor-design/enterprise/issues/4693))

## v4.35.3

### v4.35.3 Fixes

- `[Datagrid]` Made a fix that when calling applyFilter the lookup checkbox did not update. ([#4693](https://github.com/infor-design/enterprise/issues/4693))
- `[Dropdown]` Fixed a bug where the tooltips are invoked for each dropdown item. This was slow with a lot of items. ([#4672](https://github.com/infor-design/enterprise/issues/4672))
- `[Dropdown]` Fixed a bug where mouseup was used rather than click to open the list and this was inconsistent. ([#4638](https://github.com/infor-design/enterprise/issues/4638))
- `[Lookup]` Added a clear callback function like the click callback that fires when clicking the clear X if enabled. ([#4693](https://github.com/infor-design/enterprise/issues/4693))
- `[Pager]` Fixed a bug that automation id's are not added when the attachToBody is used. ([#4692](https://github.com/infor-design/enterprise/issues/4692))
- `[Rating]` Fixed a bug with the readonly function, it did not toggle the readonly state correctly. ([#958](https://github.com/infor-design/enterprise-ng/issues/958))

## v4.35.2

### v4.35.2 Fixes

- `[Datagrid]` Fixed an additional issue where updateRow will cause rows to no longer be reorderable. ([#4674](https://github.com/infor-design/enterprise/issues/4674))

## v4.35.1

### v4.35.1 Fixes

- `[Datagrid]` Fixed an issue where updateRow will not correctly sync and merge data. ([#4674](https://github.com/infor-design/enterprise/issues/4674))
- `[Datagrid]` Fixed a bug where filterWhenTyping did not work on lookup filter columns. ([#4678](https://github.com/infor-design/enterprise/issues/4678))
- `[Editor]` Fixed an issue where the dirty indicator was not reset when the contents contain `<br>` tags. ([#4624](https://github.com/infor-design/enterprise/issues/4624))

## v4.35.0

### v4.35.0 Important Notes

- `[Breadcrumb]` We added support for the use of `span` in place of `a` tags inside Breadcrumb List Items at the component API level.  In order to facilitate this, some internal API methods had to be changed to recognize the list item instead of the anchor.  If you rely on the Breadcrumb API and reference breadcrumb item anchor tags, please note that before adopting this version, you should change your code to instead reference the list items, or only use the BreadcrumbItem API.

### v4.35.0 Features

- `[Datagrid]` Added support to select all rows on current page only for client side paging. ([#4265](https://github.com/infor-design/enterprise/issues/4265))
- `[Datagrid]` Added a new ProcessIndicator formatter. ([#3918](https://github.com/infor-design/enterprise/issues/3918))
- `[Dropdown]` Improved behavior of list item navigation/selection when a Dropdown is configured with "no search" mode activated. ([#4483](https://github.com/infor-design/enterprise/issues/4483))
- `[Lookup]` Added the ability to change the lookup icon. ([#4527](https://github.com/infor-design/enterprise/issues/4527))
- `[ProcessIndicator]` Added: labels, more icon support, and a content areas and made it responsive. ([#3918](https://github.com/infor-design/enterprise/issues/3918))

### v4.35.0 Fixes

- `[Application Menu]` Fixed accessibility issues getting redundant info in expand/collapse button. ([#4462](https://github.com/infor-design/enterprise/issues/4462))
- `[Application Menu]` Fixed accessibility issues with missing instructional text and incorrect aria-role assignments on the App Menu triggers (hamburger buttons) and Role switcher buttons. ([#4489](https://github.com/infor-design/enterprise/issues/4489))
- `[About]` Made it possible to close About dialogs that previously had open, nested Modals present. ([NG#915](https://github.com/infor-design/enterprise-ng/issues/915))
- `[Badges]` Fixed alignment issues in uplift theme. ([#4578](https://github.com/infor-design/enterprise/issues/4578))
- `[Busy Indicator]` Fixed an issue where the whole page and parent div was shifts when active. ([#746](https://github.com/infor-design/enterprise-ng/issues/746))
- `[Button]` Fixed the tooltip in action button to be not visible when there's no title attribute. ([#4473](https://github.com/infor-design/enterprise/issues/4473))
- `[Column Chart]` Fixed a minor alignment issue in the xAxis labels ([#4460](https://github.com/infor-design/enterprise/issues/4460))
- `[Colorpicker]` Fixed an issue where values were not being selecting when multiple colopickers are present. ([#4146](https://github.com/infor-design/enterprise/issues/4146))
- `[Datagrid]` Fix a bug where changing selectable on the fly did not change the select behavior. ([#4575](https://github.com/infor-design/enterprise/issues/4575))
- `[Datagrid]` Fixed an issue where the click event was not fire for hyperlinks keyword search results. ([#4550](https://github.com/infor-design/enterprise/issues/4550))
- `[Datagrid]` Added api setting for selection on enter edit mode. ([#4485](https://github.com/infor-design/enterprise/issues/4485))
- `[Datagrid]` Fixed a bug where the onPostRenderCell function would get an empty container if using frozen columns. ([#947](https://github.com/infor-design/enterprise-ng/issues/947))
- `[Datagrid]` Fix a bug where changing selectable on the fly did not change the select behavior. ([#4575](https://github.com/infor-design/enterprise/issues/4575))
- `[Dropdown]` Fixed a bug where the last option icon changes when searching/filtering in dropdown search field. ([#4474](https://github.com/infor-design/enterprise/issues/4474))
- `[Editor/Fontpicker]` Fixed a bug where the label relationship were not valid in the editor role. Adding aria-labelledby will fix the association for both editor and the label. Also, added an audible label in fontpicker. ([#4454](https://github.com/infor-design/enterprise/issues/4454))
- `[Field Options]` Fixed an issue where the action button was misaligned for safari. ([#4610](https://github.com/infor-design/enterprise/issues/4610))
- `[FileUploadAdvanced]` Fixed an issue where abort method was not working properly to remove the file block when upload fails. ([#938](https://github.com/infor-design/enterprise-ng/issues/938))
- `[Header]` Fixed a bug where the searchfield automatically expands when clicking the app menu button. ([#4617](https://github.com/infor-design/enterprise/issues/4617))
- `[Lookup]` Fixed some layout issues when using the editable and clearable options on the filter row. ([#4527](https://github.com/infor-design/enterprise/issues/4527))
- `[Lookup]` Fixed incorrect counts when using allowSelectAcrossPages. ([#4316](https://github.com/infor-design/enterprise/issues/4316))
- `[Mask]` Fixed broken date/time masks in the `sv-SE` locale. ([#4613](https://github.com/infor-design/enterprise/issues/4613))
- `[Tree]` Fixed an issue where the character entity references were render differently for parent and child levels. ([#4512](https://github.com/infor-design/enterprise/issues/4512))
- `[Tooltip/Pager]` Fixed an issue where the tooltip would show at the top when clicking paging buttons. ([#218](https://github.com/infor-design/enterprise-ng/issues/218))

(40 Issues Solved This Release, Backlog Enterprise 173, Backlog Ng 42, 1083 Functional Tests, 1638 e2e Tests)

## v4.34.3

### v4.34.3 Fixes

- `[Lookup]` Added the ability to change the lookup icon. ([#4527](https://github.com/infor-design/enterprise/issues/4527))
- `[Lookup]` Fixed some layout issues when using the editable and clearable options on the filter row. ([#4527](https://github.com/infor-design/enterprise/issues/4527))

## v4.34.2

### v4.34.2 Fixes

- `[Dropdown/Autocomplete]` Fix a bug where these components would fail in IE 11. Note that IE 11 isn't "supported" but we fixed these issues to give teams more time to migrate. ([#4608](https://github.com/infor-design/enterprise/issues/4608))
- `[General]` Fix a bug where the regex scripts will error on Big Sur. ([#4612](https://github.com/infor-design/enterprise/issues/4612))

## v4.34.1

### v4.34.1 Fixes

- `[Datagrid]` Fix a bug where changing selectable on the fly did not change the select behavior. ([#4575](https://github.com/infor-design/enterprise/issues/4575)

## v4.34.0

### v4.34.0 Features

- `[All Components]` Added `attributes` setting to set automation ids's and id's. ([#4498](https://github.com/infor-design/enterprise/issues/4498))
- `[Datagrid]` Added a limited experimental sticky header feature. ([#3993](https://github.com/infor-design/enterprise/issues/3993))
- `[Input]` Add a `revealText` plugin that will add a button to password fields to hide and show sensitive information such as SIN or passwords. ([#4098](https://github.com/infor-design/enterprise/issues/4098))
- `[Listview]` Added a new setting `allowDeselect` which will make it such that if you select an item you cant deselect, you can only select another item. ([#4376](https://github.com/infor-design/enterprise/issues/4376))
- `[Locale]` Added a new set of translations from the translation team. ([#4501](https://github.com/infor-design/enterprise/issues/4501))
- `[Locale/Charts]` The numbers inside charts are now formatted using the current locale's, number settings. This can be disabled/changed in some charts by passing in a localeInfo object to override the default settings. ([#4437](https://github.com/infor-design/enterprise/issues/4437))
- `[Treemap]` Added ability to show a tooltip. ([#2794](https://github.com/infor-design/enterprise/issues/2794))

### v4.34.0 Fixes

- `[Autocomplete]` Fixed an issue where a slow and incomplete ajax request would cause the dropdown to briefly show wrong contents. ([#4387](https://github.com/infor-design/enterprise/issues/4387))
- `[Breadcrumb]` Fixed an issue where css only breadcrumbs were missing styles. ([#4501](https://github.com/infor-design/enterprise/issues/4501))
- `[Datepicker]` Fixed an issue where range highlight was not aligning for Mac/Safari. ([#4352](https://github.com/infor-design/enterprise/issues/4352))
- `[Datagrid]` Fixed an issue with a custom toolbar, where buttons would click twice. ([#4471](https://github.com/infor-design/enterprise/issues/4471))
- `[Datagrid]` Fixed an issue where the special characters (é, à, ü, û, ...) export to csv was not generated them correctly. ([#4347](https://github.com/infor-design/enterprise/issues/4347))
- `[Datagrid]` Fixed an issue where the leading spaces were removed on editing cells. ([#4380](https://github.com/infor-design/enterprise/issues/4380))
- `[Datagrid]` Fixed an issue where the double click event was not firing for checkbox columns. ([#4381](https://github.com/infor-design/enterprise/issues/4381))
- `[Datagrid]` Fixed an issue where the dropdown in a datagrid would stay open when clicking to the next page of results. ([#4396](https://github.com/infor-design/enterprise/issues/4396))
- `[Datagrid]` Fixed a bug where a scroll bar shows even when there's no data in datagrid. ([#4228](https://github.com/infor-design/enterprise/issues/4228))
- `[Datagrid]` Fixed an issue where calling setFocus on the datagrid would stop open menus from working. ([#4429](https://github.com/infor-design/enterprise/issues/4429))
- `[Datagrid]` To allow for some script tools to work we now set draggable to true. ([#4490](https://github.com/infor-design/enterprise/issues/4490))
- `[Datagrid]` Fixed an error on the filter box on the personalization dialog where it would error if there is a column with no name field. ([#4495](https://github.com/infor-design/enterprise/issues/4495))
- `[Datagrid]` Fixed links when changing personalization as they would inherit the wrong color. ([#4481](https://github.com/infor-design/enterprise/issues/4481))
- `[Datagrid]` Fixed a bug where seaching with the search on the toolbar would not highlight results. ([#4488](https://github.com/infor-design/enterprise/issues/4488))
- `[Datagrid]` Fixed an issue with a custom toolbar, where buttons would click twice. ([#4471](https://github.com/infor-design/enterprise/issues/4471))
- `[Datagrid]` Fixed a bug in updateRow where it did not sync up all data passed in with the dataset. ([#4476](https://github.com/infor-design/enterprise/issues/4476))
- `[Datepicker]` Changed the month/year picker to skip 10 years instead of one. ([#4388](https://github.com/infor-design/enterprise/issues/4388))
- `[Dropdown]` Improved the behavior of the `noSearch` dropdown when using the keyboard. ([#4388](https://github.com/infor-design/enterprise/issues/4388))
- `[Editor]` Fixed an issue where the focus was getting lost after pressing toolbar buttons. ([#4335](https://github.com/infor-design/enterprise/issues/4335))
- `[Editor]` Fixed an issue where the color picker was not opening the popup for overflow menu and had name as undefined in list. ([#4398](https://github.com/infor-design/enterprise/issues/4398))
- `[Editor]` Fixed an issue where font-size tags are stripped from the css. ([#4557](https://github.com/infor-design/enterprise/issues/4557))
- `[Favorites]` Removed the favorites component as its not really a component, info on it can be found under buttons in the toggle example. ([#4405](https://github.com/infor-design/enterprise/issues/4405))
- `[Fieldset]` Fixed a bug where summary form data gets cut off on a smaller viewport. ([#3861](https://github.com/infor-design/enterprise/issues/3861))
- `[Homepage]` Fixed an issue where the four column widgets were incorrectly positioned, left aligned on large screen. ([#4541](https://github.com/infor-design/enterprise/issues/4541))
- `[List Detail]` Fixed css height for list detail in responsive view ([#4426](https://github.com/infor-design/enterprise/issues/4426))
- `[Listview]` Fixed a bug where readonly and non-selectable listview should not have hover state. ([#4452](https://github.com/infor-design/enterprise/issues/4452))
- `[Lookup]` Fixed a bug where the filter header together with the checkbox column is not properly align. ([#3774](https://github.com/infor-design/enterprise/issues/3774))
- `[MenuButton]` Removed the menubutton component sections as its not really a component, info on it can be found under buttons in the MenuButton examples. ([#4416](https://github.com/infor-design/enterprise/issues/4416))
- `[Message]` Added support for lists in the message, also fixed a problem when doing so, with screen readers. ([#4400](https://github.com/infor-design/enterprise/issues/4400))
- `[Message]` Added the `noRefocus` setting that will feed through to the modal. ([#4507](https://github.com/infor-design/enterprise/issues/4507))
- `[Splitter]` Added missing audible labels in splitter collapse button and splitter handle. ([#4404](https://github.com/infor-design/enterprise/issues/4404))
- `[Tabs Module]` Fixed a bug where tab items were not centered correctly in uplift theme. ([#4538](https://github.com/infor-design/enterprise/issues/4538))
- `[Treemap]` Fixed a bug where small slices may show a "tip" below the chart. ([#2794](https://github.com/infor-design/enterprise/issues/2794))

(56 Issues Solved This Release, Backlog Enterprise 185, Backlog Ng 42, 1082 Functional Tests, 1612 e2e Tests)

## v4.33.2

### v4.33.2 Fixes

`[General]` Fix a bug where the regex blows up on Mac Big Sur. ([#4612](https://github.com/infor-design/enterprise/issues/4612))

## v4.33.1

### v4.33.1 Fixes

- `[Breadcrumb]` Fixed an issue were css only breadcrumbs were missing styles. ([#4501](https://github.com/infor-design/enterprise/issues/4501))

## v4.33.0

### v4.33.0 Features

- `[Locale]` Added a new dateTimeMillis and timeStampMillis format if milliseconds are needed. ([#4384](https://github.com/infor-design/enterprise/issues/4384))
- `[Toast]` Added a setting to enable setting ids or other attributes on the toast element. ([#4275](https://github.com/infor-design/enterprise/issues/4275))

### v4.33.0 Fixes

- `[Autocomplete]` Fix a bug when connected to NG where pressing the enter key would not select Autocomplete items/. ([ng#901](https://github.com/infor-design/enterprise-ng/issues/901))
- `[Autocomplete]` Fixed an issue where the Searchfield items were not selectable after 'All results for "xx"' was selected. ([#4446](https://github.com/infor-design/enterprise/issues/4446))
- `[Calendar]` Removed some extra keyboard stops when tabing. ([#4318](https://github.com/infor-design/enterprise/issues/4318))
- `[Calendar]` Fixed a bug where the incorrect color was shown when events are added with the dialog. ([#4439](https://github.com/infor-design/enterprise/issues/4439))
- `[Colorpicker]` Fixed an issue where the colorpicker closes when pressing or clicking outside the swatch. ([#3559](https://github.com/infor-design/enterprise/issues/3559))
- `[Datagrid]` Fixed an issue where activated row on 2nd or any subsequent page was not highlighting for mixed selection mode. ([ng#900](https://github.com/infor-design/enterprise-ng/issues/900))
- `[Datagrid]` Added support to disable column buttons. ([1590](https://github.com/infor-design/enterprise/issues/1590))
- `[Datagrid]` Fixed an issue where short field icon padding was misaligned in RTL mode. ([#1812](https://github.com/infor-design/enterprise/issues/1812))
- `[Datagrid]` Added support to `In Range` filter operator for numeric columns. ([#3988](https://github.com/infor-design/enterprise/issues/3988))
- `[Datagrid]` Fixed an issue where filter was not working if user types slow in the filter input for treegrid. ([#4270](https://github.com/infor-design/enterprise/issues/4270))
- `[Datagrid]` Fixed an issue where the icons right text was truncated for extra-small row height. ([#4355](https://github.com/infor-design/enterprise/issues/4355))
- `[Datagrid]` Fixed an issue where the column icons and content was overlapping. ([#4264](https://github.com/infor-design/enterprise/issues/4264))
- `[Datagrid]` Fixed an issue where using flex toolbar as a custom toolbar did not work. ([#4385](https://github.com/infor-design/enterprise/issues/4385))
- `[Datepicker]` Added missing off screen text for the picker buttons in the datepicker month/year view. ([#4318](https://github.com/infor-design/enterprise/issues/4318))
- `[Editor]` Fixed a bug where the Fontpicker's displayed style wasn't updating to match the current text selection in some cases. ([#4309](https://github.com/infor-design/enterprise/issues/4309))
- `[Editor]` Fixed a bug where b tags in an empty p tag would be stripped. ([#4411](https://github.com/infor-design/enterprise/issues/4411))
- `[Locale]` Added a new translation token for Records Per Page with no number. ([#4334](https://github.com/infor-design/enterprise/issues/4334))
- `[Locale]` Fixed an max stack error when setting `nb-NO` as a language. ([#874](https://github.com/infor-design/enterprise-ng/issues/874))
- `[Lookup]` Fixed an issue where the event `beforeShow` was only triggered the first time. ([#899](https://github.com/infor-design/enterprise-ng/issues/899))
- `[Lookup]` Fixed a bug where the lookup count doesn't update correctly. ([#4312](https://github.com/infor-design/enterprise/issues/4312))
- `[Mask]` Enabled editable sections of Date masks.  Editing within a section will no longer incorrectly alter values that may already exist in a date field's other editable sections. ([#4079](https://github.com/infor-design/enterprise/issues/4079))
- `[Modal Manager]` Modals now pass `isCancelled` properly when the Modal Manager API detects a request to close by using the Escape key. ([#4298](https://github.com/infor-design/enterprise/issues/4298))
- `[Pager]` Fixed an error when using arrow keys to select in the pagesize selector. ([#4383](https://github.com/infor-design/enterprise/issues/4383))
- `[Searchfield]` Allow for search terms to include special characters. ([#4291](https://github.com/infor-design/enterprise/issues/4291))
- `[Stepprocess]` Fixed a bug where padding and scrolling was missing. Note that this pattern will eventually be removed and we do not suggest any one use it for new development. ([#4249](https://github.com/infor-design/enterprise/issues/4249))
- `[Tabs]` Fixed multiple bugs where error icon in tabs and the animation bar were not properly aligned in RTL uplift theme. ([#4326](https://github.com/infor-design/enterprise/issues/4326))
- `[Tabs]` Fixed a bug where removing a nested tab would cause an error due to being invisible. ([#4356](https://github.com/infor-design/enterprise/issues/4356))
- `[Tabs]` Fixed a bug where the focus/activated state does not display correctly in RTL. ([#4332](https://github.com/infor-design/enterprise/issues/4332))
- `[Toolbar Flex]` Fixed detection of overflow in some toolbars where items were not properly displaying all overflowed items in the "More Actions" menu. ([#4296](https://github.com/infor-design/enterprise/issues/4296))
- `[Toolbar Flex]` Fixed an issue where in some examples/cases the first item did not get an initial tabindex. ([#4418](https://github.com/infor-design/enterprise/issues/4418))
- `[Tree]` Fixed an issue where calling togglenode without first doing a select/unselect was not working properly. ([#3927](https://github.com/infor-design/enterprise/issues/3927))
- `[Tree]` Fixed a bug that adding icons in with the tree text would encode it when using addNode. ([#4305](https://github.com/infor-design/enterprise/issues/4305))
- `[Validation]` Fixed an issue where after the execution `resetForm()` was not resting dropdown and editor the fields. ([#4259](https://github.com/infor-design/enterprise/issues/4259))

(48 Issues Solved This Release, Backlog Enterprise 184, Backlog Ng 48, 1084 Functional Tests, 1530 e2e Tests)

## v4.32.0

### v4.32.0 Important Notes

- `[Colors]` In Uplift (Vibrant) theme there is no longer any colors in graphite. All are slate. This involved bringing in a new version 3.0 of the design system with some breaking changes you should not if using the tokens directly. See the [design system change log](https://github.com/infor-design/design-system/blob/master/docs/CHANGELOG.md) for details. ([#4206](https://github.com/infor-design/enterprise/issues/4206))

### v4.32.0 Features

- `[Breadcrumb]` Add truncated style and made it the default for all Breadcrumb lists. ([#4091](https://github.com/infor-design/enterprise/issues/4091))
- `[Datagrid]` Add a new `RowNumber` formatter that will show a row number column that remains the same no matter how the grid is sorted. ([#1904](https://github.com/infor-design/enterprise/issues/1904))
- `[Datepicker]` Added the ability to use the range selection in date picker when using the UmAlQura Calendar (RTL). ([#4227](https://github.com/infor-design/enterprise/issues/4227))
- `[Homepage]` Added ability to support a 5 column option. ([#4101](https://github.com/infor-design/enterprise/issues/4101))
- `[Locale]` Added an example page to test translation strings more accurately. ([#4189](https://github.com/infor-design/enterprise/issues/4189))

### v4.32.0 Fixes

- `[Accordion]` Fixed a bug where disabled headers texts and icons were barely recognizable as disabled in uplift theme. ([#4065](https://github.com/infor-design/enterprise/issues/4065))
- `[Accordion]` Fixed a bug in the vibrant theme where nested header text was not showing because the width was pushing it to the next line. ([#4145](https://github.com/infor-design/enterprise/issues/4145))
- `[Application Menu]` Fixed too much spacing level when there's an icon in accordion header in uplift theme. ([#4202](http://localhost:4000/components/applicationmenu/test-six-levels-icons.html?theme=uplift&variant=light&colors=0066D4))
- `[Contextual Action Panel]` Made the close button work in cases where subcomponents are open inside the CAP. ([#4112](https://github.com/infor-design/enterprise/issues/4112))
- `[Colorpicker]` The sizes were inconsistent with other components in width so we adjusted them. ([#4310](https://github.com/infor-design/enterprise/issues/4310))
- `[Datagrid]` Fixed an issue where the selectedRows array contents continued to multiply each time running `selectAllRows`. ([#4195](https://github.com/infor-design/enterprise/issues/4195))
- `[Datagrid]` Fixed an issue where the dynamic tooltip was not working properly. ([#4260](https://github.com/infor-design/enterprise/issues/4260))
- `[Datagrid]` Fixed an issue where the check box filter was not working. ([#4271](https://github.com/infor-design/enterprise/issues/4271))
- `[Datagrid]` Fixed an issue where the filter and paging for treegrid was not working properly. ([#4293](https://github.com/infor-design/enterprise/issues/4293))
- `[Datepicker]` Fixed an issue where the minute and second interval for timepicker was not working properly when use along useCurrentTime setting. ([#4230](https://github.com/infor-design/enterprise/issues/4230))
- `[Dropdown]` Fixed a bug where italic-style highlighting would represent a matched filter term instead of bold-style on a Dropdown List item in some cases. ([#4141](https://github.com/infor-design/enterprise/issues/4141))
- `[Editor]` Fixed issue with incorrect padding when using bullets in RTL mode. ([#4327](https://github.com/infor-design/enterprise/issues/4327))
- `[General]` Fixed high contrast error color to have better contrast. ([#4344](https://github.com/infor-design/enterprise/issues/4344))
- `[FileUploadAdvanced]` Fixed an issue where the method `status.setCompleted()` not firing event `fileremoved`. ([#4294](https://github.com/infor-design/enterprise/issues/4294))
- `[Homepage]` Fixed an issue where the columns were not showing properly after resize by using the maximize button. ([#894](https://github.com/infor-design/enterprise-ng/issues/894))
- `[Homepage]` Fixed an issue where the columns were not showing properly after resize browser window. ([#895](https://github.com/infor-design/enterprise-ng/issues/895))
- `[Input]` Fixed a bug where the text input error state border color would be wrong in the vibrant, dark and high contrast. ([#4248](https://github.com/infor-design/enterprise/issues/4248))
- `[Locale]` Fixed issues with some timezone and datetime formats. ([#4297](https://github.com/infor-design/enterprise/issues/4297))
- `[Popupmenu]` Fixed a minor issue with the shortcut text on small breakpoints. ([#3984](https://github.com/infor-design/enterprise/issues/3984))
- `[Popover]` Fixed a a regression where passing a popover content as a hash link to an ID no longer worked. ([#4281](https://github.com/infor-design/enterprise/issues/4281))
- `[Personalize]` Fixed an issue regarding the layout and scroll ability of a page. ([#3330](https://github.com/infor-design/enterprise/issues/3330))
- `[Searchfield]` Added a shadow to the focus state of searchfields with category buttons. ([#4181](https://github.com/infor-design/enterprise-ng/issues/4181))
- `[Splitter]` Fixes an issue where the collapse button was not working when splitter is on the right. ([#1730](https://github.com/infor-design/enterprise-ng/issues/1730))
- `[Tabs]` Added detection for width/height/style changes on a Tabs component, which now triggers a resize event. ([ng#860](https://github.com/infor-design/enterprise-ng/issues/860))
- `[Tabs]` Fixed a small error by removing a - 1 involved with testing. ([#4093](https://github.com/infor-design/enterprise/issues/4093))
- `[Tabs]` Fixed a bug where using `#` in a Tab title was not possible. ([#4179](https://github.com/infor-design/enterprise/issues/4179))
- `[Tabs Header]` Fixed a bug where the add icon were too small and the page form layout has a big space on top of it. ([#4289](https://github.com/infor-design/enterprise/issues/4289))
- `[Toolbar Flex]` Fixed a bug where in some cases a un-needed scrollbar would appear. [[#4325](https://github.com/infor-design/enterprise/issues/4325)]
- `[Toolbar Searchfield]` Fixed a bug where the searchfield doesn't perfectly align together with flex toolbar. [[#4226](https://github.com/infor-design/enterprise/issues/4226)]
- `[Tree]` Fixed an issue where the return focus state was not working properly after closing the context menu. ([#4252](https://github.com/infor-design/enterprise/issues/4252))
- `[Vertical Tabs]` Fixed an issue where the error icon was misaligning. ([#873](https://github.com/infor-design/enterprise-ng/issues/873))

(49 Issues Solved This Release, Backlog Enterprise 196, Backlog Ng 51, 1079 Functional Tests, 1525 e2e Tests)

## v4.31.5

### v4.31.5 Fixes

- `[General]` Fix a bug where the regex blows up on Mac Big Sur. ([#4612](https://github.com/infor-design/enterprise/issues/4612))

## v4.31.4

### v4.31.4 Fixes

- `[Datagrid]` Fixed an issue where the icons right text was truncated for extra-small row height. ([#4355](https://github.com/infor-design/enterprise/issues/4355))

## v4.31.3

### v4.31.3 Fixes

- `[Editor]` Fixed a bug where b tags in an empty p tag would be stripped. ([#4411](https://github.com/infor-design/enterprise/issues/4411))

## v4.31.2

### v4.31.2 Fixes

- `[Datagrid]` Added the ability to resize frozen columns, if you do not want this you must set columns to `resizable: false`. ([#3852](https://github.com/infor-design/enterprise/issues/3852))
- `[Datagrid]` Fixed hideColumn method to check if the column is hidden. ([#3852](https://github.com/infor-design/enterprise/issues/3852))
- `[Popdown]` Added a safety check to the destroy. ([#3852](https://github.com/infor-design/enterprise/issues/3852))

## v4.31.1

### v4.31.1 Fixes

- `[Datagrid]` Fixed a bug with icon alignment in editors in small or xtra small layout. ([#4266](https://github.com/infor-design/enterprise/issues/4266))
- `[Datagrid]` Fixed selection checkbox alignment. ([#4266](https://github.com/infor-design/enterprise/issues/4266))

## v4.31.0

### v4.31.0 Important Notes

- `[Buttons]` We reverted an inner Css rule that set all 'btn' classes to use contains vs starts with since this caused issues. One consequence is that if you use a class `dismissible-btn` it should now be `btn-dismissible`. This is a possible breaking change but for most cases this button is added by the tags component. ([#4120](https://github.com/infor-design/enterprise/issues/4120))

### v4.31.0 Features

- `[Calendar]` Added the ability to override an event `color` and `borderColor` see docs for details. ([#3923](https://github.com/infor-design/enterprise/issues/3923))
- `[Calendar]` Added the ability to use the monthview legend setting to colorsize day backgrounds. To use this set the `dayLegend` property. And this uses the same format for legend in the monthView. Just renamed it to avoid confusing with the event legend. ([#3893](https://github.com/infor-design/enterprise/issues/3893))
- `[Datagrid]` Added a `spacerColumn` setting, with this setting the last column fills any empty space instead of stretching everything out. ([#4032](https://github.com/infor-design/enterprise/issues/4032))
- `[Datagrid]` Added a `columnSizing` setting which impacts how the column widths are auto calculated. Options are: `both` (default), `data` or `header` (including filter). ([#4017](https://github.com/infor-design/enterprise/issues/4017))
- `[Datagrid]` Added the setting for empty message small height. ([#3609](https://github.com/infor-design/enterprise/issues/3609))
- `[Datagrid]` Fixed an alignment issue on rows when using alerts and tags with frozen columns and short row. ([#4237](https://github.com/infor-design/enterprise/issues/4237))
- `[Datagrid]` Fixed an alignment issue on hiding and showing rows when using grouped headers and frozen columns together. ([#4247](https://github.com/infor-design/enterprise/issues/4247))
- `[Datepicker]` Added the ability to use +/- to increment the day in the calendar. This is in addition to arrow key functionality. This works in the field or when the calendar is open. ([#4001](https://github.com/infor-design/enterprise/issues/4001))
- `[Masthead]` Added the ability use user images, status and initials in the masthead and masthead menu buttons. ([#800](https://github.com/infor-design/enterprise-ng/issues/800))
- `[MultiSelect]` Fixed an issue update multiselect on ajax with values already selected. ([#885](https://github.com/infor-design/enterprise-ng/issues/885))
- `[Tree]` Added option to add new child node on top or bottom. ([#3915](https://github.com/infor-design/enterprise/issues/3915))
- `[General]` Moved all the examples, patterns and layouts into their own sections or with the components they live with page patterns can now be found at `components/page-patterns` and layouts at `components/page-layouts`. Added a first pass of docs about these as well as more doc updates to forms, autocomplete and grid. ([#428](https://github.com/infor-design/enterprise/issues/428))

### v4.31.0 Fixes

- `[Application Menu]` Fixed an issue where the Header was unable to hide for RTL and ie11. ([#2154](https://github.com/infor-design/enterprise/issues/2154))
- `[Application Menu]` Fixed a bug where the border top color is wrong in uplift dark and high contrast theme. ([#4042](https://github.com/infor-design/enterprise/issues/4042))
- `[Application Menu]` Fixed a bug where some buttons did not have labels for the icon buttons in toolbars. Check your application if you use this pattern. ([#4085](https://github.com/infor-design/enterprise/issues/4085))
- `[Autocomplete]` Fixed an issue where the JavaScript error was thrown for ie11. ([#4148](https://github.com/infor-design/enterprise/issues/4148))
- `[Blockgrid]` Fixed an issue with paged datasets that would occasionally cause a JS console error. ([ng#836](https://github.com/infor-design/enterprise-ng/issues/836))
- `[Blockgrid]` Fixed a bug where first/last pager buttons would show and be disabled by default (buttons are now hidden by default). ([ng#836](https://github.com/infor-design/enterprise-ng/issues/836))
- `[Buttons]` Reverted an inner Css rule change that set 'btn' classes to contains vs starts with. ([#4120](https://github.com/infor-design/enterprise/issues/4120))
- `[Datagrid]` Fixed an issue when hiding columns after loading a datagrid up with grouped headers and frozen columns. ([#4218](https://github.com/infor-design/enterprise/issues/4218))
- `[Datagrid]` Fixed an issue where the rows where not render properly when use method `updateDataset()` for treegrid. ([#4213](https://github.com/infor-design/enterprise/issues/4213))
- `[Datagrid]` Fixed an issue where the tooltip for tree grid was not working properly. ([#827](https://github.com/infor-design/enterprise-ng/issues/827))
- `[Datagrid]` Fixed an issue where the keyword search was not working for server side paging. ([#3977](https://github.com/infor-design/enterprise/issues/3977))
- `[Datagrid]` Fixed a bug that nested datagrid columns could not be clicked. ([#4197](https://github.com/infor-design/enterprise/issues/4197))
- `[Datagrid]` Fixed an issue where the 'value' and 'oldValue' on cell change event where showing escaped. ([#4028](https://github.com/infor-design/enterprise/issues/4028))
- `[Datagrid]` Fixed an issue where the keyword search was not working for group headers. ([#4068](https://github.com/infor-design/enterprise/issues/4068))
- `[Datagrid]` Fixed an issue where the column filter results were inconsistent for tree grid. ([#4031](https://github.com/infor-design/enterprise/issues/4031))
- `[Datagrid]` Fixed an issue where the data was not exporting to excel when using the groupable setting. ([#4081](https://github.com/infor-design/enterprise/issues/4081))
- `[Datagrid]` Fixed an issue where if a context menu is opened and then closed with ESC the focus would be reset to the top of the page. ([#4085](https://github.com/infor-design/enterprise/issues/4085))
- `[Datagrid]` Fixed an issue where the tooltip would not show up if you focus a cell with ellipsis text with the keyboard. ([#4085](https://github.com/infor-design/enterprise/issues/4085))
- `[Datagrid]` Made the header checkbox focusable. ([#4085](https://github.com/infor-design/enterprise/issues/4085))
- `[Datagrid]` The selection checkbox cell had aria-selected on it which was incorrect. ([#4085](https://github.com/infor-design/enterprise/issues/4085))
- `[Datagrid]` Changed the auto width sizing of columns to include the padding of the rowHeight (16 16 8 8). So the column sizes are now more compact in lower rowHeight settings. Also to do this the grid is now rerendered when changing rowHeight. ([#4016](https://github.com/infor-design/enterprise/issues/4016))
- `[Datagrid]` Fixed a design QA bug where the column and data cell padding was not following the design system. Its now using 16px large, 16px medium, 8 px short and 8 px extar-short for text indenting. ([#4154](https://github.com/infor-design/enterprise/issues/4154))
- `[Datagrid]` Fixed an issue where the client side selection was not working. ([#4138](https://github.com/infor-design/enterprise/issues/4138))
- `[Datagrid]` Changed invalid css fill-available property. ([#4133](https://github.com/infor-design/enterprise/issues/4133))
- `[Datagrid]` Fixed issue where double keydown was required to open dropdown lists in datagrid cell. ([#3980](https://github.com/infor-design/enterprise/issues/3980))
- `[Datagrid]` Fixed an issue where the time picker editor was switching between AM and PM when set to 12:00. ([#4149](https://github.com/infor-design/enterprise/issues/4149))
- `[Datepicker]` Fixed a number of translation issues in the datepicker component. ([#4046](https://github.com/infor-design/enterprise/issues/4046))
- `[Datepicker]` Fixed a bug that the datepicker would focus the field when closing the month and year pane. ([#4085](https://github.com/infor-design/enterprise/issues/4085))
- `[Datepicker]` Fixed a bug where two dates may appear selected when moving forward/back in the picker dialog. ([#4018](https://github.com/infor-design/enterprise/issues/4018))
- `[Datepicker]` Fixed a bug where an error may occur if using the gregorian calendar on ar-SA locale. ([#4130](https://github.com/infor-design/enterprise/issues/4130))
- `[Dropdown]` Fixed an issue where "phraseStartsWith" does not filter the list after deleting a character. ([#4047](https://github.com/infor-design/enterprise/issues/4047))
- `[Dropdown]` Fixed a bug when backspacing in windows or fn + delete in Mac OS would render a ascii character in the input field. ([#4020](https://github.com/infor-design/enterprise/issues/4020))
- `[Editor]` Fixed a number of translation issues in the editor component. ([#4049](https://github.com/infor-design/enterprise/issues/4049))
- `[Editor]` Fixed an issue where the selection for shift + arrow keys was not working properly. ([#4070](https://github.com/infor-design/enterprise/issues/4070))
- `[Locale]` The Added placeholder for missing Thai `Locale` translation. ([#4041](https://github.com/infor-design/enterprise/issues/4041))
- `[Locale]` The Added placeholder for incorrect French `SetTime` translation. ([#4045](https://github.com/infor-design/enterprise/issues/4045))
- `[Lookup]` Fixed a bug where values are duplicated when selecting row on other pages and when paging is activated. ([#758](https://github.com/infor-design/enterprise-ng/issues/758))
- `[Locale]` Added July 2020 translation strings from the translation team. ([#4045](https://github.com/infor-design/enterprise/issues/4045))
- `[Mask]` Added the ability to pass date/time formats to the Mask API that do not contain separators or other literals. ([#3963](https://github.com/infor-design/enterprise/issues/3963))
- `[Masthead]` Added updated color and styles for uplift theme. ([#800](https://github.com/infor-design/enterprise-ng/issues/800))
- `[Mask]` Improved example pages in the demoapp, added some to the documentation index page for Mask. ([#556](https://github.com/infor-design/enterprise/issues/556))
- `[Modal]` Reverted nested modal behavior to being visually stacked, instead of one-at-a-time. Made it possible to show one-at-a-time via `hideUnderneath` setting. ([#3910](https://github.com/infor-design/enterprise/issues/3910))
- `[Multiselect]` Fixed an issue where multiselect fields with tags were not rendering properly. ([#4139](https://github.com/infor-design/enterprise/issues/4139))
- `[Popupmenu]` Fixed an issue where the icons were overlapping. ([#4201](https://github.com/infor-design/enterprise/issues/4201))
- `[Popupmenu]` Fixed a bug that the aria items are in the wrong place. Its now using [this guide](https://www.w3.org/TR/wai-aria-practices/examples/menu-button/menu-button-links.html). ([#4085](https://github.com/infor-design/enterprise/issues/4085))
- `[Popupmenu]` Fixed a bug where the heading doesn't display properly with multi-select menu. ([#3926](https://github.com/infor-design/enterprise/issues/3926))
- `[Searchfield]` Fixed an issue where some of the searchfield examples did not have focus states. ([#1060](https://github.com/infor-design/enterprise/issues/1060))
- `[Searchfield]` The `clear` function was misnamed as it didnt clear, it made the field clearable. Now we have a `clear` and `makeClearable` function. ([#4173](https://github.com/infor-design/enterprise/issues/4173))
- `[Textarea]` Fixed inconsistencies on styling of disabled field when using disable function, now the label will disable on all components when using this function. In general the label should be dimmed on disabled fields as per the design. ([#3917](https://github.com/infor-design/enterprise/issues/3917))
- `[Timepicker]` Fixed inconsistencies on readonly styling throughout different themes and variants. ([#4152](https://github.com/infor-design/enterprise/issues/4152))
- `[Toast]` Fixed a bug where the toast message doesn't close when pressing escape, and when it has multiple trigger elements and uses unique id's. ([#3986](https://github.com/infor-design/enterprise/issues/3986))
- `[Tooltip]` Fixed a bug where the title doesn't display when the title starts with '#'. ([#2512](https://github.com/infor-design/enterprise/issues/2512))
- `[Tooltip]` Fixed an issue where the tooltip would not show up if you focus a button with the keyboard. ([#4085](https://github.com/infor-design/enterprise/issues/4085))
- `[Tree]` Fixed an issue where the tree node still shows folder icon after all children and `children` property deleted. ([#4026](https://github.com/infor-design/enterprise/issues/4026))
- `[Tree]` Fixed an issue where the custom icon was changing back to default on toggle after use of method updateNode(). ([#4027](https://github.com/infor-design/enterprise/issues/4027))

(81 Issues Solved This Release, Backlog Enterprise 183, Backlog Ng 48, 1077 Functional Tests, 1489 e2e Tests)

## v4.30.1

### v4.30.1 Fixes

- `[Datepicker]` Fixed the datepicker in ar-SA setting timestamps would null the times in some situations. ([#4160](https://github.com/infor-design/enterprise/issues/4160))
- `[Datagrid]` The last row border was removed but this was incorrect, reverted this. ([#4140](https://github.com/infor-design/enterprise/issues/4140))
- `[Datagrid]` Fixed an alignment issue in datagrid filter that caused some fields to be misaligned. ([#4151](https://github.com/infor-design/enterprise/issues/4151))
- `[Datagrid]` Fixed an alignment issue with column colspan. In some situations it was not rendering correctly causing some cells to be misaligned. ([#4109](https://github.com/infor-design/enterprise/issues/4109))
- `[Datagrid]` Changed invalid css fill-available property. ([#4133](https://github.com/infor-design/enterprise/issues/4133))
- `[Locale]` Fixed a bug with MMMM dd format in ar-SA. ([#4160](https://github.com/infor-design/enterprise/issues/4160))
- `[Locale]` Changed the arguments names for better symmetry fromGregorian == toUmalqura and toGregorian === options.fromUmalqura. ([#4160](https://github.com/infor-design/enterprise/issues4160))

(71 Issues Solved This Release, Backlog Enterprise 197, Backlog Ng 53, 1078 Functional Tests, 1482 e2e Tests)

## v4.30.0

### v4.30.0 Announcements

- `[Datagrid]` The rowHeight setting has been changed to support extra-small, small, medium and large. short and normal are deprecated. If you have a custom toolbar you may need to update your [markup](https://github.com/infor-design/enterprise/blob/master/app/views/components/datagrid/example-custom-toolbar.html#L40-L44). ([#3755](https://github.com/infor-design/enterprise/issues/3755))

### v4.30.0 Features

- `[Breadcrumb]` Javascript Component API is now available. ([infor-design/enterprise-ng#700](https://github.com/infor-design/enterprise-ng/issues/700))
- `[Custom Builds]` The build script can now produce an ES Module version of the components that can be imported by your application. ([#3771](https://github.com/infor-design/enterprise/issues/3771))
- `[Datagrid]` Added a setting disableRowDeselection that if enabled does not allow selected rows to be toggled to deselected. ([#3791](https://github.com/infor-design/enterprise/issues/3791))
- `[Datagrid]` Added an additional row size extra-small. This row size may need a bit of further fleshing out. All of the previous row sizes have been renamed but using the old settings are supported but deprecated. The new sizes are Extra Small, Small, Medium, Large (Normal). ([#3755](https://github.com/infor-design/enterprise/issues/3755))
- `[Demoapp]` Added the ability to set runtime flags for persisting settings that were previously only possible to set via URL query parameters. ([n/a])
- `[Icons]` Changed the tree node icon to be more meaningful in uplift theme. Added a print-preview icon. This replaces the update-preview icon which has confusing meaning but was not removed.
- `[Searchfield]` Added the ability to clear the searchfield by calling a public clear() function. ([#3810](https://github.com/infor-design/enterprise/issues/3810))
- `[Tree]` Added a setting to support to expanding/collapsing when clicking only the icon portion of the tree node. ([#3730](https://github.com/infor-design/enterprise/issues/3730))
- `[Tree]` Added the ability to have separate icon button for expand/collapse and children count. ([#3847](https://github.com/infor-design/enterprise/issues/3847))

### v4.30.0 Fixes

- `[Accordion]` Fixed an issue where the chevron icon is not properly centered in Safari. ([#2161](https://github.com/infor-design/enterprise/issues/2161))
- `[Application Menu]` Fixed an issue where the dropdown icon is not properly centered in Safari. ([#3766](https://github.com/infor-design/enterprise/issues/3766))
- `[Accordion]` Fixed issue where hidden headers were not excluded from tab navigation. ([#3835](https://github.com/infor-design/enterprise/issues/3835))
- `[Calendar]` Fixed a bug that when setting accordions to allowOnePane it did not work. ([#3773](https://github.com/infor-design/enterprise/issues/3773))
- `[Calendar]` Fixed a bug where the accordion sections would show a line on hover in high contrast mode. ([#2779](https://github.com/infor-design/enterprise/issues/2779))
- `[Calendar]` Fixed a bug where the days would be out of alignment if the end and starts dates intersect. ([#1725](https://github.com/infor-design/enterprise/issues/1725))
- `[Contextual Action Panel]` Fixed an issue where the searchfield should be collapsible on mobile view. ([#918](https://github.com/infor-design/enterprise/issues/918))
- `[Counts]` Revamped the look and feel of widget counts in uplift theme. ([#3666](https://github.com/infor-design/enterprise/issues/3666))
- `[Datagrid]` Fixed an issue where the table doesn't filled the datagrid wrapper inside of modal. ([#3897](https://github.com/infor-design/enterprise/issues/3897))
- `[Datagrid]` Fix a bug with columns with buttons, they had an unneeded animation that caused states to be delayed when painting. ([#3808](https://github.com/infor-design/enterprise/issues/3808))
- `[Datagrid]` Fixed an issue where example page for filter and pager was not working properly. ([#3856](https://github.com/infor-design/enterprise/issues/3856))
- `[Datagrid]` Fix a bug with cellNavigation false, the focus state was still visible. ([#3937](https://github.com/infor-design/enterprise/issues/3937))
- `[Datagrid]` Updated example page for keyword search to fix error state. ([#3961](https://github.com/infor-design/enterprise/issues/3961))
- `[Datagrid]` Fix a bug with cellNavigation false, the focus state was incorrect on stretched rows in IE. ([#1644](https://github.com/infor-design/enterprise/issues/1644))
- `[Datagrid]` Fixed an issue where an extra border is shown in grid list mode and RTL. ([#3895](https://github.com/infor-design/enterprise/issues/3895))
- `[Datagrid]` Fixed a bug inside validateRow when passing in a zero the function would exit. ([#4002](https://github.com/infor-design/enterprise/issues/4002))
- `[Datagrid]` Fixed an issue where select all using keyboard in multiSelect/mixedSelect was not working. ([#3921](https://github.com/infor-design/enterprise/issues/3921))
- `[Datagrid]` Fix a bug with columns with buttons, they had an unneeded animation that caused states to be delayed when painting. ([#3808](https://github.com/infor-design/enterprise/issues/3808))
- `[Datagrid]` Fixed an issue where data was not in sync for row reorder and paging. ([#3749](https://github.com/infor-design/enterprise/issues/3749))
- `[Datagrid]` Fixed an issue where using selectRowsAcrossPages setting the selected rows were reseting by filter, to use this feature you may need to set columnIds in the settings to form whats unique for the row. ([#3601](https://github.com/infor-design/enterprise/issues/3601))
- `[Datagrid]` Fixed an issue where when using the contentTooltip setting on a datagrid on a modal, the column would expand when hovering rows. ([#3541](https://github.com/infor-design/enterprise/issues/3541))
- `[Datagrid]` Fixed an issue the arrow on tooltips flowed in the wrong direction. ([#3854](https://github.com/infor-design/enterprise/issues/3854))
- `[Datagrid]` Fixed an issue where readonly and checkbox cells would show up on the summary row. ([#3862](https://github.com/infor-design/enterprise/issues/3862))
- `[Datagrid]` Fixed an issue where text in nested objects where not encoded correctly. ([#4058](https://github.com/infor-design/enterprise/issues/3862))
- `[Datagrid]` Fixed an issue where text editor style editors are not saved properly. ([#4058](https://github.com/infor-design/enterprise/issues/4058))
- `[Datagrid]` Fixed an issue where checkboxes in an expandable area could not be checked. ([#4062](https://github.com/infor-design/enterprise/issues/4062))
- `[Datagrid]` Fix a bug where multiselect checkboxes were misaligned in a modal. ([#4086](https://github.com/infor-design/enterprise/issues/4086))
- `[Datepicker]` Fixed an issue where some languages like fr-CA and pt-BR (that are languages in a non default locale), would error when opening the picker. ([#4035](https://github.com/infor-design/enterprise/issues/4035))
- `[Datepicker]` Fixed an issue where change did not fire when rangeselecting the same day. ([#4075](https://github.com/infor-design/enterprise/issues/4075))
- `[Datepicker]` Fixed an issue where change did not fire when selecting today after having a cleared value in the field. ([#853](https://github.com/infor-design/enterprise-ng/issues/853))
- `[Dropdown]` Changed the keyboard dropdown so it will select the active item when tabbing out. ([#3028](https://github.com/infor-design/enterprise/issues/3028))
- `[Dropdown]` Fixed an issue where the search field does not stay in the initial position. ([#2659](https://github.com/infor-design/enterprise/issues/2659))
- `[Dropdown]` Fixed an issue where the search field does not stay in the initial position. ([#2659](https://github.com/infor-design/enterprise/issues/2659))
- `[Editor]` Fixed missing tooltips. ([#issues](https://github.com/infor-design/enterprise/issues/issues))
- `[Field Options]` Fixed an issue where the focus style was not aligning. ([#3628](https://github.com/infor-design/enterprise/issues/3628))
- `[Hierarchy]` Fixed an issue selection causes tab selection to be removed. ([#3597](https://github.com/infor-design/enterprise/issues/3597))
- `[Icons]` Fixed an issue with the amend icon in uplift theme. The meaning was lost on a design change and it has been updated. ([#3613](https://github.com/infor-design/enterprise/issues/3613))
- `[Locale]` Changed results text to lower case. ([#3974](https://github.com/infor-design/enterprise/issues/3974))
- `[Locale]` Fixed abbreviated chinese month translations. ([#4034](https://github.com/infor-design/enterprise/issues/4034))
- `[Lookup]` Fixed an issue in the min width examples that showed up in Safari only. ([#3949](https://github.com/infor-design/enterprise/issues/3949))
- `[Lookup]` Added example page for server side keyword search. ([#2806](https://github.com/infor-design/enterprise/issues/2806))
- `[Lookup]` Fixed a bug that the required validation would not reset from empty in certain cases. ([#810](https://github.com/infor-design/enterprise-ng/issues/810))
- `[Lookup]` Fixed an issue in the min width examples that showed up in Safari only. ([#3949](https://github.com/infor-design/enterprise/issues/3949))
- `[Popover]` Corrected the tabindex order of Popover elements when the Popover is contained within a Modal. ([#3644](https://github.com/infor-design/enterprise/issues/3644))
- `[Mask]` Fixed issue where languages with `,` as decimal were causing the fields to only show `.` instead of the actual characters that were input. ([#3933](https://github.com/infor-design/enterprise/issues/3933))
- `[Multiselect]` Fixed a bug that would incorrectly cause both text and tags to be rendered on the page when using the Select All checkbox. ([#3767](https://github.com/infor-design/enterprise/issues/3767))
- `[Multiselect]` When using the `showSelectAll` setting, if no selectable options are present, the Select All checkbox will now remain hidden and unusable. ([#3777](https://github.com/infor-design/enterprise/issues/3777))
- `[Multiselect]` Changed "Select All" checkbox's default behavior to only select items that match the current search filter, if a search filter is present.  The original filter behavior is available by setting `selectAllFilterOnly` to false. ([#3845](https://github.com/infor-design/enterprise/issues/3845))
- `[Textarea]` Added tests to show that the textarea count text is translated. ([#3807](https://github.com/infor-design/enterprise/issues/3807))
- `[Tooltip]` Fixed tooltip behavior so clicking and mousing out will not show the tooltip and fixed tooltip delay. ([#4050](https://github.com/infor-design/enterprise/issues/#4050))
- `[Tree]` Fixed an issue where previous text selection was not clearing after clicked to any tree-node. ([#3794](https://github.com/infor-design/enterprise/issues/3794))

(75 Issues Solved This Release, Backlog Enterprise 235, Backlog Ng 62, 1071 Functional Tests, 1448 e2e Tests)

## v4.29.0

### v4.29.0 Announcements

- `[General]` Heads Up that effective October 31, 2020 we will no longer support IE 11. Until that date we will test IE 11 but only critical issues will be fixed. See the linked issue for more details. ([#3756](https://github.com/infor-design/enterprise/issues/3756))

### v4.29.0 Features

- `[Accordion]` Added the ability to call collapse and expand with a header ID. ([#783](https://github.com/infor-design/enterprise-ng/issues/783))
- `[Lookup]` Added a tooltip functionality when the data is overflowed. ([#3703](https://github.com/infor-design/enterprise/issues/3703))
- `[Lookup]` Added a clear (x icon) button to clear the field. ([#740](https://github.com/infor-design/enterprise/issues/740))
- `[Lookup]` Added a clear (x icon) button and apply button inside of modal so there are now two options to clear the field. ([#2507](https://github.com/infor-design/enterprise/issues/2507))
- `[Lookup]` Fixed a bug where validation did not work if the lookup is non-editable (select only). ([#3950](https://github.com/infor-design/enterprise/issues/3950))
- `[Multiselect]` Moved the functionality for displaying the Multiselect List's searchfield underneath/above the pseudo element into a configurable setting. ([#3864](https://github.com/infor-design/enterprise/issues/3864))
- `[Popdown]` Fixed some integration problems with nested Lookups that were causing closing to happen prematurely. ([ng#760](https://github.com/infor-design/enterprise-ng/issues/760))
- `[Slider]` Added the ability to set position of the tooltip. ([#3746](https://github.com/infor-design/enterprise/issues/3746))
- `[Toast]` Added the ability to dismiss toasts via keyboard. ([#3521](https://github.com/infor-design/enterprise/issues/3521))
- `[Homepage]` Homepage edit events (resize, reorder, remove widgets) now fire on widget elements too ([#3679](https://github.com/infor-design/enterprise/issues/3679))

### v4.29.0 Fixes

- `[About]` Fixed a bug where About dialogs disappeared when being closed by the Modal Manager API. ([#3898](https://github.com/infor-design/enterprise/issues/3898))
- `[Application Menu]` Fixed personalization regressions on Soho theme ([#3704](github.com/infor-design/enterprise/issues/3704))
- `[General]` We Updated a lot of development dependencies. Most important things to note are: we now support node 12 for development and this is recommended, from tests 13 will also work. Node 14 will not work. We updated jQuery to 3.5.1 as a client side dependency and d3 to 5.16.0. If copying files from the `dist` folder note that the d3 file is called d3.v5.js. ([#1690](https://github.com/infor-design/enterprise/issues/1690))
- `[Bar Chart]` Fixed an issue where height was not calculating properly when used other elements along content container. ([#2670](https://github.com/infor-design/enterprise/issues/2670))
- `[Application Menu]` - Made it possible for App Menu Toolbars to dismiss the menu when the `dismissOnClickMobile` setting is true. ([#2831](https://github.com/infor-design/enterprise/issues/2831))
- `[Calendar/Weekview/Monthview]` Added more docs and exposed them on the design site. ([#3575](https://github.com/infor-design/enterprise/issues/3758))
- `[Checkbox]` Fixed an issue where the error icon was inconsistent between subtle and vibrant themes. ([#3575](https://github.com/infor-design/enterprise/issues/3575))
- `[Column Chart]` Fixed an issue where height was not calculating properly when used other elements along content container. ([#2670](https://github.com/infor-design/enterprise/issues/2670))
- `[Datagrid]` Fixed an issue where blank tooltip was showing when use Alert Formatter and no text. ([#2852](https://github.com/infor-design/enterprise/issues/2852))
- `[Datagrid]` Fixed a bug where the datagrid had blocked the clicking of buttons in an empty message area. ([#3922](https://github.com/infor-design/enterprise/issues/3922))
- `[Datagrid]` Fixed an issue where keyword search results were breaking the html markup for icons and badges. ([#3855](https://github.com/infor-design/enterprise/issues/3855))
- `[Datagrid]` Fixed an issue where keyword search results were breaking the html markup for hyperlink. ([#3731](https://github.com/infor-design/enterprise/issues/3731))
- `[Datagrid]` Fixed an issue where keyword search results were not showing for paging, if searched from other than 1st page it came blank table. ([#3629](https://github.com/infor-design/enterprise/issues/3629))
- `[Datagrid]` Fixed an issue where contents filtertype was not working on example page. ([#2887](https://github.com/infor-design/enterprise/issues/2887))
- `[Datagrid]` Fixed a bug in some themes, where the multi line cell would not be lined up correctly with a single line of data. ([#2703](https://github.com/infor-design/enterprise/issues/2703))
- `[Datagrid]` Fixed visibility of sort icons when toggling and when the column is in active. ([#3692](https://github.com/infor-design/enterprise/issues/3692))
- `[Datagrid]` Fixed a bug where the data passed to resultsText was incorrect in the case of reseting a filter. ([#2177](https://github.com/infor-design/enterprise/issues/2177))
- `[Datagrid/General]` Fixed an additional bug where when loading the datagrid with a columns object that contain recursive objects the grid would crash in saveColumns. [3759](https://github.com/infor-design/enterprise/issues/3759))
- `[Datepicker]` Fixed a bug where the modal would take aspects of the personalize colors by mistake. ([#3997](https://github.com/infor-design/enterprise/issues/3997))
- `[Dropdown]` Fixed tooltip content gets cut off inside of modal. ([#3106](https://github.com/infor-design/enterprise/issues/3106))
- `[DemoApp]` Fixed an issue with some pages in the design site where the did not have a height. ([#878](https://github.com/infor-design/website/issues/878))
- `[Fonts]` A note that the Source Sans Pro font thats used in the new theme and served at google fonts, now have a fix for the issue that capitalized letters and numbers had different heights. You may need to release any special caching. ([#1789](https://github.com/infor-design/enterprise/issues/1789))
- `[Form]` Fix broken links in the form readme file. ([#818](https://github.com/infor-design/website/issues/818))
- `[Line Chart]` Fixed an issue where height was not calculating properly when used other elements along content container. ([#2670](https://github.com/infor-design/enterprise/issues/2670))
- `[Locale]` Fixed the es-419 date time value, as it was incorrectly using the medium length date format. ([#3830](https://github.com/infor-design/enterprise/issues/3830))
- `[Modal]` Fixed the inconsistencies of spacing on required fields. ([#3587](https://github.com/infor-design/enterprise/issues/3587))
- `[Modal]` Fixed a bug where the title would overflow too soon. ([#3996](https://github.com/infor-design/enterprise/issues/3996))
- `[Multiselect]` Added ability to detect selected items from incoming data via `callSource()`. ([#2656](https://github.com/infor-design/enterprise/issues/2656))
- `[Multiselect]` Added support to api settings to `allTextString` and `selectedTextString` for custom headers. ([#3554](https://github.com/infor-design/enterprise/issues/3554))
- `[Pie Chart]` Fixed an issue where height was not calculating properly when used other elements along content container. ([#2670](https://github.com/infor-design/enterprise/issues/2670))
- `[Pie]` Fixed an issue where rounds decimal places for percent values were not working. ([#3599](https://github.com/infor-design/enterprise/issues/3599))
- `[Pie/Donut]` Fixed an issue where placing legend on bottom was not working for Homepage widget/Cards. ([#3560](https://github.com/infor-design/enterprise/issues/3560))
- `[Pager]` Reduced the space between buttons. ([#1942](https://github.com/infor-design/enterprise/issues/1942))
- `[Popupmenu]` Fixed an issue the shortcut text leaves gap when no icons are present. ([#3849](https://github.com/infor-design/enterprise/issues/3849))
- `[Tabs]` Fixed info and alert icons alignment on tabs and inside of modal. ([#2695](https://github.com/infor-design/enterprise/issues/2695))
- `[Tabs]` Fixes an issue where the search bar background color was going to transparent on smaller breakpoints. ([#3871](https://github.com/infor-design/enterprise/issues/3871))
- `[Notification]` Fixed an issue where the icons were lagging in the animation. ([#2099](https://github.com/infor-design/enterprise/issues/2099))
- `[Tree]` Fixed an issue where data was not in sync for children property. ([#1690](https://github.com/infor-design/enterprise/issues/1690))
- `[Splitter]` Fixed an issue the drag handle characters render incorrectly. ([#1458](https://github.com/infor-design/enterprise/issues/1458))
- `[Splitter]` Fixed an issue where dragging for RTL direction was not working. ([#1813](https://github.com/infor-design/enterprise/issues/1813))
- `[Spinbox]` Fixed an issue where a two or more digit min value would make it difficult to type in the spinbox. To fix this the values will only be validated on blur by default. ([#3909](https://github.com/infor-design/enterprise/issues/3909))
- `[Spinbox]` Fixed an issue where the number mask did not match the max value of the spinbox. ([#3939](https://github.com/infor-design/enterprise/issues/3939))
- `[Slider]` Improved the sliding so that decimal values would not trigger the change event. ([#787](https://github.com/infor-design/enterprise-ng/issues/787))
- `[Slider]` Reduced the number of change events that fire while sliding. ([#788](https://github.com/infor-design/enterprise-ng/issues/788))
- `[Swaplist]` Fixed an issue where dragging items more than once was not working on Android or iOS devices. ([#1423](https://github.com/infor-design/enterprise/issues/1423))
- `[Tree]` Fixed an issue where tree could not be expanded when using multiselect mode in IE 11. ([#3936](https://github.com/infor-design/enterprise/issues/3936))
- `[Tabs]` Fixed an issue where calling destroy did not remove the add tab button. ([#1439](https://github.com/infor-design/enterprise/issues/1439))
- `[Vertical Tabs]` Made personalization possible. ([#3029](https://github.com/infor-design/enterprise/issues/3029))

(64 Issues Solved This Release, Backlog Enterprise 248, Backlog Ng 69, 1149 Functional Tests, 1404 e2e Tests)

## v4.28.5

### v4.28.5 Fixes

- `[Datepicker]` Fixed an issue where change events did not fire consistently. ([#4087](https://github.com/infor-design/enterprise/issues/4087))

## v4.28.4

### v4.28.4 Fixes

- `[Datagrid]` Fixed an issue where checkboxes in an expandable area could not be checked. ([#4062](https://github.com/infor-design/enterprise/issues/4062))

## v4.28.3

### v4.28.3 Fixes

- `[Datepicker]` Fixed an issue where change did not fire when rangeselecting the same day. ([#4075](https://github.com/infor-design/enterprise/issues/4075))
- `[Datepicker]` Fixed an issue where change did not fire when selecting today after having a cleared value in the field. ([#853](https://github.com/infor-design/enterprise-ng/issues/853))

## v4.28.2

### v4.28.2 Fixes

- `[Splitter]` Fixed an issue where the splitter would remove the modal overlay in some cases. ([#3982](https://github.com/infor-design/enterprise/issues/3982))

## v4.28.1

### v4.28.1 Fixes

- `[Datagrid]` Fixed a bug where the datagrid had blocked the clicking of buttons in an empty message area. ([#3922](https://github.com/infor-design/enterprise/issues/3922))
- `[Datagrid]` Added ability to set the datagrid emptymessage as primary. ([#3922](https://github.com/infor-design/enterprise/issues/3922))

## v4.28.0

### v4.28.0 Important Changes

- `[Pager]` The Deprecated `pager` getter method was removed. Use `pagerAPI` instead for the same thing if accessing this internal object directly. ([#3759](https://github.com/infor-design/enterprise/issues/3759))

### v4.28.0 Features

- `[Bar Chart]` Added support to ellipsis for yaxis labels. ([#3702](https://github.com/infor-design/enterprise/issues/3702))
- `[Contextmenu]` Added support for shortcut display in menus. ([#3490](https://github.com/infor-design/enterprise/issues/3490))
- `[Datepicker]` Added support for custom api callback to disable passed dates and to disable dates by years. ([#3462](https://github.com/infor-design/enterprise/issues/3462))
- `[Datagrid]` Added and fixed up datagrid grouping aggregators. There is now aggregators for avg, count, list, max, min and sum. In addition null and undefined data will not cause issues. ([#3752](https://github.com/infor-design/enterprise/issues/3752))
- `[Error Page]` Added a new example showing a static error page. For example for a 404 page or generic error. ([#281](https://github.com/infor-design/design-system/issues/281))
- `[FileUploadAdvanced]` Added support to api settings `maxFiles` to limit number of uploads. ([#3512](https://github.com/infor-design/enterprise/issues/3512))
- `[FileUploadAdvanced]` Added support to fire event `fileremoved` for attached file removed. ([#3548](https://github.com/infor-design/enterprise/issues/3548))
- `[Line Chart]` Added support to ellipsis for yaxis labels. ([#3702](https://github.com/infor-design/enterprise/issues/3702))
- `[Modal]` Improved handling of multiple Modal windows stemming from a single trigger element. ([ng#705](https://github.com/infor-design/enterprise-ng/issues/705))

### v4.28.0 Fixes

- `[Accordion]` Fixed a regression where updating individual headers within an Accordion was no longer working ([#3826](https://github.com/infor-design/enterprise/issues/3070))
- `[Application Menu]` Fixed the icons on breaking apart it's appearance when zooming out the browser in IE11, uplift theme. ([#3070](https://github.com/infor-design/enterprise/issues/3070))
- `[Application Menu]` Fixed misalignment/size of bullet icons in the accordion on Android devices. ([#1429](http://localhost:4000/components/applicationmenu/test-six-levels.html))
- `[Application Menu]` Add keyboard support for closing Role Switcher panel ([#3477](https://github.com/infor-design/enterprise/issues/3477))
- `[Autocomplete]` Added a check to prevent the autocomplete from incorrectly stealing form focus, by checking for inner focus before opening a list on typeahead. ([#3639](https://github.com/infor-design/enterprise/issues/3070))
- `[Autocomplete]` Fixed an issue where an change event was not firing when selecting from the menu. ([#804](https://github.com/infor-design/enterprise/issues/804))
- `[Bubble Chart]` Fixed an issue where an extra axis line was shown when using the domain formatter. ([#501](https://github.com/infor-design/enterprise/issues/501))
- `[Bullet Chart]` Added support to format ranges and difference values. ([#3447](https://github.com/infor-design/enterprise/issues/3447))
- `[Button]` Fixed the button disabled method to no longer use class `is-disabled`. ([#3447](https://github.com/infor-design/enterprise-ng/issues/799))
- `[Charts]` Fixed an issue where selected items were being deselected after resizing the page. ([#323](https://github.com/infor-design/enterprise/issues/323))
- `[Colorpicker]` Fixed an issue where the color swatches shift when the colorpicker has a scrollbar. ([#2266](https://github.com/infor-design/enterprise/issues/2266))
- `[Custom Builds]` Fixed issues related to custom building Datagrid. ([#3784](https://github.com/infor-design/enterprise/issues/3784))
- `[Custom Builds]` Fixed issues related to custom building Locale. ([#3839](https://github.com/infor-design/enterprise/issues/3839))
- `[Custom Builds]` Fixed issues related to custom building Modal. ([#3822](https://github.com/infor-design/enterprise/issues/3822))
- `[Datagrid]` Fixed an issue where row data was not available for serializer with Treegrid. ([#3663](https://github.com/infor-design/enterprise/issues/3724))
- `[ContextualActionPanel]` Fixed an issue where toolbars in CAP are not torn down on destroy. ([#3785](https://github.com/infor-design/enterprise/issues/3785))
- `[ContextualActionPanel]` Fixed an issue where nested caps or closing and reopening caps would not work. ([#801](https://github.com/infor-design/enterprise-ng/issues/801))
- `[Datagrid]` Fixed a css issue in dark uplift mode where the group row lines were not visible. ([#3649](https://github.com/infor-design/enterprise/issues/3649))
- `[Datagrid]` Fixed some styling issues in alerts and tags, and made clickable tags available in the formatter. ([#3631](https://github.com/infor-design/enterprise/issues/3631))
- `[Datagrid]` Fixed a css issue in dark uplift mode where the group row lines were not visible . ([#3649](https://github.com/infor-design/enterprise/issues/3649))
- `[Datagrid]` Fixed lookup modal title to be visible and adjust the position to make it centered. ([#3635](https://github.com/infor-design/enterprise/issues/3635))
- `[Datagrid]` Fixed an issue where selected rows are not reset when calling loadData. ([#3718](https://github.com/infor-design/enterprise/issues/3718))
- `[Datagrid]` Fixed an issue where if using grouping totals and hiding and showing columns the page is not refreshed properly. ([#2564](https://github.com/infor-design/enterprise/issues/2564)
- `[Datagrid]` Fixed an issue the selected row header icon is the wrong state when using allowSelectAcrossPages. ([#3043](https://github.com/infor-design/enterprise/issues/3043)
- `[Datagrid]` Improved the `datagrid-default-modal-width` concept if setting a modal datagrid default with so it works on any parent. [3562](https://github.com/infor-design/enterprise/issues/3562))
- `[Datagrid]` Fixed a bug in the indeterminate paging example, that the select checkbox would not work and be out of sync when changing pages. [2230](https://github.com/infor-design/enterprise/issues/2230))
- `[Datagrid]` Fixed a bug when resizing the first column of the center pane when using frozen columns, the resize would jump out the size of the frozen section. [3741](https://github.com/infor-design/enterprise/issues/3741))
- `[Datagrid]` Fixed an issue where the filter condition leaves two selected if you just reorder. ([#3779](https://github.com/infor-design/enterprise/issues/3779))
- `[Datagrid/General]` Fixed a bug where when loading the datagrid with a columns object that contain recursive objects the grid would crash. [3759](https://github.com/infor-design/enterprise/issues/3759))
- `[Datagrid/Hyperlink]` Fixed layout issues with links in right text align mode. To do this refactored links to not use a psuedo element for the focus style. ([#3680](https://github.com/infor-design/enterprise/issues/3680))
- `[Datepicker]` Fixed a bug where for some locales like `af-ZA` and `fi_FI` with dots in the day periods, setting 24 hr time to AM did not work. [3750](https://github.com/infor-design/enterprise/issues/3750))
- `[Datepicker]` Fixed a bug where date picker erred on arabic dates. [3804](https://github.com/infor-design/enterprise/issues/3804))
- `[Datepicker]` Fixed a bug where date picker could not change arabic dates. [3819](https://github.com/infor-design/enterprise/issues/3819))
- `[Datepicker]` Fixed a bug the month only picker would error the second time opened. [3817](https://github.com/infor-design/enterprise/issues/3817))
- `[Datepicker]` Added fix for dates with month and day only format where day is first, this was incorrectly validating as invalid. ([#3833](https://github.com/infor-design/enterprise/issues/3833))
- `[Demoapp]` Fixed incorrect directory list hyperlinks in listview and listbuilder components. ([1783](https://github.com/infor-design/enterprise/issues/1783))
- `[Demoapp]` Did cleanup on the icons and patterns links. ([3790](https://github.com/infor-design/enterprise/issues/3790))
- `[Demoapp]` When deployed on a proxy the icons page would not change contents when changing theme. ([3790](https://github.com/infor-design/enterprise/issues/3790))
- `[Dropdown]` Fixed an issue that Dropdown did not close when scrolling in some nested containers. ([#3436](https://github.com/infor-design/enterprise/issues/3436))
- `[EmptyMessage]` Updated the text to be more subtle. ([#3476](https://github.com/infor-design/enterprise/issues/3476))
- `[Fieldset]` Fixed fieldset text data overlapping in compact mode on mobile view. ([#3627](https://github.com/infor-design/enterprise/issues/3627))
- `[General]` Added a number of small accessibility fixes base on older testing feedback. ([#1539](https://github.com/infor-design/enterprise/issues/1539))
- `[Hierarchy]` Added support for separators in the actions menu on a hierarchy leaf. ([#3636](https://github.com/infor-design/enterprise/issues/3636))
- `[Hierarchy]` Fixed an issue where clicking the "More Actions" menu trigger wouldn't open the menu anymore. ([#3873](https://github.com/infor-design/enterprise/issues/3873))
- `[Lookup]` Fixed an issue where `keywordFilter: true` and `filterable: true` used together cause the lookup modal to break. ([#3772](https://github.com/infor-design/enterprise/issues/3772))
- `[Masthead]` Fixed layout and color issues in uplift theme. ([#3526](https://github.com/infor-design/enterprise/issues/3526))
- `[Modal]` Fixed modal title to a two line with ellipsis when it's too long. ([#3479](https://github.com/infor-design/enterprise/issues/3479))
- `[Multiselect]` Fixed tags dismiss button on mobile devices. ([#3640](https://github.com/infor-design/enterprise/issues/3640))
- `[Icons]` Added new locked/unlocked icons in ids-identity [#3732](https://github.com/infor-design/enterprise/issues/3732)
- `[Radar Chart]` Fixed an issue where labels were cutoff at desktop view. ([#3510](https://github.com/infor-design/enterprise/issues/3510))
- `[Splitter]` Fixed an issue where collapse button was misaligned. ([#3825](https://github.com/infor-design/enterprise/issues/3825))
- `[Swaplist]` Fixed disabled swap buttons color in dark variant subtle theme. ([#3709](https://github.com/infor-design/enterprise/issues/3709))
- `[Utils]` Exposed `Soho.utils.isInViewport(elem)` for external use. ([#3436](https://github.com/infor-design/enterprise/issues/3436))
- `[Toolbar]` Improved the placeholder text color to be more visible in uplift (dark variant). ([#3727](https://github.com/infor-design/enterprise/issues/3727))
- `[Tree]` Fixed an issue where use `UpdateNode()` method the data was not sync. ([#3724](https://github.com/infor-design/enterprise/issues/3724))

(71 Issues Solved This Release, Backlog Enterprise 260, Backlog Ng 82, 1048 Functional Tests, 1370 e2e Tests)

## v4.27.4

### v4.27.4 Fixes

`[Button]` Fixed the button disabled method to no longer use class `is-disabled`. ([#3447](https://github.com/infor-design/enterprise-ng/issues/801))
`[Button]` Fixed a regression where some buttons would get a 100% width on mobile. ([#801](https://github.com/infor-design/enterprise-ng/issues/801))

## v4.27.3

### v4.27.3 Fixes

- `[Datagrid]` Fixed a bug in the indeterminate paging example, that the select checkbox would not work and be out of sync when changing pages. [2230](https://github.com/infor-design/enterprise/issues/2230))

## v4.27.2

### v4.27.2 Fixes

- `[Datagrid]` Fixed an issue in datagrid frozen columns, actions that re-render like sorting may cause rendering issues. ([#3735](https://github.com/infor-design/enterprise/issues/3735))
- `[Datagrid]` Fixed an issue in lookup datagrid editors that clicking a trigger in the cell would commit the cell causing editing not to work in some cases. ([#785](https://github.com/infor-design/enterprise-ng/issues/785))

## v4.27.1

### v4.27.1 Fixes

- `[Icons]` Added a fix to support both `href` and `xlink:href` in icons. ([#3734](https://github.com/infor-design/enterprise/issues/3734))

## v4.27.0

### v4.27.0 Important Changes

- `[Hierarchy]` Removed the following deprecated options `paging: <bool>` and `mobileView: <bool>`. Instead use `layout='paging'` or `layout='mobile-only'`.
- `[Icons]` Changed the svg icons to use `href` instead of deprecated `xlink:href`. This isnt a breaking change either will work but `href` works better with Ivy in Angular. ([#3611](https://github.com/infor-design/enterprise/issues/3611))

### v4.27.0 Features

- `[Button]` Add `toData()` and related API for programmatically handling control of buttons. ([ng#467](https://github.com/infor-design/enterprise-ng/issues/467))
- `[Calendar]` Enhanced the look and feel of monthview calendar by displaying legend and calendar event on mobile view. ([#925](https://github.com/infor-design/enterprise/issues/925))
- `[Modal]` Created API for controlling the Modal ButtonSet. ([ng#467](https://github.com/infor-design/enterprise-ng/issues/467))
- `[Datagrid]` Added support for api setting on expand and collapse children. ([#3274](https://github.com/infor-design/enterprise/issues/3274))
- `[Datagrid]` Updated the fixedRowHeight setting to accept `auto` as an option. This will calculate the row height for all frozenRows section. If you have a lot of rows this may be slow so a number is preferred. ([#3374](https://github.com/infor-design/enterprise/issues/3374))
- `[Editor]` Added an option to set the height of the editor in `rows`. If you set this the estimated number for rows can be specified for the source and html pane. It will scroll after that. ([#3688](https://github.com/infor-design/enterprise/issues/3688))
- `[Homepage]` Added support for reordering, resizing, and removing widgets by enabling edit mode on the homepage component. ([#3531](https://github.com/infor-design/enterprise/issues/3531))

### v4.27.0 Fixes

- `[Accordion]` Removed stoppage of event propagation when accordion headers are clicked, in order to allow external click event listeners to propagate. ([ng#321](https://github.com/infor-design/enterprise-ng/issues/321))
- `[Bar Chart]` Fixed an issue where chart was not resizing on homepage widget resize. ([#2669](https://github.com/infor-design/enterprise/issues/2669))
- `[Blockgrid]` Fixed an issue where there was no index if the data is empty, and removed deprecated internal calls. ([#748](https://github.com/infor-design/enterprise-ng/issues/748))
- `[Busy Indicator]` Fixed an issue where it throws an error when a display delay, the busy-indicator parent removed and added via ngIf before the busyindicator shown. ([#703](https://github.com/infor-design/enterprise-ng/issues/703))
- `[Busy Indicator]` Fixed an issue where the overlay would close when closing the Modal. ([#3424](https://github.com/infor-design/enterprise/issues/3424))
- `[Busy Indicator]` Fixed an issue where position was not aligning. ([#3341](https://github.com/infor-design/enterprise/issues/3341))
- `[Colorpicker]` Fixed the dropdown icon position is too close to the right edge of the field. ([#3508](https://github.com/infor-design/enterprise/issues/3508))
- `[Contextual Action Panel]` Fixed misaligned search icon in uplift theme. ([#3630](https://github.com/infor-design/enterprise/issues/3630))
- `[Contextual Action Panel]` Fixed close icon button in getting cut off on mobile view ([#3586](https://github.com/infor-design/enterprise/issues/3586))
- `[Datagrid]` Fixed an issue where lookup editor was removing all characters following and including the '|' pipe character. ([#3556](https://github.com/infor-design/enterprise/issues/3556))
- `[Datagrid]` Fixed an issue where date range filter was unable to filter data. ([#3503](https://github.com/infor-design/enterprise/issues/3503))
- `[Datagrid]` Fixed a bug where datagrid tree would have very big text in the tree nodes on IOS. ([#3347](https://github.com/infor-design/enterprise/issues/3347))
- `[Datagrid]` Fixed a focus trap issue when using actionable mode, tab will now move up and down rows. ([#2399](https://github.com/infor-design/enterprise/issues/2399))
- `[Datagrid]` Fixed a bug when setting the UI indicator with `setSortIndicator` then it would take two clicks to sort the inverse direction. ([#3391](https://github.com/infor-design/enterprise/issues/3391))
- `[Datagrid]` Fixed an issue where date range filter was not working. ([#3337](https://github.com/infor-design/enterprise/issues/3337))
- `[Datagrid]` Fixed a bug when combining multiselect and expandable rows. If using the shift key to select multiple rows the selection would include incorrect rows. ([#2302](https://github.com/infor-design/enterprise/issues/2302))
- `[Datagrid]` Added support for dragging and reordering columns in RTL and some minor style cleanup with dragging to reorder. ([#3552](https://github.com/infor-design/enterprise/issues/3552))
- `[Datagrid]` Fixed an issue that the click event did not show the item data when the keyboard is used. ([#3645](https://github.com/infor-design/enterprise/issues/3645))
- `[Datagrid]` Fixed an issue where datagrid tree did not show empty messages. ([#3642](https://github.com/infor-design/enterprise/issues/3642))
- `[Datagrid]` Fixed an issue where grouped rows did not render when combined with frozen columns. ([#3367](https://github.com/infor-design/enterprise/issues/3367))
- `[Datagrid]` Fixed an issue where the overlay was closing after close Modal. ([#735](https://github.com/infor-design/enterprise-ng/issues/735))
- `[Datagrid]` Fixed a misaligned drag and drop column icon on IE 11. ([#3648](https://github.com/infor-design/enterprise/issues/3648))
- `[Datagrid]` Fixed an issue when using the colspan column option along with frozenColumns. ([#3416](https://github.com/infor-design/enterprise/issues/3416))
- `[Datagrid]` Fixed an issue where the empty message might still show if the amount of rows do not fill the page. ([#3697](https://github.com/infor-design/enterprise/issues/3697))
- `[Datepicker]` Fixed popover height and datepicker layout on mobile view. ([#2569](https://github.com/infor-design/enterprise/issues/3569))
- `[Datepicker]` Fixed an issue where date range with minimum range was not working. ([#3268](https://github.com/infor-design/enterprise/issues/3268))
- `[Datepicker]` Fixed an issue where date range was reverting to initial values after clearing. ([#1306](https://github.com/infor-design/enterprise/issues/1306))
- `[Datepicker]` Fixed an issue where dates would be invalid in ko-KO locale. ([#3470](https://github.com/infor-design/enterprise/issues/3470))
- `[Datepicker]` Fixed an issue where dates would be invalid in zh-TW locale. ([#3473](https://github.com/infor-design/enterprise/issues/3473))
- `[Datepicker]` Fixed an issue where AM/PM could not be set in hi-IN locale. ([#3474](https://github.com/infor-design/enterprise/issues/3474))
- `[Datepicker]` Fixed an issue where change would fire twice or when the value is still blank. ([#3423](https://github.com/infor-design/enterprise/issues/3423))
- `[Datepicker]` Fixed an issue where time would be reset to 12:00 AM when setting the time and clicking today. ([#3202](https://github.com/infor-design/enterprise/issues/3202))
- `[Dropdown]` Fixed a bug where it was not possible for Dropdowns in certain scrollable Modal regions to close on scroll. ([#2650](https://github.com/infor-design/enterprise/issues/2650))
- `[Dropdown]` Fixed a bug that dropdowns are in the wrong position if flowing up and other minor cases. ([#2068](https://github.com/infor-design/enterprise/issues/2068))
- `[Dropdown]` Fixed alignment when using dropdown in compound field. ([#3647](https://github.com/infor-design/enterprise/issues/3647))
- `[Editor]` Added ui updates to the toolbar in uplift (vibrant mode) and minor style fixes. ([#3577](https://github.com/infor-design/enterprise/issues/3577))
- `[Editor]` Added fixes to reseting the dirty indicator when used in an editor. ([#3662](https://github.com/infor-design/enterprise/issues/3662))
- `[Editor]` Fixed a width change when toggle source view when the editor is on a modal, this is also based on UI feedback that the switch was confusing, so we now disable the buttons. ([#3594](https://github.com/infor-design/enterprise/issues/3594))
- `[Editor]` Fixed an issue where bullet and number lists could not be converted to headings and regular text with the font picker. ([#2679](https://github.com/infor-design/enterprise/issues/2679))
- `[Editor]` Fixed an issue where some settings like bold and italics would not be reset consistently when applying headings and regular text with the font picker. ([#2256](https://github.com/infor-design/enterprise/issues/2256))
- `[Editor]` Fixed an issue where the dirty events did not fire changing the source view. ([#3598](https://github.com/infor-design/enterprise/issues/3598))
- `[Editor]` Adding missing bottom spacing under heading elements. ([#3288](https://github.com/infor-design/enterprise/issues/3288))
- `[Field Filter]` Fixed an issue where switching to In Range filter type with a value in the field was causing an error. ([#3515](https://github.com/infor-design/enterprise/issues/3515))
- `[Editor]` Added a font color for rest/none swatch. ([#2035](https://github.com/infor-design/enterprise/issues/2035))
- `[Field Filter]` Fixed an issue where switching to In Range filter type with a value in the field was causing an error. ([#3515](https://github.com/infor-design/enterprise/issues/3515))
- `[Field Filter]` Fixed an issue where date range was not working after using other filter. ([#2764](https://github.com/infor-design/enterprise/issues/2764))
- `[Field Filter]` Fixed an issue where stray text would be shown if the filters are hidden and then shown later. ([#3687](https://github.com/infor-design/enterprise/issues/3687))
- `[Line Chart]` Fixed an issue where x-axis labels were overlapping for small viewport on homepage widget. ([#2674](https://github.com/infor-design/enterprise/issues/2674))
- `[Lookup]` Fixed an issue where selected values were clearing when use server side data. ([#588](https://github.com/infor-design/enterprise-ng/issues/588))
- `[Locale]` Added missing Afrikaans translations. ([#3685](https://github.com/infor-design/enterprise/issues/3685))
- `[Masthead]` Fixed layout and color issues in uplift theme. ([#3526](https://github.com/infor-design/enterprise/issues/3526))
- `[Modal]` Fixed an iOS bug where after opening several Modals/Messages, it would occasionally be impossible to scroll a scrollable page area. ([#3389](https://github.com/infor-design/enterprise/issues/3389))
- `[Modal]` Fixed a bug where when iframe elements are present, focus traps could occur and cause focus on elements outside of the Modal, but within the iframe. ([#2287](https://github.com/infor-design/enterprise/issues/2287))
- `[Modal]` Added a check for preventing Tooltips inside a Modal from opening while the Modal is not visible ([#3588](https://github.com/infor-design/enterprise/issues/3588))
- `[Modal]` Fixed dropdown position when the field is required. ([#3482](https://github.com/infor-design/enterprise/issues/3482))
- `[Modal]` Fixed a regression where some Close buttons were not properly closing. ([#3615](https://github.com/infor-design/enterprise/issues/3615))
- `[Process Indicator]` Fixed icons that are not centered inside the circle indicators. ([#3509](https://github.com/infor-design/enterprise/issues/3509))
- `[Personalize]` Fixed an issue that colorschanged events do not fire on when doing a set to default ation. ([#751](https://github.com/infor-design/enterprise-ng/issues/751))
- `[Searchfield]` Correct the background color of toolbar search fields. ([#3527](https://github.com/infor-design/enterprise/issues/3527))
- `[Spinbox]` Corrected an issue in the enable method, where it did not fully remove the readonly state. ([#3527](https://github.com/infor-design/enterprise/issues/3527))
- `[Swaplist]` Fixed an issue where lists were overlapping on uplift theme. ([#3452](https://github.com/infor-design/enterprise/issues/3452))
- `[Tabs]` Fixed the position of error icon too close to the border on focus state. ([#3544](https://github.com/infor-design/enterprise/issues/3544))
- `[Tabs-Vertical]` Fixed an issue where the content cannot scroll on mobile view. ([#3542](https://github.com/infor-design/enterprise/issues/3542))
- `[Tags]` Fixed a regression on Tag Buttons, where they were visually, vertically misaligned with Tag text. ([#3604](https://github.com/infor-design/enterprise/issues/3604))
- `[Week-View]` Changed the look of the week-view and day-view day of the week so its a 3 (or 2) letter abbreviation and emphasizes the date and spans two lines. This makes all the days of the week the same length. ([#3262](https://github.com/infor-design/enterprise/issues/3262))
- `[Validation]` Fixed a bug where addMessage did not add messages to the parent. ([#711](https://github.com/infor-design/enterprise-ng/issues/711))

(87 Issues Solved This Release, Backlog Enterprise 279, Backlog Ng 75, 1033 Functional Tests, 1322 e2e Tests)

## v4.26.2

### v4.26.2 Fixes

- `[Textarea]` Fixed missing text in safari on disabled text areas. ([#3638](https://github.com/infor-design/enterprise/issues/3638))

## v4.26.1

### v4.26.1 Fixes

- `[Demo App]` Fixed the embedded layout to show uplift theme. ([#861](https://github.com/infor-design/website/issues/861))

## v4.26.0

### v4.26.0 Features

- `[Datagrid]` Added support for expandable row to expand across all frozen columns, and fixed span layout issues on the right side frozen columns. ([#2867](https://github.com/infor-design/enterprise/issues/2867))
- `[Datagrid]` Added a new `resizeMode` option that allows you to pick between `flex` and `fit`. `flex` will resize columns independently shifting other columns to fit the table layout if needed. `fit` will resize using the neighbor's column width. This is possible more useful when you have less columns. ([#3251](https://github.com/infor-design/enterprise/issues/3251))
- `[Calendar]` Made the monthview, weekview and calendar work in RTL mode and added official support for UmAlQura calendar. ([#2788](https://github.com/infor-design/enterprise/issues/2788))
- `[Icons]` Added new icons `icon-play, icon-stop, icon-record, icon-pause` for video players. ([#411](https://github.com/infor-design/design-system/issues/411))
- `[Icons]` Added new icons `icon-security-off, icon-security-on` for toggles related to security/secure items. ([#397](https://github.com/infor-design/design-system/issues/397))
- `[Searchfield]` Added a setting that makes it possible to adjust the "collapsed" size of a Toolbar Searchfield to better accommodate some use cases. ([#3296](https://github.com/infor-design/enterprise/issues/3296))

### v4.26.0 Fixes

- `[Application Menu]` Fixed bugs with filtering where it was not possible to have the filter match text within content areas, as well as general expand/collapse bugs with filtering. ([#3131](https://github.com/infor-design/enterprise/issues/3131))
- `[Application Menu]` Fixed overlap button when label is too long, and aligned dropdown icon in application menu uplift theme. ([#3133](https://github.com/infor-design/enterprise/issues/3133))
[Contextual Action Panel] - Fixed shade colors of text and icon buttons in uplift theme high contrast. (#3394)
- `[Accordion]` - Fixed an issue with a missing border on the last element in certain states. ([#3885](https://github.com/infor-design/enterprise/issues/3885))
- `[Calendar]` Fixed issue where on month view in events info `Date` and `Duration` fields were not working with some events and `Duration` field. Now `Duration` field support `Days, Hours and Minutes` text. ([#2777](https://github.com/infor-design/enterprise/issues/2777))
- `[Calendar]` Fixed an issue where link was not working on monthview to switch to day view when clicked on more events on that day. ([#3181](https://github.com/infor-design/enterprise/issues/3181))
- `[Calendar]` Fixed a calendar event where the start date today is not displaying as upcoming event in different timezone. ([#2776](https://github.com/infor-design/enterprise/issues/2776))
- `[Calendar]` Fixed an issue where adding an event was inconsistent in Safari. ([#3079](https://github.com/infor-design/enterprise/issues/3079))
- `[Calendar]` Fixed an issue where any event was not rendering in day and week view. ([#3222](https://github.com/infor-design/enterprise/issues/3222))
- `[Calendar]` Fixed an issue where date selection was not persist when switching from month view to week view to day view. ([#3319](https://github.com/infor-design/enterprise/issues/3319))
- `[Colors]` Fixed an incorrect ruby06 color, and made the background change on theme change now (again). ([#3448](https://github.com/infor-design/enterprise/issues/3448))
- `[Datagrid]` Fixed an issue where focus on reload data was forced to be on active cell. ([#358](https://github.com/infor-design/enterprise-ng/issues/358))
- `[Datagrid]` Fixed RTL issues in the filter row. ([#3517](https://github.com/infor-design/enterprise/issues/3517))
- `[Datagrid]` Improved the column resize behavior in speed and usability with the cursor being more accurate during resize. ([#3251](https://github.com/infor-design/enterprise/issues/3251))
- `[Datagrid]` Improved the column resize behavior to work much better in RTL mode. ([#1924](https://github.com/infor-design/enterprise/issues/1924))
- `[Datagrid]` Fixed a bug where if a filter row column is frozen the mask and editor options would not be applied. ([#2553](https://github.com/infor-design/enterprise-ng/issues/2553))
- `[Datagrid]` Fixed an issue where when using rowTemplate/expandableRows and frozenColumns on both sides the right side did not render properly. ([#2867](https://github.com/infor-design/enterprise/issues/2867))
- `[Datagrid]` Fixed an issue where height was not aligning to expandable row for frozen columns. ([#3516](https://github.com/infor-design/enterprise/issues/3516))
- `[Datagrid]` Fixed hover color should not be similar to alternate rows when hovering in uplift high contrast. ([#3338](https://github.com/infor-design/enterprise/issues/3338))
- `[Datagrid]` Fixed a demo app issue filtering decimal fields in some examples. ([#3351](https://github.com/infor-design/enterprise/issues/3351))
- `[Datagrid]` Fixed an issue where some columns were disappear after resizing the browser or after changing themes. ([#3434](https://github.com/infor-design/enterprise/issues/3434))
- `[Datagrid]` Fixed an issue that the filter row type dropdowns did not close when the grid is scrolled. ([#3216](https://github.com/infor-design/enterprise/issues/3216))
- `[Datagrid]` Added an example showing the configuration needed to filter date time fields on just dates without the time part. ([#2865](https://github.com/infor-design/enterprise/issues/2865))
- `[Datagrid]` Changed the isFilter added value to datasets to a more unique value to avoid clashes. ([#2668](https://github.com/infor-design/enterprise/issues/2668))
- `[Datagrid]` Added a `getDataset` method that will return the current dataset without any added properties. ([#2668](https://github.com/infor-design/enterprise/issues/2668))
- `[Datagrid]` Fixed an issue that when reordering filter columns the filter values would disappear. ([#2565](https://github.com/infor-design/enterprise/issues/2565))
- `[Datagrid]` Fixed an issue that dropdown lists in filter rows did not close when scrolling. ([#2056](https://github.com/infor-design/enterprise/issues/2565))
- `[Datagrid]` Added a `filterType` option to the filter event data so the type can be determined. ([#826](https://github.com/infor-design/enterprise/issues/826))
- `[Datagrid]` Add options to `toolbar.filterRow` so that instead of true/false you can set `showFilter, clearFilter, runFilter` independently. ([#1479](https://github.com/infor-design/enterprise/issues/1479))
- `[Datagrid]` Added fixes to improve the usage of the textarea editor. ([#3417](https://github.com/infor-design/enterprise/issues/3417))
- `[Datagrid]` Fixed an issue where reset to default was not working properly. ([#3487](https://github.com/infor-design/enterprise/issues/3487))
- `[Datepicker]` Fixed an issue where setting date format with comma character was not working. ([#3008](https://github.com/infor-design/enterprise/issues/3008))
- `[Editor]` Made the link and image link fields required on the dialogs. ([#3008](https://github.com/infor-design/enterprise/issues/3008))
- `[Editor]` Fixed an issue where it was possible to clear text and end up with text outside the default paragraph separator. ([#2268](https://github.com/infor-design/enterprise/issues/2268))
- `[Fileupload]` Fixed an issue where tabbing out of a fileupload in was causing the modal dialog to disappear. ([#3458](https://github.com/infor-design/enterprise/issues/3458))
- `[Form Compact Layout]` Added support for `form-compact-layout` the remaining components. ([#3008](https://github.com/infor-design/enterprise/issues/3329))
- `[Dropdown]` Fixed a bug that was causing the `selectValue()` method not to update the visual display of the in-page Dropdown element. ([#3432](https://github.com/infor-design/enterprise/issues/3432))
- `[Forms]` Fixed an issue where radio group was overlapping fields. ([#3466](https://github.com/infor-design/enterprise/issues/3466))
- `[Forms Compact]` Fixed an issue where fileupload was misaligned in RTL mode in uplift theme. ([#3483](https://github.com/infor-design/enterprise/issues/3483))
- `[Icons]` Fixed color inconsistencies of the icons when the fields are in readonly state. ([#3176](https://github.com/infor-design/enterprise/issues/3176))
- `[Input]` Added the ability to line up data labels with inputs by adding class `field-height` to the `data` element and placing it in a responsive grid. ([#987](https://github.com/infor-design/enterprise/issues/987))
- `[Input]` Added the ability to use standalone required spans, this will help on responsive fields if they are cut off. ([#3115](https://github.com/infor-design/enterprise/issues/3115))
- `[Input/Forms]` Added the ability to add a class to rows to align the fields on the bottom, this will line up fields if they have wrapping labels or long labels with required fields. To enable this add class `flex-align-bottom` to the grid `row`. ([#443](https://github.com/infor-design/enterprise/issues/443))
- `[Locale]` Fixed an issue where formatDate() method was not working for es-419. ([#3363](https://github.com/infor-design/enterprise/issues/3363))
- `[Locale]` Fixed an issue where setting language to `nb` would error. ([#3455](https://github.com/infor-design/enterprise/issues/3455))
- `[Locale]` Fixed incorrect time separators in the no, nn, and nn locales. ([#3468](https://github.com/infor-design/enterprise/issues/3468))
- `[Locale]` Added further separation of language from formatting in date oriented components (calendar, datepicker, timepicker ect). [3244](https://github.com/infor-design/enterprise/issues/3244))
- `[Locale]` Added support for `nn` locale and language, but this will change to no language as only this is translated as its the same. ([#3455](https://github.com/infor-design/enterprise/issues/3455))
- `[Locale]` Correct the month names in Russian locale and capitalized the day names. ([#3464](https://github.com/infor-design/enterprise/issues/3464))
- `[Module Tabs]` Fixed color tab indicator and small gap below when selected/opened for all color variations in uplift theme. ([#3312](https://github.com/infor-design/enterprise/issues/3312))
- `[Modal]` Fixed colors in dark mode for the primary disabled button and error and background contrast. ([#2754](https://github.com/infor-design/enterprise/issues/2754))
- `[Pie]` Fixed an issue where initial selection was getting error. ([#3157](https://github.com/infor-design/enterprise/issues/3157))
- `[Popupmenu]` Fixed an issue where list separators were disappearing when reduced the browser zoom level e.g. 70-80%. ([#3407](https://github.com/infor-design/enterprise/issues/3407))
- `[Radar Chart]` Fixed an issue where labels was cut off for some screen sizes. ([#3320](https://github.com/infor-design/enterprise/issues/3320))
- `[Searchfield]` Fixed a bug where changing filter results while the autocomplete is open may result in the menu being positioned incorrectly. ([#3243](https://github.com/infor-design/enterprise/issues/3243))
- `[Searchfield]` Fixed a bug in Toolbar Searchfields where a component configured with `collapsible: false` and `collapseSize` defined, the searchfield would incorrectly collapse. ([NG#719](https://github.com/infor-design/enterprise-ng/issues/719))
- `[Splitter]` Fixed an issue in the destroy function where the expand button was not removed. ([#3371](https://github.com/infor-design/enterprise/issues/3371))
- `[Swaplist]` Fixed an issue where top buttons were not aligned in Firefox. ([#3425](https://github.com/infor-design/enterprise/issues/3425))
- `[Textarea]` Fixed an issue where using `rows` stopped working, and fixed the autoGrow option to work better. ([#3471](https://github.com/infor-design/enterprise/issues/3471))
- `[Toolbar]` Fixed an issue where some `destroy()` methods being called in `teardown()` were not type-checking for the `destroy()` method, and sometimes would incorrectly try to call this on an object or data property defined as `button`. ([#3449](https://github.com/infor-design/enterprise/issues/3449))
- `[Tooltip/Popover]` Fixed incorrect placement when in RTL modes, as well as some broken styles on the RTL Popover. ([#3119](https://github.com/infor-design/enterprise/issues/3119))
- `[Validation/Checkboxes]` Fixed issues with making checkboxes required, the styling did not work for it and the scrollIntoView function and validation failed to fire. Note that to add required to the checkbox you need to add an extra span, adding a class to the label will not work because the checkbox is styled using the label already. ([#3147](https://github.com/infor-design/enterprise/issues/3147))
- `[Validation]` Fixed an issue where calling removeMessage would not remove a manually added error class. ([#3318](https://github.com/infor-design/enterprise/issues/3318))

(78 Issues Solved This Release, Backlog Enterprise 336, Backlog Ng 77, 989 Functional Tests, 1246 e2e Tests)

## v4.25.3

### v4.25.3 Fixes

- `[Bar]` Fixed an error rendering charts with only one dataset point. ([#3505](https://github.com/infor-design/enterprise/issues/3505))
- `[Datagrid]` Fixed an issue where date range filter was unable to filter data. ([#3503](https://github.com/infor-design/enterprise/issues/3503))
- `[Datagrid]` Fixed an issue where date range filter was not working. ([#3337](https://github.com/infor-design/enterprise/issues/3337))
- `[Datepicker]` Fixed an issue where date range with minimum range was not working. ([#3268](https://github.com/infor-design/enterprise/issues/3268))
- `[Datepicker]` Fixed an issue where date range was reverting to initial values after clearing. ([#1306](https://github.com/infor-design/enterprise/issues/1306))
- `[Field Filter]` Fixed an issue where switching to In Range filter type with a value in the field was causesing an error. ([#3515](https://github.com/infor-design/enterprise/issues/3515))
- `[Field Filter]` Fixed an issue where date range was not working after using other filter. ([#2764](https://github.com/infor-design/enterprise/issues/2764))

## v4.25.2

### v4.25.2 Fixes

- `[Fileupload]` Fixed an issue where tabbing out of a fileupload in was causing the modal dialog to disappear. ([#3458](https://github.com/infor-design/enterprise/issues/3458))

## v4.25.1

### v4.25.1 Fixes

- `[Datagrid]` Fixed a bug where if there was an editor datagrid might error when loading. ([#3313](https://github.com/infor-design/enterprise/issues/3313))
- `[Mask]` Fixed a bug where leading zeroes were not possible to apply against Number Masks on standard input fields that also handled formatting for thousands separators. ([#3315](https://github.com/infor-design/enterprise/issues/3315))
- `[General]` Improved the colors of windows chrome custom scrollbars in uplift themes. ([#3413](https://github.com/infor-design/enterprise/issues/3413))

## v4.25.0

### v4.25.0 Features

- `[Fields]` Added a form level class to toggle all fields in the form to a more compact (shorter) mode called `form-layout-compact`. Added and fixed existing components so that there is now the option to have more compact forms by using shorter fields. ([#3249](https://github.com/infor-design/enterprise/issues/3249))
- `[Tag]` Added a new style for linkable tags that will work for default, info, good, error, alert, and neutral styles. ([#3113](https://github.com/infor-design/enterprise/issues/3113))
- `[Multiselect]` Added Tag Display as a new style for interacting with selected results in Multiselect components. ([#3114](https://github.com/infor-design/enterprise/issues/3114))
- `[Popdown]` Added support for tabbing into and exit out of it. ([#3218](https://github.com/infor-design/enterprise/issues/3218))
- `[Colors]` Updated design system tokens to new colors for uplift and did a pass on all three theme variants. This impacts and improves many internal colors in components and charts. ([#3007](https://github.com/infor-design/enterprise/issues/3007))

### v4.25.0 Fixes

- `[About]` Added further indication for Microsoft Edge Chrome next to the underlying chrome version. ([#3073](https://github.com/infor-design/enterprise/issues/3073))
- `[About]` Fixed a bug where the browser language was shown as the locale name, we now show browser language and IDs language and locale separate. ([#2913](https://github.com/infor-design/enterprise/issues/2913))
- `[About]` Fixed a bug where the OS version was duplicated. ([#1650](https://github.com/infor-design/enterprise/issues/1650))
- `[Accordion]` Fixed inconsistency style of focus element after clicking on a certain accordion header. ([#3082](https://github.com/infor-design/enterprise/issues/3082))
- `[Accordion]` Fixed an issue that when all panes are expanded then they could no longer be closed. ([#701](https://github.com/infor-design/enterprise-ng/issues/3217))
- `[Application Menu]` Fixed minor usability issues when attempting to filter on application menus, display of hidden filtered children, and filtering reset when a Searchfield is blurred. ([#3285](https://github.com/infor-design/enterprise/issues/3285))
- `[Application Menu]` Fixed incorrect font-size/padding around list item headers' bullet points. ([#3364](https://github.com/infor-design/enterprise/issues/3364))
- `[Application Menu]` Tweaked some font colors on the Vibrant theme. ([#3400](https://github.com/infor-design/enterprise/issues/3400))
- `[Autocomplete]` Fixed an issue where selected event was not firing when its parent is partly overflowing. ([#3072](https://github.com/infor-design/enterprise/issues/3072))
- `[Calendar]` Fixed an issue setting the legend checked elements to false in the api. ([#3170](https://github.com/infor-design/enterprise/issues/3170))
- `[Datagrid]` Fixed an issue where the data after commit edit was not in sync for tree. ([#659](https://github.com/infor-design/enterprise-ng/issues/659))
- `[Datagrid]` Fixed an issue where the add row or load new data for grouping was not working. ([#2801](https://github.com/infor-design/enterprise/issues/2801))
- `[Datagrid]` Fixed an issue where time picker filter trigger icon and text was overlapping. ([#3062](https://github.com/infor-design/enterprise/issues/3062))
- `[Datagrid]` Fixed a bug where floating point math would cause the grouping sum aggregator to round incorrectly. ([#3233](https://github.com/infor-design/enterprise/issues/3233))
- `[Datagrid]` Fixed style issues in all theme and theme variants when using the list style including grouped headers and states. ([#3265](https://github.com/infor-design/enterprise/issues/3265))
- `[Datagrid]` Fixed issues with the stretch columns minimum width. ([#3308](https://github.com/infor-design/enterprise/issues/3308))
- `[Datagrid]` Fixed an issue where converting circular structure to JSON was throwing an error. ([#3309](https://github.com/infor-design/enterprise/issues/3309))
- `[Datagrid]` Fixed an issue where focus in date picker field was not aligning. ([#3350](https://github.com/infor-design/enterprise/issues/3350))
- `[Datagrid]` Added fixes for editing lookup fields, fixed the styling of the lookup editor and improved padding, also fixed the sort indicator color. ([#3160](https://github.com/infor-design/enterprise/issues/3160))
- `[Datagrid]` Fixed a bug that made selecting blank items in lists in a dropdown not possible. ([#3313](https://github.com/infor-design/enterprise/issues/3313))
- `[Editor]` Fixed an issue where line spacing was inconsistent. ([#3335](https://github.com/infor-design/enterprise/issues/3335))
- `[General]` Added detection for wkWebView which is paired with safari. This caused issues with all black text as this browser had previously been unknown. ([#3336](https://github.com/infor-design/enterprise/issues/3336))
- `[Homepage]` Fixed an issue where the DOM order was not working for triple width widgets. ([#3101](https://github.com/infor-design/enterprise/issues/3101))
- `[Locale]` Fixed an issue where enter all digits was not working for fr-FR. ([#3217](https://github.com/infor-design/enterprise/issues/3217))
- `[Locale]` Added the ability to set a 5 digit language (`fr-FR` and `fr-CA` vs `fr`) and added separate strings for `fr-CA` vs `fr-FR`. ([#3245](https://github.com/infor-design/enterprise/issues/3245))
- `[Locale]` Changed incorrect Chinese locale year formats to the correct format as noted by translators. For example `2019年 12月`. ([#3081](https://github.com/infor-design/enterprise/issues/3081))
- `[Locale]` Corrected and added the firstDayofWeek setting for every locale. ([#3060](https://github.com/infor-design/enterprise/issues/3060))
- `[Mask]` Fixed an issue when applying Masks to input fields configured for numbers, where errors would be thrown when the Mask attempted to overwrite the input field value. ([#3315](https://github.com/infor-design/enterprise/issues/3315))
- `[Modal]` Fixed an issue where the returns focus to button after closing was not working. ([#3166](https://github.com/infor-design/enterprise/issues/3166))
- `[Multiselect]` Adjusted the placeholder color as it was too dark. ([#3276](https://github.com/infor-design/enterprise/issues/3276))
- `[Pie]` Fixed cut off line labels when something other than value is used. ([#3143](https://github.com/infor-design/enterprise/issues/3143))
- `[Popupmenu]` Switched the `attachToBody` setting to be true by default. ([#3331](https://github.com/infor-design/enterprise/issues/3331))
- `[Searchfield]` Fixed an issue where multiselect items' checkboxes and text were misaligned in RTL mode. ([#1811](https://github.com/infor-design/enterprise/issues/1811))
- `[Searchfield]` Fixed placeholder text alignment issues on Vibrant theme in Firefox. ([#3055](https://github.com/infor-design/enterprise/issues/3055))
- `[Scrollbar]` Fixed styles for windows chrome to work with all themes. ([#3172](https://github.com/infor-design/enterprise/issues/3172))
- `[Searchfield]` Fixed an overlapping text in searchfield when close icon button is showed. ([#3135](https://github.com/infor-design/enterprise/issues/3135))
- `[Tabs]` Fixed an issue where scroll was not working on mobile view for scrollable-flex layout. ([#2931](https://github.com/infor-design/enterprise/issues/2931))

(47 Issues Solved This Release, Backlog Enterprise 374, Backlog Ng 96, 980 Functional Tests, 1196 e2e Tests)

## v4.24.0

### v4.24.0 Important Changes

- `[Icons]` Reversed a change in previous versions to make alert icons all have a white background as this caused issues. Concerning alert icons there are now the following `icon-[name]` - which will have transparent background, in Uplift these are linear in style, in soho these are solid in style. We also add a `icon-[name]-alert` for alert icons with a white background. If you need a white background you can use these otherwise we have restored the functionality from the 4.21 version, you might need a white background in calendar icons. Also the pending icon is fixed and now orange. ([#3052](https://github.com/infor-design/enterprise/issues/3052))
- `[Datagrid]` Changed the way tables are rendered to avoid gaps at the end of the grid and fix the sizes so they work in resize. This is done by using css position: sticky for headers. It has a few consequences. The spaceColumn option which was never completed was removed. The stretchColumn option is still working but is less important now and defaults to no stretch. IE 11 will now no longer support sticky headers because it does not support css position sticky, so it will degrade in functionality. This improves all issues with columns getting out of alignment. ([#2825](https://github.com/infor-design/enterprise/issues/2825))

### v4.24.0 Deprecation

### v4.24.0 Features

- `[Datagrid]` Added support to get only changed values as return array for get modified rows method. ([#2958](https://github.com/infor-design/enterprise/issues/2958))
- `[Editor]` Replaced the `h3` and `h4` buttons with a more robust Fontpicker component. ([#2722](https://github.com/infor-design/enterprise/issues/2722))
- `[Spinbox]` Standardized Spinbox field sizes to match other input field sizes, added responsive form (fluid) functionality for Spinbox, and reworked the standard size of the Spinbox to match other form fields. ([#1344](https://github.com/infor-design/enterprise/issues/1344))

### v4.24.0 Fixes

- `[All]` Removed the property `-webkit-text-fill-color` from usage throughout out our codebase, except for one rule that changes it to `unset` if it's present. ([#3041](https://github.com/infor-design/enterprise/issues/3041))
- `[Application Menu]` Fixed issue in application menu where scrollbar is visible even if it's not needed in uplift theme. ([#3134](https://github.com/infor-design/enterprise/issues/3134))
- `[Datagrid]` Fixed an issue where the hide pager on one page setting was not working correctly when applying a filter. ([#2676](https://github.com/infor-design/enterprise/issues/2676))
- `[Datagrid]` Fixed an issue where if the grid is initialized with an empty array then updateColumns is used the resetColumns function failed. ([#690](https://github.com/infor-design/enterprise-ng/issues/690))
- `[Datagrid]` Fixed an issue where the dirty cell indicator was not updating after remove row. ([#2960](https://github.com/infor-design/enterprise/issues/2960))
- `[Datagrid]` Fixed an issue where the method getModifiedRows was not working, it had duplicate entries for the same row. ([#2908](https://github.com/infor-design/enterprise/issues/2908))
- `[Datagrid]` Fixed an issue where the personalized columns were not working when toggle columns and drag drop. ([#3004](https://github.com/infor-design/enterprise/issues/3004))
- `[Datagrid]` Fixed an issue where the grouping filter was not working after do sort. ([#3012](https://github.com/infor-design/enterprise/issues/3012))
- `[Datagrid]` Fixed an issue where the editable single column was not working. ([#3023](https://github.com/infor-design/enterprise/issues/3023))
- `[Datagrid]` Fixed an issue where when hovering a parent row the same row index in the child row will show the hover state. ([#2227](https://github.com/infor-design/enterprise/issues/2227))
- `[Datagrid]` Fixed an issue where the focus state for action button formatter was not working correctly. ([#3006](https://github.com/infor-design/enterprise/issues/3006))
- `[Datagrid]` Fixed an issue where the personalization dialog was not centered on IE 11. ([#3175](https://github.com/infor-design/enterprise/issues/3175))
- `[Datagrid]` Fixed an issue finally so that all columns will always align and will never come out of alignment. ([#2835](https://github.com/infor-design/enterprise/issues/2835))
- `[Datagrid]` Fixed an issue where in some cases when there is no data you could not scroll right. ([#2363](https://github.com/infor-design/enterprise/issues/2363))
- `[Datagrid]` Fixed an issue where in some cases where you could not scroll right over the empty message. ([#2864](https://github.com/infor-design/enterprise/issues/2864))
- `[Datagrid]` Fixed an issue where the IOS text would appear very large on group headers. ([#2224](https://github.com/infor-design/enterprise/issues/2224))
- `[Datagrid]` Fixed an issue where in some cases where if you have one column and are in edit mode resizing the page behaved strangely. ([#3193](https://github.com/infor-design/enterprise/issues/3193))
- `[Datagrid]` Changed the rendering of columns so that there will never be a gap on the left side, changed the default of stretchColumn to null which will fill. ([#1818](https://github.com/infor-design/enterprise/issues/1818))
- `[Datagrid]` Fixed an issue that hyperlinks in the datagrid would redirect. ([#3207](https://github.com/infor-design/enterprise/issues/3207))
- `[Datagrid]` Changed the behavior of column resizing to use "fit" during resize, which means adjacent columns only will be resized. ([#605](https://github.com/infor-design/enterprise/issues/605))
- `[Datagrid]` Fixed an issue that resizing the last column would create a gap. ([#1671](https://github.com/infor-design/enterprise/issues/1671))
- `[Datepicker]` Fixed missing background color on disable dates and adjusted the colors in all themes. ([#2910](https://github.com/infor-design/enterprise/issues/2910))
- `[Datepicker]` Fixed a layout issue on the focus state on colored/legend days. ([#2910](https://github.com/infor-design/enterprise/issues/2910))
- `[Datepicker]` Fixed an issue where the calendar layout was not working on ie11. ([#3226](https://github.com/infor-design/enterprise/issues/3226))
- `[Dropdown]` Fix a bug where a dropdown in a datagrid cell would sometimes not display the correct value when selected. ([#2919](https://github.com/infor-design/enterprise/issues/2919))
- `[Dropdown]` Fix a layout issue in RTL on the badges example. ([#3150](https://github.com/infor-design/enterprise/issues/3150))
- `[Editor]` Corrected CSP errors and broken images in the Editor Preview when inserting the default image. ([#2937](https://github.com/infor-design/enterprise/issues/2937))
- `[Editor]` Fixes issues with Editors configured to use Flex Toolbar, where toolbar buttons were not properly triggering selected events, and overflowed items were not triggering editor actions as expected. ([#2938](https://github.com/infor-design/enterprise/issues/2938))
- `[Editor]` The Editor now uses the same routine for stripping disallowed tags and attributes from pasted content when it transitions from the Source View to the Preview. This makes it impossible to paste/type HTML tags containing a `style` property with CSS rules that are not allowed to be applied to inline Editor elements, such as `font-family`. ([#2987](https://github.com/infor-design/enterprise/issues/2987))
- `[Editor]` Fixed a problem in Safari that would cause scrolling to occur inside Flex Toolbars unexpectedly. ([#3033](https://github.com/infor-design/enterprise/issues/3033))
- `[Editor]` Fixed many memory leaks related to view swapping and `destroy()` in the Editor. ([#3112](https://github.com/infor-design/enterprise/issues/3112))
- `[EmptyMessage]` Added a fix so that click will only fire on the button part of the empty message. ([#3139](https://github.com/infor-design/enterprise/issues/3139))
- `[Header]` Update the header placeholder text color to match better. ([#3040](https://github.com/infor-design/enterprise/issues/3040))
- `[Locale]` Fixed a problem in fi-FI where some date formats where incorrect with one digit days. ([#3019](https://github.com/infor-design/enterprise/issues/3019))
- `[Locale]` Added new conversion methods for gregorian to umalqura dates and vice versa with Locale. The fromGregorian and togregorian methods were in two separate locations ar-SA and ar-EG. These new methods gregorianToUmalqura and umalquraToGregorian now moved to to one location in locale and removed the maxDate on them. ([#3051](https://github.com/infor-design/enterprise/issues/3051))
- `[Locale]` Fixed an issue when formatting with `SSS` in the format string, the leading zeros were incorrectly removed from the millisecond output. ([#2696](https://github.com/infor-design/enterprise/issues/2696))
- `[Locale/Datagrid]` Fixed an issue in the datagrid/locale that meant if a string is provided in the current locale for a number it wont parse correctly if the decimal format is a `,` (such as nl-NL). ([#3165](https://github.com/infor-design/enterprise/issues/3165))
- `[Locale]` Fixed an issue when loading en-XX locales where some data may be mixed with en-US. ([#3208](https://github.com/infor-design/enterprise/issues/3208))
- `[Mask]` Fixed a Safari bug where certain masked values would not trigger a "change" event on the input field. ([#3002](https://github.com/infor-design/enterprise/issues/3002))
- `[Modal]` Added a new setting `overlayOpacity` that give the user to control the opacity level of the modal/message dialog overlay. ([#2975](https://github.com/infor-design/enterprise/issues/2975))
- `[Popover]` Fixed an issue where the content was disappearing when change themes on IE11. ([#2954](https://github.com/infor-design/enterprise/issues/2954))
- `[Progress]` Added the ability to init the progress and update it to zero, this was previously not working. ([#3020](https://github.com/infor-design/enterprise/issues/3020))
- `[Sparkline Chart]` Fixed an issue where an error was thrown while a sparkline chart was present during a theme chnage. ([#3159](https://github.com/infor-design/enterprise/issues/3159))
- `[Tabs Module]` Fixed missing ellipsis and spacing issue on mobile view in searchfield of tabs module when resizing the browser. ([#2940](https://github.com/infor-design/enterprise/issues/2940))
- `[Toast]` Fixed an issue where the saved position was not working for whole app. ([#3025](https://github.com/infor-design/enterprise/issues/3025))
- `[Tree]` Fixed an issue where the nodes were not rendering. ([#3194](https://github.com/infor-design/enterprise/issues/3194))

### v4.24.0 Chores & Maintenance

- `[Demoapp]` Allow the query params that affect theming/personalization (theme/variant/colors) to be appended/adjusted on the browser's URL without affecting other query parameters, or adding unnecessary paramters that weren't changed.
- `[Toolbar Searchfield]` Increased the amount of text shown when the Searchfield is not expanded, and appears similar to a button.  Also modified some styles in all themes to make alignment of the text better between the Searchfield and buttons when the Searchfield is not expanded. ([#2944](https://github.com/infor-design/enterprise/issues/2944))

(74 Issues Solved This Release, Backlog Enterprise 374, Backlog Ng 85, 974 Functional Tests, 1191 e2e Tests)

## v4.23.0

### v4.23.0 Deprecation

- `[Icons]` We added per theme empty state icons for both uplift (vibrant) and soho (subtle) themes. Because of this `svg-empty.html` is now deprecated. Please use the theme based files `theme-soho-svg-empty.html` and `theme-uplift-svg-empty.html`. ([#426](https://github.com/infor-design/design-system/issues/426))

### v4.23.0 Features

- `[Accordion]` Added a new setting `expanderDisplay` that can display all expander button icons in the classic style, or with all "chevron" or "plus-minus"-style icons.  Deprecated the legacy `displayChevron` setting in favor of this change. ([#2900](https://github.com/infor-design/enterprise/issues/2900))
- `[Calendar / Day View]` A new component Week View was created, you can configure it to show a single day as well, or several days so we now have a day view. ([#2780](https://github.com/infor-design/enterprise/issues/2780))
- `[Calendar / Week View]` A new component Week View was added. You can show events in a series of days. This is also integrated into view switcher in the calendar component. ([#1757](https://github.com/infor-design/enterprise/issues/1757))
- `[Empty Messages]` Added a new icon `empty-no-users`. ([#3046](https://github.com/infor-design/enterprise/issues/3046))
- `[Locale]` Added updated translation files for 16 in house languages. ([#3049](https://github.com/infor-design/enterprise/issues/3049))
- `[Modal]` Added a new setting `overlayOpacity` that gives the developer ability to control the opacity level of the modal/message dialog overlay. ([#2975](https://github.com/infor-design/enterprise/issues/2975))

### v4.23.0 Fixes

- `[Accordion]` Fixed the font color when hovered on uplift high contrast. ([#3042](https://github.com/infor-design/enterprise/issues/3042))
- `[Autocomplete]` Fixed memory leaks by preventing re-rendering of an open autocomplete list from attaching new events, adding multiple `aria-polite` elements, etc. ([#2888](https://github.com/infor-design/enterprise/issues/2888))
- `[Calendar]` Pass calendar tooltip settings down to week-view component. ([#3179](https://github.com/infor-design/enterprise/issues/3179))
- `[Calendar]` Fixed disabled legend label color on vibrant/uplift with dark Variant theme. ([#2965](https://github.com/infor-design/enterprise/issues/2965))
- `[Calendar]` Fixed missing arrow and scrolling issues in the event popup. ([#2962](https://github.com/infor-design/enterprise/issues/2962))
- `[Contextual Action Panel]` Fixed an issue where the CAP close but beforeclose event not fired. ([#2826](https://github.com/infor-design/enterprise/issues/2826))
- `[Context Menu]` Fixed a placement bug that would cut the size of the menu to an unusable size in small viewport displays. ([#2899](https://github.com/infor-design/enterprise/issues/2899))
- `[Contextual Action Panel]` Fixed placement of `(X)` close button on both standard and Flex toolbars when using the `showCloseBtn` setting. ([#2834](https://github.com/infor-design/enterprise/issues/2834))
- `[Datagrid]` Fixed column headers font color in uplift high contrast. ([#2830](https://github.com/infor-design/enterprise/issues/2830))
- `[Datagrid]` Fixed an issue where the tree children expand and collapse was not working. ([#633](https://github.com/infor-design/enterprise-ng/issues/633))
- `[Datagrid]` Fixed an issue where the pager was not updating with updated method. ([#2759](https://github.com/infor-design/enterprise/issues/2759))
- `[Datagrid]` Fixed an issue where the browser contextmenu was not showing by default. ([#2842](https://github.com/infor-design/enterprise/issues/2842))
- `[Datagrid]` Fixed an issue where string include zeroes not working with text filter. ([#2854](https://github.com/infor-design/enterprise/issues/2854))
- `[Datagrid]` Fixed an issue where the select all button for multiselect grouping was not working. ([#2895](https://github.com/infor-design/enterprise/issues/2895))
- `[Datagrid]` Fixed an issue where the select children for tree was not working. ([#2961](https://github.com/infor-design/enterprise/issues/2961))
- `[Datepicker]` Fixed an issue where the selected date was getting cleared and creating js error after changing month or year in Umalqura date and Calendar. ([#3093](https://github.com/infor-design/enterprise/issues/3093))
- `[Datepicker]` Fixed an issue where the validation after body re-initialize was not working. ([#2410](https://github.com/infor-design/enterprise/issues/2410))
- `[Datepicker]` Fixed an issue where the islamic-umalqura calendar was not working, when used with user vs settings locale and translate data was not loading from parent locale. ([#2878](https://github.com/infor-design/enterprise/issues/2878))
- `[Datepicker]` Fixed layout issues in RTL mode, also the buttons are switched the to the opposite side now. ([#3068](https://github.com/infor-design/enterprise/issues/3068))
- `[Dropdown]` Fixed an issue where the dropdown icons are misaligned in IE11 in the Uplift theme. ([#2826](https://github.com/infor-design/enterprise/issues/2912))
- `[Dropdown]` Fixed an issue where the placeholder was incorrectly renders when initially set selected item. ([#2870](https://github.com/infor-design/enterprise/issues/2870))
- `[Dropdown]` Fixed placement logic when dropdown's flip, as well as a visual bug with checkmark/icon placement on some browsers. ([#3058](https://github.com/infor-design/enterprise/issues/3058))
- `[Dropdown]` Fixed an issue where it was possible to inject xss when clearing the typeahead. ([#650](https://github.com/infor-design/enterprise-ng/issues/650))
- `[Field Filter]` Fixed an issues where the icons are not vertically centered, and layout issues when opening the dropdown in a smaller height browser. ([#2951](https://github.com/infor-design/enterprise/issues/2951))
- `[Header]` Fixed an iOS bug where the theme switcher wasn't working after Popupmenu lifecycle changes. ([#2986](https://github.com/infor-design/enterprise/issues/2986))
- `[Header Tabs]` Added a more distinct style to selected header tabs. ([infor-design/design-system#422](https://github.com/infor-design/design-system/issues/422))
- `[Hierarchy]` Fixed the border color on hierarchy cards. ([#423](https://github.com/infor-design/design-system/issues/423))
- `[Locale]` Fixed an issue where the parseDate method was not working for leap year. ([#2737](https://github.com/infor-design/enterprise/issues/2737))
- `[Locale]` Fixed an issue where some culture files does not have a name property in the calendar. ([#2880](https://github.com/infor-design/enterprise/issues/2880))
- `[Locale]` Fixed an issue where cultures with a group of space was not parsing correctly. ([#2959](https://github.com/infor-design/enterprise/issues/2959))
- `[Locale]` Fixed a problem loading nb-NO locale where it would fail to find translations and possibly error. ([#3035](https://github.com/infor-design/enterprise/issues/3035))
- `[Lookup]` Fixed missing X button in searchfield on a mobile viewport. ([#2948](https://github.com/infor-design/enterprise/issues/2948))
- `[Message]` Fixed an issue with an extra scroll bar, updated padding. ([#2964](https://github.com/infor-design/enterprise/issues/2964))
- `[Modal]` Fixed a layout issue when using 2 or more buttons on some smaller devices. ([#3014](https://github.com/infor-design/enterprise/issues/3014))
- `[Monthview]` Fixed an issue that the month/year text will reset when pressing cancel. ([#3080](https://github.com/infor-design/enterprise/issues/3080))
- `[Monthview]` Fixed a layout issue on the header in IE 11. ([#2862](https://github.com/infor-design/enterprise/issues/2862))
- `[Pie]` Fixed an issue where legends in pie chart gets cut off on mobile view. ([#902](https://github.com/infor-design/enterprise/issues/902))
- `[Popupmenu]` In mobile settings (specifically iOS), input fields will now allow for text input when also being assigned a context menu. ([#2613](https://github.com/infor-design/enterprise/issues/2613))
- `[Popupmenu]` Fixed an issue where the destroy event was bubbling up to other parent components. ([#2809](https://github.com/infor-design/enterprise/issues/2809))
- `[Popupmenu]` Fixed an issue where checkable menu items were not causing a popupmenu list to become properly formatted to fit the checkmarks when generated as part of a Flex Toolbar.  Also reworked the selection system to better handle selectable sections. ([#2989](https://github.com/infor-design/enterprise/issues/2809))
- `[Toolbar]` Fixed a bug where the dropdown/toolbar menu is being cut off on iOS device. ([#2800](https://github.com/infor-design/enterprise/issues/2800))
- `[Tooltip]` Fixed a personalization bug on Dark Themes where text colors were sometimes illegible when using certain color configurations. ([#3011](https://github.com/infor-design/enterprise/issues/3011))

### v4.23.0 Chores & Maintenance

- `[Build System]` Created separate sets linting rules for demoapp, source code, and tests, as well as a base set of rules for all environments. ([#2662](https://github.com/infor-design/enterprise/issues/2662))

(70 Issues Solved This Release, Backlog Enterprise 378, Backlog Ng 82, 939 Functional Tests, 1136 e2e Tests)

## v4.22.0

### v4.22.0 Deprecation

- `[Icons]` The alert icons now all have a white background allowing them to appear on colored areas. There was previously a special `-solid` version of the icons created that is now not needed, if you used the `icon-<name>-solid` icon change it to just `icon-<name>`. ([#396](https://github.com/infor-design/design-system/issues/396))

### v4.22.0 Features

- `[Build]` Replaced UglifyES in the minification script with Terser ([#2660](https://github.com/infor-design/enterprise/issues/2660))
- `[Build]` Added the Locale culture files to the minification script. `.min.js` versions of each locale are now available in the `dist/` folder. ([#2660](https://github.com/infor-design/enterprise/issues/2660))
- `[Calendar / Weekview]` Added a new week-view component that can be used standalone and ability switch to calendar week view in calendar. ([#1757](https://github.com/infor-design/enterprise/issues/1757))
- `[Application Menu]` Improved design of the App Menu Accordion's hierarchy, among other visual improvements, in the Uplift theme. ([#2739](https://github.com/infor-design/enterprise/issues/2739))
- `[Calendar]` Fixed layout issues in uplift theme. ([#2907](https://github.com/infor-design/enterprise/issues/2907))
- `[Charts]` Added support for context menu event with charts. ([#2699](https://github.com/infor-design/enterprise/issues/2699))
- `[Checkboxes]` Fixed layout issues when in grid rows. ([#2907](https://github.com/infor-design/enterprise/issues/2907))
- `[Contextual Action Panel]` Added support for passing in a full range of settings to the underlying Modal component API. ([#2433](https://github.com/infor-design/enterprise/issues/2433))
- `[Export]` Added support for separator to use custom string or object type with Export to CSV. ([#2490](https://github.com/infor-design/enterprise/issues/2490))
- `[Locale]` Added support for fetching minified culture files. ([#2660](https://github.com/infor-design/enterprise/issues/2660))
- `[Locale]` Added new translations for missing entries. ([#2896](https://github.com/infor-design/enterprise/issues/2896))
- `[Locale]` Fixed a bug that the language would reset when opening some components if a seperate language is used. ([#2982](https://github.com/infor-design/enterprise/issues/2982))
- `[Modal]` Added support for a "fullsize" sheet display at all times, or simply beneath the responsive breakpoint. ([#2433](https://github.com/infor-design/enterprise/issues/2433))
- `[Tabs-Vertical]` Added the ability to personalize Vertical Tabs in accordance with theming. ([#2824](https://github.com/infor-design/enterprise/issues/2824))
- `[Wizard]` Added support for short labels. If short labels not supplied it will add ellipsis to text and tooltip. ([#2604](https://github.com/infor-design/enterprise/issues/2604))

### v4.22.0 Fixes

- `[Accordion]` Fixed a Safari bug where accordion headers would not lose focus when another accordion header was clicked. ([#2851](https://github.com/infor-design/enterprise/issues/2851))
- `[Application Menu]` Fixed an issue where footer toolbar area was overlapping to menu content. ([#2552](https://github.com/infor-design/enterprise/issues/2552))
- `[Application Menu]` Fixed an issue where tooltip was showing white text on white background which makes text to be unreadable. ([#2811](https://github.com/infor-design/enterprise/issues/2811))
- `[Application Menu]` Fixed a bug where application menus were not dismissed when clicking directly on Popupmenu triggers in a mobile setting. ([#2831](https://github.com/infor-design/enterprise/issues/2831))
- `[Application Menu]` Fixed an issue on mobile where the body was scroll bouncing when dragging/scrolling in the app menu. ([#2434](https://github.com/infor-design/enterprise/issues/2434))
- `[Bar Chart]` Fixed an issue where labels were overwritten when use more then one chart on page. ([#2723](https://github.com/infor-design/enterprise/issues/2723))
- `[Buttons]` Adjust the contrast of buttons (tertiary) on uplift theme. ([#396](https://github.com/infor-design/design-system/issues/396))
- `[Calendar]` Fixed an issue where the upcoming event description was overlapping the upcoming duration when text is too long, adjust width of spinbox count and fixed alignment of all day checkbox in uplift light theme. ([#2778](https://github.com/infor-design/enterprise/issues/2778))
- `[Datagrid]` Fixed an issue where if you have duplicate Id's the columns many become misaligned. ([#2687](https://github.com/infor-design/enterprise/issues/2687))
- `[Datagrid]` Made the text all white on the targeted achievement formatter. ([#2730](https://github.com/infor-design/enterprise/issues/2730))
- `[Datagrid]` Fixed keyword search so that it will again work with client side paging. ([#2797](https://github.com/infor-design/enterprise/issues/2797))
- `[Datagrid]` Fixed an issue where the header and cells do not align perfectly. ([#2849](https://github.com/infor-design/enterprise/issues/2849))
- `[Datagrid]` Fixed an issue where actions menu was not opening after reload the data. ([#2876](https://github.com/infor-design/enterprise/issues/2876))
- `[Datepicker]` Moved the today button to the datepicker header and adding a setting to hide it if wanted. ([#2704](https://github.com/infor-design/enterprise/issues/2704))
- `[FieldSet]` Fixed an issue where the fieldset text in chart completion overlap when resizing the browser. ([#2610](https://github.com/infor-design/enterprise/issues/2610))
- `[Datepicker]` Fixed a bug in datepicker where the destroy method does not readd the masking functionality. [2832](https://github.com/infor-design/enterprise/issues/2832))
- `[Field Options]` Fixed an issue where the option menu is misaligned in full length input field in uplift theme. ([#2765](https://github.com/infor-design/enterprise/issues/2765))
- `[Icons]` Added and updated the following icons: icon-new, icon-calculator, icon-save-new, icon-doc-check. ([#391](https://github.com/infor-design/design-system/issues/391))
- `[Icons]` Added and updated the following icons: icon-bed, icon-user-clock, icon-phone-filled, icon-phone-empty. ([#419](https://github.com/infor-design/design-system/issues/419))
- `[Listview]` Fixed an issue where empty message would not be centered if the listview in a flex container. ([#2716](https://github.com/infor-design/enterprise/issues/2716))
- `[Locale/Initialize]` Fixed an issue where opening some components like Contextual Action Panel would change the current locale because it calls initialize when it loads. ([#2873](https://github.com/infor-design/enterprise/issues/2873))
- `[Mask]` Added an example showing how to user percent format with the locale. ([#434](https://github.com/infor-design/enterprise/issues/434))
- `[Modal]` Fixed an issue where encoded html would not be recoded on the title. ([#246](https://github.com/infor-design/enterprise/issues/246))
- `[Modal]` Fixed an issue where the page content behind the modal is still scrollable while the modal window is open on iOS devices. ([#2678](https://github.com/infor-design/enterprise/issues/2678))
- `[Popupmenu]` Prevent popupmenus from closing after exit and reentry to the popupmenu submenu structure. ([#2702](https://github.com/infor-design/enterprise/issues/2702))
- `[Swaplist]` Fixed an issue where passed data for searched items were not syncing for beforeswap event. ([#2819](https://github.com/infor-design/enterprise/issues/2819))
- `[Tabs]` Add more padding to the count styles. ([#2744](https://github.com/infor-design/enterprise/issues/2744))
- `[Tabs]` Fixed the disabled tab color. ([#396](https://github.com/infor-design/design-system/issues/396))
- `[Tabs-Module]` Fixed styling and appearance issues on an example page demonstrating the Go Button alongside a Searchfield with Categories. ([#2745](https://github.com/infor-design/enterprise/issues/2745))
- `[Tabs-Multi]` Fixed an issue where tooltip was not showing when hovering a tab with cut-off text. ([#2747](https://github.com/infor-design/enterprise/issues/2747))
- `[Toolbar Flex]` Fixed a bug in toolbar flex where the title is getting truncated even if there's enough space for it. ([#2810](https://github.com/infor-design/enterprise/issues/2810))
- `[Validation]` Fixed an issue where if the mask is set to use a time other than the default time for the locale, this was not taken into account in validation. ([#2821](https://github.com/infor-design/enterprise/issues/2821))

### v4.22.0 Chores & Maintenance

- `[Demo App]` Changed the theme switch to call the page refresh. ([#2743](https://github.com/infor-design/enterprise/issues/2743))
- `[Export]` Added support for separator to use custom string or object type with Export to CSV. ([#2490](https://github.com/infor-design/enterprise/issues/2490))

(53 Issues Solved This Release, Backlog Enterprise 342, Backlog Ng 81, 892 Functional Tests, 909 e2e Tests)

## v4.21.0

### v4.21.0 Deprecation

- `[Icons]` Removed the hardcoded red color of the `icon-flag` so it can be used as a normal icon. If red is desired please add an additional class of `icon-flag icon-error`. ([#2548](https://github.com/infor-design/enterprise/issues/2548))

### v4.21.0 Features

- `[Calendar]` Added the ability to show tooltip on event and event icon and the ability to fire a context menu event. ([#2518](https://github.com/infor-design/enterprise/issues/2518))
- `[Datagrid]` Added the ability to use frozen columns with tree grid. ([#2102](https://github.com/infor-design/enterprise/issues/2102))
- `[Datagrid]` Added support for a fixed row size, this can be used in some cases like frozen columns where rows may have a different size than the three row heights (normal, short, medium). ([#2101](https://github.com/infor-design/enterprise/issues/2101))
- `[Datagrid]` Added filter row editor options to api setting. ([#2648](https://github.com/infor-design/enterprise/issues/2648))
- `[Datagrid]` Fixed an issue that alert text is cut off when using the textEllipsis option. ([#2773](https://github.com/infor-design/enterprise/issues/2773))
- `[Editor]` Added events to trigger on view change. ([#2430](https://github.com/infor-design/enterprise/issues/2430))
- `[Homepage]` Added a parameter to the `resize` event that provides metadata about the Homepage's state, including a calculated container height. ([#2446](https://github.com/infor-design/enterprise/issues/2446))
- `[Locale]` Added support for big numbers (18.6) to formatNumber and parseNumber. ([#1800](https://github.com/infor-design/enterprise/issues/1800))

### v4.21.0 Fixes

- `[Application Menu]` Fixed an indentation issue with child elements in an accordion in the Angular application (enterprise-ng). ([#2616](https://github.com/infor-design/enterprise/issues/2616))
- `[AppMenu/Accordion]` Improved performance on Angular by not calling siftFor on the app menu build. ([#2767](https://github.com/infor-design/enterprise/issues/2767))
- `[AppMenu/Accordion]` Fixed a bug where the busy indicator would immediately close. ([#2767](https://github.com/infor-design/enterprise/issues/2767))
- `[Button]` Fixed an issue where updated method was not teardown and re-init. ([#2304](https://github.com/infor-design/enterprise/issues/2304))
- `[Circle Pager]` Fixed a bug where it was not showing on mobile view. ([#2589](https://github.com/infor-design/enterprise/issues/2589))
- `[Contextual Action Panel]` Fixed an issue where if the title is longer, there will be an overflow causing a white space on the right on mobile view. ([#2605](https://github.com/infor-design/enterprise/issues/2605))
- `[Custom Builds]` Fixed a problem where including components with extra punctuation (periods, etc) may cause a build to fail. ([#1322](https://github.com/infor-design/enterprise/issues/1322))
- `[Datagrid]` Fixed an issue where key navigation was not working for inlineEditor. ([#2157](https://github.com/infor-design/enterprise/issues/2157))
- `[Datagrid]` Fixed a bug where calling update rows in the filter callback will cause an infinite loop. ([#2526](https://github.com/infor-design/enterprise/issues/2526))
- `[Datagrid]` Fixed a bug where the value would clear when using a lookup editor with a mask on new rows. ([#2305](https://github.com/infor-design/enterprise/issues/2305))
- `[Datagrid]` Fixed a bug where horizontal scrolling would not work when in a card/widget. ([#1785](https://github.com/infor-design/enterprise/issues/1785))
- `[Datagrid]` Fixed an issue where dirty and row status on the same cell would cause a UI issue. ([#2641](https://github.com/infor-design/enterprise/issues/2641))
- `[Datagrid]` Changed the onKeyDown callback to fire on any key. ([#536](https://github.com/infor-design/enterprise-ng/issues/536))
- `[Datagrid]` Added a more descriptive aria-label to checkboxes if the required descriptors exist. ([#2031](https://github.com/infor-design/enterprise-ng/issues/2031))
- `[Datagrid]` Added an announcement of the selection state of a row. ([#2535](https://github.com/infor-design/enterprise/issues/2535))
- `[Datagrid]` Fixed filtering on time columns when time is a string. ([#2535](https://github.com/infor-design/enterprise/issues/2535))
- `[Datagrid]` Fixed icon layout issues on the filter row in medium rowHeight mode. ([#2709](https://github.com/infor-design/enterprise/issues/2709))
- `[Datagrid]` Fixed an issue where short row height was misaligning in Uplift theme. ([#2717](https://github.com/infor-design/enterprise/issues/2717))
- `[Datagrid]` Fixed an issue where new row and dirty cell were not working when combined. ([#2729](https://github.com/infor-design/enterprise/issues/2729))
- `[Dropdown]` Fixed an issue where tooltip on all browsers and ellipsis on firefox, ie11 was not showing with long text after update. ([#2534](https://github.com/infor-design/enterprise/issues/2534))
- `[Editor]` Fixed an issue where clear formatting was causing to break while switch mode on Firefox. ([#2424](https://github.com/infor-design/enterprise/issues/2424))
- `[Empty Message]` Fixed padding and alignment issues, the icon is now centered better. ([#2424](https://github.com/infor-design/enterprise/issues/2733))
- `[Fileupload Advanced]` Added custom errors example page. ([#2620](https://github.com/infor-design/enterprise/issues/2620))
- `[Flex Toolbar]` Fixed a lifecycle problem that was preventing Menu Buttons with a `removeOnDestroy` setting from opening. ([#2664](https://github.com/infor-design/enterprise/issues/2664))
- `[Homepage]` Fixed an issue where dynamically added widget was not positioning correctly. ([#2425](https://github.com/infor-design/enterprise/issues/2425))
- `[Icons]` Fixed an issue with partially invisible empty messages in uplift theme. ([#2474](https://github.com/infor-design/enterprise/issues/2474))
- `[Icons (Component)]` Fixed a bug where it was possible to store a full base-tag prefixed URL in the `use` setting, which shouldn't be possible. ([PR#2738](https://github.com/infor-design/enterprise/pull/2738))
- `[Locale]` Fixed a bug where getCulturePath does not work if the sohoxi.js file name has a hash part. ([#2637](https://github.com/infor-design/enterprise/issues/2637))
- `[Locale]` Fixed a bug found when using NG8 that the default us locale causes issues. It is now an official requirement that you set a locale for all components that require locale information. ([#2640](https://github.com/infor-design/enterprise/issues/2640))
- `[Locale]` Fixed an occurrence where an nonstandard locale filename was not correctly processed. ([#2684](https://github.com/infor-design/enterprise/issues/2684))
- `[Lookup]` Fixed memory leak issues after destroy. ([#2494](https://github.com/infor-design/enterprise/issues/2494))
- `[Modal]` Fixed memory leak issues after destroy. ([#2497](https://github.com/infor-design/enterprise/issues/2497))
- `[Popupmenu]` Fixed DOM leak where many arrows could be inserted in the DOM. ([#568](https://github.com/infor-design/enterprise-ng/issues/568))
- `[Pager]` Fixed a bug where clicking disabled buttons caused a refresh of the page in NG. ([#2170](https://github.com/infor-design/enterprise/issues/2170))
- `[Slider]` Updated the color variant logic to match new uplift theming. ([#2647](https://github.com/infor-design/enterprise/issues/2647))
- `[Tabs]` Fixed a memory leak caused by removing a tab. ([#2686](https://github.com/infor-design/enterprise/issues/2686))
- `[Toast]` Fixed memory leak issues after destroy. ([#2634](https://github.com/infor-design/enterprise/issues/2634))
- `[Toolbar]` Fixed the conditions for when `noSearchfieldReinvoke` destroys an inner Searchfield that's been previously invoked. ([PR#2738](https://github.com/infor-design/enterprise/pull/2738))
- `[Uplift Theme]` Various improvements to the Dark/Contrast variants, with a focus on passing WCAG ([#2541](https://github.com/infor-design/enterprise/issues/2541)) ([#2588](https://github.com/infor-design/enterprise/issues/2588))

### v4.21.0 Chores & Maintenance

- `[Custom Builds]` Improved Sass builder's ability to code split and include partials once. ([#1038](https://github.com/infor-design/enterprise/issues/1038))

(61 Issues Solved This Release, Backlog Enterprise 335, Backlog Ng 76, 867 Functional Tests, 880 e2e Tests)

## v4.20.0

### v4.20.0 Deprecation

- `[ListFilter]` Deprecated `startsWith` in favor of `wordStartsWith`, due to the addition of the `phraseStartsWith` filterMode. ([#1606](https://github.com/infor-design/enterprise/issues/1606))
- `[Popdown]` Deprecated `Popdown` in favor of `Popover`. Both components have similar functionality and we want to trim the code logic down. ([#2468](https://github.com/infor-design/enterprise/issues/2468))
- `[StepProcess]` Deprecated `StepProcess` as the component is no longer commonly used. We will remove it within 3-6 versions. ([#1476](https://github.com/infor-design/enterprise/issues/1476))
- `[CompositeForm]` Deprecated `CompositeForm` as the component is no longer commonly used. We will remove it within 3-6 versions. ([#1476](https://github.com/infor-design/enterprise/issues/1476))
- `[FieldOptions]` Deprecated `FieldOptions` as the component is no longer commonly used. We will remove it within 3-6 versions. ([#1476](https://github.com/infor-design/enterprise/issues/1476))

### v4.20.0 Features

- `[Datagrid]` Added support to resize column widths after a value change via the stretchColumnOnChange setting. ([#2174](https://github.com/infor-design/enterprise/issues/2174))
- `[Datagrid]` Added a Sort Function to the datagrid column to allow the value to be formatted for the sort. ([#2274](https://github.com/infor-design/enterprise/issues/2274)))
- `[Datagrid]` Added placeholder functionality to Lookup, Dropdown, and Decimal Formatters. ([#2408](https://github.com/infor-design/enterprise/issues/2408)))
- `[Datagrid]` Added support to restrict the size of a column with minWidth and maxWidth setting on the column. ([#2313](https://github.com/infor-design/enterprise/issues/2313))
- `[Datagrid]` Automatically remove nonVisibleCellError when a row is removed. ([#2436](https://github.com/infor-design/enterprise/issues/2436))
- `[Datagrid]` Fixed header alignment with textOverflow ellipsis setting. ([#2351](https://github.com/infor-design/enterprise/issues/2351))
- `[Datagrid]` Fixed an issue where code-block editor focus was not working. ([#526](https://github.com/infor-design/enterprise-ng/issues/526))
- `[Datagrid]` Automatically remove nonVisibleCellError when a row is removed. ([#2436](https://github.com/infor-design/enterprise/issues/2436))
- `[Datagrid]` Add a fix to show ellipsis text on lookups in the datagrid filter. ([#2122](https://github.com/infor-design/enterprise/issues/2122))
- `[Datagrid]` Made grouping work better with editable, including fixes to addRow, removeRow, messages, and dirty indication. ([#1851](https://github.com/infor-design/enterprise/issues/1851))
- `[Datagrid]` Changed the beforeCommitCellEdit event into a function on the column that is synchronous. ([#2442](https://github.com/infor-design/enterprise/issues/2442))
- `[Datagrid]` Fixed a bug that the selected event would fire when no rows are deselected and on initial load. ([#2472](https://github.com/infor-design/enterprise/issues/2472))
- `[Datagrid]` Removed a white background from the colorpicker editor in high contrast theme. ([#1574](https://github.com/infor-design/enterprise/issues/1574))
- `[Datepicker]` Made the showMonthYearPicker option true by default and added a newly designed panel to select the year and day. ([#1958](https://github.com/infor-design/enterprise/issues/1958))
- `[Datepicker]` Fixed a layout issue in IE 11 with the datepicker title. ([#2598](https://github.com/infor-design/enterprise/issues/2598))
- `[Datepicker]` Fixed issues with the mask when using the range picker. ([#2597](https://github.com/infor-design/enterprise/issues/2597))
- `[Dropdown]` Fixed an issue where ellipsis was not working when use firefox new tab. ([#2236](https://github.com/infor-design/enterprise/issues/2236))
- `[Form Compact]` Added checkboxes/radios, and improved visual style. ([#2193](https://github.com/infor-design/enterprise/issues/2193))
- `[Images]` Created an additional image class to apply focus state without coercing width and height. ([#2025](https://github.com/infor-design/enterprise/issues/2025))
- `[ListFilter]` Added `phraseStartsWith` filterMode for only matching a search term against the beginning of a string. ([#1606](https://github.com/infor-design/enterprise/issues/1606))
- `[Multiselect]` Changed interactions in filtered lists to no longer reset text inside the search input and the contents of the list. ([#920](https://github.com/infor-design/enterprise/issues/920))
- `[Toast]` Added api settings for drag drop and save position. ([#1876](https://github.com/infor-design/enterprise/issues/1876))
- `[Uplift Theme]` Various minor improvements. ([#2318](https://github.com/infor-design/enterprise/issues/2318))

### v4.20.0 Fixes

- `[Alerts]` Removed dirty tracker from the page due to layout issues. ([#1679](https://github.com/infor-design/enterprise/issues/1679))
- `[App Menu]` Fixed an issue where the lower toolbar inverts left and right keyboard actions. ([#2240](https://github.com/infor-design/enterprise/issues/2240))
- `[Bar Chart]` Fixed an issue where the tooltip would not show. ([#2097](https://github.com/infor-design/enterprise/issues/2097))
- `[Calendar]` Added more information to the onMonthRendered callback. ([#2419](https://github.com/infor-design/enterprise/issues/2419))
- `[Calendar]` Changed updated method so it can reinit the calendar with new data. ([#2419](https://github.com/infor-design/enterprise/issues/2419))
- `[Calendar]` Fixed stack exceeded error in angular using updated and legend. ([#2419](https://github.com/infor-design/enterprise/issues/2419))
- `[Calendar]` Added an eventclick and eventdoubleclick information to the onMonthRendered callback. ([#2419](https://github.com/infor-design/enterprise/issues/2419))
- `[Calendar]` Allow Validation of the Calendar Popup. ([#1742](https://github.com/infor-design/enterprise/issues/1742))
- `[Calendar]` Prevent double click from reopening the event popup. ([#1705](https://github.com/infor-design/enterprise/issues/1705))
- `[Calendar]` Enable vertical scrolling at short window sizes in monthview. ([#2489](https://github.com/infor-design/enterprise/issues/2489))
- `[Charts]` Made fixes so all charts change color in uplift theme. ([#2058](https://github.com/infor-design/enterprise/issues/2058))
- `[Charts]` Fixes dynamic tooltips on a bar chart. ([#2447](https://github.com/infor-design/enterprise/issues/2447))
- `[Colorpicker]` Fixed colorpicker left and right keys advanced oppositely in right-to-left mode. ([#2352](https://github.com/infor-design/enterprise/issues/2352))
- `[Column Chart]` Fixed an issue where the tooltip would not show. ([#2097](https://github.com/infor-design/enterprise/issues/2097))
- `[Datagrid]` Fixes an issue where method selectedRows() was returning incorrect information when new row added via addRow(). ([#1794](https://github.com/infor-design/enterprise/issues/1794))
- `[Datagrid]` Fixed the text width functions for better auto sized columns when using editors and special formatters. ([#2270](https://github.com/infor-design/enterprise/issues/2270))
- `[Datagrid]` Fixes the alignment of the alert and warning icons on a lookup editor. ([#2175](https://github.com/infor-design/enterprise/issues/2175))
- `[Datagrid]` Fixes tooltip on the non displayed table errors. ([#2264](https://github.com/infor-design/enterprise/issues/2264))
- `[Datagrid]` Fixes an issue with alignment when toggling the filter row. ([#2332](https://github.com/infor-design/enterprise/issues/2332))
- `[Datagrid]` Fixes an issue where method setFilterConditions() were not working for multiselect filter. ([#2414](https://github.com/infor-design/enterprise/issues/2414))
- `[Datagrid]` Fixes an error on tree grid when using server-side paging. ([#2132](https://github.com/infor-design/enterprise/issues/2132))
- `[Datagrid]` Fixed an issue where autocompletes popped up on cell editors. ([#1575](https://github.com/infor-design/enterprise/issues/1575))
- `[Datagrid]` Fixes reset columns to set the correct hidden status. ([#2315](https://github.com/infor-design/enterprise/issues/2315))
- `[Datagrid]` Fixes the filtering of null values. ([#2336](https://github.com/infor-design/enterprise/issues/2336))
- `[Datagrid]` Fixed an issue where performance was significantly slower for export methods. ([#2291](https://github.com/infor-design/enterprise/issues/2291))
- `[Datagrid]` Fixes a bug that stopped the search in datagrid personalization from working. ([#2299](https://github.com/infor-design/enterprise/issues/2299))
- `[Datagrid]` Fixes an error on tree grid when using server-side paging. ([#2132](https://github.com/infor-design/enterprise/issues/2132))
- `[Datagrid]` Fixed an issue where autocompletes popped up on cell editors. ([#1575](https://github.com/infor-design/enterprise/issues/1575))
- `[Datagrid]` Fixes the filtering of null values. ([#2336](https://github.com/infor-design/enterprise/issues/2336))
- `[Datagrid]` Fixed an issue where performance was significantly slower for export methods. ([#2291](https://github.com/infor-design/enterprise/issues/2291))
- `[Datagrid]` Fixed an issue where source would not fire on sorting. ([#2390](https://github.com/infor-design/enterprise/issues/2390))
- `[Datagrid]` Fixes the styling of non editable checkbox cells so they look disabled. ([#2340](https://github.com/infor-design/enterprise/issues/2340))
- `[Datagrid]` Changed the dynamic column tooltip function to pass the row and more details. This changes the order of parameters but since this feature is new did not consider this a breaking change. If you are using this please take note. ([#2333](https://github.com/infor-design/enterprise/issues/2333))
- `[Datagrid]` Fixed a bug is the isEditable column callback in editable tree grid where some data was missing in the callback. ([#2357](https://github.com/infor-design/enterprise/issues/2357))
- `[Datepicker]` Removed the advanceMonths option as the dropdowns for this are no longer there in the new design. ([#970](https://github.com/infor-design/enterprise/issues/970))
- `[Datepicker]` Fixed an issue where range selection was not working. ([#2569](https://github.com/infor-design/enterprise/issues/2569))
- `[Datepicker]` Fixed some issue where footer buttons were not working properly with range selection. ([#2595](https://github.com/infor-design/enterprise/issues/2595))
- `[Datepicker]` Fixed an issue where time was not updating after change on range selection. ([#2599](https://github.com/infor-design/enterprise/issues/2599))
- `[Datagrid]` Fixed a bug where deselect all would not deselect some rows when using grouping. ([#1796](https://github.com/infor-design/enterprise/issues/1796))
- `[Datagrid]` Fixed a bug where summary counts in grouping would show even if the group is collapsed. ([#2221](https://github.com/infor-design/enterprise/issues/2221))
- `[Datagrid]` Fixed issues when using paging (client side) and removeRow. ([#2590](https://github.com/infor-design/enterprise/issues/2590))
- `[Demoapp]` When displaying Uplift theme, now shows the correct alternate fonts for some locales when switching via the `locale` query string. ([#2365](https://github.com/infor-design/enterprise/issues/2365))
- `[Dropdown]` Fixed a memory leak when calling destroy. ([#2493](https://github.com/infor-design/enterprise/issues/2493))
- `[Editor]` Fixed a bug where tab or shift tab would break out of the editor when doing an indent/outdent. ([#2421](https://github.com/infor-design/enterprise/issues/2421))
- `[Editor]` Fixed a bug where the dirty indicator would be hidden above. ([#2577](https://github.com/infor-design/enterprise/issues/2577))
- `[Fieldfilter]` Fixed an issue where fields were getting wrap to second line on iPhone SE. ([#1861](https://github.com/infor-design/enterprise/issues/1861))
- `[Fieldfilter]` Fixed an issue where Dropdown was not switching mode on example page. ([#2288](https://github.com/infor-design/enterprise/issues/2288))
- `[Field Options]` Fixed an issue where input example was not working. ([#2348](https://github.com/infor-design/enterprise/issues/2348))
- `[Homepages]` Fixed an issue where personalize and chart text colors were not working with hero. ([#2097](https://github.com/infor-design/enterprise/issues/2097))
- `[Images]` Fixed an issue where images were not tabbable or receiving a visual focus state. ([#2025](https://github.com/infor-design/enterprise/issues/2025))
- `[Listview]` Fixed a bug that caused the listview to run initialize too many times. ([#2179](https://github.com/infor-design/enterprise/issues/2179))
- `[Lookup]` Added `autocomplete="off"` to lookup input fields to prevent browser interference. ([#2366](https://github.com/infor-design/enterprise/issues/2366))
- `[Lookup]` Fixed a bug that caused a filter to reapply when reopening the modal. ([#2566](https://github.com/infor-design/enterprise/issues/2566))
- `[Lookup]` Fixed a bug that caused a selections to reapply when reopening the modal. ([#2568](https://github.com/infor-design/enterprise/issues/2568))
- `[Locale]` Fixed race condition when using initialize and loading locales with a parent locale. ([#2540](https://github.com/infor-design/enterprise/issues/2540))
- `[Lookup]` Fixed a double scrollbar when the modal needs to be scrolled. ([#2586](https://github.com/infor-design/enterprise/issues/2586))
- `[Modal]` Fixed an issue where the modal component would disappear if its content had a checkbox in it in RTL. ([#332](https://github.com/infor-design/enterprise-ng/issues/332))
- `[Modal]` Fixed an issue where tabbing was very slow on large DOMs in IE 11. ([#2607](https://github.com/infor-design/enterprise/issues/2607))
- `[Personalization]` Fixed an issue where the text color was too dark. Changed the text color to be more readable in high contrast mode. ([#2539](https://github.com/infor-design/enterprise/issues/2539))
- `[Personalization]` Updated some of the colors to more readable in contrast mode. ([#2097](https://github.com/infor-design/enterprise/issues/2097))
- `[Personalization]` Fixes an issue where text color was too dark. ([#2476](https://github.com/infor-design/enterprise/issues/2476))
- `[Pager]` Fixed an issue where click was not firing on any of the buttons with ie11. ([#2560](https://github.com/infor-design/enterprise/issues/2560))
- `[Pager]` Added a complete Popupmenu settings object for configuring the Page Size Selector Button, and deprecated the `attachPageSizeMenuToBody` setting in favor of `pageSizeMenuSettings.attachToBody`. ([#2356](https://github.com/infor-design/enterprise/issues/2356))
- `[Pager]` Fixed memory leak when using the `attachToBody` setting to change the menu's render location. ([#2482](https://github.com/infor-design/enterprise/issues/2482))
- `[Popdown]` Fixed usability issue where the Popdown could close prematurely when attempting to use inner components, such as Dropdowns. ([#2092](https://github.com/infor-design/enterprise/issues/2092))
- `[Popover]` Correctly align the popover close button. ([#1576](https://github.com/infor-design/enterprise/issues/1576))
- `[Popover]` Fixed an issue where buttons inside the popover would overflow at smaller screen sizes. ([#2271](https://github.com/infor-design/enterprise/issues/2271))
- `[Popupmenu]` Fixed an issue where js error was showing after removing a menu item. ([#414](https://github.com/infor-design/enterprise-ng/issues/414))
- `[Popupmenu]` Fixed a layout issue on disabled checkboxes in multiselect popupmenus. ([#2340](https://github.com/infor-design/enterprise/issues/2340))
- `[Popupmenu]` Fixed a bug on IOS that prevented menu scrolling. ([#645](https://github.com/infor-design/enterprise/issues/645))
- `[Popupmenu]` Fixed a bug on IOS that prevented some submenus from showing. ([#1928](https://github.com/infor-design/enterprise/issues/1928))
- `[Popupmenu]` Added a type-check during building/rebuilding of submenus that prevents an error when a submenu `<ul>` tag is not present. ([#2458](https://github.com/infor-design/enterprise/issues/2458))
- `[Scatter Plot]` Fixed the incorrect color on the tooltips. ([#1066](https://github.com/infor-design/enterprise/issues/1066))
- `[Stepprocess]` Fixed an issue where a newly enabled step is not shown. ([#2391](https://github.com/infor-design/enterprise/issues/2391))
- `[Searchfield]` Fixed an issue where the close icon on a searchfield is inoperable. ([#2578](https://github.com/infor-design/enterprise/issues/2578))
- `[Searchfield]` Fixed strange alignment of text/icons on the Uplift theme. ([#2612](https://github.com/infor-design/enterprise/issues/2612))
- `[Tabs]` Fixed the more tabs button to style as disabled when the tabs component is disabled. ([#2347](https://github.com/infor-design/enterprise/issues/2347))
- `[Tabs]` Added the select method inside the hide method to ensure proper focusing of the selected tab. ([#2346](https://github.com/infor-design/enterprise/issues/2346))
- `[Tabs]` Added an independent count for adding new tabs and their associated IDs to prevent duplication. ([#2345](https://github.com/infor-design/enterprise/issues/2345))
- `[Toolbar]` Fixed memory leaks. ([#2496](https://github.com/infor-design/enterprise/issues/2496))
- `[Toolbar]` Fixed an issue where `noSearchfieldReinvoke` was not being respected during the teardown method, causing lifecycle issues in Angular. ([#2691](https://github.com/infor-design/enterprise/issues/2691))
- `[Toolbar Flex]` Removed a 100% height on the toolbar which caused issues when nested in some situations. ([#474](https://github.com/infor-design/enterprise-ng/issues/474))
- `[Listview]` Fixed search to work when not using templates. ([#466](https://github.com/infor-design/enterprise-ng/issues/466))

### v4.20.0 Chores & Maintenance

- `[Build]` Add a file verification tool to the build process to ensure all necessary files are present. ([#2384](https://github.com/infor-design/enterprise/issues/2384))
- `[Demo App]` Add the uplift theme to the theme switcher menu. ([#2335](https://github.com/infor-design/enterprise/issues/2335))
- `[Demo App]` Fixed routing issues that could cause 500 errors or crash the Demoapp. ([#2343](https://github.com/infor-design/enterprise/issues/2343))
- `[Demo App]` Fixed an issue where the sorting was wrong on compressor data. ([#2390](https://github.com/infor-design/enterprise/issues/2390))

(95 Issues Solved This Release, Backlog Enterprise 296, Backlog Ng 79, 852 Functional Tests, 865 e2e Tests)

## v4.19.3

- `[Datagrid]` Fixes the multiselect filter on header from reloading during serverside filtering. ([#2383](https://github.com/infor-design/enterprise/issues/2383))
- `[Datagrid]` Fixed an issue where contextmenu was not opening with first click. ([#2398](https://github.com/infor-design/enterprise/issues/2398))
- `[Datagrid / Tooltip]` Fixed an error on some datagrid cells when tooltips are attached. ([#2403](https://github.com/infor-design/enterprise/issues/2403))

## v4.19.2

- `[Build]` Fixes missing minified files in the build and a missing svg-extended.html deprecated file for backwards compatibility. ([Teams](https://bit.ly/2FlzYCT))

## v4.19.0

### v4.19.0 Deprecations

- `[CSS]` The Soho light theme CSS file has been renamed from `light-theme.css` to `theme-soho-light.css` ([1972](https://github.com/infor-design/enterprise/issues/1972))
- `[CSS]` The Soho dark theme CSS file has been renamed from `dark-theme.css` to `theme-soho-dark.css` ([1972](https://github.com/infor-design/enterprise/issues/1972))
- `[CSS]` The Soho high-contrast theme CSS file has been renamed from `high-contrast-theme.css` to `theme-soho-contrast.css` ([1972](https://github.com/infor-design/enterprise/issues/1972))
- `[Datagrid]` The older savedColumns method has been deprecated since 4.10 and is now removed. Use saveUserSettings instead. ([#1766](https://github.com/infor-design/enterprise/issues/1766))

### v4.19.0 Features

- `[App Menu]` Improved style of personalized app menu. ([#2195](https://github.com/infor-design/enterprise/pull/2195))
- `[Column]` Added support to existing custom tooltip content in the callback setting. ([#1909](https://github.com/infor-design/enterprise/issues/1909))
- `[Contextual Action Panel]` Fixed an issue where the close button was misaligned. ([#1943](https://github.com/infor-design/enterprise/issues/1943))
- `[Datagrid]` Added support for disabling rows by data or a dynamic function, rows are disabled from selection and editing. ([#1614](https://github.com/infor-design/enterprise/issues/1614))
- `[Datagrid]` Fixes a column alignment issue when resizing and sorting columns that were originally set to percentage width. ([#1797](https://github.com/infor-design/enterprise/issues/1797))
- `[Datagrid]` Fixes a column alignment issue when there are duplicate column ids. ([#1797](https://github.com/infor-design/enterprise/issues/1797))
- `[Datagrid]` Fixes a column alignment by clearing a cache to help prevent column misalignment from randomly happening. ([#1797](https://github.com/infor-design/enterprise/issues/1797))
- `[Datagrid]` Fixes an issue that caused the active page to not restore correctly when saving user settings, . ([#1766](https://github.com/infor-design/enterprise/issues/1766))
- `[Datagrid]` Fixes an issue with dropdown filters when the ids are numbers. ([#1879](https://github.com/infor-design/enterprise/issues/1879))
- `[Datagrid]` Fixed alignment issues in the new uplift theme. ([#2212](https://github.com/infor-design/enterprise/issues/2212))
- `[Datagrid]` Fixes Datagrid time filtering for string type dates. ([#2281](https://github.com/infor-design/enterprise/issues/2281))
- `[Form Compact]` Adds support for Datepicker, Timepicker, Lookup, and File Uploader fields. ([#1955](https://github.com/infor-design/enterprise/issues/1955))
- `[Keyboard]` Added a new API that you can call at anytime to see what key is being pressed at the moment. ([#1906](https://github.com/infor-design/enterprise/issues/1906))
- `[Targeted/Completion Chart]` Added back the ability to inline svg icons and hyperlinks. ([#2152](https://github.com/infor-design/enterprise/issues/2152))
- `[Themes]` Added support for multiple themes in the demo app and renamed distribute Uplift (only) theme files. ([#1972](https://github.com/infor-design/enterprise/issues/1972))

### v4.19.0 Fixes

- `[App Menu]` Fixed an issue where the menu would not be entirely colored if short. ([#2062](https://github.com/infor-design/enterprise/issues/2062))
- `[App Menu]` Changed the scroll area to the outside when using a footer. ([#2062](https://github.com/infor-design/enterprise/issues/2062))
- `[App Menu]` Expandable area updates within application menu. ([#1982](https://github.com/infor-design/enterprise/pull/1982))
- `[App Menu]` Fixed an issue where role switcher was not clickable with long title. ([#2060](https://github.com/infor-design/enterprise/issues/2060))
- `[App Menu]` Fixed an issue where it was not possible to manually add a filter field that you can control on your own. Caveat to this is if you set filterable: false it will no longer remove the filter field from the DOM, if you do that you must now do it manually. ([#2066](https://github.com/infor-design/enterprise/issues/2066))
- `[App Menu]` Added support for mobile when dismissOnClickMobile setting is true to dismiss application menu when a role is selected. ([#2520](https://github.com/infor-design/enterprise/issues/2520))
- `[App Menu]` Fixed an issue with the logo which was positioned badly when scrolling. ([#2116](https://github.com/infor-design/enterprise/issues/2116))
- `[Calendar]` Fixed some bugs having a calendar month along or just a legend, fixed the clicking of upcoming days and added a dblclick even emitter. ([#2149](https://github.com/infor-design/enterprise/issues/2149))
- `[Colorpicker]` Fixed an issue where the colorpicker label is cut off in extra small input field. ([#2023](https://github.com/infor-design/enterprise/issues/2023))
- `[Colorpicker]` Fixed an issue where the colorpickers are not responsive at mobile screen sizes. ([#1995](https://github.com/infor-design/enterprise/issues/1995))
- `[Colorpicker]` Fixed an issue where the text is not visible on IE11 after choosing a color. ([#2134](https://github.com/infor-design/enterprise/issues/2134))
- `[Completion Chart]` Cleaned up excessive padding in some cases. ([#2171](https://github.com/infor-design/enterprise/issues/2171))
- `[Context Menu]` Fixes a bug where a left click on the originating field would not close a context menu opened with a right click. ([#1992](https://github.com/infor-design/enterprise/issues/1992))
- `[Contextual Action Panel]` Fixed an issue where the CAP title is too close to the edge at small screen sizes. ([#2249](https://github.com/infor-design/enterprise/issues/2249))
- `[Datagrid]` Fixed an issue where using the context menu with datagrid was not properly destroyed which being created multiple times. ([#392](https://github.com/infor-design/enterprise-ng/issues/392))
- `[Datagrid]` Fixed charts in columns not resizing correctly to short row height. ([#1930](https://github.com/infor-design/enterprise/issues/1930))
- `[Datagrid]` Fixed an issue for xss where console.log was not sanitizing and make grid to not render. ([#1941](https://github.com/infor-design/enterprise/issues/1941))
- `[Datagrid]` Fixed charts in columns not resizing correctly to short row height. ([#1930](https://github.com/infor-design/enterprise/issues/1930))
- `[Datagrid]` Fixed a layout issue on primary buttons in expandable rows. ([#1999](https://github.com/infor-design/enterprise/issues/1999))
- `[Datagrid]` Fixed a layout issue on short row grouped header buttons. ([#2005](https://github.com/infor-design/enterprise/issues/2005))
- `[Datagrid]` Fixed an issue where disabled button color for contextual toolbar was not applying. ([#2150](https://github.com/infor-design/enterprise/issues/2150))
- `[Datagrid]` Fixed an issue for xss where console.log was not sanitizing and make grid to not render. ([#1941](https://github.com/infor-design/enterprise/issues/1941))
- `[Datagrid]` Added an onBeforeSelect call back that you can return false from to disable row selection. ([#1906](https://github.com/infor-design/enterprise/issues/1906))
- `[Datagrid]` Fixed an issue where header checkbox was not sync after removing selected rows. ([#2226](https://github.com/infor-design/enterprise/issues/2226))
- `[Datagrid]` Fixed an issue where custom filter conditions were not setting up filter button. ([#2234](https://github.com/infor-design/enterprise/issues/2234))
- `[Datagrid]` Fixed an issue where pager was not updating while removing rows. ([#1985](https://github.com/infor-design/enterprise/issues/1985))
- `[Datagrid]` Adds a function to add a visual dirty indictaor and a new function to get all modified rows. Modified means either dirty, in-progress or in error. Existing API's are not touched. ([#2091](https://github.com/infor-design/enterprise/issues/2091))
- `[Datagrid]` Fixes an error when saving columns if you have a lookup column. ([#2279](https://github.com/infor-design/enterprise/issues/2279))
- `[Datagrid]` Fixed a bug with column reset not working sometimes. ([#1921](https://github.com/infor-design/enterprise/issues/1921))
- `[Datagrid]` Fixed grouped headers not sorting when selectable is multiselect. ([#2251](https://github.com/infor-design/enterprise/issues/2251))
- `[Datagrid]` Fixed a bug where the sort indicator disappeared when changing pages. ([#2228](https://github.com/infor-design/enterprise/issues/2228))
- `[Datagrid]` Fixed rendering on modals with single columns. ([#1923](https://github.com/infor-design/enterprise/issues/1923))
- `[Datagrid]` Fixed double firing of popupmenu events. ([#2140](https://github.com/infor-design/enterprise/issues/2140))
- `[Datagrid]` Fixed incorrect pattern in filterConditions. ([#2159](https://github.com/infor-design/enterprise/issues/2159))
- `[Datepicker]` Fixed an issue loading on IE 11. ([#2183](https://github.com/infor-design/enterprise-ng/issues/2183))
- `[Dropdown]` Fixed the dropdown appearing misaligned at smaller screen sizes. ([#2248](https://github.com/infor-design/enterprise/issues/2248))
- `[Editor]` Fixed an issue where button state for toolbar buttons were wrong when clicked one after another. ([#391](https://github.com/infor-design/enterprise/issues/391))
- `[Hierarchy]` Fixed a bug where the hierarchy will only partially load with two instances on a page. ([#2205](https://github.com/infor-design/enterprise/issues/2205))
- `[Field Options]` Fixed an issue where field options were misaligning, especially spin box was focusing outside of the field. ([#1862](https://github.com/infor-design/enterprise/issues/1862))
- `[Field Options]` Fixed a border alignment issue. ([#2107](https://github.com/infor-design/enterprise/issues/2107))
- `[Fileuploader]` Fixed an issue where the fileuploader icon and close icon were misplaced and not visible in RTL after uploading a file. ([#2098](https://github.com/infor-design/enterprise/issues/2098))
- `[Fileuploader]` Fixed an issue where backspace in IE11 caused the browser to go back instead of removing the uploaded file from the input. ([#2184](https://github.com/infor-design/enterprise/issues/2184))
- `[Input]` Improved alignment of icons in the uplift theme input components. ([#2072](https://github.com/infor-design/enterprise/issues/2072))
- `[Listview]` Improved accessibility when configured as selectable (all types), as well as re-enabled accessibility e2e Tests. ([#403](https://github.com/infor-design/enterprise/issues/403))
- `[Locale]` Synced up date and time patterns with the CLDR several time patterns in particular were corrected. ([#2022](https://github.com/infor-design/enterprise/issues/2022))
- `[Locale]` Fixed an issue loading duplicate locales such as en-GB where the strings are copies, before you might get undefined strings. ([#2216](https://github.com/infor-design/enterprise/issues/2216))
- `[Locale]` Added support for es-419 locale. ([#2204](https://github.com/infor-design/enterprise/issues/2204))
- `[Locale]` Restored functionality for dynamically changing fonts for some languages. ([#2144](https://github.com/infor-design/enterprise/issues/2144))
- `[Modal]` Fixed a demoapp issue where the select all checkbox wasn't selecting all. ([2225](https://github.com/infor-design/enterprise/issues/2225))
- `[Monthview]` Fixed an issue where the previous and next buttons were not correctly reversed in right-to-left mode. ([1910](https://github.com/infor-design/enterprise/issues/1910))
- `[Personalization]` Changed the default turquoise personalization to a darker one. ([#2063](https://github.com/infor-design/enterprise/issues/2063))
- `[Personalization]` Changed the default turquoise personalization to a darker one. ([#2063](https://github.com/infor-design/enterprise/issues/2063))
- `[Personalization]` Added a default option to the personalization color pickers. ([#2063](https://github.com/infor-design/enterprise/issues/2063))
- `[Personalization]` Added more classes and examples for the personalization colors so that you can personalize certain form elements. ([#2120](https://github.com/infor-design/enterprise/issues/2120))
- `[Personalization]` Added several form examples with buttons and completion chart that can be personalized. ([#1963](https://github.com/infor-design/enterprise/issues/1963))
- `[Personalization]` Added an example of normal tabs behaving like header tabs in a personalized area. ([#1962](https://github.com/infor-design/enterprise/issues/1962))
- `[Personalization]` Added completion chart and alerts to the list of header items that will work when personalized. ([#2171](https://github.com/infor-design/enterprise/issues/2171))
- `[Personalization]` Fixed a bug where the overlay would not disappear when manually loading stylesheets. ([#2258](https://github.com/infor-design/enterprise/issues/2258))
- `[Popupmenu]` Fixed an issue where disabled submenus were opening on mouseover. ([#1863](https://github.com/infor-design/enterprise/issues/1863))
- `[Radios]` Fixed an issue where in `RTL` the radio seems visually separate from it's label. ([#2096](https://github.com/infor-design/enterprise/issues/2096))
- `[Summary Form]` Updated to improve readability. ([#1765](https://github.com/infor-design/enterprise/issues/1765))
- `[Targeted Achievement]` Updated to work in uplift theme. ([#2220](https://github.com/infor-design/enterprise/issues/2220))
- `[Timepicker]` Fixed an issue where AM/PM dropdown tooltip was displaying on android devices. ([#1446](https://github.com/infor-design/enterprise/issues/1446))
- `[Timepicker]` Fixed an issue where dropdown popup was out of position on android devices. ([#2021](https://github.com/infor-design/enterprise/issues/2021))
- `[Timepicker]` Updated the Swedish translation for Set Time. ([#2153](https://github.com/infor-design/enterprise/issues/2153))
- `[Tree]` Fixed an issue where children property null was breaking tree to not render. ([#1908](https://github.com/infor-design/enterprise/issues/1908))

### v4.19.0 Chores & Maintenance

- `[General]` Updated to jquery 3.4.1 to fix a jquery bug seen occasionally. ([#2109](https://github.com/infor-design/enterprise/issues/2109))
- `[General]` Fixed relative links in several markdown files.
- `[Demo App]` Fixed CSP and handling of image paths for better support of images in examples on IDS demo sites (demo.design.infor.com). ([#1888](https://github.com/infor-design/enterprise/issues/1888))
- `[Personalize]` Separated personalization styles into standalone file for improved maintainability. ([#2127](https://github.com/infor-design/enterprise/issues/2127))

(84 Issues Solved This Release, Backlog Enterprise 311, Backlog Ng 79, 839 Functional Tests, 876 e2e Tests)

## v4.18.2

### v4.18.2 Fixes

- `[Autocomplete]` Fixed an XSS injection issue. ([#502](https://github.com/infor-design/enterprise-ng/issues/502)).
- `[Dropdown]` Fixed an XSS injection issue. ([#503](https://github.com/infor-design/enterprise-ng/issues/503)).

## v4.18.1

### v4.18.1 Fixes

- `[Input]` Added backwards-compatibility for previous accessibility changes to labels. ([#2118](https://github.com/infor-design/enterprise/issues/2118)). Additional information can be found in the [Form Component documentation](https://github.com/infor-design/enterprise/blob/4.18.x/src/components/form/readme.md#field-labels).

## v4.18.0

### v4.18.0 Features

- `[App Menu]` Added support for personalization by adding the `is-personalizable` class the menu will now change colors along with headers ([#1847](https://github.com/infor-design/enterprise/issues/1847))
- `[App Menu]` Added a special role switcher dropdown to change the menu role. ([#1935](https://github.com/infor-design/enterprise/issues/1935))
- `[Personalize]` Added classes for the personalization colors so that you can personalize certain form elements. ([#1847](https://github.com/infor-design/enterprise/issues/1847))
- `[Expandable Area]` Added example of a standalone button the toggles a form area. ([#1935](https://github.com/infor-design/enterprise/issues/1935))
- `[Datagrid]` Added support so if there are multiple inputs within an editor they work with the keyboard tab key. ([#355](https://github.com/infor-design/enterprise-ng/issues/355))
- `[Datagrid]` Fixed an error on IE when doing an excel export. ([#2018](https://github.com/infor-design/enterprise/issues/2018))
- `[Editor]` Added a JS setting and CSS styles to support usage of a Flex Toolbar ([#1120](https://github.com/infor-design/enterprise/issues/1120))
- `[Header]` Added a JS setting and CSS styles to support usage of a Flex Toolbar ([#1120](https://github.com/infor-design/enterprise/issues/1120))
- `[Mask]` Added a setting for passing a locale string, allowing Number masks to be localized.  This enables usage of the `groupSize` property, among others, from locale data in the Mask. ([#440](https://github.com/infor-design/enterprise/issues/440))
- `[Masthead]` Added CSS styles to support usage of a Flex Toolbar ([#1120](https://github.com/infor-design/enterprise/issues/1120))
- `[Notification]` Added example of a Widget/Card with notification and add code to truncate the text (via ellipsis) if it is lengthy. ([#1881](https://github.com/infor-design/enterprise/issues/1881))
- `[Theme/Colors]` Added new component for getting theme and color information. This is used throughout the code. There was a hidden property `Soho.theme`, if you used this in some way you should now use `Soho.theme.currentTheme`. ([#1866](https://github.com/infor-design/enterprise/issues/1866))

### v4.18.0 Fixes

- `[App Menu]` Fixed some accessibility issues on the nav menu. ([#1721](https://github.com/infor-design/enterprise/issues/1721))
- `[Busy Indicator]` Fixed a bug that causes a javascript error when the busy indicator is used on the body tag. ([#1918](https://github.com/infor-design/enterprise/issues/1918))
- `[Css/Sass]` Fixed an issue where the High Contrast theme and Uplift theme were not using the right tokens. ([#1897](https://github.com/infor-design/enterprise/pull/1897))
- `[Colors]` Fixed the color palette demo page to showcase the correct hex values based on the current theme ([#1801](https://github.com/infor-design/enterprise/issues/1801))
- `[Contextual Action Panel]` Fixed an issue where cap modal would only open the first time. ([#1993](https://github.com/infor-design/enterprise/issues/1993))
- `[Datepicker]` Fixed an issue in NG where the custom validation is removed during the teardown of a datepicker.([NG #411](https://github.com/infor-design/enterprise-ng/issues/411))
- `[Datagrid]` Fixed an issue where lookup filterConditions were not rendering. ([#1873](https://github.com/infor-design/enterprise/issues/1873))
- `[Datagrid]` Fixed an issue where when using filtering and server side paging the filter operations would cause two ajax requests. ([#2069](https://github.com/infor-design/enterprise/issues/2069))
- `[Datagrid]` Fixed issue where header columns are misaligned with body columns on load. ([#1892](https://github.com/infor-design/enterprise/issues/1892))
- `[Datagrid]` Fixed an issue where filtering was missing translation. ([#1900](https://github.com/infor-design/enterprise/issues/1900))
- `[Datagrid]` Fixed an issue with the checkbox formatter where string based 1 or 0 would not work as a dataset source. ([#1948](https://github.com/infor-design/enterprise/issues/1948))
- `[Datagrid]` Fixed a bug where text would be misaligned when repeatedly toggling the filter row. ([#1969](https://github.com/infor-design/enterprise/issues/1969))
- `[Datagrid]` Added an example of expandOnActivate on a customer editor. ([#353](https://github.com/infor-design/enterprise-ng/issues/353))
- `[Datagrid]` Added ability to pass a function to the tooltip option for custom formatting. ([#354](https://github.com/infor-design/enterprise-ng/issues/354))
- `[Datagrid]` Fixed `aria-checked` not toggling correctly on selection of multiselect checkbox. ([#1961](https://github.com/infor-design/enterprise/issues/1961))
- `[Datagrid]` Fixed incorrectly exported CSV/Excel data. ([#2001](https://github.com/infor-design/enterprise/issues/2001))
- `[Dropdown]` Changed the way dropdowns work with screen readers to be a collapsible listbox.([#404](https://github.com/infor-design/enterprise/issues/404))
- `[Dropdown]` Fixed an issue where multiselect dropdown unchecking "Select All" was not getting clear after close list with Safari browser.([#1882](https://github.com/infor-design/enterprise/issues/1882))
- `[Dropdown]` Added an example of a color dropdown showing palette colors as icons.([#2013](https://github.com/infor-design/enterprise/issues/2013))
- `[Datagrid]` Fixed a misalignment of the close icon on mobile. ([#2018](https://github.com/infor-design/enterprise/issues/2018))
- `[List/Detail]` Removed some legacy CSS code that was causing text inside of inline Toolbar Searchfields to become transparent. ([#2075](https://github.com/infor-design/enterprise/issues/2075))
- `[Listbuilder]` Fixed an issue where the text was not sanitizing. ([#1692](https://github.com/infor-design/enterprise/issues/1692))
- `[Lookup]` Fixed an issue where the tooltip was using audible text in the code block component. ([#354](https://github.com/infor-design/enterprise-ng/issues/354))
- `[Locale]` Fixed trailing zeros were getting ignored when displaying thousands values. ([#404](https://github.com/infor-design/enterprise/issues/1840))
- `[MenuButton]` Improved the way menu buttons work with screen readers.([#404](https://github.com/infor-design/enterprise/issues/404))
- `[Message]` Added an audible announce of the message type.([#964](https://github.com/infor-design/enterprise/issues/964))
- `[Message]` Change audible announce of message type added in #964 to an option that is strictly audible.([#2120](https://github.com/infor-design/enterprise/issues/2120))
- `[Modal]` Changed text and button font colors to pass accessibility checks.([#964](https://github.com/infor-design/enterprise/issues/964))
- `[Multiselect]` Fixed an issue where previous selection was still selected after clear all by "Select All" option. ([#2003](https://github.com/infor-design/enterprise/issues/2003))
- `[Notifications]` Fixed a few issues with notification background colors by using the corresponding ids-identity token for each. ([1857](https://github.com/infor-design/enterprise/issues/1857), [1865](https://github.com/infor-design/enterprise/issues/1865))
- `[Notifications]` Fixed an issue where you couldn't click the close icon in Firefox. ([1573](https://github.com/infor-design/enterprise/issues/1573))
- `[Radios]` Fixed the last radio item was being selected when clicking on the first when displayed horizontal. ([#1878](https://github.com/infor-design/enterprise/issues/1878))
- `[Signin]` Fixed accessibility issues. ([#421](https://github.com/infor-design/enterprise/issues/421))
- `[Skiplink]` Fixed a z-index issue on skip links over the nav menu. ([#1721](https://github.com/infor-design/enterprise/issues/1721))
- `[Slider]` Changed the demo so the tooltip will hide when resizing the page. ([#2033](https://github.com/infor-design/enterprise/issues/2033))
- `[Stepprocess]` Fixed rtl style issues. ([#413](https://github.com/infor-design/enterprise/issues/413))
- `[Swaplist]` Fixed disabled styling on swap header buttons. ([#2019](https://github.com/infor-design/enterprise/issues/2019))
- `[Tabs]` Fixed an issue where focus was changed after enable/disable tabs. ([#1934](https://github.com/infor-design/enterprise/issues/1934))
- `[Tabs-Module]` Fixed an issue where the close icon was outside the searchfield. ([#1704](https://github.com/infor-design/enterprise/issues/1704))
- `[Toolbar]` Fixed issues when tooltip shows on hover of toolbar ([#1622](https://github.com/infor-design/enterprise/issues/1622))
- `[Validation]` Fixed an issue where the isAlert settings set to true, the border color, control text color, control icon color was displaying the color for the alert rather than displaying the default color. ([#1922](https://github.com/infor-design/enterprise/issues/1922))

### v4.18.0 Chore & Maintenance

- `[Buttons]` Updated button disabled states with corresponding ids-identity tokens. ([1914](https://github.com/infor-design/enterprise/issues/1914)
- `[Docs]` Added a statement on supporting accessibility. ([#1540](https://github.com/infor-design/enterprise/issues/1540))
- `[Docs]` Added the supported screen readers and some notes on accessibility. ([#1722](https://github.com/infor-design/enterprise/issues/1722))

(50 Issues Solved This Release, Backlog Enterprise 294, Backlog Ng 80, 809 Functional Tests, 803 e2e Tests)

## v4.17.1

### v4.17.1 Fixes

- `[Datagrid]` Fixed an issue where the second to last column was having resize issues with frozen column sets.(<https://github.com/infor-design/enterprise/issues/1890>)
- `[Datagrid]` Re-align icons and items in the datagrid's "short header" configuration.(<https://github.com/infor-design/enterprise/issues/1880>)
- `[Locale]` Fixed incorrect "groupsize" for `en-US` locale.(<https://github.com/infor-design/enterprise/issues/1907>)

### v4.17.1 Chores & Maintenance

- `[Demoapp]` Fixed embedded icons example with missing icons.(<https://github.com/infor-design/enterprise/issues/1889>)
- `[Demoapp]` Fixed notification demo examples.(<https://github.com/infor-design/enterprise/issues/1893>, <https://github.com/infor-design/enterprise/pull/1896>)

(5 Issues Solved this patch release)

## v4.17.0

- [Npm Package](https://www.npmjs.com/package/ids-enterprise)
- [IDS Enterprise Angular Change Log](https://github.com/infor-design/enterprise-ng/blob/master/docs/CHANGELOG.md)

### v4.17.0 Future Deprecation

- `[Mask]` Using legacy mask options is now deprecated (was starting 4.3.2) and we will remove this in approximately 6 months from the code base. This means using the `data-mask` option and the `mode` as well as legacy patterns in favor of the newer settings and regexes. ([#439](https://github.com/infor-design/enterprise/issues/439))

### v4.17.0 Features

- `[Datagrid]` Added support for ellipsis to header text. ([#842](https://github.com/infor-design/enterprise/issues/842))
- `[Datagrid]` Added support to cancel `rowactivated` event. Now it will trigger the new event `beforerowactivated` which will wait/sync to cancel or proceed to do `rowactivated` event. ([#1021](https://github.com/infor-design/enterprise/issues/1021))
- `[Datagrid]` Added option to align grouped headers text. ([#1714](https://github.com/infor-design/enterprise/issues/1714))
- `[Datagrid]` Tabbing through a new row moves focus to next line for a lookup column. ([#1822](https://github.com/infor-design/enterprise/issues/1822))
- `[Datagrid]` Validation tooltip does not wrap words correctly across multiple lines. ([#1829](https://github.com/infor-design/enterprise/issues/1829))
- `[Dropdown]` Added support to make dropdown readonly fields optionally not tab-able. ([#1591](https://github.com/infor-design/enterprise/issues/1591))
- `[Form Compact]` Implemented design for field-heavy forms. This design is experimental, likely not production ready, and subject to change without notice. ([#1699](https://github.com/infor-design/enterprise/issues/1699))
- `[Hierarchy]` Changed the newer stacked layout to support mutiple root elements. ([#1677](https://github.com/infor-design/enterprise/issues/1677))
- `[Locale]` Added support for passing in `locale` or `language` to the `parse` and `format` and `translation` functions so they will work without changing the current locale or language. ([#462](https://github.com/infor-design/enterprise/issues/462))
- `[Locale]` Added support for setting a specific group size other than the ones in the locale. This includes using no group size. ([#462](https://github.com/infor-design/enterprise/issues/462))
- `[Locale]` Added support for showing timezones in the current language with a fall back for IE 11. ([#592](https://github.com/infor-design/enterprise/issues/592))
- `[Locale]` Added support for different group sizes. This was previously not working correctly for locales like hi-IN (using 3, 2 group sizes) and en-US (using 3, 0 group sizes). We will later make this work on masks on a separate issue. ([#441](https://github.com/infor-design/enterprise/issues/441))
- `[Locale]` Its now possible to add new locales in by adding them to the `defaultLocales` and `supportedLocales` sets. ([#402](https://github.com/infor-design/enterprise/issues/402))
- `[Locale]` Added an example to show extending locales with new strings and an api method to make it easier. because of the way this is split, if your directly adding to `Locale.cultures` you will need to adjust your code to extend from `Locale.languages` instead. ([#402](https://github.com/infor-design/enterprise/issues/402))
- `[Locale]` Added support for having a different language and locale. This is done by calling the new `setLanguage` function. ([#1552](https://github.com/infor-design/enterprise/issues//1552))
- `[Locale / Mask]` Added limited initial support for some unicode languages. This means you can convert to and from numbers typed in Devangari, Arabic, and Chinese (Financial and Simplified). ([#439](https://github.com/infor-design/enterprise/issues/439))
- `[Locale]` Added support for passing a `locale` other the the current locale to calendar, monthview, datepicker and timepicker. ([#462](https://github.com/infor-design/enterprise/issues/462))
- `[Mask]` It is now possible to type numbers in unicode such as Devangari, Arabic, and Chinese (Financial and Simplified) into the the masks that involve numbers. ([#439](https://github.com/infor-design/enterprise/issues/439))
- `[Modal]` Added an option to dictate the maximum width of the modal. ([#1802](https://github.com/infor-design/enterprise/issues/1802))
- `[Icons]` Add support for creating an svg file for the Uplift theme's (alpha) new icons from ids-identity@2.4.0 assets. ([#1759](https://github.com/infor-design/enterprise/issues/1759))
- `[Radar]` Added support to three label sizes (name, abbrName, shortName). ([#1553](https://github.com/infor-design/enterprise/issues/1553))

### v4.17.0 Fixes

- `[Accordion]` Fixed a bug where some truncated text elements were not generating a tooltip. ([#1736](https://github.com/infor-design/enterprise/issues/1736))
- `[Builder]` Cropped Header for Builder Panel When Text is Long. ([#1814](https://github.com/infor-design/enterprise/issues/1814))
- `[Calendar]` Event model title color is not correct if the modal is opened and another event is selected. ([#1739](https://github.com/infor-design/enterprise/issues/1739))
- `[Calendar]` Modal is still displayed after changing months. ([#1741](https://github.com/infor-design/enterprise/issues/1741))
- `[Calendar]` Changing some event spans is causing missing dates on the dialogs. ([#1708](https://github.com/infor-design/enterprise/issues/1708))
- `[Composite Form]` Fix a bug in IE11 where composite form content overflows to the lower container. ([#1768](https://github.com/infor-design/enterprise/issues/1768))
- `[Datagrid]` Added a fix where the column is next to the edge of the browser and the filter dropdown popup overflow the page.([#1604](https://github.com/infor-design/enterprise/issues/1604))
- `[Datagrid]` Added a fix to allow the commit of a cell edit after tabbing into a cell once having clicked into a previous cell.([#1608](https://github.com/infor-design/enterprise/issues/1608))
- `[Datagrid]` Stretch column not working in Edge browser. ([#1716](https://github.com/infor-design/enterprise/issues/1716))
- `[Datagrid]` Fixed a bug where the source callback was not called when filtering. ([#1688](https://github.com/infor-design/enterprise/issues/1688))
- `[Datagrid]` Fixed a bug where filtering Order Date with `is-not-empty` on a null value would not correctly filter out results. ([#1718](https://github.com/infor-design/enterprise/issues/1718))
- `[Datagrid]` Fixed a bug where when using the `disableClientSideFilter` setting the filtered event would not be called correctly. ([#1689](https://github.com/infor-design/enterprise/issues/1689))
- `[Datagrid]` Fixed a bug where hidden columns inside a colspan were aligning incorrectly. ([#1764](https://github.com/infor-design/enterprise/issues/1764))
- `[Dropdown]` Fixed a layout error on non inline fields with errors. ([#1770](https://github.com/infor-design/enterprise/issues/1770))
- `[Dropdown]` Fixed a bug where the dropdown did not close when tabbing if using the `noSearch` setting. ([#1731](https://github.com/infor-design/enterprise/issues/1731))
- `[Modal]` Fixed a bug where the modal can overflow the page. ([#1802](https://github.com/infor-design/enterprise/issues/1802))
- `[Radio Button]` Fixed a rendering problem on the selected state of Radio Buttons used inside of Accordion components. ([#1568](https://github.com/infor-design/enterprise/issues/1568))
- `[Radio Button]` Fixed a z-index issue that was causing radio buttons to sometimes display over top of page sections where they should have instead scrolled beneath. ([#1014](https://github.com/infor-design/enterprise/issues/1014))

### v4.17.0 Chore & Maintenance

- `[Css/Sass]` Replaced font-size numerical declarations with their ids-identity token counterpart. ([#1640](https://github.com/infor-design/enterprise/issues/1640))
- `[Demoapp]` Removed query parameter for changing fonts. ([#1747](https://github.com/infor-design/enterprise/issues/1747))
- `[Build]` Added a process to notify developers that things are being deprecated or going away. Documented the current deprecations in this system and made [notes for developers](https://github.com/infor-design/enterprise/blob/master/docs/CODING-STANDARDS.md#deprecations). ([#1747](https://github.com/infor-design/enterprise/issues/1747))

(30 Issues Solved This Release, Backlog Enterprise 224, Backlog Ng 59, 785 Functional Tests, 793 e2e Tests)

## v4.16.0

- [Npm Package](https://www.npmjs.com/package/ids-enterprise)
- [IDS Enterprise Angular Change Log](https://github.com/infor-design/enterprise-ng/blob/master/docs/CHANGELOG.md)

### v4.16.0 Features

- `[Busy Indicator]` Made a fix to make it possible to use a busy indicator on a modals. ([#827](https://github.com/infor-design/enterprise/issues/827))
- `[Datagrid]` Added an option to freeze columns from scrolling on the left and/or right. The new option is called `frozenColumns`. See notes on what works and doesnt with frozen column in the datagrid docs frozen column section. ([#464](https://github.com/infor-design/enterprise/issues/464))
- `[Editor]` Added new state called "preview" a non editable mode to editor. Where it only shows the HTML with no toolbar, borders etc. ([#1413](https://github.com/infor-design/enterprise/issues/1413))
- `[Field Filter]` Added support to get and set filter type programmatically. ([#1181](https://github.com/infor-design/enterprise/issues/1181))
- `[Hierarchy]` Add print media styles to decrease ink usage and increase presentability for print format. Note that you may need to enable the setting to print background images, both Mac and PC have a setting for this. ([#456](https://github.com/infor-design/enterprise/issues/456))
- `[Hierarchy]` Added a new "stacked" layout to eventually replace the current layouts. This works better responsively and prevents horizontal scrolling. ([#1629](https://github.com/infor-design/enterprise/issues/1629))
- `[Pager]` Added a "condensed" page size selector button for use on pagers in smaller containers, such as the list side of the list/detail pattern. ([#1459](https://github.com/infor-design/enterprise/issues/1459))

### v4.16.0 Future Deprecation

- `[Hierarchy]` The following options are now deprecated and will be removed approximately 2019-05-15. `paging` and `mobileView`. ([#1629](https://github.com/infor-design/enterprise/issues/1629))
- `[Hierarchy]` Stacked layout will become the default layout in favor of the existing horizontal layout, so the horizontal layout is now considered deprecated and will be removed approximately 2019-05-15. ([#1629](https://github.com/infor-design/enterprise/issues/1629))

### v4.16.0 Fixes

- `[Application Menu]` Fixed the truncation of long text in an accordion element in the application menu by adding a tooltip to truncated elements. ([#457](https://github.com/infor-design/enterprise/issues/457))
- `[Calendar]` Disable the new event modal when no template is defined. ([#1700](https://github.com/infor-design/enterprise/issues/1700))
- `[Dropdown]` Fixed a bug where the ellipsis was not showing on long text in some browsers. ([#1550](https://github.com/infor-design/enterprise/issues/1550))
- `[Datagrid]` Fixed a bug in equals filter on multiselect filters. ([#1586](https://github.com/infor-design/enterprise/issues/1586))
- `[Datagrid]` Fixed a bug where incorrect data is shown in the events in tree grid. ([#315](https://github.com/infor-design/enterprise-ng/issues/315))
- `[Datagrid]` Fixed a bug where when using minWidth on a column and sorting the column will become misaligned. ([#1481](https://github.com/infor-design/enterprise/issues/1481))
- `[Datagrid]` Fixed a bug where when resizing the last column may become invisible. ([#1456](https://github.com/infor-design/enterprise/issues/1456))
- `[Datagrid]` Fixed a bug where a checkbox column will become checked when selecting if there is no selection checkbox. ([#1641](https://github.com/infor-design/enterprise/issues/1641))
- `[Datagrid]` Fixed a bug where the last column would sometimes not render fully for buttons with longer text. ([#1246](https://github.com/infor-design/enterprise/issues/1246))
- `[Datagrid]` Fixed a bug where showMonthYearPicker did not work correctly on date filters. ([#1532](https://github.com/infor-design/enterprise-ng/issues/1532))
- `[Validation]` Fixed a bug in removeError where the icon is sometimes not removed. ([#1556](https://github.com/infor-design/enterprise/issues/1556))
- `[Datepicker]` Fixed the range picker to clear when changing months in a filter. ([#1537](https://github.com/infor-design/enterprise/issues/1537))
- `[Datepicker]` Fixed disabled dates example to validate again on disabled dates. ([#1445](https://github.com/infor-design/enterprise/issues/1445))
- `[Datagrid]` Fixed a Date Editor bug when passing a series of zeroes to a datagrid cell with an editable date. ([#1020](https://github.com/infor-design/enterprise/issues/1020))
- `[Dropdown]` Fixed a bug where a dropdown will never reopen if it is closed by clicking a menu button. ([#1670](https://github.com/infor-design/enterprise/issues/1670))
- `[Icons]` Established missing icon sourcing and sizing consistency from ids-identity icon/svg assets. ([PR#1628](https://github.com/infor-design/enterprise/pull/1628))
- `[Listview]` Addressed performance issues with paging on all platforms, especially Windows and IE/Edge browsers. As part of this, reworked all components that integrate with the Pager component to render their contents based on a dataset, as opposed to DOM elements. ([#922](https://github.com/infor-design/enterprise/issues/922))
- `[Lookup]` Fixed a bug with settings: async, server-side, and single select modes.  The grid was not deselecting the previously selected value when a new row was clicked.  If the value is preselected in the markup, the lookup modal will no longer close prematurely. ([PR#1654](https://github.com/infor-design/enterprise/issues/1654))
- `[Pager]` Made it possible to set and persist custom tooltips on first, previous, next and last pager buttons. ([#922](https://github.com/infor-design/enterprise/issues/922))
- `[Pager]` Fixed propagation of the `pagesizes` setting when using `updated()`. Previously the array was deep extended instead of being replaced outright. ([#1466](https://github.com/infor-design/enterprise/issues/1466))
- `[Tree]` Fixed a bug when calling the disable or enable methods of the tree. This was not working with ie11. ([PR#1600](https://github.com/infor-design/enterprise/issues/1600))
- `[Stepprocess]` Fixed a bug where the step folder was still selected when it was collapsed or expanded. ([#1633](https://github.com/infor-design/enterprise/issues/1633))
- `[Swaplist]` Fixed a bug where items were not able to drag anymore after make the search. ([#1703](https://github.com/infor-design/enterprise/issues/1703))
- `[Toolbar Flex]` Added the ability to pass in a `beforeOpen` callback to the More Actions menu (fixes a bug where it wasn't possible to dynamically add content to the More Actions menu in same way that was possible on the original Toolbar component)
- `[Toolbar Flex]` Fixed a bug where selected events were not bubbling up for a menu button on a flex toolbar. ([#1709](https://github.com/infor-design/enterprise/issues/1709))
- `[Stepprocess]` Disabled step selected when using the next or previous button. ([#1697](https://github.com/infor-design/enterprise/issues/1697))
- `[Tree]` Fixed a bug when calling the disable or enable methods of the tree. This was not working with ie11. ([PR#1600](https://github.com/infor-design/enterprise/issues/1600))

### v4.16.0 Chore & Maintenance

- `[Demo App]` Removed the search icon from the header on test pages as it doesn't function. ([#1449](https://github.com/infor-design/enterprise/issues/1449))
- `[Demo App]` Added a fix for incorrect links when running on windows. ([#1549](https://github.com/infor-design/enterprise/issues/1549))
- `[Docs]` Added a fix to prevent the documentation generator from failing intermittently. ([#1377](https://github.com/infor-design/enterprise/issues/1377))

(29 Issues Solved This Release, Backlog Enterprise 203, Backlog Ng 69, 735 Functional Tests, 670 e2e Tests)

## v4.15.0

- [Npm Package](https://www.npmjs.com/package/ids-enterprise)
- [IDS Enterprise Angular Change Log](https://github.com/infor-design/enterprise-ng/blob/master/docs/CHANGELOG.md)

### v4.15.0 Features

- `[Datagrid]` Added support for lookup in the datagrid filter. ([#653](https://github.com/infor-design/enterprise/issues/653))
- `[Datagrid]` Added support for masks on lookup editors. ([#406](https://github.com/infor-design/enterprise/issues/406))
- `[Validation]` When using legacy mode validation, made the icon dim if the text was on top of it. ([#644](https://github.com/infor-design/enterprise/issues/644))
- `[Calendar]` Now possible to edit events both with the API and by clicking/double clicking events. And other improvements. ([#1436](https://github.com/infor-design/enterprise/issues/1436))
- `[Datagrid]` Added new methods to clear dirty cells on cells, rows, and all. ([#1303](https://github.com/infor-design/enterprise/issues/1303))
- `[Tree]` Added several improvements: the ability to show a dropdown on the tree node, the ability to add nodes in between current nodes, the ability to set checkboxes for selection only on some nodes, and the ability to customize icons. ([#1364](https://github.com/infor-design/enterprise/issues/1364))
- `[Datagrid]` Added the ability to display or hide the new row indicator with a new `showNewIndicator` option. ([#1589](https://github.com/infor-design/enterprise/issues/1589))

### v4.15.0 Fixes

- `[Icons]` Icons with the word `confirm` have been changed to `success`. This is partially backwards compatible for now. We deprecated `confirm` and will remove in the next major version so rename your icons. Example `icon-confirm` to `icon-success`. ([#963](https://github.com/infor-design/enterprise/issues/963))
- `[Icons]` The alert icons now have a white background allowing them to appear on colored sections. There are now two versions, for example: `icon-error` and `icon-error-solid`. These are used in calendar. ([#1436](https://github.com/infor-design/enterprise/issues/1436))
- `[Circle Pager]` Made significant improvements to resizing, especially on tabs. ([#1284](https://github.com/infor-design/enterprise/issues/1284))
- `[Datagrid]` In high contrast mode the background is now white when editing cells. ([#1421](https://github.com/infor-design/enterprise/issues/1421))
- `[Dropdown]` Fixed an issue where filter did not work in no-search mode with the Caps Lock key. ([#1500](https://github.com/infor-design/enterprise/issues/1500))
- `[Popupmenu]` Fixed an issue when using the same menu on multiple inputs wherein destroying one instance actually destroyed all instances. ([#1025](https://github.com/infor-design/enterprise/issues/1025))
- `[Swaplist]` Fixed a bug where Shift+M did not work when typing in the search. ([#1408](https://github.com/infor-design/enterprise/issues/1408))
- `[Popupmenu]` Fixed a bug in immediate mode where right click only worked the first time. ([#1507](https://github.com/infor-design/enterprise/issues/1507))
- `[Editor]` Fixed a bug where clear formatting did not work in safari. ([#911](https://github.com/infor-design/enterprise/issues/911))
- `[Colorpicker]` Fixed a bug in Angular where the picker did not respond correctly to `editable=false` and `disabled=true`. ([#257](https://github.com/infor-design/enterprise-ng/issues/257))
- `[Locale]` Fixed a bug where the callback did not complete on nonexistent locales. ([#1267](https://github.com/infor-design/enterprise/issues/1267))
- `[Calendar]` Fixed a bug where event details remain when filtering event types. ([#1436](https://github.com/infor-design/enterprise/issues/1436))
- `[Busy Indicator]` Fixed a bug where the indicator closed when clicking on accordions. ([#281](https://github.com/infor-design/enterprise-ng/issues/281))
- `[Datagrid Tree]` Fixed the need for unique IDs on the tree nodes. ([#1361](https://github.com/infor-design/enterprise/issues/1361))
- `[Editor]` Improved the result of pasting bullet lists from MS Word. ([#1351](https://github.com/infor-design/enterprise/issues/1351))
- `[Hierarchy]` Fixed layout issues in the context menu in RTL mode. ([#1310](https://github.com/infor-design/enterprise/issues/1310))
- `[Datagrid]` Added a setting `allowChildExpandOnMatch` that optionally determines if a search/filter will show and allow nonmatching children to be shown. ([#1422](https://github.com/infor-design/enterprise/issues/1422))
- `[Datagrid]` If a link is added with a href it will now be followed when clicking, rather than needing to use the click method setting on columns. ([#1473](https://github.com/infor-design/enterprise/issues/1473))
- `[Datagrid Tree]` Fixed a bug where Expand/Collapse text is added into the +/- cell. ([#1145](https://github.com/infor-design/enterprise/issues/1145))
- `[Dropdown]` Fixed a bug in NG where two dropdowns in different components would cause each other to freeze. ([#229](https://github.com/infor-design/enterprise-ng/issues/229))
- `[Editor]` Verified a past fix where editor would not work with all buttons when in a modal. ([#408](https://github.com/infor-design/enterprise/issues/408))
- `[Datagrid Tree]` Fixed a bug in `updateRow` that caused the indent of the tree grid to collapse. ([#405](https://github.com/infor-design/enterprise/issues/405))
- `[Empty Message]` Fixed a bug where a null empty message would not be possible. This is used to show no empty message on initial load delays. ([#1467](https://github.com/infor-design/enterprise/issues/1467))
- `[Lookup]` Fixed a bug where nothing is inserted when you click a link editor in the lookup. ([#1315](https://github.com/infor-design/enterprise/issues/1315))
- `[About]` Fixed a bug where the version would not show when set. It would show the IDS version. ([#1414](https://github.com/infor-design/enterprise/issues/1414))
- `[Datagrid]` Fixed a bug in `disableClientSort` / `disableClientFilter`. It now retains visual indicators on sort and filter. ([#1248](https://github.com/infor-design/enterprise/issues/1248))
- `[Tree]` Fixed a bug where selected nodes are selected again after loading child nodes. ([#1270](https://github.com/infor-design/enterprise/issues/1270))
- `[Input]` Fixed a bug where inputs that have tooltips will not be selectable with the cursor. ([#1354](https://github.com/infor-design/enterprise/issues/1354))
- `[Accordion]` Fixed a bug where double clicking a header will open and then close the accordion. ([#1314](https://github.com/infor-design/enterprise/issues/1314))
- `[Datagrid]` Fixed a bug on hover with taller cells where the hover state would not cover the entire cell. ([#1490](https://github.com/infor-design/enterprise/issues/1490))
- `[Editor]` Fixed a bug where the image would still be shown if you press the Esc key and cancel the image dialog. ([#1489](https://github.com/infor-design/enterprise/issues/1489))
- `[Datagrid Lookup]` Added additional missing event info for ajax requests and filtering. ([#1486](https://github.com/infor-design/enterprise/issues/1486))
- `[Tabs]` Added protection from inserting HTML tags in the add method (XSS). ([#1462](https://github.com/infor-design/enterprise/issues/1462))
- `[App Menu]` Added better text wrapping for longer titles. ([#1116](https://github.com/infor-design/enterprise/issues/1116))
- `[Contextual Action Panel]` Fixed some examples so that they reopen more than one time. ([#1116](https://github.com/infor-design/enterprise/issues/506))
- `[Searchfield]` Fixed a border styling issue on longer labels in the search. ([#1500](https://github.com/infor-design/enterprise/issues/1500))
- `[Tabs Multi]` Improved the experience on mobile by collapsing the menus a bit. ([#971](https://github.com/infor-design/enterprise/issues/971))
- `[Lookup]` Fixed missing ellipsis menu on mobile devices. ([#1068](https://github.com/infor-design/enterprise/issues/1068))
- `[Accordion]` Fixed incorrect font size on p tags in the accordion. ([#1116](https://github.com/infor-design/enterprise/issues/1116))
- `[Line Chart]` Fixed and improved the legend text on mobile viewport. ([#609](https://github.com/infor-design/enterprise/issues/609))

### v4.15.0 Chore & Maintenance

- `[General]` Migrated sass to use IDS color variables. ([#1435](https://github.com/infor-design/enterprise/issues/1435))
- `[Angular]` Added all settings from 4.13 in time for future 5.1.0 ([#274](https://github.com/infor-design/enterprise-ng/issues/274))
- `[General]` Fixed some incorrect layouts. ([#1357](https://github.com/infor-design/enterprise/issues/1357))
- `[Targeted Achievement]` Removed some older non working examples. ([#520](https://github.com/infor-design/enterprise/issues/520))

(50 Issues Solved This Release, Backlog Enterprise 294, Backlog Ng 80, 809 Functional Tests, 716 e2e Tests)

## v4.14.0

- [Npm Package](https://www.npmjs.com/package/ids-enterprise)
- [IDS Enterprise Angular Change Log](https://github.com/infor-design/enterprise-ng/blob/master/docs/CHANGELOG.md)

### v4.14.0 Features

- `[Datepicker/Monthview]` Added a setting for the day of week the calendar starts that can be used outside of the Locale setting. ([#1179](https://github.com/infor-design/enterprise/issues/1179))
- `[Datagrid]` Made the tree datagrid work a lot better with filtering. ([#1281](https://github.com/infor-design/enterprise/issues/1281))
- `[Autocomplete/SearchField]` Added a caseSensitive filtering option. ([#385](https://github.com/infor-design/enterprise/issues/385))
- `[Datagrid]` Added an option `headerAlign` to set alignment on the header different than the rows. ([#420](https://github.com/infor-design/enterprise/issues/420))
- `[Message]` Added the ability to use certain formatter html tags in the message content. ([#379](https://github.com/infor-design/enterprise/issues/379))

### v4.14.0 Fixes

- `[Swaplist]` Fixed a bug that if you drag really fast everything disappears. ([#1195](https://github.com/infor-design/enterprise/issues/1195))
- `[Hierarchy]` Fixed a bug that part of the profile menu is cut off. ([#931](https://github.com/infor-design/enterprise/issues/931))
- `[Datagrid/Dropdown]` Fixed a bug that part of the dropdown menu is cut off. ([#1420](https://github.com/infor-design/enterprise/issues/1420))
- `[Modal]` Fixed bugs where with certain field types modal validation was not working. ([#1213](https://github.com/infor-design/enterprise/issues/1213))
- `[Dropdown]` Fixed a regression where the tooltip was not showing when data is overflowed. ([#1400](https://github.com/infor-design/enterprise/issues/1400))
- `[Tooltip]` Fixed a bugs where a tooltip would show up in unexpected places. ([#1396](https://github.com/infor-design/enterprise/issues/1396))
- `[Datagrid/Dropdown]` Fixed a bug where an error would occur if showSelectAll is used. ([#1360](https://github.com/infor-design/enterprise/issues/1360))
- `[Datagrid/Tooltip]` Fixed a bugs where a tooltip would show up in the header unexpectedly. ([#1395](https://github.com/infor-design/enterprise/issues/1395))
- `[Popupmenu]` Fixed incorrect highlighting on disabled list items.  ([#982](https://github.com/infor-design/enterprise/issues/982))
- `[Contextual Action Panel]` Fixed issues with certain styles of invoking the CAP where it would not reopen a second time. ([#1139](https://github.com/infor-design/enterprise/issues/1139))
- `[Spinbox]` Added a fix so the page will not zoom when click + and - on mobile devices. ([#1070](https://github.com/infor-design/enterprise/issues/1070))
- `[Splitter]` Removed the tooltip from the expand/collapse button as it was superfluous. ([#1180](https://github.com/infor-design/enterprise/issues/1180))
- `[Datagrid]` Added a fix so the last column when stretching will do so with percentage so it will stay when the page resize or the menu opens/closes. ([#1168](https://github.com/infor-design/enterprise/issues/1168))
- `[Datagrid]` Fixed bugs in the server side and filtering example. ([#396](https://github.com/infor-design/enterprise/issues/396))
- `[Datagrid]` Fixed a bug in applyFilter with datefields. ([#1269](https://github.com/infor-design/enterprise/issues/1269))
- `[Datagrid]` Fixed a bug in updateCellNode where sometimes it did not work. ([#1122](https://github.com/infor-design/enterprise/issues/1122))
- `[Hierarchy]` Made the empty image ring the same color as the left edge. ([#932](https://github.com/infor-design/enterprise/issues/932))
- `[Datagrid/Dropdown]` Fixed an issue that tab did not close dropdown editors. ([#1198](https://github.com/infor-design/enterprise/issues/1198))
- `[Datagrid/Dropdown]` Fixed a bug that if you click open a dropdown editor then you cannot use arrow keys to select. ([#1387](https://github.com/infor-design/enterprise/issues/1387))
- `[Datagrid/Dropdown]` Fixed a bug that if a smaller number of items the menu would be too short. ([#1298](https://github.com/infor-design/enterprise/issues/1298))
- `[Searchfield]` Fixed a bug that the search field didnt work in safari. ([#225](https://github.com/infor-design/enterprise/issues/225))
- `[Datagrid/Dropdown]` Fixed a bug that source is used the values may be cleared out when opening the list. ([#1185](https://github.com/infor-design/enterprise/issues/1185))
- `[Personalization]` Fixed a bug that when calling initialize the personalization would reset. ([#1231](https://github.com/infor-design/enterprise/issues/1231))
- `[Tabs]` Fixed the alignment of the closing icon. ([#1056](https://github.com/infor-design/enterprise/issues/1056))
- `[Dropdown]` Fixed list alignment issues on mobile. ([#1069](https://github.com/infor-design/enterprise/issues/1069))
- `[Dropdown]` Fixed issues where the listbox would not close on mobile. ([#1119](https://github.com/infor-design/enterprise/issues/1119))
- `[Dropdown]` Fixed a bug where modals would close on url hash change. ([#1207](https://github.com/infor-design/enterprise/issues/1207))
- `[Contextual Action Panel]` Fixed an issue where buttons would occasionally be out of view. ([#283](https://github.com/infor-design/enterprise/issues/283))
- `[Empty Message]` Added a new icon to indicate using the search function. ([#1325](https://github.com/infor-design/enterprise/issues/1325))
- `[Searchfield]` Added a fix for landscape mode on mobile. ([#1102](https://github.com/infor-design/enterprise/issues/1102))
- `[Datagrid]` Added a fix for hard to read fields in high contrast mode. ([#1193](https://github.com/infor-design/enterprise/issues/1193))

### v4.14.0 Chore & Maintenance

- `[General]` Fixed problems with the css mapping where the line numbers were wrong in the map files. ([#962](https://github.com/infor-design/enterprise/issues/962))
- `[Docs]` Added setting so themes can be shown in the documentation pages. ([#1327](https://github.com/infor-design/enterprise/issues/1327))
- `[Docs]` Made links to example pages open in a new window. ([#1132](https://github.com/infor-design/enterprise/issues/1132))

(43 Issues Solved This Release, Backlog Enterprise 181, Backlog Ng 64, 682 Functional Tests, 612 e2e Tests)

## v4.13.0

- [Npm Package](https://www.npmjs.com/package/ids-enterprise)
- [IDS Enterprise Angular Change Log](https://github.com/infor-design/enterprise-ng/blob/master/docs/CHANGELOG.md)

### v4.13.0 Features

- `[Calendar]` Added some new features such as upcoming events view, RTL, keyboard support and fixed styling issues and bugs. ([#1221](https://github.com/infor-design/enterprise/issues/1221))
- `[Flex Toolbar]` Added search field integration, so that the search field is mainly close to being able to replace the legacy toolbar. ([#269](https://github.com/infor-design/enterprise/issues/269))
- `[Bar]` Added short, medium label support for adapting the chart to responsive views. ([#1094](https://github.com/infor-design/enterprise/issues/1094))
- `[Textarea]` Added maxLength option to prevent typing over a set maximum. ([#1046](https://github.com/infor-design/enterprise/issues/1046))
- `[Textarea]` Added maxGrow option to prevent growing when typing over a set max. ([#1147](https://github.com/infor-design/enterprise/issues/1147))
- `[Datagrid]` If using the `showDirty` option the indication will now be on each cell. ([#1183](https://github.com/infor-design/enterprise/issues/1183))
- `[Datepicker]` Added an option `useCurrentTime` that will insert current time instead of noon time with date and timepickers. ([#1087](https://github.com/infor-design/enterprise/issues/1087))
- `[General]` Included an IE 11 polyfill for ES6 Promises, this is a new dependency in the package.json you should include. ([#1172](https://github.com/infor-design/enterprise/issues/1172))
- `[General]` Add translations in 38 languages including new support for Slovak (sk-SK). ([#557](https://github.com/infor-design/enterprise/issues/557))

### v4.13.0 Fixes

- `[Tooltips]` Fixed an important bug where tooltips would stick around in the page on the top corner. ([#1273](https://github.com/infor-design/enterprise/issues/1273))
- `[Tooltips]` Fixed some contrast issues on the high contrast theme. ([#1249](https://github.com/infor-design/enterprise/issues/1249))
- `[Tooltips]` Fixed a bug where Toolbar "More Actions" menu buttons could incorrectly display a tooltip overlapping an open menu. ([#1242](https://github.com/infor-design/enterprise/issues/1242))
- `[Datepicker / Timepicker]` Removed the need to use the customValidation setting. You can remove this option from your code. The logic will pick up if you added customValidation to your input by adding a data-validate option. You also may need to add `date` or `availableDate` validation to your  data-validate attribute if these validations are desired along with your custom or required validation. ([#862](https://github.com/infor-design/enterprise/issues/862))
- `[Menubutton]` Added a new setting `hideMenuArrow` you can use for buttons that don't require an arrow, such as menu buttons. ([#1088](https://github.com/infor-design/enterprise/issues/1088))
- `[Dropdown]` Fixed issues with destroy when multiple dropdown components are on the page. ([#1202](https://github.com/infor-design/enterprise/issues/1202))
- `[Datagrid]` Fixed alignment issues when using filtering with some columns that do not have a filter. ([#1124](https://github.com/infor-design/enterprise/issues/1124))
- `[Datagrid]` Fixed an error when dynamically adding context menus. ([#1216](https://github.com/infor-design/enterprise/issues/1216))
- `[Datagrid]` Added an example of dynamic intermediate paging and filtering. ([#396](https://github.com/infor-design/enterprise/issues/396))
- `[Dropdown]` Fixed alignment issues on mobile devices. ([#1069](https://github.com/infor-design/enterprise/issues/1069))
- `[Datepicker]` Fixed incorrect assumptions, causing incorrect umalqura calendar calculations. ([#1189](https://github.com/infor-design/enterprise/issues/1189))
- `[Datepicker]` Fixed an issue where the dialog would not close on click out if opening the time dropdown components first. ([#1278](https://github.com/infor-design/enterprise/issues/))
- `[General]` Added the ability to stop renderLoop. ([#214](https://github.com/infor-design/enterprise/issues/214))
- `[Datepicker]` Fixed an issue reselecting ranges with the date picker range option. ([#1197](https://github.com/infor-design/enterprise/issues/1197))
- `[Editor]` Fixed bugs on IE with background color option. ([#392](https://github.com/infor-design/enterprise/issues/392))
- `[Colorpicker]` Fixed issue where the palette is not closed on enter key / click. ([#1050](https://github.com/infor-design/enterprise/issues/1050))
- `[Accordion]` Fixed issues with context menus on the accordion. ([#639](https://github.com/infor-design/enterprise/issues/639))
- `[Searchfield]` Made no results appear not clickable. ([#329](https://github.com/infor-design/enterprise/issues/329))
- `[Datagrid]` Added an example of groups and paging. ([#435](https://github.com/infor-design/enterprise/issues/435))
- `[Editor]` Fixed the dirty indicator when using toolbar items. ([#910](https://github.com/infor-design/enterprise/issues/910))
- `[Datagrid]` Fixed a bug that made tooltips disappear when a lookup editor is closed. ([#1186](https://github.com/infor-design/enterprise/issues/1186))
- `[Datagrid]` Fixed a bug where not all rows are removed in the removeSelected function. ([#1036](https://github.com/infor-design/enterprise/issues/1036))
- `[Datagrid]` Fixed bugs in activateRow and deactivateRow in some edge cases. ([#948](https://github.com/infor-design/enterprise/issues/948))
- `[Datagrid]` Fixed formatting of tooltips on the header and filter. ([#955](https://github.com/infor-design/enterprise/issues/955))
- `[Datagrid]` Fixed wrong page number when saving the page number in localstorage and reloading. ([#798](https://github.com/infor-design/enterprise/issues/798))
- `[Tree]` Fixed issues when expanding and collapsing after dragging nodes around. ([#1183](https://github.com/infor-design/enterprise/issues/1183))
- `[ContextualActionPanel]` Fixed a bug where the CAP will be closed if clicking an accordion in it. ([#1138](https://github.com/infor-design/enterprise/issues/1138))
- `[Colorpicker]` Added a setting (customColors) to prevent adding default colors if totally custom colors are used. ([#1135](https://github.com/infor-design/enterprise/issues/1135))
- `[AppMenu]` Improved contrast in high contrast theme. ([#1146](https://github.com/infor-design/enterprise/issues/1146))
- `[Searchfield]` Fixed issue where ascenders/descenders are cut off. ([#1101](https://github.com/infor-design/enterprise/issues/1101))
- `[Tree]` Added sortstop and sortstart events. ([#1003](https://github.com/infor-design/enterprise/issues/1003))
- `[Searchfield]` Fixed some alignment issues in different browsers. ([#1106](https://github.com/infor-design/enterprise/issues/1106))
- `[Searchfield]` Fixed some contrast issues in different browsers. ([#1104](https://github.com/infor-design/enterprise/issues/1104))
- `[Searchfield]` Prevent multiple selected events from firing. ([#1259](https://github.com/infor-design/enterprise/issues/1259))
- `[Autocomplete]` Added a beforeOpen setting ([#398](https://github.com/infor-design/enterprise/issues/398))
- `[Toolbar]` Fixed an error where toolbar tried to focus a DOM item that was removed. ([#1177](https://github.com/infor-design/enterprise/issues/1177))
- `[Dropdown]` Fixed a problem where the bottom of some lists is cropped. ([#909](https://github.com/infor-design/enterprise/issues/909))
- `[General]` Fixed a few components so that they could still initialize when hidden. ([#230](https://github.com/infor-design/enterprise/issues/230))
- `[Datagrid]` Fixed missing tooltips on new row. ([#1081](https://github.com/infor-design/enterprise/issues/1081))
- `[Lookup]` Fixed a bug using select all where it would select the previous list. ([#295](https://github.com/infor-design/enterprise/issues/295))
- `[Datagrid]` Fixed missing summary row on initial render in some cases. ([#330](https://github.com/infor-design/enterprise/issues/330))
- `[Button]` Fixed alignment of text and icons. ([#973](https://github.com/infor-design/enterprise/issues/973))
- `[Datagrid]` Fixed missing source call when loading last page first. ([#1162](https://github.com/infor-design/enterprise/issues/1162))
- `[SwapList]` Made sure swap list will work in all cases and in angular. ([#152](https://github.com/infor-design/enterprise/issues/152))
- `[Toast]` Fixed a bug where some toasts on certain urls may not close. ([#1305](https://github.com/infor-design/enterprise/issues/1305))
- `[Datepicker / Lookup]` Fixed bugs where they would not load on tabs. ([#1304](https://github.com/infor-design/enterprise/issues/1304))

### v4.13.0 Chore & Maintenance

- `[General]` Added more complete visual tests. ([#978](https://github.com/infor-design/enterprise/issues/978))
- `[General]` Cleaned up some of the sample pages start at A, making sure examples work and tests are covered for better QA (on going). ([#1136](https://github.com/infor-design/enterprise/issues/1136))
- `[General]` Upgraded to ids-identity 2.0.x ([#1062](https://github.com/infor-design/enterprise/issues/1062))
- `[General]` Cleanup missing files in the directory listings. ([#985](https://github.com/infor-design/enterprise/issues/985))
- `[Angular 1.0]` We removed the angular 1.0 directives from the code and examples. These are no longer being updated. You can still use older versions of this or move on to Angular 7.x ([#1136](https://github.com/infor-design/enterprise/issues/1136))
- `[Uplift]` Included the uplift theme again as alpha for testing. It will show with a watermark and is only available via the personalize api or url params in the demo app. ([#1224](https://github.com/infor-design/enterprise/issues/1224))

(69 Issues Solved This Release, Backlog Enterprise 199, Backlog Ng 63, 662 Functional Tests, 659 e2e Tests)

## v4.12.0

- [Npm Package](https://www.npmjs.com/package/ids-enterprise)
- [IDS Enterprise Angular Change Log](https://github.com/infor-design/enterprise-ng/blob/master/docs/CHANGELOG.md)

### v4.12.0 Features

- `[General]` The ability to make custom/smaller builds has further been improved. We improved the component matching, made it possible to run the tests on only included components, fixed the banner, and improved the terminal functionality. Also removed/deprecated the older mapping tool. ([#417](https://github.com/infor-design/enterprise/issues/417))
- `[Message]` Added the ability to have different types (Info, Confirm, Error, Alert). ([#963](https://github.com/infor-design/enterprise/issues/963))
- `[General]` Further fixes to for xss issues. ([#683](https://github.com/infor-design/enterprise/issues/683))
- `[Pager]` Made it possible to use the pager as a standalone component. ([#250](https://github.com/infor-design/enterprise/issues/250))
- `[Editor]` Added a clear formatting button. ([#473](https://github.com/infor-design/enterprise/issues/473))
- `[Datepicker]` Added an option to show the time as current time instead of midnight. ([#889](https://github.com/infor-design/enterprise/issues/889))
- `[About]` Dialog now shows device information. ([#684](https://github.com/infor-design/enterprise/issues/684))

### v4.12.0 Fixes

- `[Datagrid Tree]` Fixed incorrect data on activated event. ([#412](https://github.com/infor-design/enterprise/issues/412))
- `[Datagrid]` Improved the export function so it works on different locales. ([#378](https://github.com/infor-design/enterprise/issues/378))
- `[Tabs]` Fixed a bug where clicking the x on tabs with a dropdowns would incorrectly open the dropdown. ([#276](https://github.com/infor-design/enterprise/issues/276))
- `[Datagrid]` Changed the `settingschange` event so it will only fire once. ([#903](https://github.com/infor-design/enterprise/issues/903))
- `[Listview]` Improved rendering performance. ([#430](https://github.com/infor-design/enterprise/issues/430))
- `[General]` Fixed issues when using base tag, that caused icons to disappear. ([#766](https://github.com/infor-design/enterprise/issues/766))
- `[Empty Message]` Made it possible to assign code to the button click if used. ([#667](https://github.com/infor-design/enterprise/issues/667))
- `[Datagrid]` Added translations for the new tooltip. ([#227](https://github.com/infor-design/enterprise/issues/227))
- `[Dropdown]` Fixed contrast issue in high contrast theme. ([#945](https://github.com/infor-design/enterprise/issues/945))
- `[Datagrid]` Reset to default did not reset dropdown columns. ([#847](https://github.com/infor-design/enterprise/issues/847))
- `[Datagrid]` Fixed bugs in keyword search highlighting with special characters. ([#849](https://github.com/infor-design/enterprise/issues/849))
- `[Datagrid]` Fixed bugs that causes NaN to appear in date fields. ([#891](https://github.com/infor-design/enterprise/issues/891))
- `[Dropdown]` Fixed issue where validation is not trigger on IOS on click out. ([#659](https://github.com/infor-design/enterprise/issues/659))
- `[Lookup]` Fixed bug in select all in multiselect with paging. ([#926](https://github.com/infor-design/enterprise/issues/926))
- `[Modal]` Fixed bug where the modal would close if hitting enter on a checkbox and inputs. ([#320](https://github.com/infor-design/enterprise/issues/320))
- `[Lookup]` Fixed bug trying to reselect a second time. ([#296](https://github.com/infor-design/enterprise/issues/296))
- `[Tabs]` Fixed behavior when closing and disabling tabs. ([#947](https://github.com/infor-design/enterprise/issues/947))
- `[Dropdown]` Fixed layout issues when using icons in the dropdown. ([#663](https://github.com/infor-design/enterprise/issues/663))
- `[Datagrid]` Fixed a bug where the tooltip did not show on validation. ([#1008](https://github.com/infor-design/enterprise/issues/1008))
- `[Tabs]` Fixed issue with opening spillover on IOS. ([#619](https://github.com/infor-design/enterprise/issues/619))
- `[Datagrid]` Fixed bugs when using `exportable: false` in certain column positions. ([#787](https://github.com/infor-design/enterprise/issues/787))
- `[Searchfield]` Removed double border. ([#328](https://github.com/infor-design/enterprise/issues/328))

### v4.12.0 Chore & Maintenance

- `[Masks]` Added missing and more documentation, cleaned up existing docs. ([#1033](https://github.com/infor-design/enterprise/issues/1033))
- `[General]` Based on design site comments, we improved some pages and fixed some missing links. ([#1034](https://github.com/infor-design/enterprise/issues/1034))
- `[Bar Chart]` Added test coverage. ([#848](https://github.com/infor-design/enterprise/issues/848))
- `[Datagrid]` Added full api test coverage. ([#242](https://github.com/infor-design/enterprise/issues/242))

(55 Issues Solved This Release, Backlog Enterprise 185, Backlog Ng 50, 628 Functional Tests, 562 e2e Tests)

## v4.11.0

- [Npm Package](https://www.npmjs.com/package/ids-enterprise)
- [IDS Enterprise Angular Change Log](https://github.com/infor-design/enterprise-ng/blob/master/docs/CHANGELOG.md)

### v4.11.0 Features

- `[General]` It is now possible to make custom builds. With a custom build you specify a command with a list of components that you use. This can be used to reduce the bundle size for both js and css. ([#417](https://github.com/infor-design/enterprise/issues/417))
- `[Calendar]` Added more features including: a readonly view, ability for events to span days, tooltips and notifications ([#417](https://github.com/infor-design/enterprise/issues/417))
- `[Lookup]` Added the ability to select across pages, even when doing server side paging. ([#375](https://github.com/infor-design/enterprise/issues/375))
- `[Datagrid]` Improved tooltip performance, and now tooltips show on cells that are not fully displayed. ([#447](https://github.com/infor-design/enterprise/issues/447))

### v4.11.0 Fixes

- `[Dropdown]` The onKeyDown callback was not firing if CTRL key is used. This is fixed. ([#793](https://github.com/infor-design/enterprise/issues/793))
- `[Tree]` Added a small feature to preserve the tree node states on reload. ([#792](https://github.com/infor-design/enterprise/issues/792))
- `[Tree]` Added a disable/enable method to disable/enable the whole tree. ([#752](https://github.com/infor-design/enterprise/issues/752))
- `[App Menu]` Fixed a bug clearing the search filter box. ([#702](https://github.com/infor-design/enterprise/issues/702))
- `[Column Chart]` Added a yAxis option, you can use to format the yAxis in custom ways. ([#627](https://github.com/infor-design/enterprise/issues/627))
- `[General]` More fixes to use external ids tokens. ([#708](https://github.com/infor-design/enterprise/issues/708))
- `[Datagrid]` Fixed an error calling selectRows with an integer. ([#756](https://github.com/infor-design/enterprise/issues/756))
- `[Tree]` Fixed a bug that caused newly added rows to not be draggable. ([#618](https://github.com/infor-design/enterprise/issues/618))
- `[Dropdown / Multiselect]` Re-added the ability to have a placeholder on the component. ([#832](https://github.com/infor-design/enterprise/issues/832))
- `[Datagrid]` Fixed a bug that caused dropdown filters to not save on reload of page (saveUserSettings) ([#791](https://github.com/infor-design/enterprise/issues/791))
- `[Dropdown]` Fixed a bug that caused an unneeded scrollbar. ([#786](https://github.com/infor-design/enterprise/issues/786))
- `[Tree]` Added drag events and events for when the data is changed. ([#801](https://github.com/infor-design/enterprise/issues/801))
- `[Datepicker]` Fixed a bug updating settings, where time was not changing correctly. ([#305](https://github.com/infor-design/enterprise/issues/305))
- `[Tree]` Fixed a bug where the underlying dataset was not synced up. ([#718](https://github.com/infor-design/enterprise/issues/718))
- `[Lookup]` Fixed incorrect text color on chrome. ([#762](https://github.com/infor-design/enterprise/issues/762))
- `[Editor]` Fixed duplicate ID's on the popup dialogs. ([#746](https://github.com/infor-design/enterprise/issues/746))
- `[Dropdown]` Fixed misalignment of icons on IOS. ([#657](https://github.com/infor-design/enterprise/issues/657))
- `[Demos]` Fixed a bug that caused RTL pages to sometimes load blank. ([#814](https://github.com/infor-design/enterprise/issues/814))
- `[Modal]` Fixed a bug that caused the modal to close when clicking an accordion on the modal. ([#747](https://github.com/infor-design/enterprise/issues/747))
- `[Tree]` Added a restoreOriginalState method to set the tree back to its original state. ([#751](https://github.com/infor-design/enterprise/issues/751))
- `[Datagrid]` Added an example of a nested datagrid with scrolling. ([#172](https://github.com/infor-design/enterprise/issues/172))
- `[Datagrid]` Fixed column alignment issues on grouped column examples. ([#147](https://github.com/infor-design/enterprise/issues/147))
- `[Datagrid]` Fixed bugs when dragging and resizing grouped columns. ([#374](https://github.com/infor-design/enterprise/issues/374))
- `[Validation]` Fixed a bug that caused validations with changing messages to not go away on correction. ([#640](https://github.com/infor-design/enterprise/issues/640))
- `[Datagrid]` Fixed bugs in actionable mode (enter was not moving down). ([#788](https://github.com/infor-design/enterprise/issues/788))
- `[Bar Charts]` Fixed bug that caused tooltips to occasionally not show up. ([#739](https://github.com/infor-design/enterprise/issues/739))
- `[Dirty]` Fixed appearance/contrast on high contrast theme. ([#692](https://github.com/infor-design/enterprise/issues/692))
- `[Locale]` Fixed incorrect date time format. ([#608](https://github.com/infor-design/enterprise/issues/608))
- `[Dropdown]` Fixed bug where filtering did not work with CAPS lock on. ([#608](https://github.com/infor-design/enterprise/issues/608))
- `[Accordion]` Fixed styling issue on safari. ([#282](https://github.com/infor-design/enterprise/issues/282))
- `[Dropdown]` Fixed a bug on mobile devices, where the list would close on scrolling. ([#656](https://github.com/infor-design/enterprise/issues/656))

### v4.11.0 Chore & Maintenance

- `[Textarea]` Added additional test coverage. ([#337](https://github.com/infor-design/enterprise/issues/337))
- `[Tree]` Added additional test coverage. ([#752](https://github.com/infor-design/enterprise/issues/752))
- `[Busy Indicator]` Added additional test coverage. ([#233](https://github.com/infor-design/enterprise/issues/233))
- `[Docs]` Added additional information for developers on how to use IDS. ([#721](https://github.com/infor-design/enterprise/issues/721))
- `[Docs]` Added Id's and test notes to all pages. ([#259](https://github.com/infor-design/enterprise/issues/259))
- `[Docs]` Fixed issues on the wizard docs. ([#824](https://github.com/infor-design/enterprise/issues/824))
- `[Accordion]` Added additional test coverage. ([#516](https://github.com/infor-design/enterprise/issues/516))
- `[General]` Added sass linter (stylelint). ([#767](https://github.com/infor-design/enterprise/issues/767))

(53 Issues Solved This Release, Backlog Enterprise 170, Backlog Ng 41, 587 Functional Tests, 458 e2e Tests)

## v4.10.0

- [Npm Package](https://www.npmjs.com/package/ids-enterprise)
- [IDS Enterprise Angular Change Log](https://github.com/infor-design/enterprise-ng/blob/master/docs/CHANGELOG.md)

### v4.10.0 Features

- `[Tooltips]` Will now activate on longpress on mobile devices. ([#400](https://github.com/infor-design/enterprise/issues/400))
- `[Contextmenu]` Will now activate on longpress on mobile devices (except when on inputs). ([#245](https://github.com/infor-design/enterprise/issues/245))
- `[Locale]` Added support for zh-Hant and zh-Hans. ([#397](https://github.com/infor-design/enterprise/issues/397))
- `[Tree]` Greatly improved rendering and expanding performance. ([#251](https://github.com/infor-design/enterprise/issues/251))
- `[General]` Internally all of the sass is now extended from [IDS Design tokens]( https://github.com/infor-design/design-system) ([#354](https://github.com/infor-design/enterprise/issues/354))
- `[Calendar]` Added initial readonly calendar. At the moment the calendar can only render events and has a filtering feature. More will be added next sprint. ([#261](https://github.com/infor-design/enterprise/issues/261))

### v4.10.0 Fixes

- `[Dropdown]` Minor Breaking Change for Xss reasons we removed the ability to set a custom hex color on icons in the dropdown. You can still pass in one of the alert colors from the colorpalette (fx alert, good, info). This was not even shown in the examples so may not be missed. ([#256](https://github.com/infor-design/enterprise/issues/256))
- `[Popupmenu]` Fixed a problem in popupmenu, if it was opened in immediate mode, submenus will be cleared of their text when the menu is eventually closed. ([#701](https://github.com/infor-design/enterprise/issues/701))
- `[Editor]` Fixed xss injection problem on the link dialog. ([#257](https://github.com/infor-design/enterprise/issues/257))
- `[Spinbox]` Fixed a height / alignment issue on spinboxes when used in short height configuration. ([#547](https://github.com/infor-design/enterprise/issues/547))
- `[Datepicker / Mask]` Fixed an issue in angular that caused using backspace to not save back to the model. ([#51](https://github.com/infor-design/enterprise-ng/issues/51))
- `[Field Options]` Fixed mobile support so they now work on touch better on IOS and Android. ([#555](https://github.com/infor-design/enterprise-ng/issues/555))
- `[Tree]` Tree with + and - for the folders was inversed visually. This was fixed, update your svg.html ([#685](https://github.com/infor-design/enterprise-ng/issues/685))
- `[Modal]` Fixed an alignment issue with the closing X on the top corner. ([#662](https://github.com/infor-design/enterprise-ng/issues/662))
- `[Popupmenu]` Fixed a visual flickering when opening dynamic submenus. ([#588](https://github.com/infor-design/enterprise/issues/588))
- `[Tree]` Added full unit and functional tests. ([#264](https://github.com/infor-design/enterprise/issues/264))
- `[Lookup]` Added full unit and functional tests. ([#344](https://github.com/infor-design/enterprise/issues/344))
- `[Datagrid]` Added more unit and functional tests. ([#242](https://github.com/infor-design/enterprise/issues/242))
- `[General]` Updated the develop tools and sample app to Node 10. During this update we set package-lock.json to be ignored in .gitignore ([#540](https://github.com/infor-design/enterprise/issues/540))
- `[Modal]` Allow beforeOpen callback to run optionally whether you have content or not passed back. ([#409](https://github.com/infor-design/enterprise/issues/409))
- `[Datagrid]` The lookup editor now supports left, right, and center align on the column settings. ([#228](https://github.com/infor-design/enterprise/issues/228))
- `[Mask]` When adding prefixes and suffixes (like % and $) if all the rest of the text is cleared, these will also now be cleared. ([#433](https://github.com/infor-design/enterprise/issues/433))
- `[Popupmenu]` Fixed low contrast selection icons in high contrast theme. ([#410](https://github.com/infor-design/enterprise/issues/410))
- `[Header Popupmenu]` Fixed missing focus state. ([#514](https://github.com/infor-design/enterprise/issues/514))
- `[Datepicker]` When using legends on days, fixed a problem that the hover states are shown incorrectly when changing month. ([#514](https://github.com/infor-design/enterprise/issues/514))
- `[Listview]` When the search field is disabled, it was not shown with disabled styling, this is fixed. ([#422](https://github.com/infor-design/enterprise/issues/422))
- `[Donut]` When having 4 or 2 sliced the tooltip would not show up on some slices. This is fixed. ([#482](https://github.com/infor-design/enterprise/issues/482))
- `[Datagrid]` Added a searchExpandableRow option so that you can control if data in expandable rows is searched/expanded. ([#480](https://github.com/infor-design/enterprise/issues/480))
- `[Multiselect]` If more items then fit are selected the tooltip was not showing on initial load, it only showed after changing values. This is fixed. ([#633](https://github.com/infor-design/enterprise/issues/633))
- `[Tooltip]` An example was added showing how you can show tooltips on disabled buttons. ([#453](https://github.com/infor-design/enterprise/issues/453))
- `[Modal]` A title with brackets in it was not escaping the text correctly. ([#246](https://github.com/infor-design/enterprise/issues/246))
- `[Modal]` Pressing enter when on inputs such as file upload no longer closes the modal. ([#321](https://github.com/infor-design/enterprise/issues/321))
- `[Locale]` Sent out translations so things like the Editor New/Same window dialog will be translated in the future. ([#511](https://github.com/infor-design/enterprise/issues/511))
- `[Nested Datagrid]` Fixed focus issues, the wrong cell in the nest was getting focused. ([#371](https://github.com/infor-design/enterprise/issues/371))

(44 Issues Solved This Release, Backlog Enterprise 173, Backlog Ng 44, 565 Functional Tests, 426 e2e Tests)

## v4.9.0

- [Npm Package](https://www.npmjs.com/package/ids-enterprise)
- [IDS Enterprise Angular Change Log](https://github.com/infor-design/enterprise-ng/blob/master/docs/CHANGELOG.md)

### v4.9.0 Features

- `[Datagrid]` Changed the way alerts work on rows. It now no longer requires an extra column. The rowStatus column will now be ignored so can be removed. When an alert / error / info message is added to the row the whole row will highlight. ([Check out the example.](https://bit.ly/2LC33iJ) ([#258](https://github.com/infor-design/enterprise/issues/258))
- `[Modal]` Added an option `showCloseBtn` which when set to true will show a X button on the top left corner. ([#358](https://github.com/infor-design/enterprise/issues/358))
- `[Multiselect / Dropdown]` Added the ability to see the search term during ajax requests. ([#267](https://github.com/infor-design/enterprise/issues/267))
- `[Scatterplot]` Added a scatter plot chart similar to a bubble chart but with shapes. ([Check out the example.](https://bit.ly/2K9N59M) ([#341](https://github.com/infor-design/enterprise/issues/341))
- `[Toast]` Added an option `allowLink` which when set to true will allow you to specify a `<a>` in the message content to add a link to the message. ([#341](https://github.com/infor-design/enterprise/issues/341))

### v4.9.0 Fixes

- `[Accordion]` Fixed an issue that prevented a right click menu from working on the accordion. ([#238](https://github.com/infor-design/enterprise/issues/238))
- `[Charts]` Fixed up missing empty states and selection methods so they work on all charts. ([#265](https://github.com/infor-design/enterprise/issues/265))
- `[Datagrid]` Fixed the performance of pasting from excel. ([#240](https://github.com/infor-design/enterprise/issues/240))
- `[Datagrid]` The keyword search will now clear when reloading data. ([#307](https://github.com/infor-design/enterprise/issues/307))
- `[Docs]` Fixed several noted missing pages and broken links in the docs. ([#244](https://github.com/infor-design/enterprise/issues/244))
- `[Dropdown]` Fixed bug in badges configuration. ([#270](https://github.com/infor-design/enterprise/issues/270))
- `[Flex Layout]` Fixed field-flex to work better on IE. ([#252](https://github.com/infor-design/enterprise/issues/252))
- `[Editor]` Fixed bug that made it impossible to edit the visual tab. ([#478](https://github.com/infor-design/enterprise/issues/478))
- `[Editor]` Fixed a bug with dirty indicator that caused a messed up layout. ([#241](https://github.com/infor-design/enterprise/issues/241))
- `[Lookup]` Fixed it so that select will work correctly when filtering. ([#248](https://github.com/infor-design/enterprise/issues/248))
- `[Header]` Fixed missing `More` tooltip on the header. ([#345](https://github.com/infor-design/enterprise/issues/345))
- `[Validation]` Added fixes to prevent `error` and `valid` events from going off more than once. ([#237](https://github.com/infor-design/enterprise/issues/237))
- `[Validation]` Added fixes to make multiple messages work better. There is now a `getMessages()` function that will return all erros on a field as an array. The older `getMessage()` will still return a string. ([#237](https://github.com/infor-design/enterprise/issues/237))
- `[Validation]` Fixed un-needed event handlers when using fields on a tab. ([#332](https://github.com/infor-design/enterprise/issues/332))

### v4.9.0 Chore & Maintenance

- `[Blockgrid]` Added full test coverage ([#234](https://github.com/infor-design/enterprise/issues/234))
- `[CAP]` Fixed some examples that would not close ([#283](https://github.com/infor-design/enterprise/issues/283))
- `[Datepicker]` Added full test coverage ([#243](https://github.com/infor-design/enterprise/issues/243))
- `[Datagrid]` Fixed an example so that it shows how to clear a dropdown filter. ([#254](https://github.com/infor-design/enterprise/issues/254))
- `[Docs]` Added TEAMS.MD for collecting info on the teams using ids. If you are not in the list let us know or make a pull request. ([#350](https://github.com/infor-design/enterprise/issues/350))
- `[Listview]` Fixed some links in the sample app that caused some examples to fail. ([#273](https://github.com/infor-design/enterprise/issues/273))
- `[Tabs]` Added more test coverage ([#239](https://github.com/infor-design/enterprise/issues/239))
- `[Toast]` Added full test coverage ([#232](https://github.com/infor-design/enterprise/issues/232))
- `[Testing]` Added visual regression tests, and more importantly a system for doing them via CI. ([#255](https://github.com/infor-design/enterprise/issues/255))

(34 Issues Solved This Release, Backlog Enterprise 158, Backlog Ng 41, 458 Functional Tests, 297 e2e Tests)

## v4.8.0

- [Npm Package](https://www.npmjs.com/package/ids-enterprise)
- [IDS Enterprise Angular Change Log](https://github.com/infor-design/enterprise-ng/blob/master/docs/CHANGELOG.md)

### v4.8.0 Features

- `[Datagrid]` Added an example of Nested Datagrids with ([basic nested grid support.](https://bit.ly/2lGKM4a)) ([#SOHO-3474](https://jira.infor.com/browse/SOHO-3474))
- `[Datagrid]` Added support for async validation. ([#SOHO-7943](https://jira.infor.com/browse/SOHO-7943))
- `[Export]` Extracted excel export code so it can be run outside the datagrid. ([#SOHO-7246](https://jira.infor.com/browse/SOHO-7246))

### v4.8.0 Fixes

- `[Searchfield / Toolbar Searchfield]` Merged code between them so there is just one component. This reduced code and fixed many bugs. ([#161](https://github.com/infor-design/enterprise/pull/161))
- `[Datagrid]` Fixed issues using expand row after hiding/showing columns. ([#SOHO-8103](https://jira.infor.com/browse/SOHO-8103))
- `[Datagrid]` Fixed issue that caused nested grids in expandable rows to hide after hiding/showing columns on the parent grid. ([#SOHO-8102](https://jira.infor.com/browse/SOHO-8102))
- `[Datagrid]` Added an example showing Math rounding on numeric columns ([#SOHO-5168](https://jira.infor.com/browse/SOHO-5168))
- `[Datagrid]` Date editors now maintain date format correctly. ([#SOHO-5861](https://jira.infor.com/browse/SOHO-5861))
- `[Datagrid]` Fixed alignment off sort indicator on centered columns. ([#SOHO-7444](https://jira.infor.com/browse/SOHO-7444))
- `[Datagrid]` Behavior Change - Sorting clicking now no longer refocuses last cell. ([#SOHO-7682](https://jira.infor.com/browse/SOHO-7682))
- `[Datagrid]` Fixed formatter error that showed NaN on some number cells. ([#SOHO-7839](https://jira.infor.com/browse/SOHO-7682))
- `[Datagrid]` Fixed a bug rendering last column in some situations. ([#SOHO-7987](https://jira.infor.com/browse/SOHO-7987))
- `[Datagrid]` Fixed incorrect data in context menu event. ([#SOHO-7991](https://jira.infor.com/browse/SOHO-7991))
- `[Dropdown]` Added an onKeyDown option so keys can be overriden. ([#SOHO-4815](https://jira.infor.com/browse/SOHO-4815))
- `[Slider]` Fixed step slider to work better jumping across steps. ([#SOHO-6271](https://jira.infor.com/browse/SOHO-6271))
- `[Tooltip]` Will strip tooltip markup to prevent xss. ([#SOHO-6522](https://jira.infor.com/browse/SOHO-6522))
- `[Contextual Action Panel]` Fixed alignment issue on x icon. ([#SOHO-6612](https://jira.infor.com/browse/SOHO-6612))
- `[Listview]` Fixed scrollbar size when removing items. ([#SOHO-7402](https://jira.infor.com/browse/SOHO-7402))
- `[Navigation Popup]` Fixed a bug setting initial selected value. ([#SOHO-7411](https://jira.infor.com/browse/SOHO-7411))
- `[Grid]` Added a no-margin setting for nested grids with no indentation. ([#SOHO-7495](https://jira.infor.com/browse/SOHO-7495))
- `[Grid]` Fixed positioning of checkboxes in the grid. ([#SOHO-7979](https://jira.infor.com/browse/SOHO-7979))
- `[Tabs]` Fixed bug calling add in NG applications. ([#SOHO-7511](https://jira.infor.com/browse/SOHO-7511))
- `[Listview]` Selected event now contains the dataset row. ([#SOHO-7512](https://jira.infor.com/browse/SOHO-7512))
- `[Multiselect]` Fixed incorrect showing of delselect button in certain states. ([#SOHO-7535](https://jira.infor.com/browse/SOHO-7535))
- `[Search]` Fixed bug where highlight search terms where not shown in bold. ([#SOHO-7796](https://jira.infor.com/browse/SOHO-7796))
- `[Multiselect]` Improved performance on select all. ([#SOHO-7816](https://jira.infor.com/browse/SOHO-7816))
- `[Spinbox]` Fixed problem where you could arrow up in a readonly spinbox. ([#SOHO-8025](https://jira.infor.com/browse/SOHO-8025))
- `[Dropdown]` Fixed bug selecting two items with same value. ([#SOHO-8029](https://jira.infor.com/browse/SOHO-8029))
- `[Modal]` Fixed incorrect enabling of submit on validating modals. ([#SOHO-8042](https://jira.infor.com/browse/SOHO-8042))
- `[Modal]` Fixed incorrect closing of modal on enter key. ([#SOHO-8059](https://jira.infor.com/browse/SOHO-8059))
- `[Rating]` Allow decimal values for example 4.3. ([#SOHO-8063](https://jira.infor.com/browse/SOHO-8063))
- `[Datepicker]` Prevent datepicker from scrolling to the top of the browser. ([#SOHO-8107](https://jira.infor.com/browse/SOHO-8107))
- `[Tag]` Fixed layout on Right-To-Left. ([#SOHO-8120](https://jira.infor.com/browse/SOHO-8120))
- `[Listview]` Fixed missing render event. ([#SOHO-8129](https://jira.infor.com/browse/SOHO-8129))
- `[Angular Datagrid]` Fixed maskOptions input definition. ([#SOHO-8131](https://jira.infor.com/browse/SOHO-8131))
- `[Datepicker]` Fixed several bugs on the UmAlQura Calendar. ([#SOHO-8147](https://jira.infor.com/browse/SOHO-8147))
- `[Datagrid]` Fixed bug on expanding and collapsing multiple expandable rows. ([#SOHO-8154](https://jira.infor.com/browse/SOHO-8154))
- `[Pager]` Fixed focus state clicking page numbers. ([#SOHO-4528](https://jira.infor.com/browse/SOHO-4528))
- `[SearchField]` Fixed bug initializing search field with text. ([#SOHO-4820](https://jira.infor.com/browse/SOHO-4820))
- `[ColorPicker]` Fixed bug with incorrect cursor on readonly color picker. ([#SOHO-8030](https://jira.infor.com/browse/SOHO-8030))
- `[Pie]` Fixed ui glitch on mobile when pressing slices. ([#SOHO-8141](https://jira.infor.com/browse/SOHO-8141))

### v4.8.0 Chore & Maintenance

- `[Npm Package]` Added back sass files in correct folder structure. ([#SOHO-7583](https://jira.infor.com/browse/SOHO-7583))
- `[Menu Button]` Added button functional and e2e Tests. ([#SOHO-7600](https://jira.infor.com/browse/SOHO-7600))
- `[Textarea]` Added Textarea functional and e2e Tests. ([#SOHO-7929](https://jira.infor.com/browse/SOHO-7929))
- `[ListFilter]` Added ListFilter functional and e2e Tests. ([#SOHO-7975](https://jira.infor.com/browse/SOHO-7975))
- `[Colorpicker]` Added Colorpicker functional and e2e Tests. ([#SOHO-8078](https://jira.infor.com/browse/SOHO-8078))
- `[Site / Docs]` Fixed a few broken links ([#SOHO-7993](https://jira.infor.com/browse/SOHO-7993))

(62 Jira Issues Solved This Release, Backlog Dev 186, Design 110, Unresolved 349, Test Count 380 Functional, 178 e2e )

## v4.7.0

- [Full Jira Release Notes](https://bit.ly/2HyT3zF)
- [Npm Package](https://www.npmjs.com/package/ids-enterprise)
- [IDS Enterprise Angular Change Log](https://github.com/infor-design/enterprise-ng/blob/master/docs/CHANGELOG.md)

### v4.7.0 Features

- `[Github]` The project was migrated to be open source on github with a new workflow and testing suite.
- `[Tag]` Added a Tag angular component. ([#SOHO-8005](https://jira.infor.com/browse/SOHO-8006))
- `[Validate]` Exposed validate and removeMessage methods. ([#SOHO-8003](https://jira.infor.com/browse/SOHO-8003))
- `[General]` Upgrade to Angular 6 ([#SOHO-7927](https://jira.infor.com/browse/SOHO-7927))
- `[General]` Introduced nightly versions in npm ([#SOHO-7804](https://jira.infor.com/browse/SOHO-7804))
- `[Multiselect]` A tooltip now shows if more content is selected than fits in the input. ([#SOHO-7799](https://jira.infor.com/browse/SOHO-7799))
- `[Datepicker]` Added an option to restrict moving to months that are not available to select from. ([#SOHO-7384](https://jira.infor.com/browse/SOHO-7384))
- `[Validation]` Added and icon alert([#SOHO-7225](https://jira.infor.com/browse/SOHO-7225)
- `[General]` Code is now available on ([public npm](https://www.npmjs.com/package/ids-enterprise)) ([#SOHO-7083](https://jira.infor.com/browse/SOHO-7083))

### v4.7.0 Fixes

- `[Lookup]` Fixed existing example that shows using an autocomplete on a lookup. ([#SOHO-8070](https://jira.infor.com/browse/SOHO-8070))
- `[Lookup]` Fixed existing example that shows creating a customized dialog on the lookup ([#SOHO-8069](https://jira.infor.com/browse/SOHO-8069))
- `[Lookup]` Fixed existing example that incorrectly showed a checkbox column. ([#SOHO-8068](https://jira.infor.com/browse/SOHO-8068))
- `[Line Chart]` Fixed an error when provoking the tooltip. ([#/SOHO-8051](https://jira.infor.com/browse/SOHO-8051))
- `[Module Tabs]` Fixed a bug toggling the menu on mobile. ([#/SOHO-8043](https://jira.infor.com/browse/SOHO-8043))
- `[Autocomplete]` Fixed a bug that made enter key not work to select. ([#SOHO-8036](https://jira.infor.com/browse/SOHO-8036))
- `[Tabs]` Removed an errant scrollbar that appeared sometimes on IE ([#SOHO-8034](https://jira.infor.com/browse/SOHO-8034))
- `[Datagrid]` The drill down click event now currently shows the right row information in the event data. ([#SOHO-8023](https://jira.infor.com/browse/SOHO-8023))
- `[Datagrid]` Fixed a broken nested data example. ([#SOHO-8019](https://jira.infor.com/browse/SOHO-8019))
- `[Datagrid]` Fixed a broken paging example. ([#SOHO-8013](https://jira.infor.com/browse/SOHO-8013))
- `[Datagrid]` Hyperlinks now can be clicked when in a datagrid expandable row. ([#SOHO-8009](https://jira.infor.com/browse/SOHO-8009))
- `[Popupmenu]` Removed extra padding on icon menus ([#SOHO-8006](https://jira.infor.com/browse/SOHO-8006))
- `[Spinbox]` Range limits now work correctly ([#SOHO-7999](https://jira.infor.com/browse/SOHO-7999))
- `[Dropdown]` Fixed not working filtering on nosearch option. ([#SOHO-7998](https://jira.infor.com/browse/SOHO-7998))
- `[Hierarchy]` Children layout and in general layouts where improved. ([#SOHO-7992](https://jira.infor.com/browse/SOHO-7992))
- `[Buttons]` Fixed layout issues on mobile. ([#SOHO-7982](https://jira.infor.com/browse/SOHO-7982))
- `[Datagrid]` Fixed format initialization issue ([#SOHO-7982](https://jira.infor.com/browse/SOHO-7982))
- `[Lookup]` Fixed a problem that caused the lookup to only work once. ([#SOHO-7971](https://jira.infor.com/browse/SOHO-7971))
- `[Treemap]` Fix a bug using `fixture.detectChanges()`. ([#SOHO-7969](https://jira.infor.com/browse/SOHO-7969))
- `[Textarea]` Fixed a bug that made it possible for the count to go to a negative value. ([#SOHO-7952](https://jira.infor.com/browse/SOHO-7952))
- `[Tabs]` Fixed a bug that made extra events fire. ([#SOHO-7948](https://jira.infor.com/browse/SOHO-7948))
- `[Toolbar]` Fixed a with showing icons and text in the overflowmenu. ([#SOHO-7942](https://jira.infor.com/browse/SOHO-7942))
- `[DatePicker]` Fixed an error when restricting dates. ([#SOHO-7922](https://jira.infor.com/browse/SOHO-7922))
- `[TimePicker]` Fixed sort order of times in arabic locales. ([#SOHO-7920](https://jira.infor.com/browse/SOHO-7920))
- `[Multiselect]` Fixed initialization of selected items. ([#SOHO-7916](https://jira.infor.com/browse/SOHO-7916))
- `[Line Chart]` Solved a problem clicking lines to select. ([#SOHO-7912](https://jira.infor.com/browse/SOHO-7912))
- `[Hierarchy]` Improved RTL version ([#SOHO-7888](https://jira.infor.com/browse/SOHO-7888))
- `[Datagrid]` Row click event now shows correct data when using Groups ([#SOHO-7861](https://jira.infor.com/browse/SOHO-7861))
- `[Modal]` Fixed cut of border on checkboxe focus states. ([#SOHO-7856](https://jira.infor.com/browse/SOHO-7856))
- `[Colorpicker]` Fixed cropped labels when longer ([#SOHO-7817](https://jira.infor.com/browse/SOHO-7817))
- `[Label]` Fixed cut off Thai characters ([#SOHO-7814](https://jira.infor.com/browse/SOHO-7814))
- `[Colorpicker]` Fixed styling issue on margins ([#SOHO-7776](https://jira.infor.com/browse/SOHO-7776))
- `[Hierarchy]` Fixed several layout issues and changed the paging example to show the back button on the left. ([#SOHO-7622](https://jira.infor.com/browse/SOHO-7622))
- `[Bar Chart]` Fixed RTL layout issues ([#SOHO-5196](https://jira.infor.com/browse/SOHO-5196))
- `[Lookup]` Made delimiter an option / changable ([#SOHO-4695](https://jira.infor.com/browse/SOHO-4695))

### v4.7.0 Chore & Maintenance

- `[Timepicker]` Added functional and e2e Tests ([#SOHO-7809](https://jira.infor.com/browse/SOHO-7809))
- `[General]` Restructured the project to clean up and separate the demo app from code. ([#SOHO-7803](https://jira.infor.com/browse/SOHO-7803))

(56 Jira Issues Solved This Release, Backlog Dev 218, Design 101, Unresolved 391, Test Count 232 Functional, 117 e2e )

## v4.6.0

- [Full Jira Release Notes](https://bit.ly/2jodbem)
- [Npm Package](http://npm.infor.com)
- [IDS Enterprise Angular Change Log](https://github.com/infor-design/enterprise-ng/blob/master/docs/CHANGELOG.md)

### v4.6.0 Key New Features

- `[Treemap]` New Component Added
- `[Website]` Launch of new docs site <https://design.infor.com/code/ids-enterprise/latest>
- `[Security]` Ids Now passes CSP (Content Security Policy) Compliance for info see <docs/SECURITY.md>.
- `[Toolbar]` New ["toolbar"](http://usalvlhlpool1.infor.com/4.6.0/components/toolbar-flex/list)
    - Based on css so it is much faster.
    - Expect a future breaking change from flex-toolbar to this toolbar when all features are implemented.
    - As of now collapsible search is not supported yet.

### v4.6.0 Behavior Changes

- `[App Menu]` Now automatically closes when items are clicked on mobile devices.

### v4.6.0 Improvements

- `[Angular]` Validation now allows dynamic functions.
- `[Editor]` Added a clear method.
- `[Locale]` Map iw locale to Hebrew.
- `[Locale]` Now defaults locals with no country. For example en maps to en-US es and es-ES.
- `[Color Picker]` Added option to clear the color.
- `[Angular]` Allow Formatters, Editors to work with Soho. without the migration script.
- `[Added a new labels example <http://usalvlhlpool1.infor.com/4.6.0/components/form/example-labels.html>
- `[Angular]` Added new Chart Wrappers (Line, Bar, Column ect ).
- `[Datagrid]` Added file up load editor.
- `[Editor]` Its possible to put a link on an image now.

### v4.6.0 Code Updates / Breaking Changes

- `[Templates]` The internal template engine changed for better XSS security as a result one feature is no longer supported. If you have a delimiter syntax to embed html like `{{& name}}`, change this to be `{{{name}}}`.
- `[jQuery]` Updated from 3.1.1 to 3.3.1.

### v4.6.0 Bug Fixes

- `[Angular]` Added fixes so that the `soho.migrate` script is no longer needed.
- `[Angular Datagrid]` Added filterWhenTyping option.
- `[Angular Popup]` Expose close, isOpen and keepOpen.
- `[Angular Linechart]` Added "xAxis" and "yAxis" options.
- `[Angular Treemap]` Added new wrapper.
- `[Angular Rating]` Added a rating wrapper.
- `[Angular Circle Page]` Added new wrapper.
- `[Checkbox]` Fixed issue when you click the top left of the page, would toggle the last checkbox.
- `[Composite Form]` Fixed broken swipe.
- `[Colorpicker]` Fixed cases where change did not fire.
- `[Colorpicker]` Added short field option.
- `[Completion Chart]` Added more colors.
- `[Datagrid]` Fixed some misaligned icons on short row height.
- `[Datagrid]` Fixed issue that blank dropdown filter items would not show.
- `[Datagrid]` Added click arguments for more information on editor clicks and callback data.
- `[Datagrid]` Fixed wrong data on events on second page with expandable row.
- `[Datagrid]` Fixed focus / filter bugs.
- `[Datagrid]` Fixed bug with filter dropdowns on IOS.
- `[Datagrid]` Fixed column alignment when scrolling and RTL.
- `[Datagrid]` Fixed NaN error when using the colspan example.
- `[Datagrid]` Made totals work correctly when filtering.
- `[Datagrid]` Fixed issue with focus when multiple grids on a page.
- `[Datagrid]` Removed extra rows from the grid export when using expandable rows.
- `[Datagrid]` Fixed performance of select all on paging client side.
- `[Datagrid]` Fixed text alignment on header when some columns are not filterable.
- `[Datagrid]` Fixed wrong cursor on non actionable rows.
- `[Hierarchy]` Fixed layout issues.
- `[Mask]` Fixed issue when not using decimals in the pattern option.
- `[Modal]` Allow editor and dropdown to properly block the submit button.
- `[Menu Button]` Fixed beforeOpen so it also runs on submenus.
- `[Message]` Fixed XSS vulnerability.
- `[Pager]` Added fixes for RTL.
- `[List Detail]` Improved amount of space the header takes
- `[Multiselect]` Fixed problems when using the tab key well manipulating the multiselect.
- `[Multiselect]` Fixed bug with select all not working correctly.
- `[Multiselect]` Fixed bug with required validation rule.
- `[Spinbox]` Fixed issue on short field versions.
- `[Textarea]` Fixed issue with counter when in angular and on a modal.
- `[Toast]` Fixed XSS vulnerability.
- `[Tree]` Fixed checkbox click issue.
- `[Lookup]` Fixed issue in the example when running on Edge.
- `[Validation]` Fixed broken form submit validation.
- `[Vertical Tabs]` Fix cut off header.

(98 Jira Issues Solved This Release, Backlog Dev 388, Design 105, Unresolved 595, Test Coverage 6.66%)

## v4.5.0

### v4.5.0 Key New Features

- `[Font]` Experimental new font added from IDS as explained.
- `[Datagrid]` Added support for pasting from excel.
- `[Datagrid]` Added option to specify which column stretches.

### v4.5.0 Behavior Changes

- `[Search Field]` `ESC` incorrectly cleared the field and was inconsistent. The proper key is `ctrl + backspace` (PC )/ `alt + delete` (mac) to clear all field contents. `ESC` no longer does anything.

### v4.5.0 Improvements

- `[Datagrid]` Added support for a two line title on the header.
- `[Dropdown]` Added onKeyPress override for custom key strokes.
- `[Contextual Action Panel]` Added an option to add a right side close button.
- `[Datepicker]` Added support to select ranges.
- `[Maintenence]` Added more unit tests.
- `[Maintenence]` Removed jsHint in favor of Eslint.

### v4.5.0 Code Updates / Breaking Changes

- `[Swaplist]` changed custom events `beforeswap and swapupdate` data (SOHO-7407). From `Array: list-items-moved` to `Object: from: container-info, to: container-info and items: list-items-moved`. It now uses data in a more reliable way

### v4.5.0 Bug Fixes

- `[Angular]` Added new wrappers for Radar, Bullet, Line, Pie, Sparkline.
- `[Angular Dropdown]` Fixed missing data from select event.
- `[Colorpicker]` Added better translation support.
- `[Compound Field]` Fixed layout with some field types.
- `[Datepicker]` Fixed issues with validation in certain locales.
- `[Datepicker]` Not able to validate on MMMM.
- `[Datagrid]` Fixed bug that filter did not work when it started out hidden.
- `[Datagrid]` Fixed issue with context menu not opening repeatedly.
- `[Datagrid]` Fixed bug in indeterminate paging with smaller page sizes.
- `[Datagrid]` Fixed error when editing some numbers.
- `[Datagrid]` Added support for single line markup.
- `[Datagrid]` Fixed exportable option, which was not working for both csv and xls export.
- `[Datagrid]` Fixed column sizing logic to work better with alerts and alerts plus text.
- `[Datagrid]` Fixed bug when reordering rows with expandable rows.
- `[Datagrid]` Added events for opening and closing the filter row.
- `[Datagrid]` Fixed bugs on multiselect + tree grid.
- `[Datagrid]` Fixed problems with missing data on click events when paging.
- `[Datagrid]` Fixed problems editing with paging.
- `[Datagrid]` Fixed Column alignment calling updateDataset.
- `[Datagrid]` Now passes sourceArgs for the filter row.
- `[Dropdown]` Fixed cursor on disabled items.
- `[Editor]` Added paste support for links.
- `[Editor]` Fixed bug that prevented some shortcut keys from working.
- `[Editor]` Fixed link pointers in readonly mode.
- `[Expandable Area]` Fixed bug when not working on second page.
- `[General]` Some ES6 imports missing.
- `[Personalization]` Added support for cache bust.
- `[Locale]` Fixed some months missing in some cultures.
- `[Listview]` Removed redundant resize events.
- `[Line]` Fixed problems updating data.
- `[Mask]` Fixed bug on alpha masks that ignored the last character.
- `[Modal]` Allow enter key to be stopped for forms.
- `[Modal]` Allow filter row to work if a grid is on a modal.
- `[Fileupload]` Fixed bug when running in Contextual Action Panel.
- `[Searchfield]` Fixed wrong width.
- `[Step Process]` Improved layout and responsive.
- `[Step Process]` Improved wrapping of step items.
- `[Targeted Achievement]` Fixed icon alignment.
- `[Timepicker]` Fixed error calling removePunctuation.
- `[Text Area]` Adding missing classes for use in responsive-forms.
- `[Toast]` Fixed missing animation.
- `[Tree]` Fixed a bug where if the callback is not async the node wont open.
- `[Track Dirty]` Fixed error when used on a file upload.
- `[Track Dirty]` Did not work to reset dirty on editor and Multiselect.
- `[Validation]` Fixed more extra events firing.

(67 Jira Issues Solved This Release, Backlog Dev 378, Design 105, Unresolved 585, Test Coverage 6% )<|MERGE_RESOLUTION|>--- conflicted
+++ resolved
@@ -6,11 +6,8 @@
 
 ### v4.37.0 Fixes
 
-<<<<<<< HEAD
 - `[Dropdown]` Fixed an issue where some elements did not correctly get an id in the dropdow n. ([#4742](https://github.com/infor-design/enterprise/issues/4742))
-=======
 - `[Calendar]` Fixed a regression where clicking Legend checkboxes was no longer possible. ([#4746](https://github.com/infor-design/enterprise/issues/4746))
->>>>>>> 52839f9d
 - `[Tabs]` Fixed a bug where the info icon were not aligned correctly in the tab, and info message were not visible. ([#4711](https://github.com/infor-design/enterprise/issues/4711))
 - `[Toolbar Searchfield]` Fixed a bug where the toolbar searchfield were unable to focused when tabbing through the page. ([#4683](https://github.com/infor-design/enterprise/issues/4683))
 - `[Toolbar Searchfield]` Fixed a bug where the search bar were showing extra outline when focused. ([#4682](https://github.com/infor-design/enterprise/issues/4682))
