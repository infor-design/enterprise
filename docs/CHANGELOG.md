--- conflicted
+++ resolved
@@ -1,6 +1,5 @@
 # What's New with Enterprise
 
-<<<<<<< HEAD
 ## v4.32.0
 
 ### v4.32.0 Features
@@ -36,7 +35,6 @@
 - `[Toolbar Searchfield]` Fixed a bug where the searchfield doesn't perfectly align together with flex toolbar. [[#4226](https://github.com/infor-design/enterprise/issues/4226)]
 - `[Tree]` Fixed an issue where the return focus state was not working properly after closing the context menu. ([#4252](https://github.com/infor-design/enterprise/issues/4252))
 - `[Vertical Tabs]` Fixed an issue where the error icon was misaligning. ([#873](https://github.com/infor-design/enterprise-ng/issues/873))
-=======
 ## v4.31.2
 
 ### v4.31.2 Fixes
@@ -44,7 +42,6 @@
 - `[Datagrid]` Added the ability to resize frozen columns, if you do not want this you must set columns to `resizable: false`. ([#3852](https://github.com/infor-design/enterprise/issues/3852))
 - `[Datagrid]` Fixed hideColumn method to check if the column is hidden. ([#3852](https://github.com/infor-design/enterprise/issues/3852))
 - `[Popdown]` Added a safety check to the destroy. ([#3852](https://github.com/infor-design/enterprise/issues/3852))
->>>>>>> d84de01d
 
 ## v4.31.1
 
