--- conflicted
+++ resolved
@@ -2,11 +2,8 @@
 
 ## v4.59.0 Fixes
 
-<<<<<<< HEAD
+- `[Colorpicker]` Fixed a bug where the red diagonal line that goes beyond its border when field-short/form-layout-compact is used. ([#5744](https://github.com/infor-design/enterprise/issues/5744))
 - `[Searchfield]` Fixed a bug where the close button icon is overlapping with the search icon in RTL. ([#5807](https://github.com/infor-design/enterprise/issues/5807))
-=======
-- `[Colorpicker]` Fixed a bug where the red diagonal line that goes beyond its border when field-short/form-layout-compact is used. ([#5744](https://github.com/infor-design/enterprise/issues/5744))
->>>>>>> 7f50b767
 
 ## v4.58.0 Features
 
