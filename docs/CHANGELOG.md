--- conflicted
+++ resolved
@@ -1,10 +1,8 @@
 # What's New with Enterprise
 
-<<<<<<< HEAD
 ## v4.62.1 Features
 
 - `[Calendar]` Allow product devs to add custom css class to event labels in Calendar Component. ([#6304](https://github.com/infor-design/enterprise/issues/6304))
-=======
 ## v4.63.0
 
 ## v4.63.0 Fixes
@@ -42,7 +40,6 @@
 - `[File Upload]` Added close button on file error message ([#6229](https://github.com/infor-design/enterprise/issues/6229))
 
 ## v4.62.0
->>>>>>> 92ac2887
 
 ## v4.62.0 Features
 
