# What's New with Enterprise

## v4.99.0 Fixes

<<<<<<< HEAD
- `[Datagrid]` Optimize the initial loading of datagrids with filterable setting. ([#8935](https://github.com/infor-design/enterprise-ng/issues/8935))
=======
- `[Datagrid]` Remove modification in calculateTextWidth that had incorrect selectors. ([#8938](https://github.com/infor-design/enterprise/issues/8938))

## v4.98.0
>>>>>>> 80293c21

## v4.98.0 Features

- `[Busy Indicator]` Added circular loading type. ([#8662](https://github.com/infor-design/enterprise/issues/8662))
- `[Datagrid]` Add the ability for isEditable on selection checkbox columns to disable row selection. ([#8915](https://github.com/infor-design/enterprise-ng/issues/8915))
- `[Datagrid]` Add the ability for isEditable on selection checkbox columns to disable row selection on tree grid with child selection. ([#1](https://github.com/infor-design/enterprise/issues/8915))
- `[Pie Chart]` Fixed alignment bug in chart on RTL. ([NG#1736](https://github.com/infor-design/enterprise-ng/issues/1736))
- `[Mask]` Added setting `allowTrailingDecimalZeros` to always display decimals in input mask. ([NG#1715](https://github.com/infor-design/enterprise-ng/issues/1715))
- `[Tab]` Selecting tabs in overflow menu will move the tab to a visible space. ([#8016](https://github.com/infor-design/enterprise/issues/8016))

## v4.98.0 Fixes

- `[Button]` Fixed a bug where disabled button are not properly rendered in widgets. ([#8893](https://github.com/infor-design/enterprise/issues/8893))
- `[Calendar]` Fixed `selectDay` being called twice on clicking events. ([#8769](https://github.com/infor-design/enterprise/issues/8769))
- `[Button]` Fixed primary buttons on header flex toolbar. ([#8669](https://github.com/infor-design/enterprise/issues/8669))
- `[Cards]` Fixed a bug selected and deselected event are not triggered on action. ([NG#1731](https://github.com/infor-design/enterprise-ng/issues/1731))
- `[Datagrid]` Fixed demo app problem on the example page, not able to drag. ([#8920](https://github.com/infor-design/enterprise/issues/8920))
- `[Datagrid]` Fixed selecting issue on inline editor by adding `selectOnEdit` setting. ([#8870](https://github.com/infor-design/enterprise/issues/8870))
- `[Datagrid]` Fixed a bug in search keyword not functioning properly when using special characters. ([#8864](https://github.com/infor-design/enterprise/issues/8864))
- `[Datagrid]` Fixed layout issue on switch in personalization dialog. ([#8913](https://github.com/infor-design/enterprise/issues/8913))
- `[Datagrid]` Fixed asterisk being cut off when `textOverflow` is set to ellipsis. ([NG#1651](https://github.com/infor-design/enterprise-ng/issues/1651))
- `[Datagrid]` Fixed an error expanding rows with frozen columns. ([#8889](https://github.com/infor-design/enterprise/issues/8889))
- `[Datagrid]` Fixed incorrect layouts on the personalization dialog in RTL mode. ([#8924](https://github.com/infor-design/enterprise/issues/8924))
- `[Datagrid]` Refresh pager when `applyFilter` is called. ([#8744](https://github.com/infor-design/enterprise/issues/8744))
- `[Datagrid]` Fixed issue on selecting rows in group. ([NG#1740](https://github.com/infor-design/enterprise-ng/issues/1740))
- `[Datepicker]` Fixed a bug where the readonly button could be hovered. ([#8923](https://github.com/infor-design/enterprise/issues/8923))
- `[Modal]` Removed accordion fixed width when used in modal. ([NG#1719](https://github.com/infor-design/enterprise-ng/issues/1719))
- `[Tab]` Selecting an item in the `appmenu` accordion will also select the corresponding assigned tab to it (via `tab-id`). ([NG#1665](https://github.com/infor-design/enterprise-ng/issues/1665))
- `[Tab]` Selecting tabs in overflow menu will move the tab to a visible space. ([#8880](https://github.com/infor-design/enterprise/issues/8880))
- `[Text]` Selecting text was not showing up in safari. ([#8926](https://github.com/infor-design/enterprise/issues/8926))
- `[Switch]` Fix issue of not being able to click the label. ([#8896](https://github.com/infor-design/enterprise/issues/8896))

## v4.97.0

## v4.97.0 Features

- `[Datagrid]` Added searched event for toolbar search. ([#8814](https://github.com/infor-design/enterprise/issues/8814))
- `[Datagrid]` Added setting `overrideTabbing` to disable tabbing sequence of datagrid which will allow custom tabbing from users. ([#8825](https://github.com/infor-design/enterprise/issues/8825))
- `[Weekview]` Added settings `showOvernightBothDays` and `overnightLabel` to customize overnight days. ([#8630](https://github.com/infor-design/enterprise/issues/8630))
- `[Tabs Vertical]` Added settings `moduleTabsTooltips` available for tabs vertical to for showing tooltips. ([#8846](https://github.com/infor-design/enterprise/issues/8846))
- `[Tests]` Changed test framework to playwright. ([#8549](https://github.com/infor-design/enterprise-wc/issues/8549))
- `[Switch]` Update switch design. ([#8852](https://github.com/infor-design/enterprise/issues/8852))

## v4.97.0 Fixes

- `[Autocomplete]` Fixed losing focus on keydown. ([#8618](https://github.com/infor-design/enterprise/issues/8618))
- `[Calendar]` Fixed `selectDay` being called twice on clicking events. ([#8769](https://github.com/infor-design/enterprise/issues/8769))
- `[Charts]` Fixed a bug where the `charts.setSelected()` method was not working in multiple charts in a single page. ([#NG#1671](https://github.com/infor-design/enterprise-ng/issues/1671))
- `[Datagrid]` Fixed incorrect updates in commitCellEditUtil. ([#8850](https://github.com/infor-design/enterprise/issues/8850))
- `[Datagrid]` Fixed a bug where button gets focus always during editing of lookup field. ([#8758](https://github.com/infor-design/enterprise/issues/8758))
- `[Datagrid]` Added `cellLayout` setting to remove datagrid cell layout from expandable rows. ([NG#1524](https://github.com/infor-design/enterprise-ng/issues/1524))
- `[Datagrid]` Fixed cell value from argument passed on hyperlink click. ([#8762](https://github.com/infor-design/enterprise/issues/8762))
- `[Datagrid]` Fixed issue with textEllipsis in right aligned number columns. ([#8821](https://github.com/infor-design/enterprise/issues/8821))
- `[DataGrid]` Fixed bug with non refreshed tooltip in filter row conditions. ([#8773](https://github.com/infor-design/enterprise/issues/8773))
- `[Datepicker]` Fixed bug with week numbers not aligned properly with first day of week. ([#8720](https://github.com/infor-design/enterprise/issues/8720))
- `[Datepicker]` Fixed buttons truncated when using other languages. ([#8787](https://github.com/infor-design/enterprise/issues/8787))
- `[Donut]` Fixed bug where chart is cut off on bottom legend placement mode. ([#8755](https://github.com/infor-design/enterprise/issues/8755))
- `[Dropdown]` Fixed no results text still displaying after removing filter text. ([#8768](https://github.com/infor-design/enterprise/issues/8768))
- `[Grid]` Fixed an issue where module nav would change grid styles. ([#8828](https://github.com/infor-design/enterprise/issues/8828))
- `[Masthead]` Fixed size of image avatar. ([#8788](https://github.com/infor-design/enterprise/issues/8788))
- `[ModuleNav]` Fixed icon layout issue. ([#8788](https://github.com/infor-design/enterprise/issues/8788))
- `[ModuleNav]` Fixed `zindex` issue on the overlay in mobile mode. ([#8817](https://github.com/infor-design/enterprise/issues/8817))
- `[Multiselect]` Fixed bug in multiselect noted in RTL mode. ([#8811](https://github.com/infor-design/enterprise/issues/8811))
- `[NotificationBadge]` Fixed notification badge disappearance in toolbar on mobile view. ([#8812](https://github.com/infor-design/enterprise/issues/8812))
- `[Popupmenu]` Fixed bug in popupmenu when heading element is added in NG. ([NG#1700](https://github.com/infor-design/enterprise-ng/issues/1700))
- `[Tabs]` Fixed example page for disabling dismissible tags. ([NG#1697](https://github.com/infor-design/enterprise-ng/issues/1697))
- `[Timepicker]` Fixed bug in using custom format that has no separator. ([NG#1691](https://github.com/infor-design/enterprise-ng/issues/1691))

## v4.96.0

## v4.96.0 Features

- `[Calendar]` Added new setting `slideSelect` to allow users to select from span of range in creating an event. ([#8243](https://github.com/infor-design/enterprise/issues/8243))
- `[Calendar]` Added new setting `showTooltip` and `tooltipSettings` to display event information on event hover. ([#8453](https://github.com/infor-design/enterprise/issues/8453))
- `[ContextualActionPanel/Modal]` Added new settings `propagateStyle` and `compactPanel`. ([NG#1594](https://github.com/infor-design/enterprise-ng/issues/1594))
- `[Validation]` Added `truncated` setting to truncate and have a tooltip on validation messages. ([#7909](https://github.com/infor-design/enterprise/issues/7909))

## v4.96.0 Fixes

- `[About]` Removed `isMobile` in about spec. ([#8502](https://github.com/infor-design/enterprise/issues/8502))
- `[AppMenu]` Fixed hover state on menu button in app menu. ([#8723](https://github.com/infor-design/enterprise/issues/8723))
- `[Autocomplete]` Fixed autocomplete not properly highlighted on key down. ([#8618](https://github.com/infor-design/enterprise/issues/8618))
- `[Bar-Stacked/Column-Stacked]` Fixed an error encountered when having many records inside the graph. ([NG#1675](https://github.com/infor-design/enterprise-ng/issues/1675))
- `[Button]` Fixed different buttons stylings in personalization inside of content form. ([#8714](https://github.com/infor-design/enterprise/issues/8714))
- `[Calendar]` Fixed `monthrendered` being executed twice in week view and day view. ([#8469](https://github.com/infor-design/enterprise/issues/8469))
- `[Calendar]` Fixed calendar event popup render in mobile view. ([#8675](https://github.com/infor-design/enterprise/issues/8675))
- `[Datagrid]` Fixed `loadData` and `updateDataset` API to render the correct pager and it's data. ([#8677](https://github.com/infor-design/enterprise/issues/8677))
- `[Datagrid]` Fixed an error in expandable rows where paging causes to render white html. ([NG#1656](https://github.com/infor-design/enterprise-ng/issues/1656))
- `[Datagrid]` Fixed dropdown keys not properly triggering when using keyboard. ([#8745](https://github.com/infor-design/enterprise/issues/8745))
- `[Datagrid]` Fixed cell changed trigger event on number and string comparison. ([#8719](https://github.com/infor-design/enterprise/issues/8719))
- `[Datagrid]` Fixed styling issue with one cell and frozen columns. ([#8728](https://github.com/infor-design/enterprise/issues/8728))
- `[Datagrid]` Fixed add row not triggering after cell commit. ([#8624](https://github.com/infor-design/enterprise/issues/8624))
- `[Datagrid]` Fixed an error that occurred in some situations. ([#8709](https://github.com/infor-design/enterprise/issues/8709))
- `[Datagrid]` Fixed an error that occurred when clicking on a dropdown cell after calling `updated` method. ([NG#1644](https://github.com/infor-design/enterprise-ng/issues/1644))
- `[Datagrid]` Fixed a bug where date would be cleared after updating cell on different locales. ([NG#1710](https://github.com/infor-design/enterprise-ng/issues/1710))
- `[Datepicker]` Fixed focus date not properly assigned when calendar is used as datepicker. ([#8585](https://github.com/infor-design/enterprise/issues/8585))
- `[Dropdown]` Fixed dropdown height when `showTags` is set to true. ([#8566](https://github.com/infor-design/enterprise/issues/8566))
- `[Dropdown]` Fixed RTL alignments and border colors for field filter. ([#8659](https://github.com/infor-design/enterprise/issues/8659))
- `[FileuploadAdvanced]` Added fileupload-advanced in homepage widget. ([#7892](https://github.com/infor-design/enterprise/issues/7892))
- `[Grid]` Updated style adjustment on screen width for when module nav is expanded. ([#8485](https://github.com/infor-design/enterprise/issues/8485))
- `[Icons]` Added new icons `trend-left` and `trend-right`. ([#8403](https://github.com/infor-design/enterprise/issues/8403))
- `[Icons]` Added new icons `user-remove`, `trending-down`, `snooze`  and `trending-up`. ([#8403](https://github.com/infor-design/enterprise/issues/8403))
- `[Locale]` Fixed issue parsing BitInt sized numbers. ([#8737](https://github.com/infor-design/enterprise/issues/8737))
- `[Lookup]` Fixed bug on lookup not using minWidth settings. ([#8626](https://github.com/infor-design/enterprise/issues/8626))
- `[Lookup]` Fixed a bug where tooltip was not showing after selecting an item in lookup. ([#1646](https://github.com/infor-design/enterprise-ng/issues/1646))
- `[Listview]` Fixed positioning of list alert icons in RTL mode. ([#8724](https://github.com/infor-design/enterprise/issues/8724))
- `[Module Nav]` Fixed module nav switcher text was not vertically aligned. ([#8736](https://github.com/infor-design/enterprise/issues/8736))
- `[Module Nav]` Fixed module nav refreshing selected in accordion when closing then opening. ([#8527](https://github.com/infor-design/enterprise/issues/8527))
- `[Monthview]` Fixed monthview not updating after changing activeDate. ([NG#1659](https://github.com/infor-design/enterprise-ng/issues/1659))
- `[Popup Menu]` Fixed bug on popupmenu showing behind app menu on mobile. ([#8582](https://github.com/infor-design/enterprise/issues/8582))
- `[Popup Menu]` Fixed bug on popupmenu not opening on second right click. ([#8637](https://github.com/infor-design/enterprise/issues/8637))
- `[Spinbox]` Fixed bug where `updateVal` did not consider the min/max settings when updating. ([NG#1681](https://github.com/infor-design/enterprise-ng/issues/1681))
- `[Tabs]` Fixed the focus state border bottom being cut off in horizontal tabs. ([#8644](https://github.com/infor-design/enterprise/issues/8644))

## v4.95.0

## v4.95.0 Important Changes

- `[General]` Using googleapis CDN for the design system fonts is no longer recommended due to global cross border data protection requirements. It is now recommended to download, embed, and serve the font locally with your application. Target completion for fix: with next major product release (Oct. 2024). See [typography docs](https://github.com/infor-design/enterprise/blob/main/src/components/typography/readme.md#font-family) for details and config. ([#8635](https://github.com/infor-design/enterprise/issues/8635))

## v4.95.0 Features

- `[About]` Added copy to clipboard button. ([#8438](https://github.com/infor-design/enterprise/issues/8438))
- `[Homepage]` Added setting for background images. ([#8600](https://github.com/infor-design/enterprise/issues/8600))
- `[Buttons]` Added new button styles for a sleeker look. With no ripple effect and reduced padding and some color and focus changes. ([#8557](https://github.com/infor-design/enterprise/issues/8557))
- `[Locale]` Fixed incorrect `nn-NO` and `no-NO` locales. ([#8647](https://github.com/infor-design/enterprise/issues/8647))
- `[Modal]` Added a new setting `buttonsetTextWidth` to specify the width of the buttons in the modal. Tooltips are now automatically added when text within the buttons is truncated. ([#8639](https://github.com/infor-design/enterprise/issues/8639))
- `[Module Nav]` Added setting `disableSwitcher` to disable nav switcher. ([#8381](https://github.com/infor-design/enterprise/issues/8381))
- `[TabsModule]` Added setting called `equalTabWidth` to make tabs equal of width. ([#6990](https://github.com/infor-design/enterprise/issues/6990))
- `[Timeline]` Added fix to timeline layout. ([#8586](https://github.com/infor-design/enterprise/issues/8586))

## v4.95.0 Fixes

- `[Avatar/AppMenu]` Fixed size of the avatar on app menu. ([#8631](https://github.com/infor-design/enterprise/issues/8631))
- `[Button]` Fixed unneeded timeout in performAnimation. ([#8541](https://github.com/infor-design/enterprise/issues/8541))
- `[Cards]` Fixed title and button regression and position. ([#8602](https://github.com/infor-design/enterprise/issues/8602))
- `[Calendar]` Fixed custom colors render of events. ([#7826](https://github.com/infor-design/enterprise/issues/7826))
- `[Calendar]` Fixed modal button and input positions. ([#8657](https://github.com/infor-design/enterprise/issues/8657))
- `[Contextual Action Panel]` Fixed added padding on contextual action panel. ([#8553](https://github.com/infor-design/enterprise/issues/8553))
- `[Dropdown/Lookup]` Add option to remove margin in dropdown and lookup wrapper.([#8492](https://github.com/infor-design/enterprise/issues/8492))
- `[Datagrid]` Fixed bug with invisible columns when frozen. ([#8617](https://github.com/infor-design/enterprise/issues/8617))
- `[Datagrid]` Fixed selected row color in dark theme. ([#8467](https://github.com/infor-design/enterprise/issues/8467))
- `[Datagrid]` Fixed xss handling in lookup. ([#8561](https://github.com/infor-design/enterprise/issues/8561))
- `[Datagrid]` Fixed an error parsing some dates. ([#8627](https://github.com/infor-design/enterprise/issues/8627))
- `[Datagrid]` Fixed unable to use the left/right arrow keys on the text in an editable cell. ([#8457](https://github.com/infor-design/enterprise/issues/8457))
- `[Datagrid]` Fixed and documented `serialize` callback on columns. ([#8663](https://github.com/infor-design/enterprise/issues/8663))
- `[Datagrid]` Fixed search icon misalignment in dropdown cells. ([#8515](https://github.com/infor-design/enterprise/issues/8515))
- `[Datagrid]` Fixed search icon misalignment in dropdown cells. ([#8515](https://github.com/infor-design/enterprise/issues/8515))
- `[Datagrid]` Fixed an error editing on non first page in server side paging datagrid. ([#8537](https://github.com/infor-design/enterprise-ng/issues/1672))
- `[Datepicker]` Fixed focus date not properly assigned when calendar is used as datepicker. ([#8585](https://github.com/infor-design/enterprise/issues/8585))

- `[FieldFilter]` Added Default Field Filter Reset example page. ([NG#1641](https://github.com/infor-design/enterprise-ng/issues/1641))
- `[Forms]` Fixed fileupload layout in compact form. ([#8537](https://github.com/infor-design/enterprise/issues/8537))
- `[General]` Removed dups in sass packages thus reducing css file size. ([#8653](https://github.com/infor-design/enterprise/issues/8653))
- `[Header]` Fixed default color, and changed to flex layout by default. This is to allow for ids-breadcrumb to work. ([#2178](https://github.com/infor-design/enterprise-wc/issues/2178))
- `[Homepage]` Fixed bug that caused errors on resize when no widgets. ([#8611](https://github.com/infor-design/enterprise/issues/8611))
- `[Homepage]` Fixed a bug where the homepage height was incorrect. ([#8640](https://github.com/infor-design/enterprise/issues/8640))
- `[Lookup]` Fixed bug on lookup not using minWidth settings. ([#8626](https://github.com/infor-design/enterprise/issues/8626))
- `[Month Picker]` Fixed cursor for down button. ([#7315](https://github.com/infor-design/enterprise/issues/7315))\
- `[Pager]` Fixed misaligned hover state in RTL. ([#8508](https://github.com/infor-design/enterprise/issues/8508))
- `[Personalization]` Fixed bug with wrong colors in landmark form examples. ([#8625](https://github.com/infor-design/enterprise/issues/8625))
- `[Personalization]` Fixed bug with wrong colors on buttons in the sub header. ([#8610](https://github.com/infor-design/enterprise/issues/8610))
- `[Searchfield]` Fixed misalignment in clear icon on mobile. ([#8332](https://github.com/infor-design/enterprise/issues/8332))
- `[Tabs]` Fixed error of undefined handling in tabs activate. ([NG#1615](https://github.com/infor-design/enterprise-ng/issues/1615))
- `[Tabs]` Fixed error in tab popup. ([#8596](https://github.com/infor-design/enterprise/issues/8596))
- `[Tabs]` Fixed change hash not working in more button. ([#8536](https://github.com/infor-design/enterprise/issues/8536))
- `[Translations]` Added new translations fixing links in upload files. ([#8489](https://github.com/infor-design/enterprise/issues/8489))
- `[WeekView]` Fixed render of events on day view for non all-day events. ([#8530](https://github.com/infor-design/enterprise/issues/8530))
- `[WeekView]` Added start end hour example page. ([#8490](https://github.com/infor-design/enterprise/issues/8490))

## v4.94.0

## v4.94.0 Features

- `[Datagrid]` Added setting `showEditorIcons` to always display icon without hover. ([#8439](https://github.com/infor-design/enterprise/issues/8439))
- `[Datagrid]` Disabled filter dropdown if selection is only one. ([NG#1570](https://github.com/infor-design/enterprise-ng/issues/1570))
- `[Homepage]` Added row height style classes for widgets. ([#8211](https://github.com/infor-design/enterprise/issues/8211))
- `[Lookup]` Added placeholder setting in toolbar. ([#8416](https://github.com/infor-design/enterprise/issues/8416))
- `[Modal]` Added setting `draggable` to be able to drag modals. ([#7019](https://github.com/infor-design/enterprise/issues/7019))

## v4.94.0 Fixes

- `[Avatar]` Is no longer round by default. To use it in module nav add the new `square` class. ([#8539](https://github.com/infor-design/enterprise/issues/8539))
- `[Hierarchy]` Fixed broken size on avatars on hierarchy. ([#8584](https://github.com/infor-design/enterprise/issues/8584))
- `[Bar]` Fixed axis label visibility by adding font-size in `axis-labels` container. ([#8431](https://github.com/infor-design/enterprise/issues/8431))
- `[Button]` Added start and stop methods for generative timeout. ([#8541](https://github.com/infor-design/enterprise/issues/8541))
- `[Calendar]` Fixed event icon not properly rendered across week view mode. ([#8456](https://github.com/infor-design/enterprise/issues/8456))
- `[Calendar]` Fixed inconsistencies in border colors of events in calendar. ([#8452](https://github.com/infor-design/enterprise/issues/8452))
- `[Calendar]` Fixed height calculation of homepage. ([NG#1478](https://github.com/infor-design/enterprise-ng/issues/1478))
- `[Count]` Fixed misalignment in card header icon. ([#8448](https://github.com/infor-design/enterprise/issues/8448))
- `[Datagrid]` Fixed datagrid unable to have resize handle when using different column structure such as single lines. ([#8417](https://github.com/infor-design/enterprise/issues/8417))
- `[Datagrid]` Removed escaping HTML for cell nodes. ([#8516](https://github.com/infor-design/enterprise/issues/8516))
- `[Datagrid]` Fixed missing headers in frozen columns. ([NG#1590](https://github.com/infor-design/enterprise-ng/issues/1590))
- `[Datagrid]` Select event is not triggered when clicking a hyperlink. ([#8498](https://github.com/infor-design/enterprise/issues/8498))
- `[Datagrid]` Fixed searchfield icon alignment in filter. ([#8504](https://github.com/infor-design/enterprise/issues/8504))
- `[Datagrid/Card]` When in a card/widget the size of the datagrid would be incorrect and the pager would be moved to the wrong place. Now on default widget size the widget will contain the pager correctly. You may need css for custom sized widgets or non default widget sizes. ([#8496](https://github.com/infor-design/enterprise/issues/8372))
- `[Datepicker]` Added action in args passed on selected event. ([#8433](https://github.com/infor-design/enterprise/issues/8433))
- `[Forms]` Fixed fileupload layout in compact form. ([#8537](https://github.com/infor-design/enterprise/issues/8537))
- `[Homepage]` Fixed the resize issues of bar, column, donut and line when using in homepage. ([#8410](https://github.com/infor-design/enterprise/issues/8410))
- `[ModuleNav]` Fixed 6th level header accordion alignment. ([#8460](https://github.com/infor-design/enterprise/issues/8460))
- `[Radio]` Fixed alignment in short form of radio button. ([#8193](https://github.com/infor-design/enterprise/issues/8193))
- `[Radio]` Fixed alignment in datagrid radio button. ([#8349](https://github.com/infor-design/enterprise/issues/8349))
- `[Searchfield]` Fixed cut-off searchfield button. ([#8333](https://github.com/infor-design/enterprise/issues/8333))
- `[Searchfield]` Fixed clear button misalignment in RTL. ([#8342](https://github.com/infor-design/enterprise/issues/8342))
- `[Tabs]` Added guards on possible undefined objects. ([#8419](https://github.com/infor-design/enterprise/issues/8419))
- `[Tabs]` Fixed `beforeactivated` event not cancelling activation of tabs properly. ([NG#1578](https://github.com/infor-design/enterprise-ng/issues/1578))
- `[TabsHeader]` Fixed tooltip not showing properly when there is an ellipsis in tabs. ([#8446](https://github.com/infor-design/enterprise/issues/8446))
- `[Textarea]` Fixed the character count message in textarea.([#8449](https://github.com/infor-design/enterprise/issues/8449))
- `[Timeline]` Fixed alignment in widget.([#8524](https://github.com/infor-design/enterprise/issues/8524))
- `[Toolbar]` Fixed button shapes in toolbar. ([#8523](https://github.com/infor-design/enterprise/issues/8523))
- `[ToolbarFlex]` Fixed more button throwing error when click two times. ([#8430](https://github.com/infor-design/enterprise/issues/8430))

## v4.93.0

## v4.93.0 Features

- `[Calendar]` Added event tree option for calendar. ([3870](https://github.com/infor-design/enterprise/issues/3870))
- `[Contextual Action Panel]` Added content details and back button arrow. ([#8112](https://github.com/infor-design/enterprise/issues/8112))
- `[Datagrid]` Added data automation id of the column's filter operator. ([#8372](https://github.com/infor-design/enterprise/issues/8372))
- `[Datagrid]` Fix problems parsing dates in certain date formats. ([#8479](https://github.com/infor-design/enterprise/issues/8479))
- `[Locale]` Added `dateTimestamp` date format. ([#8373](https://github.com/infor-design/enterprise/issues/8373))
- `[Donut/Pie]` Added a legend title in donut and pie chart legends. ([#7933](https://github.com/infor-design/enterprise/issues/7933))
- `[Locale]` Added `dateTimestamp` date format. ([#8373](https://github.com/infor-design/enterprise/issues/8373))

## v4.93.0 Fixes

- `[Checkboxes]` Fixed RTL alignment for dirty tracker and required label. ([#8308](https://github.com/infor-design/enterprise/issues/8308))
- `[Colorpicker]` Fixed RTL alignment for color picker. ([#8306](https://github.com/infor-design/enterprise/issues/8306))
- `[Datagrid]` Fixed a bug unable to use the left/right arrow keys on the text in an editable cell. ([#8457](https://github.com/infor-design/enterprise/issues/8457))
- `[Datagrid]` Fixed series of misalignment in RTL for datagrid small row height. ([#8293](https://github.com/infor-design/enterprise/issues/8293))
- `[Datagrid]` Fixed a bug in datagrid cell where readonly background color was not recognizable. ([#8459](https://github.com/infor-design/enterprise/issues/8459))
- `[Datagrid]` Fixed a bug where the text moves upward when the cell is focused. ([#8472](https://github.com/infor-design/enterprise/issues/8472))
- `[Datagrid]` Fixed cell editable not getting focused on click. ([#8408](https://github.com/infor-design/enterprise/issues/8408))
- `[Datagrid]` Fixed wrong cell focus on blur in tree grid. ([NG#1616](https://github.com/infor-design/enterprise-ng/issues/1616))
- `[Datagrid]` Fixed cell editable not getting focused on click. ([#8408](https://github.com/infor-design/enterprise/issues/8408))
- `[Datagrid]` Fixed cell value replacing special characters on cell change. ([#8285](https://github.com/infor-design/enterprise/issues/8285))
- `[Datepicker]` Fixed datepicker popover footer button position in RTL. ([#8400](https://github.com/infor-design/enterprise/issues/8400))
- `[Datepicker]` Fixed increment/decrement and today key being activated in range mode. ([#8363](https://github.com/infor-design/enterprise/issues/8363))
- `[Docs]` Changed `attributes` property type to array/object. ([#8228](https://github.com/infor-design/enterprise/issues/8228))
- `[Fileupload]` Fixed padding in fileupload so that text and clear icon won't overlap. ([#8428](https://github.com/infor-design/enterprise/issues/8428))
- `[Header]` Fixed border line of search field in mobile view non collapsible. ([#7112](https://github.com/infor-design/enterprise/issues/7112))
- `[Lookup]` Fixed unexpected multiselect selecting lookup when entering manual input. ([NG#1635](https://github.com/infor-design/enterprise-ng/issues/1635))
- `[Masthead]` Fixed incorrect color on hover. ([#8391](https://github.com/infor-design/enterprise/issues/8391))
- `[Multiselect]` Fixed misaligned `x` buttons. ([#8421](https://github.com/infor-design/enterprise/issues/8421))
- `[Multiselect]` Fixed misaligned dropdown trigger in RTL. ([#8305](https://github.com/infor-design/enterprise/issues/8305))
- `[Lookup]` Fixed close button icon in lookup modal RTL. ([#8303](https://github.com/infor-design/enterprise/issues/8303))
- `[Masthead]` Fixed incorrect color on hover. ([8391](https://github.com/infor-design/enterprise/issues/8391))
- `[Masthead]` Fixed incorrectly visible `audible` spans. ([#8422](https://github.com/infor-design/enterprise/issues/8422))
- `[Modal]` Fixed a bug where hitting the escape button in a modal with subcomponents popover caused a crash. ([#8344](https://github.com/infor-design/enterprise/issues/8344))
- `[Modal]` Fixed a bug where the colorpicker did not close when hitting the escape key in the modal datagrid. ([#8411](https://github.com/infor-design/enterprise/issues/8411))
- `[Modal]` Fixed a bug where parent modal closes instead of currently active modal when pressing the escape key. ([NG#1639](https://github.com/infor-design/enterprise/issues/1639))
- `[Multiselect]` Fixed misaligned `x` buttons. ([8421](https://github.com/infor-design/enterprise/issues/8421))
- `[Pie]` Fixed an error encountered when having many records inside the graph. ([#8422](https://github.com/infor-design/enterprise/issues/8422))
- `[Popupmenu]` Fixed a bug where single select check items were getting deselected. ([8422](https://github.com/infor-design/enterprise/issues/8422))
- `[Searchfield]` Fixed alignment issues in go button.([#8334](https://github.com/infor-design/enterprise/issues/8334))
- `[Searchfield]` Fixed alignment issues in clear button.([#8399](https://github.com/infor-design/enterprise/issues/8399))
- `[Slider]` Fixed visibility of slider ticks inside of a modal.([#8397](https://github.com/infor-design/enterprise/issues/8397))
- `[Spinbox]` Fixed the position of number value in RTL. ([#8307](https://github.com/infor-design/enterprise/issues/8307))
- `[Tabs]` Fixed undefined errors when tabs vertical are set to no initial tabs. ([#8488](https://github.com/infor-design/enterprise/issues/8488))
- `[Tabs]` Fixed add tab button focus. ([#8294](https://github.com/infor-design/enterprise/issues/8294))
- `[TabsHeader]` Added fixes for the focus state and minor layout issue in left and right to left. ([#8405](https://github.com/infor-design/enterprise/issues/8405))
- `[TabsHeader]` Added setting `maxWidth` for tabs for long titles. ([#8434](https://github.com/infor-design/enterprise/issues/8434))
- `[TabsModule]` Added setting `maxWidth` for tabs for long titles. ([#8017](https://github.com/infor-design/enterprise/issues/8017))
- `[TabsModule]` Fixed alabaster in tabs module. ([#8404](https://github.com/infor-design/enterprise/issues/8404))
- `[Tree]` Added escape HTML in `updateNode`. ([#8427](https://github.com/infor-design/enterprise/issues/8427))
- `[Tooltip]` Allowed tooltip to be shown by fixing expression error when having special characters. ([#8017](https://github.com/infor-design/enterprise/issues/8017))

## v4.92.3

## v4.92.3 Fixes

- `[Datagrid]` Fixed cell editable not getting focused on click. ([8408](https://github.com/infor-design/enterprise/issues/8408))
- `[Datagrid]` Fixed cell value replacing special characters on cell change. ([8285](https://github.com/infor-design/enterprise/issues/8285))
- `[Popupmenu]` Fixed a bug where single select check items were getting deselected. ([8422](https://github.com/infor-design/enterprise/issues/8422))
- `[TabsHeader]` Added setting `maxWidth` for tabs for long titles. ([#8434](https://github.com/infor-design/enterprise/issues/8434))

## v4.92.2

## v4.92.2 Fixes

- `[Datagrid]` Fixed cell editable not getting focused on click. ([#8408](https://github.com/infor-design/enterprise/issues/8408))
- `[Masthead]` Fixed incorrect color on hover. ([8391](https://github.com/infor-design/enterprise/issues/8391))
- `[TabsHeader]` Added fixes for the focus state and minor layout issue in left and right to left. ([#8405](https://github.com/infor-design/enterprise/issues/8405))

## v4.92.1

## v4.92.1 Features

- `[Icons]` Added new icon `widgets-smart-panel`. ([#8403](https://github.com/infor-design/enterprise/issues/8403))
- `[Icons]` Fixed spaces in `icon-user-status-unknown` icon. ([#8403](https://github.com/infor-design/enterprise/issues/8403))

## v4.92.0

## v4.92.0 Features

- `[Avatar]` Added a new `avatar` class that can show initials and can be used in the module nav guest area. ([#8374](https://github.com/infor-design/enterprise/issues/8374))
- `[BusyIndicator]` Added loading indicator for AI action. ([#8312](https://github.com/infor-design/enterprise/issues/8312))
- `[Button]` Added Generative AI button type. ([#8310](https://github.com/infor-design/enterprise/issues/8310))
- `[Calendar]` Added new design for selected, hover, focused and current day in Calendar Monthview, Week View and Day View. ([#5065](https://github.com/infor-design/enterprise/issues/5065))
- `[Calendar]` Added feature of updating legends and disabled dates on before render of month. ([#8248](https://github.com/infor-design/enterprise/issues/8248))
- `[Datagrid]` Added option to disable tooltip in columns. ([#8252](https://github.com/infor-design/enterprise/issues/8252))
- `[Editor]` Added AI icon button in editor. ([#8311](https://github.com/infor-design/enterprise/issues/8311))
- `[Header]` Added an example configuration with both a hamburger and a back button. ([#8327](https://github.com/infor-design/enterprise/issues/8327))
- `[Icons]` Added new icons which are more substantial in look. ([#8129](https://github.com/infor-design/enterprise/issues/8129))
- `[Lookup]` Added css setting for lookup. ([#8206](https://github.com/infor-design/enterprise/issues/8206))

## v4.92.0 Fixes

- `[Bar Chart]` Fixed thrown errors when having duplicate sets in the dataset for bar chart. ([#8209](https://github.com/infor-design/enterprise/issues/8209))
- `[Cards]` Fixed widget header alignment with the parent. ([#8351](https://github.com/infor-design/enterprise/issues/8351))
- `[Cards]` Fixed title alignment for bordered and borderless. ([#8212](https://github.com/infor-design/enterprise/issues/8212))
- `[Checkbox]` Fixed focus border style. ([#8015](https://github.com/infor-design/enterprise/issues/8015))
- `[Contextual Action Panel]` Fixed alignments of searchfield icons in RTL. ([#8208](https://github.com/infor-design/enterprise/issues/8208))
- `[Datagrid]` Fixed frozen columns getting out of sync when columnReorder is set to true. ([#8198](https://github.com/infor-design/enterprise/issues/8198))
- `[Datagrid]` Replaced the toolbar with a flex toolbar for the editable example. ([#8093](https://github.com/infor-design/enterprise/issues/8093))
- `[Datagrid]` Fixed Hyperlink Formatter cssClass string resolution. ([#8340](https://github.com/infor-design/enterprise/issues/8340))
- `[Datagrid]` Fixed contextual toolbar auto hide when performing action. ([#8352](https://github.com/infor-design/enterprise/issues/8352))
- `[Dropdown]` Fixed handling for null, undefined objects passed to updateItemIcon method. ([#8353](https://github.com/infor-design/enterprise/issues/8353))
- `[Datagrid]` Fixed Hyperlink Formatter `cssClass` string resolution. ([#8340](https://github.com/infor-design/enterprise/issues/8340))
- `[Datagrid]` Fixed position of icons in trigger fields in datagrid editors. ([#8379](https://github.com/infor-design/enterprise/issues/8379))
- `[Dropdown]` Fixed handling for null, undefined objects passed to updateItemIcon method. ([#8353](https://github.com/infor-design/enterprise/issues/8353))
- `[Datagrid]` Fixed contextual toolbar auto hide when performing action. ([#8352](https://github.com/infor-design/enterprise/issues/8352))
- `[Fieldset]` Changed padding in reset for better compatibility. ([#1756](https://github.com/infor-design/enterprise-wc/issues/1756))
- `[Header]` Fixed bottom border styles in dark mode. ([#8152](https://github.com/infor-design/enterprise/issues/8152))
- `[Header/Personalization]` The default color is now alabaster (white) instead of azure. ([#7861](https://github.com/infor-design/enterprise/issues/7861))
- `[Link]` Changed selected border color for link card. ([#8225](https://github.com/infor-design/enterprise/issues/8225))
- `[Fieldset]` Changed padding in reset for better compatibility. ([#1756](https://github.com/infor-design/enterprise-wc/issues/1756))
- `[Homepage]` Adjusted top and bottom padding of the widgets. ([#8362](https://github.com/infor-design/enterprise-wc/issues/8362))
- `[Locale]` Changed all `zh` locales time format as suggested by native speakers. ([#8313](https://github.com/infor-design/enterprise/issues/8313))
- `[Lookup]` Fixed clear button in keyword search not updating search results on click. ([#8258](https://github.com/infor-design/enterprise/issues/8258))
- `[Masthead]` Fixed incorrect color on hover. ([8391](https://github.com/infor-design/enterprise/issues/8391))
- `[Mask]` Alternative approach for checking instance of RegExp if `instanceof RegExp` returns false. ([8365](https://github.com/infor-design/enterprise/issues/8365))
- `[Modal]` Fixed a bug where the modal would shift up when toggling a switch inside of it. ([#8018](https://github.com/infor-design/enterprise/issues/8018))
- `[Modal]` Fixed a bug where textarea field is bigger than other fields on screen widths less that 400px. ([#8125](https://github.com/infor-design/enterprise/issues/8125))
- `[Process Indicator]` Adjusted alignment of icon in compact process indicator. ([#8241](https://github.com/infor-design/enterprise/issues/8241))
- `[Popover]` Fixed string rendering issues for content. ([#1609](https://github.com/infor-design/enterprise/issues/1609))
- `[Pager]` Added `showPager` and `hidePager` method to show and hide the pager bar. ([#8094](https://github.com/infor-design/enterprise/issues/8094))
- `[Process Indicator]` Adjusted alignment of icon in compact process indicator. ([#8241](https://github.com/infor-design/enterprise/issues/8241))
- `[Scatterplot]` Fixed legend position to be centered inside the div parent. ([#8194](https://github.com/infor-design/enterprise/issues/8194))
- `[Searchfield]` Fixed compact size height. ([NG#1605](https://github.com/infor-design/enterprise-ng/issues/1605))
- `[Searchfield]` Updated hover color for header searchfield clear icon. ([#8223](https://github.com/infor-design/enterprise/issues/8223))
- `[Tabs]` Fixed size in close button of tab list. ([#8274](https://github.com/infor-design/enterprise/issues/8274))
- `[Tabs]` Adjusted icon alignment and color for searchfield in tabs. ([#8272](https://github.com/infor-design/enterprise/issues/8272))
- `[Tabs]` Fixed tabs add tab button focus. ([#8275](https://github.com/infor-design/enterprise/issues/8275))
- `[Tabs]` Added setting to disable error icon in validation. ([#8254](https://github.com/infor-design/enterprise/issues/8254))
- `[Tabs]` Fixed UI issues on counts. ([#8385](https://github.com/infor-design/enterprise/issues/8385))
- `[Tabs Header]` Fixed focus border not visible in classic contrast alabaster. ([#8265](https://github.com/infor-design/enterprise/issues/8265))
- `[Tabs Module]` Fixed more button not visible in alabaster. ([#8271](https://github.com/infor-design/enterprise/issues/8271))
- `[Tabs Vertical]` Fixed focus state outline when having scrollable. ([#8269](https://github.com/infor-design/enterprise/issues/8269))
- `[Widgets]` Removed small invisible border on borderless widget. ([#8380](https://github.com/infor-design/enterprise/issues/8380))

## v4.91.0

## v4.91.0 Features

- `[Dates]` Added a new `twoDigitYear` setting to set the switch over for two digit years. ([#8061](https://github.com/infor-design/enterprise/issues/8061))
- `[ModuleNav]` Added a new "guest" section and some new settings to toggle the search and module switcher section. ([#8232](https://github.com/infor-design/enterprise/issues/8232))
- `[ModuleNav]` Added `attributes` setting (for automation id) in the module nav switcher. ([#8270](https://github.com/infor-design/enterprise/issues/8270))

## v4.91.0 Fixes

- `[Accordion]` Fixed a bug where focus border was not fully shown in sub header. ([#8109](https://github.com/infor-design/enterprise/issues/8109))
- `[Breadcrumb]` Fixed a bug where overflow menu items don't fire a callback function. ([#8154](https://github.com/infor-design/enterprise/issues/8154))
- `[Cards/Widget]` Fixed vertical alignment of detail title in cards/widget. ([#8235](https://github.com/infor-design/enterprise/issues/8235))
- `[Charts]` Improved the positioning of chart legend color. ([#8159](https://github.com/infor-design/enterprise/issues/8159))
- `[Circlepager]` Fixed the positioning of the next and previous buttons. ([#8266](https://github.com/infor-design/enterprise/issues/8266))
- `[Bar Chart]` Displayed the x-axis ticks for the bar grouped when single group. ([#7976](https://github.com/infor-design/enterprise/issues/7976))
- `[Button]` Fixed wrong hover color on button. ([#8220](https://github.com/infor-design/enterprise/issues/8220))
- `[BusyIndicator]` Fixed updated method of busy indicator throwing error when calling with no parameters. ([#8257](https://github.com/infor-design/enterprise/issues/8257))
- `[Datagrid]` Fixed rendering issues on filter range when selected by render default. ([#8147](https://github.com/infor-design/enterprise/issues/8147))
- `[Datagrid]` Fixed the contextual toolbar not hiding after performing button actions. ([NG#1580](https://github.com/infor-design/enterprise-ng/issues/1580))
- `[Datagrid]` Fixed a bug where dropdown remains open when scrolling and modal is closed. ([#8127](https://github.com/infor-design/enterprise/issues/8127))
- `[Datagrid]` Fixed extra space increase on editable fields when clicking in and out of it. ([#8155](https://github.com/infor-design/enterprise/issues/8155))
- `[Datagrid]` Added `contentWidth` column setting to set width in formatters. ([#8132](https://github.com/infor-design/enterprise/issues/8132))
- `[Datagrid]` Fixed tab key navigation when using actionable mode when having editor. ([#8141](https://github.com/infor-design/enterprise/issues/8141))
- `[Datagrid]` Fixed tab key navigation when using actionable mode when having formatter. ([#8245](https://github.com/infor-design/enterprise/issues/8245))
- `[Datagrid]` Fixed invisible color on required icon in datagrid. ([#8260](https://github.com/infor-design/enterprise/issues/8260))
- `[Datagrid]` Fixed disabled color for colorpicker. ([#8218](https://github.com/infor-design/enterprise/issues/8218))
- `[Datagrid]` Fixed dropdown icon misalignment in extra small row height. ([#8216](https://github.com/infor-design/enterprise/issues/8216))
- `[Dropdown]` Fixed a bug where list is broken when empty icon is in the first option. ([#8105](https://github.com/infor-design/enterprise/issues/8105))
- `[Message]` Fixed success icon alignment in message header. ([#8240](https://github.com/infor-design/enterprise/issues/8240))
- `[ModuleNav]` Removed usage guidance from readme.md to support updated doc site structure. ([#8282](https://github.com/infor-design/enterprise/issues/8282))
- `[Pager]` Fixed double call on update pager when using keydown. ([#8156](https://github.com/infor-design/enterprise/issues/8156))
- `[Pie/Donut]` Fixed rendering issues when having bordered class in the widget. ([#8164](https://github.com/infor-design/enterprise/issues/8164))
- `[Personalization]` Removed box shadow on selected tabs. ([#8086](https://github.com/infor-design/enterprise/issues/8086))
- `[Popupmenu]` Fixed a bug where menu buttons did not close when toggled. ([#8232](https://github.com/infor-design/enterprise/issues/8232))
- `[Searchfield]` Fixed styling issues in RTL. ([#6982](https://github.com/infor-design/enterprise/issues/6982))
- `[Searchfield]` Fixed searchfield stylings in RTL and in mobile viewport. ([#8103](https://github.com/infor-design/enterprise/issues/8103))

## v4.89.1 (Preview)

## v4.89.1 (Preview) Fixes

- `[Personalization]` Fixed incorrect values in the `Soho.theme.personalizationColors` api. ([#8151](https://github.com/infor-design/enterprise/issues/8151))

## v4.90.0

## v4.90.0 Features

## v4.90.0 Fixes

- `[About]` Removed operating system field. ([#8118](https://github.com/infor-design/enterprise/issues/8118))
- `[Accordion]` Fixed a bug where the plus-minus icon shows ellipsis on mobile viewport. ([#8044](https://github.com/infor-design/enterprise/issues/8044))
- `[Badges]` Adjusted color and positioning of dismissible button in multiselect dropdown tags. ([#8036](https://github.com/infor-design/enterprise/issues/8036))
- `[Breadcrumb]` Fixed misaligned item in RTL in Safari browser. ([#8167](https://github.com/infor-design/enterprise/issues/8167))
- `[BusyIndicator]` Fixed unescaped html strings not rendering properly. ([#8189](https://github.com/infor-design/enterprise/issues/8189))
- `[Button]` Adjusted personalize button hover colors. ([#8035](https://github.com/infor-design/enterprise/issues/8035))
- `[Calendar]` Added additional check on triggering `eventclick` to avoid executing twice. ([#8051](https://github.com/infor-design/enterprise/issues/8051))
- `[Colorpicker]` Updated color palette for colorpicker. ([#8165](https://github.com/infor-design/enterprise/issues/8165))
- `[ColumnChart]` Fixed position of rotate feature of column chart in RTL. ([#8010](https://github.com/infor-design/enterprise/issues/8010))
- `[ContextualActionPanel]` Fixed close button layout for RTL. ([#8166](https://github.com/infor-design/enterprise/issues/8166))
- `[ContextualActionPanel]` Removed 'Run' button from vertical examples. ([#8120](https://github.com/infor-design/enterprise/issues/8120))
- `[Datagrid]` Fixed a bug where error icon was not showing in the correct position in RTL mode. ([#8022](https://github.com/infor-design/enterprise/issues/8022))
- `[Datagrid]` Fixed a bug where the drag handle was overlapping the header text in firefox. ([#8012](https://github.com/infor-design/enterprise/issues/8012))
- `[Datagrid]` Adjusted hover styling for search and expand buttons. ([#8078](https://github.com/infor-design/enterprise/issues/8078))
- `[Datagrid]` Fixed issue where cells with custom component are changed on update row. ([NG#1564](https://github.com/infor-design/enterprise-ng/issues/1564))
- `[Datagrid]` Fixed misalignment on date cells when selected. ([#8021](https://github.com/infor-design/enterprise/issues/8021))
- `[Datagrid]` Fixed an issue where the new row did not display an error tooltip on the first cell. ([#8071](https://github.com/infor-design/enterprise/issues/8071))
- `[Datagrid]` Fixed an issue where script values are executed on updating cell. ([#8083](https://github.com/infor-design/enterprise/issues/8083))
- `[Datagrid]` Fixed an issue where dirty tracker will appear even no change was made from the cell. ([#8020](https://github.com/infor-design/enterprise/issues/8020))
- `[Dropdown]` Fixed a bug where values containing double quotes threw an error. ([#8179](https://github.com/infor-design/enterprise/issues/8179))
- `[Homepage]` Improve hover animation after resize. ([#8201](https://github.com/infor-design/enterprise/issues/8201))
- `[Fileupload]` Added condition to not allow for input clearing for readonly and disabled. ([#8024](https://github.com/infor-design/enterprise/issues/8024))
- `[Locale]` Added new locales from the translation team. ([#8196](https://github.com/infor-design/enterprise/issues/8196))
- `[Modal]` Adjusted modal title spacing to avoid icon from cropping. ([#8031](https://github.com/infor-design/enterprise/issues/8031))
- `[Datagrid]` Added ability for expandable and summary rows to be updated after cell update. ([#8058](https://github.com/infor-design/enterprise/issues/8058))
- `[Tabs]` Changed all azure components like header and header tabs to be alabaster by default. ([#7861](https://github.com/infor-design/enterprise/issues/7861))

## v4.89.0 (Preview)

## v4.89.0 (Preview) Features

- `[Icons]` Added new icon designs. ([#8129](https://github.com/infor-design/enterprise/issues/8129))
- `[Tabs]` Changed all azure components like header and header tabs to be alabaster by default. ([#7861](https://github.com/infor-design/enterprise/issues/7861))
- `[Timepicker]` Remove `disabled` prop in trigger button on enable call. ([NG#1567](https://github.com/infor-design/enterprise-ng/issues/1567))
- `[Modal]` Fixed the searchfield size when settings has title in toolbar. ([#8025](https://github.com/infor-design/enterprise/issues/8025))
- `[Page-Patterns]` Fixed background on hovered selected tab. ([#8088](https://github.com/infor-design/enterprise/issues/8088))
- `[ProcessIndicator]` Fixed icon alignment in RTL. ([#8168](https://github.com/infor-design/enterprise/issues/8168))
- `[Popupmenu]` Added fix for icon size in new. ([#8175](https://github.com/infor-design/enterprise/issues/8175))
- `[Popupmenu]` Fixed submenu icon is overlapped with the item label in RTL. ([#8172](https://github.com/infor-design/enterprise/issues/8172))
- `[Popupmenu]` Fixed popupmenu submenu not closing in some scenarios. ([#8043](https://github.com/infor-design/enterprise/issues/8043))
- `[Popupmenu]` Added fix for extra space in submenu text. ([#8161](https://github.com/infor-design/enterprise/issues/8161))
- `[Searchfield]` Fixed animation of collapsible searchfield. ([#8076](https://github.com/infor-design/enterprise/issues/8076))
- `[Searchfield]` Adjusted height so that focus is fully seen. ([#8085](https://github.com/infor-design/enterprise/issues/8085))
- `[Searchfield]` Fixed border and height for searchfield with categories in RTL. ([#8101](https://github.com/infor-design/enterprise/issues/8101))
- `[Searchfield]` Fixed border radius for searchfield with dropdown in RTL. ([#8102](https://github.com/infor-design/enterprise/issues/8102))
- `[Splitter]` Fixed position of splitter when using in modal. ([#8005](https://github.com/infor-design/enterprise/issues/8005))
- `[Tabs Header]` Fixed gradient color for personalizable overflowing header tabs. ([#8110](https://github.com/infor-design/enterprise/issues/8110))
- `[Tabs-Module]` Removed padding in embedded mode. ([#8060](https://github.com/infor-design/enterprise/issues/8060))
- `[Timepicker]` Removed `disabled` prop in trigger button on enable call. ([NG#1567](https://github.com/infor-design/enterprise-ng/issues/1567))

## v4.89.0

## v4.89.0 Features

- `[Datagrid]` Added ability for expandable and summary rows to be updated after cell update. ([#8058](https://github.com/infor-design/enterprise/issues/8058))

## v4.89.0 Fixes

- `[Accordion]` Adjusted rules of accordion top border to be consistent whether open or closed. ([#7978](https://github.com/infor-design/enterprise/issues/7978))
- `[BarStacked]` Fixed the uneven legend spaces. ([#7874](https://github.com/infor-design/enterprise/issues/7874))
- `[Button]` Adjusted rule for primary button styling when hovered in new version. ([#7977](https://github.com/infor-design/enterprise/issues/7977))
- `[Button]` Adjusted rule for button styling on contextual action toolbars. ([#8084](https://github.com/infor-design/enterprise/issues/8084))
- `[Cards]` Adjusted menu button positioning for no header. ([#8081](https://github.com/infor-design/enterprise/issues/8081))
- `[Circlepager]` Fixed a bug causing a visual glitch when resizing the circle pager. ([#7894](https://github.com/infor-design/enterprise/issues/7894))
- `[Datagrid]` Fixed the position of empty message without icon in the datagrid. ([#7854](https://github.com/infor-design/enterprise/issues/7854))
- `[Datagrid]` Space between text in rows are not trimmed as default. ([#7849](https://github.com/infor-design/enterprise/issues/7849))
- `[Datagrid]` Added option to use for flex toolbar. ([#7928](https://github.com/infor-design/enterprise/issues/7928))
- `[Datagrid]` Whitespace should be shown on cell when expanded. ([#7848](https://github.com/infor-design/enterprise/issues/7848))
- `[Datagrid]` Additional check for modal width. ([#7923](https://github.com/infor-design/enterprise/issues/7923))
- `[Datagrid]` Additional check for select row when datagrid has grouping and filter. ([NG#1549](https://github.com/infor-design/enterprise-ng/issues/1549))
- `[Datepicker]` Adjusted sizing of monthview popup to better accommodate smaller dimensions. ([#7974](https://github.com/infor-design/enterprise/issues/7974))
- `[Datepicker]` Fixed datepicker prematurely closing after selecting a date when having a time format. ([#7916](https://github.com/infor-design/enterprise/issues/7916))
- `[Dropdown]` Fixed a bug where the text and dropdown icon were overlapping on smaller viewports. ([#8000](https://github.com/infor-design/enterprise/issues/8000))
- `[EmptyMessage]` Fixed empty message card content to center position. ([#7883](https://github.com/infor-design/enterprise/issues/7883))
- `[General]` Adjusted the reset for spans. ([#1513](https://github.com/infor-design/enterprise/issues/7854))
- `[Module Nav]` Fixed a bug where the settings was behind the main module nav element. ([#8063](https://github.com/infor-design/enterprise/issues/8063))
- `[Module Nav]` Fixed a bug where the accordion in the page container inherited module nav accordion styles. ([#8040](https://github.com/infor-design/enterprise/issues/7884))
- `[Pie/Donut]` Fixed the displayed legend when selecting a different one. ([#7845](https://github.com/infor-design/enterprise/issues/7845))
- `[Pie/Donut]` Fixed a bug in clicking legends causing to change whole list to the last clicked legend name. ([#8139](https://github.com/infor-design/enterprise/issues/8139))
- `[Pie/Donut]` Fixed a bug in where legends can be clicked if selectable settings set to false. ([#8140](https://github.com/infor-design/enterprise/issues/8140))
- `[Popupmenu]` Fixed shared menu not closing and opening correctly. ([NG#1552](https://github.com/infor-design/enterprise-ng/issues/1552))
- `[ProcessIndicator]` Adjusted icon sizing to remove gaps between separators. ([#7982](https://github.com/infor-design/enterprise/issues/7982))
- `[Radios]` Adjusted styling of checked disabled radio button. ([#8082](https://github.com/infor-design/enterprise/issues/8082))
- `[Searchfield]` Adjusted icon colors in classic. ([#7947](https://github.com/infor-design/enterprise/issues/7947))
- `[Searchfield]` Adjusted width on mobile. ([#6831](https://github.com/infor-design/enterprise/issues/6831))
- `[Slider]` Added handling of slider touch events. ([#7957](https://github.com/infor-design/enterprise/issues/7957))
- `[Spinbox]` Adjusted spinbox wrapper sizing to stop increment button from overflowing in classic. ([#7988](https://github.com/infor-design/enterprise/issues/7988))
- `[Tabs]` Fixed alabaster design issues in header, tab, tab-header, tabs-module, tabs-multi components. ([#7922](https://github.com/infor-design/enterprise/issues/7922))
- `[Tabs]` Adjusted placement of icons in tab list spillover. ([#7970](https://github.com/infor-design/enterprise/issues/7970))
- `[Tabs]` Fixed the focus state of radio button not fully shown in tabs. ([#7955](https://github.com/infor-design/enterprise/issues/7955))
- `[Targeted-Achievement]` Fixed waring color not displaying properly. ([#7891](https://github.com/infor-design/enterprise/issues/7891))
- `[Treemap]` Adjusted label styling in RTL. ([#6891](https://github.com/infor-design/enterprise/issues/6891))
- `[Validation]` Fixed the position of exclamation points of validation in non english localization. ([#5119](https://github.com/infor-design/enterprise/issues/5119))
- `[Weekview]` Added overnight event view when end time goes to next day. ([#7840](https://github.com/infor-design/enterprise/issues/7840))
- `[Weekview]` Fixed an issue with the week change when clicking the `Today` button. ([#7792](https://github.com/infor-design/enterprise/issues/7792))
- `[Weekview]` Fixed selected day keeps getting restarted when changing theme or mode in mobile view. ([#7927](https://github.com/infor-design/enterprise/issues/7927))
- `[Weekview]` Use abbreviated month names when in mobile size. ([#7924](https://github.com/infor-design/enterprise/issues/7924))

## v4.88.0

## v4.88.0 Features

- `[Checkbox]` Changed color of checkbox in dark mode. ([#7991](https://github.com/infor-design/enterprise/issues/7991))
- `[Form/Label]` Implemented a form layout designed to facilitate an inline design within a responsive-form container. ([#7764](https://github.com/infor-design/enterprise/issues/7764))
- `[Homepages]` Changed incorrect width on quad widgets. ([#8056](https://github.com/infor-design/enterprise/issues/8056))
- `[Module Nav]` Added usage guidance to docs. ([#7869](https://github.com/infor-design/enterprise/issues/7869))
- `[Module Nav]` Added mobile behaviors. ([#7804](https://github.com/infor-design/enterprise/issues/7804))
- `[Module Nav]` Fixed an alignment issue. ([#7934](https://github.com/infor-design/enterprise/issues/7934))
- `[Module Nav]` Added mobile click to close setting, and made breakpoints fire on resize, added hamburger logic and new mobile states per phone vs bigger. ([#8019](https://github.com/infor-design/enterprise/issues/8019))

## v4.88.0 Fixes

- `[Accordion]` Updated selected header text color. ([#7769](https://github.com/infor-design/enterprise/issues/7769))
- `[ApplicationMenu]` Fixed an issue where the hover button background color was incorrect. ([#7933](https://github.com/infor-design/enterprise/issues/7782))
- `[Bar]` Fixed overlapping and cropped axis labels (left & right) when horizontal bar label is lengthy. ([#7614](https://github.com/infor-design/enterprise/issues/7614))
- `[Breadcrumb]` Updated hover color for breadcrumb in header. ([#7801](https://github.com/infor-design/enterprise/issues/7801))
- `[Build]` Fixed wrong filename in build download. ([#7992](https://github.com/infor-design/enterprise/issues/7992))
- `[Button]` Updated hover color for header and CAP. ([#7944/7943](https://github.com/infor-design/enterprise/issues/7944))
- `[Button]` Fixed stylings for button menu and secondary combo. ([#7783](https://github.com/infor-design/enterprise/issues/7783))
- `[Button]` Formatted the appending of a cssClass property to include a prefix whitespace. ([#7852](https://github.com/infor-design/enterprise/issues/7852))
- `[Card/Widget]` Fixed a bug where the button action was not aligned properly in RTL mode. ([#7843](https://github.com/infor-design/enterprise/issues/7843))
- `[Card/Widget]` Fixed inconsistency in widget size. ([#7896](https://github.com/infor-design/enterprise/issues/7896))
- `[Calendar]` Fixed legend colors for selected days of week. ([#7800](https://github.com/infor-design/enterprise/issues/7800))
- `[Calendar]` Added check on setting current date so it doesn't override provided date settings. ([#7806](https://github.com/infor-design/enterprise/issues/7806))
- `[Calendar]` Adjusted indentation to avoid button overlapping. ([#7966](https://github.com/infor-design/enterprise/issues/7966))
- `[Card]` Fixed issues when using both card and tabs component. ([#7915](https://github.com/infor-design/enterprise/issues/7915))
- `[Card/Widget]` Fixed inconsistency in widget size. ([#7896](https://github.com/infor-design/enterprise/issues/7896))
- `[Chart]` Fixed on focus border being off in chart legend items. ([#7850](https://github.com/infor-design/enterprise/issues/7850))
- `[Column]` Fixed the size of the chart titles in columns. ([#7889](https://github.com/infor-design/enterprise/issues/7889))
- `[Column]` Fixed an error loading on windows and a warning. ([#7941](https://github.com/infor-design/enterprise/issues/7941))
- `[Contextmenu]` Changed color of checkbox in dark mode. ([#7991](https://github.com/infor-design/enterprise/issues/7991))
- `[Datagrid]` Fixed a bug where the validation icon position was not correct in RTL (Right-to-Left) mode. ([#7768](https://github.com/infor-design/enterprise/issues/7768))
- `[Datagrid]` Added undefined check for column settings to avoid errors in spacer. ([#7807](https://github.com/infor-design/enterprise/issues/7807))
- `[Datagrid]` Added Placeholder for Datagrid Date Field. ([NG#1531](https://github.com/infor-design/enterprise-ng/issues/1531))
- `[Datagrid]` Adjusted positioning of `drilldown` button. ([#7014](https://github.com/infor-design/enterprise/issues/7014))
- `[Datagrid]` Added a test page for column filter locale settings. ([#7554](https://github.com/infor-design/enterprise/issues/7554)
- `[Datagrid]` Adjusted positioning of `drilldown` button. ([#7014](https://github.com/infor-design/enterprise/issues/7014))
- `[Datagrid]` Fixed a bug where expanded rows showed as activated. ([#7979](https://github.com/infor-design/enterprise/issues/7979))
- `[Dropdown]` Fix on dropdown not focusing in mobile. ([#7815](https://github.com/infor-design/enterprise/issues/7815))
- `[Dropdown]` Fixed on dropdown not focusing in mobile. ([#7815](https://github.com/infor-design/enterprise/issues/7815))
- `[Dropdown]` Fixed dropdown position when expanded on corners. ([NG#1541](https://github.com/infor-design/enterprise-ng/issues/1541))
- `[Dropdown]` Fixed display render when the option has no icon. ([#7813](https://github.com/infor-design/enterprise/issues/7813))
- `[Editor]` Fixed editor text not changing to other font headers after changing colors. ([#7793](https://github.com/infor-design/enterprise/issues/7793))
- `[Editor]` Fixed editor text not changing to other font headers in some scenarios after changing colors in Firefox. ([#7796](https://github.com/infor-design/enterprise/issues/7796))
- `[Fieldfilter]` Fixed uneven focus border for clear button. Adjusted day focus border sizing. Fixed misaligned datepicker short field. ([#7919](https://github.com/infor-design/enterprise/issues/7919))
- `[Icons]` Fixed icon pipeline, made icons downloadable and added new empty state icons and a few standard icons. ([#518](https://github.com/infor-design/design-system/issues/518))
- `[Homepage]` Added better default color for hero now that its white. ([#7938](https://github.com/infor-design/enterprise/issues/7938))
- `[Line]` Fixed bottom spacing issue in RTL. ([#7776](https://github.com/infor-design/enterprise/issues/7776))
- `[Listview]` Adjusted searchfield in listview when inside modal to fix alignment. ([NG#1547](https://github.com/infor-design/enterprise-ng/issues/1547))
- `[Lookup]` Fixed count text positioning. ([#7905](https://github.com/infor-design/enterprise/issues/7905))
- `[Module Nav]` Updated examples to closer reflect usage guidance. ([#7870](https://github.com/infor-design/enterprise/issues/7870))
- `[Modal]` Added overflow in modal body for horizontal scroll. ([#7827](https://github.com/infor-design/enterprise/issues/7827))
- `[Popover]` Added scrollable class for popover. ([#7678](https://github.com/infor-design/enterprise/issues/7678))
- `[Popupmenu]` Fixed placement of shared popupmenu. ([NG#1546](https://github.com/infor-design/enterprise-ng/issues/1546))
- `[Radios]` Adjusted the styling of the checked and unchecked radio button. ([#7899](https://github.com/infor-design/enterprise/issues/7899))
- `[Searchfield]` Fixed no results text should not be selected. ([#7756](https://github.com/infor-design/enterprise/issues/7756))
- `[Searchfield]` Fixed on go button misalignment. ([#7910](https://github.com/infor-design/enterprise/issues/7910))
- `[Searchfield]` Adjusted position and hover color for custom button. ([#7832](https://github.com/infor-design/enterprise/issues/7832))
- `[Searchfield]` Fix on go button misalignment. ([#7910](https://github.com/infor-design/enterprise/issues/7910))
- `[Searchfield]` Fix ability to select and delete text in firefox. Adjusted custom button positioning. ([#7962](https://github.com/infor-design/enterprise/issues/7962))
- `[Searchfield]` Fixed on go button misalignment. ([#7910](https://github.com/infor-design/enterprise/issues/7910))
- `[Tabs]` Fixed the focus alignment in tabs for RTL. ([#7772](https://github.com/infor-design/enterprise/issues/7772))
- `[Tabs]` Added fixes for zoom issue on vertical tabs. ([#8046](https://github.com/infor-design/enterprise/issues/8046))
- `[Toolbar]` Added additional selectors and colors for dark theme dropdown label. ([#7897](https://github.com/infor-design/enterprise/issues/7897))
- `[Tree]` Fixed Cross-Site Scripting (XSS) when setting up tree node. ([#7631](https://github.com/infor-design/enterprise/issues/7631))
- `[Weekview]` Adjusted the positioning of text within the footer cell to keep it centered. Adjusted calendar icon position to be better aligned. ([#7926](https://github.com/infor-design/enterprise/issues/7926))
- `[Weekview]` Added event modal on `doubleclick`. ([#7824](https://github.com/infor-design/enterprise/issues/7824))

## v4.87.0

## v4.87.0 Features

- `[Datagrid]` Has a new design with a soft grey header. The white header background option is removed and this is now the default. ([#7814](https://github.com/infor-design/enterprise/issues/7814))
- `[Datagrid]` Fix the datagrid filter color when disabled. ([#7908](https://github.com/infor-design/enterprise/issues/7908))
- `[Icons]` Fixed shape and markup of status icons. Note: May need to update your code. ([#7747](https://github.com/infor-design/enterprise/issues/7661))
- `[Masthead]` Set height of masthead to 40px. ([#7857](https://github.com/infor-design/enterprise/issues/7857))
- `[Popover]` Improved popover title style and position, excluding the 'alternate' class. ([#7676](https://github.com/infor-design/enterprise/issues/7676))
- `[Radios]` Added hitbox feature for mobile devices. ([#7659](https://github.com/infor-design/enterprise/issues/7659))
- `[Timepicker]` Fix issue with `enable` function. ([#7887](https://github.com/infor-design/enterprise/issues/7887))
- `[Typography]` Added `text-wrap` class. ([#7497](https://github.com/infor-design/enterprise/issues/7497))

## v4.87.0 Fixes

- `[Badges/Alerts/Tags/Icons]` Added docs and clearer examples. ([#7661](https://github.com/infor-design/enterprise-ng/issues/7661))
- `[Bar]` Fixed an issue where the x-axis labels on the bar chart were not visible. ([#7797](https://github.com/infor-design/enterprise/issues/7797))
- `[Badges/Tags/]` Changed border radius to 12px. ([#7862](https://github.com/infor-design/enterprise-ng/issues/7862))
- `[Calendar]` Fixed uncaught error in `cordova` apps. ([#7818](https://github.com/infor-design/enterprise/issues/7818))
- `[Circlepager]` Fixed circle pager's position inside of a card. ([#7724](https://github.com/infor-design/enterprise/issues/7724))
- `[Color]` Fixed on Slate's personalization header text color. ([#7811](https://github.com/infor-design/enterprise-ng/issues/7811))
- `[Calendar]` Fixed uncaught error in `cordova` apps. ([#7818](https://github.com/infor-design/enterprise/issues/7818))
- `[ColorPicker]` Fixed color selection on color picker. ([#7760](https://github.com/infor-design/enterprise-ng/issues/7760))
- `[Column-Stacked]` Corrected the misalignment of legend labels. ([#7722](https://github.com/infor-design/enterprise/issues/7722))
- `[Dropdown]` Adjusted dropdown text in Firefox. ([#7763](https://github.com/infor-design/enterprise/issues/7763))
- `[Datagrid]` Fixed bug where default filter wasn't honored for date or time columns. ([#7766](https://github.com/infor-design/enterprise/issues/7766))
- `[Datagrid]` Fixed datagrid column filter not open after a series of simultaneous clicking of column filters. ([#7750](https://github.com/infor-design/enterprise/issues/7750))
- `[Datagrid]` Added expanded default for expandable formatter. ([#7680](https://github.com/infor-design/enterprise/issues/7680))
- `[Datepicker]` Fixed bug where date range selected is not properly rendered in some scenarios. ([#7528](https://github.com/infor-design/enterprise/issues/7528))
- `[Datepicker]` Added a new `listcontextmenu` event that fires on right click of menu items. ([#7822](https://github.com/infor-design/enterprise/issues/7822))
- `[Editor]` Re-fixed an xss issue in editor (iframes not permitted). ([#7590](https://github.com/infor-design/enterprise/issues/7590))
- `[Editor]` Added swatch bar on colorpicker button. ([#7571](https://github.com/infor-design/enterprise/issues/7571))
- `[Editor]` Fixed fonts selection selection on editor. ([#7762](https://github.com/infor-design/enterprise-ng/issues/7762))
- `[Editor]` Changed the header color from dark to grey and other minor style improvements. ([#7606](https://github.com/infor-design/enterprise-ng/issues/7606))
- `[FieldFilter]` Fixed Dropdown border not rendered properly. ([#7600](https://github.com/infor-design/enterprise/issues/7600))
- `[Fileupload]` Fixed a bug where validation is not triggered after clearing the input. ([#7645](https://github.com/infor-design/enterprise/issues/7645))
- `[FileuploadAdvanced]` Fixed Close Button not rendered properly. ([#7604](https://github.com/infor-design/enterprise/issues/7604))
- `[FileuploadAdvanced]` Changed file upload copy. ([#7787](https://github.com/infor-design/enterprise/issues/7787))
- `[Header]` Changed toolbar to flex-toolbar in header. ([#7479](https://github.com/infor-design/enterprise/issues/7479))
- `[Homepage]` Changed selector so multiple hero banners in a page will work. ([#7819](https://github.com/infor-design/enterprise/issues/7819))
- `[Icon]` Adjusted width of icons. ([#7616](https://github.com/infor-design/enterprise/issues/7616))
- `[Hyperlink]` Fixed hyperlink focus style in completion chart. ([#7731](https://github.com/infor-design/enterprise/issues/7731))
- `[Icon]` Adjusted width of icons. ([#7616](https://github.com/infor-design/enterprise/issues/7616))
- `[Images]` Fixed incorrect image size. ([#7616](https://github.com/infor-design/enterprise/issues/7616))
- `[ListView]` Fix the hyperlinks in lists to have an underline. ([#7616](https://github.com/infor-design/enterprise/issues/7838))
- `[ModuleNav]` Added css to constrain images to 32px. ([#7820](https://github.com/infor-design/enterprise-ng/issues/7820))
- `[ModuleNav]` Fixed missing tooltip on the settings button. ([#1525](https://github.com/infor-design/enterprise-ng/issues/1525))
- `[ModuleNav]` Added `enableOutsideClick()` feature to collapse/hide menu via content click. ([#7786](https://github.com/infor-design/enterprise/issues/7786))
- `[ModuleNav]` Fixed missing tooltip on the settings button. ([NG#1525](https://github.com/infor-design/enterprise-ng/issues/1525))
- `[ModuleNav/Dropdown]` Added support for external URLs to the Dropdown component's list, as well as support for setting these in Module Nav Switcher. ([NG#1533](https://github.com/infor-design/enterprise-ng/issues/1533))
- `[ModuleNav]` Reduced item padding so more items can fit in the menu before scrolling occurs. ([#7770](https://github.com/infor-design/enterprise/issues/7770))
- `[ModuleNav]` Fixed issues in dark mode. ([#7753](https://github.com/infor-design/enterprise/issues/7753))
- `[ModuleNav]` Added option/example to disable search in the dropdown menu ([NG#1535](https://github.com/infor-design/enterprise-ng/issues/1535))
- `[ModuleNav]` Added option/example to disable search in the dropdown menu ([#1535](https://github.com/infor-design/enterprise-ng/issues/1535))
- `[Number]` Added additional check for `formatNumber`. ([#7752](https://github.com/infor-design/enterprise/issues/7752))
- `[Popover]` Fixes on issues with textarea and datagrid in popover when opening and closing. ([#7677](https://github.com/infor-design/enterprise/issues/7677))
- `[Popover]` Fixes on issues with textarea and datagrid in popover when opening and closing. ([#7677](https://github.com/infor-design/enterprise/issues/7677))
- `[Pager]` Fixed pager `pagesizes` default settings cannot be overridden with custom settings. ([#7629](https://github.com/infor-design/enterprise/issues/7629))
- `[Popover]` Fixed popover having issues on simultaneous clicks. ([#7679](https://github.com/infor-design/enterprise/issues/7679))
- `[Popover]` Fixed where popover connected on click will not close on click (it just reopened). ([#7679](https://github.com/infor-design/enterprise/issues/7679))
- `[Sparkline]` Fixed median fill on dark theme. ([#7717](https://github.com/infor-design/enterprise/issues/7717))
- `[Searchfield]` Adjusted height for go button. ([#6695](https://github.com/infor-design/enterprise/issues/6695))
- `[Tabs]` Fixed alabaster design issues in tabs, tab-headers, tabs-module, tabs-multi components. ([#7803](https://github.com/infor-design/enterprise/issues/7803))
- `[Tooltip]` Fixed in `extraClass` example page for tooltip. ([#7669](https://github.com/infor-design/enterprise/issues/7669))
- `[WeekView]` Fixed bug where going to next didn't render the complete week. ([#7684](https://github.com/infor-design/enterprise/issues/7684))
- `[WeekView]` Fixed the response of render on breakpoint in week view. ([#7727](https://github.com/infor-design/enterprise/issues/7727))

## v4.86.0

## v4.86.0 Features

- `[Dropdown/ModuleNav]` Added no results text when filtering and no items are found. ([#7662](https://github.com/infor-design/enterprise/issues/7662))

## v4.86.0 Fixes

- `[Accordion/ModuleNav/Appmenu]` Focus does not focus the expander buttons only the parent items. ([#7626](https://github.com/infor-design/enterprise/issues/7626))
- `[Bar]` Fixed a bug where the bottom axis label was cut off. ([#7612](https://github.com/infor-design/enterprise/issues/7612))
- `[Bar]` Fixed incorrect legend position on stacked charts. ([#7693](https://github.com/infor-design/enterprise/issues/7693))
- `[Button]` Fixed a bug where submenu icons were not aligned correctly. ([#7626](https://github.com/infor-design/enterprise/issues/7626))
- `[Button/Header]` Fixed some colors in dark mode. ([7586](https://github.com/infor-design/enterprise/issues/7586))
- `[Cards]` Fixed alignments and positioning of other elements inside a card widget. ([#7589](https://github.com/infor-design/enterprise/issues/7589))
- `[Column-Stacked]` Fixed a regression bug where the stacked column chart was not rendering correctly. ([#7644](https://github.com/infor-design/enterprise/issues/7644))
- `[Datagrid]` Fixed button icon background hover color when rows are selected. ([#7607](https://github.com/infor-design/enterprise/issues/7607))
- `[Datagrid]` Fixed a bug in datagrid where default operator for lookup is not rendered properly. ([#7530](https://github.com/infor-design/enterprise/issues/7530))
- `[Datagrid]` Changed `updateColumns` to update column groups when null or empty. ([#7720](https://github.com/infor-design/enterprise/issues/7720))
- `[Datepicker]` Fixed a bug in datepicker range not rendering properly in modal IOS. ([#7603](https://github.com/infor-design/enterprise/issues/7603))
- `[Dropdown/ModuleNav]` Fixed indents and UI improvements. ([#7662](https://github.com/infor-design/enterprise/issues/7662))
- `[Dropdown/ModuleNav]` Fixed indents and UI improvements and added empty states. ([#7662](https://github.com/infor-design/enterprise/issues/7662))
- `[Editor]` Fixed an issue where an editor with an initial value containing `<br \>` tags were being seen as dirty when `resetdirty` is called. ([#7483](https://github.com/infor-design/enterprise/issues/7483))
- `[Editor]` Fixed a bug where pasting an html table into the editor wouldn't show the borders. ([#7463](https://github.com/infor-design/enterprise/issues/7463))
- `[FileUpload]` Fixed the alignment of the close button and file icon button. ([#7570](https://github.com/infor-design/enterprise/issues/7570))
- `[Homepage]` In some cases the new background color did not fill all the way in the page. ([#7696](https://github.com/infor-design/enterprise/issues/7696))
- `[Icons]` Removed `phone-linear` in some examples as the icon is now called `phone`. ([#7747](https://github.com/infor-design/enterprise/issues/7747))
- `[Locale]` Updated all internal strings in local files to sentence case. Updated translations will follow in a month. ([#7683](https://github.com/infor-design/enterprise/issues/7711))
- `[Modal]` On some devices the overflow/scrolling is still missing on modal and contents can break out the bottom of the modal. ([#7711](https://github.com/infor-design/enterprise/issues/7711))
- `[Layouts]` Removed some older layouts and examples from page layouts. ([#7733](https://github.com/infor-design/enterprise/issues/7733))
- `[Message]` Fixed alignment issue on the icons. ([#7746](https://github.com/infor-design/enterprise/issues/7746))
- `[ModuleNav]` Fixed rounding and `zindex` issues. ([#7654](https://github.com/infor-design/enterprise/issues/7654))
- `[ModuleNav]` Added an option to set the icon to false initially. ([#7740](https://github.com/infor-design/enterprise/issues/7740))
- `[Notification]` Updated color styles when notification is in sub header. ([#7623](https://github.com/infor-design/enterprise/issues/7623))
- `[Page-Patterns]` Fixed the width of the search field in page pattern example. ([#7561](https://github.com/infor-design/enterprise/issues/7561))
- `[Popupmenu]` Fixed the behavior of the component when having submenus in NG. ([#7556](https://github.com/infor-design/enterprise/issues/7556))
- `[Tabs]` Fixed an error in tabs where it is not sortable in NG. ([NG#1480](https://github.com/infor-design/enterprise-ng/issues/1480))
- `[Tabs Header]` Fixed colors of disabled in dark mode. ([#7465](https://github.com/infor-design/enterprise/issues/7465))
- `[Tooltip]` Fixed an error in tooltip where some string is unrecognizable. ([NG#1499](https://github.com/infor-design/enterprise-ng/issues/1499))
- `[Tooltip]` Fixed invisible links on hover on tooltips in contrast mode. ([7737](https://github.com/infor-design/enterprise/issues/7737))
- `[WeekView]` Fixed bug where agenda variant ignored `showAllDay` setting. ([#7700](https://github.com/infor-design/enterprise/issues/7700))

## v4.85.0

## v4.85.0 Features

- `[Colors]` Added new slate color palette with lower range colors. Some elements are updated. ([#7624](https://github.com/infor-design/enterprise/issues/7624))
- `[Stats]` Added a new component called stats similar to counts. We would like counts deprecated so please use stats in place of counts now as it has a cleaner UI. ([#7506](https://github.com/infor-design/enterprise/issues/7506))

## v4.85.0 Fixes

- `[Accordion]` Updated color style for accordion selected panel. ([#7593](https://github.com/infor-design/enterprise/issues/7593))
- `[Applicationmenu]` Fixed menu items cannot be seen properly when using alabaster. ([#7609](https://github.com/infor-design/enterprise/issues/7609))
- `[Applicationmenu]` Fixed bottom border color cannot be seen properly. ([#7565](https://github.com/infor-design/enterprise/issues/7565))
- `[Button]` Adjusted the left and right paddings of the button from `30px` to `32px`. ([#7508](https://github.com/infor-design/enterprise/issues/7508))
- `[Card]` Fixed widget size for subtitle examples. ([#7580](https://github.com/infor-design/enterprise/issues/7580))
- `[Card]` Fixed height for card button. ([#7637](https://github.com/infor-design/enterprise/issues/7637))
- `[Card]` Updated hover style for button in listview. ([#7636](https://github.com/infor-design/enterprise/issues/7636))
- `[Chart]` Added setting to force legend to popup. ([#7453](https://github.com/infor-design/enterprise/issues/7453))
- `[Column-Stacked]` Improved the column stacked and labels to be aligned correctly. ([#7266](https://github.com/infor-design/enterprise/issues/7266))
- `[ContextualActionPanel]` Fixed overflow issues on mobile view. ([#7585](https://github.com/infor-design/enterprise/issues/7585))
- `[Datagrid]` Fixed on incorrect row updates on adding a new row to the next page. ([#7486](https://github.com/infor-design/enterprise/issues/7486))
- `[Datagrid]` Fixed disabled filter columns in datagrid. ([#7467](https://github.com/infor-design/enterprise/issues/7467))
- `[Datagrid]` Fixed a bug where the select all checkbox was not clickable. ([#7499](https://github.com/infor-design/enterprise/issues/7499))
- `[Datagrid]` Fixed a bug in datepicker filter icon's hover state and alignment. ([#7562](https://github.com/infor-design/enterprise/issues/7562))
- `[Datagrid]` Fixed a bug where disabled buttons in cells were `hoverable`. ([#7611](https://github.com/infor-design/enterprise/issues/7611))
- `[Dropdown]` Fixed a bug in dropdown where `mouseenter` and keydown triggers simultaneous. ([#7464](https://github.com/infor-design/enterprise/issues/7464))
- `[Editor]` Fixed an xss issue in editor (iframes not permitted). ([#7590](https://github.com/infor-design/enterprise/issues/7590))
- `[Homepage]` Fixed invisible edit options and vertical dragging/resizing. ([#7579](https://github.com/infor-design/enterprise/issues/7579))
- `[Icons]` Fixed size of icons and made them 80x80. ([#1369](https://jira.infor.com/browse/IDS-1360))
- `[Listview/Card]` Fixed the UI of listview search with filters. ([#7546](https://github.com/infor-design/enterprise/issues/7546))
- `[Listview]` Adjusted overflow styles for list views in cards. ([#7557](https://github.com/infor-design/enterprise/issues/7557))
- `[Locale]` Fixed a bug using extend translations on some languages (`fr-CA/pt-BR`). ([#7491](https://github.com/infor-design/enterprise/issues/7491))
- `[Locale/Multiselect]` Changed text from selected to selection as requested by translators. ([#5886](https://github.com/infor-design/enterprise/issues/5886))
- `[Lookup]` Fixed a bug in lookup width not responsive in grid system. ([#7205](https://github.com/infor-design/enterprise/issues/7205))
- `[MonthView]` Added event triggers for when monthview is expanded and collapsed. ([#7605](https://github.com/infor-design/enterprise/issues/7605))
- `[Modal]` Fixed icon alignment in the title. ([#7639](https://github.com/infor-design/enterprise/issues/7639))
- `[Modal]` Added ID check in event triggers. ([#7475](https://github.com/infor-design/enterprise/issues/7475))
- `[Module Nav]` Added new settings for configuration of accordion, and auto-initialization of child components. ([NG#1477](https://github.com/infor-design/enterprise-ng/issues/1477))
- `[Module Nav Switcher]` Made compatibility improvements for the Module Nav Switcher NG component. ([NG#1477](https://github.com/infor-design/enterprise-ng/issues/1477))
- `[Multiselect]` Fixed a bug where the multiselect dropdown icon was overlapping the field. ([#7502](https://github.com/infor-design/enterprise/issues/7502))
- `[Popupmenu]` Fixed the placement of popup when parent element is outside of viewport. ([#5018](https://github.com/infor-design/enterprise/issues/5018))
- `[SearchField]` Fixed x alignment on older toolbar example. ([#7572](https://github.com/infor-design/enterprise/issues/58875726))
- `[Splitter]` Added new design changes and more examples. Note that the collapse button is no longer supported for now. ([#7542](https://github.com/infor-design/enterprise/issues/7542))
- `[Toolbar]` Fixed a bug where search icon was not aligned properly. ([#7642](https://github.com/infor-design/enterprise/issues/7642))
- `[Toolbar Flex]` Updated popupmenu color styles. ([#7383](https://github.com/infor-design/enterprise/issues/7383))
- `[Tooltip]` Improved consistency of tooltip size between text and text with icon. ([#7509](https://github.com/infor-design/enterprise/issues/7509))
- `[Tooltip]` Changed response method in beforeShow to allow passing true instead of content explicitly ([#7594](https://github.com/infor-design/enterprise/issues/7594))
- `[Toast]` Changed background color in dark mode for better contrast. ([#7648](https://github.com/infor-design/enterprise/issues/7648))

## v4.84.3 Fixes

- `[Applicationmenu]` Fixed bottom border color cannot be seen properly. ([#7565](https://github.com/infor-design/enterprise/issues/7565))
- `[ContextualActionPanel/Modal]` Fixed overflow issues on mobile view. ([#7585](https://github.com/infor-design/enterprise/issues/7585))
- `[Colors]` Added dark and contrast mode for app nav. ([#7624](https://github.com/infor-design/enterprise/issues/7624))
- `[Module Nav]` Added new settings for configuration of accordion, and auto-initialization of child components. ([NG#1477](https://github.com/infor-design/enterprise-ng/issues/1477))

## v4.84.2 Fixes

- `[Module Nav]` Added more fixes to support the angular wrapper. ([#7386](https://github.com/infor-design/enterprise/issues/7386))
- `[Card]` Fixed widget size for subtitle examples. ([#7580](https://github.com/infor-design/enterprise/issues/7580))
- `[Homepage]` Fixed invisible edit options and vertical dragging/resizing. ([#7579](https://github.com/infor-design/enterprise/issues/7579))

## v4.84.1

## v4.84.1 Fixes

- `[Dropdown]` Fixed an issue where Module Nav Role Switcher wasn't properly rendering the Dropdown pseudo-elements in Angular environments. ([NG #1477](https://github.com/infor-design/enterprise-ng/issues/1477))
- `[Module Nav]` Fixed an issue where it was not possible to disable filtering events. ([NG #1477](https://github.com/infor-design/enterprise-ng/issues/1477))
- `[Popupmenu]` Fixed some styling bugs when attached as a menu button menu in Module Nav components. ([NG #1477](https://github.com/infor-design/enterprise-ng/issues/1477))

## v4.84.0

## v4.84.0 Features

- `[Line Chart]` Added short and abbreviated name options for the data. ([#5906](https://github.com/infor-design/enterprise/issues/5906))
- `[Masked Input]` Added setting to retain value if maximum length is already reached. ([#7274](https://github.com/infor-design/enterprise/issues/7274))
- `[Module Nav]` Added the new Module Nav component. ([#7386](https://github.com/infor-design/enterprise/issues/7386))
- `[WeekView]` Added stacked view template for week view agenda variant. ([#7373](https://github.com/infor-design/enterprise/issues/7373))

## v4.84.0 Fixes

- `[Bar]` Added a setting called `defaultTickCount` (`5` as default) to automatically add ticks when there are no dataset values. ([#NG1463](https://github.com/infor-design/enterprise-ng/issues/1463))
- `[Busy Indicator]` Updated colors for busy indicator. ([#7098](https://github.com/infor-design/enterprise/issues/7098))
- `[Button]` Adjusted alignment for popupmenu icon buttons. ([#7408](https://github.com/infor-design/enterprise/issues/7408))
- `[Charts]` Improved the positioning of chart legend. ([#7452](https://github.com/infor-design/enterprise/issues/7452))
- `[Datagrid]` Fixed an issue where the table was not filling the entire datagrid container in firefox. ([#6956](https://github.com/infor-design/enterprise/issues/6956))
- `[Datagrid]` Fixed a bug where the colorpicker editor could not be toggles. ([#7362](https://github.com/infor-design/enterprise/issues/7362))
- `[Datagrid]` Clear `rowstatus` in tree node for clearRowError to work correctly. ([#6033](https://github.com/infor-design/enterprise/issues/6033))
- `[Datagrid]` Fixed an issue where `showColumn` was not functioning correctly with frozen columns. ([#7428](https://github.com/infor-design/enterprise/issues/7428))
- `[Datagrid]` Changed `enterkeykhint` behavior for filtering to filter with the virtual keyboard on mobile devices. ([#1489](https://github.com/infor-design/enterprise/issues/1489))
- `[Datagrid]` Fixed Pager not rendering correctly on page refresh. ([#6811](https://github.com/infor-design/enterprise/issues/6811))
- `[Dropdown]` Fixed the visibility of dropdown palette icons in dark mode. ([#7431](https://github.com/infor-design/enterprise/issues/7431))
- `[Dropdown]` Removed overflow none style for dropdown modal. ([#6033](https://github.com/infor-design/enterprise/issues/6033))
- `[Header]` Fix on header text not being readable due to color styles. ([#7466](https://github.com/infor-design/enterprise/issues/7466))
- `[Images]` Added class for images cursor pointer and make an example with click handler. ([#7007](https://github.com/infor-design/enterprise/issues/7007))
- `[Editor]` Fixed editor hover styles. ([#7535](https://github.com/infor-design/enterprise/issues/7535))
- `[Header]` Fixed an issue where the header text was difficult to read due to color styles. ([#7466](https://github.com/infor-design/enterprise/issues/7466))
- `[Header]` Fixed on header text not being readable due to color styles. ([#7466](https://github.com/infor-design/enterprise/issues/7466))
- `[Locale]` Added Comma translate option for locale for generating lists. ([#5887](https://github.com/infor-design/enterprise/issues/5887))
- `[Lookup]` Added undefined check for lookup values when updating grid. ([#7403](https://github.com/infor-design/enterprise/issues/7403))
- `[Listview]` Fixed invisible button on hover. ([#7544](https://github.com/infor-design/enterprise/issues/7544))
- `[Modal]` Fixed button alignment on modals. ([#7543](https://github.com/infor-design/enterprise/issues/7543))
- `[Tabs/Module]` Fixed a bug the personalization color was the same as the tab color (again). ([#7516](https://github.com/infor-design/enterprise/issues/7516))
- `[SearchField]` Fixed misaligned icons on toolbar search and pager buttons. ([#7527](https://github.com/infor-design/enterprise/issues/7527))
- `[Textarea]` Fixed an issue where the textarea was throwing an error. ([#7536](https://github.com/infor-design/enterprise/issues/7536))
- `[Toolbar]` Fixed x alignment on old toolbars. ([#7550](https://github.com/infor-design/enterprise/issues/7550))

## v4.83.0

## v4.83.0 Features

- `[Cards/Widgets]` Added new design and features for the cards/widget component, this includes different rounded corners and shadows. ([#7379](https://github.com/infor-design/enterprise/issues/7379))
- `[Cards/Widgets]` All icon buttons on cards should use a new icon please change `icon-more` to `icon-vertical-ellipsis`. ([#7379](https://github.com/infor-design/enterprise/issues/7379))
- `[CSS Utilities]` Added CSS utility classes to the library to provide a standardized and efficient way of achieving consistent styling. ([#7377](https://github.com/infor-design/enterprise/issues/7377))
- `[Homepage]` Changed the gutter size, banner size, and widget size for the homepage. ([#7445](https://github.com/infor-design/enterprise/issues/7445))
- `[Icons]` Icon updated for 16 icons, added new icons `change-department, shifting, shift-origin, shift-destination, swap-list-left, swap-list-right`. ([#7510](https://github.com/infor-design/enterprise/issues/7510))

## v4.83.0 Fixes

- `[Busy Indicator]` Updated colors for busy indicator. ([#7098](https://github.com/infor-design/enterprise/issues/7098))
- `[Builder]` Fixed subtitle text not shown properly. ([#7207](https://github.com/infor-design/enterprise/issues/7207))
- `[Builder]` Fixed a bug where subtitle text was not shown properly. ([#7207](https://github.com/infor-design/enterprise/issues/7207))
- `[Button]` Adjusted alignment for popupmenu icon buttons. ([#7408](https://github.com/infor-design/enterprise/issues/7408))
- `[Button]` Adjusted personalized colors. ([#7406](https://github.com/infor-design/enterprise/issues/7406))
- `[Datagrid]` Fix on unique ID generator for tooltips. ([#7393](https://github.com/infor-design/enterprise/issues/7393))
- `[Datagrid]` Made `clearRowStatus` in tree node for `clearRowError` work correctly. ([#6033](https://github.com/infor-design/enterprise/issues/6033))
- `[Datepicker]` Fixed validation not showing after component update. ([#7240](https://github.com/infor-design/enterprise/issues/7240))
- `[EmptyMessage]` Improved centering of widget and homepage contents for various widget sizes to enhance the overall user experience. ([#7360](https://github.com/infor-design/enterprise/issues/7360))
- `[Header]` Fixed header components not aligned and visibly shown properly. ([#7209](https://github.com/infor-design/enterprise/issues/7209))
- `[Header]` Fix on header text not being readable due to color styles. ([#7466](https://github.com/infor-design/enterprise/issues/7466))
- `[Icons]` Icons updated for 44 icons, added new `success-message` empty state and two new icons `vertical-ellipsis` and `microphone-filled`. ([#7394](https://github.com/infor-design/enterprise/issues/7394))
- `[Icons]` Icons updated for 44 icons, added new `success-message` empty state and two new icons: `vertical-ellipsis` and `microphone-filled`. ([#7394](https://github.com/infor-design/enterprise/issues/7394))
- `[Monthview]` Fixed on updated method creating duplicates. ([NG#1446](https://github.com/infor-design/enterprise-ng/issues/1446))
- `[Popupmenu]` Fix on popupmenu arrow not appearing when showArrow is true. ([#5061](https://github.com/infor-design/enterprise/issues/5061))
- `[Popupmenu]` Fixed a bug where the popupmenu arrow was not appearing despite `showArrow` being set to true. ([#5061](https://github.com/infor-design/enterprise/issues/5061))
- `[Popupmenu]` Fixed on popupmenu arrow not appearing when showArrow is true. ([#5061](https://github.com/infor-design/enterprise/issues/5061))
- `[Popupmenu]` Fixed popupmenu previous states not getting saved when called resize and update. ([#6601](https://github.com/infor-design/enterprise/issues/6601))
- `[Searchfield]` Fixed collapsible issues with search icon color and behavior. ([#7390](https://github.com/infor-design/enterprise/issues/7390))
- `[Popupmenu]` Fixed on popupmenu arrow not appearing when showArrow is true. ([#5061](https://github.com/infor-design/enterprise/issues/5061))
- `[Locale]` Added new translations. ([#1243](https://github.com/infor-design/enterprise/issues/7512)
- `[Monthview]` Fix on updated method creating duplicates. ([NG#1446](https://github.com/infor-design/enterprise-ng/issues/1446))
- `[Monthview]` Fixed on updated method creating duplicates. ([NG#1446](https://github.com/infor-design/enterprise-ng/issues/1446))
- `[Tabs Module]` Fixed closing an active tab in the overflow menu results in a blank screen. ([#7321](https://github.com/infor-design/enterprise/issues/7321))
- `[Toolbar]` Added hover style for contextual toolbar. ([#7459](https://github.com/infor-design/enterprise/issues/7459))
- `[Toolbar/Toolbar Flex]` Added hover state to buttons. ([#7327](https://github.com/infor-design/enterprise/issues/7327))
- `[Toolbar-Flex]` Fixed redundant aria-disabled in toolbar when element is disabled. ([#6339](https://github.com/infor-design/enterprise/issues/6339))
- `[Toolbar Flex]` Fixed buttons being not visible on window resize. ([#7421](https://github.com/infor-design/enterprise/issues/7421))
- `[Toolbar Flex]` Updated header examples and included header to use flex toolbar by default. ([#6837](https://github.com/infor-design/enterprise/issues/6837))

## v4.82.0

## v4.82.0 Features

- `[Card]` Added borderless class for cards. ([WC#1169](https://github.com/infor-design/enterprise-wc/issues/1169))

## v4.82.0 Fixes

- `[App Menu]` Colors should remain the same when changing theme colors. ([#7302](https://github.com/infor-design/enterprise/issues/7302))
- `[Badge]` Fixed success state badge color in new light theme. ([#7353](https://github.com/infor-design/enterprise/issues/7353))
- `[Bar]` Fixed items not being selected/deselected from the legend. ([#7330](https://github.com/infor-design/enterprise/issues/7330))
- `[Breadcrumb]` Updated breadcrumb hover color. ([#7337](https://github.com/infor-design/enterprise/issues/7337))
- `[Card]` Updated background color in classic high contrast. ([#7374](https://github.com/infor-design/enterprise/issues/7374))
- `[Card]` Fixed group-action unnecessary scroll bar. ([#7343](https://github.com/infor-design/enterprise/issues/7343))
- `[Count]` Fix personalize styles for instance count to adjust icon colors. ([6947](https://github.com/infor-design/enterprise/issues/6947))
- `[Column]` Fixed data chart and legend doesn't match up. ([#7199](https://github.com/infor-design/enterprise/issues/7199))
- `[Datagrid]` Fixed on styling in row status icon when first column is not a select column. ([NG#5913](https://github.com/infor-design/enterprise-ng/issues/5913))
- `[Datagrid]` Fixed table layout with a distinct hover background color for both activated and non-activated rows. ([#7320](https://github.com/infor-design/enterprise/issues/7369))
- `[Body]` Updated background color in classic high contrast. ([#7374](https://github.com/infor-design/enterprise/issues/7374))
- `[Card]` Fixed group-action unnecessary scroll bar. ([#7343](https://github.com/infor-design/enterprise/issues/7343))
- `[Datagrid]` Fixed header icon tooltip showing when undefined. ([#6929](https://github.com/infor-design/enterprise/issues/6929))
- `[Datagrid]` Fix on styling in row status icon when first column is not a select column. ([NG#5913](https://github.com/infor-design/enterprise-ng/issues/5913))
- `[Datagrid]` Fixed paging source argument is empty when re-assigning grid options. ([6947](https://github.com/infor-design/enterprise/issues/6947))
- `[Datagrid]` Changed pager type to initial when updating datagrid with paging setting. ([#7398](https://github.com/infor-design/enterprise/issues/7398))
- `[Datagrid]` Fixed datagrid toolbar to be able to show buttons more than two. ([6921](https://github.com/infor-design/enterprise/issues/6921))
- `[Editor]` Fixed links are not readable in dark mode. ([#7331](https://github.com/infor-design/enterprise/issues/7331))
- `[Field-Filter]` Fixed a bug in field filter where the design is not properly aligned on Modal. ([#7358](https://github.com/infor-design/enterprise/issues/7358))
- `[Header]` Fixed border in search field in the header. ([#7297](https://github.com/infor-design/enterprise/issues/7297))
- `[Header]` Fixed the font sizes and alignments. ([#7317](https://github.com/infor-design/enterprise/issues/7317))
- `[Listbuilder]` Fixed icon alignment on toolbar so that it's centered on focused. ([#7397](https://github.com/infor-design/enterprise/issues/7397))
- `[Listview]` Fixed the height restriction in listview when used in card. ([#7094](https://github.com/infor-design/enterprise/issues/7094))
- `[Lookup]` Fix in keyword search not filtering single comma. ([#7165](https://github.com/infor-design/enterprise/issues/7165))
- `[Lookup]` Fix in keyword search not filtering single quote. ([#7165](https://github.com/infor-design/enterprise/issues/7165))
- `[Notification]` Fix in example page of notification, updated parent element. ([#7391](https://github.com/infor-design/enterprise/issues/7391))
- `[Pager]` Fixed the pager's underline style to enhance its appearance when it is being hovered over. ([#7352](https://github.com/infor-design/enterprise/issues/7352))
- `[Personalization]` Changed default color back to azure and add alabaster in personalization colors. ([#7320](https://github.com/infor-design/enterprise/issues/7320))
- `[Personalization]` Fixed color changing doesn't add CSS class to the header in Safari browser. ([#7338](https://github.com/infor-design/enterprise/issues/7338))
- `[Personalization]` Adjusted header text/tabs colors. ([#7319](https://github.com/infor-design/enterprise/issues/7319))
- `[Personalization]` Additional fixes for default color back to azure and added alabaster in personalization colors. ([#7340](https://github.com/infor-design/enterprise/issues/7340))
- `[Popupmenu]` Fixed on popupmenu more icon not visible when open. ([#7383](https://github.com/infor-design/enterprise/issues/7383))
- `[Searchfield]` Fixed on misalignment in searchfield clear icon. ([#7382](https://github.com/infor-design/enterprise/issues/7382))
- `[Searchfield]` Fixed searchfield icon adjustments. ([#7387](https://github.com/infor-design/enterprise/issues/7387))
- `[SearchField]` Fixed undefined error on `toolbarFlexItem`. ([#7402](https://github.com/infor-design/enterprise/issues/7402))
- `[Tabs]` Fixed the alignment of focus in RTL view. ([#6992](https://github.com/infor-design/enterprise/issues/6992))
- `[Tabs Header]` Fixed the alignment of close button. ([#7273](https://github.com/infor-design/enterprise/issues/7273))
- `[Textarea]` Fixed track dirty when updated() method was triggered. ([NG#1429](https://github.com/infor-design/enterprise-ng/issues/1429))
- `[Timeline]` Fixed the alignment when timeline is inside a card. ([#7278](https://github.com/infor-design/enterprise/issues/7278))
- `[Timeline]` Fixed issue with timeline content exceeding allotted space when additional elements were added. ([#7299](https://github.com/infor-design/enterprise/issues/7299))
- `[Timeline]` Added test page to test scenario of timeline with no dates. ([#7298](https://github.com/infor-design/enterprise/issues/7298))
- `[Tooltip]` Added appendTo settings to fix tooltip positioning on the structure. ([#7220](https://github.com/infor-design/enterprise/issues/7220))
- `[Tooltip]` Fixed tooltip not on top of all elements when shown and manually moved. ([#7130](https://github.com/infor-design/enterprise/issues/7130))
- `[Tooltip]` Added appendTo settings to fix tooltip positioning on the structure. ([#7220](https://github.com/infor-design/enterprise/issues/7220))

## v4.81.0

## v4.81.0 Important Changes

- `[Docs]` Added action sheet to the doc site. ([#7230](https://github.com/infor-design/enterprise/issues/7230))
- `[General]` Project now uses node 18 (18.13.0) for development. All dependencies are updated. ([#6634](https://github.com/infor-design/enterprise/issues/6634))
- `[General]` Updated to d3.v7 which impacts all charts. ([#6634](https://github.com/infor-design/enterprise/issues/6634))
- `[Bar]` Fixed missing left axis label. ([#7181](https://github.com/infor-design/enterprise/issues/7181))
- `[Bar]` Fixed regressed long text example. ([#7183](https://github.com/infor-design/enterprise/issues/7183))
- `[Build]` Fixed build errors on windows. ([#7228](https://github.com/infor-design/enterprise/issues/7228))
- `[Icons]` Added new empty state icons, and in different and larger sizes. ([#7115](https://github.com/infor-design/enterprise/issues/7115))

## v4.81.0 Features

- `[Calendar]` Added `weekview` number on the monthview in datepicker. Use `showWeekNumber` to enable it. ([#5785](https://github.com/infor-design/enterprise/issues/5785))

## v4.81.0 Fixes

- `[Actionsheet]` Updated font and icon colors for classic actionsheet. ([#7012](https://github.com/infor-design/enterprise/issues/7012))
- `[Accordion]` Additional fix in accordion collapsing cards on expand bug. ([#6820](https://github.com/infor-design/enterprise/issues/6820))
- `[Alerts/Badges/Tags]` Updated warning and alert colors. ([#7162](https://github.com/infor-design/enterprise/issues/7162))
- `[App Menu]` Updated `appmenu` icon colors. ([#7303](https://github.com/infor-design/enterprise/issues/7303))
- `[Background]` Updated default background color in high contrast. ([#7261](https://github.com/infor-design/enterprise/issues/7261))
- `[Bar]` Fixed bug introduced by d3 changes with bar selection. ([#7182](https://github.com/infor-design/enterprise/issues/7182))
- `[Button]` Fixed icon button size and icon centering. ([#7201](https://github.com/infor-design/enterprise/issues/7201))
- `[Button]` Fixed disabled button color in classic version. ([#7185](https://github.com/infor-design/enterprise/issues/7185))
- `[Button]` Button adjustments for compact mode. ([#7161](https://github.com/infor-design/enterprise/issues/7161))
- `[Button]` Button adjustments for secondary menu in dark and contrast mode. ([#7221](https://github.com/infor-design/enterprise/issues/7221))
- `[ContextMenu]` Fixed a bug where wrong menu is displayed in nested menus on mobile device. ([NG#1417](https://github.com/infor-design/enterprise-ng/issues/1417))
- `[Datagrid]` Fixed re-rendering of the grid when `disableClientFilter` set to true. ([#7282](https://github.com/infor-design/enterprise/issues/7282))
- `[Datagrid]` Fixed a bug in datagrid where sorting is not working properly. ([#6787](https://github.com/infor-design/enterprise/issues/6787))
- `[Datagrid]` Fixed background color of lookups in filter row when in light mode. ([#7176](https://github.com/infor-design/enterprise/issues/7176))
- `[Datagrid]` Fixed a bug in datagrid where custom toolbar is being replaced with data grid generated toolbar. ([NG#1434](https://github.com/infor-design/enterprise-ng/issues/1434))
- `[Datagrid]` Fixed bug in Safari where dynamically switching from RTL to LTR doesn't update all the alignments. ([NG#1431](https://github.com/infor-design/enterprise-ng/issues/1431))
- `[Datagrid]` Fixed odd hover color when using row activation and is list. ([#7232](https://github.com/infor-design/enterprise/issues/7232))
- `[Datagrid]` Fixed dragging columns after a cancelled drop moves more than one column. ([#7017](https://github.com/infor-design/enterprise/issues/7017))
- `[Dropdown]` Fixed swatch default color in themes. ([#7108](https://github.com/infor-design/enterprise/issues/7108))
- `[Dropdown/Multiselect]` Fixed disabled options are not displayed as disabled when using ajax. ([#7150](https://github.com/infor-design/enterprise/issues/7150))
- `[EmptyMessage]` Updated the example page for widgets. ([#7033](https://github.com/infor-design/enterprise/issues/7033))
- `[Field-Filter]` Fixed a bug in field filter where the design is not properly aligned. ([#7001](https://github.com/infor-design/enterprise/issues/7001))
- `[Field-Filter]` Icon adjustments in Safari. ([#7264](https://github.com/infor-design/enterprise/issues/7264))
- `[Fileupload]` Icon adjustments in compact mode. ([#7149](https://github.com/infor-design/enterprise/issues/7149))
- `[Fileupload]` Icon adjustments in classic mode. ([#7265](https://github.com/infor-design/enterprise/issues/7265))
- `[Header]` Fixed a bug in `subheader` where the color its not appropriate on default theme. ([#7173](https://github.com/infor-design/enterprise/issues/7173))
- `[Header]` Changed the header from pseudo elements to actual icon. Please make the follow [change to your app menu icon](https://github.com/infor-design/enterprise/pull/7285/files#diff-4ee8ef8a5fe8ef128f558004ce5a73d8b2939256ea3c614ac26492078171529bL3-R5) to get the best output. ([#7163](https://github.com/infor-design/enterprise/issues/7163))
- `[Homepage/Personalize/Page-Patterns]` Fixed homepage hero widget, builder header, and other section of tabs with the new design and color combination. ([#7136](https://github.com/infor-design/enterprise/issues/7136))
- `[MenuButton]` Fixed some color on menu buttons. ([#7184](https://github.com/infor-design/enterprise/issues/7184))
- `[Modal]` Fixed alignment of tooltip error in modal. ([#7125](https://github.com/infor-design/enterprise/issues/7125))
- `[Hyperlink]` Changed hover color in dark theme. ([#7095](https://github.com/infor-design/enterprise/issues/7095))
- `[Icon]` Changed icon alert info color in dark theme. ([#7158](https://github.com/infor-design/enterprise/issues/7158))
- `[Icon]` Updated icon name in example page. ([#7269](https://github.com/infor-design/enterprise/issues/7269))
- `[Listview]` Added an additional translation for records selected in listview. ([#6528](https://github.com/infor-design/enterprise/issues/6528))
- `[Lookup]` Fixed a bug in lookup where items are not selected for async data. ([NG#1409](https://github.com/infor-design/enterprise-ng/issues/1409))
- `[Listview]` Fixed overflow in listview when there is a search bar included. ([#7015](https://github.com/infor-design/enterprise/issues/7015))
- `[Personalization]` Added color mapping in personalization. ([#7073](https://github.com/infor-design/enterprise/issues/7073))
- `[Personalization]` Fixed style changed when changing the modes and colors. ([#7171](https://github.com/infor-design/enterprise/issues/7171))
- `[Personalization]` Fix default values in the personalization API. ([#7167](https://github.com/infor-design/enterprise/issues/7167))
- `[Personalization]` Fix header tabs/header colors for a variation when header tabs are not in header element. ([#7153](https://github.com/infor-design/enterprise/issues/7153) [#7211](https://github.com/infor-design/enterprise/issues/7211) [#7212](https://github.com/infor-design/enterprise/issues/7212) [#7217](https://github.com/infor-design/enterprise/issues/7217) [#7218](https://github.com/infor-design/enterprise/issues/7218))
- `[Personalization]` Fix secondary button color in header. ([#7204](https://github.com/infor-design/enterprise/issues/7204))
- `[Popupmenu]` Fix on inverse colors not showing in popupmenu in masthead. ([#7005](https://github.com/infor-design/enterprise/issues/7005))
- `[Searchfield]` Custom button adjustments in mobile. ([#7134](https://github.com/infor-design/enterprise/issues/7134))
- `[Searchfield]` Go button adjustments for flex toolbar. ([#6014](https://github.com/infor-design/enterprise/issues/6014))
- `[Searchfield]` Collapse button adjustments in mobile. ([#7164](https://github.com/infor-design/enterprise/issues/7164))
- `[Searchfield]` Collapse button adjustments in header. ([#7210](https://github.com/infor-design/enterprise/issues/7210))
- `[Slider]` Fixed sliding and dropping the handle outside of the component doesn't trigger the change event. ([#7028](https://github.com/infor-design/enterprise/issues/7028))
- `[Tabs]` Changed header tabs disabled color to darker color. ([#7219](https://github.com/infor-design/enterprise/issues/7219))
- `[Tabs]` Fixed incorrect fade out color in horizontal header tabs. ([#7244](https://github.com/infor-design/enterprise/issues/7244))
- `[Timepicker]` Fixed 24h time validation. ([#7188](https://github.com/infor-design/enterprise/issues/7188))
- `[Toolbar]` Fixed buttons aren't going in the overflow menu if placed after search field. ([#7194](https://github.com/infor-design/enterprise/issues/7194))
- `[Typography]` Updated documentation to align usage guidance. ([#7187](https://github.com/infor-design/enterprise/issues/7187))

## v4.80.1 Fixes

- `[Button]` Fixed button status colors disabled in toolbar/toolbar flex in alabaster and personalize colors. ([#7166](https://github.com/infor-design/enterprise/issues/7166))
- `[Dropdown]` Fixed swatch default color in themes. ([#7108](https://github.com/infor-design/enterprise/issues/7108))
- `[Hyperlink]` Changed hover color in dark theme. ([#7095](https://github.com/infor-design/enterprise/issues/7095))
- `[Timepicker]` Fixed field value when day period goes first in the time format. ([#7116](https://github.com/infor-design/enterprise/issues/7116))
- `[Datagrid]` Fixed background color of lookups in filter row when in light mode. ([#7176](https://github.com/infor-design/enterprise/issues/7176))
- `[Dropdown/Multiselect]` Fixed disabled options are not displayed as disabled when using ajax. ([#7150](https://github.com/infor-design/enterprise/issues/7150))
- `[Header]` Fixed a bug in `subheader` where the color its not appropriate on default theme. ([#7173](https://github.com/infor-design/enterprise/issues/7173))
- `[MenuButton]` Fixed some color on menu buttons. ([#7184](https://github.com/infor-design/enterprise/issues/7184))

## v4.80.0

## v4.80.0 Important Changes

- `[Personalization]` The default color is now alabaster (white) rather than the previous azure color. This effects header and tabs header as previously noted. ([#6979](https://github.com/infor-design/enterprise/issues/6979))
- `[Header]` Changed the default color from azure to alabaster. I.E. The default header color is now alabaster but can still be set to any of the other 8 colors. So far the older look azure can be used. ([#6979](https://github.com/infor-design/enterprise/issues/6979))
- `[Tabs Header]` Changed the default background color for tabs header to also use alabaster with the same ability to use any of the other 8 personalization colors. ([#6979](https://github.com/infor-design/enterprise/issues/6979))
- `[Button]` The style of all buttons (primary/tertiary and secondary) have been updated and changed, in addition we added new destructive buttons. ([#6977](https://github.com/infor-design/enterprise/issues/6977))
- `[Button]` Fixed button status colors disabled in toolbar/toolbar flex in alabaster and personalize colors. ([#7166](https://github.com/infor-design/enterprise/issues/7166))
- `[Datagrid]` Added ability to change the color of the header in datagrid between (`dark` or `light (alabaster)`). ([#7008](https://github.com/infor-design/enterprise/issues/7008))
- `[Searchfield]` Completed a design review of searchfield and enhanced it with updated several design improvements. ([#6707](https://github.com/infor-design/enterprise/issues/6707))

## v4.80.0 Features

- `[About]` Browser version for chrome no longer contains minor version. ([#7067](https://github.com/infor-design/enterprise/issues/7067))
- `[Lookup]` Added modal settings to lookup. ([#4319](https://github.com/infor-design/enterprise/issues/4319))
- `[Radar]` Converted Radar scripts to puppeteer. ([#6989](https://github.com/infor-design/enterprise/issues/6989))
- `[Colors]` Correct Status Colors.([#6993](https://github.com/infor-design/enterprise/issues/6993))
- `[Colors]` Re-add yellow alerts.([#6922](https://github.com/infor-design/enterprise/issues/6922))
- `[Chart]` Added 'info' and theme color options in settings.([#7084](https://github.com/infor-design/enterprise/issues/7084))
- `[Icons]` Added three new icons: `icon-paint-brush, icon-psych-precaution, icon-observation-precaution`. ([#7040](https://github.com/infor-design/enterprise/issues/7040))
- `[Icons]` Added four new icons: `up-down-chevron, approve-all, import-spreadsheet, microphone`. ([#7142](https://github.com/infor-design/enterprise/issues/7142))

## v4.80.0 Fixes

- `[Button]` Fixed a bug where buttons are not readable in dark mode in the new design. ([#7082](https://github.com/infor-design/enterprise/issues/7082))
- `[Checkbox]` Fixed a bug where checkbox labels not wrapping when using `form-responsive` class. ([#6826](https://github.com/infor-design/enterprise/issues/6826))
- `[Datagrid]` Fixed a bug in datagrid where icon is not aligned in custom card. ([#7000](https://github.com/infor-design/enterprise/issues/7000))
- `[Datagrid]` Fixed a bug where datepicker icon background color is incorrect upon hovering. ([#7053](https://github.com/infor-design/enterprise/issues/7053))
- `[Datagrid]` Fixed a bug in datagrid where dropdown filter does not render correctly. ([#7006](https://github.com/infor-design/enterprise/issues/7006))
- `[Datagrid]` Fixed a bug in datagrid where flex toolbar is not properly destroyed. ([NG#1423](https://github.com/infor-design/enterprise-ng/issues/1423))
- `[Datagrid]` Fixed a bug in datagrid in datagrid where the icon cause clipping issues. ([#7000](https://github.com/infor-design/enterprise/issues/7000))
- `[Datagrid]` Fixed a bug in datagrid where date cell is still in edit state after editing when using Safari. ([#6963](https://github.com/infor-design/enterprise/issues/6963))
- `[Datagrid]` Fixed a bug in datagrid where summary row become selected after selecting row one. ([#7128](https://github.com/infor-design/enterprise/issues/7128))
- `[Datagrid]` Updated dirty cell check in datagrid. ([#6893](https://github.com/infor-design/enterprise/issues/6893))
- `[Datepicker]` Fixed a bug in datagrid where disabled dates were not showing in Safari. ([#6920](https://github.com/infor-design/enterprise/issues/6920))
- `[Datepicker]` Fixed a bug where range display is malformed in RTL. ([#6933](https://github.com/infor-design/enterprise/issues/6933))
- `[Datepicker]` Fixed exception occurring in disable dates. ([#7086](https://github.com/infor-design/enterprise/issues/7086))
- `[Header]` Adjusted classic header colors. ([#7069](https://github.com/infor-design/enterprise/issues/7069))
- `[Lookup]` Adjusted width in lookup. ([#6924](https://github.com/infor-design/enterprise/issues/6924))
- `[Searchfield]` Searchfield enhancement bugfixes on colors. ([#7079](https://github.com/infor-design/enterprise/issues/7079))
- `[Searchfield]` Searchfield icon placement fixes in classic. ([#7134](https://github.com/infor-design/enterprise/issues/7134))
- `[Lookup]` Adjusted width in lookup. ([#6924](https://github.com/infor-design/enterprise/issues/6924))
- `[Lookup]` Fixed a bug where custom modal script gets error after closing the modal in the second time. ([#7057](https://github.com/infor-design/enterprise/issues/7057))
- `[Listview]` Fix on contextual button hover color. ([#7090](https://github.com/infor-design/enterprise/issues/7090))
- `[Searchfield]` Searchfield enhancement bugfixes on colors. ([#7079](https://github.com/infor-design/enterprise/issues/7079))
- `[Searchfield]` Fix on non-collapsible positioning and borders. ([#7111](https://github.com/infor-design/enterprise/issues/7111))
- `[Searchfield]` Adjust icon position and colors. ([#7106](https://github.com/infor-design/enterprise/issues/7106))
- `[Searchfield]` Adjust border colors in category. ([#7110](https://github.com/infor-design/enterprise/issues/7110))
- `[Splitter]` Store location only when save setting is set to true. ([#7045](https://github.com/infor-design/enterprise/issues/7045))
- `[Tabs]` Fixed a bug where add tab button is not visible in new default view. ([#7146](https://github.com/infor-design/enterprise/issues/7146))
- `[Tabs]` Fixed a bug where tab list is not viewable dark mode classic view. ([#7097](https://github.com/infor-design/enterprise/issues/7097))
- `[Tabs]` Fixed a bug in tabs header and swatch personalize colors. ([#7046](https://github.com/infor-design/enterprise/issues/7046))
- `[Tabs]` Added puppeteer scripts for tooltip title. ([#7003](https://github.com/infor-design/enterprise/issues/7003))
- `[Tabs Header]` Updated example page, recalibrated positioning and fixed theme discrepancies. ([#7085](https://github.com/infor-design/enterprise/issues/7085))
- `[Tabs Module]` Fixed a bug in go button where it was affected by the latest changes for button. ([#7037](https://github.com/infor-design/enterprise/issues/7037))
- `[Textarea]` Added paste event listener for textarea. ([NG#6924](https://github.com/infor-design/enterprise-ng/issues/1401))
- `[Toolbar]` Adjustment in title width. ([#7113](https://github.com/infor-design/enterprise/issues/7113))
- `[Toolbar Flex]` Fix on toolbar key navigation.([#7041](https://github.com/infor-design/enterprise/issues/7041))
- `[User Status Icons]` Now have a more visible fill and a stroke behind them. ([#7040](https://github.com/infor-design/enterprise/issues/7040))

## v4.70.0

## v4.70.0 Important Notes

- `[General]` Some elements are no longer hooked under `window` for example `Locale` `Formatters` and `Editors`. To resolve it using Locale.set as an example use the `Soho` namespace i.e. `Soho.Locale.set()`. ([#6634](https://github.com/infor-design/enterprise/issues/6634))

## v4.70.0 Features

- `[Checkbox]` Converted Checkbox scripts to puppeteer. ([#6936](https://github.com/infor-design/enterprise/issues/6936))
- `[Circlepager]` Converted `Circlepager` scripts to puppeteer. ([#6971](https://github.com/infor-design/enterprise/issues/6971))
- `[Icons]` Bumped `ids-identity` to get a new empty state icon `empty-no-search-result` and a new system icon `advance-settings`.([#6999](https://github.com/infor-design/enterprise/issues/6999))

## v4.70.0 Fixes

- `[Accordion]` Fixed a bug where expanded card closes in NG when opening accordion. ([#6820](https://github.com/infor-design/enterprise/issues/6820))
- `[Counts]` Fixed a bug in counts where two rows of labels cause misalignment. ([#6845](https://github.com/infor-design/enterprise/issues/6845))
- `[Counts]` Added example page for widget count with color background. ([#7234](https://github.com/infor-design/enterprise/issues/7234))
- `[Datagrid]` Fixed a bug in datagrid where expandable row input cannot edit the value. ([#6781](https://github.com/infor-design/enterprise/issues/6781))
- `[Datagrid]` Fixed a bug in datagrid where clear dirty cell does not work properly in frozen columns. ([#6952](https://github.com/infor-design/enterprise/issues/6952))
- `[Datagrid]` Adjusted date and timepicker icons in datagrid filter. ([#6917](https://github.com/infor-design/enterprise/issues/6917))
- `[Datagrid]` Fixed a bug where frozen column headers are not rendered on update. ([NG#1399](https://github.com/infor-design/enterprise-ng/issues/1399))
- `[Datagrid]` Added toolbar update on datagrid update. ([NG#1357](https://github.com/infor-design/enterprise-ng/issues/1357))
- `[Datepicker]` Added Firefox increment/decrement keys. ([#6877](https://github.com/infor-design/enterprise/issues/6877))
- `[Datepicker]` Fixed a bug in mask value in datepicker when update is called. ([NG#1380](https://github.com/infor-design/enterprise-ng/issues/1380))
- `[Dropdown]` Fixed a bug in dropdown where there is a null in a list when changing language to Chinese. ([#6916](https://github.com/infor-design/enterprise/issues/6916))
- `[Editor]` Fixed a bug in editor where insert image is not working properly when adding attributes. ([#6864](https://github.com/infor-design/enterprise/issues/6864))
- `[Editor]` Fixed a bug in editor where paste and plain text is not cleaning the text/html properly. ([#6892](https://github.com/infor-design/enterprise/issues/6892))
- `[Locale]` Fixed a bug in locale where same language translation does not render properly. ([#6847](https://github.com/infor-design/enterprise/issues/6847))
- `[Icons]` Fixed incorrect colors of new empty state icons. ([#6965](https://github.com/infor-design/enterprise/issues/6965))
- `[Popupmenu]` Fixed a bug in popupmenu where submenu and submenu items are not indented properly. ([#6860](https://github.com/infor-design/enterprise/issues/6860))
- `[Process Indicator]` Fix on extra line after final step. ([#6744](https://github.com/infor-design/enterprise/issues/6744))
- `[Searchfield]` Changed toolbar in example page to flex toolbar. ([#6737](https://github.com/infor-design/enterprise/issues/6737))
- `[Tabs]` Added tooltip on add new tab button. ([#6902](https://github.com/infor-design/enterprise/issues/6902))
- `[Tabs]` Adjusted header and tab colors in themes. ([#6673](https://github.com/infor-design/enterprise/issues/6673))
- `[Timepicker]` Filter method in datagrid is called on timepicker's change event. ([#6896](https://github.com/infor-design/enterprise/issues/6896))

## v4.69.0

## v4.69.0 Important Features

- `[Icons]` All icons have padding on top and bottom effectively making them 4px smaller by design. This change may require some UI corrections to css. ([#6868](https://github.com/infor-design/enterprise/issues/6868))
- `[Icons]` Over 60 new icons and 126 new industry focused icons. ([#6868](https://github.com/infor-design/enterprise/issues/6868))
- `[Icons]` The icon `save-closed` is now `save-closed-old` in the deprecated, we suggest not using this old icon. ([#6868](https://github.com/infor-design/enterprise/issues/6868))
- `[Icons]` Alert icons come either filled or not filled (outlined) filled alert icons like  `icon-alert-alert` are now `icon-success-alert` and `alert-filled` we suggest no longer using filled alert icons, use only the outlined ones. ([#6868](https://github.com/infor-design/enterprise/issues/6868))

## v4.69.0 Features

- `[Datagrid]` Added puppeteer script for extra class for tooltip. ([#6900](https://github.com/infor-design/enterprise/issues/6900))
- `[Header]` Converted Header scripts to puppeteer. ([#6919](https://github.com/infor-design/enterprise/issues/6919))
- `[Icons]` Added [enhanced and new empty states icons](https://main-enterprise.demo.design.infor.com/components/icons/example-empty-widgets.html) with a lot more color. These should replace existing ones but it is opt-in. ([#6868](https://github.com/infor-design/enterprise/issues/6868))
- `[Lookup]` Added puppeteer script for lookup double click apply enhancement. ([#6886](https://github.com/infor-design/enterprise/issues/6886))
- `[Stepchart]` Converted Stepchart scripts to puppeteer. ([#6940](https://github.com/infor-design/enterprise/issues/6940))

## v4.69.0 Fixes

- `[Datagrid]` Fixed a bug in datagrid where sorting is not working properly. ([#6787](https://github.com/infor-design/enterprise/issues/6787))
- `[Datagrid]` Fixed a bug in datagrid where add row is not working properly when using frozen columns. ([#6918](https://github.com/infor-design/enterprise/issues/6918))
- `[Datagrid]` Fixed a bug in datagrid where tooltip flashes continuously on hover. ([#5907](https://github.com/infor-design/enterprise/issues/5907))
- `[Datagrid]` Fixed a bug in datagrid where is empty and is not empty is not working properly. ([#5273](https://github.com/infor-design/enterprise/issues/5273))
- `[Datagrid]` Fixed a bug in datagrid where inline editor input text is not being selected upon clicking. ([NG#1365](https://github.com/infor-design/enterprise-ng/issues/1365))
- `[Datagrid]` Fixed a bug in datagrid where multiselect filter is not rendering properly. ([#6846](https://github.com/infor-design/enterprise/issues/6846))
- `[Datagrid]` Fixed a bug in datagrid where row shading is not rendered properly. ([#6850](https://github.com/infor-design/enterprise/issues/6850))
- `[Datagrid]` Fixed a bug in datagrid where icon is not rendering properly in small and extra small row height. ([#6866](https://github.com/infor-design/enterprise/issues/6866))
- `[Datagrid]` Fixed a bug in datagrid where sorting is not rendering properly when there is a previously focused cell. ([#6851](https://github.com/infor-design/enterprise/issues/6851))
- `[Datagrid]` Additional checks when updating cell so that numbers aren't converted twice. ([NG#1370](https://github.com/infor-design/enterprise-ng/issues/1370))
- `[Datagrid]` Additional fixes on dirty indicator not updating on drag columns. ([#6867](https://github.com/infor-design/enterprise/issues/6867))
- `[General]` Instead of optional dependencies use a custom command. ([#6876](https://github.com/infor-design/enterprise/issues/6876))
- `[Modal]` Fixed a bug where suppress key setting is not working. ([#6793](https://github.com/infor-design/enterprise/issues/6793))
- `[Searchfield]` Additional visual fixes in classic on go button in searchfield toolbar. ([#6686](https://github.com/infor-design/enterprise/issues/6686))
- `[Splitter]` Fixed on splitter not working when parent height changes dynamically. ([#6819](https://github.com/infor-design/enterprise/issues/6819))
- `[Toolbar Flex]` Added additional checks for destroying toolbar. ([#6844](https://github.com/infor-design/enterprise/issues/6844))

## v4.68.0

## v4.68.0 Features

- `[Button]` Added Protractor to Puppeteer conversion scripts. ([#6626](https://github.com/infor-design/enterprise/issues/6626))
- `[Calendar]` Added puppeteer script for show/hide legend. ([#6810](https://github.com/infor-design/enterprise/issues/6810))
- `[Colors]` Added puppeteer script for color classes targeting color & border color. ([#6801](https://github.com/infor-design/enterprise/issues/6801))
- `[Column]` Added puppeteer script for combined column chart. ([#6381](https://github.com/infor-design/enterprise/issues/6381))
- `[Datagrid]` Added additional setting in datagrid header for tooltip extra class. ([#6802](https://github.com/infor-design/enterprise/issues/6802))
- `[Datagrid]` Added `dblClickApply` setting in lookup for selection of item. ([#6546](https://github.com/infor-design/enterprise/issues/6546))

## v4.68.0 Fixes

- `[Bar Chart]` Fixed a bug in bar charts grouped, where arias are identical to each series. ([#6748](https://github.com/infor-design/enterprise/issues/6748))
- `[Datagrid]` Fixed a bug in datagrid where tooltip flashes continuously on hover. ([#5907](https://github.com/infor-design/enterprise/issues/5907))
- `[Datagrid]` Fixed a bug in datagrid where expandable row animation is not rendering properly. ([#6813](https://github.com/infor-design/enterprise/issues/6813))
- `[Datagrid]` Fixed a bug in datagrid where dropdown filter does not render correctly. ([#6834](https://github.com/infor-design/enterprise/issues/6834))
- `[Datagrid]` Fixed alignment issues in trigger fields. ([#6678](https://github.com/infor-design/enterprise/issues/6678))
- `[Datagrid]` Added a null guard in tree list when list is not yet loaded. ([#6816](https://github.com/infor-design/enterprise/issues/6816))
- `[Datagrid]` Added a setting `ariaDescribedBy` in the column to override `aria-describedby` value of the cells. ([#6530](https://github.com/infor-design/enterprise/issues/6530))
- `[Datagrid]` Allowed beforeCommitCellEdit event to be sent for Editors.Fileupload. ([#6821](https://github.com/infor-design/enterprise/issues/6821))]
- `[Datagrid]` Classic theme trigger field adjustments in datagrid. ([#6678](https://github.com/infor-design/enterprise/issues/6678))
- `[Datagrid]` Added null guard in tree list when list is not yet loaded. ([#6816](https://github.com/infor-design/enterprise/issues/6816))
- `[Datagrid]` Fix on dirty indicator not updating on drag columns. ([#6867](https://github.com/infor-design/enterprise/issues/6867))
- `[Editor]` Fixed a bug in editor where block quote is not continued in the next line. ([#6794](https://github.com/infor-design/enterprise/issues/6794))
- `[Editor]` Fixed a bug in editor where breaking space doesn't render dirty indicator properly. ([NG#1363](https://github.com/infor-design/enterprise-ng/issues/1363))
- `[Searchfield]` Visual fixes on go button in searchfield toolbar. ([#6686](https://github.com/infor-design/enterprise/issues/6686))
- `[Searchfield]` Added null check in xButton. ([#6858](https://github.com/infor-design/enterprise/issues/6858))
- `[Textarea]` Fixed a bug in textarea where validation breaks after enabling/disabling. ([#6773](https://github.com/infor-design/enterprise/issues/6773))
- `[Typography]` Updated text link color in dark theme. ([#6807](https://github.com/infor-design/enterprise/issues/6807))
- `[Lookup]` Fixed where field stays disabled when enable API is called ([#6145](https://github.com/infor-design/enterprise/issues/6145))

(28 Issues Solved This Release, Backlog Enterprise 274, Backlog Ng 51, 1105 Functional Tests, 1303 e2e Tests, 561 Puppeteer Tests)

## v4.67.0

## v4.67.0 Important Notes

- `[CDN]` The former CDN `cdn.hookandloop.infor.com` can no longer be maintained by IT and needs to be discontinued. It will exist for approximately one year more (TBD), so please remove direct use from any production code. ([#6754](https://github.com/infor-design/enterprise/issues/6754))
- `[Datepicker]` The functionality to enter today with a `t` is now under a setting `todayWithKeyboard-false`, it is false because you cant type days like September in a full picker. ([#6653](https://github.com/infor-design/enterprise/issues/6653))
- `[Datepicker]` The functionality to increase the day with a `+/-` it defaults to false because it conflicts with many other internal shortcut keys. ([#6632](https://github.com/infor-design/enterprise/issues/6632))

## v4.67.0 Markup Changes

- `[AppMenu]` As a design change the `Infor` logo is no longer to be shown on the app menu and has been removed. This reduces visual clutter, and is more inline with Koch global brand to leave it out. ([#6726](https://github.com/infor-design/enterprise/issues/6726))

## v4.67.0 Features

- `[Calendar]` Add a setting for calendar to show and hide the legend. ([#6533](https://github.com/infor-design/enterprise/issues/6533))
- `[Datagrid]` Added puppeteer script for header icon with tooltip. ([#6738](https://github.com/infor-design/enterprise/issues/6738))
- `[Icons]` Added new icons for `interaction` and `interaction-reply`. ([#6721](https://github.com/infor-design/enterprise/issues/6721))
- `[Monthview]` Added puppeteer script for monthview legend visibility when month changes ([#6382](https://github.com/infor-design/enterprise/issues/6382))
- `[Searchfield]` Added puppeteer script for filter and sort icon. ([#6007](https://github.com/infor-design/enterprise/issues/6007))
- `[Searchfield]` Added puppeteer script for custom icon. ([#6723](https://github.com/infor-design/enterprise/issues/6723))

## v4.67.0 Fixes

- `[Accordion]` Added a safety check in accordion. ([#6789](https://github.com/infor-design/enterprise/issues/6789))
- `[Badge/Tag/Icon]` Fixed info color in dark mode. ([#6763](https://github.com/infor-design/enterprise/issues/6763))
- `[Button]` Added notification badges for buttons with labels. ([NG#1347](https://github.com/infor-design/enterprise-ng/issues/1347))
- `[Button]` Added dark theme button colors. ([#6512](https://github.com/infor-design/enterprise/issues/6512))
- `[Calendar]` Fixed a bug in calendar where bottom border is not properly rendering. ([#6668](https://github.com/infor-design/enterprise/issues/6668))
- `[Color Palette]` Added status color CSS classes for color and border-color properties. ([#6711](https://github.com/infor-design/enterprise/issues/6711))
- `[Datagrid]` Fixed a bug in datagrid inside a modal where the column is rendering wider than normal. ([#6782](https://github.com/infor-design/enterprise/issues/6782))
- `[Datagrid]` Fixed a bug in datagrid where when changing rowHeight as a setting and re-rendering it doesn't apply. ([#6783](https://github.com/infor-design/enterprise/issues/6783))
- `[Datagrid]` Fixed a bug in datagrid where isEditable is not returning row correctly. ([#6746](https://github.com/infor-design/enterprise/issues/6746))
- `[Datagrid]` Updated datagrid header CSS height. ([#6697](https://github.com/infor-design/enterprise/issues/6697))
- `[Datagrid]` Fixed on datagrid column width. ([#6725](https://github.com/infor-design/enterprise/issues/6725))
- `[Datagrid]` Fixed an error editing in datagrid with grouped headers. ([#6759](https://github.com/infor-design/enterprise/issues/6759))
- `[Datagrid]` Updated space key checks for expand button. ([#6756](https://github.com/infor-design/enterprise/issues/6756))
- `[Datagrid]` Fixed an error when hovering cells with tooltips setup and using grouped headers. ([#6753](https://github.com/infor-design/enterprise/issues/6753))
- `[Editor]` Fixed bug in editor where background color is not rendering properly. ([#6685](https://github.com/infor-design/enterprise/issues/6685))
- `[Listview]` Fixed a bug where listview is not rendering properly when dataset has zero integer value. ([#6640](https://github.com/infor-design/enterprise/issues/6640))
- `[Popupmenu]` Fixed a bug in popupmenu where getSelected() is not working on multiselect. ([NG#1349](https://github.com/infor-design/enterprise/issues-ng/1349))
- `[Toolbar-Flex]` Removed deprecated message by using `beforeMoreMenuOpen` setting. ([#NG1352](https://github.com/infor-design/enterprise-ng/issues/1352))
- `[Trackdirty]` Added optional chaining for safety check of trackdirty element. ([#6696](https://github.com/infor-design/enterprise/issues/6696))
- `[WeekView]` Added Day View and Week View Shading. ([#6568](https://github.com/infor-design/enterprise/issues/6568))

(30 Issues Solved This Release, Backlog Enterprise 252, Backlog Ng 49, 1104 Functional Tests, 1342 e2e Tests, 506 Puppeteer Tests)

## v4.66.0

## v4.66.0 Features

- `[Busyindicator]` Converted protractor tests to puppeteer. ([#6623](https://github.com/infor-design/enterprise/issues/6623))
- `[Calendar]` Converted protractor tests to puppeteer. ([#6524](https://github.com/infor-design/enterprise/issues/6524))
- `[Datagrid]` Added puppeteer script for render only one row. ([#6645](https://github.com/infor-design/enterprise/issues/6645))
- `[Datagrid]` Added test scripts for add row. ([#6644](https://github.com/infor-design/enterprise/issues/6644))
- `[Datepicker]` Added setting for adjusting day using +/- in datepicker. ([#6632](https://github.com/infor-design/enterprise/issues/6632))
- `[Targeted-Achievement]` Add puppeteer test for show tooltip on targeted achievement. ([#6550](https://github.com/infor-design/enterprise/issues/6550))
- `[Icons]` Added new icons for `interaction` and `interaction-reply`. ([#6666](https://github.com/infor-design/enterprise/issues/6629))
- `[Searchfield]` Added option to add custom icon button. ([#6453](https://github.com/infor-design/enterprise/issues/6453))
- `[Targeted-Achievement]` Added puppeteer test for show tooltip on targeted achievement. ([#6550](https://github.com/infor-design/enterprise/issues/6550))
- `[Textarea]` Converted protractor tests to puppeteer. ([#6629](https://github.com/infor-design/enterprise/issues/6629))

## v4.66.0 Fixes

- `[Datagrid]` Fixed trigger icon background color on hover when row is activated. ([#6679](https://github.com/infor-design/enterprise/issues/6679))
- `[Datagrid]` Fixed the datagrid alert icon was not visible and the trigger cell moves when hovering over when editor has trigger icon. ([#6663](https://github.com/infor-design/enterprise/issues/6663))
- `[Datagrid]` Fixed redundant `aria-describedby` attributes at cells. ([#6530](https://github.com/infor-design/enterprise/issues/6530))
- `[Datagrid]` Fixed on edit outline in textarea not filling the entire cell. ([#6588](https://github.com/infor-design/enterprise/issues/6588))
- `[Datagrid]` Updated filter phrases for datepicker. ([#6587](https://github.com/infor-design/enterprise/issues/6587))
- `[Datagrid]` Fixed the overflowing of the multiselect dropdown on the page and pushes the container near the screen's edge. ([#6580](https://github.com/infor-design/enterprise/issues/6580))
- `[Datagrid]` Fixed unselectRow on `treegrid` sending rowData incorrectly. ([#6548](https://github.com/infor-design/enterprise/issues/6548))
- `[Datagrid]` Fixed incorrect rowData for grouping tooltip callback. ([NG#1298](https://github.com/infor-design/enterprise-ng/issues/1298))
- `[Datagrid]` Fixed a bug in `treegrid` where data are duplicated when row height is changed. ([#4979](https://github.com/infor-design/enterprise/issues/4979))
- `[Datagrid]` Fix bug on where changing `groupable` and dataset does not update datagrid. ([NG#1332](https://github.com/infor-design/enterprise-ng/issues/1332))
- `[Datepicker]` Fixed missing `monthrendered` event on initial calendar open. ([NG#1345](https://github.com/infor-design/enterprise-ng/issues/1345))
- `[Editor]` Fixed a bug where paste function is not working on editor when copied from Windows Adobe Reader. ([#6521](https://github.com/infor-design/enterprise/issues/6521))
- `[Editor]` Fixed a bug where editor has dark screen after inserting an image. ([NG#1323](https://github.com/infor-design/enterprise-ng/issues/1323))
- `[Editor]` Fixed a bug where reset dirty is not working on special characters in Edge browser. ([#6584](https://github.com/infor-design/enterprise/issues/6584))
- `[Fileupload Advanced]` Fixed on max fileupload limit. ([#6625](https://github.com/infor-design/enterprise/issues/6625))
- `[Monthview]` Fixed missing legend data on visible previous / next month with using loadLegend API. ([#6665](https://github.com/infor-design/enterprise/issues/6665))
- `[Notification]` Updated css of notification to fix alignment in RTL mode. ([#6555](https://github.com/infor-design/enterprise/issues/6555))
- `[Searchfield]` Fixed a bug on Mac OS Safari where x button can't clear the contents of the searchfield. ([#6631](https://github.com/infor-design/enterprise/issues/6631))
- `[Popdown]` Fixed `popdown` not closing when clicking outside in NG. ([NG#1304](https://github.com/infor-design/enterprise-ng/issues/1304))
- `[Tabs]` Fixed on close button not showing in Firefox. ([#6610](https://github.com/infor-design/enterprise/issues/6610))
- `[Tabs]` Remove target panel element on remove event. ([#6621](https://github.com/infor-design/enterprise/issues/6621))
- `[Tabs Module]` Fixed category border when focusing the searchfield. ([#6618](https://github.com/infor-design/enterprise/issues/6618))
- `[Toolbar Searchfield]` Fixed searchfield toolbar in alternate style. ([#6615](https://github.com/infor-design/enterprise/issues/6615))
- `[Tooltip]` Fixed tooltip event handlers created on show not cleaning up properly on hide. ([#6613](https://github.com/infor-design/enterprise/issues/6613))

(39 Issues Solved This Release, Backlog Enterprise 230, Backlog Ng 42, 1102 Functional Tests, 1380 e2e Tests, 462 Puppeteer Tests)

## v4.65.0

## v4.65.0 Features

- `[Bar]` Enhanced the VPAT accessibility in bar chart. ([#6074](https://github.com/infor-design/enterprise/issues/6074))
- `[Bar]` Added puppeteer script for axis labels test. ([#6551](https://github.com/infor-design/enterprise/issues/6551))
- `[Bubble]` Converted protractor tests to puppeteer. ([#6527](https://github.com/infor-design/enterprise/issues/6527))
- `[Bullet]` Converted protractor tests to puppeteer. ([#6622](https://github.com/infor-design/enterprise/issues/6622))
- `[Cards]` Added puppeteer script for cards test. ([#6525](https://github.com/infor-design/enterprise/issues/6525))
- `[Datagrid]` Added tooltipOption settings for columns. ([#6361](https://github.com/infor-design/enterprise/issues/6361))
- `[Datagrid]` Added add multiple rows option. ([#6404](https://github.com/infor-design/enterprise/issues/6404))
- `[Datagrid]` Added puppeteer script for refresh column. ([#6212](https://github.com/infor-design/enterprise/issues/6212))
- `[Datagrid]` Added puppeteer script for cell editing test. ([#6552](https://github.com/infor-design/enterprise/issues/6552))
- `[Modal]` Added icon puppeteer test for modal component. ([#6549](https://github.com/infor-design/enterprise/issues/6549))
- `[Tabs]` Added puppeteer script for new searchfield design ([#6282](https://github.com/infor-design/enterprise/issues/6282))
- `[Tag]` Converted protractor tests to puppeteer. ([#6617](https://github.com/infor-design/enterprise/issues/6617))
- `[Targeted Achievement]` Converted protractor tests to puppeteer. ([#6627](https://github.com/infor-design/enterprise/issues/6627))

## v4.65.0 Fixes

- `[Accordion]` Fixed the bottom border of the completely disabled accordion in dark mode. ([#6406](https://github.com/infor-design/enterprise/issues/6406))
- `[AppMenu]` Fixed a bug where events are added to the wrong elements for filtering. Also fixed an issue where if no accordion is added the app menu will error. ([#6592](https://github.com/infor-design/enterprise/issues/6592))
- `[Chart]` Removed automatic legend bottom placement when reaching a minimum width. ([#6474](https://github.com/infor-design/enterprise/issues/6474))
- `[Chart]` Fixed the result logged in console to be same as the Soho Interfaces. ([NG#1296](https://github.com/infor-design/enterprise-ng/issues/1296))
- `[ContextualActionPanel]` Fixed a bug where the toolbar searchfield with close icon looks off on mobile viewport. ([#6448](https://github.com/infor-design/enterprise/issues/6448))
- `[Datagrid]` Fixed a bug in datagrid where focus is not behaving properly when inlineEditor is set to true. ([NG#1300](https://github.com/infor-design/enterprise-ng/issues/1300))
- `[Datagrid]` Fixed a bug where `treegrid` doesn't expand a row via keyboard when editable is set to true. ([#6434](https://github.com/infor-design/enterprise/issues/6434))
- `[Datagrid]` Fixed a bug where the search icon and x icon are misaligned across datagrid and removed extra margin space in modal in Firefox. ([#6418](https://github.com/infor-design/enterprise/issues/6418))
- `[Datagrid]` Fixed a bug where page changed to one on removing a row in datagrid. ([#6475](https://github.com/infor-design/enterprise/issues/6475))
- `[Datagrid]` Header is rerendered when calling updated method, also added paging info settings. ([#6476](https://github.com/infor-design/enterprise/issues/6476))
- `[Datagrid]` Fixed a bug where column widths were not changing in settings. ([#5227](https://github.com/infor-design/enterprise/issues/5227))
- `[Datagrid]` Fixed a bug where it renders all rows in the datagrid when adding one row. ([#6491](https://github.com/infor-design/enterprise/issues/6491))
- `[Datagrid]` Fixed a bug where using shift-click to multiselect on datagrid with treeGrid setting = true selects from the first row until bottom row. ([NG#1274](https://github.com/infor-design/enterprise-ng/issues/1274))
- `[Datepicker]` Fixed a bug where the datepicker is displaying NaN when using french format. ([NG#1273](https://github.com/infor-design/enterprise-ng/issues/1273))
- `[Datepicker]` Added listener for calendar `monthrendered` event and pass along. ([NG#1324](https://github.com/infor-design/enterprise-ng/issues/1324))
- `[Input]` Fixed a bug where the password does not show or hide in Firefox. ([#6481](https://github.com/infor-design/enterprise/issues/6481))
- `[Listview]` Fixed disabled font color not showing in listview. ([#6391](https://github.com/infor-design/enterprise/issues/6391))
- `[Listview]` Changed toolbar-flex to contextual-toolbar for multiselect listview. ([#6591](https://github.com/infor-design/enterprise/issues/6591))
- `[Locale]` Added monthly translations. ([#6556](https://github.com/infor-design/enterprise/issues/6556))
- `[Lookup]` Fixed a bug where search-list icon, launch icon, and ellipses is misaligned and the table and title overlaps in responsive view. ([#6487](https://github.com/infor-design/enterprise/issues/6487))
- `[Modal]` Fixed an issue on some monitors where the overlay is too dim. ([#6566](https://github.com/infor-design/enterprise/issues/6566))
- `[Page-Patterns]` Fixed a bug where the header disappears when the the last item in the list is clicked and the browser is smaller in Chrome and Edge. ([#6328](https://github.com/infor-design/enterprise/issues/6328))
- `[Tabs Module]` Fixed multiple UI issues in tabs module with searchfield. ([#6526](https://github.com/infor-design/enterprise/issues/6526))
- `[ToolbarFlex]` Fixed a bug where the teardown might error on situations. ([#1327](https://github.com/infor-design/enterprise/issues/1327))
- `[Tabs]` Fixed a bug where tabs focus indicator is not fixed on Classic Theme. ([#6464](https://github.com/infor-design/enterprise/issues/6464))
- `[Validation]` Fixed a bug where the tooltip would show on the header when the message has actually been removed. ([#6547](https://github.com/infor-design/enterprise/issues/6547)

(45 Issues Solved This Release, Backlog Enterprise 233, Backlog Ng 42, 1102 Functional Tests, 1420 e2e Tests, 486 Puppeteer Tests)<|MERGE_RESOLUTION|>--- conflicted
+++ resolved
@@ -2,13 +2,10 @@
 
 ## v4.99.0 Fixes
 
-<<<<<<< HEAD
 - `[Datagrid]` Optimize the initial loading of datagrids with filterable setting. ([#8935](https://github.com/infor-design/enterprise-ng/issues/8935))
-=======
 - `[Datagrid]` Remove modification in calculateTextWidth that had incorrect selectors. ([#8938](https://github.com/infor-design/enterprise/issues/8938))
 
 ## v4.98.0
->>>>>>> 80293c21
 
 ## v4.98.0 Features
 
