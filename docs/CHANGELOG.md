# What's New with Enterprise

## v4.91.0

<<<<<<< HEAD
## v4.91.0 Fixes

- `[Charts]` Improved the positioning of chart legend color. ([#8159](https://github.com/infor-design/enterprise/issues/8159))
=======
## v4.91.0 Features

## v4.91.0 Fixes

- `[Dropdown]` Fixed a bug where list is broken when empty icon is in the first option. ([#8105](https://github.com/infor-design/enterprise/issues/8105))
>>>>>>> 7b03071b

## v4.90.0

## v4.90.0 Features

## v4.90.0 Fixes

- `[About]` Removed operating system field. ([#8118](https://github.com/infor-design/enterprise/issues/8118))
- `[Accordion]` Fixed a bug where the plus-minus icon shows ellipsis on mobile viewport. ([#8044](https://github.com/infor-design/enterprise/issues/8044))
- `[Badges]` Adjusted color and positioning of dismissible button in multiselect dropdown tags. ([#8036](https://github.com/infor-design/enterprise/issues/8036))
- `[Breadcrumb]` Fixed misaligned item in RTL in Safari browser. ([#8167](https://github.com/infor-design/enterprise/issues/8167))
- `[BusyIndicator]` Fixed unescaped html strings not rendering properly. ([#8189](https://github.com/infor-design/enterprise/issues/8189))
- `[Button]` Adjusted personalize button hover colors. ([#8035](https://github.com/infor-design/enterprise/issues/8035))
- `[Calendar]` Added additional check on triggering `eventclick` to avoid executing twice. ([#8051](https://github.com/infor-design/enterprise/issues/8051))
- `[Colorpicker]` Updated color palette for colorpicker. ([#8165](https://github.com/infor-design/enterprise/issues/8165))
- `[ColumnChart]` Fixed position of rotate feature of column chart in RTL. ([#8010](https://github.com/infor-design/enterprise/issues/8010))
- `[ContextualActionPanel]` Fixed close button layout for RTL. ([#8166](https://github.com/infor-design/enterprise/issues/8166))
- `[ContextualActionPanel]` Removed 'Run' button from vertical examples. ([#8120](https://github.com/infor-design/enterprise/issues/8120))
- `[Datagrid]` Fixed a bug where error icon was not showing in the correct position in RTL mode. ([#8022](https://github.com/infor-design/enterprise/issues/8022))
- `[Datagrid]` Fixed a bug where the drag handle was overlapping the header text in firefox. ([#8012](https://github.com/infor-design/enterprise/issues/8012))
- `[Datagrid]` Adjusted hover styling for search and expand buttons. ([#8078](https://github.com/infor-design/enterprise/issues/8078))
- `[Datagrid]` Fixed issue where cells with custom component are changed on update row. ([NG#1564](https://github.com/infor-design/enterprise-ng/issues/1564))
- `[Datagrid]` Fixed misalignment on date cells when selected. ([#8021](https://github.com/infor-design/enterprise/issues/8021))
- `[Datagrid]` Fixed an issue where the new row did not display an error tooltip on the first cell. ([#8071](https://github.com/infor-design/enterprise/issues/8071))
- `[Datagrid]` Fixed an issue where script values are executed on updating cell. ([#8083](https://github.com/infor-design/enterprise/issues/8083))
- `[Datagrid]` Fixed an issue where dirty tracker will appear even no change was made from the cell. ([#8020](https://github.com/infor-design/enterprise/issues/8020))
- `[Dropdown]` Fixed a bug where values containing double quotes threw an error. ([#8179](https://github.com/infor-design/enterprise/issues/8179))
- `[Homepage]` Improve hover animation after resize. ([#8201](https://github.com/infor-design/enterprise/issues/8201))
- `[Fileupload]` Added condition to not allow for input clearing for readonly and disabled. ([#8024](https://github.com/infor-design/enterprise/issues/8024))
- `[Locale]` Added new locales from the translation team. ([#8196](https://github.com/infor-design/enterprise/issues/8196))
- `[Modal]` Adjusted modal title spacing to avoid icon from cropping. ([#8031](https://github.com/infor-design/enterprise/issues/8031))
- `[Modal]` Fixed the searchfield size when settings has title in toolbar. ([#8025](https://github.com/infor-design/enterprise/issues/8025))
- `[Page-Patterns]` Fixed background on hovered selected tab. ([#8088](https://github.com/infor-design/enterprise/issues/8088))
- `[ProcessIndicator]` Fixed icon alignment in RTL. ([#8168](https://github.com/infor-design/enterprise/issues/8168))
- `[Popupmenu]` Added fix for icon size in new. ([#8175](https://github.com/infor-design/enterprise/issues/8175))
- `[Popupmenu]` Fixed submenu icon is overlapped with the item label in RTL. ([#8172](https://github.com/infor-design/enterprise/issues/8172))
- `[Popupmenu]` Fixed popupmenu submenu not closing in some scenarios. ([#8043](https://github.com/infor-design/enterprise/issues/8043))
- `[Popupmenu]` Added fix for extra space in submenu text. ([#8161](https://github.com/infor-design/enterprise/issues/8161))
- `[Searchfield]` Fixed animation of collapsible searchfield. ([#8076](https://github.com/infor-design/enterprise/issues/8076))
- `[Searchfield]` Adjusted height so that focus is fully seen. ([#8085](https://github.com/infor-design/enterprise/issues/8085))
- `[Searchfield]` Fixed border and height for searchfield with categories in RTL. ([#8101](https://github.com/infor-design/enterprise/issues/8101))
- `[Searchfield]` Fixed border radius for searchfield with dropdown in RTL. ([#8102](https://github.com/infor-design/enterprise/issues/8102))
- `[Splitter]` Fixed position of splitter when using in modal. ([#8005](https://github.com/infor-design/enterprise/issues/8005))
- `[Tabs Header]` Fixed gradient color for personalizable overflowing header tabs. ([#8110](https://github.com/infor-design/enterprise/issues/8110))
- `[Tabs-Module]` Removed padding in embedded mode. ([#8060](https://github.com/infor-design/enterprise/issues/8060))
- `[Timepicker]` Removed `disabled` prop in trigger button on enable call. ([NG#1567](https://github.com/infor-design/enterprise-ng/issues/1567))

## v4.89.0

## v4.89.0 Features

- `[Datagrid]` Added ability for expandable and summary rows to be updated after cell update. ([#8058](https://github.com/infor-design/enterprise/issues/8058))

## v4.89.0 Fixes

- `[Accordion]` Adjusted rules of accordion top border to be consistent whether open or closed. ([#7978](https://github.com/infor-design/enterprise/issues/7978))
- `[BarStacked]` Fixed the uneven legend spaces. ([#7874](https://github.com/infor-design/enterprise/issues/7874))
- `[Button]` Adjusted rule for primary button styling when hovered in new version. ([#7977](https://github.com/infor-design/enterprise/issues/7977))
- `[Button]` Adjusted rule for button styling on contextual action toolbars. ([#8084](https://github.com/infor-design/enterprise/issues/8084))
- `[Cards]` Adjusted menu button positioning for no header. ([#8081](https://github.com/infor-design/enterprise/issues/8081))
- `[Circlepager]` Fixed a bug causing a visual glitch when resizing the circle pager. ([#7894](https://github.com/infor-design/enterprise/issues/7894))
- `[Datagrid]` Fixed the position of empty message without icon in the datagrid. ([#7854](https://github.com/infor-design/enterprise/issues/7854))
- `[Datagrid]` Space between text in rows are not trimmed as default. ([#7849](https://github.com/infor-design/enterprise/issues/7849))
- `[Datagrid]` Added option to use for flex toolbar. ([#7928](https://github.com/infor-design/enterprise/issues/7928))
- `[Datagrid]` Whitespace should be shown on cell when expanded. ([#7848](https://github.com/infor-design/enterprise/issues/7848))
- `[Datagrid]` Additional check for modal width. ([#7923](https://github.com/infor-design/enterprise/issues/7923))
- `[Datagrid]` Additional check for select row when datagrid has grouping and filter. ([NG#1549](https://github.com/infor-design/enterprise-ng/issues/1549))
- `[Datepicker]` Adjusted sizing of monthview popup to better accommodate smaller dimensions. ([#7974](https://github.com/infor-design/enterprise/issues/7974))
- `[Datepicker]` Fixed datepicker prematurely closing after selecting a date when having a time format. ([#7916](https://github.com/infor-design/enterprise/issues/7916))
- `[Dropdown]` Fixed a bug where the text and dropdown icon were overlapping on smaller viewports. ([#8000](https://github.com/infor-design/enterprise/issues/8000))
- `[EmptyMessage]` Fixed empty message card content to center position. ([#7883](https://github.com/infor-design/enterprise/issues/7883))
- `[General]` Adjusted the reset for spans. ([#1513](https://github.com/infor-design/enterprise/issues/7854))
- `[Module Nav]` Fixed a bug where the settings was behind the main module nav element. ([#8063](https://github.com/infor-design/enterprise/issues/8063))
- `[Module Nav]` Fixed a bug where the accordion in the page container inherited module nav accordion styles. ([#8040](https://github.com/infor-design/enterprise/issues/7884))
- `[Pie/Donut]` Fixed the displayed legend when selecting a different one. ([#7845](https://github.com/infor-design/enterprise/issues/7845))
- `[Pie/Donut]` Fixed a bug in clicking legends causing to change whole list to the last clicked legend name. ([#8139](https://github.com/infor-design/enterprise/issues/8139))
- `[Pie/Donut]` Fixed a bug in where legends can be clicked if selectable settings set to false. ([#8140](https://github.com/infor-design/enterprise/issues/8140))
- `[Popupmenu]` Fixed shared menu not closing and opening correctly. ([NG#1552](https://github.com/infor-design/enterprise-ng/issues/1552))
- `[ProcessIndicator]` Adjusted icon sizing to remove gaps between separators. ([#7982](https://github.com/infor-design/enterprise/issues/7982))
- `[Radios]` Adjusted styling of checked disabled radio button. ([#8082](https://github.com/infor-design/enterprise/issues/8082))
- `[Searchfield]` Adjusted icon colors in classic. ([#7947](https://github.com/infor-design/enterprise/issues/7947))
- `[Searchfield]` Adjusted width on mobile. ([#6831](https://github.com/infor-design/enterprise/issues/6831))
- `[Slider]` Added handling of slider touch events. ([#7957](https://github.com/infor-design/enterprise/issues/7957))
- `[Spinbox]` Adjusted spinbox wrapper sizing to stop increment button from overflowing in classic. ([#7988](https://github.com/infor-design/enterprise/issues/7988))
- `[Tabs]` Fixed alabaster design issues in header, tab, tab-header, tabs-module, tabs-multi components. ([#7922](https://github.com/infor-design/enterprise/issues/7922))
- `[Tabs]` Adjusted placement of icons in tab list spillover. ([#7970](https://github.com/infor-design/enterprise/issues/7970))
- `[Tabs]` Fixed the focus state of radio button not fully shown in tabs. ([#7955](https://github.com/infor-design/enterprise/issues/7955))
- `[Targeted-Achievement]` Fixed waring color not displaying properly. ([#7891](https://github.com/infor-design/enterprise/issues/7891))
- `[Treemap]` Adjusted label styling in RTL. ([#6891](https://github.com/infor-design/enterprise/issues/6891))
- `[Validation]` Fixed the position of exclamation points of validation in non english localization. ([#5119](https://github.com/infor-design/enterprise/issues/5119))
- `[Weekview]` Added overnight event view when end time goes to next day. ([#7840](https://github.com/infor-design/enterprise/issues/7840))
- `[Weekview]` Fixed an issue with the week change when clicking the `Today` button. ([#7792](https://github.com/infor-design/enterprise/issues/7792))
- `[Weekview]` Fixed selected day keeps getting restarted when changing theme or mode in mobile view. ([#7927](https://github.com/infor-design/enterprise/issues/7927))
- `[Weekview]` Use abbreviated month names when in mobile size. ([#7924](https://github.com/infor-design/enterprise/issues/7924))

## v4.88.0

## v4.88.0 Features

- `[Checkbox]` Changed color of checkbox in dark mode. ([#7991](https://github.com/infor-design/enterprise/issues/7991))
- `[Form/Label]` Implemented a form layout designed to facilitate an inline design within a responsive-form container. ([#7764](https://github.com/infor-design/enterprise/issues/7764))
- `[Homepages]` Changed incorrect width on quad widgets. ([#8056](https://github.com/infor-design/enterprise/issues/8056))
- `[Module Nav]` Added usage guidance to docs. ([#7869](https://github.com/infor-design/enterprise/issues/7869))
- `[Module Nav]` Added mobile behaviors. ([#7804](https://github.com/infor-design/enterprise/issues/7804))
- `[Module Nav]` Fixed an alignment issue. ([#7934](https://github.com/infor-design/enterprise/issues/7934))
- `[Module Nav]` Added mobile click to close setting, and made breakpoints fire on resize, added hamburger logic and new mobile states per phone vs bigger. ([#8019](https://github.com/infor-design/enterprise/issues/8019))

## v4.88.0 Fixes

- `[Accordion]` Updated selected header text color. ([#7769](https://github.com/infor-design/enterprise/issues/7769))
- `[ApplicationMenu]` Fixed an issue where the hover button background color was incorrect. ([#7933](https://github.com/infor-design/enterprise/issues/7782))
- `[Bar]` Fixed overlapping and cropped axis labels (left & right) when horizontal bar label is lengthy. ([#7614](https://github.com/infor-design/enterprise/issues/7614))
- `[Breadcrumb]` Updated hover color for breadcrumb in header. ([#7801](https://github.com/infor-design/enterprise/issues/7801))
- `[Build]` Fixed wrong filename in build download. ([#7992](https://github.com/infor-design/enterprise/issues/7992))
- `[Button]` Updated hover color for header and CAP. ([#7944/7943](https://github.com/infor-design/enterprise/issues/7944))
- `[Button]` Fixed stylings for button menu and secondary combo. ([#7783](https://github.com/infor-design/enterprise/issues/7783))
- `[Button]` Formatted the appending of a cssClass property to include a prefix whitespace. ([#7852](https://github.com/infor-design/enterprise/issues/7852))
- `[Card/Widget]` Fixed a bug where the button action was not aligned properly in RTL mode. ([#7843](https://github.com/infor-design/enterprise/issues/7843))
- `[Card/Widget]` Fixed inconsistency in widget size. ([#7896](https://github.com/infor-design/enterprise/issues/7896))
- `[Calendar]` Fixed legend colors for selected days of week. ([#7800](https://github.com/infor-design/enterprise/issues/7800))
- `[Calendar]` Added check on setting current date so it doesn't override provided date settings. ([#7806](https://github.com/infor-design/enterprise/issues/7806))
- `[Calendar]` Adjusted indentation to avoid button overlapping. ([#7966](https://github.com/infor-design/enterprise/issues/7966))
- `[Card]` Fixed issues when using both card and tabs component. ([#7915](https://github.com/infor-design/enterprise/issues/7915))
- `[Card/Widget]` Fixed inconsistency in widget size. ([#7896](https://github.com/infor-design/enterprise/issues/7896))
- `[Chart]` Fixed on focus border being off in chart legend items. ([#7850](https://github.com/infor-design/enterprise/issues/7850))
- `[Column]` Fixed the size of the chart titles in columns. ([#7889](https://github.com/infor-design/enterprise/issues/7889))
- `[Column]` Fixed an error loading on windows and a warning. ([#7941](https://github.com/infor-design/enterprise/issues/7941))
- `[Contextmenu]` Changed color of checkbox in dark mode. ([#7991](https://github.com/infor-design/enterprise/issues/7991))
- `[Datagrid]` Fixed a bug where the validation icon position was not correct in RTL (Right-to-Left) mode. ([#7768](https://github.com/infor-design/enterprise/issues/7768))
- `[Datagrid]` Added undefined check for column settings to avoid errors in spacer. ([#7807](https://github.com/infor-design/enterprise/issues/7807))
- `[Datagrid]` Added Placeholder for Datagrid Date Field. ([NG#1531](https://github.com/infor-design/enterprise-ng/issues/1531))
- `[Datagrid]` Adjusted positioning of `drilldown` button. ([#7014](https://github.com/infor-design/enterprise/issues/7014))
- `[Datagrid]` Added a test page for column filter locale settings. ([#7554](https://github.com/infor-design/enterprise/issues/7554)
- `[Datagrid]` Adjusted positioning of `drilldown` button. ([#7014](https://github.com/infor-design/enterprise/issues/7014))
- `[Datagrid]` Fixed a bug where expanded rows showed as activated. ([#7979](https://github.com/infor-design/enterprise/issues/7979))
- `[Dropdown]` Fix on dropdown not focusing in mobile. ([#7815](https://github.com/infor-design/enterprise/issues/7815))
- `[Dropdown]` Fixed on dropdown not focusing in mobile. ([#7815](https://github.com/infor-design/enterprise/issues/7815))
- `[Dropdown]` Fixed dropdown position when expanded on corners. ([NG#1541](https://github.com/infor-design/enterprise-ng/issues/1541))
- `[Dropdown]` Fixed display render when the option has no icon. ([#7813](https://github.com/infor-design/enterprise/issues/7813))
- `[Editor]` Fixed editor text not changing to other font headers after changing colors. ([#7793](https://github.com/infor-design/enterprise/issues/7793))
- `[Editor]` Fixed editor text not changing to other font headers in some scenarios after changing colors in Firefox. ([#7796](https://github.com/infor-design/enterprise/issues/7796))
- `[Fieldfilter]` Fixed uneven focus border for clear button. Adjusted day focus border sizing. Fixed misaligned datepicker short field. ([#7919](https://github.com/infor-design/enterprise/issues/7919))
- `[Icons]` Fixed icon pipeline, made icons downloadable and added new empty state icons and a few standard icons. ([#518](https://github.com/infor-design/design-system/issues/518))
- `[Homepage]` Added better default color for hero now that its white. ([#7938](https://github.com/infor-design/enterprise/issues/7938))
- `[Line]` Fixed bottom spacing issue in RTL. ([#7776](https://github.com/infor-design/enterprise/issues/7776))
- `[Listview]` Adjusted searchfield in listview when inside modal to fix alignment. ([NG#1547](https://github.com/infor-design/enterprise-ng/issues/1547))
- `[Lookup]` Fixed count text positioning. ([#7905](https://github.com/infor-design/enterprise/issues/7905))
- `[Module Nav]` Updated examples to closer reflect usage guidance. ([#7870](https://github.com/infor-design/enterprise/issues/7870))
- `[Modal]` Added overflow in modal body for horizontal scroll. ([#7827](https://github.com/infor-design/enterprise/issues/7827))
- `[Popover]` Added scrollable class for popover. ([#7678](https://github.com/infor-design/enterprise/issues/7678))
- `[Popupmenu]` Fixed placement of shared popupmenu. ([NG#1546](https://github.com/infor-design/enterprise-ng/issues/1546))
- `[Radios]` Adjusted the styling of the checked and unchecked radio button. ([#7899](https://github.com/infor-design/enterprise/issues/7899))
- `[Searchfield]` Fixed no results text should not be selected. ([#7756](https://github.com/infor-design/enterprise/issues/7756))
- `[Searchfield]` Fixed on go button misalignment. ([#7910](https://github.com/infor-design/enterprise/issues/7910))
- `[Searchfield]` Adjusted position and hover color for custom button. ([#7832](https://github.com/infor-design/enterprise/issues/7832))
- `[Searchfield]` Fix on go button misalignment. ([#7910](https://github.com/infor-design/enterprise/issues/7910))
- `[Searchfield]` Fix ability to select and delete text in firefox. Adjusted custom button positioning. ([#7962](https://github.com/infor-design/enterprise/issues/7962))
- `[Searchfield]` Fixed on go button misalignment. ([#7910](https://github.com/infor-design/enterprise/issues/7910))
- `[Tabs]` Fixed the focus alignment in tabs for RTL. ([#7772](https://github.com/infor-design/enterprise/issues/7772))
- `[Tabs]` Added fixes for zoom issue on vertical tabs. ([#8046](https://github.com/infor-design/enterprise/issues/8046))
- `[Toolbar]` Added additional selectors and colors for dark theme dropdown label. ([#7897](https://github.com/infor-design/enterprise/issues/7897))
- `[Tree]` Fixed Cross-Site Scripting (XSS) when setting up tree node. ([#7631](https://github.com/infor-design/enterprise/issues/7631))
- `[Weekview]` Adjusted the positioning of text within the footer cell to keep it centered. Adjusted calendar icon position to be better aligned. ([#7926](https://github.com/infor-design/enterprise/issues/7926))
- `[Weekview]` Added event modal on `doubleclick`. ([#7824](https://github.com/infor-design/enterprise/issues/7824))

## v4.87.0

## v4.87.0 Features

- `[Datagrid]` Has a new design with a soft grey header. The white header background option is removed and this is now the default. ([#7814](https://github.com/infor-design/enterprise/issues/7814))
- `[Datagrid]` Fix the datagrid filter color when disabled. ([#7908](https://github.com/infor-design/enterprise/issues/7908))
- `[Icons]` Fixed shape and markup of status icons. Note: May need to update your code. ([#7747](https://github.com/infor-design/enterprise/issues/7661))
- `[Masthead]` Set height of masthead to 40px. ([#7857](https://github.com/infor-design/enterprise/issues/7857))
- `[Popover]` Improved popover title style and position, excluding the 'alternate' class. ([#7676](https://github.com/infor-design/enterprise/issues/7676))
- `[Radios]` Added hitbox feature for mobile devices. ([#7659](https://github.com/infor-design/enterprise/issues/7659))
- `[Timepicker]` Fix issue with `enable` function. ([#7887](https://github.com/infor-design/enterprise/issues/7887))
- `[Typography]` Added `text-wrap` class. ([#7497](https://github.com/infor-design/enterprise/issues/7497))

## v4.87.0 Fixes

- `[Badges/Alerts/Tags/Icons]` Added docs and clearer examples. ([#7661](https://github.com/infor-design/enterprise-ng/issues/7661))
- `[Bar]` Fixed an issue where the x-axis labels on the bar chart were not visible. ([#7797](https://github.com/infor-design/enterprise/issues/7797))
- `[Badges/Tags/]` Changed border radius to 12px. ([#7862](https://github.com/infor-design/enterprise-ng/issues/7862))
- `[Calendar]` Fixed uncaught error in `cordova` apps. ([#7818](https://github.com/infor-design/enterprise/issues/7818))
- `[Circlepager]` Fixed circle pager's position inside of a card. ([#7724](https://github.com/infor-design/enterprise/issues/7724))
- `[Color]` Fixed on Slate's personalization header text color. ([#7811](https://github.com/infor-design/enterprise-ng/issues/7811))
- `[Calendar]` Fixed uncaught error in `cordova` apps. ([#7818](https://github.com/infor-design/enterprise/issues/7818))
- `[ColorPicker]` Fixed color selection on color picker. ([#7760](https://github.com/infor-design/enterprise-ng/issues/7760))
- `[Column-Stacked]` Corrected the misalignment of legend labels. ([#7722](https://github.com/infor-design/enterprise/issues/7722))
- `[Dropdown]` Adjusted dropdown text in Firefox. ([#7763](https://github.com/infor-design/enterprise/issues/7763))
- `[Datagrid]` Fixed bug where default filter wasn't honored for date or time columns. ([#7766](https://github.com/infor-design/enterprise/issues/7766))
- `[Datagrid]` Fixed datagrid column filter not open after a series of simultaneous clicking of column filters. ([#7750](https://github.com/infor-design/enterprise/issues/7750))
- `[Datagrid]` Added expanded default for expandable formatter. ([#7680](https://github.com/infor-design/enterprise/issues/7680))
- `[Datepicker]` Fixed bug where date range selected is not properly rendered in some scenarios. ([#7528](https://github.com/infor-design/enterprise/issues/7528))
- `[Datepicker]` Added a new `listcontextmenu` event that fires on right click of menu items. ([#7822](https://github.com/infor-design/enterprise/issues/7822))
- `[Editor]` Re-fixed an xss issue in editor (iframes not permitted). ([#7590](https://github.com/infor-design/enterprise/issues/7590))
- `[Editor]` Added swatch bar on colorpicker button. ([#7571](https://github.com/infor-design/enterprise/issues/7571))
- `[Editor]` Fixed fonts selection selection on editor. ([#7762](https://github.com/infor-design/enterprise-ng/issues/7762))
- `[Editor]` Changed the header color from dark to grey and other minor style improvements. ([#7606](https://github.com/infor-design/enterprise-ng/issues/7606))
- `[FieldFilter]` Fixed Dropdown border not rendered properly. ([#7600](https://github.com/infor-design/enterprise/issues/7600))
- `[Fileupload]` Fixed a bug where validation is not triggered after clearing the input. ([#7645](https://github.com/infor-design/enterprise/issues/7645))
- `[FileuploadAdvanced]` Fixed Close Button not rendered properly. ([#7604](https://github.com/infor-design/enterprise/issues/7604))
- `[FileuploadAdvanced]` Changed file upload copy. ([#7787](https://github.com/infor-design/enterprise/issues/7787))
- `[Header]` Changed toolbar to flex-toolbar in header. ([#7479](https://github.com/infor-design/enterprise/issues/7479))
- `[Homepage]` Changed selector so multiple hero banners in a page will work. ([#7819](https://github.com/infor-design/enterprise/issues/7819))
- `[Icon]` Adjusted width of icons. ([#7616](https://github.com/infor-design/enterprise/issues/7616))
- `[Hyperlink]` Fixed hyperlink focus style in completion chart. ([#7731](https://github.com/infor-design/enterprise/issues/7731))
- `[Icon]` Adjusted width of icons. ([#7616](https://github.com/infor-design/enterprise/issues/7616))
- `[Images]` Fixed incorrect image size. ([#7616](https://github.com/infor-design/enterprise/issues/7616))
- `[ListView]` Fix the hyperlinks in lists to have an underline. ([#7616](https://github.com/infor-design/enterprise/issues/7838))
- `[ModuleNav]` Added css to constrain images to 32px. ([#7820](https://github.com/infor-design/enterprise-ng/issues/7820))
- `[ModuleNav]` Fixed missing tooltip on the settings button. ([#1525](https://github.com/infor-design/enterprise-ng/issues/1525))
- `[ModuleNav]` Added `enableOutsideClick()` feature to collapse/hide menu via content click. ([#7786](https://github.com/infor-design/enterprise/issues/7786))
- `[ModuleNav]` Fixed missing tooltip on the settings button. ([NG#1525](https://github.com/infor-design/enterprise-ng/issues/1525))
- `[ModuleNav/Dropdown]` Added support for external URLs to the Dropdown component's list, as well as support for setting these in Module Nav Switcher. ([NG#1533](https://github.com/infor-design/enterprise-ng/issues/1533))
- `[ModuleNav]` Reduced item padding so more items can fit in the menu before scrolling occurs. ([#7770](https://github.com/infor-design/enterprise/issues/7770))
- `[ModuleNav]` Fixed issues in dark mode. ([#7753](https://github.com/infor-design/enterprise/issues/7753))
- `[ModuleNav]` Added option/example to disable search in the dropdown menu ([NG#1535](https://github.com/infor-design/enterprise-ng/issues/1535))
- `[ModuleNav]` Added option/example to disable search in the dropdown menu ([#1535](https://github.com/infor-design/enterprise-ng/issues/1535))
- `[Number]` Added additional check for `formatNumber`. ([#7752](https://github.com/infor-design/enterprise/issues/7752))
- `[Popover]` Fixes on issues with textarea and datagrid in popover when opening and closing. ([#7677](https://github.com/infor-design/enterprise/issues/7677))
- `[Popover]` Fixes on issues with textarea and datagrid in popover when opening and closing. ([#7677](https://github.com/infor-design/enterprise/issues/7677))
- `[Pager]` Fixed pager `pagesizes` default settings cannot be overridden with custom settings. ([#7629](https://github.com/infor-design/enterprise/issues/7629))
- `[Popover]` Fixed popover having issues on simultaneous clicks. ([#7679](https://github.com/infor-design/enterprise/issues/7679))
- `[Popover]` Fixed where popover connected on click will not close on click (it just reopened). ([#7679](https://github.com/infor-design/enterprise/issues/7679))
- `[Sparkline]` Fixed median fill on dark theme. ([#7717](https://github.com/infor-design/enterprise/issues/7717))
- `[Searchfield]` Adjusted height for go button. ([#6695](https://github.com/infor-design/enterprise/issues/6695))
- `[Tabs]` Fixed alabaster design issues in tabs, tab-headers, tabs-module, tabs-multi components. ([#7803](https://github.com/infor-design/enterprise/issues/7803))
- `[Tooltip]` Fixed in `extraClass` example page for tooltip. ([#7669](https://github.com/infor-design/enterprise/issues/7669))
- `[WeekView]` Fixed bug where going to next didn't render the complete week. ([#7684](https://github.com/infor-design/enterprise/issues/7684))
- `[WeekView]` Fixed the response of render on breakpoint in week view. ([#7727](https://github.com/infor-design/enterprise/issues/7727))

## v4.86.0

## v4.86.0 Features

- `[Dropdown/ModuleNav]` Added no results text when filtering and no items are found. ([#7662](https://github.com/infor-design/enterprise/issues/7662))

## v4.86.0 Fixes

- `[Accordion/ModuleNav/Appmenu]` Focus does not focus the expander buttons only the parent items. ([#7626](https://github.com/infor-design/enterprise/issues/7626))
- `[Bar]` Fixed a bug where the bottom axis label was cut off. ([#7612](https://github.com/infor-design/enterprise/issues/7612))
- `[Bar]` Fixed incorrect legend position on stacked charts. ([#7693](https://github.com/infor-design/enterprise/issues/7693))
- `[Button]` Fixed a bug where submenu icons were not aligned correctly. ([#7626](https://github.com/infor-design/enterprise/issues/7626))
- `[Button/Header]` Fixed some colors in dark mode. ([7586](https://github.com/infor-design/enterprise/issues/7586))
- `[Cards]` Fixed alignments and positioning of other elements inside a card widget. ([#7589](https://github.com/infor-design/enterprise/issues/7589))
- `[Column-Stacked]` Fixed a regression bug where the stacked column chart was not rendering correctly. ([#7644](https://github.com/infor-design/enterprise/issues/7644))
- `[Datagrid]` Fixed button icon background hover color when rows are selected. ([#7607](https://github.com/infor-design/enterprise/issues/7607))
- `[Datagrid]` Fixed a bug in datagrid where default operator for lookup is not rendered properly. ([#7530](https://github.com/infor-design/enterprise/issues/7530))
- `[Datagrid]` Changed `updateColumns` to update column groups when null or empty. ([#7720](https://github.com/infor-design/enterprise/issues/7720))
- `[Datepicker]` Fixed a bug in datepicker range not rendering properly in modal IOS. ([#7603](https://github.com/infor-design/enterprise/issues/7603))
- `[Dropdown/ModuleNav]` Fixed indents and UI improvements. ([#7662](https://github.com/infor-design/enterprise/issues/7662))
- `[Dropdown/ModuleNav]` Fixed indents and UI improvements and added empty states. ([#7662](https://github.com/infor-design/enterprise/issues/7662))
- `[Editor]` Fixed an issue where an editor with an initial value containing `<br \>` tags were being seen as dirty when `resetdirty` is called. ([#7483](https://github.com/infor-design/enterprise/issues/7483))
- `[Editor]` Fixed a bug where pasting an html table into the editor wouldn't show the borders. ([#7463](https://github.com/infor-design/enterprise/issues/7463))
- `[FileUpload]` Fixed the alignment of the close button and file icon button. ([#7570](https://github.com/infor-design/enterprise/issues/7570))
- `[Homepage]` In some cases the new background color did not fill all the way in the page. ([#7696](https://github.com/infor-design/enterprise/issues/7696))
- `[Icons]` Removed `phone-linear` in some examples as the icon is now called `phone`. ([#7747](https://github.com/infor-design/enterprise/issues/7747))
- `[Locale]` Updated all internal strings in local files to sentence case. Updated translations will follow in a month. ([#7683](https://github.com/infor-design/enterprise/issues/7711))
- `[Modal]` On some devices the overflow/scrolling is still missing on modal and contents can break out the bottom of the modal. ([#7711](https://github.com/infor-design/enterprise/issues/7711))
- `[Layouts]` Removed some older layouts and examples from page layouts. ([#7733](https://github.com/infor-design/enterprise/issues/7733))
- `[Message]` Fixed alignment issue on the icons. ([#7746](https://github.com/infor-design/enterprise/issues/7746))
- `[ModuleNav]` Fixed rounding and `zindex` issues. ([#7654](https://github.com/infor-design/enterprise/issues/7654))
- `[ModuleNav]` Added an option to set the icon to false initially. ([#7740](https://github.com/infor-design/enterprise/issues/7740))
- `[Notification]` Updated color styles when notification is in sub header. ([#7623](https://github.com/infor-design/enterprise/issues/7623))
- `[Page-Patterns]` Fixed the width of the search field in page pattern example. ([#7561](https://github.com/infor-design/enterprise/issues/7561))
- `[Popupmenu]` Fixed the behavior of the component when having submenus in NG. ([#7556](https://github.com/infor-design/enterprise/issues/7556))
- `[Tabs]` Fixed an error in tabs where it is not sortable in NG. ([NG#1480](https://github.com/infor-design/enterprise-ng/issues/1480))
- `[Tabs Header]` Fixed colors of disabled in dark mode. ([#7465](https://github.com/infor-design/enterprise/issues/7465))
- `[Tooltip]` Fixed an error in tooltip where some string is unrecognizable. ([NG#1499](https://github.com/infor-design/enterprise-ng/issues/1499))
- `[Tooltip]` Fixed invisible links on hover on tooltips in contrast mode. ([7737](https://github.com/infor-design/enterprise/issues/7737))
- `[WeekView]` Fixed bug where agenda variant ignored `showAllDay` setting. ([#7700](https://github.com/infor-design/enterprise/issues/7700))

## v4.85.0

## v4.85.0 Features

- `[Colors]` Added new slate color palette with lower range colors. Some elements are updated. ([#7624](https://github.com/infor-design/enterprise/issues/7624))
- `[Stats]` Added a new component called stats similar to counts. We would like counts deprecated so please use stats in place of counts now as it has a cleaner UI. ([#7506](https://github.com/infor-design/enterprise/issues/7506))

## v4.85.0 Fixes

- `[Accordion]` Updated color style for accordion selected panel. ([#7593](https://github.com/infor-design/enterprise/issues/7593))
- `[Applicationmenu]` Fixed menu items cannot be seen properly when using alabaster. ([#7609](https://github.com/infor-design/enterprise/issues/7609))
- `[Applicationmenu]` Fixed bottom border color cannot be seen properly. ([#7565](https://github.com/infor-design/enterprise/issues/7565))
- `[Button]` Adjusted the left and right paddings of the button from `30px` to `32px`. ([#7508](https://github.com/infor-design/enterprise/issues/7508))
- `[Card]` Fixed widget size for subtitle examples. ([#7580](https://github.com/infor-design/enterprise/issues/7580))
- `[Card]` Fixed height for card button. ([#7637](https://github.com/infor-design/enterprise/issues/7637))
- `[Card]` Updated hover style for button in listview. ([#7636](https://github.com/infor-design/enterprise/issues/7636))
- `[Chart]` Added setting to force legend to popup. ([#7453](https://github.com/infor-design/enterprise/issues/7453))
- `[Column-Stacked]` Improved the column stacked and labels to be aligned correctly. ([#7266](https://github.com/infor-design/enterprise/issues/7266))
- `[ContextualActionPanel]` Fixed overflow issues on mobile view. ([#7585](https://github.com/infor-design/enterprise/issues/7585))
- `[Datagrid]` Fixed on incorrect row updates on adding a new row to the next page. ([#7486](https://github.com/infor-design/enterprise/issues/7486))
- `[Datagrid]` Fixed disabled filter columns in datagrid. ([#7467](https://github.com/infor-design/enterprise/issues/7467))
- `[Datagrid]` Fixed a bug where the select all checkbox was not clickable. ([#7499](https://github.com/infor-design/enterprise/issues/7499))
- `[Datagrid]` Fixed a bug in datepicker filter icon's hover state and alignment. ([#7562](https://github.com/infor-design/enterprise/issues/7562))
- `[Datagrid]` Fixed a bug where disabled buttons in cells were `hoverable`. ([#7611](https://github.com/infor-design/enterprise/issues/7611))
- `[Dropdown]` Fixed a bug in dropdown where `mouseenter` and keydown triggers simultaneous. ([#7464](https://github.com/infor-design/enterprise/issues/7464))
- `[Editor]` Fixed an xss issue in editor (iframes not permitted). ([#7590](https://github.com/infor-design/enterprise/issues/7590))
- `[Homepage]` Fixed invisible edit options and vertical dragging/resizing. ([#7579](https://github.com/infor-design/enterprise/issues/7579))
- `[Icons]` Fixed size of icons and made them 80x80. ([#1369](https://jira.infor.com/browse/IDS-1360))
- `[Listview/Card]` Fixed the UI of listview search with filters. ([#7546](https://github.com/infor-design/enterprise/issues/7546))
- `[Listview]` Adjusted overflow styles for list views in cards. ([#7557](https://github.com/infor-design/enterprise/issues/7557))
- `[Locale]` Fixed a bug using extend translations on some languages (`fr-CA/pt-BR`). ([#7491](https://github.com/infor-design/enterprise/issues/7491))
- `[Locale/Multiselect]` Changed text from selected to selection as requested by translators. ([#5886](https://github.com/infor-design/enterprise/issues/5886))
- `[Lookup]` Fixed a bug in lookup width not responsive in grid system. ([#7205](https://github.com/infor-design/enterprise/issues/7205))
- `[MonthView]` Added event triggers for when monthview is expanded and collapsed. ([#7605](https://github.com/infor-design/enterprise/issues/7605))
- `[Modal]` Fixed icon alignment in the title. ([#7639](https://github.com/infor-design/enterprise/issues/7639))
- `[Modal]` Added ID check in event triggers. ([#7475](https://github.com/infor-design/enterprise/issues/7475))
- `[Module Nav]` Added new settings for configuration of accordion, and auto-initialization of child components. ([NG#1477](https://github.com/infor-design/enterprise-ng/issues/1477))
- `[Module Nav Switcher]` Made compatibility improvements for the Module Nav Switcher NG component. ([NG#1477](https://github.com/infor-design/enterprise-ng/issues/1477))
- `[Multiselect]` Fixed a bug where the multiselect dropdown icon was overlapping the field. ([#7502](https://github.com/infor-design/enterprise/issues/7502))
- `[Popupmenu]` Fixed the placement of popup when parent element is outside of viewport. ([#5018](https://github.com/infor-design/enterprise/issues/5018))
- `[SearchField]` Fixed x alignment on older toolbar example. ([#7572](https://github.com/infor-design/enterprise/issues/58875726))
- `[Splitter]` Added new design changes and more examples. Note that the collapse button is no longer supported for now. ([#7542](https://github.com/infor-design/enterprise/issues/7542))
- `[Toolbar]` Fixed a bug where search icon was not aligned properly. ([#7642](https://github.com/infor-design/enterprise/issues/7642))
- `[Toolbar Flex]` Updated popupmenu color styles. ([#7383](https://github.com/infor-design/enterprise/issues/7383))
- `[Tooltip]` Improved consistency of tooltip size between text and text with icon. ([#7509](https://github.com/infor-design/enterprise/issues/7509))
- `[Tooltip]` Changed response method in beforeShow to allow passing true instead of content explicitly ([#7594](https://github.com/infor-design/enterprise/issues/7594))
- `[Toast]` Changed background color in dark mode for better contrast. ([#7648](https://github.com/infor-design/enterprise/issues/7648))

## v4.84.3 Fixes

- `[Applicationmenu]` Fixed bottom border color cannot be seen properly. ([#7565](https://github.com/infor-design/enterprise/issues/7565))
- `[ContextualActionPanel/Modal]` Fixed overflow issues on mobile view. ([#7585](https://github.com/infor-design/enterprise/issues/7585))
- `[Colors]` Added dark and contrast mode for app nav. ([#7624](https://github.com/infor-design/enterprise/issues/7624))
- `[Module Nav]` Added new settings for configuration of accordion, and auto-initialization of child components. ([NG#1477](https://github.com/infor-design/enterprise-ng/issues/1477))

## v4.84.2 Fixes

- `[Module Nav]` Added more fixes to support the angular wrapper. ([#7386](https://github.com/infor-design/enterprise/issues/7386))
- `[Card]` Fixed widget size for subtitle examples. ([#7580](https://github.com/infor-design/enterprise/issues/7580))
- `[Homepage]` Fixed invisible edit options and vertical dragging/resizing. ([#7579](https://github.com/infor-design/enterprise/issues/7579))

## v4.84.1

## v4.84.1 Fixes

- `[Dropdown]` Fixed an issue where Module Nav Role Switcher wasn't properly rendering the Dropdown pseudo-elements in Angular environments. ([NG #1477](https://github.com/infor-design/enterprise-ng/issues/1477))
- `[Module Nav]` Fixed an issue where it was not possible to disable filtering events. ([NG #1477](https://github.com/infor-design/enterprise-ng/issues/1477))
- `[Popupmenu]` Fixed some styling bugs when attached as a menu button menu in Module Nav components. ([NG #1477](https://github.com/infor-design/enterprise-ng/issues/1477))

## v4.84.0

## v4.84.0 Features

- `[Line Chart]` Added short and abbreviated name options for the data. ([#5906](https://github.com/infor-design/enterprise/issues/5906))
- `[Masked Input]` Added setting to retain value if maximum length is already reached. ([#7274](https://github.com/infor-design/enterprise/issues/7274))
- `[Module Nav]` Added the new Module Nav component. ([#7386](https://github.com/infor-design/enterprise/issues/7386))
- `[WeekView]` Added stacked view template for week view agenda variant. ([#7373](https://github.com/infor-design/enterprise/issues/7373))

## v4.84.0 Fixes

- `[Bar]` Added a setting called `defaultTickCount` (`5` as default) to automatically add ticks when there are no dataset values. ([#NG1463](https://github.com/infor-design/enterprise-ng/issues/1463))
- `[Busy Indicator]` Updated colors for busy indicator. ([#7098](https://github.com/infor-design/enterprise/issues/7098))
- `[Button]` Adjusted alignment for popupmenu icon buttons. ([#7408](https://github.com/infor-design/enterprise/issues/7408))
- `[Charts]` Improved the positioning of chart legend. ([#7452](https://github.com/infor-design/enterprise/issues/7452))
- `[Datagrid]` Fixed an issue where the table was not filling the entire datagrid container in firefox. ([#6956](https://github.com/infor-design/enterprise/issues/6956))
- `[Datagrid]` Fixed a bug where the colorpicker editor could not be toggles. ([#7362](https://github.com/infor-design/enterprise/issues/7362))
- `[Datagrid]` Clear `rowstatus` in tree node for clearRowError to work correctly. ([#6033](https://github.com/infor-design/enterprise/issues/6033))
- `[Datagrid]` Fixed an issue where `showColumn` was not functioning correctly with frozen columns. ([#7428](https://github.com/infor-design/enterprise/issues/7428))
- `[Datagrid]` Changed `enterkeykhint` behavior for filtering to filter with the virtual keyboard on mobile devices. ([#1489](https://github.com/infor-design/enterprise/issues/1489))
- `[Datagrid]` Fixed Pager not rendering correctly on page refresh. ([#6811](https://github.com/infor-design/enterprise/issues/6811))
- `[Dropdown]` Fixed the visibility of dropdown palette icons in dark mode. ([#7431](https://github.com/infor-design/enterprise/issues/7431))
- `[Dropdown]` Removed overflow none style for dropdown modal. ([#6033](https://github.com/infor-design/enterprise/issues/6033))
- `[Header]` Fix on header text not being readable due to color styles. ([#7466](https://github.com/infor-design/enterprise/issues/7466))
- `[Images]` Added class for images cursor pointer and make an example with click handler. ([#7007](https://github.com/infor-design/enterprise/issues/7007))
- `[Editor]` Fixed editor hover styles. ([#7535](https://github.com/infor-design/enterprise/issues/7535))
- `[Header]` Fixed an issue where the header text was difficult to read due to color styles. ([#7466](https://github.com/infor-design/enterprise/issues/7466))
- `[Header]` Fixed on header text not being readable due to color styles. ([#7466](https://github.com/infor-design/enterprise/issues/7466))
- `[Locale]` Added Comma translate option for locale for generating lists. ([#5887](https://github.com/infor-design/enterprise/issues/5887))
- `[Lookup]` Added undefined check for lookup values when updating grid. ([#7403](https://github.com/infor-design/enterprise/issues/7403))
- `[Listview]` Fixed invisible button on hover. ([#7544](https://github.com/infor-design/enterprise/issues/7544))
- `[Modal]` Fixed button alignment on modals. ([#7543](https://github.com/infor-design/enterprise/issues/7543))
- `[Tabs/Module]` Fixed a bug the personalization color was the same as the tab color (again). ([#7516](https://github.com/infor-design/enterprise/issues/7516))
- `[SearchField]` Fixed misaligned icons on toolbar search and pager buttons. ([#7527](https://github.com/infor-design/enterprise/issues/7527))
- `[Textarea]` Fixed an issue where the textarea was throwing an error. ([#7536](https://github.com/infor-design/enterprise/issues/7536))
- `[Toolbar]` Fixed x alignment on old toolbars. ([#7550](https://github.com/infor-design/enterprise/issues/7550))

## v4.83.0

## v4.83.0 Features

- `[Cards/Widgets]` Added new design and features for the cards/widget component, this includes different rounded corners and shadows. ([#7379](https://github.com/infor-design/enterprise/issues/7379))
- `[Cards/Widgets]` All icon buttons on cards should use a new icon please change `icon-more` to `icon-vertical-ellipsis`. ([#7379](https://github.com/infor-design/enterprise/issues/7379))
- `[CSS Utilities]` Added CSS utility classes to the library to provide a standardized and efficient way of achieving consistent styling. ([#7377](https://github.com/infor-design/enterprise/issues/7377))
- `[Homepage]` Changed the gutter size, banner size, and widget size for the homepage. ([#7445](https://github.com/infor-design/enterprise/issues/7445))
- `[Icons]` Icon updated for 16 icons, added new icons `change-department, shifting, shift-origin, shift-destination, swap-list-left, swap-list-right`. ([#7510](https://github.com/infor-design/enterprise/issues/7510))

## v4.83.0 Fixes

- `[Busy Indicator]` Updated colors for busy indicator. ([#7098](https://github.com/infor-design/enterprise/issues/7098))
- `[Builder]` Fixed subtitle text not shown properly. ([#7207](https://github.com/infor-design/enterprise/issues/7207))
- `[Builder]` Fixed a bug where subtitle text was not shown properly. ([#7207](https://github.com/infor-design/enterprise/issues/7207))
- `[Button]` Adjusted alignment for popupmenu icon buttons. ([#7408](https://github.com/infor-design/enterprise/issues/7408))
- `[Button]` Adjusted personalized colors. ([#7406](https://github.com/infor-design/enterprise/issues/7406))
- `[Datagrid]` Fix on unique ID generator for tooltips. ([#7393](https://github.com/infor-design/enterprise/issues/7393))
- `[Datagrid]` Made `clearRowStatus` in tree node for `clearRowError` work correctly. ([#6033](https://github.com/infor-design/enterprise/issues/6033))
- `[Datepicker]` Fixed validation not showing after component update. ([#7240](https://github.com/infor-design/enterprise/issues/7240))
- `[EmptyMessage]` Improved centering of widget and homepage contents for various widget sizes to enhance the overall user experience. ([#7360](https://github.com/infor-design/enterprise/issues/7360))
- `[Header]` Fixed header components not aligned and visibly shown properly. ([#7209](https://github.com/infor-design/enterprise/issues/7209))
- `[Header]` Fix on header text not being readable due to color styles. ([#7466](https://github.com/infor-design/enterprise/issues/7466))
- `[Icons]` Icons updated for 44 icons, added new `success-message` empty state and two new icons `vertical-ellipsis` and `microphone-filled`. ([#7394](https://github.com/infor-design/enterprise/issues/7394))
- `[Icons]` Icons updated for 44 icons, added new `success-message` empty state and two new icons: `vertical-ellipsis` and `microphone-filled`. ([#7394](https://github.com/infor-design/enterprise/issues/7394))
- `[Monthview]` Fixed on updated method creating duplicates. ([NG#1446](https://github.com/infor-design/enterprise-ng/issues/1446))
- `[Popupmenu]` Fix on popupmenu arrow not appearing when showArrow is true. ([#5061](https://github.com/infor-design/enterprise/issues/5061))
- `[Popupmenu]` Fixed a bug where the popupmenu arrow was not appearing despite `showArrow` being set to true. ([#5061](https://github.com/infor-design/enterprise/issues/5061))
- `[Popupmenu]` Fixed on popupmenu arrow not appearing when showArrow is true. ([#5061](https://github.com/infor-design/enterprise/issues/5061))
- `[Popupmenu]` Fixed popupmenu previous states not getting saved when called resize and update. ([#6601](https://github.com/infor-design/enterprise/issues/6601))
- `[Searchfield]` Fixed collapsible issues with search icon color and behavior. ([#7390](https://github.com/infor-design/enterprise/issues/7390))
- `[Popupmenu]` Fixed on popupmenu arrow not appearing when showArrow is true. ([#5061](https://github.com/infor-design/enterprise/issues/5061))
- `[Locale]` Added new translations. ([#1243](https://github.com/infor-design/enterprise/issues/7512)
- `[Monthview]` Fix on updated method creating duplicates. ([NG#1446](https://github.com/infor-design/enterprise-ng/issues/1446))
- `[Monthview]` Fixed on updated method creating duplicates. ([NG#1446](https://github.com/infor-design/enterprise-ng/issues/1446))
- `[Tabs Module]` Fixed closing an active tab in the overflow menu results in a blank screen. ([#7321](https://github.com/infor-design/enterprise/issues/7321))
- `[Toolbar]` Added hover style for contextual toolbar. ([#7459](https://github.com/infor-design/enterprise/issues/7459))
- `[Toolbar/Toolbar Flex]` Added hover state to buttons. ([#7327](https://github.com/infor-design/enterprise/issues/7327))
- `[Toolbar-Flex]` Fixed redundant aria-disabled in toolbar when element is disabled. ([#6339](https://github.com/infor-design/enterprise/issues/6339))
- `[Toolbar Flex]` Fixed buttons being not visible on window resize. ([#7421](https://github.com/infor-design/enterprise/issues/7421))
- `[Toolbar Flex]` Updated header examples and included header to use flex toolbar by default. ([#6837](https://github.com/infor-design/enterprise/issues/6837))

## v4.82.0

## v4.82.0 Features

- `[Card]` Added borderless class for cards. ([WC#1169](https://github.com/infor-design/enterprise-wc/issues/1169))

## v4.82.0 Fixes

- `[App Menu]` Colors should remain the same when changing theme colors. ([#7302](https://github.com/infor-design/enterprise/issues/7302))
- `[Badge]` Fixed success state badge color in new light theme. ([#7353](https://github.com/infor-design/enterprise/issues/7353))
- `[Bar]` Fixed items not being selected/deselected from the legend. ([#7330](https://github.com/infor-design/enterprise/issues/7330))
- `[Breadcrumb]` Updated breadcrumb hover color. ([#7337](https://github.com/infor-design/enterprise/issues/7337))
- `[Card]` Updated background color in classic high contrast. ([#7374](https://github.com/infor-design/enterprise/issues/7374))
- `[Card]` Fixed group-action unnecessary scroll bar. ([#7343](https://github.com/infor-design/enterprise/issues/7343))
- `[Count]` Fix personalize styles for instance count to adjust icon colors. ([6947](https://github.com/infor-design/enterprise/issues/6947))
- `[Column]` Fixed data chart and legend doesn't match up. ([#7199](https://github.com/infor-design/enterprise/issues/7199))
- `[Datagrid]` Fixed on styling in row status icon when first column is not a select column. ([NG#5913](https://github.com/infor-design/enterprise-ng/issues/5913))
- `[Datagrid]` Fixed table layout with a distinct hover background color for both activated and non-activated rows. ([#7320](https://github.com/infor-design/enterprise/issues/7369))
- `[Body]` Updated background color in classic high contrast. ([#7374](https://github.com/infor-design/enterprise/issues/7374))
- `[Card]` Fixed group-action unnecessary scroll bar. ([#7343](https://github.com/infor-design/enterprise/issues/7343))
- `[Datagrid]` Fixed header icon tooltip showing when undefined. ([#6929](https://github.com/infor-design/enterprise/issues/6929))
- `[Datagrid]` Fix on styling in row status icon when first column is not a select column. ([NG#5913](https://github.com/infor-design/enterprise-ng/issues/5913))
- `[Datagrid]` Fixed paging source argument is empty when re-assigning grid options. ([6947](https://github.com/infor-design/enterprise/issues/6947))
- `[Datagrid]` Changed pager type to initial when updating datagrid with paging setting. ([#7398](https://github.com/infor-design/enterprise/issues/7398))
- `[Datagrid]` Fixed datagrid toolbar to be able to show buttons more than two. ([6921](https://github.com/infor-design/enterprise/issues/6921))
- `[Editor]` Fixed links are not readable in dark mode. ([#7331](https://github.com/infor-design/enterprise/issues/7331))
- `[Field-Filter]` Fixed a bug in field filter where the design is not properly aligned on Modal. ([#7358](https://github.com/infor-design/enterprise/issues/7358))
- `[Header]` Fixed border in search field in the header. ([#7297](https://github.com/infor-design/enterprise/issues/7297))
- `[Header]` Fixed the font sizes and alignments. ([#7317](https://github.com/infor-design/enterprise/issues/7317))
- `[Listbuilder]` Fixed icon alignment on toolbar so that it's centered on focused. ([#7397](https://github.com/infor-design/enterprise/issues/7397))
- `[Listview]` Fixed the height restriction in listview when used in card. ([#7094](https://github.com/infor-design/enterprise/issues/7094))
- `[Lookup]` Fix in keyword search not filtering single comma. ([#7165](https://github.com/infor-design/enterprise/issues/7165))
- `[Lookup]` Fix in keyword search not filtering single quote. ([#7165](https://github.com/infor-design/enterprise/issues/7165))
- `[Notification]` Fix in example page of notification, updated parent element. ([#7391](https://github.com/infor-design/enterprise/issues/7391))
- `[Pager]` Fixed the pager's underline style to enhance its appearance when it is being hovered over. ([#7352](https://github.com/infor-design/enterprise/issues/7352))
- `[Personalization]` Changed default color back to azure and add alabaster in personalization colors. ([#7320](https://github.com/infor-design/enterprise/issues/7320))
- `[Personalization]` Fixed color changing doesn't add CSS class to the header in Safari browser. ([#7338](https://github.com/infor-design/enterprise/issues/7338))
- `[Personalization]` Adjusted header text/tabs colors. ([#7319](https://github.com/infor-design/enterprise/issues/7319))
- `[Personalization]` Additional fixes for default color back to azure and added alabaster in personalization colors. ([#7340](https://github.com/infor-design/enterprise/issues/7340))
- `[Popupmenu]` Fixed on popupmenu more icon not visible when open. ([#7383](https://github.com/infor-design/enterprise/issues/7383))
- `[Searchfield]` Fixed on misalignment in searchfield clear icon. ([#7382](https://github.com/infor-design/enterprise/issues/7382))
- `[Searchfield]` Fixed searchfield icon adjustments. ([#7387](https://github.com/infor-design/enterprise/issues/7387))
- `[SearchField]` Fixed undefined error on `toolbarFlexItem`. ([#7402](https://github.com/infor-design/enterprise/issues/7402))
- `[Tabs]` Fixed the alignment of focus in RTL view. ([#6992](https://github.com/infor-design/enterprise/issues/6992))
- `[Tabs Header]` Fixed the alignment of close button. ([#7273](https://github.com/infor-design/enterprise/issues/7273))
- `[Textarea]` Fixed track dirty when updated() method was triggered. ([NG#1429](https://github.com/infor-design/enterprise-ng/issues/1429))
- `[Timeline]` Fixed the alignment when timeline is inside a card. ([#7278](https://github.com/infor-design/enterprise/issues/7278))
- `[Timeline]` Fixed issue with timeline content exceeding allotted space when additional elements were added. ([#7299](https://github.com/infor-design/enterprise/issues/7299))
- `[Timeline]` Added test page to test scenario of timeline with no dates. ([#7298](https://github.com/infor-design/enterprise/issues/7298))
- `[Tooltip]` Added appendTo settings to fix tooltip positioning on the structure. ([#7220](https://github.com/infor-design/enterprise/issues/7220))
- `[Tooltip]` Fixed tooltip not on top of all elements when shown and manually moved. ([#7130](https://github.com/infor-design/enterprise/issues/7130))
- `[Tooltip]` Added appendTo settings to fix tooltip positioning on the structure. ([#7220](https://github.com/infor-design/enterprise/issues/7220))

## v4.81.0

## v4.81.0 Important Changes

- `[Docs]` Added action sheet to the doc site. ([#7230](https://github.com/infor-design/enterprise/issues/7230))
- `[General]` Project now uses node 18 (18.13.0) for development. All dependencies are updated. ([#6634](https://github.com/infor-design/enterprise/issues/6634))
- `[General]` Updated to d3.v7 which impacts all charts. ([#6634](https://github.com/infor-design/enterprise/issues/6634))
- `[Bar]` Fixed missing left axis label. ([#7181](https://github.com/infor-design/enterprise/issues/7181))
- `[Bar]` Fixed regressed long text example. ([#7183](https://github.com/infor-design/enterprise/issues/7183))
- `[Build]` Fixed build errors on windows. ([#7228](https://github.com/infor-design/enterprise/issues/7228))
- `[Icons]` Added new empty state icons, and in different and larger sizes. ([#7115](https://github.com/infor-design/enterprise/issues/7115))

## v4.81.0 Features

- `[Calendar]` Added `weekview` number on the monthview in datepicker. Use `showWeekNumber` to enable it. ([#5785](https://github.com/infor-design/enterprise/issues/5785))

## v4.81.0 Fixes

- `[Actionsheet]` Updated font and icon colors for classic actionsheet. ([#7012](https://github.com/infor-design/enterprise/issues/7012))
- `[Accordion]` Additional fix in accordion collapsing cards on expand bug. ([#6820](https://github.com/infor-design/enterprise/issues/6820))
- `[Alerts/Badges/Tags]` Updated warning and alert colors. ([#7162](https://github.com/infor-design/enterprise/issues/7162))
- `[App Menu]` Updated `appmenu` icon colors. ([#7303](https://github.com/infor-design/enterprise/issues/7303))
- `[Background]` Updated default background color in high contrast. ([#7261](https://github.com/infor-design/enterprise/issues/7261))
- `[Bar]` Fixed bug introduced by d3 changes with bar selection. ([#7182](https://github.com/infor-design/enterprise/issues/7182))
- `[Button]` Fixed icon button size and icon centering. ([#7201](https://github.com/infor-design/enterprise/issues/7201))
- `[Button]` Fixed disabled button color in classic version. ([#7185](https://github.com/infor-design/enterprise/issues/7185))
- `[Button]` Button adjustments for compact mode. ([#7161](https://github.com/infor-design/enterprise/issues/7161))
- `[Button]` Button adjustments for secondary menu in dark and contrast mode. ([#7221](https://github.com/infor-design/enterprise/issues/7221))
- `[ContextMenu]` Fixed a bug where wrong menu is displayed in nested menus on mobile device. ([NG#1417](https://github.com/infor-design/enterprise-ng/issues/1417))
- `[Datagrid]` Fixed re-rendering of the grid when `disableClientFilter` set to true. ([#7282](https://github.com/infor-design/enterprise/issues/7282))
- `[Datagrid]` Fixed a bug in datagrid where sorting is not working properly. ([#6787](https://github.com/infor-design/enterprise/issues/6787))
- `[Datagrid]` Fixed background color of lookups in filter row when in light mode. ([#7176](https://github.com/infor-design/enterprise/issues/7176))
- `[Datagrid]` Fixed a bug in datagrid where custom toolbar is being replaced with data grid generated toolbar. ([NG#1434](https://github.com/infor-design/enterprise-ng/issues/1434))
- `[Datagrid]` Fixed bug in Safari where dynamically switching from RTL to LTR doesn't update all the alignments. ([NG#1431](https://github.com/infor-design/enterprise-ng/issues/1431))
- `[Datagrid]` Fixed odd hover color when using row activation and is list. ([#7232](https://github.com/infor-design/enterprise/issues/7232))
- `[Datagrid]` Fixed dragging columns after a cancelled drop moves more than one column. ([#7017](https://github.com/infor-design/enterprise/issues/7017))
- `[Dropdown]` Fixed swatch default color in themes. ([#7108](https://github.com/infor-design/enterprise/issues/7108))
- `[Dropdown/Multiselect]` Fixed disabled options are not displayed as disabled when using ajax. ([#7150](https://github.com/infor-design/enterprise/issues/7150))
- `[EmptyMessage]` Updated the example page for widgets. ([#7033](https://github.com/infor-design/enterprise/issues/7033))
- `[Field-Filter]` Fixed a bug in field filter where the design is not properly aligned. ([#7001](https://github.com/infor-design/enterprise/issues/7001))
- `[Field-Filter]` Icon adjustments in Safari. ([#7264](https://github.com/infor-design/enterprise/issues/7264))
- `[Fileupload]` Icon adjustments in compact mode. ([#7149](https://github.com/infor-design/enterprise/issues/7149))
- `[Fileupload]` Icon adjustments in classic mode. ([#7265](https://github.com/infor-design/enterprise/issues/7265))
- `[Header]` Fixed a bug in `subheader` where the color its not appropriate on default theme. ([#7173](https://github.com/infor-design/enterprise/issues/7173))
- `[Header]` Changed the header from pseudo elements to actual icon. Please make the follow [change to your app menu icon](https://github.com/infor-design/enterprise/pull/7285/files#diff-4ee8ef8a5fe8ef128f558004ce5a73d8b2939256ea3c614ac26492078171529bL3-R5) to get the best output. ([#7163](https://github.com/infor-design/enterprise/issues/7163))
- `[Homepage/Personalize/Page-Patterns]` Fixed homepage hero widget, builder header, and other section of tabs with the new design and color combination. ([#7136](https://github.com/infor-design/enterprise/issues/7136))
- `[MenuButton]` Fixed some color on menu buttons. ([#7184](https://github.com/infor-design/enterprise/issues/7184))
- `[Modal]` Fixed alignment of tooltip error in modal. ([#7125](https://github.com/infor-design/enterprise/issues/7125))
- `[Hyperlink]` Changed hover color in dark theme. ([#7095](https://github.com/infor-design/enterprise/issues/7095))
- `[Icon]` Changed icon alert info color in dark theme. ([#7158](https://github.com/infor-design/enterprise/issues/7158))
- `[Icon]` Updated icon name in example page. ([#7269](https://github.com/infor-design/enterprise/issues/7269))
- `[Listview]` Added an additional translation for records selected in listview. ([#6528](https://github.com/infor-design/enterprise/issues/6528))
- `[Lookup]` Fixed a bug in lookup where items are not selected for async data. ([NG#1409](https://github.com/infor-design/enterprise-ng/issues/1409))
- `[Listview]` Fixed overflow in listview when there is a search bar included. ([#7015](https://github.com/infor-design/enterprise/issues/7015))
- `[Personalization]` Added color mapping in personalization. ([#7073](https://github.com/infor-design/enterprise/issues/7073))
- `[Personalization]` Fixed style changed when changing the modes and colors. ([#7171](https://github.com/infor-design/enterprise/issues/7171))
- `[Personalization]` Fix default values in the personalization API. ([#7167](https://github.com/infor-design/enterprise/issues/7167))
- `[Personalization]` Fix header tabs/header colors for a variation when header tabs are not in header element. ([#7153](https://github.com/infor-design/enterprise/issues/7153) [#7211](https://github.com/infor-design/enterprise/issues/7211) [#7212](https://github.com/infor-design/enterprise/issues/7212) [#7217](https://github.com/infor-design/enterprise/issues/7217) [#7218](https://github.com/infor-design/enterprise/issues/7218))
- `[Personalization]` Fix secondary button color in header. ([#7204](https://github.com/infor-design/enterprise/issues/7204))
- `[Popupmenu]` Fix on inverse colors not showing in popupmenu in masthead. ([#7005](https://github.com/infor-design/enterprise/issues/7005))
- `[Searchfield]` Custom button adjustments in mobile. ([#7134](https://github.com/infor-design/enterprise/issues/7134))
- `[Searchfield]` Go button adjustments for flex toolbar. ([#6014](https://github.com/infor-design/enterprise/issues/6014))
- `[Searchfield]` Collapse button adjustments in mobile. ([#7164](https://github.com/infor-design/enterprise/issues/7164))
- `[Searchfield]` Collapse button adjustments in header. ([#7210](https://github.com/infor-design/enterprise/issues/7210))
- `[Slider]` Fixed sliding and dropping the handle outside of the component doesn't trigger the change event. ([#7028](https://github.com/infor-design/enterprise/issues/7028))
- `[Tabs]` Changed header tabs disabled color to darker color. ([#7219](https://github.com/infor-design/enterprise/issues/7219))
- `[Tabs]` Fixed incorrect fade out color in horizontal header tabs. ([#7244](https://github.com/infor-design/enterprise/issues/7244))
- `[Timepicker]` Fixed 24h time validation. ([#7188](https://github.com/infor-design/enterprise/issues/7188))
- `[Toolbar]` Fixed buttons aren't going in the overflow menu if placed after search field. ([#7194](https://github.com/infor-design/enterprise/issues/7194))
- `[Typography]` Updated documentation to align usage guidance. ([#7187](https://github.com/infor-design/enterprise/issues/7187))

## v4.80.1 Fixes

- `[Button]` Fixed button status colors disabled in toolbar/toolbar flex in alabaster and personalize colors. ([#7166](https://github.com/infor-design/enterprise/issues/7166))
- `[Dropdown]` Fixed swatch default color in themes. ([#7108](https://github.com/infor-design/enterprise/issues/7108))
- `[Hyperlink]` Changed hover color in dark theme. ([#7095](https://github.com/infor-design/enterprise/issues/7095))
- `[Timepicker]` Fixed field value when day period goes first in the time format. ([#7116](https://github.com/infor-design/enterprise/issues/7116))
- `[Datagrid]` Fixed background color of lookups in filter row when in light mode. ([#7176](https://github.com/infor-design/enterprise/issues/7176))
- `[Dropdown/Multiselect]` Fixed disabled options are not displayed as disabled when using ajax. ([#7150](https://github.com/infor-design/enterprise/issues/7150))
- `[Header]` Fixed a bug in `subheader` where the color its not appropriate on default theme. ([#7173](https://github.com/infor-design/enterprise/issues/7173))
- `[MenuButton]` Fixed some color on menu buttons. ([#7184](https://github.com/infor-design/enterprise/issues/7184))

## v4.80.0

## v4.80.0 Important Changes

- `[Personalization]` The default color is now alabaster (white) rather than the previous azure color. This effects header and tabs header as previously noted. ([#6979](https://github.com/infor-design/enterprise/issues/6979))
- `[Header]` Changed the default color from azure to alabaster. I.E. The default header color is now alabaster but can still be set to any of the other 8 colors. So far the older look azure can be used. ([#6979](https://github.com/infor-design/enterprise/issues/6979))
- `[Tabs Header]` Changed the default background color for tabs header to also use alabaster with the same ability to use any of the other 8 personalization colors. ([#6979](https://github.com/infor-design/enterprise/issues/6979))
- `[Button]` The style of all buttons (primary/tertiary and secondary) have been updated and changed, in addition we added new destructive buttons. ([#6977](https://github.com/infor-design/enterprise/issues/6977))
- `[Button]` Fixed button status colors disabled in toolbar/toolbar flex in alabaster and personalize colors. ([#7166](https://github.com/infor-design/enterprise/issues/7166))
- `[Datagrid]` Added ability to change the color of the header in datagrid between (`dark` or `light (alabaster)`). ([#7008](https://github.com/infor-design/enterprise/issues/7008))
- `[Searchfield]` Completed a design review of searchfield and enhanced it with updated several design improvements. ([#6707](https://github.com/infor-design/enterprise/issues/6707))

## v4.80.0 Features

- `[About]` Browser version for chrome no longer contains minor version. ([#7067](https://github.com/infor-design/enterprise/issues/7067))
- `[Lookup]` Added modal settings to lookup. ([#4319](https://github.com/infor-design/enterprise/issues/4319))
- `[Radar]` Converted Radar scripts to puppeteer. ([#6989](https://github.com/infor-design/enterprise/issues/6989))
- `[Colors]` Correct Status Colors.([#6993](https://github.com/infor-design/enterprise/issues/6993))
- `[Colors]` Re-add yellow alerts.([#6922](https://github.com/infor-design/enterprise/issues/6922))
- `[Chart]` Added 'info' and theme color options in settings.([#7084](https://github.com/infor-design/enterprise/issues/7084))
- `[Icons]` Added three new icons: `icon-paint-brush, icon-psych-precaution, icon-observation-precaution`. ([#7040](https://github.com/infor-design/enterprise/issues/7040))
- `[Icons]` Added four new icons: `up-down-chevron, approve-all, import-spreadsheet, microphone`. ([#7142](https://github.com/infor-design/enterprise/issues/7142))

## v4.80.0 Fixes

- `[Button]` Fixed a bug where buttons are not readable in dark mode in the new design. ([#7082](https://github.com/infor-design/enterprise/issues/7082))
- `[Checkbox]` Fixed a bug where checkbox labels not wrapping when using `form-responsive` class. ([#6826](https://github.com/infor-design/enterprise/issues/6826))
- `[Datagrid]` Fixed a bug in datagrid where icon is not aligned in custom card. ([#7000](https://github.com/infor-design/enterprise/issues/7000))
- `[Datagrid]` Fixed a bug where datepicker icon background color is incorrect upon hovering. ([#7053](https://github.com/infor-design/enterprise/issues/7053))
- `[Datagrid]` Fixed a bug in datagrid where dropdown filter does not render correctly. ([#7006](https://github.com/infor-design/enterprise/issues/7006))
- `[Datagrid]` Fixed a bug in datagrid where flex toolbar is not properly destroyed. ([NG#1423](https://github.com/infor-design/enterprise-ng/issues/1423))
- `[Datagrid]` Fixed a bug in datagrid in datagrid where the icon cause clipping issues. ([#7000](https://github.com/infor-design/enterprise/issues/7000))
- `[Datagrid]` Fixed a bug in datagrid where date cell is still in edit state after editing when using Safari. ([#6963](https://github.com/infor-design/enterprise/issues/6963))
- `[Datagrid]` Fixed a bug in datagrid where summary row become selected after selecting row one. ([#7128](https://github.com/infor-design/enterprise/issues/7128))
- `[Datagrid]` Updated dirty cell check in datagrid. ([#6893](https://github.com/infor-design/enterprise/issues/6893))
- `[Datepicker]` Fixed a bug in datagrid where disabled dates were not showing in Safari. ([#6920](https://github.com/infor-design/enterprise/issues/6920))
- `[Datepicker]` Fixed a bug where range display is malformed in RTL. ([#6933](https://github.com/infor-design/enterprise/issues/6933))
- `[Datepicker]` Fixed exception occurring in disable dates. ([#7086](https://github.com/infor-design/enterprise/issues/7086))
- `[Header]` Adjusted classic header colors. ([#7069](https://github.com/infor-design/enterprise/issues/7069))
- `[Lookup]` Adjusted width in lookup. ([#6924](https://github.com/infor-design/enterprise/issues/6924))
- `[Searchfield]` Searchfield enhancement bugfixes on colors. ([#7079](https://github.com/infor-design/enterprise/issues/7079))
- `[Searchfield]` Searchfield icon placement fixes in classic. ([#7134](https://github.com/infor-design/enterprise/issues/7134))
- `[Lookup]` Adjusted width in lookup. ([#6924](https://github.com/infor-design/enterprise/issues/6924))
- `[Lookup]` Fixed a bug where custom modal script gets error after closing the modal in the second time. ([#7057](https://github.com/infor-design/enterprise/issues/7057))
- `[Listview]` Fix on contextual button hover color. ([#7090](https://github.com/infor-design/enterprise/issues/7090))
- `[Searchfield]` Searchfield enhancement bugfixes on colors. ([#7079](https://github.com/infor-design/enterprise/issues/7079))
- `[Searchfield]` Fix on non-collapsible positioning and borders. ([#7111](https://github.com/infor-design/enterprise/issues/7111))
- `[Searchfield]` Adjust icon position and colors. ([#7106](https://github.com/infor-design/enterprise/issues/7106))
- `[Searchfield]` Adjust border colors in category. ([#7110](https://github.com/infor-design/enterprise/issues/7110))
- `[Splitter]` Store location only when save setting is set to true. ([#7045](https://github.com/infor-design/enterprise/issues/7045))
- `[Tabs]` Fixed a bug where add tab button is not visible in new default view. ([#7146](https://github.com/infor-design/enterprise/issues/7146))
- `[Tabs]` Fixed a bug where tab list is not viewable dark mode classic view. ([#7097](https://github.com/infor-design/enterprise/issues/7097))
- `[Tabs]` Fixed a bug in tabs header and swatch personalize colors. ([#7046](https://github.com/infor-design/enterprise/issues/7046))
- `[Tabs]` Added puppeteer scripts for tooltip title. ([#7003](https://github.com/infor-design/enterprise/issues/7003))
- `[Tabs Header]` Updated example page, recalibrated positioning and fixed theme discrepancies. ([#7085](https://github.com/infor-design/enterprise/issues/7085))
- `[Tabs Module]` Fixed a bug in go button where it was affected by the latest changes for button. ([#7037](https://github.com/infor-design/enterprise/issues/7037))
- `[Textarea]` Added paste event listener for textarea. ([NG#6924](https://github.com/infor-design/enterprise-ng/issues/1401))
- `[Toolbar]` Adjustment in title width. ([#7113](https://github.com/infor-design/enterprise/issues/7113))
- `[Toolbar Flex]` Fix on toolbar key navigation.([#7041](https://github.com/infor-design/enterprise/issues/7041))
- `[User Status Icons]` Now have a more visible fill and a stroke behind them. ([#7040](https://github.com/infor-design/enterprise/issues/7040))

## v4.70.0

## v4.70.0 Important Notes

- `[General]` Some elements are no longer hooked under `window` for example `Locale` `Formatters` and `Editors`. To resolve it using Locale.set as an example use the `Soho` namespace i.e. `Soho.Locale.set()`. ([#6634](https://github.com/infor-design/enterprise/issues/6634))

## v4.70.0 Features

- `[Checkbox]` Converted Checkbox scripts to puppeteer. ([#6936](https://github.com/infor-design/enterprise/issues/6936))
- `[Circlepager]` Converted `Circlepager` scripts to puppeteer. ([#6971](https://github.com/infor-design/enterprise/issues/6971))
- `[Icons]` Bumped `ids-identity` to get a new empty state icon `empty-no-search-result` and a new system icon `advance-settings`.([#6999](https://github.com/infor-design/enterprise/issues/6999))

## v4.70.0 Fixes

- `[Accordion]` Fixed a bug where expanded card closes in NG when opening accordion. ([#6820](https://github.com/infor-design/enterprise/issues/6820))
- `[Counts]` Fixed a bug in counts where two rows of labels cause misalignment. ([#6845](https://github.com/infor-design/enterprise/issues/6845))
- `[Counts]` Added example page for widget count with color background. ([#7234](https://github.com/infor-design/enterprise/issues/7234))
- `[Datagrid]` Fixed a bug in datagrid where expandable row input cannot edit the value. ([#6781](https://github.com/infor-design/enterprise/issues/6781))
- `[Datagrid]` Fixed a bug in datagrid where clear dirty cell does not work properly in frozen columns. ([#6952](https://github.com/infor-design/enterprise/issues/6952))
- `[Datagrid]` Adjusted date and timepicker icons in datagrid filter. ([#6917](https://github.com/infor-design/enterprise/issues/6917))
- `[Datagrid]` Fixed a bug where frozen column headers are not rendered on update. ([NG#1399](https://github.com/infor-design/enterprise-ng/issues/1399))
- `[Datagrid]` Added toolbar update on datagrid update. ([NG#1357](https://github.com/infor-design/enterprise-ng/issues/1357))
- `[Datepicker]` Added Firefox increment/decrement keys. ([#6877](https://github.com/infor-design/enterprise/issues/6877))
- `[Datepicker]` Fixed a bug in mask value in datepicker when update is called. ([NG#1380](https://github.com/infor-design/enterprise-ng/issues/1380))
- `[Dropdown]` Fixed a bug in dropdown where there is a null in a list when changing language to Chinese. ([#6916](https://github.com/infor-design/enterprise/issues/6916))
- `[Editor]` Fixed a bug in editor where insert image is not working properly when adding attributes. ([#6864](https://github.com/infor-design/enterprise/issues/6864))
- `[Editor]` Fixed a bug in editor where paste and plain text is not cleaning the text/html properly. ([#6892](https://github.com/infor-design/enterprise/issues/6892))
- `[Locale]` Fixed a bug in locale where same language translation does not render properly. ([#6847](https://github.com/infor-design/enterprise/issues/6847))
- `[Icons]` Fixed incorrect colors of new empty state icons. ([#6965](https://github.com/infor-design/enterprise/issues/6965))
- `[Popupmenu]` Fixed a bug in popupmenu where submenu and submenu items are not indented properly. ([#6860](https://github.com/infor-design/enterprise/issues/6860))
- `[Process Indicator]` Fix on extra line after final step. ([#6744](https://github.com/infor-design/enterprise/issues/6744))
- `[Searchfield]` Changed toolbar in example page to flex toolbar. ([#6737](https://github.com/infor-design/enterprise/issues/6737))
- `[Tabs]` Added tooltip on add new tab button. ([#6902](https://github.com/infor-design/enterprise/issues/6902))
- `[Tabs]` Adjusted header and tab colors in themes. ([#6673](https://github.com/infor-design/enterprise/issues/6673))
- `[Timepicker]` Filter method in datagrid is called on timepicker's change event. ([#6896](https://github.com/infor-design/enterprise/issues/6896))

## v4.69.0

## v4.69.0 Important Features

- `[Icons]` All icons have padding on top and bottom effectively making them 4px smaller by design. This change may require some UI corrections to css. ([#6868](https://github.com/infor-design/enterprise/issues/6868))
- `[Icons]` Over 60 new icons and 126 new industry focused icons. ([#6868](https://github.com/infor-design/enterprise/issues/6868))
- `[Icons]` The icon `save-closed` is now `save-closed-old` in the deprecated, we suggest not using this old icon. ([#6868](https://github.com/infor-design/enterprise/issues/6868))
- `[Icons]` Alert icons come either filled or not filled (outlined) filled alert icons like  `icon-alert-alert` are now `icon-success-alert` and `alert-filled` we suggest no longer using filled alert icons, use only the outlined ones. ([#6868](https://github.com/infor-design/enterprise/issues/6868))

## v4.69.0 Features

- `[Datagrid]` Added puppeteer script for extra class for tooltip. ([#6900](https://github.com/infor-design/enterprise/issues/6900))
- `[Header]` Converted Header scripts to puppeteer. ([#6919](https://github.com/infor-design/enterprise/issues/6919))
- `[Icons]` Added [enhanced and new empty states icons](https://main-enterprise.demo.design.infor.com/components/icons/example-empty-widgets.html) with a lot more color. These should replace existing ones but it is opt-in. ([#6868](https://github.com/infor-design/enterprise/issues/6868))
- `[Lookup]` Added puppeteer script for lookup double click apply enhancement. ([#6886](https://github.com/infor-design/enterprise/issues/6886))
- `[Stepchart]` Converted Stepchart scripts to puppeteer. ([#6940](https://github.com/infor-design/enterprise/issues/6940))

## v4.69.0 Fixes

- `[Datagrid]` Fixed a bug in datagrid where sorting is not working properly. ([#6787](https://github.com/infor-design/enterprise/issues/6787))
- `[Datagrid]` Fixed a bug in datagrid where add row is not working properly when using frozen columns. ([#6918](https://github.com/infor-design/enterprise/issues/6918))
- `[Datagrid]` Fixed a bug in datagrid where tooltip flashes continuously on hover. ([#5907](https://github.com/infor-design/enterprise/issues/5907))
- `[Datagrid]` Fixed a bug in datagrid where is empty and is not empty is not working properly. ([#5273](https://github.com/infor-design/enterprise/issues/5273))
- `[Datagrid]` Fixed a bug in datagrid where inline editor input text is not being selected upon clicking. ([NG#1365](https://github.com/infor-design/enterprise-ng/issues/1365))
- `[Datagrid]` Fixed a bug in datagrid where multiselect filter is not rendering properly. ([#6846](https://github.com/infor-design/enterprise/issues/6846))
- `[Datagrid]` Fixed a bug in datagrid where row shading is not rendered properly. ([#6850](https://github.com/infor-design/enterprise/issues/6850))
- `[Datagrid]` Fixed a bug in datagrid where icon is not rendering properly in small and extra small row height. ([#6866](https://github.com/infor-design/enterprise/issues/6866))
- `[Datagrid]` Fixed a bug in datagrid where sorting is not rendering properly when there is a previously focused cell. ([#6851](https://github.com/infor-design/enterprise/issues/6851))
- `[Datagrid]` Additional checks when updating cell so that numbers aren't converted twice. ([NG#1370](https://github.com/infor-design/enterprise-ng/issues/1370))
- `[Datagrid]` Additional fixes on dirty indicator not updating on drag columns. ([#6867](https://github.com/infor-design/enterprise/issues/6867))
- `[General]` Instead of optional dependencies use a custom command. ([#6876](https://github.com/infor-design/enterprise/issues/6876))
- `[Modal]` Fixed a bug where suppress key setting is not working. ([#6793](https://github.com/infor-design/enterprise/issues/6793))
- `[Searchfield]` Additional visual fixes in classic on go button in searchfield toolbar. ([#6686](https://github.com/infor-design/enterprise/issues/6686))
- `[Splitter]` Fixed on splitter not working when parent height changes dynamically. ([#6819](https://github.com/infor-design/enterprise/issues/6819))
- `[Toolbar Flex]` Added additional checks for destroying toolbar. ([#6844](https://github.com/infor-design/enterprise/issues/6844))

## v4.68.0

## v4.68.0 Features

- `[Button]` Added Protractor to Puppeteer conversion scripts. ([#6626](https://github.com/infor-design/enterprise/issues/6626))
- `[Calendar]` Added puppeteer script for show/hide legend. ([#6810](https://github.com/infor-design/enterprise/issues/6810))
- `[Colors]` Added puppeteer script for color classes targeting color & border color. ([#6801](https://github.com/infor-design/enterprise/issues/6801))
- `[Column]` Added puppeteer script for combined column chart. ([#6381](https://github.com/infor-design/enterprise/issues/6381))
- `[Datagrid]` Added additional setting in datagrid header for tooltip extra class. ([#6802](https://github.com/infor-design/enterprise/issues/6802))
- `[Datagrid]` Added `dblClickApply` setting in lookup for selection of item. ([#6546](https://github.com/infor-design/enterprise/issues/6546))

## v4.68.0 Fixes

- `[Bar Chart]` Fixed a bug in bar charts grouped, where arias are identical to each series. ([#6748](https://github.com/infor-design/enterprise/issues/6748))
- `[Datagrid]` Fixed a bug in datagrid where tooltip flashes continuously on hover. ([#5907](https://github.com/infor-design/enterprise/issues/5907))
- `[Datagrid]` Fixed a bug in datagrid where expandable row animation is not rendering properly. ([#6813](https://github.com/infor-design/enterprise/issues/6813))
- `[Datagrid]` Fixed a bug in datagrid where dropdown filter does not render correctly. ([#6834](https://github.com/infor-design/enterprise/issues/6834))
- `[Datagrid]` Fixed alignment issues in trigger fields. ([#6678](https://github.com/infor-design/enterprise/issues/6678))
- `[Datagrid]` Added a null guard in tree list when list is not yet loaded. ([#6816](https://github.com/infor-design/enterprise/issues/6816))
- `[Datagrid]` Added a setting `ariaDescribedBy` in the column to override `aria-describedby` value of the cells. ([#6530](https://github.com/infor-design/enterprise/issues/6530))
- `[Datagrid]` Allowed beforeCommitCellEdit event to be sent for Editors.Fileupload. ([#6821](https://github.com/infor-design/enterprise/issues/6821))]
- `[Datagrid]` Classic theme trigger field adjustments in datagrid. ([#6678](https://github.com/infor-design/enterprise/issues/6678))
- `[Datagrid]` Added null guard in tree list when list is not yet loaded. ([#6816](https://github.com/infor-design/enterprise/issues/6816))
- `[Datagrid]` Fix on dirty indicator not updating on drag columns. ([#6867](https://github.com/infor-design/enterprise/issues/6867))
- `[Editor]` Fixed a bug in editor where block quote is not continued in the next line. ([#6794](https://github.com/infor-design/enterprise/issues/6794))
- `[Editor]` Fixed a bug in editor where breaking space doesn't render dirty indicator properly. ([NG#1363](https://github.com/infor-design/enterprise-ng/issues/1363))
- `[Searchfield]` Visual fixes on go button in searchfield toolbar. ([#6686](https://github.com/infor-design/enterprise/issues/6686))
- `[Searchfield]` Added null check in xButton. ([#6858](https://github.com/infor-design/enterprise/issues/6858))
- `[Textarea]` Fixed a bug in textarea where validation breaks after enabling/disabling. ([#6773](https://github.com/infor-design/enterprise/issues/6773))
- `[Typography]` Updated text link color in dark theme. ([#6807](https://github.com/infor-design/enterprise/issues/6807))
- `[Lookup]` Fixed where field stays disabled when enable API is called ([#6145](https://github.com/infor-design/enterprise/issues/6145))

(28 Issues Solved This Release, Backlog Enterprise 274, Backlog Ng 51, 1105 Functional Tests, 1303 e2e Tests, 561 Puppeteer Tests)

## v4.67.0

## v4.67.0 Important Notes

- `[CDN]` The former CDN `cdn.hookandloop.infor.com` can no longer be maintained by IT and needs to be discontinued. It will exist for approximately one year more (TBD), so please remove direct use from any production code. ([#6754](https://github.com/infor-design/enterprise/issues/6754))
- `[Datepicker]` The functionality to enter today with a `t` is now under a setting `todayWithKeyboard-false`, it is false because you cant type days like September in a full picker. ([#6653](https://github.com/infor-design/enterprise/issues/6653))
- `[Datepicker]` The functionality to increase the day with a `+/-` it defaults to false because it conflicts with many other internal shortcut keys. ([#6632](https://github.com/infor-design/enterprise/issues/6632))

## v4.67.0 Markup Changes

- `[AppMenu]` As a design change the `Infor` logo is no longer to be shown on the app menu and has been removed. This reduces visual clutter, and is more inline with Koch global brand to leave it out. ([#6726](https://github.com/infor-design/enterprise/issues/6726))

## v4.67.0 Features

- `[Calendar]` Add a setting for calendar to show and hide the legend. ([#6533](https://github.com/infor-design/enterprise/issues/6533))
- `[Datagrid]` Added puppeteer script for header icon with tooltip. ([#6738](https://github.com/infor-design/enterprise/issues/6738))
- `[Icons]` Added new icons for `interaction` and `interaction-reply`. ([#6721](https://github.com/infor-design/enterprise/issues/6721))
- `[Monthview]` Added puppeteer script for monthview legend visibility when month changes ([#6382](https://github.com/infor-design/enterprise/issues/6382))
- `[Searchfield]` Added puppeteer script for filter and sort icon. ([#6007](https://github.com/infor-design/enterprise/issues/6007))
- `[Searchfield]` Added puppeteer script for custom icon. ([#6723](https://github.com/infor-design/enterprise/issues/6723))

## v4.67.0 Fixes

- `[Accordion]` Added a safety check in accordion. ([#6789](https://github.com/infor-design/enterprise/issues/6789))
- `[Badge/Tag/Icon]` Fixed info color in dark mode. ([#6763](https://github.com/infor-design/enterprise/issues/6763))
- `[Button]` Added notification badges for buttons with labels. ([NG#1347](https://github.com/infor-design/enterprise-ng/issues/1347))
- `[Button]` Added dark theme button colors. ([#6512](https://github.com/infor-design/enterprise/issues/6512))
- `[Calendar]` Fixed a bug in calendar where bottom border is not properly rendering. ([#6668](https://github.com/infor-design/enterprise/issues/6668))
- `[Color Palette]` Added status color CSS classes for color and border-color properties. ([#6711](https://github.com/infor-design/enterprise/issues/6711))
- `[Datagrid]` Fixed a bug in datagrid inside a modal where the column is rendering wider than normal. ([#6782](https://github.com/infor-design/enterprise/issues/6782))
- `[Datagrid]` Fixed a bug in datagrid where when changing rowHeight as a setting and re-rendering it doesn't apply. ([#6783](https://github.com/infor-design/enterprise/issues/6783))
- `[Datagrid]` Fixed a bug in datagrid where isEditable is not returning row correctly. ([#6746](https://github.com/infor-design/enterprise/issues/6746))
- `[Datagrid]` Updated datagrid header CSS height. ([#6697](https://github.com/infor-design/enterprise/issues/6697))
- `[Datagrid]` Fixed on datagrid column width. ([#6725](https://github.com/infor-design/enterprise/issues/6725))
- `[Datagrid]` Fixed an error editing in datagrid with grouped headers. ([#6759](https://github.com/infor-design/enterprise/issues/6759))
- `[Datagrid]` Updated space key checks for expand button. ([#6756](https://github.com/infor-design/enterprise/issues/6756))
- `[Datagrid]` Fixed an error when hovering cells with tooltips setup and using grouped headers. ([#6753](https://github.com/infor-design/enterprise/issues/6753))
- `[Editor]` Fixed bug in editor where background color is not rendering properly. ([#6685](https://github.com/infor-design/enterprise/issues/6685))
- `[Listview]` Fixed a bug where listview is not rendering properly when dataset has zero integer value. ([#6640](https://github.com/infor-design/enterprise/issues/6640))
- `[Popupmenu]` Fixed a bug in popupmenu where getSelected() is not working on multiselect. ([NG#1349](https://github.com/infor-design/enterprise/issues-ng/1349))
- `[Toolbar-Flex]` Removed deprecated message by using `beforeMoreMenuOpen` setting. ([#NG1352](https://github.com/infor-design/enterprise-ng/issues/1352))
- `[Trackdirty]` Added optional chaining for safety check of trackdirty element. ([#6696](https://github.com/infor-design/enterprise/issues/6696))
- `[WeekView]` Added Day View and Week View Shading. ([#6568](https://github.com/infor-design/enterprise/issues/6568))

(30 Issues Solved This Release, Backlog Enterprise 252, Backlog Ng 49, 1104 Functional Tests, 1342 e2e Tests, 506 Puppeteer Tests)

## v4.66.0

## v4.66.0 Features

- `[Busyindicator]` Converted protractor tests to puppeteer. ([#6623](https://github.com/infor-design/enterprise/issues/6623))
- `[Calendar]` Converted protractor tests to puppeteer. ([#6524](https://github.com/infor-design/enterprise/issues/6524))
- `[Datagrid]` Added puppeteer script for render only one row. ([#6645](https://github.com/infor-design/enterprise/issues/6645))
- `[Datagrid]` Added test scripts for add row. ([#6644](https://github.com/infor-design/enterprise/issues/6644))
- `[Datepicker]` Added setting for adjusting day using +/- in datepicker. ([#6632](https://github.com/infor-design/enterprise/issues/6632))
- `[Targeted-Achievement]` Add puppeteer test for show tooltip on targeted achievement. ([#6550](https://github.com/infor-design/enterprise/issues/6550))
- `[Icons]` Added new icons for `interaction` and `interaction-reply`. ([#6666](https://github.com/infor-design/enterprise/issues/6629))
- `[Searchfield]` Added option to add custom icon button. ([#6453](https://github.com/infor-design/enterprise/issues/6453))
- `[Targeted-Achievement]` Added puppeteer test for show tooltip on targeted achievement. ([#6550](https://github.com/infor-design/enterprise/issues/6550))
- `[Textarea]` Converted protractor tests to puppeteer. ([#6629](https://github.com/infor-design/enterprise/issues/6629))

## v4.66.0 Fixes

- `[Datagrid]` Fixed trigger icon background color on hover when row is activated. ([#6679](https://github.com/infor-design/enterprise/issues/6679))
- `[Datagrid]` Fixed the datagrid alert icon was not visible and the trigger cell moves when hovering over when editor has trigger icon. ([#6663](https://github.com/infor-design/enterprise/issues/6663))
- `[Datagrid]` Fixed redundant `aria-describedby` attributes at cells. ([#6530](https://github.com/infor-design/enterprise/issues/6530))
- `[Datagrid]` Fixed on edit outline in textarea not filling the entire cell. ([#6588](https://github.com/infor-design/enterprise/issues/6588))
- `[Datagrid]` Updated filter phrases for datepicker. ([#6587](https://github.com/infor-design/enterprise/issues/6587))
- `[Datagrid]` Fixed the overflowing of the multiselect dropdown on the page and pushes the container near the screen's edge. ([#6580](https://github.com/infor-design/enterprise/issues/6580))
- `[Datagrid]` Fixed unselectRow on `treegrid` sending rowData incorrectly. ([#6548](https://github.com/infor-design/enterprise/issues/6548))
- `[Datagrid]` Fixed incorrect rowData for grouping tooltip callback. ([NG#1298](https://github.com/infor-design/enterprise-ng/issues/1298))
- `[Datagrid]` Fixed a bug in `treegrid` where data are duplicated when row height is changed. ([#4979](https://github.com/infor-design/enterprise/issues/4979))
- `[Datagrid]` Fix bug on where changing `groupable` and dataset does not update datagrid. ([NG#1332](https://github.com/infor-design/enterprise-ng/issues/1332))
- `[Datepicker]` Fixed missing `monthrendered` event on initial calendar open. ([NG#1345](https://github.com/infor-design/enterprise-ng/issues/1345))
- `[Editor]` Fixed a bug where paste function is not working on editor when copied from Windows Adobe Reader. ([#6521](https://github.com/infor-design/enterprise/issues/6521))
- `[Editor]` Fixed a bug where editor has dark screen after inserting an image. ([NG#1323](https://github.com/infor-design/enterprise-ng/issues/1323))
- `[Editor]` Fixed a bug where reset dirty is not working on special characters in Edge browser. ([#6584](https://github.com/infor-design/enterprise/issues/6584))
- `[Fileupload Advanced]` Fixed on max fileupload limit. ([#6625](https://github.com/infor-design/enterprise/issues/6625))
- `[Monthview]` Fixed missing legend data on visible previous / next month with using loadLegend API. ([#6665](https://github.com/infor-design/enterprise/issues/6665))
- `[Notification]` Updated css of notification to fix alignment in RTL mode. ([#6555](https://github.com/infor-design/enterprise/issues/6555))
- `[Searchfield]` Fixed a bug on Mac OS Safari where x button can't clear the contents of the searchfield. ([#6631](https://github.com/infor-design/enterprise/issues/6631))
- `[Popdown]` Fixed `popdown` not closing when clicking outside in NG. ([NG#1304](https://github.com/infor-design/enterprise-ng/issues/1304))
- `[Tabs]` Fixed on close button not showing in Firefox. ([#6610](https://github.com/infor-design/enterprise/issues/6610))
- `[Tabs]` Remove target panel element on remove event. ([#6621](https://github.com/infor-design/enterprise/issues/6621))
- `[Tabs Module]` Fixed category border when focusing the searchfield. ([#6618](https://github.com/infor-design/enterprise/issues/6618))
- `[Toolbar Searchfield]` Fixed searchfield toolbar in alternate style. ([#6615](https://github.com/infor-design/enterprise/issues/6615))
- `[Tooltip]` Fixed tooltip event handlers created on show not cleaning up properly on hide. ([#6613](https://github.com/infor-design/enterprise/issues/6613))

(39 Issues Solved This Release, Backlog Enterprise 230, Backlog Ng 42, 1102 Functional Tests, 1380 e2e Tests, 462 Puppeteer Tests)

## v4.65.0

## v4.65.0 Features

- `[Bar]` Enhanced the VPAT accessibility in bar chart. ([#6074](https://github.com/infor-design/enterprise/issues/6074))
- `[Bar]` Added puppeteer script for axis labels test. ([#6551](https://github.com/infor-design/enterprise/issues/6551))
- `[Bubble]` Converted protractor tests to puppeteer. ([#6527](https://github.com/infor-design/enterprise/issues/6527))
- `[Bullet]` Converted protractor tests to puppeteer. ([#6622](https://github.com/infor-design/enterprise/issues/6622))
- `[Cards]` Added puppeteer script for cards test. ([#6525](https://github.com/infor-design/enterprise/issues/6525))
- `[Datagrid]` Added tooltipOption settings for columns. ([#6361](https://github.com/infor-design/enterprise/issues/6361))
- `[Datagrid]` Added add multiple rows option. ([#6404](https://github.com/infor-design/enterprise/issues/6404))
- `[Datagrid]` Added puppeteer script for refresh column. ([#6212](https://github.com/infor-design/enterprise/issues/6212))
- `[Datagrid]` Added puppeteer script for cell editing test. ([#6552](https://github.com/infor-design/enterprise/issues/6552))
- `[Modal]` Added icon puppeteer test for modal component. ([#6549](https://github.com/infor-design/enterprise/issues/6549))
- `[Tabs]` Added puppeteer script for new searchfield design ([#6282](https://github.com/infor-design/enterprise/issues/6282))
- `[Tag]` Converted protractor tests to puppeteer. ([#6617](https://github.com/infor-design/enterprise/issues/6617))
- `[Targeted Achievement]` Converted protractor tests to puppeteer. ([#6627](https://github.com/infor-design/enterprise/issues/6627))

## v4.65.0 Fixes

- `[Accordion]` Fixed the bottom border of the completely disabled accordion in dark mode. ([#6406](https://github.com/infor-design/enterprise/issues/6406))
- `[AppMenu]` Fixed a bug where events are added to the wrong elements for filtering. Also fixed an issue where if no accordion is added the app menu will error. ([#6592](https://github.com/infor-design/enterprise/issues/6592))
- `[Chart]` Removed automatic legend bottom placement when reaching a minimum width. ([#6474](https://github.com/infor-design/enterprise/issues/6474))
- `[Chart]` Fixed the result logged in console to be same as the Soho Interfaces. ([NG#1296](https://github.com/infor-design/enterprise-ng/issues/1296))
- `[ContextualActionPanel]` Fixed a bug where the toolbar searchfield with close icon looks off on mobile viewport. ([#6448](https://github.com/infor-design/enterprise/issues/6448))
- `[Datagrid]` Fixed a bug in datagrid where focus is not behaving properly when inlineEditor is set to true. ([NG#1300](https://github.com/infor-design/enterprise-ng/issues/1300))
- `[Datagrid]` Fixed a bug where `treegrid` doesn't expand a row via keyboard when editable is set to true. ([#6434](https://github.com/infor-design/enterprise/issues/6434))
- `[Datagrid]` Fixed a bug where the search icon and x icon are misaligned across datagrid and removed extra margin space in modal in Firefox. ([#6418](https://github.com/infor-design/enterprise/issues/6418))
- `[Datagrid]` Fixed a bug where page changed to one on removing a row in datagrid. ([#6475](https://github.com/infor-design/enterprise/issues/6475))
- `[Datagrid]` Header is rerendered when calling updated method, also added paging info settings. ([#6476](https://github.com/infor-design/enterprise/issues/6476))
- `[Datagrid]` Fixed a bug where column widths were not changing in settings. ([#5227](https://github.com/infor-design/enterprise/issues/5227))
- `[Datagrid]` Fixed a bug where it renders all rows in the datagrid when adding one row. ([#6491](https://github.com/infor-design/enterprise/issues/6491))
- `[Datagrid]` Fixed a bug where using shift-click to multiselect on datagrid with treeGrid setting = true selects from the first row until bottom row. ([NG#1274](https://github.com/infor-design/enterprise-ng/issues/1274))
- `[Datepicker]` Fixed a bug where the datepicker is displaying NaN when using french format. ([NG#1273](https://github.com/infor-design/enterprise-ng/issues/1273))
- `[Datepicker]` Added listener for calendar `monthrendered` event and pass along. ([NG#1324](https://github.com/infor-design/enterprise-ng/issues/1324))
- `[Input]` Fixed a bug where the password does not show or hide in Firefox. ([#6481](https://github.com/infor-design/enterprise/issues/6481))
- `[Listview]` Fixed disabled font color not showing in listview. ([#6391](https://github.com/infor-design/enterprise/issues/6391))
- `[Listview]` Changed toolbar-flex to contextual-toolbar for multiselect listview. ([#6591](https://github.com/infor-design/enterprise/issues/6591))
- `[Locale]` Added monthly translations. ([#6556](https://github.com/infor-design/enterprise/issues/6556))
- `[Lookup]` Fixed a bug where search-list icon, launch icon, and ellipses is misaligned and the table and title overlaps in responsive view. ([#6487](https://github.com/infor-design/enterprise/issues/6487))
- `[Modal]` Fixed an issue on some monitors where the overlay is too dim. ([#6566](https://github.com/infor-design/enterprise/issues/6566))
- `[Page-Patterns]` Fixed a bug where the header disappears when the the last item in the list is clicked and the browser is smaller in Chrome and Edge. ([#6328](https://github.com/infor-design/enterprise/issues/6328))
- `[Tabs Module]` Fixed multiple UI issues in tabs module with searchfield. ([#6526](https://github.com/infor-design/enterprise/issues/6526))
- `[ToolbarFlex]` Fixed a bug where the teardown might error on situations. ([#1327](https://github.com/infor-design/enterprise/issues/1327))
- `[Tabs]` Fixed a bug where tabs focus indicator is not fixed on Classic Theme. ([#6464](https://github.com/infor-design/enterprise/issues/6464))
- `[Validation]` Fixed a bug where the tooltip would show on the header when the message has actually been removed. ([#6547](https://github.com/infor-design/enterprise/issues/6547)

(45 Issues Solved This Release, Backlog Enterprise 233, Backlog Ng 42, 1102 Functional Tests, 1420 e2e Tests, 486 Puppeteer Tests)

## v4.64.2 Fixes

- `[Datepicker]` Added listener for calendar `monthrendered` event and pass along. ([NG#1324](https://github.com/infor-design/enterprise-ng/issues/1324))
- `[Modal]` Fixed bug where popup goes behind modal when in application menu in resizable mode. ([NG#1272](https://github.com/infor-design/enterprise-ng/issues/1272))
- `[Monthview]` Fixed bug where monthview duplicates on updating legends. ([NG#1305](https://github.com/infor-design/enterprise-ng/issues/1305))

## v4.64.0

### v4.64.0 Important Notes

- `[General]` Fixed the map file is no longer included with the minified version of `sohoxi.min.js`. ([#6489](https://github.com/infor-design/enterprise/issues/6489))

## v4.64.0 Features

- `[Accordion]` Added visual regression tests in puppeteer. ([#5836](https://github.com/infor-design/enterprise/issues/5836))
- `[Autocomplete]` Removed protractor tests. ([#6248](https://github.com/infor-design/enterprise/issues/6248))
- `[Bar]` Added the ability to set axis labels on different positions (top, right, bottom, left). ([#5382](https://github.com/infor-design/enterprise/issues/5382))
- `[Blockgrid]` Converted protractor tests to puppeteer. ([#6327](https://github.com/infor-design/enterprise/issues/6327))
- `[Breadcrumb]` Converted protractor tests to puppeteer. ([#6505](https://github.com/infor-design/enterprise/issues/6505))
- `[Button]` Added puppeteer script for button badge toggle test. ([#6449](https://github.com/infor-design/enterprise/issues/6449))
- `[Colors]` Converted protractor tests to puppeteer. ([#6513](https://github.com/infor-design/enterprise/issues/6513))
- `[Counts]` Converted protractor tests to puppeteer. ([#6517](https://github.com/infor-design/enterprise/issues/6517))
- `[Datagrid]` Added a new method for cell editing for new row added. ([#6338](https://github.com/infor-design/enterprise/issues/6338))
- `[Datepicker]` Added puppeteer script for datepicker clear (empty string) test . ([#6421](https://github.com/infor-design/enterprise/issues/6421))
- `[Error Page]` Converted protractor tests to puppeteer. ([#6518](https://github.com/infor-design/enterprise/issues/6518))
- `[Modal]` Added an ability to add icon in title section of the modal. ([#5905](https://github.com/infor-design/enterprise/issues/5905))

## v4.64.0 Fixes

- `[Bar Stacked]` Fixed a bug where chart tooltip total shows 99.999 instead of 100 on 100% Stacked Bar Chart. ([#6236](https://github.com/infor-design/enterprise/issues/6326))
- `[ContextMenu]` Fixed a bug in context menu where it is not indented properly. ([#6223](https://github.com/infor-design/enterprise/issues/6223))
- `[Button]` Fixed a bug where changing from primary to secondary disrupts the css styling. ([#6223](https://github.com/infor-design/enterprise-ng/issues/1282))
- `[Datagrid]` Fixed a bug where toolbar is still visible even no buttons, title and errors appended. ([#6290](https://github.com/infor-design/enterprise/issues/6290))
- `[Datagrid]` Added setting for color change in active checkbox selection. ([#6303](https://github.com/infor-design/enterprise/issues/6303))
- `[Datagrid]` Set changed cell to active when update is finished. ([#6317](https://github.com/infor-design/enterprise/issues/6317))
- `[Datagrid]` Fixed row height of extra-small rows on editable datagrid with icon columns. ([#6284](https://github.com/infor-design/enterprise/issues/6284))
- `[Datagrid]` Added trimSpaces option for leading spaces upon blur. ([#6244](https://github.com/infor-design/enterprise/issues/6244))
- `[Datagrid]` Fixed header alignment when formatter is ellipsis. ([#6251](https://github.com/infor-design/enterprise/issues/6251))
- `[Datagrid]` Fixed a bug where the datepicker icon is not visible when the datagrid starts as non editable and toggled to editable and is visible when the datagrid starts as editable and toggled to non editable. ([#6289](https://github.com/infor-design/enterprise/issues/6289))
- `[Datagrid]` Changed the minDate and maxDate on a demo page to be more current. ([#6416](https://github.com/infor-design/enterprise/issues/6416))
- `[Datepicker]` Fixed a bug where selecting a date that's consecutive to the previous range won't select that date. ([#6272](https://github.com/infor-design/enterprise/issues/6272))
- `[Datepicker]` Fixed a bug where datepicker is not setting time and date consistently in Arabic locale. ([#6270](https://github.com/infor-design/enterprise/issues/6270))
- `[Flex Toolbar]` Fixed the data automation id to be more reliable for popupmenu and overflowed buttons. ([#6175](https://github.com/infor-design/enterprise/issues/6175))
- `[Icons]` Fixed the inconsistency between solid and outlined icons. ([#6165](https://github.com/infor-design/enterprise/issues/6165))
- `[Icons]` Changed the error color to change in themes in some areas. ([#6273](https://github.com/infor-design/enterprise/issues/6273))
- `[Line Chart]` Fixed a bug where the alignment of focus is overlapping another component. ([#6384](https://github.com/infor-design/enterprise/issues/6384))
- `[Listview]` Fixed a bug where the search icon is misaligned in Firefox and Safari. ([#6390](https://github.com/infor-design/enterprise/issues/6390))
- `[Locale]` Fixed incorrect date format for Latvian language. ([#6123](https://github.com/infor-design/enterprise/issues/6123))
- `[Locale]` Fixed incorrect data in `ms-my`, `nn-No` and `nb-NO`. ([#6472](https://github.com/infor-design/enterprise/issues/6472))
- `[Lookup]` Fixed bug where lookup still appeared when modal closes. ([#6218](https://github.com/infor-design/enterprise/issues/6218))
- `[Modal]` Fixed bug where popup goes behind modal when in application menu in resizable mode. ([NG#1272](https://github.com/infor-design/enterprise-ng/issues/1272))
- `[Modal]` Fixed bug where popup goes behind modal when in application menu in resizable mode. ([NG#1272](https://github.com/infor-design/enterprise-ng/issues/1272))
- `[Monthview]` Fixed bug where monthview duplicates on updating legends. ([NG#1305](https://github.com/infor-design/enterprise-ng/issues/1305))
- `[Personalization]` Fixed bug where the dark mode header color was not correct in the tokens and caused the personalization dropdown to be incorrect. ([#6446](https://github.com/infor-design/enterprise/issues/6446))
- `[Tabs]` Fixed memory leak in tabs component. ([NG#1286](https://github.com/infor-design/enterprise-ng/issues/1286))
- `[Tabs]` Fixed a bug where tab focus indicator is not aligned properly in RTL composite forms. ([#6464](https://github.com/infor-design/enterprise/issues/6464))
- `[Targeted-Achievement]` Fixed a bug where the icon is cut off in Firefox. ([#6400](https://github.com/infor-design/enterprise/issues/6400))
- `[Toolbar]` Fixed a bug where the search icon is misaligned in Firefox. ([#6405](https://github.com/infor-design/enterprise/issues/6405))
- `[Toolbar Flex]` Fixed a bug where the `addMenuElementLinks` function execute incorrectly when menu item has multi-level submenus. ([#6120](https://github.com/infor-design/enterprise/issues/6120))
- `[Tree]` The expanded event did not fire when source is being used. ([#1294](https://github.com/infor-design/enterprise-ng/issues/1294))
- `[Typography]` Fixed a bug where the text are overlapping in Firefox. ([#6450](https://github.com/infor-design/enterprise/issues/6450))
- `[WeekView]` Fixed a bug where 'today' date is not being rendered properly. ([#6260](https://github.com/infor-design/enterprise/issues/6260))
- `[WeekView]` Fixed a bug where month-year label is not changing upon clicking the arrow button. ([#6415](https://github.com/infor-design/enterprise/issues/6415))
- `[Validator]` Fixed a bug where toolbar error message still appears after error is removed. ([#6253](https://github.com/infor-design/enterprise/issues/6253))

(61 Issues Solved This Release, Backlog Enterprise 219, Backlog Ng 41, 1100 Functional Tests, 1468 e2e Tests, 436 Puppeteer Tests)

## v4.63.3 Fixes

- `[Validation]` Fixed a bug where the tooltip would show on the header when the message has actually been removed. ([#6547](https://github.com/infor-design/enterprise/issues/6547)

## v4.63.2 Fixes

- `[Personalization]` Re-Fixed bug where the dark mode header color was not correct in the tokens and caused the personalization dropdown to be incorrect, classic theme was missed. ([#6446](https://github.com/infor-design/enterprise/issues/6446)

## v4.63.1 Fixes

- `[Personalization]` Fixed bug where the dark mode header color was not correct in the tokens and caused the personalization dropdown to be incorrect. ([#6446](https://github.com/infor-design/enterprise/issues/6446)

## v4.63.0

## v4.63.0 Fixes

- `[Accordion]` Added expand animation back. ([#6268](https://github.com/infor-design/enterprise/issues/6268))
- `[Badges]` Fixed a bug where in badges is not properly aligned in Contrast Mode. ([#6273](https://github.com/infor-design/enterprise/issues/6273))
- `[Button]` Fixed a bug where notification badges are not destroyed when updating the button settings. ([NG#1241](https://github.com/infor-design/enterprise-ng/issues/1241))
- `[Calendar]` Allowed product devs to add custom css class to event labels in Calendar Component. ([#6304](https://github.com/infor-design/enterprise/issues/6304))
- `[Calendar]` Fixed the thickness of right and bottom border. ([#6246](https://github.com/infor-design/enterprise/issues/6246))
- `[Card]` Fixed a regression bug where the flex toolbar's position was not properly aligned when selecting listview items. ([#6346](https://github.com/infor-design/enterprise/issues/6346)]
- `[Charts]` Fixed the misalignment of the legend and legend color with the highlight of the selected legend. ([#6301](https://github.com/infor-design/enterprise/issues/6301))
- `[ContextualActionPanel]` Moved notification to appropriate location and trigger redraw of styles. ([#6264](https://github.com/infor-design/enterprise/issues/6264))
- `[ContextualActionPanel]` Added close CAP function to a demo example. ([#6274](https://github.com/infor-design/enterprise/issues/6274))
- `[Datagrid]` Fixed misaligned lookup icon button upon click/editing. ([#6233](https://github.com/infor-design/enterprise/issues/6233))
- `[Datagrid]` Fixed a bug where tooltip is not displayed even when settings is turned on in disabled rows. ([#6128](https://github.com/infor-design/enterprise/issues/6128))
- `[Datagrid]` Fixed misaligned lookup icon button upon click/editing. ([#6233](https://github.com/infor-design/enterprise/issues/6233))
- `[Datepicker]` Fixed a bug on setValue() when pass an empty string for clearing field. ([#6168](https://github.com/infor-design/enterprise/issues/6168))
- `[Datepicker]` Fixed a bug on datepicker not clearing in angular version. ([NG#1256](https://github.com/infor-design/enterprise-ng/issues/1256))
- `[Dropdown]` Fixed on keydown events not working when dropdown is nested in label. ([NG#1262](https://github.com/infor-design/enterprise-ng/issues/1262))
- `[Editor]` Fixed editor where toolbar is being focused on after pressing bold/italic keys instead of the text itself. ([#5262](https://github.com/infor-design/enterprise-ng/issues/5262))
- `[Field-Filter]` Fixed alignment of filter icons and text field. ([#5866](https://github.com/infor-design/enterprise/issues/5866))
- `[Field-Options]` Fixed field options label overflow. ([#6255](https://github.com/infor-design/enterprise/issues/6255))
- `[Field-Options]` Fixed a bug where in the text and highlight box are not fit accordingly. ([#6322](https://github.com/infor-design/enterprise/issues/6322))
- `[Field-Options]` Fixed alignment of field options in the Color Picker when in compact mode in Safari and alignment of search icon in Clearable Searchfield. ([#6256](https://github.com/infor-design/enterprise/issues/6256))
- `[Form-Compact]` Fixed alignment of Field 16 and Field 18 in Safari. ([#6345](https://github.com/infor-design/enterprise/issues/6345))
- `[General]` Fixed memory leaks in listview, toolbar, datagrid, cards and header. ([NG#1275](https://github.com/infor-design/enterprise-ng/issues/1275))
- `[Listview]` Added flex toolbar for multiselect listview. ([NG#1249](https://github.com/infor-design/enterprise-ng/issues/1249))
- `[Listview]` Adjusted spaces between the search icon and filter wrapper. ([#6007](https://github.com/infor-design/enterprise/issues/6007))
- `[Listview]` Changed the font size of heading, subheading, and micro in Listview Component. ([#4996](https://github.com/infor-design/enterprise/issues/4996))
- `[Modal]` Fixed on too wide minimum width when close button is enabled. ([NG#1240](https://github.com/infor-design/enterprise-ng/issues/1240))
- `[Searchfield]` Fixed on searchfield clear button not working in Safari. ([6185](https://github.com/infor-design/enterprise-ng/issues/6185))
- `[Searchfield]` Fixed UI issues on the new searchfield design. ([#6331](https://github.com/infor-design/enterprise/issues/6331))
- `[Sink Page]` Fixed misaligned search icon toolbar in sink page. ([#6369](https://github.com/infor-design/enterprise/issues/6369))
- `[Sink Page]` Fixed close icon position in Datagrid section Personalized Column. ([#6375](https://github.com/infor-design/enterprise/issues/6375))
- `[Slider]` Fixed background color of slider in a modal in new dark theme. ([6211](https://github.com/infor-design/enterprise-ng/issues/6211))
- `[Swaplist]` Fixed a bug in swaplist where the filter is not behaving correctly on certain key search. ([#6222](https://github.com/infor-design/enterprise/issues/6222))
- `[SwipeAction]` Fixed scrollbar being visible in `firefox`. ([#6312](https://github.com/infor-design/enterprise/issues/6312))
- `[Tabs]` Fixed Z-index conflict between modal overlay and draggable module tabs. ([#6297](https://github.com/infor-design/enterprise/issues/6297))
- `[Tabs]` Fixed a bug where the tab activated events are fired on closing a tab. ([#1452](https://github.com/infor-design/enterprise/issues/1452))
- `[Tabs Module` Fixed the new UI searchfield design in Tabs Module component. ([#6348](https://github.com/infor-design/enterprise/issues/6348))
- `[Tabs Module` Ensure searchfield X clear button is visible at smaller breakpoints. ([#5173](https://github.com/infor-design/enterprise/issues/5173))
- `[Tabs Module` Ensure searchfield X clear button is visible at smaller breakpoints. ([#5178](https://github.com/infor-design/enterprise/issues/5178))
- `[Targeted-Achievement]` Added tooltip on icon in targeted-achievement chart ([#6308](https://github.com/infor-design/enterprise/issues/6308))
- `[TextArea]` Fixed medium size text area when in responsive view. ([#6334](https://github.com/infor-design/enterprise/issues/6334))
- `[Validation]` Updated example page to include validation event for email field. ([#6296](https://github.com/infor-design/enterprise/issues/6296))

## v4.63.0 Features

- `[Datagrid]` Added close button on file error message ([#6178](https://github.com/infor-design/enterprise/issues/6178))
- `[Datagrid]` Added puppeteer script for fallback image tooltip text. ([#6278](https://github.com/infor-design/enterprise/issues/6278))
- `[File Upload]` Added close button on file error message. ([#6229](https://github.com/infor-design/enterprise/issues/6229))
- `[Searchfield]` Implemented a new design for searchfield. ([#5865](https://github.com/infor-design/enterprise/issues/5865))

(40 Issues Solved This Release, Backlog Enterprise 191, Backlog Ng 42, 1101 Functional Tests, 1576 e2e Tests, 295 Puppeteer Tests)

## v4.62.3 Fixes

- `[Personalization]` Re-Fixed bug where the dark mode header color was not correct in the tokens and caused the personalization dropdown to be incorrect, classic theme was missed. ([#6446](https://github.com/infor-design/enterprise/issues/6446)

## v4.62.2 Fixes

- `[Personalization]` Fixed bug where the dark mode header color was not correct in the tokens and caused the personalization dropdown to be incorrect. ([#6446](https://github.com/infor-design/enterprise/issues/6446))
- `[Locale]` Fixed incorrect data in `ms-my`, `nn-No` and `nb-NO`. ([#6472](https://github.com/infor-design/enterprise/issues/6472))

## v4.62.1 Fixes

- `[Calendar]` Allow product devs to add custom css class to event labels in Calendar Component. ([#6304](https://github.com/infor-design/enterprise/issues/6304))

## v4.62.0

## v4.62.0 Features

- `[Datagrid]` Added tooltip for fallback image. ([#6178](https://github.com/infor-design/enterprise/issues/6178))
- `[Datepicker]` Added legend load for datepicker. ([NG#1261](https://github.com/infor-design/enterprise-ng/issues/1261))
- `[File Upload]` Added setFailed status ([#5671](https://github.com/infor-design/enterprise/issues/5671))
- `[Icon]` Created a puppeteer script for the new launch icon. ([#5854](https://github.com/infor-design/enterprise/issues/5854))
- `[Icon]` Created a puppeteer script for the new mobile icon. ([#6199](https://github.com/infor-design/enterprise/issues/6199))
- `[Listview]` Added filters in Listview Component. ([#6007](https://github.com/infor-design/enterprise/issues/6007))
- `[Spinbox]` Created a puppeteer script for Spinbox Field sizes on mobile. ([#5843](https://github.com/infor-design/enterprise/issues/5843))
- `[ToolbarFlex]` Allow toolbar flex navigation buttons to have notification badge. ([NG#1235](https://github.com/infor-design/enterprise-ng/issues/1235))

## v4.62.0 Fixes

- `[ApplicationMenu]` Remove a Safari-specific style rule the misaligns the button svg arrow. ([#5722](https://github.com/infor-design/enterprise/issues/5722))
- `[Arrange]` Fix an alignment issue in the demo app. ([#5281](https://github.com/infor-design/enterprise/issues/5281))
- `[Calendar]` Fix day of the week to show three letters as default in range calendar. ([#6193](https://github.com/infor-design/enterprise/issues/6193))
- `[ContextualActionPanel]` Fix an issue with the example page where the Contextual Action Panel is not initialized on open. ([#6065](https://github.com/infor-design/enterprise/issues/6065))
- `[ContextualActionPanel]` Remove unnecessary markup injection behavior from example. ([#6065](https://github.com/infor-design/enterprise/issues/6065))
- `[Datagrid]` Fixed a regression bug where the datepicker icon button and time value upon click were misaligned. ([#6198](https://github.com/infor-design/enterprise/issues/6198))
- `[Datagrid]` Show pagesize selector even in hidePagerOnOnePage mode ([#3706](https://github.com/infor-design/enterprise/issues/3706))
- `[Datagrid]` Corrected a filter type in a demo app page. ([#5497](https://github.com/infor-design/enterprise/issues/5497))
- `[Datagrid]` Remove widths in demo app page to prevent truncation of column. ([#5495](https://github.com/infor-design/enterprise/issues/5495))
- `[Datagrid]` Fixed a regression bug where the datepicker icon button and time value upon click were misaligned. ([#6198](https://github.com/infor-design/enterprise/issues/6198))
- `[Dropdown]` Fixed multiple accessibility issues with multiselect dropdown. ([#6075](https://github.com/infor-design/enterprise/issues/6075))
- `[Dropdown]` Fixed an overflow issue on Windows 10 Chrome. ([#4940](https://github.com/infor-design/enterprise/issues/4940))
- `[Editor]` Fix on editor changing text in another editor. ([NG#1232](https://github.com/infor-design/enterprise-ng/issues/1232))
- `[FileUploadAdvanced]` Fixed a missing link in french locale. ([#6226](https://github.com/infor-design/enterprise/issues/6226))
- `[Homepage]` Fixed instability of the visual tests. ([#6179](https://github.com/infor-design/enterprise/issues/6179))
- `[Lookup]` Remove unnecessary filter from example page. ([#5677](https://github.com/infor-design/enterprise/issues/5677))
- `[Modal]` Updated close method that will close even if there are subcomponents opened. ([#6048](https://github.com/infor-design/enterprise/issues/6048))
- `[Modal]` Fix a demo app issue where the proper settings were not added to the required key in the validation object. ([#5571](https://github.com/infor-design/enterprise/issues/5571))
- `[Tabs/Module]` Override fill style of search icon created by 'soho-personalization'. Fix alignment of close icon in specific circumstance. ([#6207](https://github.com/infor-design/enterprise/issues/6207))
- `[Searchfield]` Fix on searchfield categories where popup wrapper gets duplicated whenever update is called. ([NG#1186](https://github.com/infor-design/enterprise-ng/issues/1186))
- `[Searchfield/Header]` Enhanced the font colors, background colors for the searchfield inside of the `header` & `subheader`. ([#6047](https://github.com/infor-design/enterprise/issues/6047))
- `[Tabs]` Fix a bug where tabs indicator is not properly aligned in RTL. ([#6068](https://github.com/infor-design/enterprise/issues/6068))
- `[Tabs/Module]` Fixed a bug the personalization color was the same as the tab color. ([#6236](https://github.com/infor-design/enterprise/issues/6236))
- `[Tag]` Fix on tag text not showing when placed inside a popover. ([#6092](https://github.com/infor-design/enterprise/issues/6092))
- `[Toolbar]` Fixed an issue where the input disappears in toolbar at mobile size. ([#5388](https://github.com/infor-design/enterprise/issues/5388))
- `[Tooltip]` Fixed the `maxWidth` setting to work properly. ([#6100](https://github.com/infor-design/enterprise/issues/6100))
- `[Widget]` Fix on drag image including the overflow area. ([NG#1216](https://github.com/infor-design/enterprise-ng/issues/1216))

(47 Issues Solved This Release, Backlog Enterprise 187, Backlog Ng 37, 1101 Functional Tests, 1574 e2e Tests, 293 Puppeteer Tests)

## v4.61.1

## v4.61.1 Fixes

- `[Datagrid]` Fixed a regression bug where the datepicker icon button and time value upon click were misaligned. ([#6198](https://github.com/infor-design/enterprise/issues/6198))
- `[Tag]` Fix on tag text not showing when placed inside a popover. ([#6092](https://github.com/infor-design/enterprise/issues/6092))
- `[Tooltip]` Fixed the `maxWidth` setting to work properly. ([#6100](https://github.com/infor-design/enterprise/issues/6100))
- `[Widget]` Fix on drag image including the overflow area. ([NG#1216](https://github.com/infor-design/enterprise-ng/issues/1216))

## v4.61.0 Features

- `[ApplicationMenu]` Converted protractor test suites to puppeteer. ([#5835](https://github.com/infor-design/enterprise/issues/5835))
- `[Bar]` Fixed an issue with legend text overlapping. ([#6113](https://github.com/infor-design/enterprise/issues/6113)
- `[Bar]` Converted protractor test suites to puppeteer. ([#5838](https://github.com/infor-design/enterprise/issues/5838)
- `[Bar Stacked]` Converted protractor test suites to puppeteer. ([#5840](https://github.com/infor-design/enterprise/issues/5840))
- `[ContextualActionPanel]` Added setting for cssClass option. ([#1215](https://github.com/infor-design/enterprise-ng/issues/1215))
- `[Datagrid]` Added visual test for responsive view with puppeteer. ([#5844](https://github.com/infor-design/enterprise/issues/5844))
- `[Datagrid]` Changed where image events are added. ([#5442](https://github.com/infor-design/enterprise/issues/5442))
- `[Datepicker]` Added setting in datepicker where you can disable masking input. ([#6080](https://github.com/infor-design/enterprise/issues/6080))
- `[Editor]` Fix a bug where dirty tracker is not reset when using lots of new line in Edge. ([#6032](https://github.com/infor-design/enterprise/issues/6032))
- `[Card]` Fix a memory leak on events. ([#6155](https://github.com/infor-design/enterprise/issues/6155))
- `[Card]` Create a Puppeteer Script for Actionable Button Card ([#6062](https://github.com/infor-design/enterprise/issues/6062))
- `[General]` Added jest image snapshot for visual regression testing with puppeteer. ([#6105](https://github.com/infor-design/enterprise/issues/6105))
- `[General]` Removed global inline function that adds disabled labels to disabled inputs. ([#6131](https://github.com/infor-design/enterprise/issues/6131))
- `[Hierarchy]` Converted the old protractor e2e test suites to puppeteer tests. ([#5833](https://github.com/infor-design/enterprise/issues/5833))
- `[Homepage]` Added homepage puppeteer test scripts and snapshots. ([#5831](https://github.com/infor-design/enterprise/issues/5831))
- `[Icons]` Design removed some deprecated icons. If you are using `info-field` -> should use `icon-info`. If you are using `info-field-solid` -> should use `icon-info-alert`. If you are using `info-field-alert` -> should use `icon-info-alert`. ([#6091](https://github.com/infor-design/enterprise/issues/6091))
- `[Icons]` Update icon design for `icon-mobile`. ([#6144](https://github.com/infor-design/enterprise/issues/6144))
- `[Locale]` Refined some Latvian translations. ([#5969](https://github.com/infor-design/enterprise/issues/5969))
- `[Locale]` Refined some Lithuanian translations. ([#5960](https://github.com/infor-design/enterprise/issues/5960))
- `[Locale]` Refined some Filipino translations. ([#5864](https://github.com/infor-design/enterprise/issues/5864))
- `[Locale]` Refined some Japanese translations. ([#6115](https://github.com/infor-design/enterprise/issues/6115))
- `[Locale]` Added puppeteer script for PH translation ([#6150](https://github.com/infor-design/enterprise/pull/6150))
- `[Process Indicator]` Fixes a double line separator issue on Windows10 Chrome. ([#5997](https://github.com/infor-design/enterprise/issues/5997))
- `[Swipe-action]` Added a Puppeteer Script for Swipe Container. ([#6129](https://github.com/infor-design/enterprise/issues/6129))
- `[Tag]` The dismiss button was missing a button type causing the form to submit. ([#6149](https://github.com/infor-design/enterprise/issues/6149))

## v4.61.0 Fixes

- `[Column Grouped]` Fix an issue where columns with small values were floating above the baseline axis. ([#6109](https://github.com/infor-design/enterprise/issues/6109))
- `[Chart]` Fix collision of legend text and color block. ([#6113](https://github.com/infor-design/enterprise/issues/6113))
- `[ContextualActionPanel]` Fixed UI issues where the toolbars inside of the body moved to the CAPs header instead of retaining to its original place. ([#6041](https://github.com/infor-design/enterprise/issues/6041))
- `[ContextualActionPanel]` Update and fix example-markup page to a working example. ([#6065](https://github.com/infor-design/enterprise/issues/6065))
- `[Datagrid]` Fix a bug in timepicker inside datagrid where hours is reset 0 when changing it to 12. ([#6076](https://github.com/infor-design/enterprise/issues/6076))
- `[Datagrid]` Fix on value not shown in lookup cell in safari. ([#6003](https://github.com/infor-design/enterprise/issues/6003))
- `[Datagrid]` Fix a bug in datagrid where text is align right when using mask options in filter. ([#5999](https://github.com/infor-design/enterprise/issues/5999))
- `[Datagrid]` Fix a bug in datagrid where datepicker range having an exception when having values before changing to range type. ([#6008](https://github.com/infor-design/enterprise/issues/6008))
- `[Datepicker]` Fix on the flickering behavior when range datepicker is shown. ([#6098](https://github.com/infor-design/enterprise/issues/6098))
- `[Dropdown]` Fix on dropdown multiselect where change event is not triggered when clicking X. ([#6098](https://github.com/infor-design/enterprise/issues/6098))
- `[Editor]` Fix a bug in editor where CTRL-H (add hyperlink) breaks the interface. ([#6015](https://github.com/infor-design/enterprise/issues/6015))
- `[Modal]` Changed maximum modal width. ([#6024](https://github.com/infor-design/enterprise/issues/6024))
- `[Dropdown]` Fix a misaligned input in Classic Theme in Firefox. ([#6096](https://github.com/infor-design/enterprise/issues/6096))
- `[Dropdown]` Fix an issue specific to Windows 10 and Chrome where entering a capital letter (Shift + T, e.g.) after opening the dropdown does not focus the entry associated with the letter pressed. ([#6069](https://github.com/infor-design/enterprise/issues/6069))
- `[Dropdown]` Fix on dropdown multiselect where change event is not triggered when clicking X. ([#6098](https://github.com/infor-design/enterprise/issues/6098))
- `[Donut]` Fix center tooltip showing on wrong donut chart when multiple donut charts. ([#6103](https://github.com/infor-design/enterprise/issues/6103))
- `[Editor]` Fix a bug in editor where CTRL-H (add hyperlink) breaks the interface. ([#6015](https://github.com/infor-design/enterprise/issues/6015))
- `[Hyperlinks]` Remove margin and padding from hyperlinks. ([#5991](https://github.com/infor-design/enterprise/issues/5991))
- `[Masthead]` Remove actions button from header in example page. ([#5959](https://github.com/infor-design/enterprise/issues/5959))
- `[Searchfield]` Fix a bug in NG where searchfield is in full width even when it's collapsible. ([NG#1225](https://github.com/infor-design/enterprise-ng/issues/1225))
- `[Spinbox]` Spinbox should update to correct value when Enter is pressed. ([#6036](https://github.com/infor-design/enterprise/issues/6036))
- `[Tabs]` Fixed a bug where the tabs container is focused in Windows10 on Firefox. ([#6110](https://github.com/infor-design/enterprise/issues/6110))
- `[Tabs Module]` Fixes a misaligned search field close button icon. ([#6126](https://github.com/infor-design/enterprise/issues/6126))
- `[Timepicker]` Fix a bug in timepicker where hours reset to 1 when changing period. ([#6049](https://github.com/infor-design/enterprise/issues/6049))
- `[Timepicker]` Fix a bug in timepicker where hours is not properly created when changing from AM/PM. ([#6104](https://github.com/infor-design/enterprise/issues/6104))

(41 Issues Solved This Release, Backlog Enterprise 198, Backlog Ng 38, 1100 Functional Tests, 1635 e2e Tests, 321 Puppeteer Tests)

## v4.60.3

## v4.60.3 Fixes

- `[Tabs/Module]` Fixed a bug the personalization color was the same as the tab color. ([#6236](https://github.com/infor-design/enterprise/issues/6236))

## v4.60.2

## v4.60.2 Fixes

- `[Datagrid]` Fixed a regression bug where the datepicker icon button and time value upon click were misaligned. ([#6198](https://github.com/infor-design/enterprise/issues/6198))

## v4.60.1 Fixes

- `[Column Grouped]` Fix an issue where columns with small values were floating above the baseline axis. ([#6109](https://github.com/infor-design/enterprise/issues/6109))
- `[Datepicker]` Added setting in datepicker where you can disable masking input. ([#6080](https://github.com/infor-design/enterprise/issues/6080))
- `[Datagrid]` Fix a bug in timepicker inside datagrid where hours is reset 0 when changing it to 12. ([#6076](https://github.com/infor-design/enterprise/issues/6076))
- `[Datagrid]` Fix on value not shown in lookup cell in safari. ([#6003](https://github.com/infor-design/enterprise/issues/6003))
- `[Donut]` Fix center tooltip showing on wrong donut chart when multiple donut charts. ([#6103](https://github.com/infor-design/enterprise/issues/6103))
- `[Dropdown]` Fix an issue specific to Windows 10 and Chrome where entering a capital letter (Shift + T, e.g.) after opening the dropdown does not focus the entry associated with the letter pressed. ([#6069](https://github.com/infor-design/enterprise/issues/6069))
- `[Dropdown]` Fix a misaligned input in Classic Theme in Firefox. ([#6096](https://github.com/infor-design/enterprise/issues/6096))
- `[General]` Removed global inline function that adds disabled labels to disabled inputs. ([#6131](https://github.com/infor-design/enterprise/issues/6131))
- `[Tabs]` Fixed a bug where the tabs container is focused in Windows10 on Firefox. ([#6110](https://github.com/infor-design/enterprise/issues/6110))
- `[Timepicker]` Fix a bug in timepicker where hours reset to 1 when changing period. ([#6049](https://github.com/infor-design/enterprise/issues/6049))
- `[Timepicker]` Fix a bug in timepicker where hours is not properly created when changing from AM/PM. ([#6104](https://github.com/infor-design/enterprise/issues/6104))

## v4.60.0 Features

- `[Application Menu]` Added puppeteer tests for resizable application menu. ([#5755](https://github.com/infor-design/enterprise/issues/5755))
- `[Badges]` Update styling of badges. ([#5608](https://github.com/infor-design/enterprise/issues/5608))
- `[Badges/Tags]` Corrected the colors of badges/tags for better accessibility contrast. ([#5673](https://github.com/infor-design/enterprise/issues/5673))
- `[Button]` Fix a bug where updated settings not properly rendering disabled state. ([#5928](https://github.com/infor-design/enterprise/issues/5928))
- `[Calendar]` Added puppeteer script for event colors and legend. ([#6084](https://github.com/infor-design/enterprise/pull/6084))
- `[Card]` Added actionable button card by using `<button>` or `<a>` tags. ([#5768](https://github.com/infor-design/enterprise/issues/5768))
- `[Card]` Added actionable button card by using `<button>` or `<a>` tags. ([#5768](https://github.com/infor-design/enterprise/issues/5768))
- `[Datagrid]` Fix a will add a setting in column to toggle the clearing of cells. ([#5849](https://github.com/infor-design/enterprise/issues/5849))
- `[Dropdown]` Create a Puppeteer Script for Enter key opens dropdown list, when it should only be used to select items within an open list. ([#5842](https://github.com/infor-design/enterprise/issues/5842))
- `[Fileupload]` Added puppeteer test to check that progress bar is present when uploading a file. ([#5808](https://github.com/infor-design/enterprise/issues/5808))
- `[Monthview]` Added ability to update legend on month change. ([#5988](https://github.com/infor-design/enterprise/issues/5988))
- `[Popupmenu]` Correctly position dismissible close icon inside Popupmenu. ([#6083](https://github.com/infor-design/enterprise/issues/6083))
- `[Swipe Container]` Added mobile enhancements and style changes. ([#5615](https://github.com/infor-design/enterprise/issues/5615))
- `[Tooltip]` Converted the tooltip protractor test suites to puppeteer. ([#5830](https://github.com/infor-design/enterprise/issues/5830))

## v4.60.0 Fixes

- `[About/Form]` Fixed a translation issue where there's a space before the colon that is incorrect in French Locales. ([#5817](https://github.com/infor-design/enterprise/issues/5817))
- `[About]` Added event exposure in about component. ([NG#1124](https://github.com/infor-design/enterprise-ng/issues/1124))
- `[Actionsheet]` Fixed an Angular issue where the `renderRootElems` method was not re-rendered when going to other action sheet test pages due to SPA routing concept. ([NG#1188](https://github.com/infor-design/enterprise-ng/issues/1188))
- `[Calendar]` Fixed an issue where you could not have more than one in the same page. ([#6042](https://github.com/infor-design/enterprise/issues/6042))
- `[Column]` Fix a bug where bar size is still showing even the value is zero in column chart. ([#5911](https://github.com/infor-design/enterprise/issues/5911))
- `[Datagrid]` Fix a bug where targeted achievement colors are not displaying correctly when using other locales. ([#5972](https://github.com/infor-design/enterprise/issues/5972))
- `[Datagrid]` Fix a bug in datagrid where filterable headers cannot be tab through in modal. ([#5735](https://github.com/infor-design/enterprise/issues/5735))
- `[Datagrid]` Fix a bug in datagrid where stretch column last broke and the resize would loose the last column. ([#6063](https://github.com/infor-design/enterprise/issues/6063))
- `[Datagrid]` Fix a bug where leading spaces not triggering dirty indicator in editable data cell. ([#5927](https://github.com/infor-design/enterprise/issues/5927))
- `[Datagrid]` Fix Edit Input Date Field on medium row height in Datagrid. ([#5955](https://github.com/infor-design/enterprise/issues/5955))
- `[Datagrid]` Fixed close icon alignment on mobile viewport. ([#6023](https://github.com/infor-design/enterprise/issues/6023))
- `[Datagrid]` Fixed close icon alignment on mobile viewport, Safari browser. ([#5946](https://github.com/infor-design/enterprise/issues/5946))
- `[Datagrid]` Fixed UI alignment of close icon button on mobile view. ([#5947](https://github.com/infor-design/enterprise/issues/5947))
- `[Datagrid]` Fixed file upload icon alignment in datagrid. ([#5846](https://github.com/infor-design/enterprise/issues/5846))
- `[Datepicker]` Fix on initial range values not showing in datepicker. ([NG#1200](https://github.com/infor-design/enterprise-ng/issues/1200))
- `[Dropdown]` Fixed a regression bug where pressing function keys while the dropdown has focus causes letters to be typed. ([#4976](https://github.com/infor-design/enterprise/issues/4976))
- `[Editor]` Changed selector for for image value selection from id to name. ([#5915](https://github.com/infor-design/enterprise/issues/5915))
- `[Editor]` Fix a bug which changes the approach intended by the user after typing in editor. ([#5937](https://github.com/infor-design/enterprise/issues/5937))
- `[Editor]` Fix a bug which clears list format when it's not part of the selected text. ([#5592](https://github.com/infor-design/enterprise/issues/5592))
- `[Editor]` Changed language on the link dialog to use the term "link" for better translations. ([#5987](https://github.com/infor-design/enterprise/issues/5987))
- `[Export]` Added data sanitization in Export to CSV. ([#5982](https://github.com/infor-design/enterprise/issues/5982))
- `[Field Options]` Fixed UI alignment of close icon button (searchfield) in Field Options. ([#5983](https://github.com/infor-design/enterprise/issues/5983))
- `[General]` Fixed several memory leaks with the attached data object. ([#6020](https://github.com/infor-design/enterprise/issues/6020))
- `[Header]` Fixed a regression bug where the buttonset was not properly aligned correctly. ([#6039](https://github.com/infor-design/enterprise/issues/6039))
- `[Icon]` Fixed the translate icon so it can take a color, fixed the tag icon as it was rendered oddly. ([#5870](https://github.com/infor-design/enterprise/issues/5870))
- `[Listbuilder]` Fix on disable bug: Will not enable on call to enable() after disable() twice. ([#5885](https://github.com/infor-design/enterprise/issues/5885))
- `[Locale]` Changed the text from Insert Anchor to Insert Hyperlink. Some translations my still reference anchor until updated from the translation team. ([#5987](https://github.com/infor-design/enterprise/issues/5987))
- `[Modal]` Fixed a bug on hidden elements not focusable when it is turned visible. ([#6086](https://github.com/infor-design/enterprise/issues/6086))
- `[Modal]` Fixed a regression bug where elements inside of the tab panel were being disabled when its `li` tab is not selected (is-selected class) initially. ([NG#1210](https://github.com/infor-design/enterprise-ng/issues/1210))
- `[Searchfield]` Fixed UI alignment of close icon button (searchfield) in Datagrid. ([#5954](https://github.com/infor-design/enterprise/issues/5954))
- `[Tabs Module]` Fixed UI alignment of close icon button on mobile view([#5951](https://github.com/infor-design/enterprise/issues/5951))
- `[Tooltip]` Fixed a bug where the inner html value of the tooltip adds unnecessary whitespace and new line when getting the text value. ([#6059](https://github.com/infor-design/enterprise/issues/6059))

(52 Issues Solved This Release, Backlog Enterprise 222, Backlog Ng 35, 1100 Functional Tests, 1695 e2e Tests, 263 Puppeteer Tests)

## v4.59.4 Fixes

- `[Modal]` Reverted problematic issue. ([#6086](https://github.com/infor-design/enterprise/issues/6086))

## v4.59.3 Fixes

- `[Modal]` Fixed a bug on hidden elements not focusable when it is turned visible. ([#6086](https://github.com/infor-design/enterprise/issues/6086))

## v4.59.2 Fixes

- `[Calendar]` Fixed an issue where you could not have more than one in the same page. ([#6042](https://github.com/infor-design/enterprise/issues/6042))
- `[Header]` Fixed a regression bug where the buttonset was not properly aligned correctly. ([#6039](https://github.com/infor-design/enterprise/issues/6039))

## v4.59.1 Fixes

- `[Modal]` Fixed a regression bug where elements inside of the tab panel were being disabled when its `li` tab is not selected (is-selected class) initially. ([NG#1210](https://github.com/infor-design/enterprise-ng/issues/1210))

## v4.59.0 Markup Changes

- `[About]` Changed the OS Version to not show the version. This is because this information is incorrect and the correct information is no longer given by newer versions of Operating systems in any browser. or this reason the version is removed from the OS field on the about dialog. ([#5813](https://github.com/infor-design/enterprise/issues/5813))

## v4.59.0 Fixes

- `[Calendar]` Added an option to configure month label to use abbreviation and changed month label to display on the first day of the months rendered in calendar. ([#5941](https://github.com/infor-design/enterprise/issues/5941))
- `[Calendar]` Fixed the personalize column checkbox not syncing when having two datagrids. ([#5859](https://github.com/infor-design/enterprise/issues/5859))
- `[Cards]` Added focus state on selected cards. ([#5684](https://github.com/infor-design/enterprise/issues/5684))
- `[Colorpicker]` Fixed a bug where the red diagonal line that goes beyond its border when field-short/form-layout-compact is used. ([#5744](https://github.com/infor-design/enterprise/issues/5744))
- `[Datagrid]` Fixed a bug where the maskOptions function is never called when the grid has filtering. ([#5847](https://github.com/infor-design/enterprise/issues/5847))
- `[Calendar]` Fixed the personalize column checkbox not syncing when having two datagrids. ([#5859](https://github.com/infor-design/enterprise/issues/5859))
- `[Fieldset]` Implemented design improvements. ([#5638](https://github.com/infor-design/enterprise/issues/5638))
- `[Fileupload-Advanced]` Fixed a bug where it cannot add a new file after removing the old one. ([#5598](https://github.com/infor-design/enterprise/issues/5598))
- `[Datagrid]` Fixed a bug where the maskOptions function is never called when the grid has filtering. ([#5847](https://github.com/infor-design/enterprise/issues/5847))
- `[Datagrid]` Fixed a bug where fileupload value is undefined when trying to upload. ([#5846](https://github.com/infor-design/enterprise/issues/5846))
- `[Dropdown]` Clear search matches after an item is selected. ([#5632](https://github.com/infor-design/enterprise/issues/5632))
- `[Dropdown]` Shorten filter delay for single character entries. ([#5793](https://github.com/infor-design/enterprise/issues/5793))
- `[Fieldset]` Implemented design improvements. ([#5638](https://github.com/infor-design/enterprise/issues/5638))
- `[Linechart]` Added default values on line width and y-axis when data in dataset is blank. ([#1172](https://github.com/infor-design/enterprise-ng/issues/1172))
- `[Listview]` Fixed a bug where the alert icons in RTL were missing. ([#5827](https://github.com/infor-design/enterprise/issues/5827))
- `[Locale]` Fixed `latvian` translation for records per page. ([#5969](https://github.com/infor-design/enterprise/issues/5969))
- `[Locale]` Fixed `latvian` translation for Select All. ([#5895](https://github.com/infor-design/enterprise/issues/5895))
- `[Locale]` Capitalized the `finnish` translation for seconds. ([#5894](https://github.com/infor-design/enterprise/issues/5894))
- `[Locale]` Added missing translations for font picker. ([#5784](https://github.com/infor-design/enterprise/issues/5784))
- `[Modal]` Fixed a close button overlapped when title is long. ([#5795](https://github.com/infor-design/enterprise/issues/5795))
- `[Modal]` Modal exits if Escape key is pressed in datagrid. ([#5796](https://github.com/infor-design/enterprise/issues/5796))
- `[Modal]` Fixed modal focus issues with inline display none. ([#5875](https://github.com/infor-design/enterprise/issues/5875))
- `[Searchfield]` Fixed a bug where the close button icon is overlapping with the search icon in RTL. ([#5807](https://github.com/infor-design/enterprise/issues/5807))
- `[Spinbox]` Fixed a bug where the spinbox controls still show the ripple effect even it's disabled. ([#5719](https://github.com/infor-design/enterprise/issues/5719))
- `[Tabs]` Added the ability to set the position of counts via settings (top & bottom), removed the counts in spillover, and positioned the counts depending on the current locale. ([#5258](https://github.com/infor-design/enterprise/issues/5258))
- `[Tabs Module]` Fixed the searchfield menu inside of tabs module in responsive layout. ([#6320](https://github.com/infor-design/enterprise/issues/6320))
- `[Toolbar]` Fixed an issue where things in the page get scrambled if you have a button with undefined ids. ([#1194](https://github.com/infor-design/enterprise-ng/issues/1194))

## v4.59.0 Features

- `[Calendar]` Modify validations to allow custom colors. ([#5743](https://github.com/infor-design/enterprise/issues/5743))
- `[Accordion]` Adjusted spacing and hitboxes for Mobile Enhancements. ([#5611](https://github.com/infor-design/enterprise/issues/5611))
- `[Area]` Converted the area protractor test suites to puppeteer. ([#5834](https://github.com/infor-design/enterprise/issues/5834))
- `[Cards]` Added mobile enhancements and style changes. ([#5609](https://github.com/infor-design/enterprise/issues/5609))
- `[Button]` Added test scripts for button. ([#5851](https://github.com/infor-design/enterprise/issues/5851))
- `[BusyIndicator]` Added hide event. ([#5794](https://github.com/infor-design/enterprise/issues/5794))
- `[Column]` Added example page for legend colors. ([#5761](https://github.com/infor-design/enterprise/issues/5761))
- `[Datagrid]` Added datagrid feature using arrow keys to select. ([#5713](https://github.com/infor-design/enterprise/issues/5713))
- `[Datagrid]` Added exportToCsv option for datagrid toolbar. ([#5786](https://github.com/infor-design/enterprise/issues/5786))
- `[Datagrid]` Added new event `filteroperatorchanged` to datagrid. ([#5899](https://github.com/infor-design/enterprise/issues/5899))
- `[File Upload]` Added puppeteer tests for file upload. ([#5808](https://github.com/infor-design/enterprise/issues/5808))
- `[Toolbar-Flex]` Added responsive design for searchfield with categories and basic searchfield. ([#5619](https://github.com/infor-design/enterprise/issues/5619))
- `[Timepicker]` Added settings in timepicker to limit the hours that can be selected. ([#5880](https://github.com/infor-design/enterprise/issues/5880))
- `[TrackDirty]` Converted the trackdirty protractor test suites to puppeteer. ([#5829](https://github.com/infor-design/enterprise/issues/5829))

(47 Issues Solved This Release, Backlog Enterprise 219, Backlog Ng 34, 1100 Functional Tests, 1692 e2e Tests, 179 Puppeteer Tests)

## v4.58.3 Fixes

- `[Datagrid]` Added new event `filteroperatorchanged` to datagrid. ([#5899](https://github.com/infor-design/enterprise/issues/5899))

## v4.58.2 Fixes

- `[Toolbar]` Fixed an issue where things in the page get scrambled if you have a button with undefined ids. ([#1194](https://github.com/infor-design/enterprise-ng/issues/1194))

## v4.58.1 Fixes

- `[Misc]` Fixed several security issues with xss (details hidden). ([#GSHA](https://github.com/infor-design/enterprise/security/advisories))

## v4.58.0 Features

- `[Accordion]` Added puppeteer tests for accordion. ([#5836](https://github.com/infor-design/enterprise/issues/5836))
- `[App Menu]` Fixed a bug causing re-invoke of the entire Application Menu and its child components whenever a new App Menu trigger is added to the stored `triggers` array. ([#5480](https://github.com/infor-design/enterprise/issues/5480))
- `[Actionsheet]` Added puppeteer tests for actionsheet. ([#5832](https://github.com/infor-design/enterprise/issues/5832))
- `[Column]` Added support to add a line chart in column-grouped. ([#4598](https://github.com/infor-design/enterprise/issues/4598))
- `[Column]` Added feature to rotate labels. ([#5773](https://github.com/infor-design/enterprise/issues/5773))
- `[Column Chart]` Added the ability to add axis labels in column-grouped chart. ([#5721](https://github.com/infor-design/enterprise/issues/5721))
- `[Datagrid]` Added option to format numbers and dates based on current locale. ([#5663](https://github.com/infor-design/enterprise/issues/5663))
- `[Slider]` Added support for tooltip to show on load in slider. ([#3747](https://github.com/infor-design/enterprise/issues/3747))

## v4.58.0 Fixes

- `[Modal]` Added option to disable primary trigger on field. ([#5728](https://github.com/infor-design/enterprise/issues/5728))
- `[Calendar]` Fix the header days where it should be seen when scrolled down. ([#5742](https://github.com/infor-design/enterprise/issues/5742))
- `[Datagrid]` Tab doesn't go to cells if cellNavigation is false. ([#5734](https://github.com/infor-design/enterprise/issues/5734))
- `[Calendar]` Fix the header days where it should be seen when scrolled down. ([#5742](https://github.com/infor-design/enterprise/issues/5742))
- `[Contextmenu/Popupmenu]` Fixed breaking of shared menu if a datagrid is present on the page. ([#5818](https://github.com/infor-design/enterprise/issues/5818))
- `[Datagrid]` Tab doesn't go to cells if cellNavigation is false. ([#5734](https://github.com/infor-design/enterprise/issues/5734))
- `[Dropdown]` Clear search matches after an item is selected. ([#5632](https://github.com/infor-design/enterprise/issues/5632))
- `[Locale]` Fix issue in parsing date when AM/PM comes first before Hours `a:hh:mm`. ([#5129](https://github.com/infor-design/enterprise/issues/5129))
- `[Modal]` Added option to disable primary trigger on field. ([#5728](https://github.com/infor-design/enterprise/issues/5728))
- `[Searchfield]` Save input value when searchfield collapses but is not cleared via button click or key. ([#5792](https://github.com/infor-design/enterprise/issues/5792))
- `[Tabs]` Fixed regression bug where tabs are no longer working inside the modal. ([#5867](https://github.com/infor-design/enterprise/issues/5867))
- `[Tabs]` Fix focus indicator in Sink Page. ([#5714](https://github.com/infor-design/enterprise/issues/5714))
- `[Tabs-Vertical]` Fixed on Tabs Vertical Aria and Roles. ([#5712](https://github.com/infor-design/enterprise/issues/5712))
- `[Toolbar Searchfield]` Fixed the height the collapse button on a smaller viewport (`766px` and below). ([#5791](https://github.com/infor-design/enterprise/issues/5791))
- `[Lookup]` Rows are selected based on the initial values in the input field. ([#1132](https://github.com/infor-design/enterprise-ng/issues/1132))

(30 Issues Solved This Release, Backlog Enterprise 224, Backlog Ng 33, 1269 Functional Tests, 1689 e2e Tests, 167 Puppeteer Tests)

## v4.57.2 Fixes

- `[Misc]` Fixed several security issues with xss (details hidden). ([#GSHA](https://github.com/infor-design/enterprise/security/advisories))

## v4.57.1 Fixes

- `[Tabs]` Fixed regression bug where tabs are no longer working inside the modal. ([#5867](https://github.com/infor-design/enterprise/issues/5867))

## v4.57.0 Features

- `[Accordion]` Added the ability to have a notification badge in accordion headers. ([#5594](https://github.com/infor-design/enterprise/issues/5594))
- `[Breadcrumb]` Added hitbox styles for breadcrumb. ([#5408](https://github.com/infor-design/enterprise/issues/5408))
- `[Button]` Added the ability to have a hitbox. With this feature, it will have a better tapping/clicking on smaller devices. ([#5568](https://github.com/infor-design/enterprise/issues/5568))
- `[Button]` Added the ability to have a notification badge in buttons. ([#5594](https://github.com/infor-design/enterprise/issues/5594))
- `[Calendar]` Added hitbox option for calendar. ([#5602](https://github.com/infor-design/enterprise/issues/5602))
- `[Checkbox]` Added hitbox area styles for checkboxes. ([#5603](https://github.com/infor-design/enterprise/issues/5603))
- `[Datagrid]` Added Datagrid Fallback Image when image cannot be loaded. ([#5442](https://github.com/infor-design/enterprise/issues/5442))
- `[File Upload]` Show progress percent while file is uploading. ([#3934](https://github.com/infor-design/enterprise/issues/3934))
- `[Input]` Added a new form style `form-layout-large` to input component. ([#5606](https://github.com/infor-design/enterprise/issues/5606))
- `[Icon]` Updated several icons see issue for details. ([#5774](https://github.com/infor-design/enterprise/issues/5774))
- `[Message]` Changed some stylings on mobile experience. ([#5567](https://github.com/infor-design/enterprise/issues/5567))
- `[Modal]` Adjusted stylings on mobile viewport. ([#5601](https://github.com/infor-design/enterprise/issues/5601))
- `[Notification]` Added tooltip in notification. ([#5562](https://github.com/infor-design/enterprise/issues/5562))
- `[Notification]` Added close functions (by ID and latest) in notification. ([#5562](https://github.com/infor-design/enterprise/issues/5562))
- `[Datagrid]` Added support for text filter types to specify a selected filter condition. ([#5750](https://github.com/infor-design/enterprise/issues/5750))
- `[Environment]` Fixed `ie` css class included to html tag for Edge browser. ([#5587](https://github.com/infor-design/enterprise/issues/5587))

### v4.57.0 Markup Changes

- `[Tabs]` Some of the aria attributes have been changed, see the issue for details.([#5712](https://github.com/infor-design/enterprise/issues/5712))
- `[Notification Badge]` Rename methods in Notification Badge for better readability. ([#1169](https://github.com/infor-design/enterprise-ng/issues/1169))

## v4.57.0 Fixes

- `[ApplicationMenu]` Fix for broken UI in Safari when hiding and expanding the navigation menu. ([#5620](https://github.com/infor-design/enterprise/issues/5620))
- `[ApplicationMenu]` Fix application menu broken UI on first render. ([#5766](https://github.com/infor-design/enterprise/issues/5766))
- `[Calendar]` Removed the example legend in the default settings. ([#1130](https://github.com/infor-design/enterprise-ng/issues/1130))
- `[Cards]` Fixed misaligned list within expandable cards pane. ([#5223](https://github.com/infor-design/enterprise/issues/5223))
- `[Counts]` Updated the font size of `xl-text` from `50px` to `48px`. ([#5588](https://github.com/infor-design/enterprise/issues/5588))
- `[Counts]` Fixed title and icon position when in RTL. ([#5566](https://github.com/infor-design/enterprise/issues/5566))
- `[Datagrid]` Removed margin in icon when size is small or extra small. ([#5726](https://github.com/infor-design/enterprise/issues/5726))
- `[Datagrid]` Added additional check for vertical scroll. ([#1154](https://github.com/infor-design/enterprise-ng/issues/1154))
- `[Datepicker]` Fix on default legends being shown regardless if settings have custom legends. ([#5683](https://github.com/infor-design/enterprise/issues/5683))
- `[EmptyMessage]` Added `16px` spacings in the empty message container. ([#5639](https://github.com/infor-design/enterprise/issues/5639))
- `[FieldFilter]` Fixed missing trigger icons on short field filter options. ([#5727](https://github.com/infor-design/enterprise/issues/5727))
- `[Form]` Fixed misaligned trigger icon of datepicker on safari. ([#5751](https://github.com/infor-design/enterprise/issues/5751))
- `[Header]` Fix on Advanced Search not seen on headers when changing colors. ([#5782](https://github.com/infor-design/enterprise/issues/5782))
- `[Locale]` Fixed currency position and a translation on `tl-PH` locale. ([#5695](https://github.com/infor-design/enterprise/issues/5695))
- `[Lookup]` Fix an uncentered lookup icon in composite form. ([#5657](https://github.com/infor-design/enterprise/issues/5657))
- `[Searchfield]` Fix on uneven searchfield in firefox. ([#5620](https://github.com/infor-design/enterprise/issues/5620))
- `[Searchfield]` Fix on uneven searchfield in firefox. ([#5695](https://github.com/infor-design/enterprise/issues/5695))
- `[Searchfield]` Fix on misaligned close button on mobile view. ([#5782](https://github.com/infor-design/enterprise/issues/5782))
- `[Searchfield]` Change width when parent container becomes smaller. ([#4696](https://github.com/infor-design/enterprise/issues/4696))
- `[Spinbox]` Remove functionality of Home and End buttons on Spinbox. ([#5659](https://github.com/infor-design/enterprise/issues/5659))
- `[Spinbox]` Fix spinbox misalignment on sample sizes. ([#5733](https://github.com/infor-design/enterprise/issues/5733))
- `[Tabs]` Fix a bug on vertical tabs scroll on panel containers. ([#5565](https://github.com/infor-design/enterprise/issues/5565))
- `[Treemap]` Fix Treemap's misaligned footer-text on the new theme. ([#5365](https://github.com/infor-design/enterprise/issues/5365))

(41 Issues Solved This Release, Backlog Enterprise 192, Backlog Ng 28, 1166 Functional Tests, 1712 e2e Tests, 150 Puppeteer Tests)

## v4.56.0 Features

- `[ContextualActionPanel]` Changed the color of the toolbar header in the new theme. ([#5685](https://github.com/infor-design/enterprise/issues/5685))
- `[Charts]` Added ability to disable the selection of the charts including the legend. ([#2736](https://github.com/infor-design/enterprise/issues/2736))
- `[Datagrid]` Adds the ability to update values of a specific column on Datagrid. ([#3491](https://github.com/infor-design/enterprise/issues/3491))
- `[Icon]` Updated the launch icon to be less Philippines. ([#5595](https://github.com/infor-design/enterprise/issues/5595))
- `[Locale]` Added a new locale `tl-PH` for Philippines (`tagalog`). ([#5695](https://github.com/infor-design/enterprise/issues/5695))
- `[Tabs]` Adds the ability to split the tabs. ([#4600](https://github.com/infor-design/enterprise/issues/4600))
- `[Toolbar Flex]` Adds control of button set areas via the Button set API. ([NG#1101](https://github.com/infor-design/enterprise-ng/issues/1101))

## v4.56.0 Fixes

- `[BusyIndicator]` Sized and Aligned busy indicator within a compact form field. ([#5655](https://github.com/infor-design/enterprise/issues/5655))
- `[Calendar]` Calendar event IDs can support numbers. ([#5556](https://github.com/infor-design/enterprise/issues/5556))
- `[Calendar]` Fixed wrong color on icons on the header. ([#5647](https://github.com/infor-design/enterprise/issues/5647))
- `[Calendar]` Fixed markForRefresh for display range in calendar. ([#5675](https://github.com/infor-design/enterprise/issues/5675))
- `[Calendar]` Adds the ability to support cross year date range in calendar. ([#5675](https://github.com/infor-design/enterprise/issues/5675))
- `[Calendar]` Fixed additional row due to DST for display range in calendar. ([#5675](https://github.com/infor-design/enterprise/issues/5675))
- `[Datagrid]` Date format should reflect in date filter when range option is selected. ([#4864](https://github.com/infor-design/enterprise/issues/4864))
- `[Datagrid]` Add test page for `selectAllCurrentPage` with toolbar count. ([#4921](https://github.com/infor-design/enterprise/issues/4921))
- `[Datepicker]` Fix on datepicker header not being shown in smaller screens. ([#5550](https://github.com/infor-design/enterprise/issues/5550))
- `[Datagrid]` Fixed an issue where the selection idx was not updating after append/update data to child nodes for tree. ([#5631](https://github.com/infor-design/enterprise/issues/5631))
- `[Datagrid]` Fixed a bug where row status is not properly rendered on Tree List. ([#5552](https://github.com/infor-design/enterprise/issues/5552))
- `[Dropdown]` Fixed disabling of function keys F1 to F12. ([#4976](https://github.com/infor-design/enterprise/issues/4976))
- `[Dropdown]` Fixed a bug where selecting the first item on the list doesn't trigger the `change` event that will select the value immediately. ([NG#1102](https://github.com/infor-design/enterprise-ng/issues/1102))
- `[Dropdown]` Fixed an accessibility issue where the error message was unannounced using a screen reader. ([#5130](https://github.com/infor-design/enterprise/issues/5130))
- `[Homepage]` Fix on homepage example charts misaligned when on mobile. ([#5650](https://github.com/infor-design/enterprise/issues/5650))
- `[Popupmenu]` Fixed an not released issue where opening menus limited the ability to click after. ([#5648/#5649](https://github.com/infor-design/enterprise/issues/5648))
- `[Popupmenu]` Allow switches to be clickable in popupmenu for backwards compatibility. ([#1127](https://github.com/infor-design/enterprise-ng/issues/1127))
- `[Icons]` Fix sizes on some of the icons in classic mode. ([#5626](https://github.com/infor-design/enterprise/issues/5626))
- `[Icons]` Fix sizes on some of the icons in tree in classic mode. ([#5626](https://github.com/infor-design/enterprise/issues/5626))
- `[Line Chart]` Fixed a bug where the line chart was not positioned correctly when all the values were zero. ([#5640](https://github.com/infor-design/enterprise/issues/5640))
- `[Listview]` Fixed the links example to better show disabled links. ([#5678](https://github.com/infor-design/enterprise/issues/5678))
- `[Locale]` Fixed an additional case where large numbers cannot be formatted correctly. ([#5605](https://github.com/infor-design/enterprise/issues/5605))
- `[Locale]` Expanded support from 10 to 20 decimal places. Max number is 21, 20 now. ([#5622](https://github.com/infor-design/enterprise/issues/5622))
- `[Tabs]` Fix a bug where tabs indicator is not aligned when scaled down. ([#5164](https://github.com/infor-design/enterprise/issues/5164))
- `[Tabs]` Fix a bug where tabs indicator is not aligned on RTL. ([#5541](https://github.com/infor-design/enterprise/issues/5541))
- `[Tree]` Fix on return item when calling addNode. ([#5334](https://github.com/infor-design/enterprise/issues/5334))

(44 Issues Solved This Release, Backlog Enterprise 176, Backlog Ng 25, 1134 Functional Tests, 1693 e2e Tests)

## v4.55.3 Fixes

- `[Datagrid]` Fixed an issue where the selection idx was not updating after append/update data to child nodes for tree. ([#5631](https://github.com/infor-design/enterprise/issues/5631))
- `[Locale]` Fixed a bug where very large numbers would get a zero added. ([#5308](https://github.com/infor-design/enterprise/issues/5308))
- `[Locale]` Fixed a bug where very large numbers with negative added an extra zero in formatNumber. ([#5318](https://github.com/infor-design/enterprise/issues/5318))
- `[Locale]` Expanded support from 10 to 20 decimal places. Max number is 21, 20 now. ([#5622](https://github.com/infor-design/enterprise/issues/5622))

## v4.55.2 Fixes

- `[Icons]` Fix sizes on some of the icons in classic mode. ([#5626](https://github.com/infor-design/enterprise/issues/5626))

## v4.55.1 Fixes

- `[Locale]` Fixed an additional case where large numbers cannot be formatted correctly. ([#5605](https://github.com/infor-design/enterprise/issues/5605))

## v4.55.0 Features

- `[ApplicationMenu]` Added the ability to resize the app menu. ([#5193](https://github.com/infor-design/enterprise/issues/5193))
- `[Completion Chart]` Added tooltip in completion chart. ([#5346](https://github.com/infor-design/enterprise/issues/5346))
- `[Custom Builds]` Fixed a bug where importing the base Charts API directly would cause an error. ([#5463](https://github.com/infor-design/enterprise/issues/5463))
- `[Datagrid]` Adds the ability to have a selection radio buttons on Datagrid. ([#5384](https://github.com/infor-design/enterprise/issues/5384))
- `[Datagrid]` Added a `verticalScrollToEnd` property when you reached the end of the datagrid list. ([#5435](https://github.com/infor-design/enterprise/issues/5435))
- `[Datagrid]` Added separate mask options for filter row. ([#5519](https://github.com/infor-design/enterprise/issues/5519))
- `[Editor]` Added support for `ol` type attribute to be able to use the other list styles (`alphabetically ordered (lowercase and uppercase)`, and `roman numbers (lowercase and uppercase)`) of `ol` tag. ([#5462](https://github.com/infor-design/enterprise/issues/5462))
- `[Icons]` Now generating the icons from figma instead of sketch, this should be of low impact but keep your eye on icons in general as they have all changed in generation and log any issues found. ([#5170](https://github.com/infor-design/enterprise/issues/5170))
- `[Lookup]` Fixed a bug for short field and its icons not rendering properly. ([#5541](https://github.com/infor-design/enterprise/issues/5541))
- `[Message]` Add info status handling to message.([#5459](https://github.com/infor-design/enterprise/issues/5459))
- `[Message]` Add an optional close button setting to dismiss the message. ([#5464](https://github.com/infor-design/enterprise/issues/5464))
- `[Modal]` Added the ability to have a custom tooltip on modal close button. ([#5391](https://github.com/infor-design/enterprise/issues/5391))
- `[Swaplist]` Added option to copy items from lists instead of moving them. ([#5513](https://github.com/infor-design/enterprise/issues/5513))
- `[Popdown]` Added a click outside event in popdown. ([#3618](https://github.com/infor-design/enterprise/issues/3618))
- `[Timepicker]` Fixed a bug for timepicker icon not rendering properly. ([#5558](https://github.com/infor-design/enterprise/issues/5558))
- `[Typography]` New typography paragraph text style. ([#5325](https://github.com/infor-design/enterprise/issues/5325))

## v4.55.0 Fixes

- `[Cards]` Fixed a bug card group toolbar overlaps then disappears after clicking the checkboxes. ([#5445](https://github.com/infor-design/enterprise/issues/5445))
- `[Calendar]` Fixed month label not set on first enabled date of the month. ([#5581](https://github.com/infor-design/enterprise/issues/5581))
- `[Calendar]` Fix on overlap in today text and calendar view changer when in mobile. ([#5438](https://github.com/infor-design/enterprise/issues/5438))
- `[Charts]` Fixed a bug where automation ids is not properly rendered on legend, text and slices. ([#5441](https://github.com/infor-design/enterprise/issues/5441))
- `[Datagrid]` Fixed a bug where the checkbox overlaps with the label when `editorOptions.multiple` is set to true. Also added formatters and editor for multiselect. ([NG#1075](https://github.com/infor-design/enterprise-ng/issues/1075))
- `[Datagrid]` Fixed an issue where tree list indentation is not left aligned when row has no children and datagrid row height is extra small or small. ([#5487](https://github.com/infor-design/enterprise/issues/5487))
- `[Message]` Added maxWidth setting to allow message to go full width when title is long. ([#5443](https://github.com/infor-design/enterprise/issues/5443))
- `[Datagrid]` Fix unescaped HTML of range value to match escaped HTML of data value. ([#4832](https://github.com/infor-design/enterprise/issues/4832))
- `[Datagrid]` Fix an XSS vulnerability in the name property of the columns objects array. ([#5428](https://github.com/infor-design/enterprise/issues/5428))
- `[Datagrid]` Fixed an issue where the excel export did not download in MS Edge. ([#5507](https://github.com/infor-design/enterprise/issues/5507))
- `[Editor]` Fixed an issue where font color was not working and extra spaces were get removed. ([#5137](https://github.com/infor-design/enterprise/issues/5137))
- `[EmptyMessage]` Fixed a bug where the empty message chart were not properly rendered when using auto height widget/card. ([#5527](https://github.com/infor-design/enterprise/issues/5527))
- `[Hierarchy]` Fixed line and icon alignment in hierarchy when in RTL format. ([#5544](https://github.com/infor-design/enterprise/issues/5544))
- `[Message]` Added maxWidth setting to allow message to go full width when title is long. ([#5443](https://github.com/infor-design/enterprise/issues/5443))
- `[Modal]` Fixed a bug where events are not properly called when calling stacked dialogs. ([#5471](https://github.com/infor-design/enterprise/issues/5471))
- `[Timepicker]` Fixed a bug where the Chinese time format doesn't render correctly after selecting time and periods (AM/PM). ([#5420](https://github.com/infor-design/enterprise/issues/5420))
- `[Tree]` Fixed an issue where lengthy node text doesn't wrap to lines and cuts off. ([#5499](https://github.com/infor-design/enterprise/issues/5499))

(51 Issues Solved This Release, Backlog Enterprise 129, Backlog Ng 29, 1222 Functional Tests, 1693 e2e Tests)

## v4.54.3 Fixes

- `[Locale]` Fixed a bug where very large numbers would get a zero added. ([#5308](https://github.com/infor-design/enterprise/issues/5308))
- `[Locale]` Fixed a bug where very large numbers with negative added an extra zero in formatNumber. ([#5318](https://github.com/infor-design/enterprise/issues/5318))
- `[Locale]` Expanded support from 10 to 20 decimal places. Max number is 21, 20 now. ([#5622](https://github.com/infor-design/enterprise/issues/5622))

## v4.54.2 Fixes

- `[Locale]` Fixed an additional case where large numbers cannot be formatted correctly. ([#5605](https://github.com/infor-design/enterprise/issues/5605))

## v4.54.1 Fixes

- `[Datagrid]` Added separate mask options for filter row. ([#5519](https://github.com/infor-design/enterprise/issues/5519))

## v4.54.0 Features

- `[Cards]` Added the ability of single and multi selection of cards. ([#5253](https://github.com/infor-design/enterprise/issues/5253))
- `[Datagrid]` Added support to row reorder for groupable settings. ([#5233](https://github.com/infor-design/enterprise/issues/5233))
- `[Donut]` Added the ability to add center tooltip for Donut. ([#5302](https://github.com/infor-design/enterprise/issues/5302))
- `[Notification Badge]` Added Notification Badge component that has the ability to move to any corner of the icon element. ([#5344](https://github.com/infor-design/enterprise/issues/5344))

## v4.54.0 Fixes

- `[Blockgrid]` Added additional design with no image ([#5379](https://github.com/infor-design/enterprise/issues/5379))
- `[Charts]` Fixed a bug where the vertical grid line strokes were invisible when in High Contrast and Colors was non-Default ([#5301](https://github.com/infor-design/enterprise/issues/5301))
- `[CirclePager]` Fixed a bug where the slides were not properly showing for RTL languages ([#2885](https://github.com/infor-design/enterprise/issues/2885))
- `[CirclePager]` Fixed a bug where the CSS was the same for all of the circles in homepage/example-hero-widget ([#5337](https://github.com/infor-design/enterprise/issues/5337))
- `[ContextualActionPanel]` Added `title` prop in CAP to control the title via `modaSettings`, and added missing `beforeclose` event. ([NG#1048](https://github.com/infor-design/enterprise-ng/issues/1048))
- `[ContextMenu]` Fixed a bug where field option is not rendered properly on mobile ([#5335](https://github.com/infor-design/enterprise/issues/5335))
- `[Datagrid]` - Fixed a bug where the row height cut off the focus ring on the Action Item buttons for Classic/New mode and XS, S, M settings ([#5394](https://github.com/infor-design/enterprise/issues/5394))
- `[Datagrid]` - Fixed a bug where the selection color would bleed through clickable tags. ([#5533](https://github.com/infor-design/enterprise/issues/5533))
- `[Datagrid]` Fixed an issue where toggling the selectable setting did not correctly enable the checkbox. ([#5482](https://github.com/infor-design/enterprise/issues/5482))
- `[Datagrid]` Fixed an issue where row reorder handle align was not right for extra small and small height. ([#5233](https://github.com/infor-design/enterprise/issues/5233))
- `[Datagrid]` - Fixed a bug where the first two columns row heights did not match the others for the Medium setting ([#5366](https://github.com/infor-design/enterprise/issues/5366))
- `[Datagrid]` - Fixed a bug where the font color on tags was black when a row was hovered over in dark mode. Font color now white. ([#5289](https://github.com/infor-design/enterprise/issues/5289))
- `[Datagrid]` Fixed a bug where the font color on tags was black when a row was hovered over in dark mode. Font color now white. ([#5289](https://github.com/infor-design/enterprise/issues/5289))
- `[Datagrid]` Fixed issues with NaN displaying on Decimal and Dropdown inputs when blank options are selected. ([#5395](https://github.com/infor-design/enterprise/issues/5395))
- `[Datagrid]` - Fixed a bug where the row height cut off the focus ring on the Action Item buttons for Classic/New mode and XS, S, M settings ([#5394](https://github.com/infor-design/enterprise/issues/5394))
- `[Datagrid]` Fixed a bug where the font color on tags was black when a row was hovered over in dark mode. Font color now white. ([#5289](https://github.com/infor-design/enterprise/issues/5289))
- `[Datagrid]` Fixed issues with NaN displaying on Decimal and Dropdown inputs when blank options are selected. ([#5395](https://github.com/infor-design/enterprise/issues/5395))
- `[Datagrid]` Delete key should fire event in dropdown search. ([#5402](https://github.com/infor-design/enterprise/issues/5402))
- `[Datepicker]` Fixed a bug where the -/+ keys were not detected in datepicker. ([#5353](https://github.com/infor-design/enterprise/issues/5353))
- `[Datagrid]` Fixed a bug that prevented the headers of the right frozen columns as well as the order date column from being exported properly. ([#5332](https://github.com/infor-design/enterprise/issues/5332))
- `[Datagrid]` Fixed a bug where the font color on tags was black when a row was hovered over in dark mode. Font color now white. ([#5289](https://github.com/infor-design/enterprise/issues/5289))
- `[Datagrid]` Fixed issues with NaN displaying on Decimal and Dropdown inputs when blank options are selected. ([#5395](https://github.com/infor-design/enterprise/issues/5395))
- `[Datagrid]` Fixed a bug where filter options were unable to reopen after doing pagination and clicking other filter options. ([#5286](https://github.com/infor-design/enterprise/issues/5286))
- `[Datepicker]` Fixed a bug where the -/+ keys were not detected in datepicker. ([#5353](https://github.com/infor-design/enterprise/issues/5353))
- `[Donut]` Changed legend design when item exceeds maximum width of chart. ([#5292](https://github.com/infor-design/enterprise/issues/5292))
- `[Dropdown]` Fixed a bug where backspace in Dropdown is not working when pressed. ([#5113](https://github.com/infor-design/enterprise/issues/5113))
- `[Editor]` Added tooltip in fontpicker. ([#5472](https://github.com/infor-design/enterprise/issues/5472))
- `[Fileupload]` Fixed a bug where the required asterisk does not appear on the labels associated with required fields. ([#5285](https://github.com/infor-design/enterprise/issues/5285))
- `[Homepage]` Adjusted height and width of example homepage ([#5425](https://github.com/infor-design/enterprise/issues/5425))
- `[Icon]` Changed button icon colors to slate6 ([#5307](https://github.com/infor-design/enterprise/issues/5307))
- `[Input]` Fixed a bug where clear icon were not properly aligned with the input field in classic mode. ([#5324](https://github.com/infor-design/enterprise/issues/5324))
- `[Locale]` Fixed an issue with the finish time format. ([#5447](https://github.com/infor-design/enterprise/issues/5447))
- `[Lookup]` Fixed an issue where in autoApply with single select the modal will close when paging. ([#5466](https://github.com/infor-design/enterprise/issues/5466))
- `[Lookup]` Fixed an issue where selection for server side and paging was not working. ([#986](https://github.com/infor-design/enterprise-ng/issues/986))
- `[Lookup]` Added api setting to allow duplicate selected value to input element. ([#986](https://github.com/infor-design/enterprise-ng/issues/986))
- `[Modal]` Enter key will trigger primary button when in an input field. ([#5198](https://github.com/infor-design/enterprise/issues/5198))
- `[Monthview]` Fixed a bug where a vertical scroll is showing when it is unnecessary. ([#5350](https://github.com/infor-design/enterprise/issues/5350))
- `[Multiselect]` Fixed a regression bug where clear icon were not properly aligned on compact mode. ([#5396](https://github.com/infor-design/enterprise/issues/5396))
- `[Personalize]` Added css to remove color gradient on overflowing horizontal tab headers. fix is limited to personalize styling ([#5303](https://github.com/infor-design/enterprise/issues/5303))
- `[Popdown]` Remove deprecation console warning. We still consider this component deprecated but will not remove until 5.0 version. The warning was only removed for now. ([#1070](https://github.com/infor-design/enterprise-ng/issues/1070))
- `[ToolbarFlex]` updated logic to account for the AllowTabs property and set toolbar items with a tab-index of 0 when allowTabs is true ([#5387](https://github.com/infor-design/enterprise/issues/5387))
- `[Tabs]` Remove tabs animation when clicking tabs. ([#4818](https://github.com/infor-design/enterprise-ng/issues/4818))

(40 Issues Solved This Release, Backlog Enterprise 145, Backlog Ng 24, 1195 Functional Tests, 1697 e2e Tests)

### v4.54.0 Markup Changes

- `[TrackDirty]` Removed Track Dirty from the main components list and integrated the underlying examples into their corresponding individual components.([#5319](https://github.com/infor-design/enterprise/issues/5319))

## v4.53.5 Fixes

- `[Lookup]` Fixed two additional issues where selection for server side and paging was not working. ([#986](https://github.com/infor-design/enterprise-ng/issues/986))
- `[Lookup]` Fixed an issue where in autoApply with single select the modal will close when paging. ([#5466](https://github.com/infor-design/enterprise/issues/5466))

## v4.53.3 Fixes

- `[Lookup]` Fixed an issue where selection for server side and paging was not working. ([#986](https://github.com/infor-design/enterprise-ng/issues/986))

## v4.53.0 Features

- `[Action Sheet]` Added a mobile device-friendly action sheet component. ([#5256](https://github.com/infor-design/enterprise/issues/5256))
- `[Cards]` Added card variations (Status, Hyperlink and Photo Card) with improve hitboxes for tapping. ([#5250](https://github.com/infor-design/enterprise/issues/5250))
- `[Cards]` Added improvements to the expandable cards and made a jQuery instance to be available in the angular wrapper. ([#5252](https://github.com/infor-design/enterprise/issues/5252))
- `[ContextualActionPanel]` Added vertical tabs example on the Contextual Action Panel. ([#5234](https://github.com/infor-design/enterprise/issues/5234))
- `[Swipe Action]` Added a mobile device-friendly swipe action component. ([#5254](https://github.com/infor-design/enterprise/issues/5254))

## v4.53.0 Fixes

- `[Application Menu]` Fixed a bug where the menu list will not properly rendered on autocomplete if you type a character that is not available in the list. ([#4863](https://github.com/infor-design/enterprise/issues/4863))
- `[Calendar]` Fixed a bug where calendar event is not rendered on WeekView if add event (modal) is used before add event (api). ([#5236](https://github.com/infor-design/enterprise/issues/5236))
- `[Circle Pager]` Fixed size interactions and changes for mobile view port. ([#5251](https://github.com/infor-design/enterprise/issues/5251))
- `[Datagrid]` Fixed an issue where personalize column headers were not rendering properly. ([#5361](https://github.com/infor-design/enterprise/issues/5361))
- `[Datagrid]` Fixed a bug where animation blue circle is off-center. ([#5246](https://github.com/infor-design/enterprise/issues/5246))
- `[Datagrid]` Fixed a bug where hovering lookup cells showed a grey background. ([#5157](https://github.com/infor-design/enterprise/issues/5157))
- `[Datagrid]` Fixed an issue for xss where special characters was not sanitizing and make grid to not render. ([#975](https://github.com/infor-design/enterprise-ng/issues/975))
- `[Datagrid]` Fixed a bug where the home and end key should behave as default when in editable cell and not shifting to the first and end row in datagrid. ([#5179](https://github.com/infor-design/enterprise/issues/5179))
- `[Datepicker]` Fixed a bug where the setting attributes were missing in datepicker input and datepicker trigger on NG wrapper. ([#1044](https://github.com/infor-design/enterprise-ng/issues/1044))
- `[Datepicker]` Fixed a bug where the selection range was not being properly rendered in mobile. ([#5211](https://github.com/infor-design/enterprise/issues/5211))
- `[Datepicker]` Made the `autocomplete` attribute configurable by using the `autocompleteAttribute` setting. ([#5092](https://github.com/infor-design/enterprise/issues/5092))
- `[Dropdown]` Made the `noSearch` setting prevent filtering using the Dropdown's search input element as expected. ([#5159](https://github.com/infor-design/enterprise/issues/5159))
- `[Dropdown]` Prevented the Dropdown from re-selecting and firing change events if the same value is picked from its list. ([#5159](https://github.com/infor-design/enterprise/issues/5159))
- `[Dropdown]` Fixed a bug that resulted in the updatable dropdown value being changed when selecting the more actions button. ([#5222](https://github.com/infor-design/enterprise/issues/5222))
- `[Editor]` Fixed a bug where automation id attributes are not properly rendered on editor elements. ([#5082](https://github.com/infor-design/enterprise/issues/5082))
- `[Lookup]` Fixed a bug where lookup attributes are not added in the cancel and apply/save button. ([#5202](https://github.com/infor-design/enterprise/issues/5202))
- `[Lookup]` Exposed two events from the datagrid `afterpaging` and `selected` for more flexibility. ([#986](https://github.com/infor-design/enterprise-ng/issues/986))
- `[Locale]` Fixed a bug where very large numbers with negative added an extra zero in formatNumber. ([#5308](https://github.com/infor-design/enterprise/issues/5308))
- `[Locale]` Fixed a bug where very large numbers would get a zero added. ([#5308](https://github.com/infor-design/enterprise/issues/5308))
- `[Locale]` Fixed a bug where very large numbers with negative added an extra zero in formatNumber. ([#5318](https://github.com/infor-design/enterprise/issues/5318))
- `[Lookup]` Fixed a regression bug where the close/clear icon were not properly aligned on mobile and tablet viewport. ([#5299](https://github.com/infor-design/enterprise/issues/5299))
- `[Lookup]` Fixed a bug where rows become unselected when reopened. ([#5261](https://github.com/infor-design/enterprise/issues/5261))
- `[Modal]` Added the ability to set the tabindex. ([#5358](https://github.com/infor-design/enterprise/issues/5358))
- `[Monthview]` Fixed an issue where month year pick list was misaligning for in page examples. ([#5345](https://github.com/infor-design/enterprise/issues/5345))
- `[Multiselect]` Fixed a regression bug where close icon in badge/tags were not properly aligned. ([#5351](https://github.com/infor-design/enterprise/issues/5351))
- `[Page-Patterns]` Fixed an issue where the weight range slider was overlapping the sales amount text area. ([#5284](https://github.com/infor-design/enterprise/issues/5284))
- `[Pager]` Fixed an issue where tooltip was not working after switch to 2nd page for disable/enable buttons with standalone Pager. ([#1047](https://github.com/infor-design/enterprise-ng/issues/1047))
- `[Personalization]` Fixed a bug where user was unable to see highlighted text in the header when using the new light default theme. ([#5219](https://github.com/infor-design/enterprise/issues/5219))
- `[Personalization]` Fixed an issue where hyperlinks were not showing up for dark theme. ([#5144](https://github.com/infor-design/enterprise-ng/issues/5144))
- `[Popupmenu]` Fixed a bug where unwanted link/hash occurs if the menu if the menu is destroyed when clicking a menu item. ([#NG1046](https://github.com/infor-design/enterprise-ng/issues/1046))
- `[Spinbox]` Fixed a bug where spinbox and its border is not properly rendered on responsive view. ([#5146](https://github.com/infor-design/enterprise/issues/5146))
- `[Searchfield]` Fixed a bug where the close button is not rendered properly on mobile view. ([#5182](https://github.com/infor-design/enterprise/issues/5182))
- `[Searchfield]` Fixed a bug where the search icon in search field is not aligned properly on firefox view. ([#5290](https://github.com/infor-design/enterprise/issues/5290))
- `[Searchfield]` Made the `autocomplete` attribute configurable by using the `autocompleteAttribute` setting. ([#5092](https://github.com/infor-design/enterprise/issues/5092))
- `[Searchfield]` Fixed a bug where the button does not have the same height as the searchfield input. ([#5314](https://github.com/infor-design/enterprise/issues/5314))
- `[Searchbar]` Fixed a bug where the search bar overlapped the "Websites" header when browser is minimized or viewed in mobile. ([#5248](https://github.com/infor-design/enterprise/issues/5248))
- `[Slider]` Fixed a bug where the slider produces NaN value on tooltip. ([#5336](https://github.com/infor-design/enterprise/issues/5336))
- `[Splitter]` Fixed position of splitter button. ([#5121](https://github.com/infor-design/enterprise/issues/5121))
- `[Tooltip/Popover]` Split the Popover and Tooltip into separate components. ([#5197](https://github.com/infor-design/enterprise/issues/5197))

(52 Issues Solved This Release, Backlog Enterprise 147, Backlog Ng 28, 1095 Functional Tests, 1668 e2e Tests)

## v4.52.3 Fixes

- `[Locale]` Expanded support from 10 to 20 decimal places. Max number is 21, 20 now. ([#5622](https://github.com/infor-design/enterprise/issues/5622))

## v4.52.2 Fixes

- `[Locale]` Fixed a bug where very large numbers would get a zero added. ([#5308](https://github.com/infor-design/enterprise/issues/5308))
- `[Locale]` Fixed a bug where very large numbers with negative added an extra zero in formatNumber. ([#5318](https://github.com/infor-design/enterprise/issues/5318))

## v4.52.1 Fixes

- `[Datagrid]` Fixed an issue where personalize column headers were not rendering properly. ([#5361](https://github.com/infor-design/enterprise/issues/5361))

## v4.52.0

### v4.52.0 Markup Changes

- `[Datagrid]` When fixing bugs in datagrid hover states we removed the use of `is-focused` on table `td` elements. ([#5091](https://github.com/infor-design/enterprise/issues/5091))

### v4.52.0 Fixes

- `[Application Menu]` Fixed a bug where the expanded accordion were incorrectly colored as selected when uses the personalization colors. ([#5128](https://github.com/infor-design/enterprise/issues/5128))
- `[About]` Fixed a bug where overflowing scrollbar in About Modal is shown on a smaller viewport. ([#5206](https://github.com/infor-design/enterprise/issues/5206))
- `[Bar Chart]` Fixed an issue where the `onerror` script was able to execute. ([#1030](https://github.com/infor-design/enterprise-ng/issues/1030))
- `[Calendar]` Fixed a bug where if the calendar event is not set to whole day then the week view and day view will not properly render on UI. ([#5195](https://github.com/infor-design/enterprise/issues/5195))
- `[Datagrid]` Fixed a bug where changing a selection mode between single and mixed on a datagrid with frozen columns were not properly rendered on UI. ([#5067](https://github.com/infor-design/enterprise/issues/5067))
- `[Datagrid]` Fixed a bug where filter options were not opening anymore after doing sorting on server-side paging. ([#5073](https://github.com/infor-design/enterprise/issues/5073))
- `[Datagrid/Lookup]` Fixed a bug where unselecting all items in an active page affects other selected items on other pages. ([#4503](https://github.com/infor-design/enterprise/issues/4503))
- `[Datagrid]` When fixing bugs in datagrid hover states we removed the use of `is-focused` on table `td` elements. ([#5091](https://github.com/infor-design/enterprise/issues/5091))
- `[Datagrid/Lookup]` Fixed a bug where the plus minus icon animation was cut off. ([#4962](https://github.com/infor-design/enterprise/issues/4962))
- `[Datagrid]` Fixed a bug where unselecting all items in an active page affects other selected items on other pages. ([#4503](https://github.com/infor-design/enterprise/issues/4503))
- `[Datagrid]` Fixed a bug where the tag text in the column is not shown properly when hovering it on Alternate Row Shading. ([#5210](https://github.com/infor-design/enterprise/issues/5210))
- `[Datagrid]` Fixed a bug where the clear filter icons position were not properly aligned with the lookup. ([#5239](https://github.com/infor-design/enterprise/issues/5239))
- `[Dropdown]` Fixed a bug where automatic highlighting of a blank option after opening the list was not working ([#5095](https://github.com/infor-design/enterprise/issues/5095))
- `[Dropdown/Multiselect]` Fixed a bug where the id attribute prefix were missing from the dropdown list when searching with typeahead settings. ([#5053](https://github.com/infor-design/enterprise/issues/5053))
- `[Field Options]` Fixed misalignment of field options for the colorpicker, clearable input field, and clearable searchfield with its close icon. ([#5139](https://github.com/infor-design/enterprise/issues/5139))
- `[Field Options]` Fixed misalignment of close button in searchfield with field options. ([#5138](https://github.com/infor-design/enterprise/issues/5138))
- `[Homepage]` Fixed an issue where remove card event was not triggered on card/widget. ([#4798](https://github.com/infor-design/enterprise/issues/4798))
- `[Locale]` Changed the start day of the week to Monday as per translation team request. ([#5199](https://github.com/infor-design/enterprise/issues/5199))
- `[Mask/Datagrid]` Fixed a bug in number masks where entering a decimal while the field's entire text content was selected could cause unexpected formatting. ([#4974](https://github.com/infor-design/enterprise/issues/4974))
- `[Monthview]` Fixed an issue where selected date was not stay on provided day/month/year. ([#5064](https://github.com/infor-design/enterprise/issues/5064))
- `[Monthview]` Added support for mobile view. ([#5075](https://github.com/infor-design/enterprise/issues/5075))
- `[Spinbox]` Fixed a bug where spinbox and its border is not properly rendered on responsive view. ([#5146](https://github.com/infor-design/enterprise/issues/5146))
- `[Tabs Module]` Fixed a bug where long tab labels overflowed behind the close icon. ([#5187](https://github.com/infor-design/enterprise/issues/5187))

(33 Issues Solved This Release, Backlog Enterprise 134, Backlog Ng 34, 1183 Functional Tests, 1652 e2e Tests)

## v4.51.4

### v4.51.4 Fixes

- `[Locale]` Fixed a bug where very large numbers would get a zero added. ([#5308](https://github.com/infor-design/enterprise/issues/5308))

## v4.51.3

### v4.51.3 Fixes

- `[Locale]` Fixed a bug where very large numbers with negative added an extra zero in formatNumber. ([#5308](https://github.com/infor-design/enterprise/issues/5308))
- `[Mask/Datagrid]` Fixed a bug in number masks where entering a decimal while the field's entire text content was selected could cause unexpected formatting. ([#4974](https://github.com/infor-design/enterprise/issues/4974))

## v4.51.2

### v4.51.2 Fixes

- `[Locale]` Fixed a bug where very large numbers with negative added an extra zero in formatNumber. ([#5308](https://github.com/infor-design/enterprise/issues/5308))
- `[Mask/Datagrid]` Fixed a bug in number masks where entering a decimal while the field's entire text content was selected could cause unexpected formatting. ([#4974](https://github.com/infor-design/enterprise/issues/4974))

## v4.51.1

### v4.51.1 Fixes

- `[Datagrid]` Fixed a bug where cells with a leading space triggered the dirty indicator even without changing the cell value on second blur/selection. ([#4825](https://github.com/infor-design/enterprise/issues/4825))
- `[Radio]` Fixed a bug where legend tag blinks when clicking the radio buttons. ([#4901](https://github.com/infor-design/enterprise/issues/4901))

## v4.51.0

### v4.51.0 Markup Changes

- `[About]` The version in the html section of the document was not added correctly and is now showing the correct version string. ([#5069](https://github.com/infor-design/enterprise/issues/5069))
- `[Datagrid]` Fixed a bug where cells with a leading space triggered the dirty indicator even without changing the cell value on second blur/selection. ([#4825](https://github.com/infor-design/enterprise/issues/4825))
- `[Datepicker/Monthview/Calendar]` We changed all Chinese locales to have monday as the first day of the week and this could impact scripts. ([#5147](https://github.com/infor-design/enterprise/issues/5147))
- `[Dropdown]` We added  `aria-readonly` to all readonly dropdowns. ([#5107](https://github.com/infor-design/enterprise/issues/5107))
- `[Dropdown]` Dropdowns are now appended to the section in the page with `role="main"` there should be just one of these sections in each page. ([#1033](https://github.com/infor-design/enterprise-ng/issues/1033))
- `[Input]` If using the password reveal feature, note that we change dit from using a `type="password"` to using a class to toggle the state. ([#5099](https://github.com/infor-design/enterprise/issues/5099))
- `[Pager]` When fixing an accessibility complaint on pager we made all pager buttons tabbable and removed the `tabindex` this could impact some test scripts. ([#4862](https://github.com/infor-design/enterprise/issues/4862))
- `[Tabs]` We add the ability to drag tabs, if this is enabled there are a number of sort properties and classes that have been added that may need to be scripted in the future. ([#4520](https://github.com/infor-design/enterprise/issues/4520))

### v4.51.0 Fixes

- `[Circlepager]` Fixed a bug where circle buttons doesn't work on smaller viewport and first initialization of the page. ([#4966](https://github.com/infor-design/enterprise/issues/4966))
- `[General]` The master branch is now called main. Also cleaned up some language in the repo known to be less inclusive. ([#5027](https://github.com/infor-design/enterprise/issues/5027))
- `[Datagrid]` Fixed an issue where stretching the last column of a table was not consistent when resizing the window. ([#5045](https://github.com/infor-design/enterprise/issues/5045))
- `[Datagrid]` Fixed an issue where time format HHmm was not working for time picker editor. ([#4926](https://github.com/infor-design/enterprise/issues/4926))
- `[Datagrid]` Fixed an issue where setting stretchColumn to 'last' did not stretch the last column in the table. ([#4913](https://github.com/infor-design/enterprise/issues/4913))
- `[Datagrid]` Fixed an issue where when focusing dropdowns and then using arrow key, it would move across the grid columns leaving multiple open dropdowns. ([#4851](https://github.com/infor-design/enterprise/issues/4851))
- `[Datagrid]` Fixed an issue where the copy paste html to editable cell was cause to generate new cells. ([#4848](https://github.com/infor-design/enterprise/issues/4848))
- `[Datagrid]` Fixed some visual glitches related to focus/hover state and editable date/time cells. ([#5091](https://github.com/infor-design/enterprise/issues/5091))
- `[Datepicker]` Fixed an issue where time was changing, if selected time was before noon for Danish language locale da-DK. ([#4987](https://github.com/infor-design/enterprise/issues/4987))
- `[Datepicker]` Removed deprecation warning for close method. ([#5120](https://github.com/infor-design/enterprise/issues/5120))
- `[Dropdown]` Fixed a bug where the dropdown list gets detached to the input field. ([5056](https://github.com/infor-design/enterprise/issues/5056))
- `[Dropdown]` Improved accessibility on readonly dropdowns by adding the aria-readonly property. ([#5107](https://github.com/infor-design/enterprise/issues/5107))
- `[Editor]` Fixed a bug where the anchor link does not firing the change event. ([#5141](https://github.com/infor-design/enterprise/issues/5141))
- `[Editor]` Fixed a bug that links would not wrap in the editor when multiline. ([#5145](https://github.com/infor-design/enterprise/issues/5145))
- `[General]` Fixed incorrect version that was showing up as `[Object]` in the about dialog and html. ([#5069](https://github.com/infor-design/enterprise/issues/5069))
- `[Hierarchy]` Improved accessibility on readonly dropdowns by adding the aria-readonly property. ([#5107](https://github.com/infor-design/enterprise/issues/5107))
- `[Hierarchy]` Fixed an issue where the action refs passed around were broken. ([#5124](https://github.com/infor-design/enterprise/issues/5124))
- `[Listview]` Fixed a bug where changing selectable setting from 'mixed' to 'single' does not remove checkboxes. ([#5048](https://github.com/infor-design/enterprise/issues/5048))
- `[Locale]` Fixed an issue where the date and available date validation was not working for Croatian locale hr-HR. ([#4964](https://github.com/infor-design/enterprise/issues/4964))
- `[Locale]` Fixed an issue where the am/pm dot was causing issue to parseDate() method for greek language. ([#4793](https://github.com/infor-design/enterprise/issues/4793))
- `[Locale]` Fixed all chinese locales to have monday as the first day of the week. ([#5147](https://github.com/infor-design/enterprise/issues/5147))
- `[Lookup]` Fixed an issue where readonly lookups showed up as enabled. ([#5149](https://github.com/infor-design/enterprise/issues/5149))
- `[Multiselect]` Fixed a bug where the position of dropdown list was not correct when selecting multiple items on mobile. ([#5021](https://github.com/infor-design/enterprise/issues/5021))
- `[Modal]` Fixed a bug that prevented modals from closing while a tooltip was displayed inside ([#5047](https://github.com/infor-design/enterprise/issues/5047))
- `[Pager]` Fixed an accessibility issue to use tabs instead arrow keys. ([#4862](https://github.com/infor-design/enterprise/issues/4862))
- `[Password]` Changed the password reveal feature to not use `text="password"` and use css instead. This makes it possible to hide autocomplete. ([#5098](https://github.com/infor-design/enterprise/issues/5098))
- `[Radio]` Fixed a bug where legend tag blinks when clicking the radio buttons. ([#4901](https://github.com/infor-design/enterprise/issues/4901))
- `[Tabs]` Fixed a bug where where if urls contain a href with a forward slash (paths), then this would error. Note that in this situation you need to make sure the tab panel is linked without the hash. ([#5014](https://github.com/infor-design/enterprise/issues/5014))
- `[Tabs]` Added support to sortable drag and drop tabs. Non touch devices it good with almost every type of tabs `Module`, `Vertical`, `Header`, `Scrollable` and `Regular`. For touch devices only support with `Module` and `Vertical` Tabs. ([#4520](https://github.com/infor-design/enterprise/issues/4520))
- `[Tabs]` Changed the `rename()` method to also modify a tab's corresponding "More Tabs" menu item, if the menu is open. ([#5105](https://github.com/infor-design/enterprise/issues/5105))
- `[Toast]` Fixed a bug where toast message were unable to drag down to it's current position when `position` sets to 'bottom right'. ([#5015](https://github.com/infor-design/enterprise/issues/5015))
- `[Toolbar]` Add fix for invisible inputs in the toolbar. ([#5122](https://github.com/infor-design/enterprise/issues/5122))
- `[Toolbar]` Prevent individual buttons from getting stuck inside the Toolbar's overflow menu ([#4857](https://github.com/infor-design/enterprise/issues/4857))
- `[Tree]` Added api support for collapse/expand node methods. ([#4707](https://github.com/infor-design/enterprise/issues/4707))

(42 Issues Solved This Release, Backlog Enterprise 166, Backlog Ng 28, 1081 Functional Tests, 1647 e2e Tests)

## v4.50.4

### v4.50.4 Fixes

- `[Locale]` Fixed a bug where very large numbers with negative added an extra zero in formatNumber. ([#5308](https://github.com/infor-design/enterprise/issues/5308))

## v4.50.3

### v4.50.3 Fixes

- `[Lookup]` Fixed an issue where readonly lookups showed up as enabled. ([#5149](https://github.com/infor-design/enterprise/issues/5149))

## v4.50.2

### v4.50.2 Fixes

- `[General]` Fixed incorrect version that was showing up as `[Object]` in the about dialog and html. ([#5069](https://github.com/infor-design/enterprise/issues/5069))

## v4.50.1

### v4.50.1 Fixes

- `[Datagrid]` Set the tabbable feature off for the datagrid editors. ([#5089](https://github.com/infor-design/enterprise/issues/5089))
- `[Datagrid]` Fixed issues with misalignment on filter fields with icons. ([#5063](https://github.com/infor-design/enterprise/issues/5063))
- `[Lookup]` Fixed a bug where non editable lookups could not be clicked/opened. ([#5062](https://github.com/infor-design/enterprise/issues/5062))
- `[Lookup]` Fixed a bug where non strict / non editable lookups could not be clicked/opened. ([#5087](https://github.com/infor-design/enterprise/issues/5087))

## v4.50.0

### v4.50.0 Important Notes

- `[General]` We bumped the version from 4.39 (four - thirty nine) to 4.50 (four - fifty) to correspond with the general release of Soho (IDS) Design system 4.5 so the versions sync up better. We could not use 4.5 since it was already in use previously. ([#5012](https://github.com/infor-design/enterprise/issues/5012))
- `[General]` We Updated development dependencies. Most important things to note are: we now support node 14 for development and this is recommended. ([#4998](https://github.com/infor-design/enterprise/issues/4998))
- `[Tabs]` Changed the target element from 'li' to 'a' to be consistent. ([#4566](https://github.com/infor-design/enterprise/issues/4566))

### v4.50.0 Fixes

- `[Breadcrumb]` Changed the colors for disabled breadcrumbs to make them lighter than the enabled ones. ([#4917](https://github.com/infor-design/enterprise/issues/4917))
- `[Bar Chart]` Added support for double click to Bar, Bar Grouped, Bar Stacked. ([#3229](https://github.com/infor-design/enterprise/issues/3229))
- `[Bullet Chart]` Added support for double click. ([#3229](https://github.com/infor-design/enterprise/issues/3229))
- `[BusyIndicator]` Fixed a bug that caused the busy-indicator to show below the busy indicator container. ([#4953](https://github.com/infor-design/enterprise/issues/4953))
- `[Color Picker]`Fix issue with text disappearing and improve responsiveness when there isn't space horizontally ([#4930](https://github.com/infor-design/enterprise/issues/4930))
- `[Column Chart]` Added support for double click to Column, Column Grouped, Column Stacked, Column Stacked-singular and Column Positive Negative. ([#3229](https://github.com/infor-design/enterprise/issues/3229))
- `[Datagrid]` Added api setting `allowChildExpandOnMatchOnly` with Datagrid. It will show/hide children match only or all of them this setting only will effect if use with `allowChildExpandOnMatch:true`. ([#4209](https://github.com/infor-design/enterprise/issues/4209))
- `[Datagrid]` Fixed a bug where filter dropdown menus did not close when focusing a filter input. ([#4766](https://github.com/infor-design/enterprise/issues/4766))
- `[Datagrid]` Fixed an issue where the keyboard was not working to sort data for sortable columns. ([#4858](https://github.com/infor-design/enterprise/issues/4858))
- `[Datagrid]` Fixed an issue where the keyboard was not working to select all from header checkbox. ([#4859](https://github.com/infor-design/enterprise/issues/4859))
- `[Datagrid]` Fixed an issue where the selection was getting clear after use pagesize dropdown for client side paging. ([#4915](https://github.com/infor-design/enterprise/issues/4915))
- `[Datagrid]` Fixed an error seen clicking items if using a flex toolbar for the datagrid toolbar. ([#4941](https://github.com/infor-design/enterprise/issues/4941))
- `[Datagrid]` Only show row status when dirty indicator and row status both exist to address conflicting visual issue. ([#4918](https://github.com/infor-design/enterprise/issues/4918))
- `[Datagrid]` Fixed an issue where selecting a row added background to row-status. ([#4918](https://github.com/infor-design/enterprise/issues/4918))
- `[Datagrid]` Fixed an issue where the filter menu would not reopen in some cases. ([#4995](https://github.com/infor-design/enterprise/issues/4995))
- `[Datepicker]` Added a setting that replaces the trigger icon with an actual button for better accessibility, enabled by default. ([#4820](https://github.com/infor-design/enterprise/issues/4820))
- `[Datepicker]` Updated validation.js to check if date picker contains a time value ([#4888](https://github.com/infor-design/enterprise/issues/4888))
- `[Datepicker]` Fixed a UI issue where the apply and cancel buttons were unable to see on small screens. ([#4950](https://github.com/infor-design/enterprise/issues/4950))
- `[Datagrid]` Clean up hover appearance of datagrid actions button when the grid is viewed as a list. ([#4963](https://github.com/infor-design/enterprise/issues/4963))
- `[Editor]`Adjusted the editor to not treat separators after headers as leading and removing them. ([#4751](https://github.com/infor-design/enterprise/issues/4751))
- `[Environment]`Updated the regular expression search criteria from `Edge` to `Edg` to resolve the EDGE is not detected issue. ([#4603](https://github.com/infor-design/enterprise/issues/4603))
- `[Field Filter]` Fixed a UI issues where the input field has a missing border and the dropdown list does not properly align when it opened. ([#4982](https://github.com/infor-design/enterprise/issues/4982))
- `[Editor]`Adjusted the editor to not treat separators after headers as leading and removing them. ([#4751](https://github.com/infor-design/enterprise/issues/4751))
- `[General]` Can run stylelint command on W10 cmd for development ([#4993](https://github.com/infor-design/enterprise/issues/4993))
- `[General]` We Updated jQuery to use 3.6.0. ([#1690](https://github.com/infor-design/enterprise/issues/1690))
- `[Header]` Removed breadcrumb coloring from current class, which was causing the wrong kind of emphasis for breadcrumbs in headers. ([#5003](https://github.com/infor-design/enterprise/issues/5003))
- `[Input]` Changed the disabled search field color for Safari to match that of other browsers. ([#4611](https://github.com/infor-design/enterprise/issues/4611))
- `[Lookup]` Isolated the scss/css .close.icon class inside of .modal-content and removed any extra top property to fix the alignment issue.([#4933](https://github.com/infor-design/enterprise/issues/4933))
- `[Lookup]` Added a setting that replaces the trigger icon with an actual button for better accessibility, enabled by default. ([#4820](https://github.com/infor-design/enterprise/issues/4820))
- `[Lookup]` fix close button alignment issue. ([#5088](https://github.com/infor-design/enterprise/issues/5088))
- `[Line Chart]` Added support for double click to Area, Bubble, Line and Scatterplot. ([#3229](https://github.com/infor-design/enterprise/issues/3229))
- `[Message]` Added automation id's to the message's modal main area dialog as well with `modal` prefix. ([#4871](https://github.com/infor-design/enterprise/issues/4871))
- `[Modal]` Fixed a bug where full size responsive setting doesn't work on android phones in landscape mode. ([#4451](https://github.com/infor-design/enterprise/issues/4451))
- `[Pie Chart]` Added support for double click to Pie and Donut. ([#3229](https://github.com/infor-design/enterprise/issues/3229))
- `[Pie Chart]` Fixed bug were pie chart type does not remove old class name ([#3144](https://github.com/infor-design/enterprise/issues/3144))
- `[Pie Chart]` Improved the accessibility of legend items with roles and offscreen labels. ([#4831](https://github.com/infor-design/enterprise/issues/4831))
- `[Radar Chart]` Added support for double click. ([#3229](https://github.com/infor-design/enterprise/issues/3229))
- `[Rating]` Fixed color of the un-checked rating star. ([#4853](https://github.com/infor-design/enterprise/issues/4853))
- `[Popupmenu]` Fixed a lifecycle issue on menus that are shared between trigger elements, where these menus were incorrectly being torn down. ([NG#987](https://github.com/infor-design/enterprise-ng/issues/987))
- `[Searchfield]` Fixed alignment issues with the close button in various scenarios ([#4989](https://github.com/infor-design/enterprise/issues/4989), [#5096](https://github.com/infor-design/enterprise/issues/5096), [#5158](https://github.com/infor-design/enterprise/issues/4989), [#5090](https://github.com/infor-design/enterprise/issues/4989))
- `[Switch]` Adjust styles to be more discernible between checked and checked+disabled ([#4341](https://github.com/infor-design/enterprise/issues/4341))
- `[Tabs (Horizontal/Header)]` Fixed bug with the placement of the focus state in RTL mode, and other minor visual improvements. ([#4877](https://github.com/infor-design/enterprise/issues/4877))
- `[Tabs Module]` Fixed a bug where clear button was missing when clearable setting is activated in tabs module searchfield. ([#4898](https://github.com/infor-design/enterprise/issues/4898))
- `[Textarea]` Fixed a bug where the textarea options like autogrow, autoGrowMaxHeight doesn't work after the initialization inside of the accordion. ([#4977](https://github.com/infor-design/enterprise/issues/4977))
- `[Timepicker]` Added a setting that replaces the trigger icon with an actual button for better accessibility, enabled by default. ([#4820](https://github.com/infor-design/enterprise/issues/4820))
- `[Toast]` Fixed a bug where the first toast in the page is not announced to screen readers. ([#4519](https://github.com/infor-design/enterprise/issues/4519))
- `[Tooltip]` Fixed a bug in tooltip that prevented linking id-based tooltip content. ([#4827](https://github.com/infor-design/enterprise/issues/4827))

(48 Issues Solved This Release, Backlog Enterprise 152, Backlog Ng 32, 1086 Functional Tests, 1640 e2e Tests)

## v4.38.1

### v4.38.1 Fixes

- `[BusyIndicator]` Fixed a bug that caused the busy-indicator to show below the busy indicator container. ([#4953](https://github.com/infor-design/enterprise/issues/4953))

## v4.38.0

### v4.38.0 Important Changes

- `[Themes]` Renamed the concept of themes to versions and renamed uplift to new and soho to classic. The new/uplift theme is now the default and its recommend you use it as your default. The old scripts and names will still work ok but new copies with the new names are added for you. In addition Variants are now called Modes. But we got rid of the older script names from 2017 as they have been deprecated for a while now. In addition the ids-identity package thats included was bumped to 4.0 if using tokens directly from this the paths there have been changed to reflect the new names. ([#2606](https://github.com/infor-design/enterprise/issues/2606))

### v4.38.0 Fixes

- `[Application Menu]` Fixed visibility of expander icon on classic theme. ([#4874](https://github.com/infor-design/enterprise/issues/4874))
- `[Accordion]` Fixed an issue where the afterexpand and aftercollapse events fired before the states are set.  ([#4838](https://github.com/infor-design/enterprise/issues/4838))
- `[Breadcrumb]` Fixed unnecessary scrollbar in safari on a flex toolbar. ([#4839](https://github.com/infor-design/enterprise/issues/4839))
- `[Calendar]` Fixed calendar event details listview on mobile perspective. ([#4886](https://github.com/infor-design/enterprise/issues/4886))
- `[Datagrid]` Fixed an issue with missing scrollbars when in frozen column mode on wide screens. ([#4922](https://github.com/infor-design/enterprise/issues/4922))
- `[Datagrid]` Added the ability to use shift click to select in mixed selection mode. ([#4748](https://github.com/infor-design/enterprise/issues/4748))
- `[Datagrid]` Fixed alignment issue when editing. ([#4814](https://github.com/infor-design/enterprise/issues/4814))
- `[Datagrid]` Added a fix for checkbox aria cells, the aria was in the wrong location. ([#4790](https://github.com/infor-design/enterprise/issues/4790))
- `[Datagrid]` Fixed a bug where shift+f10 did not open the context menu in the Datagrid. ([#4614](https://github.com/infor-design/enterprise/issues/4614))
- `[Datagrid]` Fixed an issue where tooltips on buttons in the contextual action toolbar in datagrid would never show up. ([#4876](https://github.com/infor-design/enterprise/issues/4876))
- `[Datagrid]` Fixed an issue where when using selectAllCurrentPage the deselect all did not trigger an event. ([#4916](https://github.com/infor-design/enterprise/issues/4916))
- `[Datagrid]` Fixed an issue where when using a scroll-flex container to contain datagrid it did not show the Y scrollbar. ([#4914](https://github.com/infor-design/enterprise/issues/4914))
- `[EmptyMessage]` Fixed an issue where you may get double the click handlers. ([#4889](https://github.com/infor-design/enterprise/issues/4889))
- `[Environment]` Fixed feature detection classes and routines on IPad 13 and up. ([#4855](https://github.com/infor-design/enterprise/issues/4855))
- `[Fileupload Advanced]` Fixed a bug where the disable and enable methods were not working correctly. ([#4872](https://github.com/infor-design/enterprise/issues/4872))
- `[General]` Increased windows custom css scrollbars from 8px to 12px. ([#4837](https://github.com/infor-design/enterprise/issues/4837))
- `[Input]` Fixed a bug where the cursor overlapped the icon in right aligned lookup and input fields when selecting the field. ([#4718](https://github.com/infor-design/enterprise/issues/4718))
- `[ListView]` Fixed an issue selecting after focusing the list with the keyboard. ([#4621](https://github.com/infor-design/enterprise/issues/4621))
- `[Lookup]` Fixed an issue with select all across pages in lookup. ([#4503](https://github.com/infor-design/enterprise/issues/4503))
- `[Lookup]` Fixed an issue clearing selections with selectAcrossPages. ([#4539](https://github.com/infor-design/enterprise/issues/4539))
- `[Message]` Fixed multiple events were firing. ([#953](https://github.com/infor-design/enterprise-ng/issues/953))
- `[Popover]` Fixed a bug where the close button did not get an automation ID and added automation ID to the title. ([#4743](https://github.com/infor-design/enterprise/issues/4743))
- `[Locale/Multiselect]` Fixed a bug where translations could not be made correctly on All label and Selected Label, so we dropped having the label in the field. You can use the allTextString and selectedTextString if you want something special. ([#4505](https://github.com/infor-design/enterprise/issues/4505))
- `[Locale]` Fixed a bug in Estonian translations. ([#4805](https://github.com/infor-design/enterprise/issues/4805))
- `[Locale]` Fixed several bugs in Greek translations. ([#4791](https://github.com/infor-design/enterprise/issues/4791))
- `[Locale]` Fixed a bug in Turkish translations. ([#4788](https://github.com/infor-design/enterprise/issues/4788))
- `[Locale]` Fixed a bug in Thai translations. ([#4738](https://github.com/infor-design/enterprise/issues/4738))
- `[Searchfield]` Fixed an accessibility issue where the X was not tabbable with the keyboard. To fix this added a tabbable setting which is on by default. If you want it off you can set it to false but you would pass accessibility testing. ([#4815](https://github.com/infor-design/enterprise/issues/4815))
- `[Tabs]` Fixed an iOS bug that was preventing dismissible tabs to be dismissed by tap. ([#4763](https://github.com/infor-design/enterprise/issues/4763))
- `[Tabs Module]` Fixed positioning of the icon in tabs module. ([#4842](https://github.com/infor-design/enterprise/issues/4842))
- `[Tabs Module]` Fixed the focus border of the home button and make it tabbable in tabs module. ([#4850](https://github.com/infor-design/enterprise/issues/4850))
- `[Tabs Vertical]` Fixed black hover state in new (uplift) theme contrast mode. ([#4867](https://github.com/infor-design/enterprise/issues/4867))
- `[Validation]` Fixed an issue where validation messages did not have the correct aria for accessibility. ([#4830](https://github.com/infor-design/enterprise/issues/4830))
- `[TabsModule]` Fixed positioning of the icon in tabs module. ([#4842](https://github.com/infor-design/enterprise/issues/4842))
- `[Timepicker]` Improved accessibility on both the input field and its inner picker elements. ([#4403](https://github.com/infor-design/enterprise/issues/4403))

(37 Issues Solved This Release, Backlog Enterprise 136, Backlog Ng 32, 1082 Functional Tests, 1638 e2e Tests)

## v4.37.3

### v4.37.3 Fixes

- `[BusyIndicator]` Fixed a bug that caused the busy-indicator to show below the busy indicator container. ([#4953](https://github.com/infor-design/enterprise/issues/4953))

### v4.37.2 Fixes

- `[Datagrid]` Fixed an issue with missing scrollbars when in frozen column mode on wide screens. ([#4922](https://github.com/infor-design/enterprise/issues/4922))

## v4.37.1

### v4.37.1 Fixes

- `[General]` Increased windows custom css scrollbars from 8px to 12px. ([#4837](https://github.com/infor-design/enterprise/issues/4837))
- `[Datagrid]` Fixed an issue where when using a scroll-flex container to contain datagrid it did not show the Y scrollbar. ([#4914](https://github.com/infor-design/enterprise/issues/4914))

## v4.37.0

### v4.37.0 Features

- `[FileUpload]` Added the ability to drag files onto the file upload field like in 3.x versions. ([#4723](https://github.com/infor-design/enterprise/issues/4723))
- `[Datagrid]` Added the ability to edit columns formatted with tags and badges with an Input editor. ([#4637](https://github.com/infor-design/enterprise/issues/4637))
- `[Datagrid]` Added the ability to pass a locale numberFormat to the TargetedAchievement formatter and also set the default to two decimals. ([#4802](https://github.com/infor-design/enterprise/issues/4802))
- `[Dropdown]` Added basic virtual scrolling to dropdown for if you have thousands of items. Only basic dropdown functionality will work with this setting but it improved performance on larger dropdown lists. ([#4708](https://github.com/infor-design/enterprise/issues/4708))
- `[Sidebar]` Added the ability to hide and show the side bar with the list detail view. ([#4394](https://github.com/infor-design/enterprise/issues/4394))

### v4.37.0 Fixes

- `[App Menu]` Fixed a regression bug  where the searchfield icon duplicated and were not properly aligned with the searchfield. ([#4737](https://github.com/infor-design/enterprise/issues/4737))
- `[App Menu]` Removed the close button animation on the hamburger button when app menus open. ([#4756](https://github.com/infor-design/enterprise/issues/4756))
- `[Bar Chart]` Fixed an issue where the data was passing wrong for grouped type custom tooltip. ([#4548](https://github.com/infor-design/enterprise/issues/4548))
- `[Busy Indicator]` Fixed an error was showing when called `close()` method too soon after `activate()`. ([#980](https://github.com/infor-design/enterprise-ng/issues/980))
- `[Calendar]` Fixed a regression where clicking Legend checkboxes was no longer possible. ([#4746](https://github.com/infor-design/enterprise/issues/4746))
- `[Checkboxes]` Fixed a bug where if checkboxes are in a specific relative layout the checkboxes may click the wrong one. ([#4808](https://github.com/infor-design/enterprise/issues/4808))
- `[Column Chart]` Fixed an issue where the data was passing wrong for grouped type custom tooltip. ([#4548](https://github.com/infor-design/enterprise/issues/4548))
- `[Datagrid]` Fixed an issue where the filter border on readonly lookups was not displayed in high contrast mode. ([#4724](https://github.com/infor-design/enterprise/issues/4724))
- `[Datagrid]` Added missing aria row group role to the datagrid. ([#4479](https://github.com/infor-design/enterprise/issues/4479))
- `[Datagrid]` Fixed a bug where when setting a group and decimal out of the current locale then editing would not work. ([#4806](https://github.com/infor-design/enterprise/issues/4806))
- `[Dropdown]` Fixed an issue where some elements did not correctly get an id in the dropdown. ([#4742](https://github.com/infor-design/enterprise/issues/4742))
- `[Dropdown]` Fixed a bug where you could click the label and focus a disabled dropdown. ([#4739](https://github.com/infor-design/enterprise/issues/4739))
- `[Homepage]` Fixed the wrong metadata was sending for resize, reorder and remove card events. ([#4798](https://github.com/infor-design/enterprise/issues/4798))
- `[Locale]` Fixed an issue where if the 11th digit is a zero the formatNumbers and truncateDecimals function will loose a digit. ([#4656](https://github.com/infor-design/enterprise/issues/4656))
- `[Modal]` Improved detection of non-focusable elements when a Modal is configured to auto focus one of its inner components. ([#4740](https://github.com/infor-design/enterprise/issues/4740))
- `[Module Tabs]` Fixed a bug related to automatic linking of Application Menu trigger tabs in Angular environments ([#4736](https://github.com/infor-design/enterprise/issues/4736))
- `[ProcessIndicator]` Fixed a layout issue on the index page and added a rejected icon. ([#4770](https://github.com/infor-design/enterprise/issues/4770))
- `[Rating]` Fixed an issue where the rating was not clear on toggle. ([#4571](https://github.com/infor-design/enterprise/issues/4571))
- `[Splitter]` Fixed the splitter was dragging to wrong direction in RTL. ([#1813](https://github.com/infor-design/enterprise/issues/1813))
- `[Swaplist]` Fixed an issue where the user attributes need to be override existing attributes. ([#4694](https://github.com/infor-design/enterprise/issues/4694))
- `[Tabs]` Fixed a bug where the info icon were not aligned correctly in the tab, and info message were not visible. ([#4711](https://github.com/infor-design/enterprise/issues/4711))
- `[Tabs]` Fixed a bug where the tab key would move through tabs rather than moving to the tab content. ([#4745](https://github.com/infor-design/enterprise/issues/4745))
- `[Toolbar Searchfield]` Fixed a bug where the toolbar searchfield were unable to focused when tabbing through the page. ([#4683](https://github.com/infor-design/enterprise/issues/4683))
- `[Toolbar Searchfield]` Fixed a bug where the search bar were showing extra outline when focused. ([#4682](https://github.com/infor-design/enterprise/issues/4682))
- `[Track Dirty]` Fixed an error that was showing when using dirty indicator within a tab component. ([#936](https://github.com/infor-design/enterprise-ng/issues/936))
- `[Tree]` Fixed an issue where the character entity was stripped for addNode() method. ([#4694](https://github.com/infor-design/enterprise/issues/4694))

(49 Issues Solved This Release, Backlog Enterprise 137, Backlog Ng 35, 1082 Functional Tests, 1639 e2e Tests)

## v4.36.2

### v4.36.2 Fixes

- `[App Menu]` Removed the close button animation on the hamburger button when app menus open. ([#4756](https://github.com/infor-design/enterprise/issues/4756))
- `[App Menu]` Fixed a regression bug  where the searchfield icon duplicated and were not properly aligned with the searchfield. ([#4737](https://github.com/infor-design/enterprise/issues/4737))
- `[Calendar]` Fixed a regression where clicking Legend checkboxes was no longer possible. ([#4746](https://github.com/infor-design/enterprise/issues/4746))
- `[FileUpload]` Added the ability to drag files onto the file upload field like in 3.x versions. ([#4723](https://github.com/infor-design/enterprise/issues/4723))
- `[Modal]` Improved detection of non-focusable elements when a Modal is configured to auto focus one of its inner components. ([#4740](https://github.com/infor-design/enterprise/issues/4740))
- `[Locale]` Fixed an issue where if the 11th digit is a zero the formatNumbers and truncateDecimals function will loose a digit. ([#4656](https://github.com/infor-design/enterprise/issues/4656))
- `[Rating]` Fixed an issue where the rating was not clear on toggle. ([#4571](https://github.com/infor-design/enterprise/issues/4571))

## v4.36.1

### v4.36.1 Fixes

- `[Calendar]` Fixed a regression where clicking Legend checkboxes was no longer possible. ([#4746](https://github.com/infor-design/enterprise/issues/4746))
- `[Dropdown]` Fixed an issue where some elements did not correctly get an id in the dropdown. ([#4742](https://github.com/infor-design/enterprise/issues/4742))
- `[Editor]` Fixed a follow up issue with readonly links in the editor. ([#4702](https://github.com/infor-design/enterprise/issues/4702))

## v4.36.0

### v4.36.0 Important Changes

- `[Datagrid]` Fixed a bug where the datagrid header checkbox had the wrong aria-checked state when only some rows are selected, this change occurred because the aria-checked was not on the focusable element so was not announced. If using automation scripts on this attribute, you should be aware and adjust accordingly. ([#4491](https://github.com/infor-design/enterprise/issues/4491))

### v4.36.0 Features

- `[Datagrid]` Made the summary row sticky on the bottom of the datagrid. ([#4645](https://github.com/infor-design/enterprise/issues/4645))
- `[Lookup]` Added a clear callback function like the click callback that fires when clicking the clear X if enabled. ([#4693](https://github.com/infor-design/enterprise/issues/4693))
- `[Tabs]` Added a setting for making the text on Module Tabs' optional Application Menu trigger only accessible to screen readers. ([#4590](https://github.com/infor-design/enterprise/issues/4590))

### v4.36.0 Fixes

- `[Application Menu]` Fixed an issue with filtering where nested items matching the filter were not always displayed. ([#4592](https://github.com/infor-design/enterprise/issues/4592))
- `[Column Chart]` Fixed an alignment issue with the labels in grouped column charts. ([#4645](https://github.com/infor-design/enterprise/issues/4645))
- `[Datagrid]` Fixed a bug where filterWhenTyping did not work on lookup filter columns. ([#4678](https://github.com/infor-design/enterprise/issues/4678))
- `[Datagrid]` Fixed an issue where updateRow will not correctly sync and merge data. ([#4674](https://github.com/infor-design/enterprise/issues/4674))
- `[Datagrid]` Fixed a bug where the error icon overlapped to the calendar icon when a row has been selected and hovered. ([#4670](https://github.com/infor-design/enterprise/issues/4670))
- `[Datagrid]` Fixed a bug where multiselect would loose selection across pages when using selectRowsAcrossPages. ([#954](https://github.com/infor-design/enterprise-ng/issues/954))
- `[Datagrid]` Made a fix that when calling applyFilter the lookup checkbox did not update. ([#4693](https://github.com/infor-design/enterprise/issues/4693))
- `[Datagrid]` Added the datagrid api to the current clearArguments setting's callback. ([#4693](https://github.com/infor-design/enterprise/issues/4693))
- `[Datagrid]` Fixed the inbuilt date validation to use the datagrid column settings for date fields. ([#4693](https://github.com/infor-design/enterprise/issues/4730))
- `[Dropdown]` Fixed a bug where the tooltips are invoked for each dropdown item. This was slow with a lot of items. ([#4672](https://github.com/infor-design/enterprise/issues/4672))
- `[Dropdown]` Fixed a bug where mouseup was used rather than click to open the list and this was inconsistent. ([#4638](https://github.com/infor-design/enterprise/issues/4638))
- `[Editor]` Fixed an issue where the dirty indicator was not reset when the contents contain `<br>` tags. ([#4624](https://github.com/infor-design/enterprise/issues/4624))
- `[Editor]` Fixed a bug where hyperlinks were not clickable in readonly state. ([#4702](https://github.com/infor-design/enterprise/issues/4702))
- `[Homepage]` Fixed a bug where the border behaves differently and does not change back correctly when hovering in editable mode. ([#4640](https://github.com/infor-design/enterprise/issues/4640))
- `[Homepage]` Added support for small size (260x260) widgets and six columns. ([#4663](https://github.com/infor-design/enterprise/issues/4663))
- `[Homepage]` Fixed an issue where the animation was not working on widget removed. ([#4686](https://github.com/infor-design/enterprise/issues/4686))
- `[Homepage]` Fixed a bug where the border behaves differently and does not change back correctly when hovering in editable mode. ([#4640](https://github.com/infor-design/enterprise/issues/4640))
- `[Listview]` Fixed an issue where the contextmenu was not open on longpress and text as not selectable for iOS device. ([#4655](https://github.com/infor-design/enterprise/issues/4655))
- `[Locale]` Don't attempt to set d3 locale if d3 is not being used ([#4668](https://github.com/infor-design/enterprise/issues/4486))
- `[Modal]` Fixed a bug where the autofocus was not working on anchor tag inside of the modal and moving the first button as a default focus if there's no `isDefault` property set up.
- `[Pager]` Fixed a bug that automation id's are not added when the attachToBody is used. ([#4692](https://github.com/infor-design/enterprise/issues/4692))
- `[Rating]` Fixed a bug with the readonly function, it did not toggle the readonly state correctly. ([#958](https://github.com/infor-design/enterprise-ng/issues/958))
- `[Tabs]` Added support for a "More Actions" button to exist beside horizontal/header tabs. ([#4532](https://github.com/infor-design/enterprise/issues/4532))
- `[Tree]` Fixed an issue where the parent value was get deleted after use `addNode()` method. ([#4486](https://github.com/infor-design/enterprise/issues/4486))
- `[Wizard]` Fixed a slight layout issue with the highlighted step in RTL mode. ([#4714](https://github.com/infor-design/enterprise/issues/4714))

(42 Issues Solved This Release, Backlog Enterprise 136, Backlog Ng 32, 1084 Functional Tests, 1642 e2e Tests)

## v4.35.4

### v4.35.4 Fixes

- `[Datagrid]` Added the datagrid api to the current clearArguments setting's callback. ([#4693](https://github.com/infor-design/enterprise/issues/4693))

## v4.35.3

### v4.35.3 Fixes

- `[Datagrid]` Made a fix that when calling applyFilter the lookup checkbox did not update. ([#4693](https://github.com/infor-design/enterprise/issues/4693))
- `[Dropdown]` Fixed a bug where the tooltips are invoked for each dropdown item. This was slow with a lot of items. ([#4672](https://github.com/infor-design/enterprise/issues/4672))
- `[Dropdown]` Fixed a bug where mouseup was used rather than click to open the list and this was inconsistent. ([#4638](https://github.com/infor-design/enterprise/issues/4638))
- `[Lookup]` Added a clear callback function like the click callback that fires when clicking the clear X if enabled. ([#4693](https://github.com/infor-design/enterprise/issues/4693))
- `[Pager]` Fixed a bug that automation id's are not added when the attachToBody is used. ([#4692](https://github.com/infor-design/enterprise/issues/4692))
- `[Rating]` Fixed a bug with the readonly function, it did not toggle the readonly state correctly. ([#958](https://github.com/infor-design/enterprise-ng/issues/958))

## v4.35.2

### v4.35.2 Fixes

- `[Datagrid]` Fixed an additional issue where updateRow will cause rows to no longer be reorderable. ([#4674](https://github.com/infor-design/enterprise/issues/4674))

## v4.35.1

### v4.35.1 Fixes

- `[Datagrid]` Fixed an issue where updateRow will not correctly sync and merge data. ([#4674](https://github.com/infor-design/enterprise/issues/4674))
- `[Datagrid]` Fixed a bug where filterWhenTyping did not work on lookup filter columns. ([#4678](https://github.com/infor-design/enterprise/issues/4678))
- `[Editor]` Fixed an issue where the dirty indicator was not reset when the contents contain `<br>` tags. ([#4624](https://github.com/infor-design/enterprise/issues/4624))

## v4.35.0

### v4.35.0 Important Notes

- `[Breadcrumb]` We added support for the use of `span` in place of `a` tags inside Breadcrumb List Items at the component API level.  In order to facilitate this, some internal API methods had to be changed to recognize the list item instead of the anchor.  If you rely on the Breadcrumb API and reference breadcrumb item anchor tags, please note that before adopting this version, you should change your code to instead reference the list items, or only use the BreadcrumbItem API.

### v4.35.0 Features

- `[Datagrid]` Added support to select all rows on current page only for client side paging. ([#4265](https://github.com/infor-design/enterprise/issues/4265))
- `[Datagrid]` Added a new ProcessIndicator formatter. ([#3918](https://github.com/infor-design/enterprise/issues/3918))
- `[Dropdown]` Improved behavior of list item navigation/selection when a Dropdown is configured with "no search" mode activated. ([#4483](https://github.com/infor-design/enterprise/issues/4483))
- `[Lookup]` Added the ability to change the lookup icon. ([#4527](https://github.com/infor-design/enterprise/issues/4527))
- `[ProcessIndicator]` Added: labels, more icon support, and a content areas and made it responsive. ([#3918](https://github.com/infor-design/enterprise/issues/3918))

### v4.35.0 Fixes

- `[Application Menu]` Fixed accessibility issues getting redundant info in expand/collapse button. ([#4462](https://github.com/infor-design/enterprise/issues/4462))
- `[Application Menu]` Fixed accessibility issues with missing instructional text and incorrect aria-role assignments on the App Menu triggers (hamburger buttons) and Role switcher buttons. ([#4489](https://github.com/infor-design/enterprise/issues/4489))
- `[About]` Made it possible to close About dialogs that previously had open, nested Modals present. ([NG#915](https://github.com/infor-design/enterprise-ng/issues/915))
- `[Badges]` Fixed alignment issues in uplift theme. ([#4578](https://github.com/infor-design/enterprise/issues/4578))
- `[Busy Indicator]` Fixed an issue where the whole page and parent div was shifts when active. ([#746](https://github.com/infor-design/enterprise-ng/issues/746))
- `[Button]` Fixed the tooltip in action button to be not visible when there's no title attribute. ([#4473](https://github.com/infor-design/enterprise/issues/4473))
- `[Column Chart]` Fixed a minor alignment issue in the xAxis labels ([#4460](https://github.com/infor-design/enterprise/issues/4460))
- `[Colorpicker]` Fixed an issue where values were not being selecting when multiple colorpickers are present. ([#4146](https://github.com/infor-design/enterprise/issues/4146))
- `[Datagrid]` Fix a bug where changing selectable on the fly did not change the select behavior. ([#4575](https://github.com/infor-design/enterprise/issues/4575))
- `[Datagrid]` Fixed an issue where the click event was not fire for hyperlinks keyword search results. ([#4550](https://github.com/infor-design/enterprise/issues/4550))
- `[Datagrid]` Added api setting for selection on enter edit mode. ([#4485](https://github.com/infor-design/enterprise/issues/4485))
- `[Datagrid]` Fixed a bug where the onPostRenderCell function would get an empty container if using frozen columns. ([#947](https://github.com/infor-design/enterprise-ng/issues/947))
- `[Datagrid]` Fix a bug where changing selectable on the fly did not change the select behavior. ([#4575](https://github.com/infor-design/enterprise/issues/4575))
- `[Dropdown]` Fixed a bug where the last option icon changes when searching/filtering in dropdown search field. ([#4474](https://github.com/infor-design/enterprise/issues/4474))
- `[Editor/Fontpicker]` Fixed a bug where the label relationship were not valid in the editor role. Adding `aria-labelledby` will fix the association for both editor and the label. Also, added an audible label in fontpicker. ([#4454](https://github.com/infor-design/enterprise/issues/4454))
- `[Field Options]` Fixed an issue where the action button was misaligned for safari. ([#4610](https://github.com/infor-design/enterprise/issues/4610))
- `[FileUploadAdvanced]` Fixed an issue where abort method was not working properly to remove the file block when upload fails. ([#938](https://github.com/infor-design/enterprise-ng/issues/938))
- `[Header]` Fixed a bug where the searchfield automatically expands when clicking the app menu button. ([#4617](https://github.com/infor-design/enterprise/issues/4617))
- `[Lookup]` Fixed some layout issues when using the editable and clearable options on the filter row. ([#4527](https://github.com/infor-design/enterprise/issues/4527))
- `[Lookup]` Fixed incorrect counts when using allowSelectAcrossPages. ([#4316](https://github.com/infor-design/enterprise/issues/4316))
- `[Mask]` Fixed broken date/time masks in the `sv-SE` locale. ([#4613](https://github.com/infor-design/enterprise/issues/4613))
- `[Tree]` Fixed an issue where the character entity references were render differently for parent and child levels. ([#4512](https://github.com/infor-design/enterprise/issues/4512))
- `[Tooltip/Pager]` Fixed an issue where the tooltip would show at the top when clicking paging buttons. ([#218](https://github.com/infor-design/enterprise-ng/issues/218))

(40 Issues Solved This Release, Backlog Enterprise 173, Backlog Ng 42, 1083 Functional Tests, 1638 e2e Tests)

## v4.34.3

### v4.34.3 Fixes

- `[Lookup]` Added the ability to change the lookup icon. ([#4527](https://github.com/infor-design/enterprise/issues/4527))
- `[Lookup]` Fixed some layout issues when using the editable and clearable options on the filter row. ([#4527](https://github.com/infor-design/enterprise/issues/4527))

## v4.34.2

### v4.34.2 Fixes

- `[Dropdown/Autocomplete]` Fix a bug where these components would fail in IE 11. Note that IE 11 isn't "supported" but we fixed these issues to give teams more time to migrate. ([#4608](https://github.com/infor-design/enterprise/issues/4608))
- `[General]` Fix a bug where the regex scripts will error on Big Sur. ([#4612](https://github.com/infor-design/enterprise/issues/4612))

## v4.34.1

### v4.34.1 Fixes

- `[Datagrid]` Fix a bug where changing selectable on the fly did not change the select behavior. ([#4575](https://github.com/infor-design/enterprise/issues/4575)

## v4.34.0

### v4.34.0 Features

- `[All Components]` Added `attributes` setting to set automation id's and id's. ([#4498](https://github.com/infor-design/enterprise/issues/4498))
- `[Datagrid]` Added a limited experimental sticky header feature. ([#3993](https://github.com/infor-design/enterprise/issues/3993))
- `[Input]` Add a `revealText` plugin that will add a button to password fields to hide and show sensitive information such as SIN or passwords. ([#4098](https://github.com/infor-design/enterprise/issues/4098))
- `[Listview]` Added a new setting `allowDeselect` which will make it such that if you select an item you cant deselect, you can only select another item. ([#4376](https://github.com/infor-design/enterprise/issues/4376))
- `[Locale]` Added a new set of translations from the translation team. ([#4501](https://github.com/infor-design/enterprise/issues/4501))
- `[Locale/Charts]` The numbers inside charts are now formatted using the current locale's, number settings. This can be disabled/changed in some charts by passing in a localeInfo object to override the default settings. ([#4437](https://github.com/infor-design/enterprise/issues/4437))
- `[Treemap]` Added ability to show a tooltip. ([#2794](https://github.com/infor-design/enterprise/issues/2794))

### v4.34.0 Fixes

- `[Autocomplete]` Fixed an issue where a slow and incomplete ajax request would cause the dropdown to briefly show wrong contents. ([#4387](https://github.com/infor-design/enterprise/issues/4387))
- `[Breadcrumb]` Fixed an issue where css only breadcrumbs were missing styles. ([#4501](https://github.com/infor-design/enterprise/issues/4501))
- `[Datepicker]` Fixed an issue where range highlight was not aligning for Mac/Safari. ([#4352](https://github.com/infor-design/enterprise/issues/4352))
- `[Datagrid]` Fixed an issue with a custom toolbar, where buttons would click twice. ([#4471](https://github.com/infor-design/enterprise/issues/4471))
- `[Datagrid]` Fixed an issue where the special characters (é, à, ü, û, ...) export to csv was not generated them correctly. ([#4347](https://github.com/infor-design/enterprise/issues/4347))
- `[Datagrid]` Fixed an issue where the leading spaces were removed on editing cells. ([#4380](https://github.com/infor-design/enterprise/issues/4380))
- `[Datagrid]` Fixed an issue where the double click event was not firing for checkbox columns. ([#4381](https://github.com/infor-design/enterprise/issues/4381))
- `[Datagrid]` Fixed an issue where the dropdown in a datagrid would stay open when clicking to the next page of results. ([#4396](https://github.com/infor-design/enterprise/issues/4396))
- `[Datagrid]` Fixed a bug where a scroll bar shows even when there's no data in datagrid. ([#4228](https://github.com/infor-design/enterprise/issues/4228))
- `[Datagrid]` Fixed an issue where calling setFocus on the datagrid would stop open menus from working. ([#4429](https://github.com/infor-design/enterprise/issues/4429))
- `[Datagrid]` To allow for some script tools to work we now set draggable to true. ([#4490](https://github.com/infor-design/enterprise/issues/4490))
- `[Datagrid]` Fixed an error on the filter box on the personalization dialog where it would error if there is a column with no name field. ([#4495](https://github.com/infor-design/enterprise/issues/4495))
- `[Datagrid]` Fixed links when changing personalization as they would inherit the wrong color. ([#4481](https://github.com/infor-design/enterprise/issues/4481))
- `[Datagrid]` Fixed a bug where searching with the search on the toolbar would not highlight results. ([#4488](https://github.com/infor-design/enterprise/issues/4488))
- `[Datagrid]` Fixed an issue with a custom toolbar, where buttons would click twice. ([#4471](https://github.com/infor-design/enterprise/issues/4471))
- `[Datagrid]` Fixed a bug in updateRow where it did not sync up all data passed in with the dataset. ([#4476](https://github.com/infor-design/enterprise/issues/4476))
- `[Datepicker]` Changed the month/year picker to skip 10 years instead of one. ([#4388](https://github.com/infor-design/enterprise/issues/4388))
- `[Dropdown]` Improved the behavior of the `noSearch` dropdown when using the keyboard. ([#4388](https://github.com/infor-design/enterprise/issues/4388))
- `[Editor]` Fixed an issue where the focus was getting lost after pressing toolbar buttons. ([#4335](https://github.com/infor-design/enterprise/issues/4335))
- `[Editor]` Fixed an issue where the color picker was not opening the popup for overflow menu and had name as undefined in list. ([#4398](https://github.com/infor-design/enterprise/issues/4398))
- `[Editor]` Fixed an issue where font-size tags are stripped from the css. ([#4557](https://github.com/infor-design/enterprise/issues/4557))
- `[Favorites]` Removed the favorites component as its not really a component, info on it can be found under buttons in the toggle example. ([#4405](https://github.com/infor-design/enterprise/issues/4405))
- `[Fieldset]` Fixed a bug where summary form data gets cut off on a smaller viewport. ([#3861](https://github.com/infor-design/enterprise/issues/3861))
- `[Homepage]` Fixed an issue where the four column widgets were incorrectly positioned, left aligned on large screen. ([#4541](https://github.com/infor-design/enterprise/issues/4541))
- `[List Detail]` Fixed css height for list detail in responsive view ([#4426](https://github.com/infor-design/enterprise/issues/4426))
- `[Listview]` Fixed a bug where readonly and non-selectable listview should not have hover state. ([#4452](https://github.com/infor-design/enterprise/issues/4452))
- `[Lookup]` Fixed a bug where the filter header together with the checkbox column is not properly align. ([#3774](https://github.com/infor-design/enterprise/issues/3774))
- `[MenuButton]` Removed the menubutton component sections as its not really a component, info on it can be found under buttons in the MenuButton examples. ([#4416](https://github.com/infor-design/enterprise/issues/4416))
- `[Message]` Added support for lists in the message, also fixed a problem when doing so, with screen readers. ([#4400](https://github.com/infor-design/enterprise/issues/4400))
- `[Message]` Added the `noRefocus` setting that will feed through to the modal. ([#4507](https://github.com/infor-design/enterprise/issues/4507))
- `[Splitter]` Added missing audible labels in splitter collapse button and splitter handle. ([#4404](https://github.com/infor-design/enterprise/issues/4404))
- `[Tabs Module]` Fixed a bug where tab items were not centered correctly in uplift theme. ([#4538](https://github.com/infor-design/enterprise/issues/4538))
- `[Treemap]` Fixed a bug where small slices may show a "tip" below the chart. ([#2794](https://github.com/infor-design/enterprise/issues/2794))

(56 Issues Solved This Release, Backlog Enterprise 185, Backlog Ng 42, 1082 Functional Tests, 1612 e2e Tests)<|MERGE_RESOLUTION|>--- conflicted
+++ resolved
@@ -2,17 +2,10 @@
 
 ## v4.91.0
 
-<<<<<<< HEAD
 ## v4.91.0 Fixes
 
 - `[Charts]` Improved the positioning of chart legend color. ([#8159](https://github.com/infor-design/enterprise/issues/8159))
-=======
-## v4.91.0 Features
-
-## v4.91.0 Fixes
-
 - `[Dropdown]` Fixed a bug where list is broken when empty icon is in the first option. ([#8105](https://github.com/infor-design/enterprise/issues/8105))
->>>>>>> 7b03071b
 
 ## v4.90.0
 
