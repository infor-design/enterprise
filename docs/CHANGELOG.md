--- conflicted
+++ resolved
@@ -5,11 +5,8 @@
 ## v4.82.0 Fixes
 
 - `[Tabs]` Fixed the alignment of focus in RTL view. ([#6992](https://github.com/infor-design/enterprise/issues/6992))
-<<<<<<< HEAD
 - `[Timeline]` Fixed the alignment when timeline is inside a card. ([#7278](https://github.com/infor-design/enterprise/issues/7278))
-=======
 - `[Tabs Header]` Fixed the alignment of close button. ([#7273](https://github.com/infor-design/enterprise/issues/7273))
->>>>>>> d4d4726c
 
 ## v4.81.0
 
