--- conflicted
+++ resolved
@@ -20,11 +20,8 @@
 - `[Lookup]` Fixed an issue where readonly lookups showed up as enabled. ([#5149](https://github.com/infor-design/enterprise/issues/5149))
 - `[Multiselect]` Fixed a bug where the position of dropdown list was not correct when selecting multiple items on mobile. ([#5021](https://github.com/infor-design/enterprise/issues/5021))
 - `[Password]` Changed the password reveal feature to not use `text="password"` and use css instead. This makes it possible to hide autocomplete. ([#5098](https://github.com/infor-design/enterprise/issues/5098))
-<<<<<<< HEAD
 - `[Tabs]` Fixed a bug where where if urls contain a href with a forward slash (paths), then this would error. Note that in this situation you need to make sure the tab panel is linked without the hash. ([#5014](https://github.com/infor-design/enterprise/issues/5014))
-=======
 - `[Tabs]` Added support to sortable drag and drop tabs. Non touch devices it good with almost every type of tabs `Module`, `Vertical`, `Header`, `Scrollable` and `Regular`. For touch devices only support with `Module` and `Vertical` Tabs. ([#4520](https://github.com/infor-design/enterprise/issues/4520))
->>>>>>> c87a4825
 - `[Toast]` Fixed a bug where toast message were unable to drag down to it's current position when `position` sets to 'bottom right'. ([#5015](https://github.com/infor-design/enterprise/issues/5015))
 - `[Toolbar]` Add fix for invisible inputs in the toolbar. ([#5122](https://github.com/infor-design/enterprise/issues/v))
 - `[Tree]` Added api support for collapse/expand node methods. ([#4707](https://github.com/infor-design/enterprise/issues/4707))
