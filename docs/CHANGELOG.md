--- conflicted
+++ resolved
@@ -36,7 +36,6 @@
 - `[Datepicker]` Fixed an issue where AM/PM could not be set in hi-IN locale. ([#3474](https://github.com/infor-design/enterprise/issues/3474))
 - `[Datepicker]` Fixed an issue where change would fire twice or when the value is still blank. ([#3423](https://github.com/infor-design/enterprise/issues/3423))
 - `[Datepicker]` Fixed an issue where time would be reset to 12:00 AM when setting the time and clicking today. ([#3202](https://github.com/infor-design/enterprise/issues/3202))
-<<<<<<< HEAD
 - `[Editor]` Added ui updates to the toolbar in uplift (vibrant mode) and minor style fixes. ([#3577](https://github.com/infor-design/enterprise/issues/3577))
 - `[Editor]` Fixed a width change when toggle source view when the editor is on a modal, this is also based on UI feedback that the switch was confusing, so we now disable the buttons. ([#3594](https://github.com/infor-design/enterprise/issues/3594))
 - `[Editor]` Fixed an issue where bullet and number lists could not be converted to headings and regular text with the font picker. ([#2679](https://github.com/infor-design/enterprise/issues/2679))
@@ -44,11 +43,9 @@
 - `[Editor]` Fixed an issue where the dirty events did not fire changing the source view. ([#3598](https://github.com/infor-design/enterprise/issues/3598))
 - `[Editor]` Adding missing bottom spacing under heading elements. ([#3288](https://github.com/infor-design/enterprise/issues/3288))
 - `[Field Filter]` Fixed an issue where switching to In Range filter type with a value in the field was causing an error. ([#3515](https://github.com/infor-design/enterprise/issues/3515))
-=======
 - `[Datepicker]` Fixed popover height and datepicker layout on mobile view. ([#2569](https://github.com/infor-design/enterprise/issues/3569))
 - `[Editor]` Added a font color for rest/none swatch. ([#2035](https://github.com/infor-design/enterprise/issues/2035))
 - `[Field Filter]` Fixed an issue where switching to In Range filter type with a value in the field was causesing an error. ([#3515](https://github.com/infor-design/enterprise/issues/3515))
->>>>>>> 554f30ce
 - `[Field Filter]` Fixed an issue where date range was not working after using other filter. ([#2764](https://github.com/infor-design/enterprise/issues/2764))
 - `[Masthead]` Fixed layout and color issues in uplift theme. ([#3526](https://github.com/infor-design/enterprise/issues/3526))
 - `[Modal]` Fixed an iOS bug where after opening several Modals/Messages, it would occasionally be impossible to scroll a scrollable page area. ([#3389](https://github.com/infor-design/enterprise/issues/3389))
