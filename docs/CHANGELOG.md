--- conflicted
+++ resolved
@@ -74,11 +74,8 @@
 - `[Scatter Plot]` Fixed the incorrect color on the tooltips. ([#1066](https://github.com/infor-design/enterprise/issues/1066))
 - `[Stepprocess]` Fixed an issue where a newly enabled step is not shown. ([#2391](https://github.com/infor-design/enterprise/issues/2391))
 - `[Tabs]` Fixed the more tabs button to style as disabled when the tabs component is disabled. ([#2347](https://github.com/infor-design/enterprise/issues/2347))
-<<<<<<< HEAD
 - `[Tabs]` Added the select method inside the hide method to ensure proper focusing of the selected tab. ([#2346](https://github.com/infor-design/enterprise/issues/2346))
-=======
 - `[Tabs]` Added an independent count for adding new tabs and their associated IDs to prevent duplication. ([#2345](https://github.com/infor-design/enterprise/issues/2345))
->>>>>>> a6721668
 
 ### v4.20.0 Chores & Maintenance
 
