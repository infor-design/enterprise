--- conflicted
+++ resolved
@@ -6,12 +6,9 @@
 
 ## v4.89.0 Fixes
 
-<<<<<<< HEAD
 - `[Datagrid]` Fixed the position of empty message without icon in the datagrid. ([#7854](https://github.com/infor-design/enterprise/issues/7854))
-=======
 - `[Module Nav]` Fixed a bug where the accordion in the page container inherited module nav accordion styles. ([#8040](https://github.com/infor-design/enterprise/issues/7884))
 - `[Spinbox]` Adjusted spinbox wrapper sizing to stop increment button from overflowing in classic. ([#7988](https://github.com/infor-design/enterprise/issues/7988))
->>>>>>> cce710df
 
 ## v4.88.0
 
