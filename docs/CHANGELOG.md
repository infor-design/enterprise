--- conflicted
+++ resolved
@@ -4,11 +4,8 @@
 
 ### v4.31.0 Fixes
 
-<<<<<<< HEAD
+- `[Application Menu]` Fixed a bug where the border top color is wrong in uplift dark and high contrast theme. ([#4042](https://github.com/infor-design/enterprise/issues/4042))
 - `[Datagrid]` Fixed an issue where the tooltip for tree grid was not working properly. ([#827](https://github.com/infor-design/enterprise-ng/issues/827))
-=======
-- `[Application Menu]` Fixed a bug where the border top color is wrong in uplift dark and high contrast theme. ([#4042](https://github.com/infor-design/enterprise/issues/4042))
->>>>>>> 8654423b
 
 ## v4.30.0
 
