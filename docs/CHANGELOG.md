--- conflicted
+++ resolved
@@ -11,11 +11,8 @@
 ### v4.24.0 Features
 
 - `[Datagrid]` Added support to get only changed values as return array for get modified rows method. ([#2958](https://github.com/infor-design/enterprise/issues/2958))
-<<<<<<< HEAD
 - `[Editor]` Replaced the `h3` and `h4` buttons with a more robust Fontpicker component. ([#2722](https://github.com/infor-design/enterprise/issues/2722))
-=======
 - `[Spinbox]` Standardized Spinbox field sizes to match other input field sizes, added responsive form (fluid) functionality for Spinbox, and reworked the standard size of the Spinbox to match other form fields. ([#1344](https://github.com/infor-design/enterprise/issues/1344))
->>>>>>> f03e48dd
 
 ### v4.24.0 Fixes
 
