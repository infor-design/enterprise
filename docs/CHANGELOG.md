--- conflicted
+++ resolved
@@ -8,13 +8,10 @@
 
 ### v4.25.0 Fixes
 
-<<<<<<< HEAD
 - `[About]` Added further indication for Microsoft Edge Chrome next to the underlying chrome version. ([#3073](https://github.com/infor-design/enterprise/issues/3073))
 - `[About]` Fixed a bug where the browser language was shown as the locale name, we now show browser language and IDs language and locale separate. ([#2913](https://github.com/infor-design/enterprise/issues/2913))
 - `[About]` Fixed a bug where the OS version was duplicated. ([#1650](https://github.com/infor-design/enterprise/issues/1650))
-=======
 - `[Datagrid]` Fixed an issue where time picker filter trigger icon and text was overlapping. ([#3062](https://github.com/infor-design/enterprise/issues/3062))
->>>>>>> 1daec4f8
 - `[Datagrid]` Fixed a bug where floating point math would cause the grouping sum aggregator to round incorrectly. ([#3233](https://github.com/infor-design/enterprise/issues/3233))
 - `[Tabs]` Fixed an issue where scroll was not working on mobile view for scrollable-flex layout. ([#2931](https://github.com/infor-design/enterprise/issues/2931))
 
