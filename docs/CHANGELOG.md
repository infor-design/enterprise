# What's New with Enterprise

## v4.63.0 Fixes

<<<<<<< HEAD
- `[Listview]` Change the font size of heading, subheading, and micro in Listview Component. ([#4996](https://github.com/infor-design/enterprise/issues/4996))
=======
- `[Datepicker]` Fix a bug on setValue() when pass an empty string for clearing field. ([#6168](https://github.com/infor-design/enterprise/issues/6168))

## v4.63.0 Features

- `[File Upload]` Added close button on file error message ([#6229](https://github.com/infor-design/enterprise/issues/6229))

## v4.62.0
>>>>>>> 09f0e58c

## v4.62.0 Features

- `[Datagrid]` Added tooltip for fallback image. ([#6178](https://github.com/infor-design/enterprise/issues/6178))
- `[Datepicker]` Added legend load for datepicker. ([NG#1261](https://github.com/infor-design/enterprise-ng/issues/1261))
- `[File Upload]` Added setFailed status ([#5671](https://github.com/infor-design/enterprise/issues/5671))
- `[Icon]` Created a puppeteer script for the new launch icon. ([#5854](https://github.com/infor-design/enterprise/issues/5854))
- `[Icon]` Created a puppeteer script for the new mobile icon. ([#6199](https://github.com/infor-design/enterprise/issues/6199))
- `[Listview]` Added filters in Listview Component. ([#6007](https://github.com/infor-design/enterprise/issues/6007))
- `[Spinbox]` Created a puppeteer script for Spinbox Field sizes on mobile. ([#5843](https://github.com/infor-design/enterprise/issues/5843))
- `[ToolbarFlex]` Allow toolbar flex navigation buttons to have notification badge. ([NG#1235](https://github.com/infor-design/enterprise-ng/issues/1235))

## v4.62.0 Fixes

- `[ApplicationMenu]` Remove a Safari-specific style rule the misaligns the button svg arrow. ([#5722](https://github.com/infor-design/enterprise/issues/5722))
- `[Arrange]` Fix an alignment issue in the demo app. ([#5281](https://github.com/infor-design/enterprise/issues/5281))
- `[Calendar]` Fix day of the week to show three letters as default in range calendar. ([#6193](https://github.com/infor-design/enterprise/issues/6193))
- `[ContextualActionPanel]` Fix an issue with the example page where the Contextual Action Panel is not initialized on open. ([#6065](https://github.com/infor-design/enterprise/issues/6065))
- `[ContextualActionPanel]` Remove unnecessary markup injection behavior from example. ([#6065](https://github.com/infor-design/enterprise/issues/6065))
- `[Datagrid]` Fixed a regression bug where the datepicker icon button and time value upon click were misaligned. ([#6198](https://github.com/infor-design/enterprise/issues/6198))
- `[Datagrid]` Show pagesize selector even in hidePagerOnOnePage mode ([#3706](https://github.com/infor-design/enterprise/issues/3706))
- `[Datagrid]` Corrected a filter type in a demo app page. ([#5497](https://github.com/infor-design/enterprise/issues/5497))
- `[Datagrid]` Remove widths in demo app page to prevent truncation of column. ([#5495](https://github.com/infor-design/enterprise/issues/5495))
- `[Datagrid]` Fixed a regression bug where the datepicker icon button and time value upon click were misaligned. ([#6198](https://github.com/infor-design/enterprise/issues/6198))
- `[Dropdown]` Fixed multiple accessibility issues with multiselect dropdown. ([#6075](https://github.com/infor-design/enterprise/issues/6075))
- `[Dropdown]` Fixed an overflow issue on Windows 10 Chrome. ([#4940](https://github.com/infor-design/enterprise/issues/4940))
- `[Editor]` Fix on editor changing text in another editor. ([NG#1232](https://github.com/infor-design/enterprise-ng/issues/1232))
- `[FileUploadAdvanced]` Fixed a missing link in french locale. ([#6226](https://github.com/infor-design/enterprise/issues/6226))
- `[Homepage]` Fixed instability of the visual tests. ([#6179](https://github.com/infor-design/enterprise/issues/6179))
- `[Lookup]` Remove unnecessary filter from example page. ([#5677](https://github.com/infor-design/enterprise/issues/5677))
- `[Modal]` Updated close method that will close even if there are subcomponents opened. ([#6048](https://github.com/infor-design/enterprise/issues/6048))
- `[Modal]` Fix a demo app issue where the proper settings were not added to the required key in the validation object. ([#5571](https://github.com/infor-design/enterprise/issues/5571))
- `[Searchfield]` Fix on searchfield categories where popup wrapper gets duplicated whenever update is called. ([NG#1186](https://github.com/infor-design/enterprise-ng/issues/1186))
- `[Searchfield/Header]` Enhanced the font colors, background colors for the searchfield inside of the header & subheader. ([#6047](https://github.com/infor-design/enterprise/issues/6047))
- `[Tabs]` Fix a bug where tabs indicator is not properly aligned in RTL. ([#6068](https://github.com/infor-design/enterprise/issues/6068))
- `[Tabs/Module]` Fixed a bug the personalization color was the same as the tab color. ([#6236](https://github.com/infor-design/enterprise/issues/6236))
- `[Tag]` Fix on tag text not showing when placed inside a popover. ([#6092](https://github.com/infor-design/enterprise/issues/6092))
- `[Toolbar]` Fixed an issue where the input disappears in toolbar at mobile size. ([#5388](https://github.com/infor-design/enterprise/issues/5388))
- `[Tooltip]` Fixed the `maxWidth` setting to work properly. ([#6100](https://github.com/infor-design/enterprise/issues/6100))
- `[Widget]` Fix on drag image including the overflow area. ([NG#1216](https://github.com/infor-design/enterprise-ng/issues/1216))

(47 Issues Solved This Release, Backlog Enterprise 187, Backlog Ng 37, 1101 Functional Tests, 1574 e2e Tests, 293 Puppeteer Tests)

## v4.61.1

## v4.61.1 Fixes

- `[Datagrid]` Fixed a regression bug where the datepicker icon button and time value upon click were misaligned. ([#6198](https://github.com/infor-design/enterprise/issues/6198))
- `[Tag]` Fix on tag text not showing when placed inside a popover. ([#6092](https://github.com/infor-design/enterprise/issues/6092))
- `[Tooltip]` Fixed the `maxWidth` setting to work properly. ([#6100](https://github.com/infor-design/enterprise/issues/6100))
- `[Widget]` Fix on drag image including the overflow area. ([NG#1216](https://github.com/infor-design/enterprise-ng/issues/1216))

## v4.61.0 Features

- `[ApplicationMenu]` Converted protractor test suites to puppeteer. ([#5835](https://github.com/infor-design/enterprise/issues/5835))
- `[Bar]` Fixed an issue with legend text overlapping. ([#6113](https://github.com/infor-design/enterprise/issues/6113)
- `[Bar]` Converted protractor test suites to puppeteer. ([#5838](https://github.com/infor-design/enterprise/issues/5838)
- `[Bar Stacked]` Converted protractor test suites to puppeteer. ([#5840](https://github.com/infor-design/enterprise/issues/5840))
- `[ContextualActionPanel]` Added setting for cssClass option. ([#1215](https://github.com/infor-design/enterprise-ng/issues/1215))
- `[Datagrid]` Added visual test for responsive view with puppeteer. ([#5844](https://github.com/infor-design/enterprise/issues/5844))
- `[Datagrid]` Changed where image events are added. ([#5442](https://github.com/infor-design/enterprise/issues/5442))
- `[Datepicker]` Added setting in datepicker where you can disable masking input. ([#6080](https://github.com/infor-design/enterprise/issues/6080))
- `[Editor]` Fix a bug where dirty tracker is not reset when using lots of new line in Edge. ([#6032](https://github.com/infor-design/enterprise/issues/6032))
- `[Card]` Fix a memory leak on events. ([#6155](https://github.com/infor-design/enterprise/issues/6155))
- `[Card]` Create a Puppeteer Script for Actionable Button Card ([#6062](https://github.com/infor-design/enterprise/issues/6062))
- `[General]` Added jest image snapshot for visual regression testing with puppeteer. ([#6105](https://github.com/infor-design/enterprise/issues/6105))
- `[General]` Removed global inline function that adds disabled labels to disabled inputs. ([#6131](https://github.com/infor-design/enterprise/issues/6131))
- `[Hierarchy]` Converted the old protractor e2e test suites to puppeteer tests. ([#5833](https://github.com/infor-design/enterprise/issues/5833))
- `[Homepage]` Added homepage puppeteer test scripts and snapshots. ([#5831](https://github.com/infor-design/enterprise/issues/5831))
- `[Icons]` Design removed some deprecated icons. If you are using `info-field` -> should use `icon-info`. If you are using `info-field-solid` -> should use `icon-info-alert`. If you are using `info-field-alert` -> should use `icon-info-alert`. ([#6091](https://github.com/infor-design/enterprise/issues/6091))
- `[Icons]` Update icon design for `icon-mobile`. ([#6144](https://github.com/infor-design/enterprise/issues/6144))
- `[Locale]` Refined some Latvian translations. ([#5969](https://github.com/infor-design/enterprise/issues/5969))
- `[Locale]` Refined some Lithuanian translations. ([#5960](https://github.com/infor-design/enterprise/issues/5960))
- `[Locale]` Refined some Filipino translations. ([#5864](https://github.com/infor-design/enterprise/issues/5864))
- `[Locale]` Refined some Japanese translations. ([#6115](https://github.com/infor-design/enterprise/issues/6115))
- `[Locale]` Added puppeteer script for PH translation ([#6150](https://github.com/infor-design/enterprise/pull/6150))
- `[Process Indicator]` Fixes a double line separator issue on Windows10 Chrome. ([#5997](https://github.com/infor-design/enterprise/issues/5997))
- `[Swipe-action]` Added a Puppeteer Script for Swipe Container. ([#6129](https://github.com/infor-design/enterprise/issues/6129))
- `[Tag]` The dismiss button was missing a button type causing the form to submit. ([#6149](https://github.com/infor-design/enterprise/issues/6149))

## v4.61.0 Fixes

- `[Column Grouped]` Fix an issue where columns with small values were floating above the baseline axis. ([#6109](https://github.com/infor-design/enterprise/issues/6109))
- `[Chart]` Fix collision of legend text and color block. ([#6113](https://github.com/infor-design/enterprise/issues/6113))
- `[ContextualActionPanel]` Fixed UI issues where the toolbars inside of the body moved to the CAPs header instead of retaining to its original place. ([#6041](https://github.com/infor-design/enterprise/issues/6041))
- `[ContextualActionPanel]` Update and fix example-markup page to a working example. ([#6065](https://github.com/infor-design/enterprise/issues/6065))
- `[Datagrid]` Fix a bug in timepicker inside datagrid where hours is reset 0 when changing it to 12. ([#6076](https://github.com/infor-design/enterprise/issues/6076))
- `[Datagrid]` Fix on value not shown in lookup cell in safari. ([#6003](https://github.com/infor-design/enterprise/issues/6003))
- `[Datagrid]` Fix a bug in datagrid where text is align right when using mask options in filter. ([#5999](https://github.com/infor-design/enterprise/issues/5999))
- `[Datagrid]` Fix a bug in datagrid where datepicker range having an exception when having values before changing to range type. ([#6008](https://github.com/infor-design/enterprise/issues/6008))
- `[Datepicker]` Fix on the flickering behavior when range datepicker is shown. ([#6098](https://github.com/infor-design/enterprise/issues/6098))
- `[Dropdown]` Fix on dropdown multiselect where change event is not triggered when clicking X. ([#6098](https://github.com/infor-design/enterprise/issues/6098))
- `[Editor]` Fix a bug in editor where CTRL-H (add hyperlink) breaks the interface. ([#6015](https://github.com/infor-design/enterprise/issues/6015))
- `[Modal]` Changed maximum modal width. ([#6024](https://github.com/infor-design/enterprise/issues/6024))
- `[Dropdown]` Fix a misaligned input in Classic Theme in Firefox. ([#6096](https://github.com/infor-design/enterprise/issues/6096))
- `[Dropdown]` Fix an issue specific to Windows 10 and Chrome where entering a capital letter (Shift + T, e.g.) after opening the dropdown does not focus the entry associated with the letter pressed. ([#6069](https://github.com/infor-design/enterprise/issues/6069))
- `[Dropdown]` Fix on dropdown multiselect where change event is not triggered when clicking X. ([#6098](https://github.com/infor-design/enterprise/issues/6098))
- `[Donut]` Fix center tooltip showing on wrong donut chart when multiple donut charts. ([#6103](https://github.com/infor-design/enterprise/issues/6103))
- `[Editor]` Fix a bug in editor where CTRL-H (add hyperlink) breaks the interface. ([#6015](https://github.com/infor-design/enterprise/issues/6015))
- `[Hyperlinks]` Remove margin and padding from hyperlinks. ([#5991](https://github.com/infor-design/enterprise/issues/5991))
- `[Masthead]` Remove actions button from header in example page. ([#5959](https://github.com/infor-design/enterprise/issues/5959))
- `[Searchfield]` Fix a bug in NG where searchfield is in full width even when it's collapsible. ([NG#1225](https://github.com/infor-design/enterprise-ng/issues/1225))
- `[Spinbox]` Spinbox should update to correct value when Enter is pressed. ([#6036](https://github.com/infor-design/enterprise/issues/6036))
- `[Tabs]` Fixed a bug where the tabs container is focused in Windows10 on Firefox. ([#6110](https://github.com/infor-design/enterprise/issues/6110))
- `[Tabs Module]` Fixes a misaligned search field close button icon. ([#6126](https://github.com/infor-design/enterprise/issues/6126))
- `[Timepicker]` Fix a bug in timepicker where hours reset to 1 when changing period. ([#6049](https://github.com/infor-design/enterprise/issues/6049))
- `[Timepicker]` Fix a bug in timepicker where hours is not properly created when changing from AM/PM. ([#6104](https://github.com/infor-design/enterprise/issues/6104))

(41 Issues Solved This Release, Backlog Enterprise 198, Backlog Ng 38, 1100 Functional Tests, 1635 e2e Tests, 321 Puppeteer Tests)

## v4.60.3

## v4.60.3 Fixes

- `[Tabs/Module]` Fixed a bug the personalization color was the same as the tab color. ([#6236](https://github.com/infor-design/enterprise/issues/6236))

## v4.60.2

## v4.60.2 Fixes

- `[Datagrid]` Fixed a regression bug where the datepicker icon button and time value upon click were misaligned. ([#6198](https://github.com/infor-design/enterprise/issues/6198))

## v4.60.1 Fixes

- `[Column Grouped]` Fix an issue where columns with small values were floating above the baseline axis. ([#6109](https://github.com/infor-design/enterprise/issues/6109))
- `[Datepicker]` Added setting in datepicker where you can disable masking input. ([#6080](https://github.com/infor-design/enterprise/issues/6080))
- `[Datagrid]` Fix a bug in timepicker inside datagrid where hours is reset 0 when changing it to 12. ([#6076](https://github.com/infor-design/enterprise/issues/6076))
- `[Datagrid]` Fix on value not shown in lookup cell in safari. ([#6003](https://github.com/infor-design/enterprise/issues/6003))
- `[Donut]` Fix center tooltip showing on wrong donut chart when multiple donut charts. ([#6103](https://github.com/infor-design/enterprise/issues/6103))
- `[Dropdown]` Fix an issue specific to Windows 10 and Chrome where entering a capital letter (Shift + T, e.g.) after opening the dropdown does not focus the entry associated with the letter pressed. ([#6069](https://github.com/infor-design/enterprise/issues/6069))
- `[Dropdown]` Fix a misaligned input in Classic Theme in Firefox. ([#6096](https://github.com/infor-design/enterprise/issues/6096))
- `[General]` Removed global inline function that adds disabled labels to disabled inputs. ([#6131](https://github.com/infor-design/enterprise/issues/6131))
- `[Tabs]` Fixed a bug where the tabs container is focused in Windows10 on Firefox. ([#6110](https://github.com/infor-design/enterprise/issues/6110))
- `[Timepicker]` Fix a bug in timepicker where hours reset to 1 when changing period. ([#6049](https://github.com/infor-design/enterprise/issues/6049))
- `[Timepicker]` Fix a bug in timepicker where hours is not properly created when changing from AM/PM. ([#6104](https://github.com/infor-design/enterprise/issues/6104))

## v4.60.0 Features

- `[Application Menu]` Added puppeteer tests for resizable application menu. ([#5755](https://github.com/infor-design/enterprise/issues/5755))
- `[Badges]` Update styling of badges. ([#5608](https://github.com/infor-design/enterprise/issues/5608))
- `[Badges/Tags]` Corrected the colors of badges/tags for better accessibility contrast. ([#5673](https://github.com/infor-design/enterprise/issues/5673))
- `[Button]` Fix a bug where updated settings not properly rendering disabled state. ([#5928](https://github.com/infor-design/enterprise/issues/5928))
- `[Calendar]` Added puppeteer script for event colors and legend. ([#6084](https://github.com/infor-design/enterprise/pull/6084))
- `[Card]` Added actionable button card by using `<button>` or `<a>` tags. ([#5768](https://github.com/infor-design/enterprise/issues/5768))
- `[Card]` Added actionable button card by using `<button>` or `<a>` tags. ([#5768](https://github.com/infor-design/enterprise/issues/5768))
- `[Datagrid]` Fix a will add a setting in column to toggle the clearing of cells. ([#5849](https://github.com/infor-design/enterprise/issues/5849))
- `[Dropdown]` Create a Puppeteer Script for Enter key opens dropdown list, when it should only be used to select items within an open list. ([#5842](https://github.com/infor-design/enterprise/issues/5842))
- `[Fileupload]` Added puppeteer test to check that progress bar is present when uploading a file. ([#5808](https://github.com/infor-design/enterprise/issues/5808))
- `[Monthview]` Added ability to update legend on month change. ([#5988](https://github.com/infor-design/enterprise/issues/5988))
- `[Popupmenu]` Correctly position dismissible close icon inside Popupmenu. ([#6083](https://github.com/infor-design/enterprise/issues/6083))
- `[Swipe Container]` Added mobile enhancements and style changes. ([#5615](https://github.com/infor-design/enterprise/issues/5615))
- `[Tooltip]` Converted the tooltip protractor test suites to puppeteer. ([#5830](https://github.com/infor-design/enterprise/issues/5830))

## v4.60.0 Fixes

- `[About/Form]` Fixed a translation issue where there's a space before the colon that is incorrect in French Locales. ([#5817](https://github.com/infor-design/enterprise/issues/5817))
- `[About]` Added event exposure in about component. ([NG#1124](https://github.com/infor-design/enterprise-ng/issues/1124))
- `[Actionsheet]` Fixed an Angular issue where the `renderRootElems` method was not re-rendered when going to other action sheet test pages due to SPA routing concept. ([NG#1188](https://github.com/infor-design/enterprise-ng/issues/1188))
- `[Calendar]` Fixed an issue where you could not have more than one in the same page. ([#6042](https://github.com/infor-design/enterprise/issues/6042))
- `[Column]` Fix a bug where bar size is still showing even the value is zero in column chart. ([#5911](https://github.com/infor-design/enterprise/issues/5911))
- `[Datagrid]` Fix a bug where targeted achievement colors are not displaying correctly when using other locales. ([#5972](https://github.com/infor-design/enterprise/issues/5972))
- `[Datagrid]` Fix a bug in datagrid where filterable headers cannot be tab through in modal. ([#5735](https://github.com/infor-design/enterprise/issues/5735))
- `[Datagrid]` Fix a bug in datagrid where stretch column last broke and the resize would loose the last column. ([#6063](https://github.com/infor-design/enterprise/issues/6063))
- `[Datagrid]` Fix a bug where leading spaces not triggering dirty indicator in editable data cell. ([#5927](https://github.com/infor-design/enterprise/issues/5927))
- `[Datagrid]` Fix Edit Input Date Field on medium row height in Datagrid. ([#5955](https://github.com/infor-design/enterprise/issues/5955))
- `[Datagrid]` Fixed close icon alignment on mobile viewport. ([#6023](https://github.com/infor-design/enterprise/issues/6023))
- `[Datagrid]` Fixed close icon alignment on mobile viewport, Safari browser. ([#5946](https://github.com/infor-design/enterprise/issues/5946))
- `[Datagrid]` Fixed UI alignment of close icon button on mobile view. ([#5947](https://github.com/infor-design/enterprise/issues/5947))
- `[Datagrid]` Fixed file upload icon alignment in datagrid. ([#5846](https://github.com/infor-design/enterprise/issues/5846))
- `[Datepicker]` Fix on initial range values not showing in datepicker. ([NG#1200](https://github.com/infor-design/enterprise-ng/issues/1200))
- `[Dropdown]` Fixed a regression bug where pressing function keys while the dropdown has focus causes letters to be typed. ([#4976](https://github.com/infor-design/enterprise/issues/4976))
- `[Editor]` Changed selector for for image value selection from id to name. ([#5915](https://github.com/infor-design/enterprise/issues/5915))
- `[Editor]` Fix a bug which changes the approach intended by the user after typing in editor. ([#5937](https://github.com/infor-design/enterprise/issues/5937))
- `[Editor]` Fix a bug which clears list format when it's not part of the selected text. ([#5592](https://github.com/infor-design/enterprise/issues/5592))
- `[Editor]` Changed language on the link dialog to use the term "link" for better translations. ([#5987](https://github.com/infor-design/enterprise/issues/5987))
- `[Export]` Added data sanitization in Export to CSV. ([#5982](https://github.com/infor-design/enterprise/issues/5982))
- `[Field Options]` Fixed UI alignment of close icon button (searchfield) in Field Options. ([#5983](https://github.com/infor-design/enterprise/issues/5983))
- `[General]` Fixed several memory leaks with the attached data object. ([#6020](https://github.com/infor-design/enterprise/issues/6020))
- `[Header]` Fixed a regression bug where the buttonset was not properly aligned correctly. ([#6039](https://github.com/infor-design/enterprise/issues/6039))
- `[Icon]` Fixed the translate icon so it can take a color, fixed the tag icon as it was rendered oddly. ([#5870](https://github.com/infor-design/enterprise/issues/5870))
- `[Listbuilder]` Fix on disable bug: Will not enable on call to enable() after disable() twice. ([#5885](https://github.com/infor-design/enterprise/issues/5885))
- `[Locale]` Changed the text from Insert Anchor to Insert Hyperlink. Some translations my still reference anchor until updated from the translation team. ([#5987](https://github.com/infor-design/enterprise/issues/5987))
- `[Modal]` Fixed a bug on hidden elements not focusable when it is turned visible. ([#6086](https://github.com/infor-design/enterprise/issues/6086))
- `[Modal]` Fixed a regression bug where elements inside of the tab panel were being disabled when its `li` tab is not selected (is-selected class) initially. ([NG#1210](https://github.com/infor-design/enterprise-ng/issues/1210))
- `[Searchfield]` Fixed UI alignment of close icon button (searchfield) in Datagrid. ([#5954](https://github.com/infor-design/enterprise/issues/5954))
- `[Tabs Module]` Fixed UI alignment of close icon button on mobile view([#5951](https://github.com/infor-design/enterprise/issues/5951))
- `[Tooltip]` Fixed a bug where the inner html value of the tooltip adds unnecessary whitespace and new line when getting the text value. ([#6059](https://github.com/infor-design/enterprise/issues/6059))

(52 Issues Solved This Release, Backlog Enterprise 222, Backlog Ng 35, 1100 Functional Tests, 1695 e2e Tests, 263 Puppeteer Tests)

## v4.59.4 Fixes

- `[Modal]` Reverted problematic issue. ([#6086](https://github.com/infor-design/enterprise/issues/6086))

## v4.59.3 Fixes

- `[Modal]` Fixed a bug on hidden elements not focusable when it is turned visible. ([#6086](https://github.com/infor-design/enterprise/issues/6086))

## v4.59.2 Fixes

- `[Calendar]` Fixed an issue where you could not have more than one in the same page. ([#6042](https://github.com/infor-design/enterprise/issues/6042))
- `[Header]` Fixed a regression bug where the buttonset was not properly aligned correctly. ([#6039](https://github.com/infor-design/enterprise/issues/6039))

## v4.59.1 Fixes

- `[Modal]` Fixed a regression bug where elements inside of the tab panel were being disabled when its `li` tab is not selected (is-selected class) initially. ([NG#1210](https://github.com/infor-design/enterprise-ng/issues/1210))

## v4.59.0 Markup Changes

- `[About]` Changed the OS Version to not show the version. This is because this information is incorrect and the correct information is no longer given by newer versions of Operating systems in any browser. or this reason the version is removed from the OS field on the about dialog. ([#5813](https://github.com/infor-design/enterprise/issues/5813))

## v4.59.0 Fixes

- `[Calendar]` Added an option to configure month label to use abbreviation and changed month label to display on the first day of the months rendered in calendar. ([#5941](https://github.com/infor-design/enterprise/issues/5941))
- `[Calendar]` Fixed the personalize column checkbox not syncing when having two datagrids. ([#5859](https://github.com/infor-design/enterprise/issues/5859))
- `[Cards]` Added focus state on selected cards. ([#5684](https://github.com/infor-design/enterprise/issues/5684))
- `[Colorpicker]` Fixed a bug where the red diagonal line that goes beyond its border when field-short/form-layout-compact is used. ([#5744](https://github.com/infor-design/enterprise/issues/5744))
- `[Datagrid]` Fixed a bug where the maskOptions function is never called when the grid has filtering. ([#5847](https://github.com/infor-design/enterprise/issues/5847))
- `[Calendar]` Fixed the personalize column checkbox not syncing when having two datagrids. ([#5859](https://github.com/infor-design/enterprise/issues/5859))
- `[Fieldset]` Implemented design improvements. ([#5638](https://github.com/infor-design/enterprise/issues/5638))
- `[Fileupload-Advanced]` Fixed a bug where it cannot add a new file after removing the old one. ([#5598](https://github.com/infor-design/enterprise/issues/5598))
- `[Datagrid]` Fixed a bug where the maskOptions function is never called when the grid has filtering. ([#5847](https://github.com/infor-design/enterprise/issues/5847))
- `[Datagrid]` Fixed a bug where fileupload value is undefined when trying to upload. ([#5846](https://github.com/infor-design/enterprise/issues/5846))
- `[Dropdown]` Clear search matches after an item is selected. ([#5632](https://github.com/infor-design/enterprise/issues/5632))
- `[Dropdown]` Shorten filter delay for single character entries. ([#5793](https://github.com/infor-design/enterprise/issues/5793))
- `[Fieldset]` Implemented design improvements. ([#5638](https://github.com/infor-design/enterprise/issues/5638))
- `[Linechart]` Added default values on line width and y-axis when data in dataset is blank. ([#1172](https://github.com/infor-design/enterprise-ng/issues/1172))
- `[Listview]` Fixed a bug where the alert icons in RTL were missing. ([#5827](https://github.com/infor-design/enterprise/issues/5827))
- `[Locale]` Fixed latvian translation for records per page. ([#5969](https://github.com/infor-design/enterprise/issues/5969))
- `[Locale]` Fixed latvian translation for Select All. ([#5895](https://github.com/infor-design/enterprise/issues/5895))
- `[Locale]` Capitalized the finnish translation for seconds. ([#5894](https://github.com/infor-design/enterprise/issues/5894))
- `[Locale]` Added missing translations for font picker. ([#5784](https://github.com/infor-design/enterprise/issues/5784))
- `[Modal]` Fixed a close button overlapped when title is long. ([#5795](https://github.com/infor-design/enterprise/issues/5795))
- `[Modal]` Modal exits if Escape key is pressed in datagrid. ([#5796](https://github.com/infor-design/enterprise/issues/5796))
- `[Modal]` Fixed modal focus issues with inline display none. ([#5875](https://github.com/infor-design/enterprise/issues/5875))
- `[Searchfield]` Fixed a bug where the close button icon is overlapping with the search icon in RTL. ([#5807](https://github.com/infor-design/enterprise/issues/5807))
- `[Spinbox]` Fixed a bug where the spinbox controls still show the ripple effect even it's disabled. ([#5719](https://github.com/infor-design/enterprise/issues/5719))
- `[Tabs]` Added the ability to set the position of counts via settings (top & bottom), removed the counts in spillover, and positioned the counts depending on the current locale. ([#5258](https://github.com/infor-design/enterprise/issues/5258))
- `[Toolbar]` Fixed an issue where things in the page get scrambled if you have a button with undefined ids. ([#1194](https://github.com/infor-design/enterprise-ng/issues/1194))

## v4.59.0 Features

- `[Calendar]` Modify validations to allow custom colors. ([#5743](https://github.com/infor-design/enterprise/issues/5743))
- `[Accordion]` Adjusted spacing and hitboxes for Mobile Enhancements. ([#5611](https://github.com/infor-design/enterprise/issues/5611))
- `[Area]` Converted the area protractor test suites to puppeteer. ([#5834](https://github.com/infor-design/enterprise/issues/5834))
- `[Cards]` Added mobile enhancements and style changes. ([#5609](https://github.com/infor-design/enterprise/issues/5609))
- `[Button]` Added test scripts for button. ([#5851](https://github.com/infor-design/enterprise/issues/5851))
- `[BusyIndicator]` Added hide event. ([#5794](https://github.com/infor-design/enterprise/issues/5794))
- `[Column]` Added example page for legend colors. ([#5761](https://github.com/infor-design/enterprise/issues/5761))
- `[Datagrid]` Added datagrid feature using arrow keys to select. ([#5713](https://github.com/infor-design/enterprise/issues/5713))
- `[Datagrid]` Added exportToCsv option for datagrid toolbar. ([#5786](https://github.com/infor-design/enterprise/issues/5786))
- `[Datagrid]` Added new event `filteroperatorchanged` to datagrid. ([#5899](https://github.com/infor-design/enterprise/issues/5899))
- `[File Upload]` Added puppeteer tests for file upload. ([#5808](https://github.com/infor-design/enterprise/issues/5808))
- `[Toolbar-Flex]` Added responsive design for searchfield with categories and basic searchfield. ([#5619](https://github.com/infor-design/enterprise/issues/5619))
- `[Timepicker]` Added settings in timepicker to limit the hours that can be selected. ([#5880](https://github.com/infor-design/enterprise/issues/5880))
- `[TrackDirty]` Converted the trackdirty protractor test suites to puppeteer. ([#5829](https://github.com/infor-design/enterprise/issues/5829))

(47 Issues Solved This Release, Backlog Enterprise 219, Backlog Ng 34, 1100 Functional Tests, 1692 e2e Tests, 179 Puppeteer Tests)

## v4.58.3 Fixes

- `[Datagrid]` Added new event `filteroperatorchanged` to datagrid. ([#5899](https://github.com/infor-design/enterprise/issues/5899))

## v4.58.2 Fixes

- `[Toolbar]` Fixed an issue where things in the page get scrambled if you have a button with undefined ids. ([#1194](https://github.com/infor-design/enterprise-ng/issues/1194))

## v4.58.1 Fixes

- `[Misc]` Fixed several security issues with xss (details hidden). ([#GSHA](https://github.com/infor-design/enterprise/security/advisories))

## v4.58.0 Features

- `[Accordion]` Added puppeteer tests for accordion. ([#5836](https://github.com/infor-design/enterprise/issues/5836))
- `[App Menu]` Fixed a bug causing re-invoke of the entire Application Menu and its child components whenever a new App Menu trigger is added to the stored `triggers` array. ([#5480](https://github.com/infor-design/enterprise/issues/5480))
- `[Actionsheet]` Added puppeteer tests for actionsheet. ([#5832](https://github.com/infor-design/enterprise/issues/5832))
- `[Column]` Added support to add a line chart in column-grouped. ([#4598](https://github.com/infor-design/enterprise/issues/4598))
- `[Column]` Added feature to rotate labels. ([#5773](https://github.com/infor-design/enterprise/issues/5773))
- `[Column Chart]` Added the ability to add axis labels in column-grouped chart. ([#5721](https://github.com/infor-design/enterprise/issues/5721))
- `[Datagrid]` Added option to format numbers and dates based on current locale. ([#5663](https://github.com/infor-design/enterprise/issues/5663))
- `[Slider]` Added support for tooltip to show on load in slider. ([#3747](https://github.com/infor-design/enterprise/issues/3747))

## v4.58.0 Fixes

- `[Modal]` Added option to disable primary trigger on field. ([#5728](https://github.com/infor-design/enterprise/issues/5728))
- `[Calendar]` Fix the header days where it should be seen when scrolled down. ([#5742](https://github.com/infor-design/enterprise/issues/5742))
- `[Datagrid]` Tab doesn't go to cells if cellNavigation is false. ([#5734](https://github.com/infor-design/enterprise/issues/5734))
- `[Calendar]` Fix the header days where it should be seen when scrolled down. ([#5742](https://github.com/infor-design/enterprise/issues/5742))
- `[Contextmenu/Popupmenu]` Fixed breaking of shared menu if a datagrid is present on the page. ([#5818](https://github.com/infor-design/enterprise/issues/5818))
- `[Datagrid]` Tab doesn't go to cells if cellNavigation is false. ([#5734](https://github.com/infor-design/enterprise/issues/5734))
- `[Dropdown]` Clear search matches after an item is selected. ([#5632](https://github.com/infor-design/enterprise/issues/5632))
- `[Locale]` Fix issue in parsing date when AM/PM comes first before Hours (a:hh:mm). ([#5129](https://github.com/infor-design/enterprise/issues/5129))
- `[Modal]` Added option to disable primary trigger on field. ([#5728](https://github.com/infor-design/enterprise/issues/5728))
- `[Searchfield]` Save input value when searchfield collapses but is not cleared via button click or key. ([#5792](https://github.com/infor-design/enterprise/issues/5792))
- `[Tabs]` Fixed regression bug where tabs are no longer working inside the modal. ([#5867](https://github.com/infor-design/enterprise/issues/5867))
- `[Tabs]` Fix focus indicator in Sink Page. ([#5714](https://github.com/infor-design/enterprise/issues/5714))
- `[Tabs-Vertical]` Fixed on Tabs Vertical Aria and Roles. ([#5712](https://github.com/infor-design/enterprise/issues/5712))
- `[Toolbar Searchfield]` Fixed the height the collapse button on a smaller viewport (`766px` and below). ([#5791](https://github.com/infor-design/enterprise/issues/5791))
- `[Lookup]` Rows are selected based on the initial values in the input field. ([#1132](https://github.com/infor-design/enterprise-ng/issues/1132))

(30 Issues Solved This Release, Backlog Enterprise 224, Backlog Ng 33, 1269 Functional Tests, 1689 e2e Tests, 167 Puppeteer Tests)

## v4.57.2 Fixes

- `[Misc]` Fixed several security issues with xss (details hidden). ([#GSHA](https://github.com/infor-design/enterprise/security/advisories))

## v4.57.1 Fixes

- `[Tabs]` Fixed regression bug where tabs are no longer working inside the modal. ([#5867](https://github.com/infor-design/enterprise/issues/5867))

## v4.57.0 Features

- `[Accordion]` Added the ability to have a notification badge in accordion headers. ([#5594](https://github.com/infor-design/enterprise/issues/5594))
- `[Breadcrumb]` Added hitbox styles for breadcrumb. ([#5408](https://github.com/infor-design/enterprise/issues/5408))
- `[Button]` Added the ability to have a hitbox. With this feature, it will have a better tapping/clicking on smaller devices. ([#5568](https://github.com/infor-design/enterprise/issues/5568))
- `[Button]` Added the ability to have a notification badge in buttons. ([#5594](https://github.com/infor-design/enterprise/issues/5594))
- `[Calendar]` Added hitbox option for calendar. ([#5602](https://github.com/infor-design/enterprise/issues/5602))
- `[Checkbox]` Added hitbox area styles for checkboxes. ([#5603](https://github.com/infor-design/enterprise/issues/5603))
- `[Datagrid]` Added Datagrid Fallback Image when image cannot be loaded. ([#5442](https://github.com/infor-design/enterprise/issues/5442))
- `[File Upload]` Show progress percent while file is uploading. ([#3934](https://github.com/infor-design/enterprise/issues/3934))
- `[Input]` Added a new form style `form-layout-large` to input component. ([#5606](https://github.com/infor-design/enterprise/issues/5606))
- `[Icon]` Updated several icons see issue for details. ([#5774](https://github.com/infor-design/enterprise/issues/5774))
- `[Message]` Changed some stylings on mobile experience. ([#5567](https://github.com/infor-design/enterprise/issues/5567))
- `[Modal]` Adjusted stylings on mobile viewport. ([#5601](https://github.com/infor-design/enterprise/issues/5601))
- `[Notification]` Added tooltip in notification. ([#5562](https://github.com/infor-design/enterprise/issues/5562))
- `[Notification]` Added close functions (by ID and latest) in notification. ([#5562](https://github.com/infor-design/enterprise/issues/5562))
- `[Datagrid]` Added support for text filter types to specify a selected filter condition. ([#5750](https://github.com/infor-design/enterprise/issues/5750))
- `[Environment]` Fixed `ie` css class included to html tag for Edge browser. ([#5587](https://github.com/infor-design/enterprise/issues/5587))

### v4.57.0 Markup Changes

- `[Tabs]` Some of the aria attributes have been changed, see the issue for details.([#5712](https://github.com/infor-design/enterprise/issues/5712))
- `[Notification Badge]` Rename methods in Notification Badge for better readability. ([#1169](https://github.com/infor-design/enterprise-ng/issues/1169))

## v4.57.0 Fixes

- `[ApplicationMenu]` Fix for broken UI in Safari when hiding and expanding the navigation menu. ([#5620](https://github.com/infor-design/enterprise/issues/5620))
- `[ApplicationMenu]` Fix application menu broken UI on first render. ([#5766](https://github.com/infor-design/enterprise/issues/5766))
- `[Calendar]` Removed the example legend in the default settings. ([#1130](https://github.com/infor-design/enterprise-ng/issues/1130))
- `[Cards]` Fixed misaligned list within expandable cards pane. ([#5223](https://github.com/infor-design/enterprise/issues/5223))
- `[Counts]` Updated the font size of `xl-text` from `50px` to `48px`. ([#5588](https://github.com/infor-design/enterprise/issues/5588))
- `[Counts]` Fixed title and icon position when in RTL. ([#5566](https://github.com/infor-design/enterprise/issues/5566))
- `[Datagrid]` Removed margin in icon when size is small or extra small. ([#5726](https://github.com/infor-design/enterprise/issues/5726))
- `[Datagrid]` Added additional check for vertical scroll. ([#1154](https://github.com/infor-design/enterprise-ng/issues/1154))
- `[Datepicker]` Fix on default legends being shown regardless if settings have custom legends. ([#5683](https://github.com/infor-design/enterprise/issues/5683))
- `[EmptyMessage]` Added `16px` spacings in the empty message container. ([#5639](https://github.com/infor-design/enterprise/issues/5639))
- `[FieldFilter]` Fixed missing trigger icons on short field filter options. ([#5727](https://github.com/infor-design/enterprise/issues/5727))
- `[Form]` Fixed misaligned trigger icon of datepicker on safari. ([#5751](https://github.com/infor-design/enterprise/issues/5751))
- `[Header]` Fix on Advanced Search not seen on headers when changing colors. ([#5782](https://github.com/infor-design/enterprise/issues/5782))
- `[Locale]` Fixed currency position and a translation on `tl-PH` locale. ([#5695](https://github.com/infor-design/enterprise/issues/5695))
- `[Lookup]` Fix an uncentered lookup icon in composite form. ([#5657](https://github.com/infor-design/enterprise/issues/5657))
- `[Searchfield]` Fix on uneven searchfield in firefox. ([#5620](https://github.com/infor-design/enterprise/issues/5620))
- `[Searchfield]` Fix on uneven searchfield in firefox. ([#5695](https://github.com/infor-design/enterprise/issues/5695))
- `[Searchfield]` Fix on misaligned close button on mobile view. ([#5782](https://github.com/infor-design/enterprise/issues/5782))
- `[Searchfield]` Change width when parent container becomes smaller. ([#4696](https://github.com/infor-design/enterprise/issues/4696))
- `[Spinbox]` Remove functionality of Home and End buttons on Spinbox. ([#5659](https://github.com/infor-design/enterprise/issues/5659))
- `[Spinbox]` Fix spinbox misalignment on sample sizes. ([#5733](https://github.com/infor-design/enterprise/issues/5733))
- `[Tabs]` Fix a bug on vertical tabs scroll on panel containers. ([#5565](https://github.com/infor-design/enterprise/issues/5565))
- `[Treemap]` Fix Treemap's misaligned footer-text on the new theme. ([#5365](https://github.com/infor-design/enterprise/issues/5365))

(41 Issues Solved This Release, Backlog Enterprise 192, Backlog Ng 28, 1166 Functional Tests, 1712 e2e Tests, 150 Puppeteer Tests)

## v4.56.0 Features

- `[ContextualActionPanel]` Changed the color of the toolbar header in the new theme. ([#5685](https://github.com/infor-design/enterprise/issues/5685))
- `[Charts]` Added ability to disable the selection of the charts including the legend. ([#2736](https://github.com/infor-design/enterprise/issues/2736))
- `[Datagrid]` Adds the ability to update values of a specific column on Datagrid. ([#3491](https://github.com/infor-design/enterprise/issues/3491))
- `[Icon]` Updated the launch icon to be less bulky. ([#5595](https://github.com/infor-design/enterprise/issues/5595))
- `[Locale]` Added a new locale tl-PH for phillipines (tagalog). ([#5695](https://github.com/infor-design/enterprise/issues/5695))
- `[Tabs]` Adds the ability to split the tabs. ([#4600](https://github.com/infor-design/enterprise/issues/4600))
- `[Toolbar Flex]` Adds control of buttonset areas via the Buttonset API. ([NG#1101](https://github.com/infor-design/enterprise-ng/issues/1101))

## v4.56.0 Fixes

- `[BusyIndicator]` Sized and Aligned busy indicator within a compact form field. ([#5655](https://github.com/infor-design/enterprise/issues/5655))
- `[Calendar]` Calendar event IDs can support numbers. ([#5556](https://github.com/infor-design/enterprise/issues/5556))
- `[Calendar]` Fixed wrong color on icons on the header. ([#5647](https://github.com/infor-design/enterprise/issues/5647))
- `[Calendar]` Fixed markForRefresh for display range in calendar. ([#5675](https://github.com/infor-design/enterprise/issues/5675))
- `[Calendar]` Adds the ability to support cross year date range in calendar. ([#5675](https://github.com/infor-design/enterprise/issues/5675))
- `[Calendar]` Fixed additional row due to DST for display range in calendar. ([#5675](https://github.com/infor-design/enterprise/issues/5675))
- `[Datagrid]` Date format should reflect in date filter when range option is selected. ([#4864](https://github.com/infor-design/enterprise/issues/4864))
- `[Datagrid]` Add test page for `selectAllCurrentPage` with toolbar count. ([#4921](https://github.com/infor-design/enterprise/issues/4921))
- `[Datepicker]` Fix on datepicker header not being shown in smaller screens. ([#5550](https://github.com/infor-design/enterprise/issues/5550))
- `[Datagrid]` Fixed an issue where the selection idx was not updating after append/update data to child nodes for tree. ([#5631](https://github.com/infor-design/enterprise/issues/5631))
- `[Datagrid]` Fixed a bug where row status is not properly rendered on Tree List. ([#5552](https://github.com/infor-design/enterprise/issues/5552))
- `[Dropdown]` Fixed disabling of function keys F1 to F12. ([#4976](https://github.com/infor-design/enterprise/issues/4976))
- `[Dropdown]` Fixed a bug where selecting the first item on the list doesn't trigger the `change` event that will select the value immediately. ([NG#1102](https://github.com/infor-design/enterprise-ng/issues/1102))
- `[Dropdown]` Fixed an accessibility issue where the error message was unannounced using a screen reader. ([#5130](https://github.com/infor-design/enterprise/issues/5130))
- `[Homepage]` Fix on homepage example charts misaligned when on mobile. ([#5650](https://github.com/infor-design/enterprise/issues/5650))
- `[Popupmenu]` Fixed an not released issue where opening menus limited the ability to click after. ([#5648/#5649](https://github.com/infor-design/enterprise/issues/5648))
- `[Popupmenu]` Allow switches to be clickable in popupmenu for backwards compatibility. ([#1127](https://github.com/infor-design/enterprise-ng/issues/1127))
- `[Icons]` Fix sizes on some of the icons in classic mode. ([#5626](https://github.com/infor-design/enterprise/issues/5626))
- `[Icons]` Fix sizes on some of the icons in tree in classic mode. ([#5626](https://github.com/infor-design/enterprise/issues/5626))
- `[Line Chart]` Fixed a bug where the line chart was not positioned correctly when all the values were zero. ([#5640](https://github.com/infor-design/enterprise/issues/5640))
- `[Listview]` Fixed the links example to better show disabled links. ([#5678](https://github.com/infor-design/enterprise/issues/5678))
- `[Locale]` Fixed an additional case where large numbers cannot be formatted correctly. ([#5605](https://github.com/infor-design/enterprise/issues/5605))
- `[Locale]` Expanded support from 10 to 20 decimal places. Max number is 21, 20 now. ([#5622](https://github.com/infor-design/enterprise/issues/5622))
- `[Tabs]` Fix a bug where tabs indicator is not aligned when scaled down. ([#5164](https://github.com/infor-design/enterprise/issues/5164))
- `[Tabs]` Fix a bug where tabs indicator is not aligned on RTL. ([#5541](https://github.com/infor-design/enterprise/issues/5541))
- `[Tree]` Fix on return item when calling addNode. ([#5334](https://github.com/infor-design/enterprise/issues/5334))

(44 Issues Solved This Release, Backlog Enterprise 176, Backlog Ng 25, 1134 Functional Tests, 1693 e2e Tests)

## v4.55.3 Fixes

- `[Datagrid]` Fixed an issue where the selection idx was not updating after append/update data to child nodes for tree. ([#5631](https://github.com/infor-design/enterprise/issues/5631))
- `[Locale]` Fixed a bug where very large numbers would get a zero added. ([#5308](https://github.com/infor-design/enterprise/issues/5308))
- `[Locale]` Fixed a bug where very large numbers with negative added an extra zero in formatNumber. ([#5318](https://github.com/infor-design/enterprise/issues/5318))
- `[Locale]` Expanded support from 10 to 20 decimal places. Max number is 21, 20 now. ([#5622](https://github.com/infor-design/enterprise/issues/5622))

## v4.55.2 Fixes

- `[Icons]` Fix sizes on some of the icons in classic mode. ([#5626](https://github.com/infor-design/enterprise/issues/5626))

## v4.55.1 Fixes

- `[Locale]` Fixed an additional case where large numbers cannot be formatted correctly. ([#5605](https://github.com/infor-design/enterprise/issues/5605))

## v4.55.0 Features

- `[ApplicationMenu]` Added the ability to resize the app menu. ([#5193](https://github.com/infor-design/enterprise/issues/5193))
- `[Completion Chart]` Added tooltip in completion chart. ([#5346](https://github.com/infor-design/enterprise/issues/5346))
- `[Custom Builds]` Fixed a bug where importing the base Charts API directly would cause an error. ([#5463](https://github.com/infor-design/enterprise/issues/5463))
- `[Datagrid]` Adds the ability to have a selection radio buttons on Datagrid. ([#5384](https://github.com/infor-design/enterprise/issues/5384))
- `[Datagrid]` Added a `verticalScrollToEnd` property when you reached the end of the datagrid list. ([#5435](https://github.com/infor-design/enterprise/issues/5435))
- `[Datagrid]` Added separate mask options for filter row. ([#5519](https://github.com/infor-design/enterprise/issues/5519))
- `[Editor]` Added support for `ol` type attribute to be able to use the other list styles (`alphabetically ordered (lowercase and uppercase)`, and `roman numbers (lowercase and uppercase)`) of `ol` tag. ([#5462](https://github.com/infor-design/enterprise/issues/5462))
- `[Icons]` Now generating the icons from figma instead of sketch, this should be of low impact but keep your eye on icons in general as they have all changed in generation and log any issues found. ([#5170](https://github.com/infor-design/enterprise/issues/5170))
- `[Lookup]` Fixed a bug for short field and its icons not rendering properly. ([#5541](https://github.com/infor-design/enterprise/issues/5541))
- `[Message]` Add info status handling to message.([#5459](https://github.com/infor-design/enterprise/issues/5459))
- `[Message]` Add an optional close button setting to dismiss the message. ([#5464](https://github.com/infor-design/enterprise/issues/5464))
- `[Modal]` Added the ability to have a custom tooltip on modal close button. ([#5391](https://github.com/infor-design/enterprise/issues/5391))
- `[Swaplist]` Added option to copy items from lists instead of moving them. ([#5513](https://github.com/infor-design/enterprise/issues/5513))
- `[Popdown]` Added a click outside event in popdown. ([#3618](https://github.com/infor-design/enterprise/issues/3618))
- `[Timepicker]` Fixed a bug for timepicker icon not rendering properly. ([#5558](https://github.com/infor-design/enterprise/issues/5558))
- `[Typography]` New typography paragraph text style. ([#5325](https://github.com/infor-design/enterprise/issues/5325))

## v4.55.0 Fixes

- `[Cards]` Fixed a bug card group toolbar overlaps then disappears after clicking the checkboxes. ([#5445](https://github.com/infor-design/enterprise/issues/5445))
- `[Calendar]` Fixed month label not set on first enabled date of the month. ([#5581](https://github.com/infor-design/enterprise/issues/5581))
- `[Calendar]` Fix on overlap in today text and calendar view changer when in mobile. ([#5438](https://github.com/infor-design/enterprise/issues/5438))
- `[Charts]` Fixed a bug where automation ids is not properly rendered on legend, text and slices. ([#5441](https://github.com/infor-design/enterprise/issues/5441))
- `[Datagrid]` Fixed a bug where the checkbox overlaps with the label when `editorOptions.multiple` is set to true. Also added formatters and editor for multiselect. ([NG#1075](https://github.com/infor-design/enterprise-ng/issues/1075))
- `[Datagrid]` Fixed an issue where tree list indentation is not left aligned when row has no children and datagrid row height is extra small or small. ([#5487](https://github.com/infor-design/enterprise/issues/5487))
- `[Message]` Added maxWidth setting to allow message to go full width when title is long. ([#5443](https://github.com/infor-design/enterprise/issues/5443))
- `[Datagrid]` Fix unescaped HTML of range value to match escaped HTML of data value. ([#4832](https://github.com/infor-design/enterprise/issues/4832))
- `[Datagrid]` Fix an XSS vulnerability in the name property of the columns objects array. ([#5428](https://github.com/infor-design/enterprise/issues/5428))
- `[Datagrid]` Fixed an issue where the excel export did not download in MS Edge. ([#5507](https://github.com/infor-design/enterprise/issues/5507))
- `[Editor]` Fixed an issue where font color was not working and extra spaces were get removed. ([#5137](https://github.com/infor-design/enterprise/issues/5137))
- `[EmptyMessage]` Fixed a bug where the empty message chart were not properly rendered when using auto height widget/card. ([#5527](https://github.com/infor-design/enterprise/issues/5527))
- `[Hierarchy]` Fixed line and icon alignment in hierarchy when in rtl format. ([#5544](https://github.com/infor-design/enterprise/issues/5544))
- `[Message]` Added maxWidth setting to allow message to go full width when title is long. ([#5443](https://github.com/infor-design/enterprise/issues/5443))
- `[Modal]` Fixed a bug where events are not properly called when calling stacked dialogs. ([#5471](https://github.com/infor-design/enterprise/issues/5471))
- `[Timepicker]` Fixed a bug where the chinese time format doesn't render correctly after selecting time and periods (AM/PM). ([#5420](https://github.com/infor-design/enterprise/issues/5420))
- `[Tree]` Fixed an issue where lengthy node text doesn't wrap to lines and cuts off. ([#5499](https://github.com/infor-design/enterprise/issues/5499))

(51 Issues Solved This Release, Backlog Enterprise 129, Backlog Ng 29, 1222 Functional Tests, 1693 e2e Tests)

## v4.54.3 Fixes

- `[Locale]` Fixed a bug where very large numbers would get a zero added. ([#5308](https://github.com/infor-design/enterprise/issues/5308))
- `[Locale]` Fixed a bug where very large numbers with negative added an extra zero in formatNumber. ([#5318](https://github.com/infor-design/enterprise/issues/5318))
- `[Locale]` Expanded support from 10 to 20 decimal places. Max number is 21, 20 now. ([#5622](https://github.com/infor-design/enterprise/issues/5622))

## v4.54.2 Fixes

- `[Locale]` Fixed an additional case where large numbers cannot be formatted correctly. ([#5605](https://github.com/infor-design/enterprise/issues/5605))

## v4.54.1 Fixes

- `[Datagrid]` Added separate mask options for filter row. ([#5519](https://github.com/infor-design/enterprise/issues/5519))

## v4.54.0 Features

- `[Cards]` Added the ability of single and multi selection of cards. ([#5253](https://github.com/infor-design/enterprise/issues/5253))
- `[Datagrid]` Added support to row reorder for groupable settings. ([#5233](https://github.com/infor-design/enterprise/issues/5233))
- `[Donut]` Added the ability to add center tooltip for Donut. ([#5302](https://github.com/infor-design/enterprise/issues/5302))
- `[Notification Badge]` Added Notification Badge component that has the ability to move to any corner of the icon element. ([#5344](https://github.com/infor-design/enterprise/issues/5344))

## v4.54.0 Fixes

- `[Blockgrid]` Added additional design with no image ([#5379](https://github.com/infor-design/enterprise/issues/5379))
- `[Charts]` Fixed a bug where the vertical grid line strokes were invisible when in High Contrast and Colors was non-Default ([#5301](https://github.com/infor-design/enterprise/issues/5301))
- `[CirclePager]` Fixed a bug where the slides were not properly showing for RTL languages ([#2885](https://github.com/infor-design/enterprise/issues/2885))
- `[CirclePager]` Fixed a bug where the CSS was the same for all of the circles in homepage/example-hero-widget ([#5337](https://github.com/infor-design/enterprise/issues/5337))
- `[ContextualActionPanel]` Added `title` prop in CAP to control the title via `modaSettings`, and added missing `beforeclose` event. ([NG#1048](https://github.com/infor-design/enterprise-ng/issues/1048))
- `[ContextMenu]` Fixed a bug where field option is not rendered properly on mobile ([#5335](https://github.com/infor-design/enterprise/issues/5335))
- `[Datagrid]` - Fixed a bug where the row height cut off the focus ring on the Action Item buttons for Classic/New mode and XS, S, M settings ([#5394](https://github.com/infor-design/enterprise/issues/5394))
- `[Datagrid]` - Fixed a bug where the selection color would bleed through clickable tags. ([#5533](https://github.com/infor-design/enterprise/issues/5533))
- `[Datagrid]` Fixed an issue where toggling the selectable setting did not correctly enable the checkbox. ([#5482](https://github.com/infor-design/enterprise/issues/5482))
- `[Datagrid]` Fixed an issue where row reorder handle align was not right for extra small and small height. ([#5233](https://github.com/infor-design/enterprise/issues/5233))
- `[Datagrid]` - Fixed a bug where the first two columns row heights did not match the others for the Medium setting ([#5366](https://github.com/infor-design/enterprise/issues/5366))
- `[Datagrid]` - Fixed a bug where the font color on tags was black when a row was hovered over in dark mode. Font color now white. ([#5289](https://github.com/infor-design/enterprise/issues/5289))
- `[Datagrid]` Fixed a bug where the font color on tags was black when a row was hovered over in dark mode. Font color now white. ([#5289](https://github.com/infor-design/enterprise/issues/5289))
- `[Datagrid]` Fixed issues with NaN displaying on Decimal and Dropdown inputs when blank options are selected. ([#5395](https://github.com/infor-design/enterprise/issues/5395))
- `[Datagrid]` - Fixed a bug where the row height cut off the focus ring on the Action Item buttons for Classic/New mode and XS, S, M settings ([#5394](https://github.com/infor-design/enterprise/issues/5394))
- `[Datagrid]` Fixed a bug where the font color on tags was black when a row was hovered over in dark mode. Font color now white. ([#5289](https://github.com/infor-design/enterprise/issues/5289))
- `[Datagrid]` Fixed issues with NaN displaying on Decimal and Dropdown inputs when blank options are selected. ([#5395](https://github.com/infor-design/enterprise/issues/5395))
- `[Datagrid]` Delete key should fire event in dropdown search. ([#5402](https://github.com/infor-design/enterprise/issues/5402))
- `[Datepicker]` Fixed a bug where the -/+ keys were not detected in datepicker. ([#5353](https://github.com/infor-design/enterprise/issues/5353))
- `[Datagrid]` Fixed a bug that prevented the headers of the right frozen columns as well as the order date column from being exported properly. ([#5332](https://github.com/infor-design/enterprise/issues/5332))
- `[Datagrid]` Fixed a bug where the font color on tags was black when a row was hovered over in dark mode. Font color now white. ([#5289](https://github.com/infor-design/enterprise/issues/5289))
- `[Datagrid]` Fixed issues with NaN displaying on Decimal and Dropdown inputs when blank options are selected. ([#5395](https://github.com/infor-design/enterprise/issues/5395))
- `[Datagrid]` Fixed a bug where filter options were unable to reopen after doing pagination and clicking other filter options. ([#5286](https://github.com/infor-design/enterprise/issues/5286))
- `[Datepicker]` Fixed a bug where the -/+ keys were not detected in datepicker. ([#5353](https://github.com/infor-design/enterprise/issues/5353))
- `[Donut]` Changed legend design when item exceeds maximum width of chart. ([#5292](https://github.com/infor-design/enterprise/issues/5292))
- `[Dropdown]` Fixed a bug where backspace in Dropdown is not working when pressed. ([#5113](https://github.com/infor-design/enterprise/issues/5113))
- `[Editor]` Added tooltip in fontpicker. ([#5472](https://github.com/infor-design/enterprise/issues/5472))
- `[Fileupload]` Fixed a bug where the required asterisk does not appear on the labels associated with required fields. ([#5285](https://github.com/infor-design/enterprise/issues/5285))
- `[Homepage]` Adjusted height and width of example homepage ([#5425](https://github.com/infor-design/enterprise/issues/5425))
- `[Icon]` Changed button icon colors to slate6 ([#5307](https://github.com/infor-design/enterprise/issues/5307))
- `[Input]` Fixed a bug where clear icon were not properly aligned with the input field in classic mode. ([#5324](https://github.com/infor-design/enterprise/issues/5324))
- `[Locale]` Fixed an issue with the finish time format. ([#5447](https://github.com/infor-design/enterprise/issues/5447))
- `[Lookup]` Fixed an issue where in autoApply with single select the modal will close when paging. ([#5466](https://github.com/infor-design/enterprise/issues/5466))
- `[Lookup]` Fixed an issue where selection for server side and paging was not working. ([#986](https://github.com/infor-design/enterprise-ng/issues/986))
- `[Lookup]` Added api setting to allow duplicate selected value to input element. ([#986](https://github.com/infor-design/enterprise-ng/issues/986))
- `[Modal]` Enter key will trigger primary button when in an input field. ([#5198](https://github.com/infor-design/enterprise/issues/5198))
- `[Monthview]` Fixed a bug where a vertical scroll is showing when it is unnecessary. ([#5350](https://github.com/infor-design/enterprise/issues/5350))
- `[Multiselect]` Fixed a regression bug where clear icon were not properly aligned on compact mode. ([#5396](https://github.com/infor-design/enterprise/issues/5396))
- `[Personalize]` Added css to remove color gradient on overflowing horizontal tab headers. fix is limited to personalize styling ([#5303](https://github.com/infor-design/enterprise/issues/5303))
- `[Popdown]` Remove deprecation console warning. We still consider this component deprecated but will not remove until 5.0 version. The warning was only removed for now. ([#1070](https://github.com/infor-design/enterprise-ng/issues/1070))
- `[ToolbarFlex]` updated logic to account for the AllowTabs property and set toolbar items with a tab-index of 0 when allowTabs is ture ([#5387](https://github.com/infor-design/enterprise/issues/5387))
- `[Tabs]` Remove tabs animation when clicking tabs. ([#4818](https://github.com/infor-design/enterprise-ng/issues/4818))

(40 Issues Solved This Release, Backlog Enterprise 145, Backlog Ng 24, 1195 Functional Tests, 1697 e2e Tests)

### v4.54.0 Markup Changes

- `[TrackDirty]` Removed Track Dirty from the main components list and integrated the underlying examples into their corresponding individual components.([#5319](https://github.com/infor-design/enterprise/issues/5319))

## v4.53.5 Fixes

- `[Lookup]` Fixed two additional issues where selection for server side and paging was not working. ([#986](https://github.com/infor-design/enterprise-ng/issues/986))
- `[Lookup]` Fixed an issue where in autoApply with single select the modal will close when paging. ([#5466](https://github.com/infor-design/enterprise/issues/5466))

## v4.53.3 Fixes

- `[Lookup]` Fixed an issue where selection for server side and paging was not working. ([#986](https://github.com/infor-design/enterprise-ng/issues/986))

## v4.53.0 Features

- `[Action Sheet]` Added a mobile device-friendly action sheet component. ([#5256](https://github.com/infor-design/enterprise/issues/5256))
- `[Cards]` Added card variations (Status, Hyperlink and Photo Card) with improve hitboxes for tapping. ([#5250](https://github.com/infor-design/enterprise/issues/5250))
- `[Cards]` Added improvements to the expandable cards and made a jQuery instance to be available in the angular wrapper. ([#5252](https://github.com/infor-design/enterprise/issues/5252))
- `[ContextualActionPanel]` Added vertical tabs example on the Contextual Action Panel. ([#5234](https://github.com/infor-design/enterprise/issues/5234))
- `[Swipe Action]` Added a mobile device-friendly swipe action component. ([#5254](https://github.com/infor-design/enterprise/issues/5254))

## v4.53.0 Fixes

- `[Application Menu]` Fixed a bug where the menu list will not properly rendered on autocomplete if you type a character that is not available in the list. ([#4863](https://github.com/infor-design/enterprise/issues/4863))
- `[Calendar]` Fixed a bug where calendar event is not rendered on WeekView if add event (modal) is used before add event (api). ([#5236](https://github.com/infor-design/enterprise/issues/5236))
- `[Circle Pager]` Fixed size interactions and changes for mobile view port. ([#5251](https://github.com/infor-design/enterprise/issues/5251))
- `[Datagrid]` Fixed an issue where personalize column headers were not rendering properly. ([#5361](https://github.com/infor-design/enterprise/issues/5361))
- `[Datagrid]` Fixed a bug where animation blue circle is off-center. ([#5246](https://github.com/infor-design/enterprise/issues/5246))
- `[Datagrid]` Fixed a bug where hovering lookup cells showed a grey background. ([#5157](https://github.com/infor-design/enterprise/issues/5157))
- `[Datagrid]` Fixed an issue for xss where special characters was not sanitizing and make grid to not render. ([#975](https://github.com/infor-design/enterprise-ng/issues/975))
- `[Datagrid]` Fixed a bug where the home and end key should behave as default when in editable cell and not shifting to the first and end row in datagrid. ([#5179](https://github.com/infor-design/enterprise/issues/5179))
- `[Datepicker]` Fixed a bug where the setting attributes were missing in datepicker input and datepicker trigger on NG wrapper. ([#1044](https://github.com/infor-design/enterprise-ng/issues/1044))
- `[Datepicker]` Fixed a bug where the selection range was not being properly rendered in mobile. ([#5211](https://github.com/infor-design/enterprise/issues/5211))
- `[Datepicker]` Made the `autocomplete` attribute configurable by using the `autocompleteAttribute` setting. ([#5092](https://github.com/infor-design/enterprise/issues/5092))
- `[Dropdown]` Made the `noSearch` setting prevent filtering using the Dropdown's search input element as expected. ([#5159](https://github.com/infor-design/enterprise/issues/5159))
- `[Dropdown]` Prevented the Dropdown from re-selecting and firing change events if the same value is picked from its list. ([#5159](https://github.com/infor-design/enterprise/issues/5159))
- `[Dropdown]` Fixed a bug that resulted in the updatable dropdown value being changed when selecting the more actions button. ([#5222](https://github.com/infor-design/enterprise/issues/5222))
- `[Editor]` Fixed a bug where automation id attributes are not properly rendered on editor elements. ([#5082](https://github.com/infor-design/enterprise/issues/5082))
- `[Lookup]` Fixed a bug where lookup attributes are not added in the cancel and apply/save button. ([#5202](https://github.com/infor-design/enterprise/issues/5202))
- `[Lookup]` Exposed two events from the datagrid `afterpaging` and `selected` for more flexibility. ([#986](https://github.com/infor-design/enterprise-ng/issues/986))
- `[Locale]` Fixed a bug where very large numbers with negative added an extra zero in formatNumber. ([#5308](https://github.com/infor-design/enterprise/issues/5308))
- `[Locale]` Fixed a bug where very large numbers would get a zero added. ([#5308](https://github.com/infor-design/enterprise/issues/5308))
- `[Locale]` Fixed a bug where very large numbers with negative added an extra zero in formatNumber. ([#5318](https://github.com/infor-design/enterprise/issues/5318))
- `[Lookup]` Fixed a regression bug where the close/clear icon were not properly aligned on mobile and tablet viewport. ([#5299](https://github.com/infor-design/enterprise/issues/5299))
- `[Lookup]` Fixed a bug where rows become unselected when reopened. ([#5261](https://github.com/infor-design/enterprise/issues/5261))
- `[Modal]` Added the ability to set the tabindex. ([#5358](https://github.com/infor-design/enterprise/issues/5358))
- `[Monthview]` Fixed an issue where month year pick list was misaligning for inpage. ([#5345](https://github.com/infor-design/enterprise/issues/5345))
- `[Multiselect]` Fixed a regression bug where close icon in badge/tags were not properly aligned. ([#5351](https://github.com/infor-design/enterprise/issues/5351))
- `[Page-Patterns]` Fixed an issue where the weight range slider was overlapping the sales amount text area. ([#5284](https://github.com/infor-design/enterprise/issues/5284))
- `[Pager]` Fixed an issue where tooltip was not working after switch to 2nd page for disable/enable buttons with standalone Pager. ([#1047](https://github.com/infor-design/enterprise-ng/issues/1047))
- `[Personalization]` Fixed a bug where user was unable to see highlighted text in the header when using the new light default theme. ([#5219](https://github.com/infor-design/enterprise/issues/5219))
- `[Personalization]` Fixed an issue where hyperlinks were not showing up for dark theme. ([#5144](https://github.com/infor-design/enterprise-ng/issues/5144))
- `[Popupmenu]` Fixed a bug where unwanted link/hash occurs if the menu if the menu is destroyed when clicking a menu item. ([#NG1046](https://github.com/infor-design/enterprise-ng/issues/1046))
- `[Spinbox]` Fixed a bug where spinbox and its border is not properly rendered on responsive view. ([#5146](https://github.com/infor-design/enterprise/issues/5146))
- `[Searchfield]` Fixed a bug where the close button is not rendered properly on mobile view. ([#5182](https://github.com/infor-design/enterprise/issues/5182))
- `[Searchfield]` Fixed a bug where the search icon in search field is not aligned properly on firefox view. ([#5290](https://github.com/infor-design/enterprise/issues/5290))
- `[Searchfield]` Made the `autocomplete` attribute configurable by using the `autocompleteAttribute` setting. ([#5092](https://github.com/infor-design/enterprise/issues/5092))
- `[Searchfield]` Fixed a bug where the button does not have the same height as the searchfield input. ([#5314](https://github.com/infor-design/enterprise/issues/5314))
- `[Searchbar]` Fixed a bug where searchbar overlapped the "Websites" header when browser is minimized or viewed in mobile. ([#5248](https://github.com/infor-design/enterprise/issues/5248))
- `[Slider]` Fixed a bug where the slider produces NaN value on tooltip. ([#5336](https://github.com/infor-design/enterprise/issues/5336))
- `[Splitter]` Fixed position of splitter button. ([#5121](https://github.com/infor-design/enterprise/issues/5121))
- `[Tooltip/Popover]` Split the Popover and Tooltip into separate components. ([#5197](https://github.com/infor-design/enterprise/issues/5197))

(52 Issues Solved This Release, Backlog Enterprise 147, Backlog Ng 28, 1095 Functional Tests, 1668 e2e Tests)

## v4.52.3 Fixes

- `[Locale]` Expanded support from 10 to 20 decimal places. Max number is 21, 20 now. ([#5622](https://github.com/infor-design/enterprise/issues/5622))

## v4.52.2 Fixes

- `[Locale]` Fixed a bug where very large numbers would get a zero added. ([#5308](https://github.com/infor-design/enterprise/issues/5308))
- `[Locale]` Fixed a bug where very large numbers with negative added an extra zero in formatNumber. ([#5318](https://github.com/infor-design/enterprise/issues/5318))

## v4.52.1 Fixes

- `[Datagrid]` Fixed an issue where personalize column headers were not rendering properly. ([#5361](https://github.com/infor-design/enterprise/issues/5361))

## v4.52.0

### v4.52.0 Markup Changes

- `[Datagrid]` When fixing bugs in datagrid hover states we removed the use of `is-focused` on table `td` elements. ([#5091](https://github.com/infor-design/enterprise/issues/5091))

### v4.52.0 Fixes

- `[Application Menu]` Fixed a bug where the expanded accordion were incorrectly coloured as selected when uses the personalization colors. ([#5128](https://github.com/infor-design/enterprise/issues/5128))
- `[About]` Fixed a bug where overflowing scrollbar in About Modal is shown on a smaller viewport. ([#5206](https://github.com/infor-design/enterprise/issues/5206))
- `[Bar Chart]` Fixed an issue where onerror script was able to execute. ([#1030](https://github.com/infor-design/enterprise-ng/issues/1030))
- `[Calendar]` Fixed a bug where if the calendar event is not set to whole day then the week view and day view will not properly render on UI. ([#5195](https://github.com/infor-design/enterprise/issues/5195))
- `[Datagrid]` Fixed a bug where changing a selection mode between single and mixed on a datagrid with frozen columns were not properly rendered on UI. ([#5067](https://github.com/infor-design/enterprise/issues/5067))
- `[Datagrid]` Fixed a bug where filter options were not opening anymore after doing sorting on server-side paging. ([#5073](https://github.com/infor-design/enterprise/issues/5073))
- `[Datagrid/Lookup]` Fixed a bug where unselecting all items in an active page affects other selected items on other pages. ([#4503](https://github.com/infor-design/enterprise/issues/4503))
- `[Datagrid]` When fixing bugs in datagrid hover states we removed the use of `is-focused` on table `td` elements. ([#5091](https://github.com/infor-design/enterprise/issues/5091))
- `[Datagrid/Lookup]` Fixed a bug where the plus minus icon animation was cut off. ([#4962](https://github.com/infor-design/enterprise/issues/4962))
- `[Datagrid]` Fixed a bug where unselecting all items in an active page affects other selected items on other pages. ([#4503](https://github.com/infor-design/enterprise/issues/4503))
- `[Datagrid]` Fixed a bug where the tag text in the column is not shown properly when hovering it on Alternate Row Shading. ([#5210](https://github.com/infor-design/enterprise/issues/5210))
- `[Datagrid]` Fixed a bug where the clear filter icons position were not properly aligned with the lookup. ([#5239](https://github.com/infor-design/enterprise/issues/5239))
- `[Dropdown]` Fixed a bug where automatic highlighting of a blank option after opening the list was not working ([#5095](https://github.com/infor-design/enterprise/issues/5095))
- `[Dropdown/Multiselect]` Fixed a bug where the id attribute prefix were missing from the dropdown list when searching with typeahead settings. ([#5053](https://github.com/infor-design/enterprise/issues/5053))
- `[Field Options]` Fixed misalignment of field options for the colorpicker, clearable input field, and clearable searchfield with its close icon. ([#5139](https://github.com/infor-design/enterprise/issues/5139))
- `[Field Options]` Fixed misalignment of close button in searchfield with field options. ([#5138](https://github.com/infor-design/enterprise/issues/5138))
- `[Homepage]` Fixed an issue where remove card event was not triggered on card/widget. ([#4798](https://github.com/infor-design/enterprise/issues/4798))
- `[Locale]` Changed the start day of the week to monday as per translation team request. ([#5199](https://github.com/infor-design/enterprise/issues/5199))
- `[Mask/Datagrid]` Fixed a bug in number masks where entering a decimal while the field's entire text content was selected could cause unexpected formatting. ([#4974](https://github.com/infor-design/enterprise/issues/4974))
- `[Monthview]` Fixed an issue where selected date was not stay on provided day/month/year. ([#5064](https://github.com/infor-design/enterprise/issues/5064))
- `[Monthview]` Added support for mobile view. ([#5075](https://github.com/infor-design/enterprise/issues/5075))
- `[Spinbox]` Fixed a bug where spinbox and its border is not properly rendered on responsive view. ([#5146](https://github.com/infor-design/enterprise/issues/5146))
- `[Tabs Module]` Fixed a bug where long tab labels overflowed behind the close icon. ([#5187](https://github.com/infor-design/enterprise/issues/5187))

(33 Issues Solved This Release, Backlog Enterprise 134, Backlog Ng 34, 1183 Functional Tests, 1652 e2e Tests)

## v4.51.4

### v4.51.4 Fixes

- `[Locale]` Fixed a bug where very large numbers would get a zero added. ([#5308](https://github.com/infor-design/enterprise/issues/5308))

## v4.51.3

### v4.51.3 Fixes

- `[Locale]` Fixed a bug where very large numbers with negative added an extra zero in formatNumber. ([#5308](https://github.com/infor-design/enterprise/issues/5308))
- `[Mask/Datagrid]` Fixed a bug in number masks where entering a decimal while the field's entire text content was selected could cause unexpected formatting. ([#4974](https://github.com/infor-design/enterprise/issues/4974))

## v4.51.2

### v4.51.2 Fixes

- `[Locale]` Fixed a bug where very large numbers with negative added an extra zero in formatNumber. ([#5308](https://github.com/infor-design/enterprise/issues/5308))
- `[Mask/Datagrid]` Fixed a bug in number masks where entering a decimal while the field's entire text content was selected could cause unexpected formatting. ([#4974](https://github.com/infor-design/enterprise/issues/4974))

## v4.51.1

### v4.51.1 Fixes

- `[Datagrid]` Fixed a bug where cells with a leading space triggered the dirty indicator even without changing the cell value on second blur/selection. ([#4825](https://github.com/infor-design/enterprise/issues/4825))
- `[Radio]` Fixed a bug where legend tag blinks when clicking the radio buttons. ([#4901](https://github.com/infor-design/enterprise/issues/4901))

## v4.51.0

### v4.51.0 Markup Changes

- `[About]` The version in the html section of the document was not added correctly and is now showing the correct version string. ([#5069](https://github.com/infor-design/enterprise/issues/5069))
- `[Datagrid]` Fixed a bug where cells with a leading space triggered the dirty indicator even without changing the cell value on second blur/selection. ([#4825](https://github.com/infor-design/enterprise/issues/4825))
- `[Datepicker/Monthview/Calendar]` We changed all Chinese locales to have monday as the first day of the week and this could impact scripts. ([#5147](https://github.com/infor-design/enterprise/issues/5147))
- `[Dropdown]` We added  `aria-readonly` to all readonly dropdowns. ([#5107](https://github.com/infor-design/enterprise/issues/5107))
- `[Dropdown]` Dropdowns are now appended to the section in the page with `role="main"` there should be just one of these sections in each page. ([#1033](https://github.com/infor-design/enterprise-ng/issues/1033))
- `[Input]` If using the password reveal feature, note that we change dit from using a `type="password"` to using a class to toggle the state. ([#5099](https://github.com/infor-design/enterprise/issues/5099))
- `[Pager]` When fixing an accessibility complaint on pager we made all pager buttons tabable and removed the `tabindex` this could impact some test scripts. ([#4862](https://github.com/infor-design/enterprise/issues/4862))
- `[Tabs]` We add the ability to drag tabs, if this is enabled there are a number of sort properties and classes that have been added that may need to be scripted in the future. ([#4520](https://github.com/infor-design/enterprise/issues/4520))

### v4.51.0 Fixes

- `[Circlepager]` Fixed a bug where circle buttons doesn't work on smaller viewport and first initialization of the page. ([#4966](https://github.com/infor-design/enterprise/issues/4966))
- `[General]` The master branch is now called main. Also cleaned up some language in the repo known to be less inclusive. ([#5027](https://github.com/infor-design/enterprise/issues/5027))
- `[Datagrid]` Fixed an issue where stretching the last column of a table was not consistent when resizing the window. ([#5045](https://github.com/infor-design/enterprise/issues/5045))
- `[Datagrid]` Fixed an issue where time format HHmm was not working for time picker editor. ([#4926](https://github.com/infor-design/enterprise/issues/4926))
- `[Datagrid]` Fixed an issue where setting stretchColumn to 'last' did not stretch the last column in the table. ([#4913](https://github.com/infor-design/enterprise/issues/4913))
- `[Datagrid]` Fixed an issue where when focusing dropdowns and then using arrow key, it would move across the grid columns leaving multiple open dropdowns. ([#4851](https://github.com/infor-design/enterprise/issues/4851))
- `[Datagrid]` Fixed an issue where the copy paste html to editable cell was cause to generate new cells. ([#4848](https://github.com/infor-design/enterprise/issues/4848))
- `[Datagrid]` Fixed some visual glitches related to focus/hover state and editable date/time cells. ([#5091](https://github.com/infor-design/enterprise/issues/5091))
- `[Datepicker]` Fixed an issue where time was changing, if selected time was before noon for Danish language locale da-DK. ([#4987](https://github.com/infor-design/enterprise/issues/4987))
- `[Datepicker]` Removed deprecation warning for close method. ([#5120](https://github.com/infor-design/enterprise/issues/5120))
- `[Dropdown]` Fixed a bug where the dropdown list gets detached to the input field. ([5056](https://github.com/infor-design/enterprise/issues/5056))
- `[Dropdown]` Improved accessibility on readonly dropdowns by adding the aria-readonly property. ([#5107](https://github.com/infor-design/enterprise/issues/5107))
- `[Editor]` Fixed a bug where the anchor link does not firing the change event. ([#5141](https://github.com/infor-design/enterprise/issues/5141))
- `[Editor]` Fixed a bug that links would not wrap in the editor when multiline. ([#5145](https://github.com/infor-design/enterprise/issues/5145))
- `[General]` Fixed incorrect version that was showing up as `[Object]` in the about dialog and html. ([#5069](https://github.com/infor-design/enterprise/issues/5069))
- `[Hierarchy]` Improved accessibility on readonly dropdowns by adding the aria-readonly property. ([#5107](https://github.com/infor-design/enterprise/issues/5107))
- `[Hierarchy]` Fixed an issue where the action refs passed around were broken. ([#5124](https://github.com/infor-design/enterprise/issues/5124))
- `[Listview]` Fixed a bug where changing selectable setting from 'mixed' to 'single' does not remove checkboxes. ([#5048](https://github.com/infor-design/enterprise/issues/5048))
- `[Locale]` Fixed an issue where the date and available date validation was not working for Croatian locale hr-HR. ([#4964](https://github.com/infor-design/enterprise/issues/4964))
- `[Locale]` Fixed an issue where the am/pm dot was causing issue to parseDate() method for greek language. ([#4793](https://github.com/infor-design/enterprise/issues/4793))
- `[Locale]` Fixed all chinese locales to have monday as the first day of the week. ([#5147](https://github.com/infor-design/enterprise/issues/5147))
- `[Lookup]` Fixed an issue where readonly lookups showed up as enabled. ([#5149](https://github.com/infor-design/enterprise/issues/5149))
- `[Multiselect]` Fixed a bug where the position of dropdown list was not correct when selecting multiple items on mobile. ([#5021](https://github.com/infor-design/enterprise/issues/5021))
- `[Modal]` Fixed a bug that prevented modals from closing while a tooltip was displayed inside ([#5047](https://github.com/infor-design/enterprise/issues/5047))
- `[Pager]` Fixed an accessibility issue to use tabs instead arrow keys. ([#4862](https://github.com/infor-design/enterprise/issues/4862))
- `[Password]` Changed the password reveal feature to not use `text="password"` and use css instead. This makes it possible to hide autocomplete. ([#5098](https://github.com/infor-design/enterprise/issues/5098))
- `[Radio]` Fixed a bug where legend tag blinks when clicking the radio buttons. ([#4901](https://github.com/infor-design/enterprise/issues/4901))
- `[Tabs]` Fixed a bug where where if urls contain a href with a forward slash (paths), then this would error. Note that in this situation you need to make sure the tab panel is linked without the hash. ([#5014](https://github.com/infor-design/enterprise/issues/5014))
- `[Tabs]` Added support to sortable drag and drop tabs. Non touch devices it good with almost every type of tabs `Module`, `Vertical`, `Header`, `Scrollable` and `Regular`. For touch devices only support with `Module` and `Vertical` Tabs. ([#4520](https://github.com/infor-design/enterprise/issues/4520))
- `[Tabs]` Changed the `rename()` method to also modify a tab's corresponding "More Tabs" menu item, if the menu is open. ([#5105](https://github.com/infor-design/enterprise/issues/5105))
- `[Toast]` Fixed a bug where toast message were unable to drag down to it's current position when `position` sets to 'bottom right'. ([#5015](https://github.com/infor-design/enterprise/issues/5015))
- `[Toolbar]` Add fix for invisible inputs in the toolbar. ([#5122](https://github.com/infor-design/enterprise/issues/5122))
- `[Toolbar]` Prevent individual buttons from getting stuck inside the Toolbar's overflow menu ([#4857](https://github.com/infor-design/enterprise/issues/4857))
- `[Tree]` Added api support for collapse/expand node methods. ([#4707](https://github.com/infor-design/enterprise/issues/4707))

(42 Issues Solved This Release, Backlog Enterprise 166, Backlog Ng 28, 1081 Functional Tests, 1647 e2e Tests)

## v4.50.4

### v4.50.4 Fixes

- `[Locale]` Fixed a bug where very large numbers with negative added an extra zero in formatNumber. ([#5308](https://github.com/infor-design/enterprise/issues/5308))

## v4.50.3

### v4.50.3 Fixes

- `[Lookup]` Fixed an issue where readonly lookups showed up as enabled. ([#5149](https://github.com/infor-design/enterprise/issues/5149))

## v4.50.2

### v4.50.2 Fixes

- `[General]` Fixed incorrect version that was showing up as `[Object]` in the about dialog and html. ([#5069](https://github.com/infor-design/enterprise/issues/5069))

## v4.50.1

### v4.50.1 Fixes

- `[Datagrid]` Set the tabbable feature off for the datagrid editors. ([#5089](https://github.com/infor-design/enterprise/issues/5089))
- `[Datagrid]` Fixed issues with misalignment on filter fields with icons. ([#5063](https://github.com/infor-design/enterprise/issues/5063))
- `[Lookup]` Fixed a bug where non editable lookups could not be clicked/opened. ([#5062](https://github.com/infor-design/enterprise/issues/5062))
- `[Lookup]` Fixed a bug where non strict / non editable lookups could not be clicked/opened. ([#5087](https://github.com/infor-design/enterprise/issues/5087))

## v4.50.0

### v4.50.0 Important Notes

- `[General]` We bumped the version from 4.39 (four - thirty nine) to 4.50 (four - fifty) to correspond with the general release of Soho (IDS) Design system 4.5 so the versions sync up better. We could not use 4.5 since it was already in use previously. ([#5012](https://github.com/infor-design/enterprise/issues/5012))
- `[General]` We Updated development dependencies. Most important things to note are: we now support node 14 for development and this is recommended. ([#4998](https://github.com/infor-design/enterprise/issues/4998))
- `[Tabs]` Changed the target element from 'li' to 'a' to be consistent. ([#4566](https://github.com/infor-design/enterprise/issues/4566))

### v4.50.0 Fixes

- `[Breadcrumb]` Changed the colors for disabled breadcrumbs to make them lighter than the enabled ones. ([#4917](https://github.com/infor-design/enterprise/issues/4917))
- `[Bar Chart]` Added support for double click to Bar, Bar Grouped, Bar Stacked. ([#3229](https://github.com/infor-design/enterprise/issues/3229))
- `[Bullet Chart]` Added support for double click. ([#3229](https://github.com/infor-design/enterprise/issues/3229))
- `[BusyIndicator]` Fixed a bug that caused the busy-indicator to show below the busy indicator container. ([#4953](https://github.com/infor-design/enterprise/issues/4953))
- `[Color Picker]`Fix issue with text disappearing and improve responsiveness when there isn't space horizontally ([#4930](https://github.com/infor-design/enterprise/issues/4930))
- `[Column Chart]` Added support for double click to Column, Column Grouped, Column Stacked, Column Stacked-singular and Column Positive Negative. ([#3229](https://github.com/infor-design/enterprise/issues/3229))
- `[Datagrid]` Added api setting `allowChildExpandOnMatchOnly` with Datagrid. It will show/hide children match only or all of them this setting only will effect if use with `allowChildExpandOnMatch:true`. ([#4209](https://github.com/infor-design/enterprise/issues/4209))
- `[Datagrid]` Fixed a bug where filter dropdown menus did not close when focusing a filter input. ([#4766](https://github.com/infor-design/enterprise/issues/4766))
- `[Datagrid]` Fixed an issue where the keyboard was not working to sort data for sortable columns. ([#4858](https://github.com/infor-design/enterprise/issues/4858))
- `[Datagrid]` Fixed an issue where the keyboard was not working to select all from header checkbox. ([#4859](https://github.com/infor-design/enterprise/issues/4859))
- `[Datagrid]` Fixed an issue where the selection was getting clear after use pagesize dropdown for client side paging. ([#4915](https://github.com/infor-design/enterprise/issues/4915))
- `[Datagrid]` Fixed an error seen clicking items if using a flex toolbar for the datagrid toolbar. ([#4941](https://github.com/infor-design/enterprise/issues/4941))
- `[Datagrid]` Only show row status when dirty indicator and row status both exist to address conflicting visual issue. ([#4918](https://github.com/infor-design/enterprise/issues/4918))
- `[Datagrid]` Fixed an issue where selecting a row added background to row-status. ([#4918](https://github.com/infor-design/enterprise/issues/4918))
- `[Datagrid]` Fixed an issue where the filter menu would not reopen in some cases. ([#4995](https://github.com/infor-design/enterprise/issues/4995))
- `[Datepicker]` Added a setting that replaces the trigger icon with an actual button for better accessibility, enabled by default. ([#4820](https://github.com/infor-design/enterprise/issues/4820))
- `[Datepicker]` Updated validation.js to check if date picker contains a time value ([#4888](https://github.com/infor-design/enterprise/issues/4888))
- `[Datepicker]` Fixed a UI issue where the apply and cancel buttons were unable to see on small screens. ([#4950](https://github.com/infor-design/enterprise/issues/4950))
- `[Datagrid]` Clean up hover appearance of datagrid actions button when the grid is viewed as a list. ([#4963](https://github.com/infor-design/enterprise/issues/4963))
- `[Editor]`Adjusted the editor to not treat separators after headers as leading and removing them. ([#4751](https://github.com/infor-design/enterprise/issues/4751))
- `[Environment]`Updated the regular expression search criteria from Edge to Edg to resolve the EDGE is not detected issue. ([#4603](https://github.com/infor-design/enterprise/issues/4603))
- `[Field Filter]` Fixed a UI issues where the input field has a missing border and the dropdown list does not properly align when it opened. ([#4982](https://github.com/infor-design/enterprise/issues/4982))
- `[Editor]`Adjusted the editor to not treat separators after headers as leading and removing them. ([#4751](https://github.com/infor-design/enterprise/issues/4751))
- `[General]` Can run stylelint command on W10 cmd for development ([#4993](https://github.com/infor-design/enterprise/issues/4993))
- `[General]` We Updated jQuery to use 3.6.0. ([#1690](https://github.com/infor-design/enterprise/issues/1690))
- `[Header]` Removed breadcrumb coloring from current class, which was causing the wrong kind of emphasis for breadcrumbs in headers. ([#5003](https://github.com/infor-design/enterprise/issues/5003))
- `[Input]` Changed the disabled search field color for Safari to match that of other browsers. ([#4611](https://github.com/infor-design/enterprise/issues/4611))
- `[Lookup]` Isolated the scss/css .close.icon class inside of .modal-content and removed any extra top property to fix the alignment issue.([#4933](https://github.com/infor-design/enterprise/issues/4933))
- `[Lookup]` Added a setting that replaces the trigger icon with an actual button for better accessibility, enabled by default. ([#4820](https://github.com/infor-design/enterprise/issues/4820))
- `[Lookup]` fix close button alignment issue. ([#5088](https://github.com/infor-design/enterprise/issues/5088))
- `[Line Chart]` Added support for double click to Area, Bubble, Line and Scatterplot. ([#3229](https://github.com/infor-design/enterprise/issues/3229))
- `[Message]` Added automation id's to the message's modal main area dialog as well with `modal` prefix. ([#4871](https://github.com/infor-design/enterprise/issues/4871))
- `[Modal]` Fixed a bug where full size responsive setting doesn't work on android phones in landscape mode. ([#4451](https://github.com/infor-design/enterprise/issues/4451))
- `[Pie Chart]` Added support for double click to Pie and Donut. ([#3229](https://github.com/infor-design/enterprise/issues/3229))
- `[Pie Chart]` Fixed bug were pie chart type does not remove old class name ([#3144](https://github.com/infor-design/enterprise/issues/3144))
- `[Pie Chart]` Improved the accessibility of legend items with roles and offscreen labels. ([#4831](https://github.com/infor-design/enterprise/issues/4831))
- `[Radar Chart]` Added support for double click. ([#3229](https://github.com/infor-design/enterprise/issues/3229))
- `[Rating]` Fixed color of the un-checked rating star. ([#4853](https://github.com/infor-design/enterprise/issues/4853))
- `[Popupmenu]` Fixed a lifecycle issue on menus that are shared between trigger elements, where these menus were incorrectly being torn down. ([NG#987](https://github.com/infor-design/enterprise-ng/issues/987))
- `[Searchfield]` Fixed alignment issues with the close button in various scenarios ([#4989](https://github.com/infor-design/enterprise/issues/4989), [#5096](https://github.com/infor-design/enterprise/issues/5096), [#5158](https://github.com/infor-design/enterprise/issues/4989), [#5090](https://github.com/infor-design/enterprise/issues/4989))
- `[Switch]` Adjust styles to be more discernable between checked and checked+disabled ([#4341](https://github.com/infor-design/enterprise/issues/4341))
- `[Tabs (Horizontal/Header)]` Fixed bug with the placement of the focus state in RTL mode, and other minor visual improvements. ([#4877](https://github.com/infor-design/enterprise/issues/4877))
- `[Tabs Module]` Fixed a bug where clear button was missing when clearable setting is activated in tabs module searchfield. ([#4898](https://github.com/infor-design/enterprise/issues/4898))
- `[Textarea]` Fixed a bug where the textarea options like autogrow, autoGrowMaxHeight doesn't work after the initialization inside of the accordion. ([#4977](https://github.com/infor-design/enterprise/issues/4977))
- `[Timepicker]` Added a setting that replaces the trigger icon with an actual button for better accessibility, enabled by default. ([#4820](https://github.com/infor-design/enterprise/issues/4820))
- `[Toast]` Fixed a bug where the first toast in the page is not announced to screen readers. ([#4519](https://github.com/infor-design/enterprise/issues/4519))
- `[Tooltip]` Fixed a bug in tooltip that prevented linking id-based tooltip content. ([#4827](https://github.com/infor-design/enterprise/issues/4827))

(48 Issues Solved This Release, Backlog Enterprise 152, Backlog Ng 32, 1086 Functional Tests, 1640 e2e Tests)

## v4.38.1

### v4.38.1 Fixes

- `[BusyIndicator]` Fixed a bug that caused the busy-indicator to show below the busy indicator container. ([#4953](https://github.com/infor-design/enterprise/issues/4953))

## v4.38.0

### v4.38.0 Important Changes

- `[Themes]` Renamed the concept of themes to versions and renamed uplift to new and soho to classic. The new/uplift theme is now the default and its recommend you use it as your default. The old scripts and names will still work ok but new copies with the new names are added for you. In addition Variants are now called Modes. But we got rid of the older script names from 2017 as they have been deprecated for a while now. In addition the ids-identity package thats included was bumped to 4.0 if using tokens directly from this the paths there have been changed to reflect the new names. ([#2606](https://github.com/infor-design/enterprise/issues/2606))

### v4.38.0 Fixes

- `[Application Menu]` Fixed visibility of expander icon on classic theme. ([#4874](https://github.com/infor-design/enterprise/issues/4874))
- `[Accordion]` Fixed an issue where the afterexpand and aftercollapse events fired before the states are set.  ([#4838](https://github.com/infor-design/enterprise/issues/4838))
- `[Breadcrumb]` Fixed unnecessary scrollbar in safari on a flex toolbar. ([#4839](https://github.com/infor-design/enterprise/issues/4839))
- `[Calendar]` Fixed calendar event details listview on mobile perspective. ([#4886](https://github.com/infor-design/enterprise/issues/4886))
- `[Datagrid]` Fixed an issue with missing scrollbars when in frozen column mode on wide screens. ([#4922](https://github.com/infor-design/enterprise/issues/4922))
- `[Datagrid]` Added the ability to use shift click to select in mixed selection mode. ([#4748](https://github.com/infor-design/enterprise/issues/4748))
- `[Datagrid]` Fixed alignment issue when editing. ([#4814](https://github.com/infor-design/enterprise/issues/4814))
- `[Datagrid]` Added a fix for checkbox aria cells, the aria was in the wrong location. ([#4790](https://github.com/infor-design/enterprise/issues/4790))
- `[Datagrid]` Fixed a bug where shift+f10 did not open the context menu in the Datagrid. ([#4614](https://github.com/infor-design/enterprise/issues/4614))
- `[Datagrid]` Fixed an issue where tooltips on buttons in the contextual action toolbar in datagrid would never show up. ([#4876](https://github.com/infor-design/enterprise/issues/4876))
- `[Datagrid]` Fixed an issue where when using selectAllCurrentPage the deselect all did not trigger an event. ([#4916](https://github.com/infor-design/enterprise/issues/4916))
- `[Datagrid]` Fixed an issue where when using a scroll-flex container to contain datagrid it did not show the Y scrollbar. ([#4914](https://github.com/infor-design/enterprise/issues/4914))
- `[EmptyMessage]` Fixed an issue where you may get double the click handlers. ([#4889](https://github.com/infor-design/enterprise/issues/4889))
- `[Environment]` Fixed feature detection classes and routines on IPad 13 and up. ([#4855](https://github.com/infor-design/enterprise/issues/4855))
- `[Fileupload Advanced]` Fixed a bug where the disable and enable methods were not working correctly. ([#4872](https://github.com/infor-design/enterprise/issues/4872))
- `[General]` Increased windows custom css scrollbars from 8px to 12px. ([#4837](https://github.com/infor-design/enterprise/issues/4837))
- `[Input]` Fixed a bug where the cursor overlapped the icon in right aligned lookup and input fields when selecting the field. ([#4718](https://github.com/infor-design/enterprise/issues/4718))
- `[ListView]` Fixed an issue selecting after focusing the list with the keyboard. ([#4621](https://github.com/infor-design/enterprise/issues/4621))
- `[Lookup]` Fixed an issue with select all across pages in lookup. ([#4503](https://github.com/infor-design/enterprise/issues/4503))
- `[Lookup]` Fixed an issue clearing selections with selectAcrossPages. ([#4539](https://github.com/infor-design/enterprise/issues/4539))
- `[Message]` Fixed multiple events were firing. ([#953](https://github.com/infor-design/enterprise-ng/issues/953))
- `[Popover]` Fixed a bug where the close button did not get an automation ID and added automation ID to the title. ([#4743](https://github.com/infor-design/enterprise/issues/4743))
- `[Locale/Multiselect]` Fixed a bug where translations could not be made correctly on All label and Selected Label, so we dropped having the label in the field. You can use the allTextString and selectedTextString if you want something special. ([#4505](https://github.com/infor-design/enterprise/issues/4505))
- `[Locale]` Fixed a bug in Estonian translations. ([#4805](https://github.com/infor-design/enterprise/issues/4805))
- `[Locale]` Fixed several bugs in Greek translations. ([#4791](https://github.com/infor-design/enterprise/issues/4791))
- `[Locale]` Fixed a bug in Turkish translations. ([#4788](https://github.com/infor-design/enterprise/issues/4788))
- `[Locale]` Fixed a bug in Thai translations. ([#4738](https://github.com/infor-design/enterprise/issues/4738))
- `[Searchfield]` Fixed an accessibility issue where the X was not tabbable with the keyboard. To fix this added a tabbable setting which is on by default. If you want it off you can set it to false but you would pass accessibility testing. ([#4815](https://github.com/infor-design/enterprise/issues/4815))
- `[Tabs]` Fixed an iOS bug that was preventing dismissible tabs to be dismissed by tap. ([#4763](https://github.com/infor-design/enterprise/issues/4763))
- `[Tabs Module]` Fixed positioning of the icon in tabs module. ([#4842](https://github.com/infor-design/enterprise/issues/4842))
- `[Tabs Module]` Fixed the focus border of the home button and make it tabbable in tabs module. ([#4850](https://github.com/infor-design/enterprise/issues/4850))
- `[Tabs Vertical]` Fixed black hover state in new (uplift) theme contrast mode. ([#4867](https://github.com/infor-design/enterprise/issues/4867))
- `[Validation]` Fixed an issue where validation messages did not have the correct aria for accessibility. ([#4830](https://github.com/infor-design/enterprise/issues/4830))
- `[TabsModule]` Fixed positioning of the icon in tabs module. ([#4842](https://github.com/infor-design/enterprise/issues/4842))
- `[Timepicker]` Improved accessibility on both the input field and its inner picker elements. ([#4403](https://github.com/infor-design/enterprise/issues/4403))

(37 Issues Solved This Release, Backlog Enterprise 136, Backlog Ng 32, 1082 Functional Tests, 1638 e2e Tests)

## v4.37.3

### v4.37.3 Fixes

- `[BusyIndicator]` Fixed a bug that caused the busy-indicator to show below the busy indicator container. ([#4953](https://github.com/infor-design/enterprise/issues/4953))

### v4.37.2 Fixes

- `[Datagrid]` Fixed an issue with missing scrollbars when in frozen column mode on wide screens. ([#4922](https://github.com/infor-design/enterprise/issues/4922))

## v4.37.1

### v4.37.1 Fixes

- `[General]` Increased windows custom css scrollbars from 8px to 12px. ([#4837](https://github.com/infor-design/enterprise/issues/4837))
- `[Datagrid]` Fixed an issue where when using a scroll-flex container to contain datagrid it did not show the Y scrollbar. ([#4914](https://github.com/infor-design/enterprise/issues/4914))

## v4.37.0

### v4.37.0 Features

- `[FileUpload]` Added the ability to drag files onto the file upload field like in 3.x versions. ([#4723](https://github.com/infor-design/enterprise/issues/4723))
- `[Datagrid]` Added the ability to edit columns formatted with tags and badges with an Input editor. ([#4637](https://github.com/infor-design/enterprise/issues/4637))
- `[Datagrid]` Added the ability to pass a locale numberFormat to the TargetedAchievement formatter and also set the default to two decimals. ([#4802](https://github.com/infor-design/enterprise/issues/4802))
- `[Dropdown]` Added basic virtual scrolling to dropdown for if you have thousands of items. Only basic dropdown functionality will work with this setting but it improved performance on larger dropdown lists. ([#4708](https://github.com/infor-design/enterprise/issues/4708))
- `[Sidebar]` Added the ability to hide and show the side bar with the list detail view. ([#4394](https://github.com/infor-design/enterprise/issues/4394))

### v4.37.0 Fixes

- `[App Menu]` Fixed a regression bug  where the searchfield icon duplicated and were not properly aligned with the searchfield. ([#4737](https://github.com/infor-design/enterprise/issues/4737))
- `[App Menu]` Removed the close button animation on the hamburger button when app menus open. ([#4756](https://github.com/infor-design/enterprise/issues/4756))
- `[Bar Chart]` Fixed an issue where the data was passing wrong for grouped type custom tooltip. ([#4548](https://github.com/infor-design/enterprise/issues/4548))
- `[Busy Indicator]` Fixed an error was showing when called `close()` method too soon after `activate()`. ([#980](https://github.com/infor-design/enterprise-ng/issues/980))
- `[Calendar]` Fixed a regression where clicking Legend checkboxes was no longer possible. ([#4746](https://github.com/infor-design/enterprise/issues/4746))
- `[Checkboxes]` Fixed a bug where if checkboxes are in a specific relative layout the checkboxes may click the wrong one. ([#4808](https://github.com/infor-design/enterprise/issues/4808))
- `[Column Chart]` Fixed an issue where the data was passing wrong for grouped type custom tooltip. ([#4548](https://github.com/infor-design/enterprise/issues/4548))
- `[Datagrid]` Fixed an issue where the filter border on readonly lookups was not displayed in high contrast mode. ([#4724](https://github.com/infor-design/enterprise/issues/4724))
- `[Datagrid]` Added missing aria row group role to the datagrid. ([#4479](https://github.com/infor-design/enterprise/issues/4479))
- `[Datagrid]` Fixed a bug where when setting a group and decimal out of the current locale then editing would not work. ([#4806](https://github.com/infor-design/enterprise/issues/4806))
- `[Dropdown]` Fixed an issue where some elements did not correctly get an id in the dropdown. ([#4742](https://github.com/infor-design/enterprise/issues/4742))
- `[Dropdown]` Fixed a bug where you could click the label and focus a disabled dropdown. ([#4739](https://github.com/infor-design/enterprise/issues/4739))
- `[Homepage]` Fixed the wrong metadata was sending for resize, reorder and remove card events. ([#4798](https://github.com/infor-design/enterprise/issues/4798))
- `[Locale]` Fixed an issue where if the 11th digit is a zero the formatNumbers and truncateDecimals function will loose a digit. ([#4656](https://github.com/infor-design/enterprise/issues/4656))
- `[Modal]` Improved detection of non-focusable elements when a Modal is configured to auto focus one of its inner components. ([#4740](https://github.com/infor-design/enterprise/issues/4740))
- `[Module Tabs]` Fixed a bug related to automatic linking of Application Menu trigger tabs in Angular environments ([#4736](https://github.com/infor-design/enterprise/issues/4736))
- `[ProcessIndicator]` Fixed a layout issue on the index page and added a rejected icon. ([#4770](https://github.com/infor-design/enterprise/issues/4770))
- `[Rating]` Fixed an issue where the rating was not clear on toggle. ([#4571](https://github.com/infor-design/enterprise/issues/4571))
- `[Splitter]` Fixed the splitter was dragging to wrong direction in RTL. ([#1813](https://github.com/infor-design/enterprise/issues/1813))
- `[Swaplist]` Fixed an issue where the user attributes need to be override existing attributes. ([#4694](https://github.com/infor-design/enterprise/issues/4694))
- `[Tabs]` Fixed a bug where the info icon were not aligned correctly in the tab, and info message were not visible. ([#4711](https://github.com/infor-design/enterprise/issues/4711))
- `[Tabs]` Fixed a bug where the tab key would move through tabs rather than moving to the tab content. ([#4745](https://github.com/infor-design/enterprise/issues/4745))
- `[Toolbar Searchfield]` Fixed a bug where the toolbar searchfield were unable to focused when tabbing through the page. ([#4683](https://github.com/infor-design/enterprise/issues/4683))
- `[Toolbar Searchfield]` Fixed a bug where the search bar were showing extra outline when focused. ([#4682](https://github.com/infor-design/enterprise/issues/4682))
- `[Track Dirty]` Fixed an error that was showing when using dirty indicator within a tab component. ([#936](https://github.com/infor-design/enterprise-ng/issues/936))
- `[Tree]` Fixed an issue where the character entity was stripped for addNode() method. ([#4694](https://github.com/infor-design/enterprise/issues/4694))

(49 Issues Solved This Release, Backlog Enterprise 137, Backlog Ng 35, 1082 Functional Tests, 1639 e2e Tests)

## v4.36.2

### v4.36.2 Fixes

- `[App Menu]` Removed the close button animation on the hamburger button when app menus open. ([#4756](https://github.com/infor-design/enterprise/issues/4756))
- `[App Menu]` Fixed a regression bug  where the searchfield icon duplicated and were not properly aligned with the searchfield. ([#4737](https://github.com/infor-design/enterprise/issues/4737))
- `[Calendar]` Fixed a regression where clicking Legend checkboxes was no longer possible. ([#4746](https://github.com/infor-design/enterprise/issues/4746))
- `[FileUpload]` Added the ability to drag files onto the file upload field like in 3.x versions. ([#4723](https://github.com/infor-design/enterprise/issues/4723))
- `[Modal]` Improved detection of non-focusable elements when a Modal is configured to auto focus one of its inner components. ([#4740](https://github.com/infor-design/enterprise/issues/4740))
- `[Locale]` Fixed an issue where if the 11th digit is a zero the formatNumbers and truncateDecimals function will loose a digit. ([#4656](https://github.com/infor-design/enterprise/issues/4656))
- `[Rating]` Fixed an issue where the rating was not clear on toggle. ([#4571](https://github.com/infor-design/enterprise/issues/4571))

## v4.36.1

### v4.36.1 Fixes

- `[Calendar]` Fixed a regression where clicking Legend checkboxes was no longer possible. ([#4746](https://github.com/infor-design/enterprise/issues/4746))
- `[Dropdown]` Fixed an issue where some elements did not correctly get an id in the dropdow n. ([#4742](https://github.com/infor-design/enterprise/issues/4742))
- `[Editor]` Fixed a follow up issue with readonly links in the editor. ([#4702](https://github.com/infor-design/enterprise/issues/4702))

## v4.36.0

### v4.36.0 Important Changes

- `[Datagrid]` Fixed a bug where the datagrid header checkbox had the wrong aria-checked state when only some rows are selected, this change occured because the aria-checked was not on the focusable element so was not announced. If using automation scripts on this attribute, you should be aware and adjust accordingly. ([#4491](https://github.com/infor-design/enterprise/issues/4491))

### v4.36.0 Features

- `[Datagrid]` Made the summary row sticky on the bottom of the datagrid. ([#4645](https://github.com/infor-design/enterprise/issues/4645))
- `[Lookup]` Added a clear callback function like the click callback that fires when clicking the clear X if enabled. ([#4693](https://github.com/infor-design/enterprise/issues/4693))
- `[Tabs]` Added a setting for making the text on Module Tabs' optional Application Menu trigger only accessible to screen readers. ([#4590](https://github.com/infor-design/enterprise/issues/4590))

### v4.36.0 Fixes

- `[Application Menu]` Fixed an issue with filtering where nested items matching the filter were not always displayed. ([#4592](https://github.com/infor-design/enterprise/issues/4592))
- `[Column Chart]` Fixed an alignment issue with the labels in grouped column charts. ([#4645](https://github.com/infor-design/enterprise/issues/4645))
- `[Datagrid]` Fixed a bug where filterWhenTyping did not work on lookup filter columns. ([#4678](https://github.com/infor-design/enterprise/issues/4678))
- `[Datagrid]` Fixed an issue where updateRow will not correctly sync and merge data. ([#4674](https://github.com/infor-design/enterprise/issues/4674))
- `[Datagrid]` Fixed a bug where the error icon overlapped to the calendar icon when a row has been selected and hovered. ([#4670](https://github.com/infor-design/enterprise/issues/4670))
- `[Datagrid]` Fixed a bug where multiselect would loose selection across pages when using selectRowsAcrossPages. ([#954](https://github.com/infor-design/enterprise-ng/issues/954))
- `[Datagrid]` Made a fix that when calling applyFilter the lookup checkbox did not update. ([#4693](https://github.com/infor-design/enterprise/issues/4693))
- `[Datagrid]` Added the datagrid api to the current clearArguments setting's callback. ([#4693](https://github.com/infor-design/enterprise/issues/4693))
- `[Datagrid]` Fixed the inbuilt date validation to use the datagrid column settings for date fields. ([#4693](https://github.com/infor-design/enterprise/issues/4730))
- `[Dropdown]` Fixed a bug where the tooltips are invoked for each dropdown item. This was slow with a lot of items. ([#4672](https://github.com/infor-design/enterprise/issues/4672))
- `[Dropdown]` Fixed a bug where mouseup was used rather than click to open the list and this was inconsistent. ([#4638](https://github.com/infor-design/enterprise/issues/4638))
- `[Editor]` Fixed an issue where the dirty indicator was not reset when the contents contain `<br>` tags. ([#4624](https://github.com/infor-design/enterprise/issues/4624))
- `[Editor]` Fixed a bug where hyperlinks were not clickable in readonly state. ([#4702](https://github.com/infor-design/enterprise/issues/4702))
- `[Homepage]` Fixed a bug where the border behaves differently and does not change back correctly when hovering in editable mode. ([#4640](https://github.com/infor-design/enterprise/issues/4640))
- `[Homepage]` Added support for small size (260x260) widgets and six columns. ([#4663](https://github.com/infor-design/enterprise/issues/4663))
- `[Homepage]` Fixed an issue where the animation was not working on widget removed. ([#4686](https://github.com/infor-design/enterprise/issues/4686))
- `[Homepage]` Fixed a bug where the border behaves differently and does not change back correctly when hovering in editable mode. ([#4640](https://github.com/infor-design/enterprise/issues/4640))
- `[Listview]` Fixed an issue where the contextmenu was not open on longpress and text as not selectable for iOS device. ([#4655](https://github.com/infor-design/enterprise/issues/4655))
- `[Locale]` Don't attempt to set d3 locale if d3 is not being used ([#4668](https://github.com/infor-design/enterprise/issues/4486))
- `[Modal]` Fixed a bug where the autofocus was not working on anchor tag inside of the modal and moving the first button as a default focus if there's no `isDefault` property set up.
- `[Pager]` Fixed a bug that automation id's are not added when the attachToBody is used. ([#4692](https://github.com/infor-design/enterprise/issues/4692))
- `[Rating]` Fixed a bug with the readonly function, it did not toggle the readonly state correctly. ([#958](https://github.com/infor-design/enterprise-ng/issues/958))
- `[Tabs]` Added support for a "More Actions" button to exist beside horizontal/header tabs. ([#4532](https://github.com/infor-design/enterprise/issues/4532))
- `[Tree]` Fixed an issue where the parent value was get deleted after use `addNode()` method. ([#4486](https://github.com/infor-design/enterprise/issues/4486))
- `[Wizard]` Fixed a slight layout issue with the highlighted step in RTL mode. ([#4714](https://github.com/infor-design/enterprise/issues/4714))

(42 Issues Solved This Release, Backlog Enterprise 136, Backlog Ng 32, 1084 Functional Tests, 1642 e2e Tests)

## v4.35.4

### v4.35.4 Fixes

- `[Datagrid]` Added the datagrid api to the current clearArguments setting's callback. ([#4693](https://github.com/infor-design/enterprise/issues/4693))

## v4.35.3

### v4.35.3 Fixes

- `[Datagrid]` Made a fix that when calling applyFilter the lookup checkbox did not update. ([#4693](https://github.com/infor-design/enterprise/issues/4693))
- `[Dropdown]` Fixed a bug where the tooltips are invoked for each dropdown item. This was slow with a lot of items. ([#4672](https://github.com/infor-design/enterprise/issues/4672))
- `[Dropdown]` Fixed a bug where mouseup was used rather than click to open the list and this was inconsistent. ([#4638](https://github.com/infor-design/enterprise/issues/4638))
- `[Lookup]` Added a clear callback function like the click callback that fires when clicking the clear X if enabled. ([#4693](https://github.com/infor-design/enterprise/issues/4693))
- `[Pager]` Fixed a bug that automation id's are not added when the attachToBody is used. ([#4692](https://github.com/infor-design/enterprise/issues/4692))
- `[Rating]` Fixed a bug with the readonly function, it did not toggle the readonly state correctly. ([#958](https://github.com/infor-design/enterprise-ng/issues/958))

## v4.35.2

### v4.35.2 Fixes

- `[Datagrid]` Fixed an additional issue where updateRow will cause rows to no longer be reorderable. ([#4674](https://github.com/infor-design/enterprise/issues/4674))

## v4.35.1

### v4.35.1 Fixes

- `[Datagrid]` Fixed an issue where updateRow will not correctly sync and merge data. ([#4674](https://github.com/infor-design/enterprise/issues/4674))
- `[Datagrid]` Fixed a bug where filterWhenTyping did not work on lookup filter columns. ([#4678](https://github.com/infor-design/enterprise/issues/4678))
- `[Editor]` Fixed an issue where the dirty indicator was not reset when the contents contain `<br>` tags. ([#4624](https://github.com/infor-design/enterprise/issues/4624))

## v4.35.0

### v4.35.0 Important Notes

- `[Breadcrumb]` We added support for the use of `span` in place of `a` tags inside Breadcrumb List Items at the component API level.  In order to facilitate this, some internal API methods had to be changed to recognize the list item instead of the anchor.  If you rely on the Breadcrumb API and reference breadcrumb item anchor tags, please note that before adopting this version, you should change your code to instead reference the list items, or only use the BreadcrumbItem API.

### v4.35.0 Features

- `[Datagrid]` Added support to select all rows on current page only for client side paging. ([#4265](https://github.com/infor-design/enterprise/issues/4265))
- `[Datagrid]` Added a new ProcessIndicator formatter. ([#3918](https://github.com/infor-design/enterprise/issues/3918))
- `[Dropdown]` Improved behavior of list item navigation/selection when a Dropdown is configured with "no search" mode activated. ([#4483](https://github.com/infor-design/enterprise/issues/4483))
- `[Lookup]` Added the ability to change the lookup icon. ([#4527](https://github.com/infor-design/enterprise/issues/4527))
- `[ProcessIndicator]` Added: labels, more icon support, and a content areas and made it responsive. ([#3918](https://github.com/infor-design/enterprise/issues/3918))

### v4.35.0 Fixes

- `[Application Menu]` Fixed accessibility issues getting redundant info in expand/collapse button. ([#4462](https://github.com/infor-design/enterprise/issues/4462))
- `[Application Menu]` Fixed accessibility issues with missing instructional text and incorrect aria-role assignments on the App Menu triggers (hamburger buttons) and Role switcher buttons. ([#4489](https://github.com/infor-design/enterprise/issues/4489))
- `[About]` Made it possible to close About dialogs that previously had open, nested Modals present. ([NG#915](https://github.com/infor-design/enterprise-ng/issues/915))
- `[Badges]` Fixed alignment issues in uplift theme. ([#4578](https://github.com/infor-design/enterprise/issues/4578))
- `[Busy Indicator]` Fixed an issue where the whole page and parent div was shifts when active. ([#746](https://github.com/infor-design/enterprise-ng/issues/746))
- `[Button]` Fixed the tooltip in action button to be not visible when there's no title attribute. ([#4473](https://github.com/infor-design/enterprise/issues/4473))
- `[Column Chart]` Fixed a minor alignment issue in the xAxis labels ([#4460](https://github.com/infor-design/enterprise/issues/4460))
- `[Colorpicker]` Fixed an issue where values were not being selecting when multiple colopickers are present. ([#4146](https://github.com/infor-design/enterprise/issues/4146))
- `[Datagrid]` Fix a bug where changing selectable on the fly did not change the select behavior. ([#4575](https://github.com/infor-design/enterprise/issues/4575))
- `[Datagrid]` Fixed an issue where the click event was not fire for hyperlinks keyword search results. ([#4550](https://github.com/infor-design/enterprise/issues/4550))
- `[Datagrid]` Added api setting for selection on enter edit mode. ([#4485](https://github.com/infor-design/enterprise/issues/4485))
- `[Datagrid]` Fixed a bug where the onPostRenderCell function would get an empty container if using frozen columns. ([#947](https://github.com/infor-design/enterprise-ng/issues/947))
- `[Datagrid]` Fix a bug where changing selectable on the fly did not change the select behavior. ([#4575](https://github.com/infor-design/enterprise/issues/4575))
- `[Dropdown]` Fixed a bug where the last option icon changes when searching/filtering in dropdown search field. ([#4474](https://github.com/infor-design/enterprise/issues/4474))
- `[Editor/Fontpicker]` Fixed a bug where the label relationship were not valid in the editor role. Adding aria-labelledby will fix the association for both editor and the label. Also, added an audible label in fontpicker. ([#4454](https://github.com/infor-design/enterprise/issues/4454))
- `[Field Options]` Fixed an issue where the action button was misaligned for safari. ([#4610](https://github.com/infor-design/enterprise/issues/4610))
- `[FileUploadAdvanced]` Fixed an issue where abort method was not working properly to remove the file block when upload fails. ([#938](https://github.com/infor-design/enterprise-ng/issues/938))
- `[Header]` Fixed a bug where the searchfield automatically expands when clicking the app menu button. ([#4617](https://github.com/infor-design/enterprise/issues/4617))
- `[Lookup]` Fixed some layout issues when using the editable and clearable options on the filter row. ([#4527](https://github.com/infor-design/enterprise/issues/4527))
- `[Lookup]` Fixed incorrect counts when using allowSelectAcrossPages. ([#4316](https://github.com/infor-design/enterprise/issues/4316))
- `[Mask]` Fixed broken date/time masks in the `sv-SE` locale. ([#4613](https://github.com/infor-design/enterprise/issues/4613))
- `[Tree]` Fixed an issue where the character entity references were render differently for parent and child levels. ([#4512](https://github.com/infor-design/enterprise/issues/4512))
- `[Tooltip/Pager]` Fixed an issue where the tooltip would show at the top when clicking paging buttons. ([#218](https://github.com/infor-design/enterprise-ng/issues/218))

(40 Issues Solved This Release, Backlog Enterprise 173, Backlog Ng 42, 1083 Functional Tests, 1638 e2e Tests)

## v4.34.3

### v4.34.3 Fixes

- `[Lookup]` Added the ability to change the lookup icon. ([#4527](https://github.com/infor-design/enterprise/issues/4527))
- `[Lookup]` Fixed some layout issues when using the editable and clearable options on the filter row. ([#4527](https://github.com/infor-design/enterprise/issues/4527))

## v4.34.2

### v4.34.2 Fixes

- `[Dropdown/Autocomplete]` Fix a bug where these components would fail in IE 11. Note that IE 11 isn't "supported" but we fixed these issues to give teams more time to migrate. ([#4608](https://github.com/infor-design/enterprise/issues/4608))
- `[General]` Fix a bug where the regex scripts will error on Big Sur. ([#4612](https://github.com/infor-design/enterprise/issues/4612))

## v4.34.1

### v4.34.1 Fixes

- `[Datagrid]` Fix a bug where changing selectable on the fly did not change the select behavior. ([#4575](https://github.com/infor-design/enterprise/issues/4575)

## v4.34.0

### v4.34.0 Features

- `[All Components]` Added `attributes` setting to set automation id's and id's. ([#4498](https://github.com/infor-design/enterprise/issues/4498))
- `[Datagrid]` Added a limited experimental sticky header feature. ([#3993](https://github.com/infor-design/enterprise/issues/3993))
- `[Input]` Add a `revealText` plugin that will add a button to password fields to hide and show sensitive information such as SIN or passwords. ([#4098](https://github.com/infor-design/enterprise/issues/4098))
- `[Listview]` Added a new setting `allowDeselect` which will make it such that if you select an item you cant deselect, you can only select another item. ([#4376](https://github.com/infor-design/enterprise/issues/4376))
- `[Locale]` Added a new set of translations from the translation team. ([#4501](https://github.com/infor-design/enterprise/issues/4501))
- `[Locale/Charts]` The numbers inside charts are now formatted using the current locale's, number settings. This can be disabled/changed in some charts by passing in a localeInfo object to override the default settings. ([#4437](https://github.com/infor-design/enterprise/issues/4437))
- `[Treemap]` Added ability to show a tooltip. ([#2794](https://github.com/infor-design/enterprise/issues/2794))

### v4.34.0 Fixes

- `[Autocomplete]` Fixed an issue where a slow and incomplete ajax request would cause the dropdown to briefly show wrong contents. ([#4387](https://github.com/infor-design/enterprise/issues/4387))
- `[Breadcrumb]` Fixed an issue where css only breadcrumbs were missing styles. ([#4501](https://github.com/infor-design/enterprise/issues/4501))
- `[Datepicker]` Fixed an issue where range highlight was not aligning for Mac/Safari. ([#4352](https://github.com/infor-design/enterprise/issues/4352))
- `[Datagrid]` Fixed an issue with a custom toolbar, where buttons would click twice. ([#4471](https://github.com/infor-design/enterprise/issues/4471))
- `[Datagrid]` Fixed an issue where the special characters (é, à, ü, û, ...) export to csv was not generated them correctly. ([#4347](https://github.com/infor-design/enterprise/issues/4347))
- `[Datagrid]` Fixed an issue where the leading spaces were removed on editing cells. ([#4380](https://github.com/infor-design/enterprise/issues/4380))
- `[Datagrid]` Fixed an issue where the double click event was not firing for checkbox columns. ([#4381](https://github.com/infor-design/enterprise/issues/4381))
- `[Datagrid]` Fixed an issue where the dropdown in a datagrid would stay open when clicking to the next page of results. ([#4396](https://github.com/infor-design/enterprise/issues/4396))
- `[Datagrid]` Fixed a bug where a scroll bar shows even when there's no data in datagrid. ([#4228](https://github.com/infor-design/enterprise/issues/4228))
- `[Datagrid]` Fixed an issue where calling setFocus on the datagrid would stop open menus from working. ([#4429](https://github.com/infor-design/enterprise/issues/4429))
- `[Datagrid]` To allow for some script tools to work we now set draggable to true. ([#4490](https://github.com/infor-design/enterprise/issues/4490))
- `[Datagrid]` Fixed an error on the filter box on the personalization dialog where it would error if there is a column with no name field. ([#4495](https://github.com/infor-design/enterprise/issues/4495))
- `[Datagrid]` Fixed links when changing personalization as they would inherit the wrong color. ([#4481](https://github.com/infor-design/enterprise/issues/4481))
- `[Datagrid]` Fixed a bug where seaching with the search on the toolbar would not highlight results. ([#4488](https://github.com/infor-design/enterprise/issues/4488))
- `[Datagrid]` Fixed an issue with a custom toolbar, where buttons would click twice. ([#4471](https://github.com/infor-design/enterprise/issues/4471))
- `[Datagrid]` Fixed a bug in updateRow where it did not sync up all data passed in with the dataset. ([#4476](https://github.com/infor-design/enterprise/issues/4476))
- `[Datepicker]` Changed the month/year picker to skip 10 years instead of one. ([#4388](https://github.com/infor-design/enterprise/issues/4388))
- `[Dropdown]` Improved the behavior of the `noSearch` dropdown when using the keyboard. ([#4388](https://github.com/infor-design/enterprise/issues/4388))
- `[Editor]` Fixed an issue where the focus was getting lost after pressing toolbar buttons. ([#4335](https://github.com/infor-design/enterprise/issues/4335))
- `[Editor]` Fixed an issue where the color picker was not opening the popup for overflow menu and had name as undefined in list. ([#4398](https://github.com/infor-design/enterprise/issues/4398))
- `[Editor]` Fixed an issue where font-size tags are stripped from the css. ([#4557](https://github.com/infor-design/enterprise/issues/4557))
- `[Favorites]` Removed the favorites component as its not really a component, info on it can be found under buttons in the toggle example. ([#4405](https://github.com/infor-design/enterprise/issues/4405))
- `[Fieldset]` Fixed a bug where summary form data gets cut off on a smaller viewport. ([#3861](https://github.com/infor-design/enterprise/issues/3861))
- `[Homepage]` Fixed an issue where the four column widgets were incorrectly positioned, left aligned on large screen. ([#4541](https://github.com/infor-design/enterprise/issues/4541))
- `[List Detail]` Fixed css height for list detail in responsive view ([#4426](https://github.com/infor-design/enterprise/issues/4426))
- `[Listview]` Fixed a bug where readonly and non-selectable listview should not have hover state. ([#4452](https://github.com/infor-design/enterprise/issues/4452))
- `[Lookup]` Fixed a bug where the filter header together with the checkbox column is not properly align. ([#3774](https://github.com/infor-design/enterprise/issues/3774))
- `[MenuButton]` Removed the menubutton component sections as its not really a component, info on it can be found under buttons in the MenuButton examples. ([#4416](https://github.com/infor-design/enterprise/issues/4416))
- `[Message]` Added support for lists in the message, also fixed a problem when doing so, with screen readers. ([#4400](https://github.com/infor-design/enterprise/issues/4400))
- `[Message]` Added the `noRefocus` setting that will feed through to the modal. ([#4507](https://github.com/infor-design/enterprise/issues/4507))
- `[Splitter]` Added missing audible labels in splitter collapse button and splitter handle. ([#4404](https://github.com/infor-design/enterprise/issues/4404))
- `[Tabs Module]` Fixed a bug where tab items were not centered correctly in uplift theme. ([#4538](https://github.com/infor-design/enterprise/issues/4538))
- `[Treemap]` Fixed a bug where small slices may show a "tip" below the chart. ([#2794](https://github.com/infor-design/enterprise/issues/2794))

(56 Issues Solved This Release, Backlog Enterprise 185, Backlog Ng 42, 1082 Functional Tests, 1612 e2e Tests)

## v4.33.2

### v4.33.2 Fixes

`[General]` Fix a bug where the regex blows up on Mac Big Sur. ([#4612](https://github.com/infor-design/enterprise/issues/4612))

## v4.33.1

### v4.33.1 Fixes

- `[Breadcrumb]` Fixed an issue were css only breadcrumbs were missing styles. ([#4501](https://github.com/infor-design/enterprise/issues/4501))

## v4.33.0

### v4.33.0 Features

- `[Locale]` Added a new dateTimeMillis and timeStampMillis format if milliseconds are needed. ([#4384](https://github.com/infor-design/enterprise/issues/4384))
- `[Toast]` Added a setting to enable setting ids or other attributes on the toast element. ([#4275](https://github.com/infor-design/enterprise/issues/4275))

### v4.33.0 Fixes

- `[Autocomplete]` Fix a bug when connected to NG where pressing the enter key would not select Autocomplete items/. ([ng#901](https://github.com/infor-design/enterprise-ng/issues/901))
- `[Autocomplete]` Fixed an issue where the Searchfield items were not selectable after 'All results for "xx"' was selected. ([#4446](https://github.com/infor-design/enterprise/issues/4446))
- `[Calendar]` Removed some extra keyboard stops when tabing. ([#4318](https://github.com/infor-design/enterprise/issues/4318))
- `[Calendar]` Fixed a bug where the incorrect color was shown when events are added with the dialog. ([#4439](https://github.com/infor-design/enterprise/issues/4439))
- `[Colorpicker]` Fixed an issue where the colorpicker closes when pressing or clicking outside the swatch. ([#3559](https://github.com/infor-design/enterprise/issues/3559))
- `[Datagrid]` Fixed an issue where activated row on 2nd or any subsequent page was not highlighting for mixed selection mode. ([ng#900](https://github.com/infor-design/enterprise-ng/issues/900))
- `[Datagrid]` Added support to disable column buttons. ([1590](https://github.com/infor-design/enterprise/issues/1590))
- `[Datagrid]` Fixed an issue where short field icon padding was misaligned in RTL mode. ([#1812](https://github.com/infor-design/enterprise/issues/1812))
- `[Datagrid]` Added support to `In Range` filter operator for numeric columns. ([#3988](https://github.com/infor-design/enterprise/issues/3988))
- `[Datagrid]` Fixed an issue where filter was not working if user types slow in the filter input for treegrid. ([#4270](https://github.com/infor-design/enterprise/issues/4270))
- `[Datagrid]` Fixed an issue where the icons right text was truncated for extra-small row height. ([#4355](https://github.com/infor-design/enterprise/issues/4355))
- `[Datagrid]` Fixed an issue where the column icons and content was overlapping. ([#4264](https://github.com/infor-design/enterprise/issues/4264))
- `[Datagrid]` Fixed an issue where using flex toolbar as a custom toolbar did not work. ([#4385](https://github.com/infor-design/enterprise/issues/4385))
- `[Datepicker]` Added missing off screen text for the picker buttons in the datepicker month/year view. ([#4318](https://github.com/infor-design/enterprise/issues/4318))
- `[Editor]` Fixed a bug where the Fontpicker's displayed style wasn't updating to match the current text selection in some cases. ([#4309](https://github.com/infor-design/enterprise/issues/4309))
- `[Editor]` Fixed a bug where b tags in an empty p tag would be stripped. ([#4411](https://github.com/infor-design/enterprise/issues/4411))
- `[Locale]` Added a new translation token for Records Per Page with no number. ([#4334](https://github.com/infor-design/enterprise/issues/4334))
- `[Locale]` Fixed an max stack error when setting `nb-NO` as a language. ([#874](https://github.com/infor-design/enterprise-ng/issues/874))
- `[Lookup]` Fixed an issue where the event `beforeShow` was only triggered the first time. ([#899](https://github.com/infor-design/enterprise-ng/issues/899))
- `[Lookup]` Fixed a bug where the lookup count doesn't update correctly. ([#4312](https://github.com/infor-design/enterprise/issues/4312))
- `[Mask]` Enabled editable sections of Date masks.  Editing within a section will no longer incorrectly alter values that may already exist in a date field's other editable sections. ([#4079](https://github.com/infor-design/enterprise/issues/4079))
- `[Modal Manager]` Modals now pass `isCancelled` properly when the Modal Manager API detects a request to close by using the Escape key. ([#4298](https://github.com/infor-design/enterprise/issues/4298))
- `[Pager]` Fixed an error when using arrow keys to select in the pagesize selector. ([#4383](https://github.com/infor-design/enterprise/issues/4383))
- `[Searchfield]` Allow for search terms to include special characters. ([#4291](https://github.com/infor-design/enterprise/issues/4291))
- `[Stepprocess]` Fixed a bug where padding and scrolling was missing. Note that this pattern will eventually be removed and we do not suggest any one use it for new development. ([#4249](https://github.com/infor-design/enterprise/issues/4249))
- `[Tabs]` Fixed multiple bugs where error icon in tabs and the animation bar were not properly aligned in RTL uplift theme. ([#4326](https://github.com/infor-design/enterprise/issues/4326))
- `[Tabs]` Fixed a bug where removing a nested tab would cause an error due to being invisible. ([#4356](https://github.com/infor-design/enterprise/issues/4356))
- `[Tabs]` Fixed a bug where the focus/activated state does not display correctly in RTL. ([#4332](https://github.com/infor-design/enterprise/issues/4332))
- `[Toolbar Flex]` Fixed detection of overflow in some toolbars where items were not properly displaying all overflowed items in the "More Actions" menu. ([#4296](https://github.com/infor-design/enterprise/issues/4296))
- `[Toolbar Flex]` Fixed an issue where in some examples/cases the first item did not get an initial tabindex. ([#4418](https://github.com/infor-design/enterprise/issues/4418))
- `[Tree]` Fixed an issue where calling togglenode without first doing a select/unselect was not working properly. ([#3927](https://github.com/infor-design/enterprise/issues/3927))
- `[Tree]` Fixed a bug that adding icons in with the tree text would encode it when using addNode. ([#4305](https://github.com/infor-design/enterprise/issues/4305))
- `[Validation]` Fixed an issue where after the execution `resetForm()` was not resting dropdown and editor the fields. ([#4259](https://github.com/infor-design/enterprise/issues/4259))

(48 Issues Solved This Release, Backlog Enterprise 184, Backlog Ng 48, 1084 Functional Tests, 1530 e2e Tests)

## v4.32.0

### v4.32.0 Important Notes

- `[Colors]` In Uplift (Vibrant) theme there is no longer any colors in graphite. All are slate. This involved bringing in a new version 3.0 of the design system with some breaking changes you should not if using the tokens directly. See the [design system change log](https://github.com/infor-design/design-system/blob/main/docs/CHANGELOG.md) for details. ([#4206](https://github.com/infor-design/enterprise/issues/4206))

### v4.32.0 Features

- `[Breadcrumb]` Add truncated style and made it the default for all Breadcrumb lists. ([#4091](https://github.com/infor-design/enterprise/issues/4091))
- `[Datagrid]` Add a new `RowNumber` formatter that will show a row number column that remains the same no matter how the grid is sorted. ([#1904](https://github.com/infor-design/enterprise/issues/1904))
- `[Datepicker]` Added the ability to use the range selection in date picker when using the UmAlQura Calendar (RTL). ([#4227](https://github.com/infor-design/enterprise/issues/4227))
- `[Homepage]` Added ability to support a 5 column option. ([#4101](https://github.com/infor-design/enterprise/issues/4101))
- `[Locale]` Added an example page to test translation strings more accurately. ([#4189](https://github.com/infor-design/enterprise/issues/4189))

### v4.32.0 Fixes

- `[Accordion]` Fixed a bug where disabled headers texts and icons were barely recognizable as disabled in uplift theme. ([#4065](https://github.com/infor-design/enterprise/issues/4065))
- `[Accordion]` Fixed a bug in the vibrant theme where nested header text was not showing because the width was pushing it to the next line. ([#4145](https://github.com/infor-design/enterprise/issues/4145))
- `[Application Menu]` Fixed too much spacing level when there's an icon in accordion header in uplift theme. ([#4202](http://localhost:4000/components/applicationmenu/test-six-levels-icons.html?theme=uplift&variant=light&colors=0066D4))
- `[Contextual Action Panel]` Made the close button work in cases where subcomponents are open inside the CAP. ([#4112](https://github.com/infor-design/enterprise/issues/4112))
- `[Colorpicker]` The sizes were inconsistent with other components in width so we adjusted them. ([#4310](https://github.com/infor-design/enterprise/issues/4310))
- `[Datagrid]` Fixed an issue where the selectedRows array contents continued to multiply each time running `selectAllRows`. ([#4195](https://github.com/infor-design/enterprise/issues/4195))
- `[Datagrid]` Fixed an issue where the dynamic tooltip was not working properly. ([#4260](https://github.com/infor-design/enterprise/issues/4260))
- `[Datagrid]` Fixed an issue where the check box filter was not working. ([#4271](https://github.com/infor-design/enterprise/issues/4271))
- `[Datagrid]` Fixed an issue where the filter and paging for treegrid was not working properly. ([#4293](https://github.com/infor-design/enterprise/issues/4293))
- `[Datepicker]` Fixed an issue where the minute and second interval for timepicker was not working properly when use along useCurrentTime setting. ([#4230](https://github.com/infor-design/enterprise/issues/4230))
- `[Dropdown]` Fixed a bug where italic-style highlighting would represent a matched filter term instead of bold-style on a Dropdown List item in some cases. ([#4141](https://github.com/infor-design/enterprise/issues/4141))
- `[Editor]` Fixed issue with incorrect padding when using bullets in RTL mode. ([#4327](https://github.com/infor-design/enterprise/issues/4327))
- `[General]` Fixed high contrast error color to have better contrast. ([#4344](https://github.com/infor-design/enterprise/issues/4344))
- `[FileUploadAdvanced]` Fixed an issue where the method `status.setCompleted()` not firing event `fileremoved`. ([#4294](https://github.com/infor-design/enterprise/issues/4294))
- `[Homepage]` Fixed an issue where the columns were not showing properly after resize by using the maximize button. ([#894](https://github.com/infor-design/enterprise-ng/issues/894))
- `[Homepage]` Fixed an issue where the columns were not showing properly after resize browser window. ([#895](https://github.com/infor-design/enterprise-ng/issues/895))
- `[Input]` Fixed a bug where the text input error state border color would be wrong in the vibrant, dark and high contrast. ([#4248](https://github.com/infor-design/enterprise/issues/4248))
- `[Locale]` Fixed issues with some timezone and datetime formats. ([#4297](https://github.com/infor-design/enterprise/issues/4297))
- `[Popupmenu]` Fixed a minor issue with the shortcut text on small breakpoints. ([#3984](https://github.com/infor-design/enterprise/issues/3984))
- `[Popover]` Fixed a regression where passing a popover content as a hash link to an ID no longer worked. ([#4281](https://github.com/infor-design/enterprise/issues/4281))
- `[Personalize]` Fixed an issue regarding the layout and scroll ability of a page. ([#3330](https://github.com/infor-design/enterprise/issues/3330))
- `[Searchfield]` Added a shadow to the focus state of searchfields with category buttons. ([#4181](https://github.com/infor-design/enterprise-ng/issues/4181))
- `[Splitter]` Fixes an issue where the collapse button was not working when splitter is on the right. ([#1730](https://github.com/infor-design/enterprise-ng/issues/1730))
- `[Tabs]` Added detection for width/height/style changes on a Tabs component, which now triggers a resize event. ([ng#860](https://github.com/infor-design/enterprise-ng/issues/860))
- `[Tabs]` Fixed a small error by removing a - 1 involved with testing. ([#4093](https://github.com/infor-design/enterprise/issues/4093))
- `[Tabs]` Fixed a bug where using `#` in a Tab title was not possible. ([#4179](https://github.com/infor-design/enterprise/issues/4179))
- `[Tabs Header]` Fixed a bug where the add icon were too small and the page form layout has a big space on top of it. ([#4289](https://github.com/infor-design/enterprise/issues/4289))
- `[Toolbar Flex]` Fixed a bug where in some cases a un-needed scrollbar would appear. [[#4325](https://github.com/infor-design/enterprise/issues/4325)]
- `[Toolbar Searchfield]` Fixed a bug where the searchfield doesn't perfectly align together with flex toolbar. [[#4226](https://github.com/infor-design/enterprise/issues/4226)]
- `[Tree]` Fixed an issue where the return focus state was not working properly after closing the context menu. ([#4252](https://github.com/infor-design/enterprise/issues/4252))
- `[Vertical Tabs]` Fixed an issue where the error icon was misaligning. ([#873](https://github.com/infor-design/enterprise-ng/issues/873))

(49 Issues Solved This Release, Backlog Enterprise 196, Backlog Ng 51, 1079 Functional Tests, 1525 e2e Tests)

## v4.31.5

### v4.31.5 Fixes

- `[General]` Fix a bug where the regex blows up on Mac Big Sur. ([#4612](https://github.com/infor-design/enterprise/issues/4612))

## v4.31.4

### v4.31.4 Fixes

- `[Datagrid]` Fixed an issue where the icons right text was truncated for extra-small row height. ([#4355](https://github.com/infor-design/enterprise/issues/4355))

## v4.31.3

### v4.31.3 Fixes

- `[Editor]` Fixed a bug where b tags in an empty p tag would be stripped. ([#4411](https://github.com/infor-design/enterprise/issues/4411))

## v4.31.2

### v4.31.2 Fixes

- `[Datagrid]` Added the ability to resize frozen columns, if you do not want this you must set columns to `resizable: false`. ([#3852](https://github.com/infor-design/enterprise/issues/3852))
- `[Datagrid]` Fixed hideColumn method to check if the column is hidden. ([#3852](https://github.com/infor-design/enterprise/issues/3852))
- `[Popdown]` Added a safety check to the destroy. ([#3852](https://github.com/infor-design/enterprise/issues/3852))

## v4.31.1

### v4.31.1 Fixes

- `[Datagrid]` Fixed a bug with icon alignment in editors in small or xtra small layout. ([#4266](https://github.com/infor-design/enterprise/issues/4266))
- `[Datagrid]` Fixed selection checkbox alignment. ([#4266](https://github.com/infor-design/enterprise/issues/4266))

## v4.31.0

### v4.31.0 Important Notes

- `[Buttons]` We reverted an inner Css rule that set all 'btn' classes to use contains vs starts with since this caused issues. One consequence is that if you use a class `dismissible-btn` it should now be `btn-dismissible`. This is a possible breaking change but for most cases this button is added by the tags component. ([#4120](https://github.com/infor-design/enterprise/issues/4120))

### v4.31.0 Features

- `[Calendar]` Added the ability to override an event `color` and `borderColor` see docs for details. ([#3923](https://github.com/infor-design/enterprise/issues/3923))
- `[Calendar]` Added the ability to use the monthview legend setting to colorsize day backgrounds. To use this set the `dayLegend` property. And this uses the same format for legend in the monthView. Just renamed it to avoid confusing with the event legend. ([#3893](https://github.com/infor-design/enterprise/issues/3893))
- `[Datagrid]` Added a `spacerColumn` setting, with this setting the last column fills any empty space instead of stretching everything out. ([#4032](https://github.com/infor-design/enterprise/issues/4032))
- `[Datagrid]` Added a `columnSizing` setting which impacts how the column widths are auto calculated. Options are: `both` (default), `data` or `header` (including filter). ([#4017](https://github.com/infor-design/enterprise/issues/4017))
- `[Datagrid]` Added the setting for empty message small height. ([#3609](https://github.com/infor-design/enterprise/issues/3609))
- `[Datagrid]` Fixed an alignment issue on rows when using alerts and tags with frozen columns and short row. ([#4237](https://github.com/infor-design/enterprise/issues/4237))
- `[Datagrid]` Fixed an alignment issue on hiding and showing rows when using grouped headers and frozen columns together. ([#4247](https://github.com/infor-design/enterprise/issues/4247))
- `[Datepicker]` Added the ability to use +/- to increment the day in the calendar. This is in addition to arrow key functionality. This works in the field or when the calendar is open. ([#4001](https://github.com/infor-design/enterprise/issues/4001))
- `[Masthead]` Added the ability use user images, status and initials in the masthead and masthead menu buttons. ([#800](https://github.com/infor-design/enterprise-ng/issues/800))
- `[MultiSelect]` Fixed an issue update multiselect on ajax with values already selected. ([#885](https://github.com/infor-design/enterprise-ng/issues/885))
- `[Tree]` Added option to add new child node on top or bottom. ([#3915](https://github.com/infor-design/enterprise/issues/3915))
- `[General]` Moved all the examples, patterns and layouts into their own sections or with the components they live with page patterns can now be found at `components/page-patterns` and layouts at `components/page-layouts`. Added a first pass of docs about these as well as more doc updates to forms, autocomplete and grid. ([#428](https://github.com/infor-design/enterprise/issues/428))

### v4.31.0 Fixes

- `[Application Menu]` Fixed an issue where the Header was unable to hide for RTL and ie11. ([#2154](https://github.com/infor-design/enterprise/issues/2154))
- `[Application Menu]` Fixed a bug where the border top color is wrong in uplift dark and high contrast theme. ([#4042](https://github.com/infor-design/enterprise/issues/4042))
- `[Application Menu]` Fixed a bug where some buttons did not have labels for the icon buttons in toolbars. Check your application if you use this pattern. ([#4085](https://github.com/infor-design/enterprise/issues/4085))
- `[Autocomplete]` Fixed an issue where the JavaScript error was thrown for ie11. ([#4148](https://github.com/infor-design/enterprise/issues/4148))
- `[Blockgrid]` Fixed an issue with paged datasets that would occasionally cause a JS console error. ([ng#836](https://github.com/infor-design/enterprise-ng/issues/836))
- `[Blockgrid]` Fixed a bug where first/last pager buttons would show and be disabled by default (buttons are now hidden by default). ([ng#836](https://github.com/infor-design/enterprise-ng/issues/836))
- `[Buttons]` Reverted an inner Css rule change that set 'btn' classes to contains vs starts with. ([#4120](https://github.com/infor-design/enterprise/issues/4120))
- `[Datagrid]` Fixed an issue when hiding columns after loading a datagrid up with grouped headers and frozen columns. ([#4218](https://github.com/infor-design/enterprise/issues/4218))
- `[Datagrid]` Fixed an issue where the rows where not render properly when use method `updateDataset()` for treegrid. ([#4213](https://github.com/infor-design/enterprise/issues/4213))
- `[Datagrid]` Fixed an issue where the tooltip for tree grid was not working properly. ([#827](https://github.com/infor-design/enterprise-ng/issues/827))
- `[Datagrid]` Fixed an issue where the keyword search was not working for server side paging. ([#3977](https://github.com/infor-design/enterprise/issues/3977))
- `[Datagrid]` Fixed a bug that nested datagrid columns could not be clicked. ([#4197](https://github.com/infor-design/enterprise/issues/4197))
- `[Datagrid]` Fixed an issue where the 'value' and 'oldValue' on cell change event where showing escaped. ([#4028](https://github.com/infor-design/enterprise/issues/4028))
- `[Datagrid]` Fixed an issue where the keyword search was not working for group headers. ([#4068](https://github.com/infor-design/enterprise/issues/4068))
- `[Datagrid]` Fixed an issue where the column filter results were inconsistent for tree grid. ([#4031](https://github.com/infor-design/enterprise/issues/4031))
- `[Datagrid]` Fixed an issue where the data was not exporting to excel when using the groupable setting. ([#4081](https://github.com/infor-design/enterprise/issues/4081))
- `[Datagrid]` Fixed an issue where if a context menu is opened and then closed with ESC the focus would be reset to the top of the page. ([#4085](https://github.com/infor-design/enterprise/issues/4085))
- `[Datagrid]` Fixed an issue where the tooltip would not show up if you focus a cell with ellipsis text with the keyboard. ([#4085](https://github.com/infor-design/enterprise/issues/4085))
- `[Datagrid]` Made the header checkbox focusable. ([#4085](https://github.com/infor-design/enterprise/issues/4085))
- `[Datagrid]` The selection checkbox cell had aria-selected on it which was incorrect. ([#4085](https://github.com/infor-design/enterprise/issues/4085))
- `[Datagrid]` Changed the auto width sizing of columns to include the padding of the rowHeight (16 16 8 8). So the column sizes are now more compact in lower rowHeight settings. Also to do this the grid is now rerendered when changing rowHeight. ([#4016](https://github.com/infor-design/enterprise/issues/4016))
- `[Datagrid]` Fixed a design QA bug where the column and data cell padding was not following the design system. Its now using 16px large, 16px medium, 8 px short and 8 px extar-short for text indenting. ([#4154](https://github.com/infor-design/enterprise/issues/4154))
- `[Datagrid]` Fixed an issue where the client side selection was not working. ([#4138](https://github.com/infor-design/enterprise/issues/4138))
- `[Datagrid]` Changed invalid css fill-available property. ([#4133](https://github.com/infor-design/enterprise/issues/4133))
- `[Datagrid]` Fixed issue where double keydown was required to open dropdown lists in datagrid cell. ([#3980](https://github.com/infor-design/enterprise/issues/3980))
- `[Datagrid]` Fixed an issue where the time picker editor was switching between AM and PM when set to 12:00. ([#4149](https://github.com/infor-design/enterprise/issues/4149))
- `[Datepicker]` Fixed a number of translation issues in the datepicker component. ([#4046](https://github.com/infor-design/enterprise/issues/4046))
- `[Datepicker]` Fixed a bug that the datepicker would focus the field when closing the month and year pane. ([#4085](https://github.com/infor-design/enterprise/issues/4085))
- `[Datepicker]` Fixed a bug where two dates may appear selected when moving forward/back in the picker dialog. ([#4018](https://github.com/infor-design/enterprise/issues/4018))
- `[Datepicker]` Fixed a bug where an error may occur if using the gregorian calendar on ar-SA locale. ([#4130](https://github.com/infor-design/enterprise/issues/4130))
- `[Dropdown]` Fixed an issue where "phraseStartsWith" does not filter the list after deleting a character. ([#4047](https://github.com/infor-design/enterprise/issues/4047))
- `[Dropdown]` Fixed a bug when backspacing in windows or fn + delete in Mac OS would render a ascii character in the input field. ([#4020](https://github.com/infor-design/enterprise/issues/4020))
- `[Editor]` Fixed a number of translation issues in the editor component. ([#4049](https://github.com/infor-design/enterprise/issues/4049))
- `[Editor]` Fixed an issue where the selection for shift + arrow keys was not working properly. ([#4070](https://github.com/infor-design/enterprise/issues/4070))
- `[Locale]` The Added placeholder for missing Thai `Locale` translation. ([#4041](https://github.com/infor-design/enterprise/issues/4041))
- `[Locale]` The Added placeholder for incorrect French `SetTime` translation. ([#4045](https://github.com/infor-design/enterprise/issues/4045))
- `[Lookup]` Fixed a bug where values are duplicated when selecting row on other pages and when paging is activated. ([#758](https://github.com/infor-design/enterprise-ng/issues/758))
- `[Locale]` Added July 2020 translation strings from the translation team. ([#4045](https://github.com/infor-design/enterprise/issues/4045))
- `[Mask]` Added the ability to pass date/time formats to the Mask API that do not contain separators or other literals. ([#3963](https://github.com/infor-design/enterprise/issues/3963))
- `[Masthead]` Added updated color and styles for uplift theme. ([#800](https://github.com/infor-design/enterprise-ng/issues/800))
- `[Mask]` Improved example pages in the demoapp, added some to the documentation index page for Mask. ([#556](https://github.com/infor-design/enterprise/issues/556))
- `[Modal]` Reverted nested modal behavior to being visually stacked, instead of one-at-a-time. Made it possible to show one-at-a-time via `hideUnderneath` setting. ([#3910](https://github.com/infor-design/enterprise/issues/3910))
- `[Multiselect]` Fixed an issue where multiselect fields with tags were not rendering properly. ([#4139](https://github.com/infor-design/enterprise/issues/4139))
- `[Popupmenu]` Fixed an issue where the icons were overlapping. ([#4201](https://github.com/infor-design/enterprise/issues/4201))
- `[Popupmenu]` Fixed a bug that the aria items are in the wrong place. Its now using [this guide](https://www.w3.org/TR/wai-aria-practices/examples/menu-button/menu-button-links.html). ([#4085](https://github.com/infor-design/enterprise/issues/4085))
- `[Popupmenu]` Fixed a bug where the heading doesn't display properly with multi-select menu. ([#3926](https://github.com/infor-design/enterprise/issues/3926))
- `[Searchfield]` Fixed an issue where some of the searchfield examples did not have focus states. ([#1060](https://github.com/infor-design/enterprise/issues/1060))
- `[Searchfield]` The `clear` function was misnamed as it didnt clear, it made the field clearable. Now we have a `clear` and `makeClearable` function. ([#4173](https://github.com/infor-design/enterprise/issues/4173))
- `[Textarea]` Fixed inconsistencies on styling of disabled field when using disable function, now the label will disable on all components when using this function. In general the label should be dimmed on disabled fields as per the design. ([#3917](https://github.com/infor-design/enterprise/issues/3917))
- `[Timepicker]` Fixed inconsistencies on readonly styling throughout different themes and variants. ([#4152](https://github.com/infor-design/enterprise/issues/4152))
- `[Toast]` Fixed a bug where the toast message doesn't close when pressing escape, and when it has multiple trigger elements and uses unique id's. ([#3986](https://github.com/infor-design/enterprise/issues/3986))
- `[Tooltip]` Fixed a bug where the title doesn't display when the title starts with '#'. ([#2512](https://github.com/infor-design/enterprise/issues/2512))
- `[Tooltip]` Fixed an issue where the tooltip would not show up if you focus a button with the keyboard. ([#4085](https://github.com/infor-design/enterprise/issues/4085))
- `[Tree]` Fixed an issue where the tree node still shows folder icon after all children and `children` property deleted. ([#4026](https://github.com/infor-design/enterprise/issues/4026))
- `[Tree]` Fixed an issue where the custom icon was changing back to default on toggle after use of method updateNode(). ([#4027](https://github.com/infor-design/enterprise/issues/4027))

(81 Issues Solved This Release, Backlog Enterprise 183, Backlog Ng 48, 1077 Functional Tests, 1489 e2e Tests)

## v4.30.1

### v4.30.1 Fixes

- `[Datepicker]` Fixed the datepicker in ar-SA setting timestamps would null the times in some situations. ([#4160](https://github.com/infor-design/enterprise/issues/4160))
- `[Datagrid]` The last row border was removed but this was incorrect, reverted this. ([#4140](https://github.com/infor-design/enterprise/issues/4140))
- `[Datagrid]` Fixed an alignment issue in datagrid filter that caused some fields to be misaligned. ([#4151](https://github.com/infor-design/enterprise/issues/4151))
- `[Datagrid]` Fixed an alignment issue with column colspan. In some situations it was not rendering correctly causing some cells to be misaligned. ([#4109](https://github.com/infor-design/enterprise/issues/4109))
- `[Datagrid]` Changed invalid css fill-available property. ([#4133](https://github.com/infor-design/enterprise/issues/4133))
- `[Locale]` Fixed a bug with MMMM dd format in ar-SA. ([#4160](https://github.com/infor-design/enterprise/issues/4160))
- `[Locale]` Changed the arguments names for better symmetry fromGregorian == toUmalqura and toGregorian === options.fromUmalqura. ([#4160](https://github.com/infor-design/enterprise/issues4160))

(71 Issues Solved This Release, Backlog Enterprise 197, Backlog Ng 53, 1078 Functional Tests, 1482 e2e Tests)

## v4.30.0

### v4.30.0 Announcements

- `[Datagrid]` The rowHeight setting has been changed to support extra-small, small, medium and large. short and normal are deprecated. If you have a custom toolbar you may need to update your [markup](https://github.com/infor-design/enterprise/blob/main/app/views/components/datagrid/example-custom-toolbar.html#L40-L44). ([#3755](https://github.com/infor-design/enterprise/issues/3755))

### v4.30.0 Features

- `[Breadcrumb]` Javascript Component API is now available. ([infor-design/enterprise-ng#700](https://github.com/infor-design/enterprise-ng/issues/700))
- `[Custom Builds]` The build script can now produce an ES Module version of the components that can be imported by your application. ([#3771](https://github.com/infor-design/enterprise/issues/3771))
- `[Datagrid]` Added a setting disableRowDeselection that if enabled does not allow selected rows to be toggled to deselected. ([#3791](https://github.com/infor-design/enterprise/issues/3791))
- `[Datagrid]` Added an additional row size extra-small. This row size may need a bit of further fleshing out. All of the previous row sizes have been renamed but using the old settings are supported but deprecated. The new sizes are Extra Small, Small, Medium, Large (Normal). ([#3755](https://github.com/infor-design/enterprise/issues/3755))
- `[Demoapp]` Added the ability to set runtime flags for persisting settings that were previously only possible to set via URL query parameters. ([n/a])
- `[Icons]` Changed the tree node icon to be more meaningful in uplift theme. Added a print-preview icon. This replaces the update-preview icon which has confusing meaning but was not removed.
- `[Searchfield]` Added the ability to clear the searchfield by calling a public clear() function. ([#3810](https://github.com/infor-design/enterprise/issues/3810))
- `[Tree]` Added a setting to support to expanding/collapsing when clicking only the icon portion of the tree node. ([#3730](https://github.com/infor-design/enterprise/issues/3730))
- `[Tree]` Added the ability to have separate icon button for expand/collapse and children count. ([#3847](https://github.com/infor-design/enterprise/issues/3847))

### v4.30.0 Fixes

- `[Accordion]` Fixed an issue where the chevron icon is not properly centered in Safari. ([#2161](https://github.com/infor-design/enterprise/issues/2161))
- `[Application Menu]` Fixed an issue where the dropdown icon is not properly centered in Safari. ([#3766](https://github.com/infor-design/enterprise/issues/3766))
- `[Accordion]` Fixed issue where hidden headers were not excluded from tab navigation. ([#3835](https://github.com/infor-design/enterprise/issues/3835))
- `[Calendar]` Fixed a bug that when setting accordions to allowOnePane it did not work. ([#3773](https://github.com/infor-design/enterprise/issues/3773))
- `[Calendar]` Fixed a bug where the accordion sections would show a line on hover in high contrast mode. ([#2779](https://github.com/infor-design/enterprise/issues/2779))
- `[Calendar]` Fixed a bug where the days would be out of alignment if the end and starts dates intersect. ([#1725](https://github.com/infor-design/enterprise/issues/1725))
- `[Contextual Action Panel]` Fixed an issue where the searchfield should be collapsible on mobile view. ([#918](https://github.com/infor-design/enterprise/issues/918))
- `[Counts]` Revamped the look and feel of widget counts in uplift theme. ([#3666](https://github.com/infor-design/enterprise/issues/3666))
- `[Datagrid]` Fixed an issue where the table doesn't filled the datagrid wrapper inside of modal. ([#3897](https://github.com/infor-design/enterprise/issues/3897))
- `[Datagrid]` Fix a bug with columns with buttons, they had an unneeded animation that caused states to be delayed when painting. ([#3808](https://github.com/infor-design/enterprise/issues/3808))
- `[Datagrid]` Fixed an issue where example page for filter and pager was not working properly. ([#3856](https://github.com/infor-design/enterprise/issues/3856))
- `[Datagrid]` Fix a bug with cellNavigation false, the focus state was still visible. ([#3937](https://github.com/infor-design/enterprise/issues/3937))
- `[Datagrid]` Updated example page for keyword search to fix error state. ([#3961](https://github.com/infor-design/enterprise/issues/3961))
- `[Datagrid]` Fix a bug with cellNavigation false, the focus state was incorrect on stretched rows in IE. ([#1644](https://github.com/infor-design/enterprise/issues/1644))
- `[Datagrid]` Fixed an issue where an extra border is shown in grid list mode and RTL. ([#3895](https://github.com/infor-design/enterprise/issues/3895))
- `[Datagrid]` Fixed a bug inside validateRow when passing in a zero the function would exit. ([#4002](https://github.com/infor-design/enterprise/issues/4002))
- `[Datagrid]` Fixed an issue where select all using keyboard in multiSelect/mixedSelect was not working. ([#3921](https://github.com/infor-design/enterprise/issues/3921))
- `[Datagrid]` Fix a bug with columns with buttons, they had an unneeded animation that caused states to be delayed when painting. ([#3808](https://github.com/infor-design/enterprise/issues/3808))
- `[Datagrid]` Fixed an issue where data was not in sync for row reorder and paging. ([#3749](https://github.com/infor-design/enterprise/issues/3749))
- `[Datagrid]` Fixed an issue where using selectRowsAcrossPages setting the selected rows were reseting by filter, to use this feature you may need to set columnIds in the settings to form whats unique for the row. ([#3601](https://github.com/infor-design/enterprise/issues/3601))
- `[Datagrid]` Fixed an issue where when using the contentTooltip setting on a datagrid on a modal, the column would expand when hovering rows. ([#3541](https://github.com/infor-design/enterprise/issues/3541))
- `[Datagrid]` Fixed an issue the arrow on tooltips flowed in the wrong direction. ([#3854](https://github.com/infor-design/enterprise/issues/3854))
- `[Datagrid]` Fixed an issue where readonly and checkbox cells would show up on the summary row. ([#3862](https://github.com/infor-design/enterprise/issues/3862))
- `[Datagrid]` Fixed an issue where text in nested objects where not encoded correctly. ([#4058](https://github.com/infor-design/enterprise/issues/3862))
- `[Datagrid]` Fixed an issue where text editor style editors are not saved properly. ([#4058](https://github.com/infor-design/enterprise/issues/4058))
- `[Datagrid]` Fixed an issue where checkboxes in an expandable area could not be checked. ([#4062](https://github.com/infor-design/enterprise/issues/4062))
- `[Datagrid]` Fix a bug where multiselect checkboxes were misaligned in a modal. ([#4086](https://github.com/infor-design/enterprise/issues/4086))
- `[Datepicker]` Fixed an issue where some languages like fr-CA and pt-BR (that are languages in a non default locale), would error when opening the picker. ([#4035](https://github.com/infor-design/enterprise/issues/4035))
- `[Datepicker]` Fixed an issue where change did not fire when rangeselecting the same day. ([#4075](https://github.com/infor-design/enterprise/issues/4075))
- `[Datepicker]` Fixed an issue where change did not fire when selecting today after having a cleared value in the field. ([#853](https://github.com/infor-design/enterprise-ng/issues/853))
- `[Dropdown]` Changed the keyboard dropdown so it will select the active item when tabbing out. ([#3028](https://github.com/infor-design/enterprise/issues/3028))
- `[Dropdown]` Fixed an issue where the search field does not stay in the initial position. ([#2659](https://github.com/infor-design/enterprise/issues/2659))
- `[Dropdown]` Fixed an issue where the search field does not stay in the initial position. ([#2659](https://github.com/infor-design/enterprise/issues/2659))
- `[Editor]` Fixed missing tooltips. ([#issues](https://github.com/infor-design/enterprise/issues/issues))
- `[Field Options]` Fixed an issue where the focus style was not aligning. ([#3628](https://github.com/infor-design/enterprise/issues/3628))
- `[Hierarchy]` Fixed an issue selection causes tab selection to be removed. ([#3597](https://github.com/infor-design/enterprise/issues/3597))
- `[Icons]` Fixed an issue with the amend icon in uplift theme. The meaning was lost on a design change and it has been updated. ([#3613](https://github.com/infor-design/enterprise/issues/3613))
- `[Locale]` Changed results text to lower case. ([#3974](https://github.com/infor-design/enterprise/issues/3974))
- `[Locale]` Fixed abbreviated chinese month translations. ([#4034](https://github.com/infor-design/enterprise/issues/4034))
- `[Lookup]` Fixed an issue in the min width examples that showed up in Safari only. ([#3949](https://github.com/infor-design/enterprise/issues/3949))
- `[Lookup]` Added example page for server side keyword search. ([#2806](https://github.com/infor-design/enterprise/issues/2806))
- `[Lookup]` Fixed a bug that the required validation would not reset from empty in certain cases. ([#810](https://github.com/infor-design/enterprise-ng/issues/810))
- `[Lookup]` Fixed an issue in the min width examples that showed up in Safari only. ([#3949](https://github.com/infor-design/enterprise/issues/3949))
- `[Popover]` Corrected the tabindex order of Popover elements when the Popover is contained within a Modal. ([#3644](https://github.com/infor-design/enterprise/issues/3644))
- `[Mask]` Fixed issue where languages with `,` as decimal were causing the fields to only show `.` instead of the actual characters that were input. ([#3933](https://github.com/infor-design/enterprise/issues/3933))
- `[Multiselect]` Fixed a bug that would incorrectly cause both text and tags to be rendered on the page when using the Select All checkbox. ([#3767](https://github.com/infor-design/enterprise/issues/3767))
- `[Multiselect]` When using the `showSelectAll` setting, if no selectable options are present, the Select All checkbox will now remain hidden and unusable. ([#3777](https://github.com/infor-design/enterprise/issues/3777))
- `[Multiselect]` Changed "Select All" checkbox's default behavior to only select items that match the current search filter, if a search filter is present.  The original filter behavior is available by setting `selectAllFilterOnly` to false. ([#3845](https://github.com/infor-design/enterprise/issues/3845))
- `[Textarea]` Added tests to show that the textarea count text is translated. ([#3807](https://github.com/infor-design/enterprise/issues/3807))
- `[Tooltip]` Fixed tooltip behavior so clicking and mousing out will not show the tooltip and fixed tooltip delay. ([#4050](https://github.com/infor-design/enterprise/issues/#4050))
- `[Tree]` Fixed an issue where previous text selection was not clearing after clicked to any tree-node. ([#3794](https://github.com/infor-design/enterprise/issues/3794))

(75 Issues Solved This Release, Backlog Enterprise 235, Backlog Ng 62, 1071 Functional Tests, 1448 e2e Tests)

## v4.29.0

### v4.29.0 Announcements

- `[General]` Heads Up that effective October 31, 2020 we will no longer support IE 11. Until that date we will test IE 11 but only critical issues will be fixed. See the linked issue for more details. ([#3756](https://github.com/infor-design/enterprise/issues/3756))

### v4.29.0 Features

- `[Accordion]` Added the ability to call collapse and expand with a header ID. ([#783](https://github.com/infor-design/enterprise-ng/issues/783))
- `[Lookup]` Added a tooltip functionality when the data is overflowed. ([#3703](https://github.com/infor-design/enterprise/issues/3703))
- `[Lookup]` Added a clear (x icon) button to clear the field. ([#740](https://github.com/infor-design/enterprise/issues/740))
- `[Lookup]` Added a clear (x icon) button and apply button inside of modal so there are now two options to clear the field. ([#2507](https://github.com/infor-design/enterprise/issues/2507))
- `[Lookup]` Fixed a bug where validation did not work if the lookup is non-editable (select only). ([#3950](https://github.com/infor-design/enterprise/issues/3950))
- `[Multiselect]` Moved the functionality for displaying the Multiselect List's searchfield underneath/above the pseudo element into a configurable setting. ([#3864](https://github.com/infor-design/enterprise/issues/3864))
- `[Popdown]` Fixed some integration problems with nested Lookups that were causing closing to happen prematurely. ([ng#760](https://github.com/infor-design/enterprise-ng/issues/760))
- `[Slider]` Added the ability to set position of the tooltip. ([#3746](https://github.com/infor-design/enterprise/issues/3746))
- `[Toast]` Added the ability to dismiss toasts via keyboard. ([#3521](https://github.com/infor-design/enterprise/issues/3521))
- `[Homepage]` Homepage edit events (resize, reorder, remove widgets) now fire on widget elements too ([#3679](https://github.com/infor-design/enterprise/issues/3679))

### v4.29.0 Fixes

- `[About]` Fixed a bug where About dialogs disappeared when being closed by the Modal Manager API. ([#3898](https://github.com/infor-design/enterprise/issues/3898))
- `[Application Menu]` Fixed personalization regressions on Soho theme ([#3704](github.com/infor-design/enterprise/issues/3704))
- `[General]` We Updated a lot of development dependencies. Most important things to note are: we now support node 12 for development and this is recommended, from tests 13 will also work. Node 14 will not work. We updated jQuery to 3.5.1 as a client side dependency and d3 to 5.16.0. If copying files from the `dist` folder note that the d3 file is called d3.v5.js. ([#1690](https://github.com/infor-design/enterprise/issues/1690))
- `[Bar Chart]` Fixed an issue where height was not calculating properly when used other elements along content container. ([#2670](https://github.com/infor-design/enterprise/issues/2670))
- `[Application Menu]` - Made it possible for App Menu Toolbars to dismiss the menu when the `dismissOnClickMobile` setting is true. ([#2831](https://github.com/infor-design/enterprise/issues/2831))
- `[Calendar/Weekview/Monthview]` Added more docs and exposed them on the design site. ([#3575](https://github.com/infor-design/enterprise/issues/3758))
- `[Checkbox]` Fixed an issue where the error icon was inconsistent between subtle and vibrant themes. ([#3575](https://github.com/infor-design/enterprise/issues/3575))
- `[Column Chart]` Fixed an issue where height was not calculating properly when used other elements along content container. ([#2670](https://github.com/infor-design/enterprise/issues/2670))
- `[Datagrid]` Fixed an issue where blank tooltip was showing when use Alert Formatter and no text. ([#2852](https://github.com/infor-design/enterprise/issues/2852))
- `[Datagrid]` Fixed a bug where the datagrid had blocked the clicking of buttons in an empty message area. ([#3922](https://github.com/infor-design/enterprise/issues/3922))
- `[Datagrid]` Fixed an issue where keyword search results were breaking the html markup for icons and badges. ([#3855](https://github.com/infor-design/enterprise/issues/3855))
- `[Datagrid]` Fixed an issue where keyword search results were breaking the html markup for hyperlink. ([#3731](https://github.com/infor-design/enterprise/issues/3731))
- `[Datagrid]` Fixed an issue where keyword search results were not showing for paging, if searched from other than 1st page it came blank table. ([#3629](https://github.com/infor-design/enterprise/issues/3629))
- `[Datagrid]` Fixed an issue where contents filtertype was not working on example page. ([#2887](https://github.com/infor-design/enterprise/issues/2887))
- `[Datagrid]` Fixed a bug in some themes, where the multi line cell would not be lined up correctly with a single line of data. ([#2703](https://github.com/infor-design/enterprise/issues/2703))
- `[Datagrid]` Fixed visibility of sort icons when toggling and when the column is in active. ([#3692](https://github.com/infor-design/enterprise/issues/3692))
- `[Datagrid]` Fixed a bug where the data passed to resultsText was incorrect in the case of reseting a filter. ([#2177](https://github.com/infor-design/enterprise/issues/2177))
- `[Datagrid/General]` Fixed an additional bug where when loading the datagrid with a columns object that contain recursive objects the grid would crash in saveColumns. [3759](https://github.com/infor-design/enterprise/issues/3759))
- `[Datepicker]` Fixed a bug where the modal would take aspects of the personalize colors by mistake. ([#3997](https://github.com/infor-design/enterprise/issues/3997))
- `[Dropdown]` Fixed tooltip content gets cut off inside of modal. ([#3106](https://github.com/infor-design/enterprise/issues/3106))
- `[DemoApp]` Fixed an issue with some pages in the design site where the did not have a height. ([#878](https://github.com/infor-design/website/issues/878))
- `[Fonts]` A note that the Source Sans Pro font thats used in the new theme and served at google fonts, now have a fix for the issue that capitalized letters and numbers had different heights. You may need to release any special caching. ([#1789](https://github.com/infor-design/enterprise/issues/1789))
- `[Form]` Fix broken links in the form readme file. ([#818](https://github.com/infor-design/website/issues/818))
- `[Line Chart]` Fixed an issue where height was not calculating properly when used other elements along content container. ([#2670](https://github.com/infor-design/enterprise/issues/2670))
- `[Locale]` Fixed the es-419 date time value, as it was incorrectly using the medium length date format. ([#3830](https://github.com/infor-design/enterprise/issues/3830))
- `[Modal]` Fixed the inconsistencies of spacing on required fields. ([#3587](https://github.com/infor-design/enterprise/issues/3587))
- `[Modal]` Fixed a bug where the title would overflow too soon. ([#3996](https://github.com/infor-design/enterprise/issues/3996))
- `[Multiselect]` Added ability to detect selected items from incoming data via `callSource()`. ([#2656](https://github.com/infor-design/enterprise/issues/2656))
- `[Multiselect]` Added support to api settings to `allTextString` and `selectedTextString` for custom headers. ([#3554](https://github.com/infor-design/enterprise/issues/3554))
- `[Pie Chart]` Fixed an issue where height was not calculating properly when used other elements along content container. ([#2670](https://github.com/infor-design/enterprise/issues/2670))
- `[Pie]` Fixed an issue where rounds decimal places for percent values were not working. ([#3599](https://github.com/infor-design/enterprise/issues/3599))
- `[Pie/Donut]` Fixed an issue where placing legend on bottom was not working for Homepage widget/Cards. ([#3560](https://github.com/infor-design/enterprise/issues/3560))
- `[Pager]` Reduced the space between buttons. ([#1942](https://github.com/infor-design/enterprise/issues/1942))
- `[Popupmenu]` Fixed an issue the shortcut text leaves gap when no icons are present. ([#3849](https://github.com/infor-design/enterprise/issues/3849))
- `[Tabs]` Fixed info and alert icons alignment on tabs and inside of modal. ([#2695](https://github.com/infor-design/enterprise/issues/2695))
- `[Tabs]` Fixes an issue where the search bar background color was going to transparent on smaller breakpoints. ([#3871](https://github.com/infor-design/enterprise/issues/3871))
- `[Notification]` Fixed an issue where the icons were lagging in the animation. ([#2099](https://github.com/infor-design/enterprise/issues/2099))
- `[Tree]` Fixed an issue where data was not in sync for children property. ([#1690](https://github.com/infor-design/enterprise/issues/1690))
- `[Splitter]` Fixed an issue the drag handle characters render incorrectly. ([#1458](https://github.com/infor-design/enterprise/issues/1458))
- `[Splitter]` Fixed an issue where dragging for RTL direction was not working. ([#1813](https://github.com/infor-design/enterprise/issues/1813))
- `[Spinbox]` Fixed an issue where a two or more digit min value would make it difficult to type in the spinbox. To fix this the values will only be validated on blur by default. ([#3909](https://github.com/infor-design/enterprise/issues/3909))
- `[Spinbox]` Fixed an issue where the number mask did not match the max value of the spinbox. ([#3939](https://github.com/infor-design/enterprise/issues/3939))
- `[Slider]` Improved the sliding so that decimal values would not trigger the change event. ([#787](https://github.com/infor-design/enterprise-ng/issues/787))
- `[Slider]` Reduced the number of change events that fire while sliding. ([#788](https://github.com/infor-design/enterprise-ng/issues/788))
- `[Swaplist]` Fixed an issue where dragging items more than once was not working on Android or iOS devices. ([#1423](https://github.com/infor-design/enterprise/issues/1423))
- `[Tree]` Fixed an issue where tree could not be expanded when using multiselect mode in IE 11. ([#3936](https://github.com/infor-design/enterprise/issues/3936))
- `[Tabs]` Fixed an issue where calling destroy did not remove the add tab button. ([#1439](https://github.com/infor-design/enterprise/issues/1439))
- `[Vertical Tabs]` Made personalization possible. ([#3029](https://github.com/infor-design/enterprise/issues/3029))

(64 Issues Solved This Release, Backlog Enterprise 248, Backlog Ng 69, 1149 Functional Tests, 1404 e2e Tests)

## v4.28.5

### v4.28.5 Fixes

- `[Datepicker]` Fixed an issue where change events did not fire consistently. ([#4087](https://github.com/infor-design/enterprise/issues/4087))

## v4.28.4

### v4.28.4 Fixes

- `[Datagrid]` Fixed an issue where checkboxes in an expandable area could not be checked. ([#4062](https://github.com/infor-design/enterprise/issues/4062))

## v4.28.3

### v4.28.3 Fixes

- `[Datepicker]` Fixed an issue where change did not fire when rangeselecting the same day. ([#4075](https://github.com/infor-design/enterprise/issues/4075))
- `[Datepicker]` Fixed an issue where change did not fire when selecting today after having a cleared value in the field. ([#853](https://github.com/infor-design/enterprise-ng/issues/853))

## v4.28.2

### v4.28.2 Fixes

- `[Splitter]` Fixed an issue where the splitter would remove the modal overlay in some cases. ([#3982](https://github.com/infor-design/enterprise/issues/3982))

## v4.28.1

### v4.28.1 Fixes

- `[Datagrid]` Fixed a bug where the datagrid had blocked the clicking of buttons in an empty message area. ([#3922](https://github.com/infor-design/enterprise/issues/3922))
- `[Datagrid]` Added ability to set the datagrid emptymessage as primary. ([#3922](https://github.com/infor-design/enterprise/issues/3922))

## v4.28.0

### v4.28.0 Important Changes

- `[Pager]` The Deprecated `pager` getter method was removed. Use `pagerAPI` instead for the same thing if accessing this internal object directly. ([#3759](https://github.com/infor-design/enterprise/issues/3759))

### v4.28.0 Features

- `[Bar Chart]` Added support to ellipsis for yaxis labels. ([#3702](https://github.com/infor-design/enterprise/issues/3702))
- `[Contextmenu]` Added support for shortcut display in menus. ([#3490](https://github.com/infor-design/enterprise/issues/3490))
- `[Datepicker]` Added support for custom api callback to disable passed dates and to disable dates by years. ([#3462](https://github.com/infor-design/enterprise/issues/3462))
- `[Datagrid]` Added and fixed up datagrid grouping aggregators. There is now aggregators for avg, count, list, max, min and sum. In addition null and undefined data will not cause issues. ([#3752](https://github.com/infor-design/enterprise/issues/3752))
- `[Error Page]` Added a new example showing a static error page. For example for a 404 page or generic error. ([#281](https://github.com/infor-design/design-system/issues/281))
- `[FileUploadAdvanced]` Added support to api settings `maxFiles` to limit number of uploads. ([#3512](https://github.com/infor-design/enterprise/issues/3512))
- `[FileUploadAdvanced]` Added support to fire event `fileremoved` for attached file removed. ([#3548](https://github.com/infor-design/enterprise/issues/3548))
- `[Line Chart]` Added support to ellipsis for yaxis labels. ([#3702](https://github.com/infor-design/enterprise/issues/3702))
- `[Modal]` Improved handling of multiple Modal windows stemming from a single trigger element. ([ng#705](https://github.com/infor-design/enterprise-ng/issues/705))

### v4.28.0 Fixes

- `[Accordion]` Fixed a regression where updating individual headers within an Accordion was no longer working ([#3826](https://github.com/infor-design/enterprise/issues/3070))
- `[Application Menu]` Fixed the icons on breaking apart it's appearance when zooming out the browser in IE11, uplift theme. ([#3070](https://github.com/infor-design/enterprise/issues/3070))
- `[Application Menu]` Fixed misalignment/size of bullet icons in the accordion on Android devices. ([#1429](http://localhost:4000/components/applicationmenu/test-six-levels.html))
- `[Application Menu]` Add keyboard support for closing Role Switcher panel ([#3477](https://github.com/infor-design/enterprise/issues/3477))
- `[Autocomplete]` Added a check to prevent the autocomplete from incorrectly stealing form focus, by checking for inner focus before opening a list on typeahead. ([#3639](https://github.com/infor-design/enterprise/issues/3070))
- `[Autocomplete]` Fixed an issue where an change event was not firing when selecting from the menu. ([#804](https://github.com/infor-design/enterprise/issues/804))
- `[Bubble Chart]` Fixed an issue where an extra axis line was shown when using the domain formatter. ([#501](https://github.com/infor-design/enterprise/issues/501))
- `[Bullet Chart]` Added support to format ranges and difference values. ([#3447](https://github.com/infor-design/enterprise/issues/3447))
- `[Button]` Fixed the button disabled method to no longer use class `is-disabled`. ([#3447](https://github.com/infor-design/enterprise-ng/issues/799))
- `[Charts]` Fixed an issue where selected items were being deselected after resizing the page. ([#323](https://github.com/infor-design/enterprise/issues/323))
- `[Colorpicker]` Fixed an issue where the color swatches shift when the colorpicker has a scrollbar. ([#2266](https://github.com/infor-design/enterprise/issues/2266))
- `[Custom Builds]` Fixed issues related to custom building Datagrid. ([#3784](https://github.com/infor-design/enterprise/issues/3784))
- `[Custom Builds]` Fixed issues related to custom building Locale. ([#3839](https://github.com/infor-design/enterprise/issues/3839))
- `[Custom Builds]` Fixed issues related to custom building Modal. ([#3822](https://github.com/infor-design/enterprise/issues/3822))
- `[Datagrid]` Fixed an issue where row data was not available for serializer with Treegrid. ([#3663](https://github.com/infor-design/enterprise/issues/3724))
- `[ContextualActionPanel]` Fixed an issue where toolbars in CAP are not torn down on destroy. ([#3785](https://github.com/infor-design/enterprise/issues/3785))
- `[ContextualActionPanel]` Fixed an issue where nested caps or closing and reopening caps would not work. ([#801](https://github.com/infor-design/enterprise-ng/issues/801))
- `[Datagrid]` Fixed a css issue in dark uplift mode where the group row lines were not visible. ([#3649](https://github.com/infor-design/enterprise/issues/3649))
- `[Datagrid]` Fixed some styling issues in alerts and tags, and made clickable tags available in the formatter. ([#3631](https://github.com/infor-design/enterprise/issues/3631))
- `[Datagrid]` Fixed a css issue in dark uplift mode where the group row lines were not visible . ([#3649](https://github.com/infor-design/enterprise/issues/3649))
- `[Datagrid]` Fixed lookup modal title to be visible and adjust the position to make it centered. ([#3635](https://github.com/infor-design/enterprise/issues/3635))
- `[Datagrid]` Fixed an issue where selected rows are not reset when calling loadData. ([#3718](https://github.com/infor-design/enterprise/issues/3718))
- `[Datagrid]` Fixed an issue where if using grouping totals and hiding and showing columns the page is not refreshed properly. ([#2564](https://github.com/infor-design/enterprise/issues/2564)
- `[Datagrid]` Fixed an issue the selected row header icon is the wrong state when using allowSelectAcrossPages. ([#3043](https://github.com/infor-design/enterprise/issues/3043)
- `[Datagrid]` Improved the `datagrid-default-modal-width` concept if setting a modal datagrid default with so it works on any parent. [3562](https://github.com/infor-design/enterprise/issues/3562))
- `[Datagrid]` Fixed a bug in the indeterminate paging example, that the select checkbox would not work and be out of sync when changing pages. [2230](https://github.com/infor-design/enterprise/issues/2230))
- `[Datagrid]` Fixed a bug when resizing the first column of the center pane when using frozen columns, the resize would jump out the size of the frozen section. [3741](https://github.com/infor-design/enterprise/issues/3741))
- `[Datagrid]` Fixed an issue where the filter condition leaves two selected if you just reorder. ([#3779](https://github.com/infor-design/enterprise/issues/3779))
- `[Datagrid/General]` Fixed a bug where when loading the datagrid with a columns object that contain recursive objects the grid would crash. [3759](https://github.com/infor-design/enterprise/issues/3759))
- `[Datagrid/Hyperlink]` Fixed layout issues with links in right text align mode. To do this refactored links to not use a psuedo element for the focus style. ([#3680](https://github.com/infor-design/enterprise/issues/3680))
- `[Datepicker]` Fixed a bug where for some locales like `af-ZA` and `fi_FI` with dots in the day periods, setting 24 hr time to AM did not work. [3750](https://github.com/infor-design/enterprise/issues/3750))
- `[Datepicker]` Fixed a bug where date picker erred on arabic dates. [3804](https://github.com/infor-design/enterprise/issues/3804))
- `[Datepicker]` Fixed a bug where date picker could not change arabic dates. [3819](https://github.com/infor-design/enterprise/issues/3819))
- `[Datepicker]` Fixed a bug the month only picker would error the second time opened. [3817](https://github.com/infor-design/enterprise/issues/3817))
- `[Datepicker]` Added fix for dates with month and day only format where day is first, this was incorrectly validating as invalid. ([#3833](https://github.com/infor-design/enterprise/issues/3833))
- `[Demoapp]` Fixed incorrect directory list hyperlinks in listview and listbuilder components. ([1783](https://github.com/infor-design/enterprise/issues/1783))
- `[Demoapp]` Did cleanup on the icons and patterns links. ([3790](https://github.com/infor-design/enterprise/issues/3790))
- `[Demoapp]` When deployed on a proxy the icons page would not change contents when changing theme. ([3790](https://github.com/infor-design/enterprise/issues/3790))
- `[Dropdown]` Fixed an issue that Dropdown did not close when scrolling in some nested containers. ([#3436](https://github.com/infor-design/enterprise/issues/3436))
- `[EmptyMessage]` Updated the text to be more subtle. ([#3476](https://github.com/infor-design/enterprise/issues/3476))
- `[Fieldset]` Fixed fieldset text data overlapping in compact mode on mobile view. ([#3627](https://github.com/infor-design/enterprise/issues/3627))
- `[General]` Added a number of small accessibility fixes base on older testing feedback. ([#1539](https://github.com/infor-design/enterprise/issues/1539))
- `[Hierarchy]` Added support for separators in the actions menu on a hierarchy leaf. ([#3636](https://github.com/infor-design/enterprise/issues/3636))
- `[Hierarchy]` Fixed an issue where clicking the "More Actions" menu trigger wouldn't open the menu anymore. ([#3873](https://github.com/infor-design/enterprise/issues/3873))
- `[Lookup]` Fixed an issue where `keywordFilter: true` and `filterable: true` used together cause the lookup modal to break. ([#3772](https://github.com/infor-design/enterprise/issues/3772))
- `[Masthead]` Fixed layout and color issues in uplift theme. ([#3526](https://github.com/infor-design/enterprise/issues/3526))
- `[Modal]` Fixed modal title to a two line with ellipsis when it's too long. ([#3479](https://github.com/infor-design/enterprise/issues/3479))
- `[Multiselect]` Fixed tags dismiss button on mobile devices. ([#3640](https://github.com/infor-design/enterprise/issues/3640))
- `[Icons]` Added new locked/unlocked icons in ids-identity [#3732](https://github.com/infor-design/enterprise/issues/3732)
- `[Radar Chart]` Fixed an issue where labels were cutoff at desktop view. ([#3510](https://github.com/infor-design/enterprise/issues/3510))
- `[Splitter]` Fixed an issue where collapse button was misaligned. ([#3825](https://github.com/infor-design/enterprise/issues/3825))
- `[Swaplist]` Fixed disabled swap buttons color in dark variant subtle theme. ([#3709](https://github.com/infor-design/enterprise/issues/3709))
- `[Utils]` Exposed `Soho.utils.isInViewport(elem)` for external use. ([#3436](https://github.com/infor-design/enterprise/issues/3436))
- `[Toolbar]` Improved the placeholder text color to be more visible in uplift (dark variant). ([#3727](https://github.com/infor-design/enterprise/issues/3727))
- `[Tree]` Fixed an issue where use `UpdateNode()` method the data was not sync. ([#3724](https://github.com/infor-design/enterprise/issues/3724))

(71 Issues Solved This Release, Backlog Enterprise 260, Backlog Ng 82, 1048 Functional Tests, 1370 e2e Tests)

## v4.27.4

### v4.27.4 Fixes

`[Button]` Fixed the button disabled method to no longer use class `is-disabled`. ([#3447](https://github.com/infor-design/enterprise-ng/issues/801))
`[Button]` Fixed a regression where some buttons would get a 100% width on mobile. ([#801](https://github.com/infor-design/enterprise-ng/issues/801))

## v4.27.3

### v4.27.3 Fixes

- `[Datagrid]` Fixed a bug in the indeterminate paging example, that the select checkbox would not work and be out of sync when changing pages. [2230](https://github.com/infor-design/enterprise/issues/2230))

## v4.27.2

### v4.27.2 Fixes

- `[Datagrid]` Fixed an issue in datagrid frozen columns, actions that re-render like sorting may cause rendering issues. ([#3735](https://github.com/infor-design/enterprise/issues/3735))
- `[Datagrid]` Fixed an issue in lookup datagrid editors that clicking a trigger in the cell would commit the cell causing editing not to work in some cases. ([#785](https://github.com/infor-design/enterprise-ng/issues/785))

## v4.27.1

### v4.27.1 Fixes

- `[Icons]` Added a fix to support both `href` and `xlink:href` in icons. ([#3734](https://github.com/infor-design/enterprise/issues/3734))

## v4.27.0

### v4.27.0 Important Changes

- `[Hierarchy]` Removed the following deprecated options `paging: <bool>` and `mobileView: <bool>`. Instead use `layout='paging'` or `layout='mobile-only'`.
- `[Icons]` Changed the svg icons to use `href` instead of deprecated `xlink:href`. This isnt a breaking change either will work but `href` works better with Ivy in Angular. ([#3611](https://github.com/infor-design/enterprise/issues/3611))

### v4.27.0 Features

- `[Button]` Add `toData()` and related API for programmatically handling control of buttons. ([ng#467](https://github.com/infor-design/enterprise-ng/issues/467))
- `[Calendar]` Enhanced the look and feel of monthview calendar by displaying legend and calendar event on mobile view. ([#925](https://github.com/infor-design/enterprise/issues/925))
- `[Modal]` Created API for controlling the Modal ButtonSet. ([ng#467](https://github.com/infor-design/enterprise-ng/issues/467))
- `[Datagrid]` Added support for api setting on expand and collapse children. ([#3274](https://github.com/infor-design/enterprise/issues/3274))
- `[Datagrid]` Updated the fixedRowHeight setting to accept `auto` as an option. This will calculate the row height for all frozenRows section. If you have a lot of rows this may be slow so a number is preferred. ([#3374](https://github.com/infor-design/enterprise/issues/3374))
- `[Editor]` Added an option to set the height of the editor in `rows`. If you set this the estimated number for rows can be specified for the source and html pane. It will scroll after that. ([#3688](https://github.com/infor-design/enterprise/issues/3688))
- `[Homepage]` Added support for reordering, resizing, and removing widgets by enabling edit mode on the homepage component. ([#3531](https://github.com/infor-design/enterprise/issues/3531))

### v4.27.0 Fixes

- `[Accordion]` Removed stoppage of event propagation when accordion headers are clicked, in order to allow external click event listeners to propagate. ([ng#321](https://github.com/infor-design/enterprise-ng/issues/321))
- `[Bar Chart]` Fixed an issue where chart was not resizing on homepage widget resize. ([#2669](https://github.com/infor-design/enterprise/issues/2669))
- `[Blockgrid]` Fixed an issue where there was no index if the data is empty, and removed deprecated internal calls. ([#748](https://github.com/infor-design/enterprise-ng/issues/748))
- `[Busy Indicator]` Fixed an issue where it throws an error when a display delay, the busy-indicator parent removed and added via ngIf before the busyindicator shown. ([#703](https://github.com/infor-design/enterprise-ng/issues/703))
- `[Busy Indicator]` Fixed an issue where the overlay would close when closing the Modal. ([#3424](https://github.com/infor-design/enterprise/issues/3424))
- `[Busy Indicator]` Fixed an issue where position was not aligning. ([#3341](https://github.com/infor-design/enterprise/issues/3341))
- `[Colorpicker]` Fixed the dropdown icon position is too close to the right edge of the field. ([#3508](https://github.com/infor-design/enterprise/issues/3508))
- `[Contextual Action Panel]` Fixed misaligned search icon in uplift theme. ([#3630](https://github.com/infor-design/enterprise/issues/3630))
- `[Contextual Action Panel]` Fixed close icon button in getting cut off on mobile view ([#3586](https://github.com/infor-design/enterprise/issues/3586))
- `[Datagrid]` Fixed an issue where lookup editor was removing all characters following and including the '|' pipe character. ([#3556](https://github.com/infor-design/enterprise/issues/3556))
- `[Datagrid]` Fixed an issue where date range filter was unable to filter data. ([#3503](https://github.com/infor-design/enterprise/issues/3503))
- `[Datagrid]` Fixed a bug where datagrid tree would have very big text in the tree nodes on IOS. ([#3347](https://github.com/infor-design/enterprise/issues/3347))
- `[Datagrid]` Fixed a focus trap issue when using actionable mode, tab will now move up and down rows. ([#2399](https://github.com/infor-design/enterprise/issues/2399))
- `[Datagrid]` Fixed a bug when setting the UI indicator with `setSortIndicator` then it would take two clicks to sort the inverse direction. ([#3391](https://github.com/infor-design/enterprise/issues/3391))
- `[Datagrid]` Fixed an issue where date range filter was not working. ([#3337](https://github.com/infor-design/enterprise/issues/3337))
- `[Datagrid]` Fixed a bug when combining multiselect and expandable rows. If using the shift key to select multiple rows the selection would include incorrect rows. ([#2302](https://github.com/infor-design/enterprise/issues/2302))
- `[Datagrid]` Added support for dragging and reordering columns in RTL and some minor style cleanup with dragging to reorder. ([#3552](https://github.com/infor-design/enterprise/issues/3552))
- `[Datagrid]` Fixed an issue that the click event did not show the item data when the keyboard is used. ([#3645](https://github.com/infor-design/enterprise/issues/3645))
- `[Datagrid]` Fixed an issue where datagrid tree did not show empty messages. ([#3642](https://github.com/infor-design/enterprise/issues/3642))
- `[Datagrid]` Fixed an issue where grouped rows did not render when combined with frozen columns. ([#3367](https://github.com/infor-design/enterprise/issues/3367))
- `[Datagrid]` Fixed an issue where the overlay was closing after close Modal. ([#735](https://github.com/infor-design/enterprise-ng/issues/735))
- `[Datagrid]` Fixed a misaligned drag and drop column icon on IE 11. ([#3648](https://github.com/infor-design/enterprise/issues/3648))
- `[Datagrid]` Fixed an issue when using the colspan column option along with frozenColumns. ([#3416](https://github.com/infor-design/enterprise/issues/3416))
- `[Datagrid]` Fixed an issue where the empty message might still show if the amount of rows do not fill the page. ([#3697](https://github.com/infor-design/enterprise/issues/3697))
- `[Datepicker]` Fixed popover height and datepicker layout on mobile view. ([#2569](https://github.com/infor-design/enterprise/issues/3569))
- `[Datepicker]` Fixed an issue where date range with minimum range was not working. ([#3268](https://github.com/infor-design/enterprise/issues/3268))
- `[Datepicker]` Fixed an issue where date range was reverting to initial values after clearing. ([#1306](https://github.com/infor-design/enterprise/issues/1306))
- `[Datepicker]` Fixed an issue where dates would be invalid in ko-KO locale. ([#3470](https://github.com/infor-design/enterprise/issues/3470))
- `[Datepicker]` Fixed an issue where dates would be invalid in zh-TW locale. ([#3473](https://github.com/infor-design/enterprise/issues/3473))
- `[Datepicker]` Fixed an issue where AM/PM could not be set in hi-IN locale. ([#3474](https://github.com/infor-design/enterprise/issues/3474))
- `[Datepicker]` Fixed an issue where change would fire twice or when the value is still blank. ([#3423](https://github.com/infor-design/enterprise/issues/3423))
- `[Datepicker]` Fixed an issue where time would be reset to 12:00 AM when setting the time and clicking today. ([#3202](https://github.com/infor-design/enterprise/issues/3202))
- `[Dropdown]` Fixed a bug where it was not possible for Dropdowns in certain scrollable Modal regions to close on scroll. ([#2650](https://github.com/infor-design/enterprise/issues/2650))
- `[Dropdown]` Fixed a bug that dropdowns are in the wrong position if flowing up and other minor cases. ([#2068](https://github.com/infor-design/enterprise/issues/2068))
- `[Dropdown]` Fixed alignment when using dropdown in compound field. ([#3647](https://github.com/infor-design/enterprise/issues/3647))
- `[Editor]` Added ui updates to the toolbar in uplift (vibrant mode) and minor style fixes. ([#3577](https://github.com/infor-design/enterprise/issues/3577))
- `[Editor]` Added fixes to reseting the dirty indicator when used in an editor. ([#3662](https://github.com/infor-design/enterprise/issues/3662))
- `[Editor]` Fixed a width change when toggle source view when the editor is on a modal, this is also based on UI feedback that the switch was confusing, so we now disable the buttons. ([#3594](https://github.com/infor-design/enterprise/issues/3594))
- `[Editor]` Fixed an issue where bullet and number lists could not be converted to headings and regular text with the font picker. ([#2679](https://github.com/infor-design/enterprise/issues/2679))
- `[Editor]` Fixed an issue where some settings like bold and italics would not be reset consistently when applying headings and regular text with the font picker. ([#2256](https://github.com/infor-design/enterprise/issues/2256))
- `[Editor]` Fixed an issue where the dirty events did not fire changing the source view. ([#3598](https://github.com/infor-design/enterprise/issues/3598))
- `[Editor]` Adding missing bottom spacing under heading elements. ([#3288](https://github.com/infor-design/enterprise/issues/3288))
- `[Field Filter]` Fixed an issue where switching to In Range filter type with a value in the field was causing an error. ([#3515](https://github.com/infor-design/enterprise/issues/3515))
- `[Editor]` Added a font color for rest/none swatch. ([#2035](https://github.com/infor-design/enterprise/issues/2035))
- `[Field Filter]` Fixed an issue where switching to In Range filter type with a value in the field was causing an error. ([#3515](https://github.com/infor-design/enterprise/issues/3515))
- `[Field Filter]` Fixed an issue where date range was not working after using other filter. ([#2764](https://github.com/infor-design/enterprise/issues/2764))
- `[Field Filter]` Fixed an issue where stray text would be shown if the filters are hidden and then shown later. ([#3687](https://github.com/infor-design/enterprise/issues/3687))
- `[Line Chart]` Fixed an issue where x-axis labels were overlapping for small viewport on homepage widget. ([#2674](https://github.com/infor-design/enterprise/issues/2674))
- `[Lookup]` Fixed an issue where selected values were clearing when use server side data. ([#588](https://github.com/infor-design/enterprise-ng/issues/588))
- `[Locale]` Added missing Afrikaans translations. ([#3685](https://github.com/infor-design/enterprise/issues/3685))
- `[Masthead]` Fixed layout and color issues in uplift theme. ([#3526](https://github.com/infor-design/enterprise/issues/3526))
- `[Modal]` Fixed an iOS bug where after opening several Modals/Messages, it would occasionally be impossible to scroll a scrollable page area. ([#3389](https://github.com/infor-design/enterprise/issues/3389))
- `[Modal]` Fixed a bug where when iframe elements are present, focus traps could occur and cause focus on elements outside of the Modal, but within the iframe. ([#2287](https://github.com/infor-design/enterprise/issues/2287))
- `[Modal]` Added a check for preventing Tooltips inside a Modal from opening while the Modal is not visible ([#3588](https://github.com/infor-design/enterprise/issues/3588))
- `[Modal]` Fixed dropdown position when the field is required. ([#3482](https://github.com/infor-design/enterprise/issues/3482))
- `[Modal]` Fixed a regression where some Close buttons were not properly closing. ([#3615](https://github.com/infor-design/enterprise/issues/3615))
- `[Process Indicator]` Fixed icons that are not centered inside the circle indicators. ([#3509](https://github.com/infor-design/enterprise/issues/3509))
- `[Personalize]` Fixed an issue that colorschanged events do not fire on when doing a set to default ation. ([#751](https://github.com/infor-design/enterprise-ng/issues/751))
- `[Searchfield]` Correct the background color of toolbar search fields. ([#3527](https://github.com/infor-design/enterprise/issues/3527))
- `[Spinbox]` Corrected an issue in the enable method, where it did not fully remove the readonly state. ([#3527](https://github.com/infor-design/enterprise/issues/3527))
- `[Swaplist]` Fixed an issue where lists were overlapping on uplift theme. ([#3452](https://github.com/infor-design/enterprise/issues/3452))
- `[Tabs]` Fixed the position of error icon too close to the border on focus state. ([#3544](https://github.com/infor-design/enterprise/issues/3544))
- `[Tabs-Vertical]` Fixed an issue where the content cannot scroll on mobile view. ([#3542](https://github.com/infor-design/enterprise/issues/3542))
- `[Tags]` Fixed a regression on Tag Buttons, where they were visually, vertically misaligned with Tag text. ([#3604](https://github.com/infor-design/enterprise/issues/3604))
- `[Week-View]` Changed the look of the week-view and day-view day of the week so its a 3 (or 2) letter abbreviation and emphasizes the date and spans two lines. This makes all the days of the week the same length. ([#3262](https://github.com/infor-design/enterprise/issues/3262))
- `[Validation]` Fixed a bug where addMessage did not add messages to the parent. ([#711](https://github.com/infor-design/enterprise-ng/issues/711))

(87 Issues Solved This Release, Backlog Enterprise 279, Backlog Ng 75, 1033 Functional Tests, 1322 e2e Tests)

## v4.26.2

### v4.26.2 Fixes

- `[Textarea]` Fixed missing text in safari on disabled text areas. ([#3638](https://github.com/infor-design/enterprise/issues/3638))

## v4.26.1

### v4.26.1 Fixes

- `[Demo App]` Fixed the embedded layout to show uplift theme. ([#861](https://github.com/infor-design/website/issues/861))

## v4.26.0

### v4.26.0 Features

- `[Datagrid]` Added support for expandable row to expand across all frozen columns, and fixed span layout issues on the right side frozen columns. ([#2867](https://github.com/infor-design/enterprise/issues/2867))
- `[Datagrid]` Added a new `resizeMode` option that allows you to pick between `flex` and `fit`. `flex` will resize columns independently shifting other columns to fit the table layout if needed. `fit` will resize using the neighbor's column width. This is possible more useful when you have less columns. ([#3251](https://github.com/infor-design/enterprise/issues/3251))
- `[Calendar]` Made the monthview, weekview and calendar work in RTL mode and added official support for UmAlQura calendar. ([#2788](https://github.com/infor-design/enterprise/issues/2788))
- `[Icons]` Added new icons `icon-play, icon-stop, icon-record, icon-pause` for video players. ([#411](https://github.com/infor-design/design-system/issues/411))
- `[Icons]` Added new icons `icon-security-off, icon-security-on` for toggles related to security/secure items. ([#397](https://github.com/infor-design/design-system/issues/397))
- `[Searchfield]` Added a setting that makes it possible to adjust the "collapsed" size of a Toolbar Searchfield to better accommodate some use cases. ([#3296](https://github.com/infor-design/enterprise/issues/3296))

### v4.26.0 Fixes

- `[Application Menu]` Fixed bugs with filtering where it was not possible to have the filter match text within content areas, as well as general expand/collapse bugs with filtering. ([#3131](https://github.com/infor-design/enterprise/issues/3131))
- `[Application Menu]` Fixed overlap button when label is too long, and aligned dropdown icon in application menu uplift theme. ([#3133](https://github.com/infor-design/enterprise/issues/3133))
[Contextual Action Panel] - Fixed shade colors of text and icon buttons in uplift theme high contrast. (#3394)
- `[Accordion]` - Fixed an issue with a missing border on the last element in certain states. ([#3885](https://github.com/infor-design/enterprise/issues/3885))
- `[Calendar]` Fixed issue where on month view in events info `Date` and `Duration` fields were not working with some events and `Duration` field. Now `Duration` field support `Days, Hours and Minutes` text. ([#2777](https://github.com/infor-design/enterprise/issues/2777))
- `[Calendar]` Fixed an issue where link was not working on monthview to switch to day view when clicked on more events on that day. ([#3181](https://github.com/infor-design/enterprise/issues/3181))
- `[Calendar]` Fixed a calendar event where the start date today is not displaying as upcoming event in different timezone. ([#2776](https://github.com/infor-design/enterprise/issues/2776))
- `[Calendar]` Fixed an issue where adding an event was inconsistent in Safari. ([#3079](https://github.com/infor-design/enterprise/issues/3079))
- `[Calendar]` Fixed an issue where any event was not rendering in day and week view. ([#3222](https://github.com/infor-design/enterprise/issues/3222))
- `[Calendar]` Fixed an issue where date selection was not persist when switching from month view to week view to day view. ([#3319](https://github.com/infor-design/enterprise/issues/3319))
- `[Colors]` Fixed an incorrect ruby06 color, and made the background change on theme change now (again). ([#3448](https://github.com/infor-design/enterprise/issues/3448))
- `[Datagrid]` Fixed an issue where focus on reload data was forced to be on active cell. ([#358](https://github.com/infor-design/enterprise-ng/issues/358))
- `[Datagrid]` Fixed RTL issues in the filter row. ([#3517](https://github.com/infor-design/enterprise/issues/3517))
- `[Datagrid]` Improved the column resize behavior in speed and usability with the cursor being more accurate during resize. ([#3251](https://github.com/infor-design/enterprise/issues/3251))
- `[Datagrid]` Improved the column resize behavior to work much better in RTL mode. ([#1924](https://github.com/infor-design/enterprise/issues/1924))
- `[Datagrid]` Fixed a bug where if a filter row column is frozen the mask and editor options would not be applied. ([#2553](https://github.com/infor-design/enterprise-ng/issues/2553))
- `[Datagrid]` Fixed an issue where when using rowTemplate/expandableRows and frozenColumns on both sides the right side did not render properly. ([#2867](https://github.com/infor-design/enterprise/issues/2867))
- `[Datagrid]` Fixed an issue where height was not aligning to expandable row for frozen columns. ([#3516](https://github.com/infor-design/enterprise/issues/3516))
- `[Datagrid]` Fixed hover color should not be similar to alternate rows when hovering in uplift high contrast. ([#3338](https://github.com/infor-design/enterprise/issues/3338))
- `[Datagrid]` Fixed a demo app issue filtering decimal fields in some examples. ([#3351](https://github.com/infor-design/enterprise/issues/3351))
- `[Datagrid]` Fixed an issue where some columns were disappear after resizing the browser or after changing themes. ([#3434](https://github.com/infor-design/enterprise/issues/3434))
- `[Datagrid]` Fixed an issue that the filter row type dropdowns did not close when the grid is scrolled. ([#3216](https://github.com/infor-design/enterprise/issues/3216))
- `[Datagrid]` Added an example showing the configuration needed to filter date time fields on just dates without the time part. ([#2865](https://github.com/infor-design/enterprise/issues/2865))
- `[Datagrid]` Changed the isFilter added value to datasets to a more unique value to avoid clashes. ([#2668](https://github.com/infor-design/enterprise/issues/2668))
- `[Datagrid]` Added a `getDataset` method that will return the current dataset without any added properties. ([#2668](https://github.com/infor-design/enterprise/issues/2668))
- `[Datagrid]` Fixed an issue that when reordering filter columns the filter values would disappear. ([#2565](https://github.com/infor-design/enterprise/issues/2565))
- `[Datagrid]` Fixed an issue that dropdown lists in filter rows did not close when scrolling. ([#2056](https://github.com/infor-design/enterprise/issues/2565))
- `[Datagrid]` Added a `filterType` option to the filter event data so the type can be determined. ([#826](https://github.com/infor-design/enterprise/issues/826))
- `[Datagrid]` Add options to `toolbar.filterRow` so that instead of true/false you can set `showFilter, clearFilter, runFilter` independently. ([#1479](https://github.com/infor-design/enterprise/issues/1479))
- `[Datagrid]` Added fixes to improve the usage of the textarea editor. ([#3417](https://github.com/infor-design/enterprise/issues/3417))
- `[Datagrid]` Fixed an issue where reset to default was not working properly. ([#3487](https://github.com/infor-design/enterprise/issues/3487))
- `[Datepicker]` Fixed an issue where setting date format with comma character was not working. ([#3008](https://github.com/infor-design/enterprise/issues/3008))
- `[Editor]` Made the link and image link fields required on the dialogs. ([#3008](https://github.com/infor-design/enterprise/issues/3008))
- `[Editor]` Fixed an issue where it was possible to clear text and end up with text outside the default paragraph separator. ([#2268](https://github.com/infor-design/enterprise/issues/2268))
- `[Fileupload]` Fixed an issue where tabbing out of a fileupload in was causing the modal dialog to disappear. ([#3458](https://github.com/infor-design/enterprise/issues/3458))
- `[Form Compact Layout]` Added support for `form-compact-layout` the remaining components. ([#3008](https://github.com/infor-design/enterprise/issues/3329))
- `[Dropdown]` Fixed a bug that was causing the `selectValue()` method not to update the visual display of the in-page Dropdown element. ([#3432](https://github.com/infor-design/enterprise/issues/3432))
- `[Forms]` Fixed an issue where radio group was overlapping fields. ([#3466](https://github.com/infor-design/enterprise/issues/3466))
- `[Forms Compact]` Fixed an issue where fileupload was misaligned in RTL mode in uplift theme. ([#3483](https://github.com/infor-design/enterprise/issues/3483))
- `[Icons]` Fixed color inconsistencies of the icons when the fields are in readonly state. ([#3176](https://github.com/infor-design/enterprise/issues/3176))
- `[Input]` Added the ability to line up data labels with inputs by adding class `field-height` to the `data` element and placing it in a responsive grid. ([#987](https://github.com/infor-design/enterprise/issues/987))
- `[Input]` Added the ability to use standalone required spans, this will help on responsive fields if they are cut off. ([#3115](https://github.com/infor-design/enterprise/issues/3115))
- `[Input/Forms]` Added the ability to add a class to rows to align the fields on the bottom, this will line up fields if they have wrapping labels or long labels with required fields. To enable this add class `flex-align-bottom` to the grid `row`. ([#443](https://github.com/infor-design/enterprise/issues/443))
- `[Locale]` Fixed an issue where formatDate() method was not working for es-419. ([#3363](https://github.com/infor-design/enterprise/issues/3363))
- `[Locale]` Fixed an issue where setting language to `nb` would error. ([#3455](https://github.com/infor-design/enterprise/issues/3455))
- `[Locale]` Fixed incorrect time separators in the no, nn, and nn locales. ([#3468](https://github.com/infor-design/enterprise/issues/3468))
- `[Locale]` Added further separation of language from formatting in date oriented components (calendar, datepicker, timepicker ect). [3244](https://github.com/infor-design/enterprise/issues/3244))
- `[Locale]` Added support for `nn` locale and language, but this will change to no language as only this is translated as its the same. ([#3455](https://github.com/infor-design/enterprise/issues/3455))
- `[Locale]` Correct the month names in Russian locale and capitalized the day names. ([#3464](https://github.com/infor-design/enterprise/issues/3464))
- `[Module Tabs]` Fixed color tab indicator and small gap below when selected/opened for all color variations in uplift theme. ([#3312](https://github.com/infor-design/enterprise/issues/3312))
- `[Modal]` Fixed colors in dark mode for the primary disabled button and error and background contrast. ([#2754](https://github.com/infor-design/enterprise/issues/2754))
- `[Pie]` Fixed an issue where initial selection was getting error. ([#3157](https://github.com/infor-design/enterprise/issues/3157))
- `[Popupmenu]` Fixed an issue where list separators were disappearing when reduced the browser zoom level e.g. 70-80%. ([#3407](https://github.com/infor-design/enterprise/issues/3407))
- `[Radar Chart]` Fixed an issue where labels was cut off for some screen sizes. ([#3320](https://github.com/infor-design/enterprise/issues/3320))
- `[Searchfield]` Fixed a bug where changing filter results while the autocomplete is open may result in the menu being positioned incorrectly. ([#3243](https://github.com/infor-design/enterprise/issues/3243))
- `[Searchfield]` Fixed a bug in Toolbar Searchfields where a component configured with `collapsible: false` and `collapseSize` defined, the searchfield would incorrectly collapse. ([NG#719](https://github.com/infor-design/enterprise-ng/issues/719))
- `[Splitter]` Fixed an issue in the destroy function where the expand button was not removed. ([#3371](https://github.com/infor-design/enterprise/issues/3371))
- `[Swaplist]` Fixed an issue where top buttons were not aligned in Firefox. ([#3425](https://github.com/infor-design/enterprise/issues/3425))
- `[Textarea]` Fixed an issue where using `rows` stopped working, and fixed the autoGrow option to work better. ([#3471](https://github.com/infor-design/enterprise/issues/3471))
- `[Toolbar]` Fixed an issue where some `destroy()` methods being called in `teardown()` were not type-checking for the `destroy()` method, and sometimes would incorrectly try to call this on an object or data property defined as `button`. ([#3449](https://github.com/infor-design/enterprise/issues/3449))
- `[Tooltip/Popover]` Fixed incorrect placement when in RTL modes, as well as some broken styles on the RTL Popover. ([#3119](https://github.com/infor-design/enterprise/issues/3119))
- `[Validation/Checkboxes]` Fixed issues with making checkboxes required, the styling did not work for it and the scrollIntoView function and validation failed to fire. Note that to add required to the checkbox you need to add an extra span, adding a class to the label will not work because the checkbox is styled using the label already. ([#3147](https://github.com/infor-design/enterprise/issues/3147))
- `[Validation]` Fixed an issue where calling removeMessage would not remove a manually added error class. ([#3318](https://github.com/infor-design/enterprise/issues/3318))

(78 Issues Solved This Release, Backlog Enterprise 336, Backlog Ng 77, 989 Functional Tests, 1246 e2e Tests)

## v4.25.3

### v4.25.3 Fixes

- `[Bar]` Fixed an error rendering charts with only one dataset point. ([#3505](https://github.com/infor-design/enterprise/issues/3505))
- `[Datagrid]` Fixed an issue where date range filter was unable to filter data. ([#3503](https://github.com/infor-design/enterprise/issues/3503))
- `[Datagrid]` Fixed an issue where date range filter was not working. ([#3337](https://github.com/infor-design/enterprise/issues/3337))
- `[Datepicker]` Fixed an issue where date range with minimum range was not working. ([#3268](https://github.com/infor-design/enterprise/issues/3268))
- `[Datepicker]` Fixed an issue where date range was reverting to initial values after clearing. ([#1306](https://github.com/infor-design/enterprise/issues/1306))
- `[Field Filter]` Fixed an issue where switching to In Range filter type with a value in the field was causesing an error. ([#3515](https://github.com/infor-design/enterprise/issues/3515))
- `[Field Filter]` Fixed an issue where date range was not working after using other filter. ([#2764](https://github.com/infor-design/enterprise/issues/2764))

## v4.25.2

### v4.25.2 Fixes

- `[Fileupload]` Fixed an issue where tabbing out of a fileupload in was causing the modal dialog to disappear. ([#3458](https://github.com/infor-design/enterprise/issues/3458))

## v4.25.1

### v4.25.1 Fixes

- `[Datagrid]` Fixed a bug where if there was an editor datagrid might error when loading. ([#3313](https://github.com/infor-design/enterprise/issues/3313))
- `[Mask]` Fixed a bug where leading zeroes were not possible to apply against Number Masks on standard input fields that also handled formatting for thousands separators. ([#3315](https://github.com/infor-design/enterprise/issues/3315))
- `[General]` Improved the colors of windows chrome custom scrollbars in uplift themes. ([#3413](https://github.com/infor-design/enterprise/issues/3413))

## v4.25.0

### v4.25.0 Features

- `[Fields]` Added a form level class to toggle all fields in the form to a more compact (shorter) mode called `form-layout-compact`. Added and fixed existing components so that there is now the option to have more compact forms by using shorter fields. ([#3249](https://github.com/infor-design/enterprise/issues/3249))
- `[Tag]` Added a new style for linkable tags that will work for default, info, good, error, alert, and neutral styles. ([#3113](https://github.com/infor-design/enterprise/issues/3113))
- `[Multiselect]` Added Tag Display as a new style for interacting with selected results in Multiselect components. ([#3114](https://github.com/infor-design/enterprise/issues/3114))
- `[Popdown]` Added support for tabbing into and exit out of it. ([#3218](https://github.com/infor-design/enterprise/issues/3218))
- `[Colors]` Updated design system tokens to new colors for uplift and did a pass on all three theme variants. This impacts and improves many internal colors in components and charts. ([#3007](https://github.com/infor-design/enterprise/issues/3007))<|MERGE_RESOLUTION|>--- conflicted
+++ resolved
@@ -2,17 +2,14 @@
 
 ## v4.63.0 Fixes
 
-<<<<<<< HEAD
+- `[Datepicker]` Fix a bug on setValue() when pass an empty string for clearing field. ([#6168](https://github.com/infor-design/enterprise/issues/6168))
 - `[Listview]` Change the font size of heading, subheading, and micro in Listview Component. ([#4996](https://github.com/infor-design/enterprise/issues/4996))
-=======
-- `[Datepicker]` Fix a bug on setValue() when pass an empty string for clearing field. ([#6168](https://github.com/infor-design/enterprise/issues/6168))
 
 ## v4.63.0 Features
 
 - `[File Upload]` Added close button on file error message ([#6229](https://github.com/infor-design/enterprise/issues/6229))
 
 ## v4.62.0
->>>>>>> 09f0e58c
 
 ## v4.62.0 Features
 
