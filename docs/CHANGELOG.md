--- conflicted
+++ resolved
@@ -5,11 +5,8 @@
 ### v4.36.0 Fixes
 
 - `[Column Chart]` Fixed an alignment issue with the labes in grouped column charts. ([#4645](https://github.com/infor-design/enterprise/issues/4645))
-<<<<<<< HEAD
 - `[Homepage]` Fixed a bug where the border behaves differently and does not change back correctly when hovering in editable mode. ([#4640](https://github.com/infor-design/enterprise/issues/4640))
-=======
 - `[Tree]` Fixed an issue where the parent value was get deleted after use `addNode()` method. ([#4486](https://github.com/infor-design/enterprise/issues/4486))
->>>>>>> 62644e34
 
 ## v4.35.0
 
