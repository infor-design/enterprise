--- conflicted
+++ resolved
@@ -4,16 +4,13 @@
 
 ### v4.27.0 Features
 
-<<<<<<< HEAD
 - `[Button]` Add `toData()` and related API for programmatically handling control of buttons. ([ng#467](https://github.com/infor-design/enterprise-ng/issues/467))
 - `[Modal]` Created API for controlling the Modal ButtonSet. ([ng#467](https://github.com/infor-design/enterprise-ng/issues/467))
-=======
 - `[Datagrid]` Added support for api setting on expand and collapse children. ([#3274](https://github.com/infor-design/enterprise/issues/3274))
 
 ### v4.27.0 Important Changes
 
 - `[Hierarchy]` Removed the following deprecated options `paging: <bool>` and `mobileView: <bool>`. Instead use `layout='paging'` or `layout='mobile-only'`.
->>>>>>> a97577e6
 
 ### v4.27.0 Fixes
 
