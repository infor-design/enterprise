# What's New with Enterprise

## v4.65.0

### v4.65.0 Important Notes

## v4.65.0 Features

- `[Bar]` Enhanced the VPAT accessibility in bar chart. ([#6074](https://github.com/infor-design/enterprise/issues/6074))
- `[Bar]` Added puppeteer script for axis labels test. ([#6551](https://github.com/infor-design/enterprise/issues/6551))
- `[Datagrid]` Added tooltipOption settings for columns. ([#6361](https://github.com/infor-design/enterprise/issues/6361))
- `[Tabs]` Added puppeteer script for new searchfield design ([#6282](https://github.com/infor-design/enterprise/issues/6282))

## v4.65.0 Fixes

- `[Accordion]` Fixed the bottom border of the completely disabled accordion in dark mode. ([#6406](https://github.com/infor-design/enterprise/issues/6406))
- `[Chart]` Removed automatic legend bottom placement when reaching a minimum width. ([#6474](https://github.com/infor-design/enterprise/issues/6474))
- `[ContextualActionPanel]` Fixed a bug where the toolbar searchfield with close icon looks off on mobile viewport. ([#6448](https://github.com/infor-design/enterprise/issues/6448))
- `[Datagrid]` Header is rerendered when calling updated method, also added paging info settings. ([#6476](https://github.com/infor-design/enterprise/issues/6476))
<<<<<<< HEAD
- `[Datagrid]` Fixed a bug in datagrid where focus is not behaving properly when inlineEditor is set to true.. ([NG#1300](https://github.com/infor-design/enterprise-ng/issues/1300))
- `[Chart]` Removed automatic legend bottom placement when reaching a minimum width. ([#6474](https://github.com/infor-design/enterprise/issues/6474))
=======
- `[Datagrid]` Fixed a bug where the search icon and x icon are misaligned across datagrid and removed extra margin space in modal in Firefox. ([#6418](https://github.com/infor-design/enterprise/issues/6418))
>>>>>>> 437b6bcc
- `[Datagrid]` Fixed a bug where page changed to one on removing a row in datagrid. ([#6475](https://github.com/infor-design/enterprise/issues/6475))
- `[Datepicker]` Fixed a bug where the datepicker is displaying NaN when using french format. ([NG#1273](https://github.com/infor-design/enterprise-ng/issues/1273))
- `[Input]` Fixed a bug where the password does not show or hide in Firefox. ([#6481](https://github.com/infor-design/enterprise/issues/6481))
- `[Listview]` Fixed disabled font color not showing in listview. ([#6391](https://github.com/infor-design/enterprise/issues/6391))
- `[Locale]` Added montnly translations. ([#6556](https://github.com/infor-design/enterprise/issues/6556))
- `[Modal]` Fixed an issue on some monitors where the overlay is too dim. ([#6566](https://github.com/infor-design/enterprise/issues/6566))
- `[Page-Patterns]` Fixed a bug where the header disappears when the the last item in the list is clicked and the browser is smaller in Chrome and Edge. ([#6328](https://github.com/infor-design/enterprise/issues/6328))
- `[Validation]` Fixed a bug where the tooltip would show on the header when the message has actually been removed. ([#6547](https://github.com/infor-design/enterprise/issues/6547)

## v4.64.0

### v4.64.0 Important Notes

- `[General]` Fixed the map file is no longer included with the minified version of `sohoxi.min.js`. ([#6489](https://github.com/infor-design/enterprise/issues/6489))

## v4.64.0 Features

- `[Accordion]` Added visual regression tests in puppeteer. ([#5836](https://github.com/infor-design/enterprise/issues/5836))
- `[Autocomplete]` Removed protractor tests. ([#6248](https://github.com/infor-design/enterprise/issues/6248))
- `[Bar]` Added the ability to set axis labels on different positions (top, right, bottom, left). ([#5382](https://github.com/infor-design/enterprise/issues/5382))
- `[Blockgrid]` Converted protractor tests to puppeteer. ([#6327](https://github.com/infor-design/enterprise/issues/6327))
- `[Breadcrumb]` Converted protractor tests to puppeteer. ([#6505](https://github.com/infor-design/enterprise/issues/6505))
- `[Button]` Added puppeteer script for button badge toggle test. ([#6449](https://github.com/infor-design/enterprise/issues/6449))
- `[Colors]` Converted protractor tests to puppeteer. ([#6513](https://github.com/infor-design/enterprise/issues/6513))
- `[Counts]` Converted protractor tests to puppeteer. ([#6517](https://github.com/infor-design/enterprise/issues/6517))
- `[Datagrid]` Added a new method for cell editing for new row added. ([#6338](https://github.com/infor-design/enterprise/issues/6338))
- `[Datepicker]` Added puppeteer script for datepicker clear (empty string) test . ([#6421](https://github.com/infor-design/enterprise/issues/6421))
- `[Error Page]` Converted protractor tests to puppeteer. ([#6518](https://github.com/infor-design/enterprise/issues/6518))
- `[Modal]` Added an ability to add icon in title section of the modal. ([#5905](https://github.com/infor-design/enterprise/issues/5905))

## v4.64.0 Fixes

- `[Bar Stacked]` Fixed a bug where chart tooltip total shows 99.999 instead of 100 on 100% Stacked Bar Chart. ([#6236](https://github.com/infor-design/enterprise/issues/6326))
- `[ContextMenu]` Fixed a bug in context menu where it is not indented properly. ([#6223](https://github.com/infor-design/enterprise/issues/6223))
- `[Button]` Fixed a bug where changing from primary to secondary disrupts the css styling. ([#6223](https://github.com/infor-design/enterprise-ng/issues/1282))
- `[Datagrid]` Fixed a bug where toolbar is still visible even no buttons, title and errors appended. ([#6290](https://github.com/infor-design/enterprise/issues/6290))
- `[Datagrid]` Added setting for color change in active checkbox selection. ([#6303](https://github.com/infor-design/enterprise/issues/6303))
- `[Datagrid]` Set changed cell to active when update is finished. ([#6317](https://github.com/infor-design/enterprise/issues/6317))
- `[Datagrid]` Fixed row height of extra-small rows on editable datagrid with icon columns. ([#6284](https://github.com/infor-design/enterprise/issues/6284))
- `[Datagrid]` Added trimSpaces option for leading spaces upon blur. ([#6244](https://github.com/infor-design/enterprise/issues/6244))
- `[Datagrid]` Fixed header alignment when formatter is ellipsis. ([#6251](https://github.com/infor-design/enterprise/issues/6251))
- `[Datagrid]` Fixed a bug where the datepicker icon is not visible when the datagrid starts as non editable and toggled to editable and is visible when the datagrid starts as editable and toggled to non editable. ([#6289](https://github.com/infor-design/enterprise/issues/6289))
- `[Datagrid]` Changed the minDate and maxDate on a demo page to be more current. ([#6416](https://github.com/infor-design/enterprise/issues/6416))
- `[Datepicker]` Fixed a bug where selecting a date that's consecutive to the previous range won't select that date. ([#6272](https://github.com/infor-design/enterprise/issues/6272))
- `[Datepicker]` Fixed a bug where datepicker is not setting time and date consistently in Arabic locale. ([#6270](https://github.com/infor-design/enterprise/issues/6270))
- `[Flex Toolbar]` Fixed the data automation id to be more reliable for popupmenu and overflowed buttons. ([#6175](https://github.com/infor-design/enterprise/issues/6175))
- `[Icons]` Fixed the inconsistency between solid and outlined icons. ([#6165](https://github.com/infor-design/enterprise/issues/6165))
- `[Icons]` Changed the error color to change in themes in some areas. ([#6273](https://github.com/infor-design/enterprise/issues/6273))
- `[Line Chart]` Fixed a bug where the alignment of focus is overlapping another component. ([#6384](https://github.com/infor-design/enterprise/issues/6384))
- `[Listview]` Fixed a bug where the search icon is misaligned in Firefox and Safari. ([#6390](https://github.com/infor-design/enterprise/issues/6390))
- `[Locale]` Fixed incorrect date format for Latvian language. ([#6123](https://github.com/infor-design/enterprise/issues/6123))
- `[Locale]` Fixed incorrect data in `ms-my`, `nn-No` and `nb-NO`. ([#6472](https://github.com/infor-design/enterprise/issues/6472))
- `[Lookup]` Fixed bug where lookup still appeared when modal closes. ([#6218](https://github.com/infor-design/enterprise/issues/6218))
- `[Modal]` Fixed bug where popup goes behind modal when in application menu in resizable mode. ([NG#1272](https://github.com/infor-design/enterprise-ng/issues/1272))
- `[Modal]` Fixed bug where popup goes behind modal when in application menu in resizable mode. ([NG#1272](https://github.com/infor-design/enterprise-ng/issues/1272))
- `[Monthview]` Fixed bug where monthview duplicates on updating legends. ([NG#1305](https://github.com/infor-design/enterprise-ng/issues/1305))
- `[Personalization]` Fixed bug where the dark mode header color was not correct in the tokens and caused the personalization dropdown to be incorrect. ([#6446](https://github.com/infor-design/enterprise/issues/6446))
- `[Tabs]` Fixed memory leak in tabs component. ([NG#1286](https://github.com/infor-design/enterprise-ng/issues/1286))
- `[Tabs]` Fixed a bug where tab focus indicator is not aligned properly in RTL composite forms. ([#6464](https://github.com/infor-design/enterprise/issues/6464))
- `[Targeted-Achievement]` Fixed a bug where the icon is cut off in Firefox. ([#6400](https://github.com/infor-design/enterprise/issues/6400))
- `[Toolbar]` Fixed a bug where the search icon is misaligned in Firefox. ([#6405](https://github.com/infor-design/enterprise/issues/6405))
- `[Toolbar Flex]` Fixed a bug where the `addMenuElementLinks` function execute incorrectly when menu item has multi-level submenus. ([#6120](https://github.com/infor-design/enterprise/issues/6120))
- `[Tree]` The expanded event did not fire when source is being used. ([#1294](https://github.com/infor-design/enterprise-ng/issues/1294))
- `[Typography]` Fixed a bug where the text are overlapping in Firefox. ([#6450](https://github.com/infor-design/enterprise/issues/6450))
- `[WeekView]` Fixed a bug where 'today' date is not being rendered properly. ([#6260](https://github.com/infor-design/enterprise/issues/6260))
- `[WeekView]` Fixed a bug where month-year label is not changing upon clicking the arrow button. ([#6415](https://github.com/infor-design/enterprise/issues/6415))
- `[Validator]` Fixed a bug where toolbar error message still appears after error is removed. ([#6253](https://github.com/infor-design/enterprise/issues/6253))

(61 Issues Solved This Release, Backlog Enterprise 219, Backlog Ng 41, 1100 Functional Tests, 1468 e2e Tests, 436 Puppeteer Tests)

## v4.63.3 Fixes

- `[Validation]` Fixed a bug where the tooltip would show on the header when the message has actually been removed. ([#6547](https://github.com/infor-design/enterprise/issues/6547)

## v4.63.2 Fixes

- `[Personalization]` Re-Fixed bug where the dark mode header color was not correct in the tokens and caused the personalization dropdown to be incorrect, classic theme was missed. ([#6446](https://github.com/infor-design/enterprise/issues/6446)

## v4.63.1 Fixes

- `[Personalization]` Fixed bug where the dark mode header color was not correct in the tokens and caused the personalization dropdown to be incorrect. ([#6446](https://github.com/infor-design/enterprise/issues/6446)

## v4.63.0

## v4.63.0 Fixes

- `[Accordion]` Added expand animation back. ([#6268](https://github.com/infor-design/enterprise/issues/6268))
- `[Badges]` Fixed a bug where in badges is not properly aligned in Contrast Mode. ([#6273](https://github.com/infor-design/enterprise/issues/6273))
- `[Button]` Fixed a bug where notification badges are not destroyed when updating the button settings. ([NG#1241](https://github.com/infor-design/enterprise-ng/issues/1241))
- `[Calendar]` Allowed product devs to add custom css class to event labels in Calendar Component. ([#6304](https://github.com/infor-design/enterprise/issues/6304))
- `[Calendar]` Fixed the thickness of right and bottom border. ([#6246](https://github.com/infor-design/enterprise/issues/6246))
- `[Card]` Fixed a regression bug where the flex toolbar's position was not properly aligned when selecting listview items. ([#6346](https://github.com/infor-design/enterprise/issues/6346)]
- `[Charts]` Fixed the misalignment of the legend and legend color with the highlight of the selected legend. ([#6301](https://github.com/infor-design/enterprise/issues/6301))
- `[ContextualActionPanel]` Moved notification to appropriate location and trigger redraw of styles. ([#6264](https://github.com/infor-design/enterprise/issues/6264))
- `[ContextualActionPanel]` Added close CAP function to a demo example. ([#6274](https://github.com/infor-design/enterprise/issues/6274))
- `[Datagrid]` Fixed misaligned lookup icon button upon click/editing. ([#6233](https://github.com/infor-design/enterprise/issues/6233))
- `[Datagrid]` Fixed a bug where tooltip is not displayed even when settings is turned on in disabled rows. ([#6128](https://github.com/infor-design/enterprise/issues/6128))
- `[Datagrid]` Fixed misaligned lookup icon button upon click/editing. ([#6233](https://github.com/infor-design/enterprise/issues/6233))
- `[Datepicker]` Fixed a bug on setValue() when pass an empty string for clearing field. ([#6168](https://github.com/infor-design/enterprise/issues/6168))
- `[Datepicker]` Fixed a bug on datepicker not clearing in angular version. ([NG#1256](https://github.com/infor-design/enterprise-ng/issues/1256))
- `[Dropdown]` Fixed on keydown events not working when dropdown is nested in label. ([NG#1262](https://github.com/infor-design/enterprise-ng/issues/1262))
- `[Editor]` Fixed editor where toolbar is being focused on after pressing bold/italic keys instead of the text itself. ([#5262](https://github.com/infor-design/enterprise-ng/issues/5262))
- `[Field-Filter]` Fixed alignment of filter icons and text field. ([#5866](https://github.com/infor-design/enterprise/issues/5866))
- `[Field-Options]` Fixed field options label overflow. ([#6255](https://github.com/infor-design/enterprise/issues/6255))
- `[Field-Options]` Fixed a bug where in the text and highlight box are not fit accordingly. ([#6322](https://github.com/infor-design/enterprise/issues/6322))
- `[Field-Options]` Fixed alignment of field options in the Color Picker when in compact mode in Safari and alignment of search icon in Clearable Searchfield. ([#6256](https://github.com/infor-design/enterprise/issues/6256))
- `[Form-Compact]` Fixed alignment of Field 16 and Field 18 in Safari. ([#6345](https://github.com/infor-design/enterprise/issues/6345))
- `[General]` Fixed memory leaks in listview, toolbar, datagrid, cards and header. ([NG#1275](https://github.com/infor-design/enterprise-ng/issues/1275))
- `[Listview]` Added flex toolbar for multiselect listview. ([NG#1249](https://github.com/infor-design/enterprise-ng/issues/1249))
- `[Listview]` Adjusted spaces between the search icon and filter wrapper. ([#6007](https://github.com/infor-design/enterprise/issues/6007))
- `[Listview]` Changed the font size of heading, subheading, and micro in Listview Component. ([#4996](https://github.com/infor-design/enterprise/issues/4996))
- `[Modal]` Fixed on too wide minimum width when close button is enabled. ([NG#1240](https://github.com/infor-design/enterprise-ng/issues/1240))
- `[Searchfield]` Fixed on searchfield clear button not working in Safari. ([6185](https://github.com/infor-design/enterprise-ng/issues/6185))
- `[Searchfield]` Fixed UI issues on the new searchfield design. ([#6331](https://github.com/infor-design/enterprise/issues/6331))
- `[Sink Page]` Fixed misaligned search icon toolbar in sink page. ([#6369](https://github.com/infor-design/enterprise/issues/6369))
- `[Sink Page]` Fixed close icon position in Datagrid section Personalized Column. ([#6375](https://github.com/infor-design/enterprise/issues/6375))
- `[Slider]` Fixed background color of slider in a modal in new dark theme. ([6211](https://github.com/infor-design/enterprise-ng/issues/6211))
- `[Swaplist]` Fixed a bug in swaplist where the filter is not behaving correctly on certain key search. ([#6222](https://github.com/infor-design/enterprise/issues/6222))
- `[SwipeAction]` Fixed scrollbar being visible in firefox. ([#6312](https://github.com/infor-design/enterprise/issues/6312))
- `[Tabs]` Fixed Z-index conflict between modal overlay and draggable module tabs. ([#6297](https://github.com/infor-design/enterprise/issues/6297))
- `[Tabs]` Fixed a bug where the tab activated events are fired on closing a tab. ([#1452](https://github.com/infor-design/enterprise/issues/1452))
- `[Tabs Module` Fixed the new UI searchfield design in Tabs Module component. ([#6348](https://github.com/infor-design/enterprise/issues/6348))
- `[Tabs Module` Ensure searchfield X clear button is visible at smaller breakpoints. ([#5173](https://github.com/infor-design/enterprise/issues/5173))
- `[Tabs Module` Ensure searchfield X clear button is visible at smaller breakpoints. ([#5178](https://github.com/infor-design/enterprise/issues/5178))
- `[Targeted-Achievement]` Added tooltip on icon in targeted-achievement chart ([#6308](https://github.com/infor-design/enterprise/issues/6308))
- `[TextArea]` Fixed medium size text area when in responsive view. ([#6334](https://github.com/infor-design/enterprise/issues/6334))
- `[Validation]` Updated example page to include validation event for email field. ([#6296](https://github.com/infor-design/enterprise/issues/6296))

## v4.63.0 Features

- `[Datagrid]` Added close button on file error message ([#6178](https://github.com/infor-design/enterprise/issues/6178))
- `[Datagrid]` Added puppeteer script for fallback image tooltip text. ([#6278](https://github.com/infor-design/enterprise/issues/6278))
- `[File Upload]` Added close button on file error message. ([#6229](https://github.com/infor-design/enterprise/issues/6229))
- `[Searchfield]` Implemented a new design for searchfield. ([#5865](https://github.com/infor-design/enterprise/issues/5865))

(40 Issues Solved This Release, Backlog Enterprise 191, Backlog Ng 42, 1101 Functional Tests, 1576 e2e Tests, 295 Puppeteer Tests)

## v4.62.3 Fixes

- `[Personalization]` Re-Fixed bug where the dark mode header color was not correct in the tokens and caused the personalization dropdown to be incorrect, classic theme was missed. ([#6446](https://github.com/infor-design/enterprise/issues/6446)

## v4.62.2 Fixes

- `[Personalization]` Fixed bug where the dark mode header color was not correct in the tokens and caused the personalization dropdown to be incorrect. ([#6446](https://github.com/infor-design/enterprise/issues/6446))
- `[Locale]` Fixed incorrect data in `ms-my`, `nn-No` and `nb-NO`. ([#6472](https://github.com/infor-design/enterprise/issues/6472))

## v4.62.1 Fixes

- `[Calendar]` Allow product devs to add custom css class to event labels in Calendar Component. ([#6304](https://github.com/infor-design/enterprise/issues/6304))

## v4.62.0

## v4.62.0 Features

- `[Datagrid]` Added tooltip for fallback image. ([#6178](https://github.com/infor-design/enterprise/issues/6178))
- `[Datepicker]` Added legend load for datepicker. ([NG#1261](https://github.com/infor-design/enterprise-ng/issues/1261))
- `[File Upload]` Added setFailed status ([#5671](https://github.com/infor-design/enterprise/issues/5671))
- `[Icon]` Created a puppeteer script for the new launch icon. ([#5854](https://github.com/infor-design/enterprise/issues/5854))
- `[Icon]` Created a puppeteer script for the new mobile icon. ([#6199](https://github.com/infor-design/enterprise/issues/6199))
- `[Listview]` Added filters in Listview Component. ([#6007](https://github.com/infor-design/enterprise/issues/6007))
- `[Spinbox]` Created a puppeteer script for Spinbox Field sizes on mobile. ([#5843](https://github.com/infor-design/enterprise/issues/5843))
- `[ToolbarFlex]` Allow toolbar flex navigation buttons to have notification badge. ([NG#1235](https://github.com/infor-design/enterprise-ng/issues/1235))

## v4.62.0 Fixes

- `[ApplicationMenu]` Remove a Safari-specific style rule the misaligns the button svg arrow. ([#5722](https://github.com/infor-design/enterprise/issues/5722))
- `[Arrange]` Fix an alignment issue in the demo app. ([#5281](https://github.com/infor-design/enterprise/issues/5281))
- `[Calendar]` Fix day of the week to show three letters as default in range calendar. ([#6193](https://github.com/infor-design/enterprise/issues/6193))
- `[ContextualActionPanel]` Fix an issue with the example page where the Contextual Action Panel is not initialized on open. ([#6065](https://github.com/infor-design/enterprise/issues/6065))
- `[ContextualActionPanel]` Remove unnecessary markup injection behavior from example. ([#6065](https://github.com/infor-design/enterprise/issues/6065))
- `[Datagrid]` Fixed a regression bug where the datepicker icon button and time value upon click were misaligned. ([#6198](https://github.com/infor-design/enterprise/issues/6198))
- `[Datagrid]` Show pagesize selector even in hidePagerOnOnePage mode ([#3706](https://github.com/infor-design/enterprise/issues/3706))
- `[Datagrid]` Corrected a filter type in a demo app page. ([#5497](https://github.com/infor-design/enterprise/issues/5497))
- `[Datagrid]` Remove widths in demo app page to prevent truncation of column. ([#5495](https://github.com/infor-design/enterprise/issues/5495))
- `[Datagrid]` Fixed a regression bug where the datepicker icon button and time value upon click were misaligned. ([#6198](https://github.com/infor-design/enterprise/issues/6198))
- `[Dropdown]` Fixed multiple accessibility issues with multiselect dropdown. ([#6075](https://github.com/infor-design/enterprise/issues/6075))
- `[Dropdown]` Fixed an overflow issue on Windows 10 Chrome. ([#4940](https://github.com/infor-design/enterprise/issues/4940))
- `[Editor]` Fix on editor changing text in another editor. ([NG#1232](https://github.com/infor-design/enterprise-ng/issues/1232))
- `[FileUploadAdvanced]` Fixed a missing link in french locale. ([#6226](https://github.com/infor-design/enterprise/issues/6226))
- `[Homepage]` Fixed instability of the visual tests. ([#6179](https://github.com/infor-design/enterprise/issues/6179))
- `[Lookup]` Remove unnecessary filter from example page. ([#5677](https://github.com/infor-design/enterprise/issues/5677))
- `[Modal]` Updated close method that will close even if there are subcomponents opened. ([#6048](https://github.com/infor-design/enterprise/issues/6048))
- `[Modal]` Fix a demo app issue where the proper settings were not added to the required key in the validation object. ([#5571](https://github.com/infor-design/enterprise/issues/5571))
- `[Tabs/Module]` Override fill style of search icon created by 'soho-personalization'. Fix alignment of close icon in specific circumstance. ([#6207](https://github.com/infor-design/enterprise/issues/6207))
- `[Searchfield]` Fix on searchfield categories where popup wrapper gets duplicated whenever update is called. ([NG#1186](https://github.com/infor-design/enterprise-ng/issues/1186))
- `[Searchfield/Header]` Enhanced the font colors, background colors for the searchfield inside of the header & subheader. ([#6047](https://github.com/infor-design/enterprise/issues/6047))
- `[Tabs]` Fix a bug where tabs indicator is not properly aligned in RTL. ([#6068](https://github.com/infor-design/enterprise/issues/6068))
- `[Tabs/Module]` Fixed a bug the personalization color was the same as the tab color. ([#6236](https://github.com/infor-design/enterprise/issues/6236))
- `[Tag]` Fix on tag text not showing when placed inside a popover. ([#6092](https://github.com/infor-design/enterprise/issues/6092))
- `[Toolbar]` Fixed an issue where the input disappears in toolbar at mobile size. ([#5388](https://github.com/infor-design/enterprise/issues/5388))
- `[Tooltip]` Fixed the `maxWidth` setting to work properly. ([#6100](https://github.com/infor-design/enterprise/issues/6100))
- `[Widget]` Fix on drag image including the overflow area. ([NG#1216](https://github.com/infor-design/enterprise-ng/issues/1216))

(47 Issues Solved This Release, Backlog Enterprise 187, Backlog Ng 37, 1101 Functional Tests, 1574 e2e Tests, 293 Puppeteer Tests)

## v4.61.1

## v4.61.1 Fixes

- `[Datagrid]` Fixed a regression bug where the datepicker icon button and time value upon click were misaligned. ([#6198](https://github.com/infor-design/enterprise/issues/6198))
- `[Tag]` Fix on tag text not showing when placed inside a popover. ([#6092](https://github.com/infor-design/enterprise/issues/6092))
- `[Tooltip]` Fixed the `maxWidth` setting to work properly. ([#6100](https://github.com/infor-design/enterprise/issues/6100))
- `[Widget]` Fix on drag image including the overflow area. ([NG#1216](https://github.com/infor-design/enterprise-ng/issues/1216))

## v4.61.0 Features

- `[ApplicationMenu]` Converted protractor test suites to puppeteer. ([#5835](https://github.com/infor-design/enterprise/issues/5835))
- `[Bar]` Fixed an issue with legend text overlapping. ([#6113](https://github.com/infor-design/enterprise/issues/6113)
- `[Bar]` Converted protractor test suites to puppeteer. ([#5838](https://github.com/infor-design/enterprise/issues/5838)
- `[Bar Stacked]` Converted protractor test suites to puppeteer. ([#5840](https://github.com/infor-design/enterprise/issues/5840))
- `[ContextualActionPanel]` Added setting for cssClass option. ([#1215](https://github.com/infor-design/enterprise-ng/issues/1215))
- `[Datagrid]` Added visual test for responsive view with puppeteer. ([#5844](https://github.com/infor-design/enterprise/issues/5844))
- `[Datagrid]` Changed where image events are added. ([#5442](https://github.com/infor-design/enterprise/issues/5442))
- `[Datepicker]` Added setting in datepicker where you can disable masking input. ([#6080](https://github.com/infor-design/enterprise/issues/6080))
- `[Editor]` Fix a bug where dirty tracker is not reset when using lots of new line in Edge. ([#6032](https://github.com/infor-design/enterprise/issues/6032))
- `[Card]` Fix a memory leak on events. ([#6155](https://github.com/infor-design/enterprise/issues/6155))
- `[Card]` Create a Puppeteer Script for Actionable Button Card ([#6062](https://github.com/infor-design/enterprise/issues/6062))
- `[General]` Added jest image snapshot for visual regression testing with puppeteer. ([#6105](https://github.com/infor-design/enterprise/issues/6105))
- `[General]` Removed global inline function that adds disabled labels to disabled inputs. ([#6131](https://github.com/infor-design/enterprise/issues/6131))
- `[Hierarchy]` Converted the old protractor e2e test suites to puppeteer tests. ([#5833](https://github.com/infor-design/enterprise/issues/5833))
- `[Homepage]` Added homepage puppeteer test scripts and snapshots. ([#5831](https://github.com/infor-design/enterprise/issues/5831))
- `[Icons]` Design removed some deprecated icons. If you are using `info-field` -> should use `icon-info`. If you are using `info-field-solid` -> should use `icon-info-alert`. If you are using `info-field-alert` -> should use `icon-info-alert`. ([#6091](https://github.com/infor-design/enterprise/issues/6091))
- `[Icons]` Update icon design for `icon-mobile`. ([#6144](https://github.com/infor-design/enterprise/issues/6144))
- `[Locale]` Refined some Latvian translations. ([#5969](https://github.com/infor-design/enterprise/issues/5969))
- `[Locale]` Refined some Lithuanian translations. ([#5960](https://github.com/infor-design/enterprise/issues/5960))
- `[Locale]` Refined some Filipino translations. ([#5864](https://github.com/infor-design/enterprise/issues/5864))
- `[Locale]` Refined some Japanese translations. ([#6115](https://github.com/infor-design/enterprise/issues/6115))
- `[Locale]` Added puppeteer script for PH translation ([#6150](https://github.com/infor-design/enterprise/pull/6150))
- `[Process Indicator]` Fixes a double line separator issue on Windows10 Chrome. ([#5997](https://github.com/infor-design/enterprise/issues/5997))
- `[Swipe-action]` Added a Puppeteer Script for Swipe Container. ([#6129](https://github.com/infor-design/enterprise/issues/6129))
- `[Tag]` The dismiss button was missing a button type causing the form to submit. ([#6149](https://github.com/infor-design/enterprise/issues/6149))

## v4.61.0 Fixes

- `[Column Grouped]` Fix an issue where columns with small values were floating above the baseline axis. ([#6109](https://github.com/infor-design/enterprise/issues/6109))
- `[Chart]` Fix collision of legend text and color block. ([#6113](https://github.com/infor-design/enterprise/issues/6113))
- `[ContextualActionPanel]` Fixed UI issues where the toolbars inside of the body moved to the CAPs header instead of retaining to its original place. ([#6041](https://github.com/infor-design/enterprise/issues/6041))
- `[ContextualActionPanel]` Update and fix example-markup page to a working example. ([#6065](https://github.com/infor-design/enterprise/issues/6065))
- `[Datagrid]` Fix a bug in timepicker inside datagrid where hours is reset 0 when changing it to 12. ([#6076](https://github.com/infor-design/enterprise/issues/6076))
- `[Datagrid]` Fix on value not shown in lookup cell in safari. ([#6003](https://github.com/infor-design/enterprise/issues/6003))
- `[Datagrid]` Fix a bug in datagrid where text is align right when using mask options in filter. ([#5999](https://github.com/infor-design/enterprise/issues/5999))
- `[Datagrid]` Fix a bug in datagrid where datepicker range having an exception when having values before changing to range type. ([#6008](https://github.com/infor-design/enterprise/issues/6008))
- `[Datepicker]` Fix on the flickering behavior when range datepicker is shown. ([#6098](https://github.com/infor-design/enterprise/issues/6098))
- `[Dropdown]` Fix on dropdown multiselect where change event is not triggered when clicking X. ([#6098](https://github.com/infor-design/enterprise/issues/6098))
- `[Editor]` Fix a bug in editor where CTRL-H (add hyperlink) breaks the interface. ([#6015](https://github.com/infor-design/enterprise/issues/6015))
- `[Modal]` Changed maximum modal width. ([#6024](https://github.com/infor-design/enterprise/issues/6024))
- `[Dropdown]` Fix a misaligned input in Classic Theme in Firefox. ([#6096](https://github.com/infor-design/enterprise/issues/6096))
- `[Dropdown]` Fix an issue specific to Windows 10 and Chrome where entering a capital letter (Shift + T, e.g.) after opening the dropdown does not focus the entry associated with the letter pressed. ([#6069](https://github.com/infor-design/enterprise/issues/6069))
- `[Dropdown]` Fix on dropdown multiselect where change event is not triggered when clicking X. ([#6098](https://github.com/infor-design/enterprise/issues/6098))
- `[Donut]` Fix center tooltip showing on wrong donut chart when multiple donut charts. ([#6103](https://github.com/infor-design/enterprise/issues/6103))
- `[Editor]` Fix a bug in editor where CTRL-H (add hyperlink) breaks the interface. ([#6015](https://github.com/infor-design/enterprise/issues/6015))
- `[Hyperlinks]` Remove margin and padding from hyperlinks. ([#5991](https://github.com/infor-design/enterprise/issues/5991))
- `[Masthead]` Remove actions button from header in example page. ([#5959](https://github.com/infor-design/enterprise/issues/5959))
- `[Searchfield]` Fix a bug in NG where searchfield is in full width even when it's collapsible. ([NG#1225](https://github.com/infor-design/enterprise-ng/issues/1225))
- `[Spinbox]` Spinbox should update to correct value when Enter is pressed. ([#6036](https://github.com/infor-design/enterprise/issues/6036))
- `[Tabs]` Fixed a bug where the tabs container is focused in Windows10 on Firefox. ([#6110](https://github.com/infor-design/enterprise/issues/6110))
- `[Tabs Module]` Fixes a misaligned search field close button icon. ([#6126](https://github.com/infor-design/enterprise/issues/6126))
- `[Timepicker]` Fix a bug in timepicker where hours reset to 1 when changing period. ([#6049](https://github.com/infor-design/enterprise/issues/6049))
- `[Timepicker]` Fix a bug in timepicker where hours is not properly created when changing from AM/PM. ([#6104](https://github.com/infor-design/enterprise/issues/6104))

(41 Issues Solved This Release, Backlog Enterprise 198, Backlog Ng 38, 1100 Functional Tests, 1635 e2e Tests, 321 Puppeteer Tests)

## v4.60.3

## v4.60.3 Fixes

- `[Tabs/Module]` Fixed a bug the personalization color was the same as the tab color. ([#6236](https://github.com/infor-design/enterprise/issues/6236))

## v4.60.2

## v4.60.2 Fixes

- `[Datagrid]` Fixed a regression bug where the datepicker icon button and time value upon click were misaligned. ([#6198](https://github.com/infor-design/enterprise/issues/6198))

## v4.60.1 Fixes

- `[Column Grouped]` Fix an issue where columns with small values were floating above the baseline axis. ([#6109](https://github.com/infor-design/enterprise/issues/6109))
- `[Datepicker]` Added setting in datepicker where you can disable masking input. ([#6080](https://github.com/infor-design/enterprise/issues/6080))
- `[Datagrid]` Fix a bug in timepicker inside datagrid where hours is reset 0 when changing it to 12. ([#6076](https://github.com/infor-design/enterprise/issues/6076))
- `[Datagrid]` Fix on value not shown in lookup cell in safari. ([#6003](https://github.com/infor-design/enterprise/issues/6003))
- `[Donut]` Fix center tooltip showing on wrong donut chart when multiple donut charts. ([#6103](https://github.com/infor-design/enterprise/issues/6103))
- `[Dropdown]` Fix an issue specific to Windows 10 and Chrome where entering a capital letter (Shift + T, e.g.) after opening the dropdown does not focus the entry associated with the letter pressed. ([#6069](https://github.com/infor-design/enterprise/issues/6069))
- `[Dropdown]` Fix a misaligned input in Classic Theme in Firefox. ([#6096](https://github.com/infor-design/enterprise/issues/6096))
- `[General]` Removed global inline function that adds disabled labels to disabled inputs. ([#6131](https://github.com/infor-design/enterprise/issues/6131))
- `[Tabs]` Fixed a bug where the tabs container is focused in Windows10 on Firefox. ([#6110](https://github.com/infor-design/enterprise/issues/6110))
- `[Timepicker]` Fix a bug in timepicker where hours reset to 1 when changing period. ([#6049](https://github.com/infor-design/enterprise/issues/6049))
- `[Timepicker]` Fix a bug in timepicker where hours is not properly created when changing from AM/PM. ([#6104](https://github.com/infor-design/enterprise/issues/6104))

## v4.60.0 Features

- `[Application Menu]` Added puppeteer tests for resizable application menu. ([#5755](https://github.com/infor-design/enterprise/issues/5755))
- `[Badges]` Update styling of badges. ([#5608](https://github.com/infor-design/enterprise/issues/5608))
- `[Badges/Tags]` Corrected the colors of badges/tags for better accessibility contrast. ([#5673](https://github.com/infor-design/enterprise/issues/5673))
- `[Button]` Fix a bug where updated settings not properly rendering disabled state. ([#5928](https://github.com/infor-design/enterprise/issues/5928))
- `[Calendar]` Added puppeteer script for event colors and legend. ([#6084](https://github.com/infor-design/enterprise/pull/6084))
- `[Card]` Added actionable button card by using `<button>` or `<a>` tags. ([#5768](https://github.com/infor-design/enterprise/issues/5768))
- `[Card]` Added actionable button card by using `<button>` or `<a>` tags. ([#5768](https://github.com/infor-design/enterprise/issues/5768))
- `[Datagrid]` Fix a will add a setting in column to toggle the clearing of cells. ([#5849](https://github.com/infor-design/enterprise/issues/5849))
- `[Dropdown]` Create a Puppeteer Script for Enter key opens dropdown list, when it should only be used to select items within an open list. ([#5842](https://github.com/infor-design/enterprise/issues/5842))
- `[Fileupload]` Added puppeteer test to check that progress bar is present when uploading a file. ([#5808](https://github.com/infor-design/enterprise/issues/5808))
- `[Monthview]` Added ability to update legend on month change. ([#5988](https://github.com/infor-design/enterprise/issues/5988))
- `[Popupmenu]` Correctly position dismissible close icon inside Popupmenu. ([#6083](https://github.com/infor-design/enterprise/issues/6083))
- `[Swipe Container]` Added mobile enhancements and style changes. ([#5615](https://github.com/infor-design/enterprise/issues/5615))
- `[Tooltip]` Converted the tooltip protractor test suites to puppeteer. ([#5830](https://github.com/infor-design/enterprise/issues/5830))

## v4.60.0 Fixes

- `[About/Form]` Fixed a translation issue where there's a space before the colon that is incorrect in French Locales. ([#5817](https://github.com/infor-design/enterprise/issues/5817))
- `[About]` Added event exposure in about component. ([NG#1124](https://github.com/infor-design/enterprise-ng/issues/1124))
- `[Actionsheet]` Fixed an Angular issue where the `renderRootElems` method was not re-rendered when going to other action sheet test pages due to SPA routing concept. ([NG#1188](https://github.com/infor-design/enterprise-ng/issues/1188))
- `[Calendar]` Fixed an issue where you could not have more than one in the same page. ([#6042](https://github.com/infor-design/enterprise/issues/6042))
- `[Column]` Fix a bug where bar size is still showing even the value is zero in column chart. ([#5911](https://github.com/infor-design/enterprise/issues/5911))
- `[Datagrid]` Fix a bug where targeted achievement colors are not displaying correctly when using other locales. ([#5972](https://github.com/infor-design/enterprise/issues/5972))
- `[Datagrid]` Fix a bug in datagrid where filterable headers cannot be tab through in modal. ([#5735](https://github.com/infor-design/enterprise/issues/5735))
- `[Datagrid]` Fix a bug in datagrid where stretch column last broke and the resize would loose the last column. ([#6063](https://github.com/infor-design/enterprise/issues/6063))
- `[Datagrid]` Fix a bug where leading spaces not triggering dirty indicator in editable data cell. ([#5927](https://github.com/infor-design/enterprise/issues/5927))
- `[Datagrid]` Fix Edit Input Date Field on medium row height in Datagrid. ([#5955](https://github.com/infor-design/enterprise/issues/5955))
- `[Datagrid]` Fixed close icon alignment on mobile viewport. ([#6023](https://github.com/infor-design/enterprise/issues/6023))
- `[Datagrid]` Fixed close icon alignment on mobile viewport, Safari browser. ([#5946](https://github.com/infor-design/enterprise/issues/5946))
- `[Datagrid]` Fixed UI alignment of close icon button on mobile view. ([#5947](https://github.com/infor-design/enterprise/issues/5947))
- `[Datagrid]` Fixed file upload icon alignment in datagrid. ([#5846](https://github.com/infor-design/enterprise/issues/5846))
- `[Datepicker]` Fix on initial range values not showing in datepicker. ([NG#1200](https://github.com/infor-design/enterprise-ng/issues/1200))
- `[Dropdown]` Fixed a regression bug where pressing function keys while the dropdown has focus causes letters to be typed. ([#4976](https://github.com/infor-design/enterprise/issues/4976))
- `[Editor]` Changed selector for for image value selection from id to name. ([#5915](https://github.com/infor-design/enterprise/issues/5915))
- `[Editor]` Fix a bug which changes the approach intended by the user after typing in editor. ([#5937](https://github.com/infor-design/enterprise/issues/5937))
- `[Editor]` Fix a bug which clears list format when it's not part of the selected text. ([#5592](https://github.com/infor-design/enterprise/issues/5592))
- `[Editor]` Changed language on the link dialog to use the term "link" for better translations. ([#5987](https://github.com/infor-design/enterprise/issues/5987))
- `[Export]` Added data sanitization in Export to CSV. ([#5982](https://github.com/infor-design/enterprise/issues/5982))
- `[Field Options]` Fixed UI alignment of close icon button (searchfield) in Field Options. ([#5983](https://github.com/infor-design/enterprise/issues/5983))
- `[General]` Fixed several memory leaks with the attached data object. ([#6020](https://github.com/infor-design/enterprise/issues/6020))
- `[Header]` Fixed a regression bug where the buttonset was not properly aligned correctly. ([#6039](https://github.com/infor-design/enterprise/issues/6039))
- `[Icon]` Fixed the translate icon so it can take a color, fixed the tag icon as it was rendered oddly. ([#5870](https://github.com/infor-design/enterprise/issues/5870))
- `[Listbuilder]` Fix on disable bug: Will not enable on call to enable() after disable() twice. ([#5885](https://github.com/infor-design/enterprise/issues/5885))
- `[Locale]` Changed the text from Insert Anchor to Insert Hyperlink. Some translations my still reference anchor until updated from the translation team. ([#5987](https://github.com/infor-design/enterprise/issues/5987))
- `[Modal]` Fixed a bug on hidden elements not focusable when it is turned visible. ([#6086](https://github.com/infor-design/enterprise/issues/6086))
- `[Modal]` Fixed a regression bug where elements inside of the tab panel were being disabled when its `li` tab is not selected (is-selected class) initially. ([NG#1210](https://github.com/infor-design/enterprise-ng/issues/1210))
- `[Searchfield]` Fixed UI alignment of close icon button (searchfield) in Datagrid. ([#5954](https://github.com/infor-design/enterprise/issues/5954))
- `[Tabs Module]` Fixed UI alignment of close icon button on mobile view([#5951](https://github.com/infor-design/enterprise/issues/5951))
- `[Tooltip]` Fixed a bug where the inner html value of the tooltip adds unnecessary whitespace and new line when getting the text value. ([#6059](https://github.com/infor-design/enterprise/issues/6059))

(52 Issues Solved This Release, Backlog Enterprise 222, Backlog Ng 35, 1100 Functional Tests, 1695 e2e Tests, 263 Puppeteer Tests)

## v4.59.4 Fixes

- `[Modal]` Reverted problematic issue. ([#6086](https://github.com/infor-design/enterprise/issues/6086))

## v4.59.3 Fixes

- `[Modal]` Fixed a bug on hidden elements not focusable when it is turned visible. ([#6086](https://github.com/infor-design/enterprise/issues/6086))

## v4.59.2 Fixes

- `[Calendar]` Fixed an issue where you could not have more than one in the same page. ([#6042](https://github.com/infor-design/enterprise/issues/6042))
- `[Header]` Fixed a regression bug where the buttonset was not properly aligned correctly. ([#6039](https://github.com/infor-design/enterprise/issues/6039))

## v4.59.1 Fixes

- `[Modal]` Fixed a regression bug where elements inside of the tab panel were being disabled when its `li` tab is not selected (is-selected class) initially. ([NG#1210](https://github.com/infor-design/enterprise-ng/issues/1210))

## v4.59.0 Markup Changes

- `[About]` Changed the OS Version to not show the version. This is because this information is incorrect and the correct information is no longer given by newer versions of Operating systems in any browser. or this reason the version is removed from the OS field on the about dialog. ([#5813](https://github.com/infor-design/enterprise/issues/5813))

## v4.59.0 Fixes

- `[Calendar]` Added an option to configure month label to use abbreviation and changed month label to display on the first day of the months rendered in calendar. ([#5941](https://github.com/infor-design/enterprise/issues/5941))
- `[Calendar]` Fixed the personalize column checkbox not syncing when having two datagrids. ([#5859](https://github.com/infor-design/enterprise/issues/5859))
- `[Cards]` Added focus state on selected cards. ([#5684](https://github.com/infor-design/enterprise/issues/5684))
- `[Colorpicker]` Fixed a bug where the red diagonal line that goes beyond its border when field-short/form-layout-compact is used. ([#5744](https://github.com/infor-design/enterprise/issues/5744))
- `[Datagrid]` Fixed a bug where the maskOptions function is never called when the grid has filtering. ([#5847](https://github.com/infor-design/enterprise/issues/5847))
- `[Calendar]` Fixed the personalize column checkbox not syncing when having two datagrids. ([#5859](https://github.com/infor-design/enterprise/issues/5859))
- `[Fieldset]` Implemented design improvements. ([#5638](https://github.com/infor-design/enterprise/issues/5638))
- `[Fileupload-Advanced]` Fixed a bug where it cannot add a new file after removing the old one. ([#5598](https://github.com/infor-design/enterprise/issues/5598))
- `[Datagrid]` Fixed a bug where the maskOptions function is never called when the grid has filtering. ([#5847](https://github.com/infor-design/enterprise/issues/5847))
- `[Datagrid]` Fixed a bug where fileupload value is undefined when trying to upload. ([#5846](https://github.com/infor-design/enterprise/issues/5846))
- `[Dropdown]` Clear search matches after an item is selected. ([#5632](https://github.com/infor-design/enterprise/issues/5632))
- `[Dropdown]` Shorten filter delay for single character entries. ([#5793](https://github.com/infor-design/enterprise/issues/5793))
- `[Fieldset]` Implemented design improvements. ([#5638](https://github.com/infor-design/enterprise/issues/5638))
- `[Linechart]` Added default values on line width and y-axis when data in dataset is blank. ([#1172](https://github.com/infor-design/enterprise-ng/issues/1172))
- `[Listview]` Fixed a bug where the alert icons in RTL were missing. ([#5827](https://github.com/infor-design/enterprise/issues/5827))
- `[Locale]` Fixed latvian translation for records per page. ([#5969](https://github.com/infor-design/enterprise/issues/5969))
- `[Locale]` Fixed latvian translation for Select All. ([#5895](https://github.com/infor-design/enterprise/issues/5895))
- `[Locale]` Capitalized the finnish translation for seconds. ([#5894](https://github.com/infor-design/enterprise/issues/5894))
- `[Locale]` Added missing translations for font picker. ([#5784](https://github.com/infor-design/enterprise/issues/5784))
- `[Modal]` Fixed a close button overlapped when title is long. ([#5795](https://github.com/infor-design/enterprise/issues/5795))
- `[Modal]` Modal exits if Escape key is pressed in datagrid. ([#5796](https://github.com/infor-design/enterprise/issues/5796))
- `[Modal]` Fixed modal focus issues with inline display none. ([#5875](https://github.com/infor-design/enterprise/issues/5875))
- `[Searchfield]` Fixed a bug where the close button icon is overlapping with the search icon in RTL. ([#5807](https://github.com/infor-design/enterprise/issues/5807))
- `[Spinbox]` Fixed a bug where the spinbox controls still show the ripple effect even it's disabled. ([#5719](https://github.com/infor-design/enterprise/issues/5719))
- `[Tabs]` Added the ability to set the position of counts via settings (top & bottom), removed the counts in spillover, and positioned the counts depending on the current locale. ([#5258](https://github.com/infor-design/enterprise/issues/5258))
- `[Tabs Module]` Fixed the searcfield menu inside of tabs module in responsive layout. ([#6320](https://github.com/infor-design/enterprise/issues/6320))
- `[Toolbar]` Fixed an issue where things in the page get scrambled if you have a button with undefined ids. ([#1194](https://github.com/infor-design/enterprise-ng/issues/1194))

## v4.59.0 Features

- `[Calendar]` Modify validations to allow custom colors. ([#5743](https://github.com/infor-design/enterprise/issues/5743))
- `[Accordion]` Adjusted spacing and hitboxes for Mobile Enhancements. ([#5611](https://github.com/infor-design/enterprise/issues/5611))
- `[Area]` Converted the area protractor test suites to puppeteer. ([#5834](https://github.com/infor-design/enterprise/issues/5834))
- `[Cards]` Added mobile enhancements and style changes. ([#5609](https://github.com/infor-design/enterprise/issues/5609))
- `[Button]` Added test scripts for button. ([#5851](https://github.com/infor-design/enterprise/issues/5851))
- `[BusyIndicator]` Added hide event. ([#5794](https://github.com/infor-design/enterprise/issues/5794))
- `[Column]` Added example page for legend colors. ([#5761](https://github.com/infor-design/enterprise/issues/5761))
- `[Datagrid]` Added datagrid feature using arrow keys to select. ([#5713](https://github.com/infor-design/enterprise/issues/5713))
- `[Datagrid]` Added exportToCsv option for datagrid toolbar. ([#5786](https://github.com/infor-design/enterprise/issues/5786))
- `[Datagrid]` Added new event `filteroperatorchanged` to datagrid. ([#5899](https://github.com/infor-design/enterprise/issues/5899))
- `[File Upload]` Added puppeteer tests for file upload. ([#5808](https://github.com/infor-design/enterprise/issues/5808))
- `[Toolbar-Flex]` Added responsive design for searchfield with categories and basic searchfield. ([#5619](https://github.com/infor-design/enterprise/issues/5619))
- `[Timepicker]` Added settings in timepicker to limit the hours that can be selected. ([#5880](https://github.com/infor-design/enterprise/issues/5880))
- `[TrackDirty]` Converted the trackdirty protractor test suites to puppeteer. ([#5829](https://github.com/infor-design/enterprise/issues/5829))

(47 Issues Solved This Release, Backlog Enterprise 219, Backlog Ng 34, 1100 Functional Tests, 1692 e2e Tests, 179 Puppeteer Tests)

## v4.58.3 Fixes

- `[Datagrid]` Added new event `filteroperatorchanged` to datagrid. ([#5899](https://github.com/infor-design/enterprise/issues/5899))

## v4.58.2 Fixes

- `[Toolbar]` Fixed an issue where things in the page get scrambled if you have a button with undefined ids. ([#1194](https://github.com/infor-design/enterprise-ng/issues/1194))

## v4.58.1 Fixes

- `[Misc]` Fixed several security issues with xss (details hidden). ([#GSHA](https://github.com/infor-design/enterprise/security/advisories))

## v4.58.0 Features

- `[Accordion]` Added puppeteer tests for accordion. ([#5836](https://github.com/infor-design/enterprise/issues/5836))
- `[App Menu]` Fixed a bug causing re-invoke of the entire Application Menu and its child components whenever a new App Menu trigger is added to the stored `triggers` array. ([#5480](https://github.com/infor-design/enterprise/issues/5480))
- `[Actionsheet]` Added puppeteer tests for actionsheet. ([#5832](https://github.com/infor-design/enterprise/issues/5832))
- `[Column]` Added support to add a line chart in column-grouped. ([#4598](https://github.com/infor-design/enterprise/issues/4598))
- `[Column]` Added feature to rotate labels. ([#5773](https://github.com/infor-design/enterprise/issues/5773))
- `[Column Chart]` Added the ability to add axis labels in column-grouped chart. ([#5721](https://github.com/infor-design/enterprise/issues/5721))
- `[Datagrid]` Added option to format numbers and dates based on current locale. ([#5663](https://github.com/infor-design/enterprise/issues/5663))
- `[Slider]` Added support for tooltip to show on load in slider. ([#3747](https://github.com/infor-design/enterprise/issues/3747))

## v4.58.0 Fixes

- `[Modal]` Added option to disable primary trigger on field. ([#5728](https://github.com/infor-design/enterprise/issues/5728))
- `[Calendar]` Fix the header days where it should be seen when scrolled down. ([#5742](https://github.com/infor-design/enterprise/issues/5742))
- `[Datagrid]` Tab doesn't go to cells if cellNavigation is false. ([#5734](https://github.com/infor-design/enterprise/issues/5734))
- `[Calendar]` Fix the header days where it should be seen when scrolled down. ([#5742](https://github.com/infor-design/enterprise/issues/5742))
- `[Contextmenu/Popupmenu]` Fixed breaking of shared menu if a datagrid is present on the page. ([#5818](https://github.com/infor-design/enterprise/issues/5818))
- `[Datagrid]` Tab doesn't go to cells if cellNavigation is false. ([#5734](https://github.com/infor-design/enterprise/issues/5734))
- `[Dropdown]` Clear search matches after an item is selected. ([#5632](https://github.com/infor-design/enterprise/issues/5632))
- `[Locale]` Fix issue in parsing date when AM/PM comes first before Hours (a:hh:mm). ([#5129](https://github.com/infor-design/enterprise/issues/5129))
- `[Modal]` Added option to disable primary trigger on field. ([#5728](https://github.com/infor-design/enterprise/issues/5728))
- `[Searchfield]` Save input value when searchfield collapses but is not cleared via button click or key. ([#5792](https://github.com/infor-design/enterprise/issues/5792))
- `[Tabs]` Fixed regression bug where tabs are no longer working inside the modal. ([#5867](https://github.com/infor-design/enterprise/issues/5867))
- `[Tabs]` Fix focus indicator in Sink Page. ([#5714](https://github.com/infor-design/enterprise/issues/5714))
- `[Tabs-Vertical]` Fixed on Tabs Vertical Aria and Roles. ([#5712](https://github.com/infor-design/enterprise/issues/5712))
- `[Toolbar Searchfield]` Fixed the height the collapse button on a smaller viewport (`766px` and below). ([#5791](https://github.com/infor-design/enterprise/issues/5791))
- `[Lookup]` Rows are selected based on the initial values in the input field. ([#1132](https://github.com/infor-design/enterprise-ng/issues/1132))

(30 Issues Solved This Release, Backlog Enterprise 224, Backlog Ng 33, 1269 Functional Tests, 1689 e2e Tests, 167 Puppeteer Tests)

## v4.57.2 Fixes

- `[Misc]` Fixed several security issues with xss (details hidden). ([#GSHA](https://github.com/infor-design/enterprise/security/advisories))

## v4.57.1 Fixes

- `[Tabs]` Fixed regression bug where tabs are no longer working inside the modal. ([#5867](https://github.com/infor-design/enterprise/issues/5867))

## v4.57.0 Features

- `[Accordion]` Added the ability to have a notification badge in accordion headers. ([#5594](https://github.com/infor-design/enterprise/issues/5594))
- `[Breadcrumb]` Added hitbox styles for breadcrumb. ([#5408](https://github.com/infor-design/enterprise/issues/5408))
- `[Button]` Added the ability to have a hitbox. With this feature, it will have a better tapping/clicking on smaller devices. ([#5568](https://github.com/infor-design/enterprise/issues/5568))
- `[Button]` Added the ability to have a notification badge in buttons. ([#5594](https://github.com/infor-design/enterprise/issues/5594))
- `[Calendar]` Added hitbox option for calendar. ([#5602](https://github.com/infor-design/enterprise/issues/5602))
- `[Checkbox]` Added hitbox area styles for checkboxes. ([#5603](https://github.com/infor-design/enterprise/issues/5603))
- `[Datagrid]` Added Datagrid Fallback Image when image cannot be loaded. ([#5442](https://github.com/infor-design/enterprise/issues/5442))
- `[File Upload]` Show progress percent while file is uploading. ([#3934](https://github.com/infor-design/enterprise/issues/3934))
- `[Input]` Added a new form style `form-layout-large` to input component. ([#5606](https://github.com/infor-design/enterprise/issues/5606))
- `[Icon]` Updated several icons see issue for details. ([#5774](https://github.com/infor-design/enterprise/issues/5774))
- `[Message]` Changed some stylings on mobile experience. ([#5567](https://github.com/infor-design/enterprise/issues/5567))
- `[Modal]` Adjusted stylings on mobile viewport. ([#5601](https://github.com/infor-design/enterprise/issues/5601))
- `[Notification]` Added tooltip in notification. ([#5562](https://github.com/infor-design/enterprise/issues/5562))
- `[Notification]` Added close functions (by ID and latest) in notification. ([#5562](https://github.com/infor-design/enterprise/issues/5562))
- `[Datagrid]` Added support for text filter types to specify a selected filter condition. ([#5750](https://github.com/infor-design/enterprise/issues/5750))
- `[Environment]` Fixed `ie` css class included to html tag for Edge browser. ([#5587](https://github.com/infor-design/enterprise/issues/5587))

### v4.57.0 Markup Changes

- `[Tabs]` Some of the aria attributes have been changed, see the issue for details.([#5712](https://github.com/infor-design/enterprise/issues/5712))
- `[Notification Badge]` Rename methods in Notification Badge for better readability. ([#1169](https://github.com/infor-design/enterprise-ng/issues/1169))

## v4.57.0 Fixes

- `[ApplicationMenu]` Fix for broken UI in Safari when hiding and expanding the navigation menu. ([#5620](https://github.com/infor-design/enterprise/issues/5620))
- `[ApplicationMenu]` Fix application menu broken UI on first render. ([#5766](https://github.com/infor-design/enterprise/issues/5766))
- `[Calendar]` Removed the example legend in the default settings. ([#1130](https://github.com/infor-design/enterprise-ng/issues/1130))
- `[Cards]` Fixed misaligned list within expandable cards pane. ([#5223](https://github.com/infor-design/enterprise/issues/5223))
- `[Counts]` Updated the font size of `xl-text` from `50px` to `48px`. ([#5588](https://github.com/infor-design/enterprise/issues/5588))
- `[Counts]` Fixed title and icon position when in RTL. ([#5566](https://github.com/infor-design/enterprise/issues/5566))
- `[Datagrid]` Removed margin in icon when size is small or extra small. ([#5726](https://github.com/infor-design/enterprise/issues/5726))
- `[Datagrid]` Added additional check for vertical scroll. ([#1154](https://github.com/infor-design/enterprise-ng/issues/1154))
- `[Datepicker]` Fix on default legends being shown regardless if settings have custom legends. ([#5683](https://github.com/infor-design/enterprise/issues/5683))
- `[EmptyMessage]` Added `16px` spacings in the empty message container. ([#5639](https://github.com/infor-design/enterprise/issues/5639))
- `[FieldFilter]` Fixed missing trigger icons on short field filter options. ([#5727](https://github.com/infor-design/enterprise/issues/5727))
- `[Form]` Fixed misaligned trigger icon of datepicker on safari. ([#5751](https://github.com/infor-design/enterprise/issues/5751))
- `[Header]` Fix on Advanced Search not seen on headers when changing colors. ([#5782](https://github.com/infor-design/enterprise/issues/5782))
- `[Locale]` Fixed currency position and a translation on `tl-PH` locale. ([#5695](https://github.com/infor-design/enterprise/issues/5695))
- `[Lookup]` Fix an uncentered lookup icon in composite form. ([#5657](https://github.com/infor-design/enterprise/issues/5657))
- `[Searchfield]` Fix on uneven searchfield in firefox. ([#5620](https://github.com/infor-design/enterprise/issues/5620))
- `[Searchfield]` Fix on uneven searchfield in firefox. ([#5695](https://github.com/infor-design/enterprise/issues/5695))
- `[Searchfield]` Fix on misaligned close button on mobile view. ([#5782](https://github.com/infor-design/enterprise/issues/5782))
- `[Searchfield]` Change width when parent container becomes smaller. ([#4696](https://github.com/infor-design/enterprise/issues/4696))
- `[Spinbox]` Remove functionality of Home and End buttons on Spinbox. ([#5659](https://github.com/infor-design/enterprise/issues/5659))
- `[Spinbox]` Fix spinbox misalignment on sample sizes. ([#5733](https://github.com/infor-design/enterprise/issues/5733))
- `[Tabs]` Fix a bug on vertical tabs scroll on panel containers. ([#5565](https://github.com/infor-design/enterprise/issues/5565))
- `[Treemap]` Fix Treemap's misaligned footer-text on the new theme. ([#5365](https://github.com/infor-design/enterprise/issues/5365))

(41 Issues Solved This Release, Backlog Enterprise 192, Backlog Ng 28, 1166 Functional Tests, 1712 e2e Tests, 150 Puppeteer Tests)

## v4.56.0 Features

- `[ContextualActionPanel]` Changed the color of the toolbar header in the new theme. ([#5685](https://github.com/infor-design/enterprise/issues/5685))
- `[Charts]` Added ability to disable the selection of the charts including the legend. ([#2736](https://github.com/infor-design/enterprise/issues/2736))
- `[Datagrid]` Adds the ability to update values of a specific column on Datagrid. ([#3491](https://github.com/infor-design/enterprise/issues/3491))
- `[Icon]` Updated the launch icon to be less bulky. ([#5595](https://github.com/infor-design/enterprise/issues/5595))
- `[Locale]` Added a new locale tl-PH for phillipines (tagalog). ([#5695](https://github.com/infor-design/enterprise/issues/5695))
- `[Tabs]` Adds the ability to split the tabs. ([#4600](https://github.com/infor-design/enterprise/issues/4600))
- `[Toolbar Flex]` Adds control of buttonset areas via the Buttonset API. ([NG#1101](https://github.com/infor-design/enterprise-ng/issues/1101))

## v4.56.0 Fixes

- `[BusyIndicator]` Sized and Aligned busy indicator within a compact form field. ([#5655](https://github.com/infor-design/enterprise/issues/5655))
- `[Calendar]` Calendar event IDs can support numbers. ([#5556](https://github.com/infor-design/enterprise/issues/5556))
- `[Calendar]` Fixed wrong color on icons on the header. ([#5647](https://github.com/infor-design/enterprise/issues/5647))
- `[Calendar]` Fixed markForRefresh for display range in calendar. ([#5675](https://github.com/infor-design/enterprise/issues/5675))
- `[Calendar]` Adds the ability to support cross year date range in calendar. ([#5675](https://github.com/infor-design/enterprise/issues/5675))
- `[Calendar]` Fixed additional row due to DST for display range in calendar. ([#5675](https://github.com/infor-design/enterprise/issues/5675))
- `[Datagrid]` Date format should reflect in date filter when range option is selected. ([#4864](https://github.com/infor-design/enterprise/issues/4864))
- `[Datagrid]` Add test page for `selectAllCurrentPage` with toolbar count. ([#4921](https://github.com/infor-design/enterprise/issues/4921))
- `[Datepicker]` Fix on datepicker header not being shown in smaller screens. ([#5550](https://github.com/infor-design/enterprise/issues/5550))
- `[Datagrid]` Fixed an issue where the selection idx was not updating after append/update data to child nodes for tree. ([#5631](https://github.com/infor-design/enterprise/issues/5631))
- `[Datagrid]` Fixed a bug where row status is not properly rendered on Tree List. ([#5552](https://github.com/infor-design/enterprise/issues/5552))
- `[Dropdown]` Fixed disabling of function keys F1 to F12. ([#4976](https://github.com/infor-design/enterprise/issues/4976))
- `[Dropdown]` Fixed a bug where selecting the first item on the list doesn't trigger the `change` event that will select the value immediately. ([NG#1102](https://github.com/infor-design/enterprise-ng/issues/1102))
- `[Dropdown]` Fixed an accessibility issue where the error message was unannounced using a screen reader. ([#5130](https://github.com/infor-design/enterprise/issues/5130))
- `[Homepage]` Fix on homepage example charts misaligned when on mobile. ([#5650](https://github.com/infor-design/enterprise/issues/5650))
- `[Popupmenu]` Fixed an not released issue where opening menus limited the ability to click after. ([#5648/#5649](https://github.com/infor-design/enterprise/issues/5648))
- `[Popupmenu]` Allow switches to be clickable in popupmenu for backwards compatibility. ([#1127](https://github.com/infor-design/enterprise-ng/issues/1127))
- `[Icons]` Fix sizes on some of the icons in classic mode. ([#5626](https://github.com/infor-design/enterprise/issues/5626))
- `[Icons]` Fix sizes on some of the icons in tree in classic mode. ([#5626](https://github.com/infor-design/enterprise/issues/5626))
- `[Line Chart]` Fixed a bug where the line chart was not positioned correctly when all the values were zero. ([#5640](https://github.com/infor-design/enterprise/issues/5640))
- `[Listview]` Fixed the links example to better show disabled links. ([#5678](https://github.com/infor-design/enterprise/issues/5678))
- `[Locale]` Fixed an additional case where large numbers cannot be formatted correctly. ([#5605](https://github.com/infor-design/enterprise/issues/5605))
- `[Locale]` Expanded support from 10 to 20 decimal places. Max number is 21, 20 now. ([#5622](https://github.com/infor-design/enterprise/issues/5622))
- `[Tabs]` Fix a bug where tabs indicator is not aligned when scaled down. ([#5164](https://github.com/infor-design/enterprise/issues/5164))
- `[Tabs]` Fix a bug where tabs indicator is not aligned on RTL. ([#5541](https://github.com/infor-design/enterprise/issues/5541))
- `[Tree]` Fix on return item when calling addNode. ([#5334](https://github.com/infor-design/enterprise/issues/5334))

(44 Issues Solved This Release, Backlog Enterprise 176, Backlog Ng 25, 1134 Functional Tests, 1693 e2e Tests)

## v4.55.3 Fixes

- `[Datagrid]` Fixed an issue where the selection idx was not updating after append/update data to child nodes for tree. ([#5631](https://github.com/infor-design/enterprise/issues/5631))
- `[Locale]` Fixed a bug where very large numbers would get a zero added. ([#5308](https://github.com/infor-design/enterprise/issues/5308))
- `[Locale]` Fixed a bug where very large numbers with negative added an extra zero in formatNumber. ([#5318](https://github.com/infor-design/enterprise/issues/5318))
- `[Locale]` Expanded support from 10 to 20 decimal places. Max number is 21, 20 now. ([#5622](https://github.com/infor-design/enterprise/issues/5622))

## v4.55.2 Fixes

- `[Icons]` Fix sizes on some of the icons in classic mode. ([#5626](https://github.com/infor-design/enterprise/issues/5626))

## v4.55.1 Fixes

- `[Locale]` Fixed an additional case where large numbers cannot be formatted correctly. ([#5605](https://github.com/infor-design/enterprise/issues/5605))

## v4.55.0 Features

- `[ApplicationMenu]` Added the ability to resize the app menu. ([#5193](https://github.com/infor-design/enterprise/issues/5193))
- `[Completion Chart]` Added tooltip in completion chart. ([#5346](https://github.com/infor-design/enterprise/issues/5346))
- `[Custom Builds]` Fixed a bug where importing the base Charts API directly would cause an error. ([#5463](https://github.com/infor-design/enterprise/issues/5463))
- `[Datagrid]` Adds the ability to have a selection radio buttons on Datagrid. ([#5384](https://github.com/infor-design/enterprise/issues/5384))
- `[Datagrid]` Added a `verticalScrollToEnd` property when you reached the end of the datagrid list. ([#5435](https://github.com/infor-design/enterprise/issues/5435))
- `[Datagrid]` Added separate mask options for filter row. ([#5519](https://github.com/infor-design/enterprise/issues/5519))
- `[Editor]` Added support for `ol` type attribute to be able to use the other list styles (`alphabetically ordered (lowercase and uppercase)`, and `roman numbers (lowercase and uppercase)`) of `ol` tag. ([#5462](https://github.com/infor-design/enterprise/issues/5462))
- `[Icons]` Now generating the icons from figma instead of sketch, this should be of low impact but keep your eye on icons in general as they have all changed in generation and log any issues found. ([#5170](https://github.com/infor-design/enterprise/issues/5170))
- `[Lookup]` Fixed a bug for short field and its icons not rendering properly. ([#5541](https://github.com/infor-design/enterprise/issues/5541))
- `[Message]` Add info status handling to message.([#5459](https://github.com/infor-design/enterprise/issues/5459))
- `[Message]` Add an optional close button setting to dismiss the message. ([#5464](https://github.com/infor-design/enterprise/issues/5464))
- `[Modal]` Added the ability to have a custom tooltip on modal close button. ([#5391](https://github.com/infor-design/enterprise/issues/5391))
- `[Swaplist]` Added option to copy items from lists instead of moving them. ([#5513](https://github.com/infor-design/enterprise/issues/5513))
- `[Popdown]` Added a click outside event in popdown. ([#3618](https://github.com/infor-design/enterprise/issues/3618))
- `[Timepicker]` Fixed a bug for timepicker icon not rendering properly. ([#5558](https://github.com/infor-design/enterprise/issues/5558))
- `[Typography]` New typography paragraph text style. ([#5325](https://github.com/infor-design/enterprise/issues/5325))

## v4.55.0 Fixes

- `[Cards]` Fixed a bug card group toolbar overlaps then disappears after clicking the checkboxes. ([#5445](https://github.com/infor-design/enterprise/issues/5445))
- `[Calendar]` Fixed month label not set on first enabled date of the month. ([#5581](https://github.com/infor-design/enterprise/issues/5581))
- `[Calendar]` Fix on overlap in today text and calendar view changer when in mobile. ([#5438](https://github.com/infor-design/enterprise/issues/5438))
- `[Charts]` Fixed a bug where automation ids is not properly rendered on legend, text and slices. ([#5441](https://github.com/infor-design/enterprise/issues/5441))
- `[Datagrid]` Fixed a bug where the checkbox overlaps with the label when `editorOptions.multiple` is set to true. Also added formatters and editor for multiselect. ([NG#1075](https://github.com/infor-design/enterprise-ng/issues/1075))
- `[Datagrid]` Fixed an issue where tree list indentation is not left aligned when row has no children and datagrid row height is extra small or small. ([#5487](https://github.com/infor-design/enterprise/issues/5487))
- `[Message]` Added maxWidth setting to allow message to go full width when title is long. ([#5443](https://github.com/infor-design/enterprise/issues/5443))
- `[Datagrid]` Fix unescaped HTML of range value to match escaped HTML of data value. ([#4832](https://github.com/infor-design/enterprise/issues/4832))
- `[Datagrid]` Fix an XSS vulnerability in the name property of the columns objects array. ([#5428](https://github.com/infor-design/enterprise/issues/5428))
- `[Datagrid]` Fixed an issue where the excel export did not download in MS Edge. ([#5507](https://github.com/infor-design/enterprise/issues/5507))
- `[Editor]` Fixed an issue where font color was not working and extra spaces were get removed. ([#5137](https://github.com/infor-design/enterprise/issues/5137))
- `[EmptyMessage]` Fixed a bug where the empty message chart were not properly rendered when using auto height widget/card. ([#5527](https://github.com/infor-design/enterprise/issues/5527))
- `[Hierarchy]` Fixed line and icon alignment in hierarchy when in rtl format. ([#5544](https://github.com/infor-design/enterprise/issues/5544))
- `[Message]` Added maxWidth setting to allow message to go full width when title is long. ([#5443](https://github.com/infor-design/enterprise/issues/5443))
- `[Modal]` Fixed a bug where events are not properly called when calling stacked dialogs. ([#5471](https://github.com/infor-design/enterprise/issues/5471))
- `[Timepicker]` Fixed a bug where the chinese time format doesn't render correctly after selecting time and periods (AM/PM). ([#5420](https://github.com/infor-design/enterprise/issues/5420))
- `[Tree]` Fixed an issue where lengthy node text doesn't wrap to lines and cuts off. ([#5499](https://github.com/infor-design/enterprise/issues/5499))

(51 Issues Solved This Release, Backlog Enterprise 129, Backlog Ng 29, 1222 Functional Tests, 1693 e2e Tests)

## v4.54.3 Fixes

- `[Locale]` Fixed a bug where very large numbers would get a zero added. ([#5308](https://github.com/infor-design/enterprise/issues/5308))
- `[Locale]` Fixed a bug where very large numbers with negative added an extra zero in formatNumber. ([#5318](https://github.com/infor-design/enterprise/issues/5318))
- `[Locale]` Expanded support from 10 to 20 decimal places. Max number is 21, 20 now. ([#5622](https://github.com/infor-design/enterprise/issues/5622))

## v4.54.2 Fixes

- `[Locale]` Fixed an additional case where large numbers cannot be formatted correctly. ([#5605](https://github.com/infor-design/enterprise/issues/5605))

## v4.54.1 Fixes

- `[Datagrid]` Added separate mask options for filter row. ([#5519](https://github.com/infor-design/enterprise/issues/5519))

## v4.54.0 Features

- `[Cards]` Added the ability of single and multi selection of cards. ([#5253](https://github.com/infor-design/enterprise/issues/5253))
- `[Datagrid]` Added support to row reorder for groupable settings. ([#5233](https://github.com/infor-design/enterprise/issues/5233))
- `[Donut]` Added the ability to add center tooltip for Donut. ([#5302](https://github.com/infor-design/enterprise/issues/5302))
- `[Notification Badge]` Added Notification Badge component that has the ability to move to any corner of the icon element. ([#5344](https://github.com/infor-design/enterprise/issues/5344))

## v4.54.0 Fixes

- `[Blockgrid]` Added additional design with no image ([#5379](https://github.com/infor-design/enterprise/issues/5379))
- `[Charts]` Fixed a bug where the vertical grid line strokes were invisible when in High Contrast and Colors was non-Default ([#5301](https://github.com/infor-design/enterprise/issues/5301))
- `[CirclePager]` Fixed a bug where the slides were not properly showing for RTL languages ([#2885](https://github.com/infor-design/enterprise/issues/2885))
- `[CirclePager]` Fixed a bug where the CSS was the same for all of the circles in homepage/example-hero-widget ([#5337](https://github.com/infor-design/enterprise/issues/5337))
- `[ContextualActionPanel]` Added `title` prop in CAP to control the title via `modaSettings`, and added missing `beforeclose` event. ([NG#1048](https://github.com/infor-design/enterprise-ng/issues/1048))
- `[ContextMenu]` Fixed a bug where field option is not rendered properly on mobile ([#5335](https://github.com/infor-design/enterprise/issues/5335))
- `[Datagrid]` - Fixed a bug where the row height cut off the focus ring on the Action Item buttons for Classic/New mode and XS, S, M settings ([#5394](https://github.com/infor-design/enterprise/issues/5394))
- `[Datagrid]` - Fixed a bug where the selection color would bleed through clickable tags. ([#5533](https://github.com/infor-design/enterprise/issues/5533))
- `[Datagrid]` Fixed an issue where toggling the selectable setting did not correctly enable the checkbox. ([#5482](https://github.com/infor-design/enterprise/issues/5482))
- `[Datagrid]` Fixed an issue where row reorder handle align was not right for extra small and small height. ([#5233](https://github.com/infor-design/enterprise/issues/5233))
- `[Datagrid]` - Fixed a bug where the first two columns row heights did not match the others for the Medium setting ([#5366](https://github.com/infor-design/enterprise/issues/5366))
- `[Datagrid]` - Fixed a bug where the font color on tags was black when a row was hovered over in dark mode. Font color now white. ([#5289](https://github.com/infor-design/enterprise/issues/5289))
- `[Datagrid]` Fixed a bug where the font color on tags was black when a row was hovered over in dark mode. Font color now white. ([#5289](https://github.com/infor-design/enterprise/issues/5289))
- `[Datagrid]` Fixed issues with NaN displaying on Decimal and Dropdown inputs when blank options are selected. ([#5395](https://github.com/infor-design/enterprise/issues/5395))
- `[Datagrid]` - Fixed a bug where the row height cut off the focus ring on the Action Item buttons for Classic/New mode and XS, S, M settings ([#5394](https://github.com/infor-design/enterprise/issues/5394))
- `[Datagrid]` Fixed a bug where the font color on tags was black when a row was hovered over in dark mode. Font color now white. ([#5289](https://github.com/infor-design/enterprise/issues/5289))
- `[Datagrid]` Fixed issues with NaN displaying on Decimal and Dropdown inputs when blank options are selected. ([#5395](https://github.com/infor-design/enterprise/issues/5395))
- `[Datagrid]` Delete key should fire event in dropdown search. ([#5402](https://github.com/infor-design/enterprise/issues/5402))
- `[Datepicker]` Fixed a bug where the -/+ keys were not detected in datepicker. ([#5353](https://github.com/infor-design/enterprise/issues/5353))
- `[Datagrid]` Fixed a bug that prevented the headers of the right frozen columns as well as the order date column from being exported properly. ([#5332](https://github.com/infor-design/enterprise/issues/5332))
- `[Datagrid]` Fixed a bug where the font color on tags was black when a row was hovered over in dark mode. Font color now white. ([#5289](https://github.com/infor-design/enterprise/issues/5289))
- `[Datagrid]` Fixed issues with NaN displaying on Decimal and Dropdown inputs when blank options are selected. ([#5395](https://github.com/infor-design/enterprise/issues/5395))
- `[Datagrid]` Fixed a bug where filter options were unable to reopen after doing pagination and clicking other filter options. ([#5286](https://github.com/infor-design/enterprise/issues/5286))
- `[Datepicker]` Fixed a bug where the -/+ keys were not detected in datepicker. ([#5353](https://github.com/infor-design/enterprise/issues/5353))
- `[Donut]` Changed legend design when item exceeds maximum width of chart. ([#5292](https://github.com/infor-design/enterprise/issues/5292))
- `[Dropdown]` Fixed a bug where backspace in Dropdown is not working when pressed. ([#5113](https://github.com/infor-design/enterprise/issues/5113))
- `[Editor]` Added tooltip in fontpicker. ([#5472](https://github.com/infor-design/enterprise/issues/5472))
- `[Fileupload]` Fixed a bug where the required asterisk does not appear on the labels associated with required fields. ([#5285](https://github.com/infor-design/enterprise/issues/5285))
- `[Homepage]` Adjusted height and width of example homepage ([#5425](https://github.com/infor-design/enterprise/issues/5425))
- `[Icon]` Changed button icon colors to slate6 ([#5307](https://github.com/infor-design/enterprise/issues/5307))
- `[Input]` Fixed a bug where clear icon were not properly aligned with the input field in classic mode. ([#5324](https://github.com/infor-design/enterprise/issues/5324))
- `[Locale]` Fixed an issue with the finish time format. ([#5447](https://github.com/infor-design/enterprise/issues/5447))
- `[Lookup]` Fixed an issue where in autoApply with single select the modal will close when paging. ([#5466](https://github.com/infor-design/enterprise/issues/5466))
- `[Lookup]` Fixed an issue where selection for server side and paging was not working. ([#986](https://github.com/infor-design/enterprise-ng/issues/986))
- `[Lookup]` Added api setting to allow duplicate selected value to input element. ([#986](https://github.com/infor-design/enterprise-ng/issues/986))
- `[Modal]` Enter key will trigger primary button when in an input field. ([#5198](https://github.com/infor-design/enterprise/issues/5198))
- `[Monthview]` Fixed a bug where a vertical scroll is showing when it is unnecessary. ([#5350](https://github.com/infor-design/enterprise/issues/5350))
- `[Multiselect]` Fixed a regression bug where clear icon were not properly aligned on compact mode. ([#5396](https://github.com/infor-design/enterprise/issues/5396))
- `[Personalize]` Added css to remove color gradient on overflowing horizontal tab headers. fix is limited to personalize styling ([#5303](https://github.com/infor-design/enterprise/issues/5303))
- `[Popdown]` Remove deprecation console warning. We still consider this component deprecated but will not remove until 5.0 version. The warning was only removed for now. ([#1070](https://github.com/infor-design/enterprise-ng/issues/1070))
- `[ToolbarFlex]` updated logic to account for the AllowTabs property and set toolbar items with a tab-index of 0 when allowTabs is ture ([#5387](https://github.com/infor-design/enterprise/issues/5387))
- `[Tabs]` Remove tabs animation when clicking tabs. ([#4818](https://github.com/infor-design/enterprise-ng/issues/4818))

(40 Issues Solved This Release, Backlog Enterprise 145, Backlog Ng 24, 1195 Functional Tests, 1697 e2e Tests)

### v4.54.0 Markup Changes

- `[TrackDirty]` Removed Track Dirty from the main components list and integrated the underlying examples into their corresponding individual components.([#5319](https://github.com/infor-design/enterprise/issues/5319))

## v4.53.5 Fixes

- `[Lookup]` Fixed two additional issues where selection for server side and paging was not working. ([#986](https://github.com/infor-design/enterprise-ng/issues/986))
- `[Lookup]` Fixed an issue where in autoApply with single select the modal will close when paging. ([#5466](https://github.com/infor-design/enterprise/issues/5466))

## v4.53.3 Fixes

- `[Lookup]` Fixed an issue where selection for server side and paging was not working. ([#986](https://github.com/infor-design/enterprise-ng/issues/986))

## v4.53.0 Features

- `[Action Sheet]` Added a mobile device-friendly action sheet component. ([#5256](https://github.com/infor-design/enterprise/issues/5256))
- `[Cards]` Added card variations (Status, Hyperlink and Photo Card) with improve hitboxes for tapping. ([#5250](https://github.com/infor-design/enterprise/issues/5250))
- `[Cards]` Added improvements to the expandable cards and made a jQuery instance to be available in the angular wrapper. ([#5252](https://github.com/infor-design/enterprise/issues/5252))
- `[ContextualActionPanel]` Added vertical tabs example on the Contextual Action Panel. ([#5234](https://github.com/infor-design/enterprise/issues/5234))
- `[Swipe Action]` Added a mobile device-friendly swipe action component. ([#5254](https://github.com/infor-design/enterprise/issues/5254))

## v4.53.0 Fixes

- `[Application Menu]` Fixed a bug where the menu list will not properly rendered on autocomplete if you type a character that is not available in the list. ([#4863](https://github.com/infor-design/enterprise/issues/4863))
- `[Calendar]` Fixed a bug where calendar event is not rendered on WeekView if add event (modal) is used before add event (api). ([#5236](https://github.com/infor-design/enterprise/issues/5236))
- `[Circle Pager]` Fixed size interactions and changes for mobile view port. ([#5251](https://github.com/infor-design/enterprise/issues/5251))
- `[Datagrid]` Fixed an issue where personalize column headers were not rendering properly. ([#5361](https://github.com/infor-design/enterprise/issues/5361))
- `[Datagrid]` Fixed a bug where animation blue circle is off-center. ([#5246](https://github.com/infor-design/enterprise/issues/5246))
- `[Datagrid]` Fixed a bug where hovering lookup cells showed a grey background. ([#5157](https://github.com/infor-design/enterprise/issues/5157))
- `[Datagrid]` Fixed an issue for xss where special characters was not sanitizing and make grid to not render. ([#975](https://github.com/infor-design/enterprise-ng/issues/975))
- `[Datagrid]` Fixed a bug where the home and end key should behave as default when in editable cell and not shifting to the first and end row in datagrid. ([#5179](https://github.com/infor-design/enterprise/issues/5179))
- `[Datepicker]` Fixed a bug where the setting attributes were missing in datepicker input and datepicker trigger on NG wrapper. ([#1044](https://github.com/infor-design/enterprise-ng/issues/1044))
- `[Datepicker]` Fixed a bug where the selection range was not being properly rendered in mobile. ([#5211](https://github.com/infor-design/enterprise/issues/5211))
- `[Datepicker]` Made the `autocomplete` attribute configurable by using the `autocompleteAttribute` setting. ([#5092](https://github.com/infor-design/enterprise/issues/5092))
- `[Dropdown]` Made the `noSearch` setting prevent filtering using the Dropdown's search input element as expected. ([#5159](https://github.com/infor-design/enterprise/issues/5159))
- `[Dropdown]` Prevented the Dropdown from re-selecting and firing change events if the same value is picked from its list. ([#5159](https://github.com/infor-design/enterprise/issues/5159))
- `[Dropdown]` Fixed a bug that resulted in the updatable dropdown value being changed when selecting the more actions button. ([#5222](https://github.com/infor-design/enterprise/issues/5222))
- `[Editor]` Fixed a bug where automation id attributes are not properly rendered on editor elements. ([#5082](https://github.com/infor-design/enterprise/issues/5082))
- `[Lookup]` Fixed a bug where lookup attributes are not added in the cancel and apply/save button. ([#5202](https://github.com/infor-design/enterprise/issues/5202))
- `[Lookup]` Exposed two events from the datagrid `afterpaging` and `selected` for more flexibility. ([#986](https://github.com/infor-design/enterprise-ng/issues/986))
- `[Locale]` Fixed a bug where very large numbers with negative added an extra zero in formatNumber. ([#5308](https://github.com/infor-design/enterprise/issues/5308))
- `[Locale]` Fixed a bug where very large numbers would get a zero added. ([#5308](https://github.com/infor-design/enterprise/issues/5308))
- `[Locale]` Fixed a bug where very large numbers with negative added an extra zero in formatNumber. ([#5318](https://github.com/infor-design/enterprise/issues/5318))
- `[Lookup]` Fixed a regression bug where the close/clear icon were not properly aligned on mobile and tablet viewport. ([#5299](https://github.com/infor-design/enterprise/issues/5299))
- `[Lookup]` Fixed a bug where rows become unselected when reopened. ([#5261](https://github.com/infor-design/enterprise/issues/5261))
- `[Modal]` Added the ability to set the tabindex. ([#5358](https://github.com/infor-design/enterprise/issues/5358))
- `[Monthview]` Fixed an issue where month year pick list was misaligning for inpage. ([#5345](https://github.com/infor-design/enterprise/issues/5345))
- `[Multiselect]` Fixed a regression bug where close icon in badge/tags were not properly aligned. ([#5351](https://github.com/infor-design/enterprise/issues/5351))
- `[Page-Patterns]` Fixed an issue where the weight range slider was overlapping the sales amount text area. ([#5284](https://github.com/infor-design/enterprise/issues/5284))
- `[Pager]` Fixed an issue where tooltip was not working after switch to 2nd page for disable/enable buttons with standalone Pager. ([#1047](https://github.com/infor-design/enterprise-ng/issues/1047))
- `[Personalization]` Fixed a bug where user was unable to see highlighted text in the header when using the new light default theme. ([#5219](https://github.com/infor-design/enterprise/issues/5219))
- `[Personalization]` Fixed an issue where hyperlinks were not showing up for dark theme. ([#5144](https://github.com/infor-design/enterprise-ng/issues/5144))
- `[Popupmenu]` Fixed a bug where unwanted link/hash occurs if the menu if the menu is destroyed when clicking a menu item. ([#NG1046](https://github.com/infor-design/enterprise-ng/issues/1046))
- `[Spinbox]` Fixed a bug where spinbox and its border is not properly rendered on responsive view. ([#5146](https://github.com/infor-design/enterprise/issues/5146))
- `[Searchfield]` Fixed a bug where the close button is not rendered properly on mobile view. ([#5182](https://github.com/infor-design/enterprise/issues/5182))
- `[Searchfield]` Fixed a bug where the search icon in search field is not aligned properly on firefox view. ([#5290](https://github.com/infor-design/enterprise/issues/5290))
- `[Searchfield]` Made the `autocomplete` attribute configurable by using the `autocompleteAttribute` setting. ([#5092](https://github.com/infor-design/enterprise/issues/5092))
- `[Searchfield]` Fixed a bug where the button does not have the same height as the searchfield input. ([#5314](https://github.com/infor-design/enterprise/issues/5314))
- `[Searchbar]` Fixed a bug where searchbar overlapped the "Websites" header when browser is minimized or viewed in mobile. ([#5248](https://github.com/infor-design/enterprise/issues/5248))
- `[Slider]` Fixed a bug where the slider produces NaN value on tooltip. ([#5336](https://github.com/infor-design/enterprise/issues/5336))
- `[Splitter]` Fixed position of splitter button. ([#5121](https://github.com/infor-design/enterprise/issues/5121))
- `[Tooltip/Popover]` Split the Popover and Tooltip into separate components. ([#5197](https://github.com/infor-design/enterprise/issues/5197))

(52 Issues Solved This Release, Backlog Enterprise 147, Backlog Ng 28, 1095 Functional Tests, 1668 e2e Tests)

## v4.52.3 Fixes

- `[Locale]` Expanded support from 10 to 20 decimal places. Max number is 21, 20 now. ([#5622](https://github.com/infor-design/enterprise/issues/5622))

## v4.52.2 Fixes

- `[Locale]` Fixed a bug where very large numbers would get a zero added. ([#5308](https://github.com/infor-design/enterprise/issues/5308))
- `[Locale]` Fixed a bug where very large numbers with negative added an extra zero in formatNumber. ([#5318](https://github.com/infor-design/enterprise/issues/5318))

## v4.52.1 Fixes

- `[Datagrid]` Fixed an issue where personalize column headers were not rendering properly. ([#5361](https://github.com/infor-design/enterprise/issues/5361))

## v4.52.0

### v4.52.0 Markup Changes

- `[Datagrid]` When fixing bugs in datagrid hover states we removed the use of `is-focused` on table `td` elements. ([#5091](https://github.com/infor-design/enterprise/issues/5091))

### v4.52.0 Fixes

- `[Application Menu]` Fixed a bug where the expanded accordion were incorrectly coloured as selected when uses the personalization colors. ([#5128](https://github.com/infor-design/enterprise/issues/5128))
- `[About]` Fixed a bug where overflowing scrollbar in About Modal is shown on a smaller viewport. ([#5206](https://github.com/infor-design/enterprise/issues/5206))
- `[Bar Chart]` Fixed an issue where onerror script was able to execute. ([#1030](https://github.com/infor-design/enterprise-ng/issues/1030))
- `[Calendar]` Fixed a bug where if the calendar event is not set to whole day then the week view and day view will not properly render on UI. ([#5195](https://github.com/infor-design/enterprise/issues/5195))
- `[Datagrid]` Fixed a bug where changing a selection mode between single and mixed on a datagrid with frozen columns were not properly rendered on UI. ([#5067](https://github.com/infor-design/enterprise/issues/5067))
- `[Datagrid]` Fixed a bug where filter options were not opening anymore after doing sorting on server-side paging. ([#5073](https://github.com/infor-design/enterprise/issues/5073))
- `[Datagrid/Lookup]` Fixed a bug where unselecting all items in an active page affects other selected items on other pages. ([#4503](https://github.com/infor-design/enterprise/issues/4503))
- `[Datagrid]` When fixing bugs in datagrid hover states we removed the use of `is-focused` on table `td` elements. ([#5091](https://github.com/infor-design/enterprise/issues/5091))
- `[Datagrid/Lookup]` Fixed a bug where the plus minus icon animation was cut off. ([#4962](https://github.com/infor-design/enterprise/issues/4962))
- `[Datagrid]` Fixed a bug where unselecting all items in an active page affects other selected items on other pages. ([#4503](https://github.com/infor-design/enterprise/issues/4503))
- `[Datagrid]` Fixed a bug where the tag text in the column is not shown properly when hovering it on Alternate Row Shading. ([#5210](https://github.com/infor-design/enterprise/issues/5210))
- `[Datagrid]` Fixed a bug where the clear filter icons position were not properly aligned with the lookup. ([#5239](https://github.com/infor-design/enterprise/issues/5239))
- `[Dropdown]` Fixed a bug where automatic highlighting of a blank option after opening the list was not working ([#5095](https://github.com/infor-design/enterprise/issues/5095))
- `[Dropdown/Multiselect]` Fixed a bug where the id attribute prefix were missing from the dropdown list when searching with typeahead settings. ([#5053](https://github.com/infor-design/enterprise/issues/5053))
- `[Field Options]` Fixed misalignment of field options for the colorpicker, clearable input field, and clearable searchfield with its close icon. ([#5139](https://github.com/infor-design/enterprise/issues/5139))
- `[Field Options]` Fixed misalignment of close button in searchfield with field options. ([#5138](https://github.com/infor-design/enterprise/issues/5138))
- `[Homepage]` Fixed an issue where remove card event was not triggered on card/widget. ([#4798](https://github.com/infor-design/enterprise/issues/4798))
- `[Locale]` Changed the start day of the week to monday as per translation team request. ([#5199](https://github.com/infor-design/enterprise/issues/5199))
- `[Mask/Datagrid]` Fixed a bug in number masks where entering a decimal while the field's entire text content was selected could cause unexpected formatting. ([#4974](https://github.com/infor-design/enterprise/issues/4974))
- `[Monthview]` Fixed an issue where selected date was not stay on provided day/month/year. ([#5064](https://github.com/infor-design/enterprise/issues/5064))
- `[Monthview]` Added support for mobile view. ([#5075](https://github.com/infor-design/enterprise/issues/5075))
- `[Spinbox]` Fixed a bug where spinbox and its border is not properly rendered on responsive view. ([#5146](https://github.com/infor-design/enterprise/issues/5146))
- `[Tabs Module]` Fixed a bug where long tab labels overflowed behind the close icon. ([#5187](https://github.com/infor-design/enterprise/issues/5187))

(33 Issues Solved This Release, Backlog Enterprise 134, Backlog Ng 34, 1183 Functional Tests, 1652 e2e Tests)

## v4.51.4

### v4.51.4 Fixes

- `[Locale]` Fixed a bug where very large numbers would get a zero added. ([#5308](https://github.com/infor-design/enterprise/issues/5308))

## v4.51.3

### v4.51.3 Fixes

- `[Locale]` Fixed a bug where very large numbers with negative added an extra zero in formatNumber. ([#5308](https://github.com/infor-design/enterprise/issues/5308))
- `[Mask/Datagrid]` Fixed a bug in number masks where entering a decimal while the field's entire text content was selected could cause unexpected formatting. ([#4974](https://github.com/infor-design/enterprise/issues/4974))

## v4.51.2

### v4.51.2 Fixes

- `[Locale]` Fixed a bug where very large numbers with negative added an extra zero in formatNumber. ([#5308](https://github.com/infor-design/enterprise/issues/5308))
- `[Mask/Datagrid]` Fixed a bug in number masks where entering a decimal while the field's entire text content was selected could cause unexpected formatting. ([#4974](https://github.com/infor-design/enterprise/issues/4974))

## v4.51.1

### v4.51.1 Fixes

- `[Datagrid]` Fixed a bug where cells with a leading space triggered the dirty indicator even without changing the cell value on second blur/selection. ([#4825](https://github.com/infor-design/enterprise/issues/4825))
- `[Radio]` Fixed a bug where legend tag blinks when clicking the radio buttons. ([#4901](https://github.com/infor-design/enterprise/issues/4901))

## v4.51.0

### v4.51.0 Markup Changes

- `[About]` The version in the html section of the document was not added correctly and is now showing the correct version string. ([#5069](https://github.com/infor-design/enterprise/issues/5069))
- `[Datagrid]` Fixed a bug where cells with a leading space triggered the dirty indicator even without changing the cell value on second blur/selection. ([#4825](https://github.com/infor-design/enterprise/issues/4825))
- `[Datepicker/Monthview/Calendar]` We changed all Chinese locales to have monday as the first day of the week and this could impact scripts. ([#5147](https://github.com/infor-design/enterprise/issues/5147))
- `[Dropdown]` We added  `aria-readonly` to all readonly dropdowns. ([#5107](https://github.com/infor-design/enterprise/issues/5107))
- `[Dropdown]` Dropdowns are now appended to the section in the page with `role="main"` there should be just one of these sections in each page. ([#1033](https://github.com/infor-design/enterprise-ng/issues/1033))
- `[Input]` If using the password reveal feature, note that we change dit from using a `type="password"` to using a class to toggle the state. ([#5099](https://github.com/infor-design/enterprise/issues/5099))
- `[Pager]` When fixing an accessibility complaint on pager we made all pager buttons tabable and removed the `tabindex` this could impact some test scripts. ([#4862](https://github.com/infor-design/enterprise/issues/4862))
- `[Tabs]` We add the ability to drag tabs, if this is enabled there are a number of sort properties and classes that have been added that may need to be scripted in the future. ([#4520](https://github.com/infor-design/enterprise/issues/4520))

### v4.51.0 Fixes

- `[Circlepager]` Fixed a bug where circle buttons doesn't work on smaller viewport and first initialization of the page. ([#4966](https://github.com/infor-design/enterprise/issues/4966))
- `[General]` The master branch is now called main. Also cleaned up some language in the repo known to be less inclusive. ([#5027](https://github.com/infor-design/enterprise/issues/5027))
- `[Datagrid]` Fixed an issue where stretching the last column of a table was not consistent when resizing the window. ([#5045](https://github.com/infor-design/enterprise/issues/5045))
- `[Datagrid]` Fixed an issue where time format HHmm was not working for time picker editor. ([#4926](https://github.com/infor-design/enterprise/issues/4926))
- `[Datagrid]` Fixed an issue where setting stretchColumn to 'last' did not stretch the last column in the table. ([#4913](https://github.com/infor-design/enterprise/issues/4913))
- `[Datagrid]` Fixed an issue where when focusing dropdowns and then using arrow key, it would move across the grid columns leaving multiple open dropdowns. ([#4851](https://github.com/infor-design/enterprise/issues/4851))
- `[Datagrid]` Fixed an issue where the copy paste html to editable cell was cause to generate new cells. ([#4848](https://github.com/infor-design/enterprise/issues/4848))
- `[Datagrid]` Fixed some visual glitches related to focus/hover state and editable date/time cells. ([#5091](https://github.com/infor-design/enterprise/issues/5091))
- `[Datepicker]` Fixed an issue where time was changing, if selected time was before noon for Danish language locale da-DK. ([#4987](https://github.com/infor-design/enterprise/issues/4987))
- `[Datepicker]` Removed deprecation warning for close method. ([#5120](https://github.com/infor-design/enterprise/issues/5120))
- `[Dropdown]` Fixed a bug where the dropdown list gets detached to the input field. ([5056](https://github.com/infor-design/enterprise/issues/5056))
- `[Dropdown]` Improved accessibility on readonly dropdowns by adding the aria-readonly property. ([#5107](https://github.com/infor-design/enterprise/issues/5107))
- `[Editor]` Fixed a bug where the anchor link does not firing the change event. ([#5141](https://github.com/infor-design/enterprise/issues/5141))
- `[Editor]` Fixed a bug that links would not wrap in the editor when multiline. ([#5145](https://github.com/infor-design/enterprise/issues/5145))
- `[General]` Fixed incorrect version that was showing up as `[Object]` in the about dialog and html. ([#5069](https://github.com/infor-design/enterprise/issues/5069))
- `[Hierarchy]` Improved accessibility on readonly dropdowns by adding the aria-readonly property. ([#5107](https://github.com/infor-design/enterprise/issues/5107))
- `[Hierarchy]` Fixed an issue where the action refs passed around were broken. ([#5124](https://github.com/infor-design/enterprise/issues/5124))
- `[Listview]` Fixed a bug where changing selectable setting from 'mixed' to 'single' does not remove checkboxes. ([#5048](https://github.com/infor-design/enterprise/issues/5048))
- `[Locale]` Fixed an issue where the date and available date validation was not working for Croatian locale hr-HR. ([#4964](https://github.com/infor-design/enterprise/issues/4964))
- `[Locale]` Fixed an issue where the am/pm dot was causing issue to parseDate() method for greek language. ([#4793](https://github.com/infor-design/enterprise/issues/4793))
- `[Locale]` Fixed all chinese locales to have monday as the first day of the week. ([#5147](https://github.com/infor-design/enterprise/issues/5147))
- `[Lookup]` Fixed an issue where readonly lookups showed up as enabled. ([#5149](https://github.com/infor-design/enterprise/issues/5149))
- `[Multiselect]` Fixed a bug where the position of dropdown list was not correct when selecting multiple items on mobile. ([#5021](https://github.com/infor-design/enterprise/issues/5021))
- `[Modal]` Fixed a bug that prevented modals from closing while a tooltip was displayed inside ([#5047](https://github.com/infor-design/enterprise/issues/5047))
- `[Pager]` Fixed an accessibility issue to use tabs instead arrow keys. ([#4862](https://github.com/infor-design/enterprise/issues/4862))
- `[Password]` Changed the password reveal feature to not use `text="password"` and use css instead. This makes it possible to hide autocomplete. ([#5098](https://github.com/infor-design/enterprise/issues/5098))
- `[Radio]` Fixed a bug where legend tag blinks when clicking the radio buttons. ([#4901](https://github.com/infor-design/enterprise/issues/4901))
- `[Tabs]` Fixed a bug where where if urls contain a href with a forward slash (paths), then this would error. Note that in this situation you need to make sure the tab panel is linked without the hash. ([#5014](https://github.com/infor-design/enterprise/issues/5014))
- `[Tabs]` Added support to sortable drag and drop tabs. Non touch devices it good with almost every type of tabs `Module`, `Vertical`, `Header`, `Scrollable` and `Regular`. For touch devices only support with `Module` and `Vertical` Tabs. ([#4520](https://github.com/infor-design/enterprise/issues/4520))
- `[Tabs]` Changed the `rename()` method to also modify a tab's corresponding "More Tabs" menu item, if the menu is open. ([#5105](https://github.com/infor-design/enterprise/issues/5105))
- `[Toast]` Fixed a bug where toast message were unable to drag down to it's current position when `position` sets to 'bottom right'. ([#5015](https://github.com/infor-design/enterprise/issues/5015))
- `[Toolbar]` Add fix for invisible inputs in the toolbar. ([#5122](https://github.com/infor-design/enterprise/issues/5122))
- `[Toolbar]` Prevent individual buttons from getting stuck inside the Toolbar's overflow menu ([#4857](https://github.com/infor-design/enterprise/issues/4857))
- `[Tree]` Added api support for collapse/expand node methods. ([#4707](https://github.com/infor-design/enterprise/issues/4707))

(42 Issues Solved This Release, Backlog Enterprise 166, Backlog Ng 28, 1081 Functional Tests, 1647 e2e Tests)

## v4.50.4

### v4.50.4 Fixes

- `[Locale]` Fixed a bug where very large numbers with negative added an extra zero in formatNumber. ([#5308](https://github.com/infor-design/enterprise/issues/5308))

## v4.50.3

### v4.50.3 Fixes

- `[Lookup]` Fixed an issue where readonly lookups showed up as enabled. ([#5149](https://github.com/infor-design/enterprise/issues/5149))

## v4.50.2

### v4.50.2 Fixes

- `[General]` Fixed incorrect version that was showing up as `[Object]` in the about dialog and html. ([#5069](https://github.com/infor-design/enterprise/issues/5069))

## v4.50.1

### v4.50.1 Fixes

- `[Datagrid]` Set the tabbable feature off for the datagrid editors. ([#5089](https://github.com/infor-design/enterprise/issues/5089))
- `[Datagrid]` Fixed issues with misalignment on filter fields with icons. ([#5063](https://github.com/infor-design/enterprise/issues/5063))
- `[Lookup]` Fixed a bug where non editable lookups could not be clicked/opened. ([#5062](https://github.com/infor-design/enterprise/issues/5062))
- `[Lookup]` Fixed a bug where non strict / non editable lookups could not be clicked/opened. ([#5087](https://github.com/infor-design/enterprise/issues/5087))

## v4.50.0

### v4.50.0 Important Notes

- `[General]` We bumped the version from 4.39 (four - thirty nine) to 4.50 (four - fifty) to correspond with the general release of Soho (IDS) Design system 4.5 so the versions sync up better. We could not use 4.5 since it was already in use previously. ([#5012](https://github.com/infor-design/enterprise/issues/5012))
- `[General]` We Updated development dependencies. Most important things to note are: we now support node 14 for development and this is recommended. ([#4998](https://github.com/infor-design/enterprise/issues/4998))
- `[Tabs]` Changed the target element from 'li' to 'a' to be consistent. ([#4566](https://github.com/infor-design/enterprise/issues/4566))

### v4.50.0 Fixes

- `[Breadcrumb]` Changed the colors for disabled breadcrumbs to make them lighter than the enabled ones. ([#4917](https://github.com/infor-design/enterprise/issues/4917))
- `[Bar Chart]` Added support for double click to Bar, Bar Grouped, Bar Stacked. ([#3229](https://github.com/infor-design/enterprise/issues/3229))
- `[Bullet Chart]` Added support for double click. ([#3229](https://github.com/infor-design/enterprise/issues/3229))
- `[BusyIndicator]` Fixed a bug that caused the busy-indicator to show below the busy indicator container. ([#4953](https://github.com/infor-design/enterprise/issues/4953))
- `[Color Picker]`Fix issue with text disappearing and improve responsiveness when there isn't space horizontally ([#4930](https://github.com/infor-design/enterprise/issues/4930))
- `[Column Chart]` Added support for double click to Column, Column Grouped, Column Stacked, Column Stacked-singular and Column Positive Negative. ([#3229](https://github.com/infor-design/enterprise/issues/3229))
- `[Datagrid]` Added api setting `allowChildExpandOnMatchOnly` with Datagrid. It will show/hide children match only or all of them this setting only will effect if use with `allowChildExpandOnMatch:true`. ([#4209](https://github.com/infor-design/enterprise/issues/4209))
- `[Datagrid]` Fixed a bug where filter dropdown menus did not close when focusing a filter input. ([#4766](https://github.com/infor-design/enterprise/issues/4766))
- `[Datagrid]` Fixed an issue where the keyboard was not working to sort data for sortable columns. ([#4858](https://github.com/infor-design/enterprise/issues/4858))
- `[Datagrid]` Fixed an issue where the keyboard was not working to select all from header checkbox. ([#4859](https://github.com/infor-design/enterprise/issues/4859))
- `[Datagrid]` Fixed an issue where the selection was getting clear after use pagesize dropdown for client side paging. ([#4915](https://github.com/infor-design/enterprise/issues/4915))
- `[Datagrid]` Fixed an error seen clicking items if using a flex toolbar for the datagrid toolbar. ([#4941](https://github.com/infor-design/enterprise/issues/4941))
- `[Datagrid]` Only show row status when dirty indicator and row status both exist to address conflicting visual issue. ([#4918](https://github.com/infor-design/enterprise/issues/4918))
- `[Datagrid]` Fixed an issue where selecting a row added background to row-status. ([#4918](https://github.com/infor-design/enterprise/issues/4918))
- `[Datagrid]` Fixed an issue where the filter menu would not reopen in some cases. ([#4995](https://github.com/infor-design/enterprise/issues/4995))
- `[Datepicker]` Added a setting that replaces the trigger icon with an actual button for better accessibility, enabled by default. ([#4820](https://github.com/infor-design/enterprise/issues/4820))
- `[Datepicker]` Updated validation.js to check if date picker contains a time value ([#4888](https://github.com/infor-design/enterprise/issues/4888))
- `[Datepicker]` Fixed a UI issue where the apply and cancel buttons were unable to see on small screens. ([#4950](https://github.com/infor-design/enterprise/issues/4950))
- `[Datagrid]` Clean up hover appearance of datagrid actions button when the grid is viewed as a list. ([#4963](https://github.com/infor-design/enterprise/issues/4963))
- `[Editor]`Adjusted the editor to not treat separators after headers as leading and removing them. ([#4751](https://github.com/infor-design/enterprise/issues/4751))
- `[Environment]`Updated the regular expression search criteria from Edge to Edg to resolve the EDGE is not detected issue. ([#4603](https://github.com/infor-design/enterprise/issues/4603))
- `[Field Filter]` Fixed a UI issues where the input field has a missing border and the dropdown list does not properly align when it opened. ([#4982](https://github.com/infor-design/enterprise/issues/4982))
- `[Editor]`Adjusted the editor to not treat separators after headers as leading and removing them. ([#4751](https://github.com/infor-design/enterprise/issues/4751))
- `[General]` Can run stylelint command on W10 cmd for development ([#4993](https://github.com/infor-design/enterprise/issues/4993))
- `[General]` We Updated jQuery to use 3.6.0. ([#1690](https://github.com/infor-design/enterprise/issues/1690))
- `[Header]` Removed breadcrumb coloring from current class, which was causing the wrong kind of emphasis for breadcrumbs in headers. ([#5003](https://github.com/infor-design/enterprise/issues/5003))
- `[Input]` Changed the disabled search field color for Safari to match that of other browsers. ([#4611](https://github.com/infor-design/enterprise/issues/4611))
- `[Lookup]` Isolated the scss/css .close.icon class inside of .modal-content and removed any extra top property to fix the alignment issue.([#4933](https://github.com/infor-design/enterprise/issues/4933))
- `[Lookup]` Added a setting that replaces the trigger icon with an actual button for better accessibility, enabled by default. ([#4820](https://github.com/infor-design/enterprise/issues/4820))
- `[Lookup]` fix close button alignment issue. ([#5088](https://github.com/infor-design/enterprise/issues/5088))
- `[Line Chart]` Added support for double click to Area, Bubble, Line and Scatterplot. ([#3229](https://github.com/infor-design/enterprise/issues/3229))
- `[Message]` Added automation id's to the message's modal main area dialog as well with `modal` prefix. ([#4871](https://github.com/infor-design/enterprise/issues/4871))
- `[Modal]` Fixed a bug where full size responsive setting doesn't work on android phones in landscape mode. ([#4451](https://github.com/infor-design/enterprise/issues/4451))
- `[Pie Chart]` Added support for double click to Pie and Donut. ([#3229](https://github.com/infor-design/enterprise/issues/3229))
- `[Pie Chart]` Fixed bug were pie chart type does not remove old class name ([#3144](https://github.com/infor-design/enterprise/issues/3144))
- `[Pie Chart]` Improved the accessibility of legend items with roles and offscreen labels. ([#4831](https://github.com/infor-design/enterprise/issues/4831))
- `[Radar Chart]` Added support for double click. ([#3229](https://github.com/infor-design/enterprise/issues/3229))
- `[Rating]` Fixed color of the un-checked rating star. ([#4853](https://github.com/infor-design/enterprise/issues/4853))
- `[Popupmenu]` Fixed a lifecycle issue on menus that are shared between trigger elements, where these menus were incorrectly being torn down. ([NG#987](https://github.com/infor-design/enterprise-ng/issues/987))
- `[Searchfield]` Fixed alignment issues with the close button in various scenarios ([#4989](https://github.com/infor-design/enterprise/issues/4989), [#5096](https://github.com/infor-design/enterprise/issues/5096), [#5158](https://github.com/infor-design/enterprise/issues/4989), [#5090](https://github.com/infor-design/enterprise/issues/4989))
- `[Switch]` Adjust styles to be more discernable between checked and checked+disabled ([#4341](https://github.com/infor-design/enterprise/issues/4341))
- `[Tabs (Horizontal/Header)]` Fixed bug with the placement of the focus state in RTL mode, and other minor visual improvements. ([#4877](https://github.com/infor-design/enterprise/issues/4877))
- `[Tabs Module]` Fixed a bug where clear button was missing when clearable setting is activated in tabs module searchfield. ([#4898](https://github.com/infor-design/enterprise/issues/4898))
- `[Textarea]` Fixed a bug where the textarea options like autogrow, autoGrowMaxHeight doesn't work after the initialization inside of the accordion. ([#4977](https://github.com/infor-design/enterprise/issues/4977))
- `[Timepicker]` Added a setting that replaces the trigger icon with an actual button for better accessibility, enabled by default. ([#4820](https://github.com/infor-design/enterprise/issues/4820))
- `[Toast]` Fixed a bug where the first toast in the page is not announced to screen readers. ([#4519](https://github.com/infor-design/enterprise/issues/4519))
- `[Tooltip]` Fixed a bug in tooltip that prevented linking id-based tooltip content. ([#4827](https://github.com/infor-design/enterprise/issues/4827))

(48 Issues Solved This Release, Backlog Enterprise 152, Backlog Ng 32, 1086 Functional Tests, 1640 e2e Tests)

## v4.38.1

### v4.38.1 Fixes

- `[BusyIndicator]` Fixed a bug that caused the busy-indicator to show below the busy indicator container. ([#4953](https://github.com/infor-design/enterprise/issues/4953))

## v4.38.0

### v4.38.0 Important Changes

- `[Themes]` Renamed the concept of themes to versions and renamed uplift to new and soho to classic. The new/uplift theme is now the default and its recommend you use it as your default. The old scripts and names will still work ok but new copies with the new names are added for you. In addition Variants are now called Modes. But we got rid of the older script names from 2017 as they have been deprecated for a while now. In addition the ids-identity package thats included was bumped to 4.0 if using tokens directly from this the paths there have been changed to reflect the new names. ([#2606](https://github.com/infor-design/enterprise/issues/2606))

### v4.38.0 Fixes

- `[Application Menu]` Fixed visibility of expander icon on classic theme. ([#4874](https://github.com/infor-design/enterprise/issues/4874))
- `[Accordion]` Fixed an issue where the afterexpand and aftercollapse events fired before the states are set.  ([#4838](https://github.com/infor-design/enterprise/issues/4838))
- `[Breadcrumb]` Fixed unnecessary scrollbar in safari on a flex toolbar. ([#4839](https://github.com/infor-design/enterprise/issues/4839))
- `[Calendar]` Fixed calendar event details listview on mobile perspective. ([#4886](https://github.com/infor-design/enterprise/issues/4886))
- `[Datagrid]` Fixed an issue with missing scrollbars when in frozen column mode on wide screens. ([#4922](https://github.com/infor-design/enterprise/issues/4922))
- `[Datagrid]` Added the ability to use shift click to select in mixed selection mode. ([#4748](https://github.com/infor-design/enterprise/issues/4748))
- `[Datagrid]` Fixed alignment issue when editing. ([#4814](https://github.com/infor-design/enterprise/issues/4814))
- `[Datagrid]` Added a fix for checkbox aria cells, the aria was in the wrong location. ([#4790](https://github.com/infor-design/enterprise/issues/4790))
- `[Datagrid]` Fixed a bug where shift+f10 did not open the context menu in the Datagrid. ([#4614](https://github.com/infor-design/enterprise/issues/4614))
- `[Datagrid]` Fixed an issue where tooltips on buttons in the contextual action toolbar in datagrid would never show up. ([#4876](https://github.com/infor-design/enterprise/issues/4876))
- `[Datagrid]` Fixed an issue where when using selectAllCurrentPage the deselect all did not trigger an event. ([#4916](https://github.com/infor-design/enterprise/issues/4916))
- `[Datagrid]` Fixed an issue where when using a scroll-flex container to contain datagrid it did not show the Y scrollbar. ([#4914](https://github.com/infor-design/enterprise/issues/4914))
- `[EmptyMessage]` Fixed an issue where you may get double the click handlers. ([#4889](https://github.com/infor-design/enterprise/issues/4889))
- `[Environment]` Fixed feature detection classes and routines on IPad 13 and up. ([#4855](https://github.com/infor-design/enterprise/issues/4855))
- `[Fileupload Advanced]` Fixed a bug where the disable and enable methods were not working correctly. ([#4872](https://github.com/infor-design/enterprise/issues/4872))
- `[General]` Increased windows custom css scrollbars from 8px to 12px. ([#4837](https://github.com/infor-design/enterprise/issues/4837))
- `[Input]` Fixed a bug where the cursor overlapped the icon in right aligned lookup and input fields when selecting the field. ([#4718](https://github.com/infor-design/enterprise/issues/4718))
- `[ListView]` Fixed an issue selecting after focusing the list with the keyboard. ([#4621](https://github.com/infor-design/enterprise/issues/4621))
- `[Lookup]` Fixed an issue with select all across pages in lookup. ([#4503](https://github.com/infor-design/enterprise/issues/4503))
- `[Lookup]` Fixed an issue clearing selections with selectAcrossPages. ([#4539](https://github.com/infor-design/enterprise/issues/4539))
- `[Message]` Fixed multiple events were firing. ([#953](https://github.com/infor-design/enterprise-ng/issues/953))
- `[Popover]` Fixed a bug where the close button did not get an automation ID and added automation ID to the title. ([#4743](https://github.com/infor-design/enterprise/issues/4743))
- `[Locale/Multiselect]` Fixed a bug where translations could not be made correctly on All label and Selected Label, so we dropped having the label in the field. You can use the allTextString and selectedTextString if you want something special. ([#4505](https://github.com/infor-design/enterprise/issues/4505))
- `[Locale]` Fixed a bug in Estonian translations. ([#4805](https://github.com/infor-design/enterprise/issues/4805))
- `[Locale]` Fixed several bugs in Greek translations. ([#4791](https://github.com/infor-design/enterprise/issues/4791))
- `[Locale]` Fixed a bug in Turkish translations. ([#4788](https://github.com/infor-design/enterprise/issues/4788))
- `[Locale]` Fixed a bug in Thai translations. ([#4738](https://github.com/infor-design/enterprise/issues/4738))
- `[Searchfield]` Fixed an accessibility issue where the X was not tabbable with the keyboard. To fix this added a tabbable setting which is on by default. If you want it off you can set it to false but you would pass accessibility testing. ([#4815](https://github.com/infor-design/enterprise/issues/4815))
- `[Tabs]` Fixed an iOS bug that was preventing dismissible tabs to be dismissed by tap. ([#4763](https://github.com/infor-design/enterprise/issues/4763))
- `[Tabs Module]` Fixed positioning of the icon in tabs module. ([#4842](https://github.com/infor-design/enterprise/issues/4842))
- `[Tabs Module]` Fixed the focus border of the home button and make it tabbable in tabs module. ([#4850](https://github.com/infor-design/enterprise/issues/4850))
- `[Tabs Vertical]` Fixed black hover state in new (uplift) theme contrast mode. ([#4867](https://github.com/infor-design/enterprise/issues/4867))
- `[Validation]` Fixed an issue where validation messages did not have the correct aria for accessibility. ([#4830](https://github.com/infor-design/enterprise/issues/4830))
- `[TabsModule]` Fixed positioning of the icon in tabs module. ([#4842](https://github.com/infor-design/enterprise/issues/4842))
- `[Timepicker]` Improved accessibility on both the input field and its inner picker elements. ([#4403](https://github.com/infor-design/enterprise/issues/4403))

(37 Issues Solved This Release, Backlog Enterprise 136, Backlog Ng 32, 1082 Functional Tests, 1638 e2e Tests)

## v4.37.3

### v4.37.3 Fixes

- `[BusyIndicator]` Fixed a bug that caused the busy-indicator to show below the busy indicator container. ([#4953](https://github.com/infor-design/enterprise/issues/4953))

### v4.37.2 Fixes

- `[Datagrid]` Fixed an issue with missing scrollbars when in frozen column mode on wide screens. ([#4922](https://github.com/infor-design/enterprise/issues/4922))

## v4.37.1

### v4.37.1 Fixes

- `[General]` Increased windows custom css scrollbars from 8px to 12px. ([#4837](https://github.com/infor-design/enterprise/issues/4837))
- `[Datagrid]` Fixed an issue where when using a scroll-flex container to contain datagrid it did not show the Y scrollbar. ([#4914](https://github.com/infor-design/enterprise/issues/4914))

## v4.37.0

### v4.37.0 Features

- `[FileUpload]` Added the ability to drag files onto the file upload field like in 3.x versions. ([#4723](https://github.com/infor-design/enterprise/issues/4723))
- `[Datagrid]` Added the ability to edit columns formatted with tags and badges with an Input editor. ([#4637](https://github.com/infor-design/enterprise/issues/4637))
- `[Datagrid]` Added the ability to pass a locale numberFormat to the TargetedAchievement formatter and also set the default to two decimals. ([#4802](https://github.com/infor-design/enterprise/issues/4802))
- `[Dropdown]` Added basic virtual scrolling to dropdown for if you have thousands of items. Only basic dropdown functionality will work with this setting but it improved performance on larger dropdown lists. ([#4708](https://github.com/infor-design/enterprise/issues/4708))
- `[Sidebar]` Added the ability to hide and show the side bar with the list detail view. ([#4394](https://github.com/infor-design/enterprise/issues/4394))

### v4.37.0 Fixes

- `[App Menu]` Fixed a regression bug  where the searchfield icon duplicated and were not properly aligned with the searchfield. ([#4737](https://github.com/infor-design/enterprise/issues/4737))
- `[App Menu]` Removed the close button animation on the hamburger button when app menus open. ([#4756](https://github.com/infor-design/enterprise/issues/4756))
- `[Bar Chart]` Fixed an issue where the data was passing wrong for grouped type custom tooltip. ([#4548](https://github.com/infor-design/enterprise/issues/4548))
- `[Busy Indicator]` Fixed an error was showing when called `close()` method too soon after `activate()`. ([#980](https://github.com/infor-design/enterprise-ng/issues/980))
- `[Calendar]` Fixed a regression where clicking Legend checkboxes was no longer possible. ([#4746](https://github.com/infor-design/enterprise/issues/4746))
- `[Checkboxes]` Fixed a bug where if checkboxes are in a specific relative layout the checkboxes may click the wrong one. ([#4808](https://github.com/infor-design/enterprise/issues/4808))
- `[Column Chart]` Fixed an issue where the data was passing wrong for grouped type custom tooltip. ([#4548](https://github.com/infor-design/enterprise/issues/4548))
- `[Datagrid]` Fixed an issue where the filter border on readonly lookups was not displayed in high contrast mode. ([#4724](https://github.com/infor-design/enterprise/issues/4724))
- `[Datagrid]` Added missing aria row group role to the datagrid. ([#4479](https://github.com/infor-design/enterprise/issues/4479))
- `[Datagrid]` Fixed a bug where when setting a group and decimal out of the current locale then editing would not work. ([#4806](https://github.com/infor-design/enterprise/issues/4806))
- `[Dropdown]` Fixed an issue where some elements did not correctly get an id in the dropdown. ([#4742](https://github.com/infor-design/enterprise/issues/4742))
- `[Dropdown]` Fixed a bug where you could click the label and focus a disabled dropdown. ([#4739](https://github.com/infor-design/enterprise/issues/4739))
- `[Homepage]` Fixed the wrong metadata was sending for resize, reorder and remove card events. ([#4798](https://github.com/infor-design/enterprise/issues/4798))
- `[Locale]` Fixed an issue where if the 11th digit is a zero the formatNumbers and truncateDecimals function will loose a digit. ([#4656](https://github.com/infor-design/enterprise/issues/4656))
- `[Modal]` Improved detection of non-focusable elements when a Modal is configured to auto focus one of its inner components. ([#4740](https://github.com/infor-design/enterprise/issues/4740))
- `[Module Tabs]` Fixed a bug related to automatic linking of Application Menu trigger tabs in Angular environments ([#4736](https://github.com/infor-design/enterprise/issues/4736))
- `[ProcessIndicator]` Fixed a layout issue on the index page and added a rejected icon. ([#4770](https://github.com/infor-design/enterprise/issues/4770))
- `[Rating]` Fixed an issue where the rating was not clear on toggle. ([#4571](https://github.com/infor-design/enterprise/issues/4571))
- `[Splitter]` Fixed the splitter was dragging to wrong direction in RTL. ([#1813](https://github.com/infor-design/enterprise/issues/1813))
- `[Swaplist]` Fixed an issue where the user attributes need to be override existing attributes. ([#4694](https://github.com/infor-design/enterprise/issues/4694))
- `[Tabs]` Fixed a bug where the info icon were not aligned correctly in the tab, and info message were not visible. ([#4711](https://github.com/infor-design/enterprise/issues/4711))
- `[Tabs]` Fixed a bug where the tab key would move through tabs rather than moving to the tab content. ([#4745](https://github.com/infor-design/enterprise/issues/4745))
- `[Toolbar Searchfield]` Fixed a bug where the toolbar searchfield were unable to focused when tabbing through the page. ([#4683](https://github.com/infor-design/enterprise/issues/4683))
- `[Toolbar Searchfield]` Fixed a bug where the search bar were showing extra outline when focused. ([#4682](https://github.com/infor-design/enterprise/issues/4682))
- `[Track Dirty]` Fixed an error that was showing when using dirty indicator within a tab component. ([#936](https://github.com/infor-design/enterprise-ng/issues/936))
- `[Tree]` Fixed an issue where the character entity was stripped for addNode() method. ([#4694](https://github.com/infor-design/enterprise/issues/4694))

(49 Issues Solved This Release, Backlog Enterprise 137, Backlog Ng 35, 1082 Functional Tests, 1639 e2e Tests)

## v4.36.2

### v4.36.2 Fixes

- `[App Menu]` Removed the close button animation on the hamburger button when app menus open. ([#4756](https://github.com/infor-design/enterprise/issues/4756))
- `[App Menu]` Fixed a regression bug  where the searchfield icon duplicated and were not properly aligned with the searchfield. ([#4737](https://github.com/infor-design/enterprise/issues/4737))
- `[Calendar]` Fixed a regression where clicking Legend checkboxes was no longer possible. ([#4746](https://github.com/infor-design/enterprise/issues/4746))
- `[FileUpload]` Added the ability to drag files onto the file upload field like in 3.x versions. ([#4723](https://github.com/infor-design/enterprise/issues/4723))
- `[Modal]` Improved detection of non-focusable elements when a Modal is configured to auto focus one of its inner components. ([#4740](https://github.com/infor-design/enterprise/issues/4740))
- `[Locale]` Fixed an issue where if the 11th digit is a zero the formatNumbers and truncateDecimals function will loose a digit. ([#4656](https://github.com/infor-design/enterprise/issues/4656))
- `[Rating]` Fixed an issue where the rating was not clear on toggle. ([#4571](https://github.com/infor-design/enterprise/issues/4571))

## v4.36.1

### v4.36.1 Fixes

- `[Calendar]` Fixed a regression where clicking Legend checkboxes was no longer possible. ([#4746](https://github.com/infor-design/enterprise/issues/4746))
- `[Dropdown]` Fixed an issue where some elements did not correctly get an id in the dropdow n. ([#4742](https://github.com/infor-design/enterprise/issues/4742))
- `[Editor]` Fixed a follow up issue with readonly links in the editor. ([#4702](https://github.com/infor-design/enterprise/issues/4702))

## v4.36.0

### v4.36.0 Important Changes

- `[Datagrid]` Fixed a bug where the datagrid header checkbox had the wrong aria-checked state when only some rows are selected, this change occured because the aria-checked was not on the focusable element so was not announced. If using automation scripts on this attribute, you should be aware and adjust accordingly. ([#4491](https://github.com/infor-design/enterprise/issues/4491))

### v4.36.0 Features

- `[Datagrid]` Made the summary row sticky on the bottom of the datagrid. ([#4645](https://github.com/infor-design/enterprise/issues/4645))
- `[Lookup]` Added a clear callback function like the click callback that fires when clicking the clear X if enabled. ([#4693](https://github.com/infor-design/enterprise/issues/4693))
- `[Tabs]` Added a setting for making the text on Module Tabs' optional Application Menu trigger only accessible to screen readers. ([#4590](https://github.com/infor-design/enterprise/issues/4590))

### v4.36.0 Fixes

- `[Application Menu]` Fixed an issue with filtering where nested items matching the filter were not always displayed. ([#4592](https://github.com/infor-design/enterprise/issues/4592))
- `[Column Chart]` Fixed an alignment issue with the labels in grouped column charts. ([#4645](https://github.com/infor-design/enterprise/issues/4645))
- `[Datagrid]` Fixed a bug where filterWhenTyping did not work on lookup filter columns. ([#4678](https://github.com/infor-design/enterprise/issues/4678))
- `[Datagrid]` Fixed an issue where updateRow will not correctly sync and merge data. ([#4674](https://github.com/infor-design/enterprise/issues/4674))
- `[Datagrid]` Fixed a bug where the error icon overlapped to the calendar icon when a row has been selected and hovered. ([#4670](https://github.com/infor-design/enterprise/issues/4670))
- `[Datagrid]` Fixed a bug where multiselect would loose selection across pages when using selectRowsAcrossPages. ([#954](https://github.com/infor-design/enterprise-ng/issues/954))
- `[Datagrid]` Made a fix that when calling applyFilter the lookup checkbox did not update. ([#4693](https://github.com/infor-design/enterprise/issues/4693))
- `[Datagrid]` Added the datagrid api to the current clearArguments setting's callback. ([#4693](https://github.com/infor-design/enterprise/issues/4693))
- `[Datagrid]` Fixed the inbuilt date validation to use the datagrid column settings for date fields. ([#4693](https://github.com/infor-design/enterprise/issues/4730))
- `[Dropdown]` Fixed a bug where the tooltips are invoked for each dropdown item. This was slow with a lot of items. ([#4672](https://github.com/infor-design/enterprise/issues/4672))
- `[Dropdown]` Fixed a bug where mouseup was used rather than click to open the list and this was inconsistent. ([#4638](https://github.com/infor-design/enterprise/issues/4638))
- `[Editor]` Fixed an issue where the dirty indicator was not reset when the contents contain `<br>` tags. ([#4624](https://github.com/infor-design/enterprise/issues/4624))
- `[Editor]` Fixed a bug where hyperlinks were not clickable in readonly state. ([#4702](https://github.com/infor-design/enterprise/issues/4702))
- `[Homepage]` Fixed a bug where the border behaves differently and does not change back correctly when hovering in editable mode. ([#4640](https://github.com/infor-design/enterprise/issues/4640))
- `[Homepage]` Added support for small size (260x260) widgets and six columns. ([#4663](https://github.com/infor-design/enterprise/issues/4663))
- `[Homepage]` Fixed an issue where the animation was not working on widget removed. ([#4686](https://github.com/infor-design/enterprise/issues/4686))
- `[Homepage]` Fixed a bug where the border behaves differently and does not change back correctly when hovering in editable mode. ([#4640](https://github.com/infor-design/enterprise/issues/4640))
- `[Listview]` Fixed an issue where the contextmenu was not open on longpress and text as not selectable for iOS device. ([#4655](https://github.com/infor-design/enterprise/issues/4655))
- `[Locale]` Don't attempt to set d3 locale if d3 is not being used ([#4668](https://github.com/infor-design/enterprise/issues/4486))
- `[Modal]` Fixed a bug where the autofocus was not working on anchor tag inside of the modal and moving the first button as a default focus if there's no `isDefault` property set up.
- `[Pager]` Fixed a bug that automation id's are not added when the attachToBody is used. ([#4692](https://github.com/infor-design/enterprise/issues/4692))
- `[Rating]` Fixed a bug with the readonly function, it did not toggle the readonly state correctly. ([#958](https://github.com/infor-design/enterprise-ng/issues/958))
- `[Tabs]` Added support for a "More Actions" button to exist beside horizontal/header tabs. ([#4532](https://github.com/infor-design/enterprise/issues/4532))
- `[Tree]` Fixed an issue where the parent value was get deleted after use `addNode()` method. ([#4486](https://github.com/infor-design/enterprise/issues/4486))
- `[Wizard]` Fixed a slight layout issue with the highlighted step in RTL mode. ([#4714](https://github.com/infor-design/enterprise/issues/4714))

(42 Issues Solved This Release, Backlog Enterprise 136, Backlog Ng 32, 1084 Functional Tests, 1642 e2e Tests)

## v4.35.4

### v4.35.4 Fixes

- `[Datagrid]` Added the datagrid api to the current clearArguments setting's callback. ([#4693](https://github.com/infor-design/enterprise/issues/4693))

## v4.35.3

### v4.35.3 Fixes

- `[Datagrid]` Made a fix that when calling applyFilter the lookup checkbox did not update. ([#4693](https://github.com/infor-design/enterprise/issues/4693))
- `[Dropdown]` Fixed a bug where the tooltips are invoked for each dropdown item. This was slow with a lot of items. ([#4672](https://github.com/infor-design/enterprise/issues/4672))
- `[Dropdown]` Fixed a bug where mouseup was used rather than click to open the list and this was inconsistent. ([#4638](https://github.com/infor-design/enterprise/issues/4638))
- `[Lookup]` Added a clear callback function like the click callback that fires when clicking the clear X if enabled. ([#4693](https://github.com/infor-design/enterprise/issues/4693))
- `[Pager]` Fixed a bug that automation id's are not added when the attachToBody is used. ([#4692](https://github.com/infor-design/enterprise/issues/4692))
- `[Rating]` Fixed a bug with the readonly function, it did not toggle the readonly state correctly. ([#958](https://github.com/infor-design/enterprise-ng/issues/958))

## v4.35.2

### v4.35.2 Fixes

- `[Datagrid]` Fixed an additional issue where updateRow will cause rows to no longer be reorderable. ([#4674](https://github.com/infor-design/enterprise/issues/4674))

## v4.35.1

### v4.35.1 Fixes

- `[Datagrid]` Fixed an issue where updateRow will not correctly sync and merge data. ([#4674](https://github.com/infor-design/enterprise/issues/4674))
- `[Datagrid]` Fixed a bug where filterWhenTyping did not work on lookup filter columns. ([#4678](https://github.com/infor-design/enterprise/issues/4678))
- `[Editor]` Fixed an issue where the dirty indicator was not reset when the contents contain `<br>` tags. ([#4624](https://github.com/infor-design/enterprise/issues/4624))

## v4.35.0

### v4.35.0 Important Notes

- `[Breadcrumb]` We added support for the use of `span` in place of `a` tags inside Breadcrumb List Items at the component API level.  In order to facilitate this, some internal API methods had to be changed to recognize the list item instead of the anchor.  If you rely on the Breadcrumb API and reference breadcrumb item anchor tags, please note that before adopting this version, you should change your code to instead reference the list items, or only use the BreadcrumbItem API.

### v4.35.0 Features

- `[Datagrid]` Added support to select all rows on current page only for client side paging. ([#4265](https://github.com/infor-design/enterprise/issues/4265))
- `[Datagrid]` Added a new ProcessIndicator formatter. ([#3918](https://github.com/infor-design/enterprise/issues/3918))
- `[Dropdown]` Improved behavior of list item navigation/selection when a Dropdown is configured with "no search" mode activated. ([#4483](https://github.com/infor-design/enterprise/issues/4483))
- `[Lookup]` Added the ability to change the lookup icon. ([#4527](https://github.com/infor-design/enterprise/issues/4527))
- `[ProcessIndicator]` Added: labels, more icon support, and a content areas and made it responsive. ([#3918](https://github.com/infor-design/enterprise/issues/3918))

### v4.35.0 Fixes

- `[Application Menu]` Fixed accessibility issues getting redundant info in expand/collapse button. ([#4462](https://github.com/infor-design/enterprise/issues/4462))
- `[Application Menu]` Fixed accessibility issues with missing instructional text and incorrect aria-role assignments on the App Menu triggers (hamburger buttons) and Role switcher buttons. ([#4489](https://github.com/infor-design/enterprise/issues/4489))
- `[About]` Made it possible to close About dialogs that previously had open, nested Modals present. ([NG#915](https://github.com/infor-design/enterprise-ng/issues/915))
- `[Badges]` Fixed alignment issues in uplift theme. ([#4578](https://github.com/infor-design/enterprise/issues/4578))
- `[Busy Indicator]` Fixed an issue where the whole page and parent div was shifts when active. ([#746](https://github.com/infor-design/enterprise-ng/issues/746))
- `[Button]` Fixed the tooltip in action button to be not visible when there's no title attribute. ([#4473](https://github.com/infor-design/enterprise/issues/4473))
- `[Column Chart]` Fixed a minor alignment issue in the xAxis labels ([#4460](https://github.com/infor-design/enterprise/issues/4460))
- `[Colorpicker]` Fixed an issue where values were not being selecting when multiple colopickers are present. ([#4146](https://github.com/infor-design/enterprise/issues/4146))
- `[Datagrid]` Fix a bug where changing selectable on the fly did not change the select behavior. ([#4575](https://github.com/infor-design/enterprise/issues/4575))
- `[Datagrid]` Fixed an issue where the click event was not fire for hyperlinks keyword search results. ([#4550](https://github.com/infor-design/enterprise/issues/4550))
- `[Datagrid]` Added api setting for selection on enter edit mode. ([#4485](https://github.com/infor-design/enterprise/issues/4485))
- `[Datagrid]` Fixed a bug where the onPostRenderCell function would get an empty container if using frozen columns. ([#947](https://github.com/infor-design/enterprise-ng/issues/947))
- `[Datagrid]` Fix a bug where changing selectable on the fly did not change the select behavior. ([#4575](https://github.com/infor-design/enterprise/issues/4575))
- `[Dropdown]` Fixed a bug where the last option icon changes when searching/filtering in dropdown search field. ([#4474](https://github.com/infor-design/enterprise/issues/4474))
- `[Editor/Fontpicker]` Fixed a bug where the label relationship were not valid in the editor role. Adding aria-labelledby will fix the association for both editor and the label. Also, added an audible label in fontpicker. ([#4454](https://github.com/infor-design/enterprise/issues/4454))
- `[Field Options]` Fixed an issue where the action button was misaligned for safari. ([#4610](https://github.com/infor-design/enterprise/issues/4610))
- `[FileUploadAdvanced]` Fixed an issue where abort method was not working properly to remove the file block when upload fails. ([#938](https://github.com/infor-design/enterprise-ng/issues/938))
- `[Header]` Fixed a bug where the searchfield automatically expands when clicking the app menu button. ([#4617](https://github.com/infor-design/enterprise/issues/4617))
- `[Lookup]` Fixed some layout issues when using the editable and clearable options on the filter row. ([#4527](https://github.com/infor-design/enterprise/issues/4527))
- `[Lookup]` Fixed incorrect counts when using allowSelectAcrossPages. ([#4316](https://github.com/infor-design/enterprise/issues/4316))
- `[Mask]` Fixed broken date/time masks in the `sv-SE` locale. ([#4613](https://github.com/infor-design/enterprise/issues/4613))
- `[Tree]` Fixed an issue where the character entity references were render differently for parent and child levels. ([#4512](https://github.com/infor-design/enterprise/issues/4512))
- `[Tooltip/Pager]` Fixed an issue where the tooltip would show at the top when clicking paging buttons. ([#218](https://github.com/infor-design/enterprise-ng/issues/218))

(40 Issues Solved This Release, Backlog Enterprise 173, Backlog Ng 42, 1083 Functional Tests, 1638 e2e Tests)

## v4.34.3

### v4.34.3 Fixes

- `[Lookup]` Added the ability to change the lookup icon. ([#4527](https://github.com/infor-design/enterprise/issues/4527))
- `[Lookup]` Fixed some layout issues when using the editable and clearable options on the filter row. ([#4527](https://github.com/infor-design/enterprise/issues/4527))

## v4.34.2

### v4.34.2 Fixes

- `[Dropdown/Autocomplete]` Fix a bug where these components would fail in IE 11. Note that IE 11 isn't "supported" but we fixed these issues to give teams more time to migrate. ([#4608](https://github.com/infor-design/enterprise/issues/4608))
- `[General]` Fix a bug where the regex scripts will error on Big Sur. ([#4612](https://github.com/infor-design/enterprise/issues/4612))

## v4.34.1

### v4.34.1 Fixes

- `[Datagrid]` Fix a bug where changing selectable on the fly did not change the select behavior. ([#4575](https://github.com/infor-design/enterprise/issues/4575)

## v4.34.0

### v4.34.0 Features

- `[All Components]` Added `attributes` setting to set automation id's and id's. ([#4498](https://github.com/infor-design/enterprise/issues/4498))
- `[Datagrid]` Added a limited experimental sticky header feature. ([#3993](https://github.com/infor-design/enterprise/issues/3993))
- `[Input]` Add a `revealText` plugin that will add a button to password fields to hide and show sensitive information such as SIN or passwords. ([#4098](https://github.com/infor-design/enterprise/issues/4098))
- `[Listview]` Added a new setting `allowDeselect` which will make it such that if you select an item you cant deselect, you can only select another item. ([#4376](https://github.com/infor-design/enterprise/issues/4376))
- `[Locale]` Added a new set of translations from the translation team. ([#4501](https://github.com/infor-design/enterprise/issues/4501))
- `[Locale/Charts]` The numbers inside charts are now formatted using the current locale's, number settings. This can be disabled/changed in some charts by passing in a localeInfo object to override the default settings. ([#4437](https://github.com/infor-design/enterprise/issues/4437))
- `[Treemap]` Added ability to show a tooltip. ([#2794](https://github.com/infor-design/enterprise/issues/2794))

### v4.34.0 Fixes

- `[Autocomplete]` Fixed an issue where a slow and incomplete ajax request would cause the dropdown to briefly show wrong contents. ([#4387](https://github.com/infor-design/enterprise/issues/4387))
- `[Breadcrumb]` Fixed an issue where css only breadcrumbs were missing styles. ([#4501](https://github.com/infor-design/enterprise/issues/4501))
- `[Datepicker]` Fixed an issue where range highlight was not aligning for Mac/Safari. ([#4352](https://github.com/infor-design/enterprise/issues/4352))
- `[Datagrid]` Fixed an issue with a custom toolbar, where buttons would click twice. ([#4471](https://github.com/infor-design/enterprise/issues/4471))
- `[Datagrid]` Fixed an issue where the special characters (é, à, ü, û, ...) export to csv was not generated them correctly. ([#4347](https://github.com/infor-design/enterprise/issues/4347))
- `[Datagrid]` Fixed an issue where the leading spaces were removed on editing cells. ([#4380](https://github.com/infor-design/enterprise/issues/4380))
- `[Datagrid]` Fixed an issue where the double click event was not firing for checkbox columns. ([#4381](https://github.com/infor-design/enterprise/issues/4381))
- `[Datagrid]` Fixed an issue where the dropdown in a datagrid would stay open when clicking to the next page of results. ([#4396](https://github.com/infor-design/enterprise/issues/4396))
- `[Datagrid]` Fixed a bug where a scroll bar shows even when there's no data in datagrid. ([#4228](https://github.com/infor-design/enterprise/issues/4228))
- `[Datagrid]` Fixed an issue where calling setFocus on the datagrid would stop open menus from working. ([#4429](https://github.com/infor-design/enterprise/issues/4429))
- `[Datagrid]` To allow for some script tools to work we now set draggable to true. ([#4490](https://github.com/infor-design/enterprise/issues/4490))
- `[Datagrid]` Fixed an error on the filter box on the personalization dialog where it would error if there is a column with no name field. ([#4495](https://github.com/infor-design/enterprise/issues/4495))
- `[Datagrid]` Fixed links when changing personalization as they would inherit the wrong color. ([#4481](https://github.com/infor-design/enterprise/issues/4481))
- `[Datagrid]` Fixed a bug where seaching with the search on the toolbar would not highlight results. ([#4488](https://github.com/infor-design/enterprise/issues/4488))
- `[Datagrid]` Fixed an issue with a custom toolbar, where buttons would click twice. ([#4471](https://github.com/infor-design/enterprise/issues/4471))
- `[Datagrid]` Fixed a bug in updateRow where it did not sync up all data passed in with the dataset. ([#4476](https://github.com/infor-design/enterprise/issues/4476))
- `[Datepicker]` Changed the month/year picker to skip 10 years instead of one. ([#4388](https://github.com/infor-design/enterprise/issues/4388))
- `[Dropdown]` Improved the behavior of the `noSearch` dropdown when using the keyboard. ([#4388](https://github.com/infor-design/enterprise/issues/4388))
- `[Editor]` Fixed an issue where the focus was getting lost after pressing toolbar buttons. ([#4335](https://github.com/infor-design/enterprise/issues/4335))
- `[Editor]` Fixed an issue where the color picker was not opening the popup for overflow menu and had name as undefined in list. ([#4398](https://github.com/infor-design/enterprise/issues/4398))
- `[Editor]` Fixed an issue where font-size tags are stripped from the css. ([#4557](https://github.com/infor-design/enterprise/issues/4557))
- `[Favorites]` Removed the favorites component as its not really a component, info on it can be found under buttons in the toggle example. ([#4405](https://github.com/infor-design/enterprise/issues/4405))
- `[Fieldset]` Fixed a bug where summary form data gets cut off on a smaller viewport. ([#3861](https://github.com/infor-design/enterprise/issues/3861))
- `[Homepage]` Fixed an issue where the four column widgets were incorrectly positioned, left aligned on large screen. ([#4541](https://github.com/infor-design/enterprise/issues/4541))
- `[List Detail]` Fixed css height for list detail in responsive view ([#4426](https://github.com/infor-design/enterprise/issues/4426))
- `[Listview]` Fixed a bug where readonly and non-selectable listview should not have hover state. ([#4452](https://github.com/infor-design/enterprise/issues/4452))
- `[Lookup]` Fixed a bug where the filter header together with the checkbox column is not properly align. ([#3774](https://github.com/infor-design/enterprise/issues/3774))
- `[MenuButton]` Removed the menubutton component sections as its not really a component, info on it can be found under buttons in the MenuButton examples. ([#4416](https://github.com/infor-design/enterprise/issues/4416))
- `[Message]` Added support for lists in the message, also fixed a problem when doing so, with screen readers. ([#4400](https://github.com/infor-design/enterprise/issues/4400))
- `[Message]` Added the `noRefocus` setting that will feed through to the modal. ([#4507](https://github.com/infor-design/enterprise/issues/4507))
- `[Splitter]` Added missing audible labels in splitter collapse button and splitter handle. ([#4404](https://github.com/infor-design/enterprise/issues/4404))
- `[Tabs Module]` Fixed a bug where tab items were not centered correctly in uplift theme. ([#4538](https://github.com/infor-design/enterprise/issues/4538))
- `[Treemap]` Fixed a bug where small slices may show a "tip" below the chart. ([#2794](https://github.com/infor-design/enterprise/issues/2794))

(56 Issues Solved This Release, Backlog Enterprise 185, Backlog Ng 42, 1082 Functional Tests, 1612 e2e Tests)

## v4.33.2

### v4.33.2 Fixes

`[General]` Fix a bug where the regex blows up on Mac Big Sur. ([#4612](https://github.com/infor-design/enterprise/issues/4612))

## v4.33.1

### v4.33.1 Fixes

- `[Breadcrumb]` Fixed an issue were css only breadcrumbs were missing styles. ([#4501](https://github.com/infor-design/enterprise/issues/4501))

## v4.33.0

### v4.33.0 Features

- `[Locale]` Added a new dateTimeMillis and timeStampMillis format if milliseconds are needed. ([#4384](https://github.com/infor-design/enterprise/issues/4384))
- `[Toast]` Added a setting to enable setting ids or other attributes on the toast element. ([#4275](https://github.com/infor-design/enterprise/issues/4275))

### v4.33.0 Fixes

- `[Autocomplete]` Fix a bug when connected to NG where pressing the enter key would not select Autocomplete items/. ([ng#901](https://github.com/infor-design/enterprise-ng/issues/901))
- `[Autocomplete]` Fixed an issue where the Searchfield items were not selectable after 'All results for "xx"' was selected. ([#4446](https://github.com/infor-design/enterprise/issues/4446))
- `[Calendar]` Removed some extra keyboard stops when tabing. ([#4318](https://github.com/infor-design/enterprise/issues/4318))
- `[Calendar]` Fixed a bug where the incorrect color was shown when events are added with the dialog. ([#4439](https://github.com/infor-design/enterprise/issues/4439))
- `[Colorpicker]` Fixed an issue where the colorpicker closes when pressing or clicking outside the swatch. ([#3559](https://github.com/infor-design/enterprise/issues/3559))
- `[Datagrid]` Fixed an issue where activated row on 2nd or any subsequent page was not highlighting for mixed selection mode. ([ng#900](https://github.com/infor-design/enterprise-ng/issues/900))
- `[Datagrid]` Added support to disable column buttons. ([1590](https://github.com/infor-design/enterprise/issues/1590))
- `[Datagrid]` Fixed an issue where short field icon padding was misaligned in RTL mode. ([#1812](https://github.com/infor-design/enterprise/issues/1812))
- `[Datagrid]` Added support to `In Range` filter operator for numeric columns. ([#3988](https://github.com/infor-design/enterprise/issues/3988))
- `[Datagrid]` Fixed an issue where filter was not working if user types slow in the filter input for treegrid. ([#4270](https://github.com/infor-design/enterprise/issues/4270))
- `[Datagrid]` Fixed an issue where the icons right text was truncated for extra-small row height. ([#4355](https://github.com/infor-design/enterprise/issues/4355))
- `[Datagrid]` Fixed an issue where the column icons and content was overlapping. ([#4264](https://github.com/infor-design/enterprise/issues/4264))
- `[Datagrid]` Fixed an issue where using flex toolbar as a custom toolbar did not work. ([#4385](https://github.com/infor-design/enterprise/issues/4385))
- `[Datepicker]` Added missing off screen text for the picker buttons in the datepicker month/year view. ([#4318](https://github.com/infor-design/enterprise/issues/4318))
- `[Editor]` Fixed a bug where the Fontpicker's displayed style wasn't updating to match the current text selection in some cases. ([#4309](https://github.com/infor-design/enterprise/issues/4309))
- `[Editor]` Fixed a bug where b tags in an empty p tag would be stripped. ([#4411](https://github.com/infor-design/enterprise/issues/4411))
- `[Locale]` Added a new translation token for Records Per Page with no number. ([#4334](https://github.com/infor-design/enterprise/issues/4334))
- `[Locale]` Fixed an max stack error when setting `nb-NO` as a language. ([#874](https://github.com/infor-design/enterprise-ng/issues/874))
- `[Lookup]` Fixed an issue where the event `beforeShow` was only triggered the first time. ([#899](https://github.com/infor-design/enterprise-ng/issues/899))
- `[Lookup]` Fixed a bug where the lookup count doesn't update correctly. ([#4312](https://github.com/infor-design/enterprise/issues/4312))
- `[Mask]` Enabled editable sections of Date masks.  Editing within a section will no longer incorrectly alter values that may already exist in a date field's other editable sections. ([#4079](https://github.com/infor-design/enterprise/issues/4079))
- `[Modal Manager]` Modals now pass `isCancelled` properly when the Modal Manager API detects a request to close by using the Escape key. ([#4298](https://github.com/infor-design/enterprise/issues/4298))
- `[Pager]` Fixed an error when using arrow keys to select in the pagesize selector. ([#4383](https://github.com/infor-design/enterprise/issues/4383))
- `[Searchfield]` Allow for search terms to include special characters. ([#4291](https://github.com/infor-design/enterprise/issues/4291))
- `[Stepprocess]` Fixed a bug where padding and scrolling was missing. Note that this pattern will eventually be removed and we do not suggest any one use it for new development. ([#4249](https://github.com/infor-design/enterprise/issues/4249))
- `[Tabs]` Fixed multiple bugs where error icon in tabs and the animation bar were not properly aligned in RTL uplift theme. ([#4326](https://github.com/infor-design/enterprise/issues/4326))
- `[Tabs]` Fixed a bug where removing a nested tab would cause an error due to being invisible. ([#4356](https://github.com/infor-design/enterprise/issues/4356))
- `[Tabs]` Fixed a bug where the focus/activated state does not display correctly in RTL. ([#4332](https://github.com/infor-design/enterprise/issues/4332))
- `[Toolbar Flex]` Fixed detection of overflow in some toolbars where items were not properly displaying all overflowed items in the "More Actions" menu. ([#4296](https://github.com/infor-design/enterprise/issues/4296))
- `[Toolbar Flex]` Fixed an issue where in some examples/cases the first item did not get an initial tabindex. ([#4418](https://github.com/infor-design/enterprise/issues/4418))
- `[Tree]` Fixed an issue where calling togglenode without first doing a select/unselect was not working properly. ([#3927](https://github.com/infor-design/enterprise/issues/3927))
- `[Tree]` Fixed a bug that adding icons in with the tree text would encode it when using addNode. ([#4305](https://github.com/infor-design/enterprise/issues/4305))
- `[Validation]` Fixed an issue where after the execution `resetForm()` was not resting dropdown and editor the fields. ([#4259](https://github.com/infor-design/enterprise/issues/4259))

(48 Issues Solved This Release, Backlog Enterprise 184, Backlog Ng 48, 1084 Functional Tests, 1530 e2e Tests)

## v4.32.0

### v4.32.0 Important Notes

- `[Colors]` In Uplift (Vibrant) theme there is no longer any colors in graphite. All are slate. This involved bringing in a new version 3.0 of the design system with some breaking changes you should not if using the tokens directly. See the [design system change log](https://github.com/infor-design/design-system/blob/main/docs/CHANGELOG.md) for details. ([#4206](https://github.com/infor-design/enterprise/issues/4206))

### v4.32.0 Features

- `[Breadcrumb]` Add truncated style and made it the default for all Breadcrumb lists. ([#4091](https://github.com/infor-design/enterprise/issues/4091))
- `[Datagrid]` Add a new `RowNumber` formatter that will show a row number column that remains the same no matter how the grid is sorted. ([#1904](https://github.com/infor-design/enterprise/issues/1904))
- `[Datepicker]` Added the ability to use the range selection in date picker when using the UmAlQura Calendar (RTL). ([#4227](https://github.com/infor-design/enterprise/issues/4227))
- `[Homepage]` Added ability to support a 5 column option. ([#4101](https://github.com/infor-design/enterprise/issues/4101))
- `[Locale]` Added an example page to test translation strings more accurately. ([#4189](https://github.com/infor-design/enterprise/issues/4189))

### v4.32.0 Fixes

- `[Accordion]` Fixed a bug where disabled headers texts and icons were barely recognizable as disabled in uplift theme. ([#4065](https://github.com/infor-design/enterprise/issues/4065))
- `[Accordion]` Fixed a bug in the vibrant theme where nested header text was not showing because the width was pushing it to the next line. ([#4145](https://github.com/infor-design/enterprise/issues/4145))
- `[Application Menu]` Fixed too much spacing level when there's an icon in accordion header in uplift theme. ([#4202](http://localhost:4000/components/applicationmenu/test-six-levels-icons.html?theme=uplift&variant=light&colors=0066D4))
- `[Contextual Action Panel]` Made the close button work in cases where subcomponents are open inside the CAP. ([#4112](https://github.com/infor-design/enterprise/issues/4112))
- `[Colorpicker]` The sizes were inconsistent with other components in width so we adjusted them. ([#4310](https://github.com/infor-design/enterprise/issues/4310))
- `[Datagrid]` Fixed an issue where the selectedRows array contents continued to multiply each time running `selectAllRows`. ([#4195](https://github.com/infor-design/enterprise/issues/4195))
- `[Datagrid]` Fixed an issue where the dynamic tooltip was not working properly. ([#4260](https://github.com/infor-design/enterprise/issues/4260))
- `[Datagrid]` Fixed an issue where the check box filter was not working. ([#4271](https://github.com/infor-design/enterprise/issues/4271))
- `[Datagrid]` Fixed an issue where the filter and paging for treegrid was not working properly. ([#4293](https://github.com/infor-design/enterprise/issues/4293))
- `[Datepicker]` Fixed an issue where the minute and second interval for timepicker was not working properly when use along useCurrentTime setting. ([#4230](https://github.com/infor-design/enterprise/issues/4230))
- `[Dropdown]` Fixed a bug where italic-style highlighting would represent a matched filter term instead of bold-style on a Dropdown List item in some cases. ([#4141](https://github.com/infor-design/enterprise/issues/4141))
- `[Editor]` Fixed issue with incorrect padding when using bullets in RTL mode. ([#4327](https://github.com/infor-design/enterprise/issues/4327))
- `[General]` Fixed high contrast error color to have better contrast. ([#4344](https://github.com/infor-design/enterprise/issues/4344))
- `[FileUploadAdvanced]` Fixed an issue where the method `status.setCompleted()` not firing event `fileremoved`. ([#4294](https://github.com/infor-design/enterprise/issues/4294))
- `[Homepage]` Fixed an issue where the columns were not showing properly after resize by using the maximize button. ([#894](https://github.com/infor-design/enterprise-ng/issues/894))
- `[Homepage]` Fixed an issue where the columns were not showing properly after resize browser window. ([#895](https://github.com/infor-design/enterprise-ng/issues/895))
- `[Input]` Fixed a bug where the text input error state border color would be wrong in the vibrant, dark and high contrast. ([#4248](https://github.com/infor-design/enterprise/issues/4248))
- `[Locale]` Fixed issues with some timezone and datetime formats. ([#4297](https://github.com/infor-design/enterprise/issues/4297))
- `[Popupmenu]` Fixed a minor issue with the shortcut text on small breakpoints. ([#3984](https://github.com/infor-design/enterprise/issues/3984))
- `[Popover]` Fixed a regression where passing a popover content as a hash link to an ID no longer worked. ([#4281](https://github.com/infor-design/enterprise/issues/4281))
- `[Personalize]` Fixed an issue regarding the layout and scroll ability of a page. ([#3330](https://github.com/infor-design/enterprise/issues/3330))
- `[Searchfield]` Added a shadow to the focus state of searchfields with category buttons. ([#4181](https://github.com/infor-design/enterprise-ng/issues/4181))
- `[Splitter]` Fixes an issue where the collapse button was not working when splitter is on the right. ([#1730](https://github.com/infor-design/enterprise-ng/issues/1730))
- `[Tabs]` Added detection for width/height/style changes on a Tabs component, which now triggers a resize event. ([ng#860](https://github.com/infor-design/enterprise-ng/issues/860))
- `[Tabs]` Fixed a small error by removing a - 1 involved with testing. ([#4093](https://github.com/infor-design/enterprise/issues/4093))
- `[Tabs]` Fixed a bug where using `#` in a Tab title was not possible. ([#4179](https://github.com/infor-design/enterprise/issues/4179))
- `[Tabs Header]` Fixed a bug where the add icon were too small and the page form layout has a big space on top of it. ([#4289](https://github.com/infor-design/enterprise/issues/4289))
- `[Toolbar Flex]` Fixed a bug where in some cases a un-needed scrollbar would appear. [[#4325](https://github.com/infor-design/enterprise/issues/4325)]
- `[Toolbar Searchfield]` Fixed a bug where the searchfield doesn't perfectly align together with flex toolbar. [[#4226](https://github.com/infor-design/enterprise/issues/4226)]
- `[Tree]` Fixed an issue where the return focus state was not working properly after closing the context menu. ([#4252](https://github.com/infor-design/enterprise/issues/4252))
- `[Vertical Tabs]` Fixed an issue where the error icon was misaligning. ([#873](https://github.com/infor-design/enterprise-ng/issues/873))

(49 Issues Solved This Release, Backlog Enterprise 196, Backlog Ng 51, 1079 Functional Tests, 1525 e2e Tests)

## v4.31.5

### v4.31.5 Fixes

- `[General]` Fix a bug where the regex blows up on Mac Big Sur. ([#4612](https://github.com/infor-design/enterprise/issues/4612))

## v4.31.4

### v4.31.4 Fixes

- `[Datagrid]` Fixed an issue where the icons right text was truncated for extra-small row height. ([#4355](https://github.com/infor-design/enterprise/issues/4355))

## v4.31.3

### v4.31.3 Fixes

- `[Editor]` Fixed a bug where b tags in an empty p tag would be stripped. ([#4411](https://github.com/infor-design/enterprise/issues/4411))

## v4.31.2

### v4.31.2 Fixes

- `[Datagrid]` Added the ability to resize frozen columns, if you do not want this you must set columns to `resizable: false`. ([#3852](https://github.com/infor-design/enterprise/issues/3852))
- `[Datagrid]` Fixed hideColumn method to check if the column is hidden. ([#3852](https://github.com/infor-design/enterprise/issues/3852))
- `[Popdown]` Added a safety check to the destroy. ([#3852](https://github.com/infor-design/enterprise/issues/3852))

## v4.31.1

### v4.31.1 Fixes

- `[Datagrid]` Fixed a bug with icon alignment in editors in small or xtra small layout. ([#4266](https://github.com/infor-design/enterprise/issues/4266))
- `[Datagrid]` Fixed selection checkbox alignment. ([#4266](https://github.com/infor-design/enterprise/issues/4266))

## v4.31.0

### v4.31.0 Important Notes

- `[Buttons]` We reverted an inner Css rule that set all 'btn' classes to use contains vs starts with since this caused issues. One consequence is that if you use a class `dismissible-btn` it should now be `btn-dismissible`. This is a possible breaking change but for most cases this button is added by the tags component. ([#4120](https://github.com/infor-design/enterprise/issues/4120))

### v4.31.0 Features

- `[Calendar]` Added the ability to override an event `color` and `borderColor` see docs for details. ([#3923](https://github.com/infor-design/enterprise/issues/3923))
- `[Calendar]` Added the ability to use the monthview legend setting to colorsize day backgrounds. To use this set the `dayLegend` property. And this uses the same format for legend in the monthView. Just renamed it to avoid confusing with the event legend. ([#3893](https://github.com/infor-design/enterprise/issues/3893))
- `[Datagrid]` Added a `spacerColumn` setting, with this setting the last column fills any empty space instead of stretching everything out. ([#4032](https://github.com/infor-design/enterprise/issues/4032))
- `[Datagrid]` Added a `columnSizing` setting which impacts how the column widths are auto calculated. Options are: `both` (default), `data` or `header` (including filter). ([#4017](https://github.com/infor-design/enterprise/issues/4017))
- `[Datagrid]` Added the setting for empty message small height. ([#3609](https://github.com/infor-design/enterprise/issues/3609))
- `[Datagrid]` Fixed an alignment issue on rows when using alerts and tags with frozen columns and short row. ([#4237](https://github.com/infor-design/enterprise/issues/4237))
- `[Datagrid]` Fixed an alignment issue on hiding and showing rows when using grouped headers and frozen columns together. ([#4247](https://github.com/infor-design/enterprise/issues/4247))
- `[Datepicker]` Added the ability to use +/- to increment the day in the calendar. This is in addition to arrow key functionality. This works in the field or when the calendar is open. ([#4001](https://github.com/infor-design/enterprise/issues/4001))
- `[Masthead]` Added the ability use user images, status and initials in the masthead and masthead menu buttons. ([#800](https://github.com/infor-design/enterprise-ng/issues/800))
- `[MultiSelect]` Fixed an issue update multiselect on ajax with values already selected. ([#885](https://github.com/infor-design/enterprise-ng/issues/885))
- `[Tree]` Added option to add new child node on top or bottom. ([#3915](https://github.com/infor-design/enterprise/issues/3915))
- `[General]` Moved all the examples, patterns and layouts into their own sections or with the components they live with page patterns can now be found at `components/page-patterns` and layouts at `components/page-layouts`. Added a first pass of docs about these as well as more doc updates to forms, autocomplete and grid. ([#428](https://github.com/infor-design/enterprise/issues/428))

### v4.31.0 Fixes

- `[Application Menu]` Fixed an issue where the Header was unable to hide for RTL and ie11. ([#2154](https://github.com/infor-design/enterprise/issues/2154))
- `[Application Menu]` Fixed a bug where the border top color is wrong in uplift dark and high contrast theme. ([#4042](https://github.com/infor-design/enterprise/issues/4042))
- `[Application Menu]` Fixed a bug where some buttons did not have labels for the icon buttons in toolbars. Check your application if you use this pattern. ([#4085](https://github.com/infor-design/enterprise/issues/4085))
- `[Autocomplete]` Fixed an issue where the JavaScript error was thrown for ie11. ([#4148](https://github.com/infor-design/enterprise/issues/4148))
- `[Blockgrid]` Fixed an issue with paged datasets that would occasionally cause a JS console error. ([ng#836](https://github.com/infor-design/enterprise-ng/issues/836))
- `[Blockgrid]` Fixed a bug where first/last pager buttons would show and be disabled by default (buttons are now hidden by default). ([ng#836](https://github.com/infor-design/enterprise-ng/issues/836))
- `[Buttons]` Reverted an inner Css rule change that set 'btn' classes to contains vs starts with. ([#4120](https://github.com/infor-design/enterprise/issues/4120))
- `[Datagrid]` Fixed an issue when hiding columns after loading a datagrid up with grouped headers and frozen columns. ([#4218](https://github.com/infor-design/enterprise/issues/4218))
- `[Datagrid]` Fixed an issue where the rows where not render properly when use method `updateDataset()` for treegrid. ([#4213](https://github.com/infor-design/enterprise/issues/4213))
- `[Datagrid]` Fixed an issue where the tooltip for tree grid was not working properly. ([#827](https://github.com/infor-design/enterprise-ng/issues/827))
- `[Datagrid]` Fixed an issue where the keyword search was not working for server side paging. ([#3977](https://github.com/infor-design/enterprise/issues/3977))
- `[Datagrid]` Fixed a bug that nested datagrid columns could not be clicked. ([#4197](https://github.com/infor-design/enterprise/issues/4197))
- `[Datagrid]` Fixed an issue where the 'value' and 'oldValue' on cell change event where showing escaped. ([#4028](https://github.com/infor-design/enterprise/issues/4028))
- `[Datagrid]` Fixed an issue where the keyword search was not working for group headers. ([#4068](https://github.com/infor-design/enterprise/issues/4068))
- `[Datagrid]` Fixed an issue where the column filter results were inconsistent for tree grid. ([#4031](https://github.com/infor-design/enterprise/issues/4031))
- `[Datagrid]` Fixed an issue where the data was not exporting to excel when using the groupable setting. ([#4081](https://github.com/infor-design/enterprise/issues/4081))
- `[Datagrid]` Fixed an issue where if a context menu is opened and then closed with ESC the focus would be reset to the top of the page. ([#4085](https://github.com/infor-design/enterprise/issues/4085))
- `[Datagrid]` Fixed an issue where the tooltip would not show up if you focus a cell with ellipsis text with the keyboard. ([#4085](https://github.com/infor-design/enterprise/issues/4085))
- `[Datagrid]` Made the header checkbox focusable. ([#4085](https://github.com/infor-design/enterprise/issues/4085))
- `[Datagrid]` The selection checkbox cell had aria-selected on it which was incorrect. ([#4085](https://github.com/infor-design/enterprise/issues/4085))
- `[Datagrid]` Changed the auto width sizing of columns to include the padding of the rowHeight (16 16 8 8). So the column sizes are now more compact in lower rowHeight settings. Also to do this the grid is now rerendered when changing rowHeight. ([#4016](https://github.com/infor-design/enterprise/issues/4016))
- `[Datagrid]` Fixed a design QA bug where the column and data cell padding was not following the design system. Its now using 16px large, 16px medium, 8 px short and 8 px extar-short for text indenting. ([#4154](https://github.com/infor-design/enterprise/issues/4154))
- `[Datagrid]` Fixed an issue where the client side selection was not working. ([#4138](https://github.com/infor-design/enterprise/issues/4138))
- `[Datagrid]` Changed invalid css fill-available property. ([#4133](https://github.com/infor-design/enterprise/issues/4133))
- `[Datagrid]` Fixed issue where double keydown was required to open dropdown lists in datagrid cell. ([#3980](https://github.com/infor-design/enterprise/issues/3980))
- `[Datagrid]` Fixed an issue where the time picker editor was switching between AM and PM when set to 12:00. ([#4149](https://github.com/infor-design/enterprise/issues/4149))
- `[Datepicker]` Fixed a number of translation issues in the datepicker component. ([#4046](https://github.com/infor-design/enterprise/issues/4046))
- `[Datepicker]` Fixed a bug that the datepicker would focus the field when closing the month and year pane. ([#4085](https://github.com/infor-design/enterprise/issues/4085))
- `[Datepicker]` Fixed a bug where two dates may appear selected when moving forward/back in the picker dialog. ([#4018](https://github.com/infor-design/enterprise/issues/4018))
- `[Datepicker]` Fixed a bug where an error may occur if using the gregorian calendar on ar-SA locale. ([#4130](https://github.com/infor-design/enterprise/issues/4130))
- `[Dropdown]` Fixed an issue where "phraseStartsWith" does not filter the list after deleting a character. ([#4047](https://github.com/infor-design/enterprise/issues/4047))
- `[Dropdown]` Fixed a bug when backspacing in windows or fn + delete in Mac OS would render a ascii character in the input field. ([#4020](https://github.com/infor-design/enterprise/issues/4020))
- `[Editor]` Fixed a number of translation issues in the editor component. ([#4049](https://github.com/infor-design/enterprise/issues/4049))
- `[Editor]` Fixed an issue where the selection for shift + arrow keys was not working properly. ([#4070](https://github.com/infor-design/enterprise/issues/4070))
- `[Locale]` The Added placeholder for missing Thai `Locale` translation. ([#4041](https://github.com/infor-design/enterprise/issues/4041))
- `[Locale]` The Added placeholder for incorrect French `SetTime` translation. ([#4045](https://github.com/infor-design/enterprise/issues/4045))
- `[Lookup]` Fixed a bug where values are duplicated when selecting row on other pages and when paging is activated. ([#758](https://github.com/infor-design/enterprise-ng/issues/758))
- `[Locale]` Added July 2020 translation strings from the translation team. ([#4045](https://github.com/infor-design/enterprise/issues/4045))
- `[Mask]` Added the ability to pass date/time formats to the Mask API that do not contain separators or other literals. ([#3963](https://github.com/infor-design/enterprise/issues/3963))
- `[Masthead]` Added updated color and styles for uplift theme. ([#800](https://github.com/infor-design/enterprise-ng/issues/800))
- `[Mask]` Improved example pages in the demoapp, added some to the documentation index page for Mask. ([#556](https://github.com/infor-design/enterprise/issues/556))
- `[Modal]` Reverted nested modal behavior to being visually stacked, instead of one-at-a-time. Made it possible to show one-at-a-time via `hideUnderneath` setting. ([#3910](https://github.com/infor-design/enterprise/issues/3910))
- `[Multiselect]` Fixed an issue where multiselect fields with tags were not rendering properly. ([#4139](https://github.com/infor-design/enterprise/issues/4139))
- `[Popupmenu]` Fixed an issue where the icons were overlapping. ([#4201](https://github.com/infor-design/enterprise/issues/4201))
- `[Popupmenu]` Fixed a bug that the aria items are in the wrong place. Its now using [this guide](https://www.w3.org/TR/wai-aria-practices/examples/menu-button/menu-button-links.html). ([#4085](https://github.com/infor-design/enterprise/issues/4085))
- `[Popupmenu]` Fixed a bug where the heading doesn't display properly with multi-select menu. ([#3926](https://github.com/infor-design/enterprise/issues/3926))
- `[Searchfield]` Fixed an issue where some of the searchfield examples did not have focus states. ([#1060](https://github.com/infor-design/enterprise/issues/1060))
- `[Searchfield]` The `clear` function was misnamed as it didnt clear, it made the field clearable. Now we have a `clear` and `makeClearable` function. ([#4173](https://github.com/infor-design/enterprise/issues/4173))
- `[Textarea]` Fixed inconsistencies on styling of disabled field when using disable function, now the label will disable on all components when using this function. In general the label should be dimmed on disabled fields as per the design. ([#3917](https://github.com/infor-design/enterprise/issues/3917))
- `[Timepicker]` Fixed inconsistencies on readonly styling throughout different themes and variants. ([#4152](https://github.com/infor-design/enterprise/issues/4152))
- `[Toast]` Fixed a bug where the toast message doesn't close when pressing escape, and when it has multiple trigger elements and uses unique id's. ([#3986](https://github.com/infor-design/enterprise/issues/3986))
- `[Tooltip]` Fixed a bug where the title doesn't display when the title starts with '#'. ([#2512](https://github.com/infor-design/enterprise/issues/2512))
- `[Tooltip]` Fixed an issue where the tooltip would not show up if you focus a button with the keyboard. ([#4085](https://github.com/infor-design/enterprise/issues/4085))
- `[Tree]` Fixed an issue where the tree node still shows folder icon after all children and `children` property deleted. ([#4026](https://github.com/infor-design/enterprise/issues/4026))
- `[Tree]` Fixed an issue where the custom icon was changing back to default on toggle after use of method updateNode(). ([#4027](https://github.com/infor-design/enterprise/issues/4027))

(81 Issues Solved This Release, Backlog Enterprise 183, Backlog Ng 48, 1077 Functional Tests, 1489 e2e Tests)

## v4.30.1

### v4.30.1 Fixes

- `[Datepicker]` Fixed the datepicker in ar-SA setting timestamps would null the times in some situations. ([#4160](https://github.com/infor-design/enterprise/issues/4160))
- `[Datagrid]` The last row border was removed but this was incorrect, reverted this. ([#4140](https://github.com/infor-design/enterprise/issues/4140))
- `[Datagrid]` Fixed an alignment issue in datagrid filter that caused some fields to be misaligned. ([#4151](https://github.com/infor-design/enterprise/issues/4151))
- `[Datagrid]` Fixed an alignment issue with column colspan. In some situations it was not rendering correctly causing some cells to be misaligned. ([#4109](https://github.com/infor-design/enterprise/issues/4109))
- `[Datagrid]` Changed invalid css fill-available property. ([#4133](https://github.com/infor-design/enterprise/issues/4133))
- `[Locale]` Fixed a bug with MMMM dd format in ar-SA. ([#4160](https://github.com/infor-design/enterprise/issues/4160))
- `[Locale]` Changed the arguments names for better symmetry fromGregorian == toUmalqura and toGregorian === options.fromUmalqura. ([#4160](https://github.com/infor-design/enterprise/issues4160))

(71 Issues Solved This Release, Backlog Enterprise 197, Backlog Ng 53, 1078 Functional Tests, 1482 e2e Tests)

## v4.30.0

### v4.30.0 Announcements

- `[Datagrid]` The rowHeight setting has been changed to support extra-small, small, medium and large. short and normal are deprecated. If you have a custom toolbar you may need to update your [markup](https://github.com/infor-design/enterprise/blob/main/app/views/components/datagrid/example-custom-toolbar.html#L40-L44). ([#3755](https://github.com/infor-design/enterprise/issues/3755))

### v4.30.0 Features

- `[Breadcrumb]` Javascript Component API is now available. ([infor-design/enterprise-ng#700](https://github.com/infor-design/enterprise-ng/issues/700))
- `[Custom Builds]` The build script can now produce an ES Module version of the components that can be imported by your application. ([#3771](https://github.com/infor-design/enterprise/issues/3771))
- `[Datagrid]` Added a setting disableRowDeselection that if enabled does not allow selected rows to be toggled to deselected. ([#3791](https://github.com/infor-design/enterprise/issues/3791))
- `[Datagrid]` Added an additional row size extra-small. This row size may need a bit of further fleshing out. All of the previous row sizes have been renamed but using the old settings are supported but deprecated. The new sizes are Extra Small, Small, Medium, Large (Normal). ([#3755](https://github.com/infor-design/enterprise/issues/3755))
- `[Demoapp]` Added the ability to set runtime flags for persisting settings that were previously only possible to set via URL query parameters. ([n/a])
- `[Icons]` Changed the tree node icon to be more meaningful in uplift theme. Added a print-preview icon. This replaces the update-preview icon which has confusing meaning but was not removed.
- `[Searchfield]` Added the ability to clear the searchfield by calling a public clear() function. ([#3810](https://github.com/infor-design/enterprise/issues/3810))
- `[Tree]` Added a setting to support to expanding/collapsing when clicking only the icon portion of the tree node. ([#3730](https://github.com/infor-design/enterprise/issues/3730))
- `[Tree]` Added the ability to have separate icon button for expand/collapse and children count. ([#3847](https://github.com/infor-design/enterprise/issues/3847))

### v4.30.0 Fixes

- `[Accordion]` Fixed an issue where the chevron icon is not properly centered in Safari. ([#2161](https://github.com/infor-design/enterprise/issues/2161))
- `[Application Menu]` Fixed an issue where the dropdown icon is not properly centered in Safari. ([#3766](https://github.com/infor-design/enterprise/issues/3766))
- `[Accordion]` Fixed issue where hidden headers were not excluded from tab navigation. ([#3835](https://github.com/infor-design/enterprise/issues/3835))
- `[Calendar]` Fixed a bug that when setting accordions to allowOnePane it did not work. ([#3773](https://github.com/infor-design/enterprise/issues/3773))
- `[Calendar]` Fixed a bug where the accordion sections would show a line on hover in high contrast mode. ([#2779](https://github.com/infor-design/enterprise/issues/2779))
- `[Calendar]` Fixed a bug where the days would be out of alignment if the end and starts dates intersect. ([#1725](https://github.com/infor-design/enterprise/issues/1725))
- `[Contextual Action Panel]` Fixed an issue where the searchfield should be collapsible on mobile view. ([#918](https://github.com/infor-design/enterprise/issues/918))
- `[Counts]` Revamped the look and feel of widget counts in uplift theme. ([#3666](https://github.com/infor-design/enterprise/issues/3666))
- `[Datagrid]` Fixed an issue where the table doesn't filled the datagrid wrapper inside of modal. ([#3897](https://github.com/infor-design/enterprise/issues/3897))
- `[Datagrid]` Fix a bug with columns with buttons, they had an unneeded animation that caused states to be delayed when painting. ([#3808](https://github.com/infor-design/enterprise/issues/3808))
- `[Datagrid]` Fixed an issue where example page for filter and pager was not working properly. ([#3856](https://github.com/infor-design/enterprise/issues/3856))
- `[Datagrid]` Fix a bug with cellNavigation false, the focus state was still visible. ([#3937](https://github.com/infor-design/enterprise/issues/3937))
- `[Datagrid]` Updated example page for keyword search to fix error state. ([#3961](https://github.com/infor-design/enterprise/issues/3961))
- `[Datagrid]` Fix a bug with cellNavigation false, the focus state was incorrect on stretched rows in IE. ([#1644](https://github.com/infor-design/enterprise/issues/1644))
- `[Datagrid]` Fixed an issue where an extra border is shown in grid list mode and RTL. ([#3895](https://github.com/infor-design/enterprise/issues/3895))
- `[Datagrid]` Fixed a bug inside validateRow when passing in a zero the function would exit. ([#4002](https://github.com/infor-design/enterprise/issues/4002))
- `[Datagrid]` Fixed an issue where select all using keyboard in multiSelect/mixedSelect was not working. ([#3921](https://github.com/infor-design/enterprise/issues/3921))
- `[Datagrid]` Fix a bug with columns with buttons, they had an unneeded animation that caused states to be delayed when painting. ([#3808](https://github.com/infor-design/enterprise/issues/3808))
- `[Datagrid]` Fixed an issue where data was not in sync for row reorder and paging. ([#3749](https://github.com/infor-design/enterprise/issues/3749))
- `[Datagrid]` Fixed an issue where using selectRowsAcrossPages setting the selected rows were reseting by filter, to use this feature you may need to set columnIds in the settings to form whats unique for the row. ([#3601](https://github.com/infor-design/enterprise/issues/3601))
- `[Datagrid]` Fixed an issue where when using the contentTooltip setting on a datagrid on a modal, the column would expand when hovering rows. ([#3541](https://github.com/infor-design/enterprise/issues/3541))
- `[Datagrid]` Fixed an issue the arrow on tooltips flowed in the wrong direction. ([#3854](https://github.com/infor-design/enterprise/issues/3854))
- `[Datagrid]` Fixed an issue where readonly and checkbox cells would show up on the summary row. ([#3862](https://github.com/infor-design/enterprise/issues/3862))
- `[Datagrid]` Fixed an issue where text in nested objects where not encoded correctly. ([#4058](https://github.com/infor-design/enterprise/issues/3862))
- `[Datagrid]` Fixed an issue where text editor style editors are not saved properly. ([#4058](https://github.com/infor-design/enterprise/issues/4058))
- `[Datagrid]` Fixed an issue where checkboxes in an expandable area could not be checked. ([#4062](https://github.com/infor-design/enterprise/issues/4062))
- `[Datagrid]` Fix a bug where multiselect checkboxes were misaligned in a modal. ([#4086](https://github.com/infor-design/enterprise/issues/4086))
- `[Datepicker]` Fixed an issue where some languages like fr-CA and pt-BR (that are languages in a non default locale), would error when opening the picker. ([#4035](https://github.com/infor-design/enterprise/issues/4035))
- `[Datepicker]` Fixed an issue where change did not fire when rangeselecting the same day. ([#4075](https://github.com/infor-design/enterprise/issues/4075))
- `[Datepicker]` Fixed an issue where change did not fire when selecting today after having a cleared value in the field. ([#853](https://github.com/infor-design/enterprise-ng/issues/853))
- `[Dropdown]` Changed the keyboard dropdown so it will select the active item when tabbing out. ([#3028](https://github.com/infor-design/enterprise/issues/3028))
- `[Dropdown]` Fixed an issue where the search field does not stay in the initial position. ([#2659](https://github.com/infor-design/enterprise/issues/2659))
- `[Dropdown]` Fixed an issue where the search field does not stay in the initial position. ([#2659](https://github.com/infor-design/enterprise/issues/2659))
- `[Editor]` Fixed missing tooltips. ([#issues](https://github.com/infor-design/enterprise/issues/issues))
- `[Field Options]` Fixed an issue where the focus style was not aligning. ([#3628](https://github.com/infor-design/enterprise/issues/3628))
- `[Hierarchy]` Fixed an issue selection causes tab selection to be removed. ([#3597](https://github.com/infor-design/enterprise/issues/3597))
- `[Icons]` Fixed an issue with the amend icon in uplift theme. The meaning was lost on a design change and it has been updated. ([#3613](https://github.com/infor-design/enterprise/issues/3613))
- `[Locale]` Changed results text to lower case. ([#3974](https://github.com/infor-design/enterprise/issues/3974))
- `[Locale]` Fixed abbreviated chinese month translations. ([#4034](https://github.com/infor-design/enterprise/issues/4034))
- `[Lookup]` Fixed an issue in the min width examples that showed up in Safari only. ([#3949](https://github.com/infor-design/enterprise/issues/3949))
- `[Lookup]` Added example page for server side keyword search. ([#2806](https://github.com/infor-design/enterprise/issues/2806))
- `[Lookup]` Fixed a bug that the required validation would not reset from empty in certain cases. ([#810](https://github.com/infor-design/enterprise-ng/issues/810))
- `[Lookup]` Fixed an issue in the min width examples that showed up in Safari only. ([#3949](https://github.com/infor-design/enterprise/issues/3949))
- `[Popover]` Corrected the tabindex order of Popover elements when the Popover is contained within a Modal. ([#3644](https://github.com/infor-design/enterprise/issues/3644))
- `[Mask]` Fixed issue where languages with `,` as decimal were causing the fields to only show `.` instead of the actual characters that were input. ([#3933](https://github.com/infor-design/enterprise/issues/3933))
- `[Multiselect]` Fixed a bug that would incorrectly cause both text and tags to be rendered on the page when using the Select All checkbox. ([#3767](https://github.com/infor-design/enterprise/issues/3767))
- `[Multiselect]` When using the `showSelectAll` setting, if no selectable options are present, the Select All checkbox will now remain hidden and unusable. ([#3777](https://github.com/infor-design/enterprise/issues/3777))
- `[Multiselect]` Changed "Select All" checkbox's default behavior to only select items that match the current search filter, if a search filter is present.  The original filter behavior is available by setting `selectAllFilterOnly` to false. ([#3845](https://github.com/infor-design/enterprise/issues/3845))
- `[Textarea]` Added tests to show that the textarea count text is translated. ([#3807](https://github.com/infor-design/enterprise/issues/3807))
- `[Tooltip]` Fixed tooltip behavior so clicking and mousing out will not show the tooltip and fixed tooltip delay. ([#4050](https://github.com/infor-design/enterprise/issues/#4050))
- `[Tree]` Fixed an issue where previous text selection was not clearing after clicked to any tree-node. ([#3794](https://github.com/infor-design/enterprise/issues/3794))

(75 Issues Solved This Release, Backlog Enterprise 235, Backlog Ng 62, 1071 Functional Tests, 1448 e2e Tests)

## v4.29.0

### v4.29.0 Announcements

- `[General]` Heads Up that effective October 31, 2020 we will no longer support IE 11. Until that date we will test IE 11 but only critical issues will be fixed. See the linked issue for more details. ([#3756](https://github.com/infor-design/enterprise/issues/3756))

### v4.29.0 Features

- `[Accordion]` Added the ability to call collapse and expand with a header ID. ([#783](https://github.com/infor-design/enterprise-ng/issues/783))
- `[Lookup]` Added a tooltip functionality when the data is overflowed. ([#3703](https://github.com/infor-design/enterprise/issues/3703))
- `[Lookup]` Added a clear (x icon) button to clear the field. ([#740](https://github.com/infor-design/enterprise/issues/740))
- `[Lookup]` Added a clear (x icon) button and apply button inside of modal so there are now two options to clear the field. ([#2507](https://github.com/infor-design/enterprise/issues/2507))
- `[Lookup]` Fixed a bug where validation did not work if the lookup is non-editable (select only). ([#3950](https://github.com/infor-design/enterprise/issues/3950))
- `[Multiselect]` Moved the functionality for displaying the Multiselect List's searchfield underneath/above the pseudo element into a configurable setting. ([#3864](https://github.com/infor-design/enterprise/issues/3864))
- `[Popdown]` Fixed some integration problems with nested Lookups that were causing closing to happen prematurely. ([ng#760](https://github.com/infor-design/enterprise-ng/issues/760))
- `[Slider]` Added the ability to set position of the tooltip. ([#3746](https://github.com/infor-design/enterprise/issues/3746))
- `[Toast]` Added the ability to dismiss toasts via keyboard. ([#3521](https://github.com/infor-design/enterprise/issues/3521))
- `[Homepage]` Homepage edit events (resize, reorder, remove widgets) now fire on widget elements too ([#3679](https://github.com/infor-design/enterprise/issues/3679))

### v4.29.0 Fixes

- `[About]` Fixed a bug where About dialogs disappeared when being closed by the Modal Manager API. ([#3898](https://github.com/infor-design/enterprise/issues/3898))
- `[Application Menu]` Fixed personalization regressions on Soho theme ([#3704](github.com/infor-design/enterprise/issues/3704))
- `[General]` We Updated a lot of development dependencies. Most important things to note are: we now support node 12 for development and this is recommended, from tests 13 will also work. Node 14 will not work. We updated jQuery to 3.5.1 as a client side dependency and d3 to 5.16.0. If copying files from the `dist` folder note that the d3 file is called d3.v5.js. ([#1690](https://github.com/infor-design/enterprise/issues/1690))
- `[Bar Chart]` Fixed an issue where height was not calculating properly when used other elements along content container. ([#2670](https://github.com/infor-design/enterprise/issues/2670))
- `[Application Menu]` - Made it possible for App Menu Toolbars to dismiss the menu when the `dismissOnClickMobile` setting is true. ([#2831](https://github.com/infor-design/enterprise/issues/2831))
- `[Calendar/Weekview/Monthview]` Added more docs and exposed them on the design site. ([#3575](https://github.com/infor-design/enterprise/issues/3758))
- `[Checkbox]` Fixed an issue where the error icon was inconsistent between subtle and vibrant themes. ([#3575](https://github.com/infor-design/enterprise/issues/3575))
- `[Column Chart]` Fixed an issue where height was not calculating properly when used other elements along content container. ([#2670](https://github.com/infor-design/enterprise/issues/2670))
- `[Datagrid]` Fixed an issue where blank tooltip was showing when use Alert Formatter and no text. ([#2852](https://github.com/infor-design/enterprise/issues/2852))
- `[Datagrid]` Fixed a bug where the datagrid had blocked the clicking of buttons in an empty message area. ([#3922](https://github.com/infor-design/enterprise/issues/3922))
- `[Datagrid]` Fixed an issue where keyword search results were breaking the html markup for icons and badges. ([#3855](https://github.com/infor-design/enterprise/issues/3855))
- `[Datagrid]` Fixed an issue where keyword search results were breaking the html markup for hyperlink. ([#3731](https://github.com/infor-design/enterprise/issues/3731))
- `[Datagrid]` Fixed an issue where keyword search results were not showing for paging, if searched from other than 1st page it came blank table. ([#3629](https://github.com/infor-design/enterprise/issues/3629))
- `[Datagrid]` Fixed an issue where contents filtertype was not working on example page. ([#2887](https://github.com/infor-design/enterprise/issues/2887))
- `[Datagrid]` Fixed a bug in some themes, where the multi line cell would not be lined up correctly with a single line of data. ([#2703](https://github.com/infor-design/enterprise/issues/2703))
- `[Datagrid]` Fixed visibility of sort icons when toggling and when the column is in active. ([#3692](https://github.com/infor-design/enterprise/issues/3692))
- `[Datagrid]` Fixed a bug where the data passed to resultsText was incorrect in the case of reseting a filter. ([#2177](https://github.com/infor-design/enterprise/issues/2177))
- `[Datagrid/General]` Fixed an additional bug where when loading the datagrid with a columns object that contain recursive objects the grid would crash in saveColumns. [3759](https://github.com/infor-design/enterprise/issues/3759))
- `[Datepicker]` Fixed a bug where the modal would take aspects of the personalize colors by mistake. ([#3997](https://github.com/infor-design/enterprise/issues/3997))
- `[Dropdown]` Fixed tooltip content gets cut off inside of modal. ([#3106](https://github.com/infor-design/enterprise/issues/3106))
- `[DemoApp]` Fixed an issue with some pages in the design site where the did not have a height. ([#878](https://github.com/infor-design/website/issues/878))
- `[Fonts]` A note that the Source Sans Pro font thats used in the new theme and served at google fonts, now have a fix for the issue that capitalized letters and numbers had different heights. You may need to release any special caching. ([#1789](https://github.com/infor-design/enterprise/issues/1789))
- `[Form]` Fix broken links in the form readme file. ([#818](https://github.com/infor-design/website/issues/818))
- `[Line Chart]` Fixed an issue where height was not calculating properly when used other elements along content container. ([#2670](https://github.com/infor-design/enterprise/issues/2670))
- `[Locale]` Fixed the es-419 date time value, as it was incorrectly using the medium length date format. ([#3830](https://github.com/infor-design/enterprise/issues/3830))
- `[Modal]` Fixed the inconsistencies of spacing on required fields. ([#3587](https://github.com/infor-design/enterprise/issues/3587))
- `[Modal]` Fixed a bug where the title would overflow too soon. ([#3996](https://github.com/infor-design/enterprise/issues/3996))
- `[Multiselect]` Added ability to detect selected items from incoming data via `callSource()`. ([#2656](https://github.com/infor-design/enterprise/issues/2656))
- `[Multiselect]` Added support to api settings to `allTextString` and `selectedTextString` for custom headers. ([#3554](https://github.com/infor-design/enterprise/issues/3554))
- `[Pie Chart]` Fixed an issue where height was not calculating properly when used other elements along content container. ([#2670](https://github.com/infor-design/enterprise/issues/2670))
- `[Pie]` Fixed an issue where rounds decimal places for percent values were not working. ([#3599](https://github.com/infor-design/enterprise/issues/3599))
- `[Pie/Donut]` Fixed an issue where placing legend on bottom was not working for Homepage widget/Cards. ([#3560](https://github.com/infor-design/enterprise/issues/3560))
- `[Pager]` Reduced the space between buttons. ([#1942](https://github.com/infor-design/enterprise/issues/1942))
- `[Popupmenu]` Fixed an issue the shortcut text leaves gap when no icons are present. ([#3849](https://github.com/infor-design/enterprise/issues/3849))
- `[Tabs]` Fixed info and alert icons alignment on tabs and inside of modal. ([#2695](https://github.com/infor-design/enterprise/issues/2695))
- `[Tabs]` Fixes an issue where the search bar background color was going to transparent on smaller breakpoints. ([#3871](https://github.com/infor-design/enterprise/issues/3871))
- `[Notification]` Fixed an issue where the icons were lagging in the animation. ([#2099](https://github.com/infor-design/enterprise/issues/2099))
- `[Tree]` Fixed an issue where data was not in sync for children property. ([#1690](https://github.com/infor-design/enterprise/issues/1690))
- `[Splitter]` Fixed an issue the drag handle characters render incorrectly. ([#1458](https://github.com/infor-design/enterprise/issues/1458))
- `[Splitter]` Fixed an issue where dragging for RTL direction was not working. ([#1813](https://github.com/infor-design/enterprise/issues/1813))
- `[Spinbox]` Fixed an issue where a two or more digit min value would make it difficult to type in the spinbox. To fix this the values will only be validated on blur by default. ([#3909](https://github.com/infor-design/enterprise/issues/3909))
- `[Spinbox]` Fixed an issue where the number mask did not match the max value of the spinbox. ([#3939](https://github.com/infor-design/enterprise/issues/3939))
- `[Slider]` Improved the sliding so that decimal values would not trigger the change event. ([#787](https://github.com/infor-design/enterprise-ng/issues/787))
- `[Slider]` Reduced the number of change events that fire while sliding. ([#788](https://github.com/infor-design/enterprise-ng/issues/788))
- `[Swaplist]` Fixed an issue where dragging items more than once was not working on Android or iOS devices. ([#1423](https://github.com/infor-design/enterprise/issues/1423))
- `[Tree]` Fixed an issue where tree could not be expanded when using multiselect mode in IE 11. ([#3936](https://github.com/infor-design/enterprise/issues/3936))
- `[Tabs]` Fixed an issue where calling destroy did not remove the add tab button. ([#1439](https://github.com/infor-design/enterprise/issues/1439))
- `[Vertical Tabs]` Made personalization possible. ([#3029](https://github.com/infor-design/enterprise/issues/3029))

(64 Issues Solved This Release, Backlog Enterprise 248, Backlog Ng 69, 1149 Functional Tests, 1404 e2e Tests)

## v4.28.5

### v4.28.5 Fixes

- `[Datepicker]` Fixed an issue where change events did not fire consistently. ([#4087](https://github.com/infor-design/enterprise/issues/4087))

## v4.28.4

### v4.28.4 Fixes

- `[Datagrid]` Fixed an issue where checkboxes in an expandable area could not be checked. ([#4062](https://github.com/infor-design/enterprise/issues/4062))

## v4.28.3

### v4.28.3 Fixes

- `[Datepicker]` Fixed an issue where change did not fire when rangeselecting the same day. ([#4075](https://github.com/infor-design/enterprise/issues/4075))
- `[Datepicker]` Fixed an issue where change did not fire when selecting today after having a cleared value in the field. ([#853](https://github.com/infor-design/enterprise-ng/issues/853))

## v4.28.2

### v4.28.2 Fixes

- `[Splitter]` Fixed an issue where the splitter would remove the modal overlay in some cases. ([#3982](https://github.com/infor-design/enterprise/issues/3982))

## v4.28.1

### v4.28.1 Fixes

- `[Datagrid]` Fixed a bug where the datagrid had blocked the clicking of buttons in an empty message area. ([#3922](https://github.com/infor-design/enterprise/issues/3922))
- `[Datagrid]` Added ability to set the datagrid emptymessage as primary. ([#3922](https://github.com/infor-design/enterprise/issues/3922))

## v4.28.0

### v4.28.0 Important Changes

- `[Pager]` The Deprecated `pager` getter method was removed. Use `pagerAPI` instead for the same thing if accessing this internal object directly. ([#3759](https://github.com/infor-design/enterprise/issues/3759))

### v4.28.0 Features

- `[Bar Chart]` Added support to ellipsis for yaxis labels. ([#3702](https://github.com/infor-design/enterprise/issues/3702))
- `[Contextmenu]` Added support for shortcut display in menus. ([#3490](https://github.com/infor-design/enterprise/issues/3490))
- `[Datepicker]` Added support for custom api callback to disable passed dates and to disable dates by years. ([#3462](https://github.com/infor-design/enterprise/issues/3462))
- `[Datagrid]` Added and fixed up datagrid grouping aggregators. There is now aggregators for avg, count, list, max, min and sum. In addition null and undefined data will not cause issues. ([#3752](https://github.com/infor-design/enterprise/issues/3752))
- `[Error Page]` Added a new example showing a static error page. For example for a 404 page or generic error. ([#281](https://github.com/infor-design/design-system/issues/281))
- `[FileUploadAdvanced]` Added support to api settings `maxFiles` to limit number of uploads. ([#3512](https://github.com/infor-design/enterprise/issues/3512))
- `[FileUploadAdvanced]` Added support to fire event `fileremoved` for attached file removed. ([#3548](https://github.com/infor-design/enterprise/issues/3548))
- `[Line Chart]` Added support to ellipsis for yaxis labels. ([#3702](https://github.com/infor-design/enterprise/issues/3702))
- `[Modal]` Improved handling of multiple Modal windows stemming from a single trigger element. ([ng#705](https://github.com/infor-design/enterprise-ng/issues/705))

### v4.28.0 Fixes

- `[Accordion]` Fixed a regression where updating individual headers within an Accordion was no longer working ([#3826](https://github.com/infor-design/enterprise/issues/3070))
- `[Application Menu]` Fixed the icons on breaking apart it's appearance when zooming out the browser in IE11, uplift theme. ([#3070](https://github.com/infor-design/enterprise/issues/3070))
- `[Application Menu]` Fixed misalignment/size of bullet icons in the accordion on Android devices. ([#1429](http://localhost:4000/components/applicationmenu/test-six-levels.html))
- `[Application Menu]` Add keyboard support for closing Role Switcher panel ([#3477](https://github.com/infor-design/enterprise/issues/3477))
- `[Autocomplete]` Added a check to prevent the autocomplete from incorrectly stealing form focus, by checking for inner focus before opening a list on typeahead. ([#3639](https://github.com/infor-design/enterprise/issues/3070))
- `[Autocomplete]` Fixed an issue where an change event was not firing when selecting from the menu. ([#804](https://github.com/infor-design/enterprise/issues/804))
- `[Bubble Chart]` Fixed an issue where an extra axis line was shown when using the domain formatter. ([#501](https://github.com/infor-design/enterprise/issues/501))
- `[Bullet Chart]` Added support to format ranges and difference values. ([#3447](https://github.com/infor-design/enterprise/issues/3447))
- `[Button]` Fixed the button disabled method to no longer use class `is-disabled`. ([#3447](https://github.com/infor-design/enterprise-ng/issues/799))
- `[Charts]` Fixed an issue where selected items were being deselected after resizing the page. ([#323](https://github.com/infor-design/enterprise/issues/323))
- `[Colorpicker]` Fixed an issue where the color swatches shift when the colorpicker has a scrollbar. ([#2266](https://github.com/infor-design/enterprise/issues/2266))
- `[Custom Builds]` Fixed issues related to custom building Datagrid. ([#3784](https://github.com/infor-design/enterprise/issues/3784))
- `[Custom Builds]` Fixed issues related to custom building Locale. ([#3839](https://github.com/infor-design/enterprise/issues/3839))
- `[Custom Builds]` Fixed issues related to custom building Modal. ([#3822](https://github.com/infor-design/enterprise/issues/3822))
- `[Datagrid]` Fixed an issue where row data was not available for serializer with Treegrid. ([#3663](https://github.com/infor-design/enterprise/issues/3724))
- `[ContextualActionPanel]` Fixed an issue where toolbars in CAP are not torn down on destroy. ([#3785](https://github.com/infor-design/enterprise/issues/3785))
- `[ContextualActionPanel]` Fixed an issue where nested caps or closing and reopening caps would not work. ([#801](https://github.com/infor-design/enterprise-ng/issues/801))
- `[Datagrid]` Fixed a css issue in dark uplift mode where the group row lines were not visible. ([#3649](https://github.com/infor-design/enterprise/issues/3649))
- `[Datagrid]` Fixed some styling issues in alerts and tags, and made clickable tags available in the formatter. ([#3631](https://github.com/infor-design/enterprise/issues/3631))
- `[Datagrid]` Fixed a css issue in dark uplift mode where the group row lines were not visible . ([#3649](https://github.com/infor-design/enterprise/issues/3649))
- `[Datagrid]` Fixed lookup modal title to be visible and adjust the position to make it centered. ([#3635](https://github.com/infor-design/enterprise/issues/3635))
- `[Datagrid]` Fixed an issue where selected rows are not reset when calling loadData. ([#3718](https://github.com/infor-design/enterprise/issues/3718))
- `[Datagrid]` Fixed an issue where if using grouping totals and hiding and showing columns the page is not refreshed properly. ([#2564](https://github.com/infor-design/enterprise/issues/2564)
- `[Datagrid]` Fixed an issue the selected row header icon is the wrong state when using allowSelectAcrossPages. ([#3043](https://github.com/infor-design/enterprise/issues/3043)
- `[Datagrid]` Improved the `datagrid-default-modal-width` concept if setting a modal datagrid default with so it works on any parent. [3562](https://github.com/infor-design/enterprise/issues/3562))
- `[Datagrid]` Fixed a bug in the indeterminate paging example, that the select checkbox would not work and be out of sync when changing pages. [2230](https://github.com/infor-design/enterprise/issues/2230))
- `[Datagrid]` Fixed a bug when resizing the first column of the center pane when using frozen columns, the resize would jump out the size of the frozen section. [3741](https://github.com/infor-design/enterprise/issues/3741))
- `[Datagrid]` Fixed an issue where the filter condition leaves two selected if you just reorder. ([#3779](https://github.com/infor-design/enterprise/issues/3779))
- `[Datagrid/General]` Fixed a bug where when loading the datagrid with a columns object that contain recursive objects the grid would crash. [3759](https://github.com/infor-design/enterprise/issues/3759))
- `[Datagrid/Hyperlink]` Fixed layout issues with links in right text align mode. To do this refactored links to not use a psuedo element for the focus style. ([#3680](https://github.com/infor-design/enterprise/issues/3680))
- `[Datepicker]` Fixed a bug where for some locales like `af-ZA` and `fi_FI` with dots in the day periods, setting 24 hr time to AM did not work. [3750](https://github.com/infor-design/enterprise/issues/3750))
- `[Datepicker]` Fixed a bug where date picker erred on arabic dates. [3804](https://github.com/infor-design/enterprise/issues/3804))
- `[Datepicker]` Fixed a bug where date picker could not change arabic dates. [3819](https://github.com/infor-design/enterprise/issues/3819))
- `[Datepicker]` Fixed a bug the month only picker would error the second time opened. [3817](https://github.com/infor-design/enterprise/issues/3817))
- `[Datepicker]` Added fix for dates with month and day only format where day is first, this was incorrectly validating as invalid. ([#3833](https://github.com/infor-design/enterprise/issues/3833))
- `[Demoapp]` Fixed incorrect directory list hyperlinks in listview and listbuilder components. ([1783](https://github.com/infor-design/enterprise/issues/1783))
- `[Demoapp]` Did cleanup on the icons and patterns links. ([3790](https://github.com/infor-design/enterprise/issues/3790))
- `[Demoapp]` When deployed on a proxy the icons page would not change contents when changing theme. ([3790](https://github.com/infor-design/enterprise/issues/3790))
- `[Dropdown]` Fixed an issue that Dropdown did not close when scrolling in some nested containers. ([#3436](https://github.com/infor-design/enterprise/issues/3436))
- `[EmptyMessage]` Updated the text to be more subtle. ([#3476](https://github.com/infor-design/enterprise/issues/3476))
- `[Fieldset]` Fixed fieldset text data overlapping in compact mode on mobile view. ([#3627](https://github.com/infor-design/enterprise/issues/3627))
- `[General]` Added a number of small accessibility fixes base on older testing feedback. ([#1539](https://github.com/infor-design/enterprise/issues/1539))
- `[Hierarchy]` Added support for separators in the actions menu on a hierarchy leaf. ([#3636](https://github.com/infor-design/enterprise/issues/3636))
- `[Hierarchy]` Fixed an issue where clicking the "More Actions" menu trigger wouldn't open the menu anymore. ([#3873](https://github.com/infor-design/enterprise/issues/3873))
- `[Lookup]` Fixed an issue where `keywordFilter: true` and `filterable: true` used together cause the lookup modal to break. ([#3772](https://github.com/infor-design/enterprise/issues/3772))
- `[Masthead]` Fixed layout and color issues in uplift theme. ([#3526](https://github.com/infor-design/enterprise/issues/3526))
- `[Modal]` Fixed modal title to a two line with ellipsis when it's too long. ([#3479](https://github.com/infor-design/enterprise/issues/3479))
- `[Multiselect]` Fixed tags dismiss button on mobile devices. ([#3640](https://github.com/infor-design/enterprise/issues/3640))
- `[Icons]` Added new locked/unlocked icons in ids-identity [#3732](https://github.com/infor-design/enterprise/issues/3732)
- `[Radar Chart]` Fixed an issue where labels were cutoff at desktop view. ([#3510](https://github.com/infor-design/enterprise/issues/3510))
- `[Splitter]` Fixed an issue where collapse button was misaligned. ([#3825](https://github.com/infor-design/enterprise/issues/3825))
- `[Swaplist]` Fixed disabled swap buttons color in dark variant subtle theme. ([#3709](https://github.com/infor-design/enterprise/issues/3709))
- `[Utils]` Exposed `Soho.utils.isInViewport(elem)` for external use. ([#3436](https://github.com/infor-design/enterprise/issues/3436))
- `[Toolbar]` Improved the placeholder text color to be more visible in uplift (dark variant). ([#3727](https://github.com/infor-design/enterprise/issues/3727))
- `[Tree]` Fixed an issue where use `UpdateNode()` method the data was not sync. ([#3724](https://github.com/infor-design/enterprise/issues/3724))

(71 Issues Solved This Release, Backlog Enterprise 260, Backlog Ng 82, 1048 Functional Tests, 1370 e2e Tests)

## v4.27.4

### v4.27.4 Fixes

`[Button]` Fixed the button disabled method to no longer use class `is-disabled`. ([#3447](https://github.com/infor-design/enterprise-ng/issues/801))
`[Button]` Fixed a regression where some buttons would get a 100% width on mobile. ([#801](https://github.com/infor-design/enterprise-ng/issues/801))

## v4.27.3

### v4.27.3 Fixes

- `[Datagrid]` Fixed a bug in the indeterminate paging example, that the select checkbox would not work and be out of sync when changing pages. [2230](https://github.com/infor-design/enterprise/issues/2230))

## v4.27.2

### v4.27.2 Fixes

- `[Datagrid]` Fixed an issue in datagrid frozen columns, actions that re-render like sorting may cause rendering issues. ([#3735](https://github.com/infor-design/enterprise/issues/3735))
- `[Datagrid]` Fixed an issue in lookup datagrid editors that clicking a trigger in the cell would commit the cell causing editing not to work in some cases. ([#785](https://github.com/infor-design/enterprise-ng/issues/785))

## v4.27.1

### v4.27.1 Fixes

- `[Icons]` Added a fix to support both `href` and `xlink:href` in icons. ([#3734](https://github.com/infor-design/enterprise/issues/3734))

## v4.27.0

### v4.27.0 Important Changes

- `[Hierarchy]` Removed the following deprecated options `paging: <bool>` and `mobileView: <bool>`. Instead use `layout='paging'` or `layout='mobile-only'`.
- `[Icons]` Changed the svg icons to use `href` instead of deprecated `xlink:href`. This isnt a breaking change either will work but `href` works better with Ivy in Angular. ([#3611](https://github.com/infor-design/enterprise/issues/3611))

### v4.27.0 Features

- `[Button]` Add `toData()` and related API for programmatically handling control of buttons. ([ng#467](https://github.com/infor-design/enterprise-ng/issues/467))
- `[Calendar]` Enhanced the look and feel of monthview calendar by displaying legend and calendar event on mobile view. ([#925](https://github.com/infor-design/enterprise/issues/925))
- `[Modal]` Created API for controlling the Modal ButtonSet. ([ng#467](https://github.com/infor-design/enterprise-ng/issues/467))
- `[Datagrid]` Added support for api setting on expand and collapse children. ([#3274](https://github.com/infor-design/enterprise/issues/3274))
- `[Datagrid]` Updated the fixedRowHeight setting to accept `auto` as an option. This will calculate the row height for all frozenRows section. If you have a lot of rows this may be slow so a number is preferred. ([#3374](https://github.com/infor-design/enterprise/issues/3374))
- `[Editor]` Added an option to set the height of the editor in `rows`. If you set this the estimated number for rows can be specified for the source and html pane. It will scroll after that. ([#3688](https://github.com/infor-design/enterprise/issues/3688))
- `[Homepage]` Added support for reordering, resizing, and removing widgets by enabling edit mode on the homepage component. ([#3531](https://github.com/infor-design/enterprise/issues/3531))

### v4.27.0 Fixes

- `[Accordion]` Removed stoppage of event propagation when accordion headers are clicked, in order to allow external click event listeners to propagate. ([ng#321](https://github.com/infor-design/enterprise-ng/issues/321))
- `[Bar Chart]` Fixed an issue where chart was not resizing on homepage widget resize. ([#2669](https://github.com/infor-design/enterprise/issues/2669))
- `[Blockgrid]` Fixed an issue where there was no index if the data is empty, and removed deprecated internal calls. ([#748](https://github.com/infor-design/enterprise-ng/issues/748))
- `[Busy Indicator]` Fixed an issue where it throws an error when a display delay, the busy-indicator parent removed and added via ngIf before the busyindicator shown. ([#703](https://github.com/infor-design/enterprise-ng/issues/703))
- `[Busy Indicator]` Fixed an issue where the overlay would close when closing the Modal. ([#3424](https://github.com/infor-design/enterprise/issues/3424))
- `[Busy Indicator]` Fixed an issue where position was not aligning. ([#3341](https://github.com/infor-design/enterprise/issues/3341))
- `[Colorpicker]` Fixed the dropdown icon position is too close to the right edge of the field. ([#3508](https://github.com/infor-design/enterprise/issues/3508))
- `[Contextual Action Panel]` Fixed misaligned search icon in uplift theme. ([#3630](https://github.com/infor-design/enterprise/issues/3630))
- `[Contextual Action Panel]` Fixed close icon button in getting cut off on mobile view ([#3586](https://github.com/infor-design/enterprise/issues/3586))
- `[Datagrid]` Fixed an issue where lookup editor was removing all characters following and including the '|' pipe character. ([#3556](https://github.com/infor-design/enterprise/issues/3556))
- `[Datagrid]` Fixed an issue where date range filter was unable to filter data. ([#3503](https://github.com/infor-design/enterprise/issues/3503))
- `[Datagrid]` Fixed a bug where datagrid tree would have very big text in the tree nodes on IOS. ([#3347](https://github.com/infor-design/enterprise/issues/3347))
- `[Datagrid]` Fixed a focus trap issue when using actionable mode, tab will now move up and down rows. ([#2399](https://github.com/infor-design/enterprise/issues/2399))
- `[Datagrid]` Fixed a bug when setting the UI indicator with `setSortIndicator` then it would take two clicks to sort the inverse direction. ([#3391](https://github.com/infor-design/enterprise/issues/3391))
- `[Datagrid]` Fixed an issue where date range filter was not working. ([#3337](https://github.com/infor-design/enterprise/issues/3337))
- `[Datagrid]` Fixed a bug when combining multiselect and expandable rows. If using the shift key to select multiple rows the selection would include incorrect rows. ([#2302](https://github.com/infor-design/enterprise/issues/2302))
- `[Datagrid]` Added support for dragging and reordering columns in RTL and some minor style cleanup with dragging to reorder. ([#3552](https://github.com/infor-design/enterprise/issues/3552))
- `[Datagrid]` Fixed an issue that the click event did not show the item data when the keyboard is used. ([#3645](https://github.com/infor-design/enterprise/issues/3645))
- `[Datagrid]` Fixed an issue where datagrid tree did not show empty messages. ([#3642](https://github.com/infor-design/enterprise/issues/3642))
- `[Datagrid]` Fixed an issue where grouped rows did not render when combined with frozen columns. ([#3367](https://github.com/infor-design/enterprise/issues/3367))
- `[Datagrid]` Fixed an issue where the overlay was closing after close Modal. ([#735](https://github.com/infor-design/enterprise-ng/issues/735))
- `[Datagrid]` Fixed a misaligned drag and drop column icon on IE 11. ([#3648](https://github.com/infor-design/enterprise/issues/3648))
- `[Datagrid]` Fixed an issue when using the colspan column option along with frozenColumns. ([#3416](https://github.com/infor-design/enterprise/issues/3416))
- `[Datagrid]` Fixed an issue where the empty message might still show if the amount of rows do not fill the page. ([#3697](https://github.com/infor-design/enterprise/issues/3697))
- `[Datepicker]` Fixed popover height and datepicker layout on mobile view. ([#2569](https://github.com/infor-design/enterprise/issues/3569))
- `[Datepicker]` Fixed an issue where date range with minimum range was not working. ([#3268](https://github.com/infor-design/enterprise/issues/3268))
- `[Datepicker]` Fixed an issue where date range was reverting to initial values after clearing. ([#1306](https://github.com/infor-design/enterprise/issues/1306))
- `[Datepicker]` Fixed an issue where dates would be invalid in ko-KO locale. ([#3470](https://github.com/infor-design/enterprise/issues/3470))
- `[Datepicker]` Fixed an issue where dates would be invalid in zh-TW locale. ([#3473](https://github.com/infor-design/enterprise/issues/3473))
- `[Datepicker]` Fixed an issue where AM/PM could not be set in hi-IN locale. ([#3474](https://github.com/infor-design/enterprise/issues/3474))
- `[Datepicker]` Fixed an issue where change would fire twice or when the value is still blank. ([#3423](https://github.com/infor-design/enterprise/issues/3423))
- `[Datepicker]` Fixed an issue where time would be reset to 12:00 AM when setting the time and clicking today. ([#3202](https://github.com/infor-design/enterprise/issues/3202))
- `[Dropdown]` Fixed a bug where it was not possible for Dropdowns in certain scrollable Modal regions to close on scroll. ([#2650](https://github.com/infor-design/enterprise/issues/2650))
- `[Dropdown]` Fixed a bug that dropdowns are in the wrong position if flowing up and other minor cases. ([#2068](https://github.com/infor-design/enterprise/issues/2068))
- `[Dropdown]` Fixed alignment when using dropdown in compound field. ([#3647](https://github.com/infor-design/enterprise/issues/3647))
- `[Editor]` Added ui updates to the toolbar in uplift (vibrant mode) and minor style fixes. ([#3577](https://github.com/infor-design/enterprise/issues/3577))
- `[Editor]` Added fixes to reseting the dirty indicator when used in an editor. ([#3662](https://github.com/infor-design/enterprise/issues/3662))
- `[Editor]` Fixed a width change when toggle source view when the editor is on a modal, this is also based on UI feedback that the switch was confusing, so we now disable the buttons. ([#3594](https://github.com/infor-design/enterprise/issues/3594))
- `[Editor]` Fixed an issue where bullet and number lists could not be converted to headings and regular text with the font picker. ([#2679](https://github.com/infor-design/enterprise/issues/2679))
- `[Editor]` Fixed an issue where some settings like bold and italics would not be reset consistently when applying headings and regular text with the font picker. ([#2256](https://github.com/infor-design/enterprise/issues/2256))
- `[Editor]` Fixed an issue where the dirty events did not fire changing the source view. ([#3598](https://github.com/infor-design/enterprise/issues/3598))
- `[Editor]` Adding missing bottom spacing under heading elements. ([#3288](https://github.com/infor-design/enterprise/issues/3288))
- `[Field Filter]` Fixed an issue where switching to In Range filter type with a value in the field was causing an error. ([#3515](https://github.com/infor-design/enterprise/issues/3515))
- `[Editor]` Added a font color for rest/none swatch. ([#2035](https://github.com/infor-design/enterprise/issues/2035))
- `[Field Filter]` Fixed an issue where switching to In Range filter type with a value in the field was causing an error. ([#3515](https://github.com/infor-design/enterprise/issues/3515))
- `[Field Filter]` Fixed an issue where date range was not working after using other filter. ([#2764](https://github.com/infor-design/enterprise/issues/2764))
- `[Field Filter]` Fixed an issue where stray text would be shown if the filters are hidden and then shown later. ([#3687](https://github.com/infor-design/enterprise/issues/3687))
- `[Line Chart]` Fixed an issue where x-axis labels were overlapping for small viewport on homepage widget. ([#2674](https://github.com/infor-design/enterprise/issues/2674))
- `[Lookup]` Fixed an issue where selected values were clearing when use server side data. ([#588](https://github.com/infor-design/enterprise-ng/issues/588))
- `[Locale]` Added missing Afrikaans translations. ([#3685](https://github.com/infor-design/enterprise/issues/3685))
- `[Masthead]` Fixed layout and color issues in uplift theme. ([#3526](https://github.com/infor-design/enterprise/issues/3526))
- `[Modal]` Fixed an iOS bug where after opening several Modals/Messages, it would occasionally be impossible to scroll a scrollable page area. ([#3389](https://github.com/infor-design/enterprise/issues/3389))
- `[Modal]` Fixed a bug where when iframe elements are present, focus traps could occur and cause focus on elements outside of the Modal, but within the iframe. ([#2287](https://github.com/infor-design/enterprise/issues/2287))
- `[Modal]` Added a check for preventing Tooltips inside a Modal from opening while the Modal is not visible ([#3588](https://github.com/infor-design/enterprise/issues/3588))
- `[Modal]` Fixed dropdown position when the field is required. ([#3482](https://github.com/infor-design/enterprise/issues/3482))
- `[Modal]` Fixed a regression where some Close buttons were not properly closing. ([#3615](https://github.com/infor-design/enterprise/issues/3615))
- `[Process Indicator]` Fixed icons that are not centered inside the circle indicators. ([#3509](https://github.com/infor-design/enterprise/issues/3509))
- `[Personalize]` Fixed an issue that colorschanged events do not fire on when doing a set to default ation. ([#751](https://github.com/infor-design/enterprise-ng/issues/751))
- `[Searchfield]` Correct the background color of toolbar search fields. ([#3527](https://github.com/infor-design/enterprise/issues/3527))
- `[Spinbox]` Corrected an issue in the enable method, where it did not fully remove the readonly state. ([#3527](https://github.com/infor-design/enterprise/issues/3527))
- `[Swaplist]` Fixed an issue where lists were overlapping on uplift theme. ([#3452](https://github.com/infor-design/enterprise/issues/3452))
- `[Tabs]` Fixed the position of error icon too close to the border on focus state. ([#3544](https://github.com/infor-design/enterprise/issues/3544))
- `[Tabs-Vertical]` Fixed an issue where the content cannot scroll on mobile view. ([#3542](https://github.com/infor-design/enterprise/issues/3542))
- `[Tags]` Fixed a regression on Tag Buttons, where they were visually, vertically misaligned with Tag text. ([#3604](https://github.com/infor-design/enterprise/issues/3604))
- `[Week-View]` Changed the look of the week-view and day-view day of the week so its a 3 (or 2) letter abbreviation and emphasizes the date and spans two lines. This makes all the days of the week the same length. ([#3262](https://github.com/infor-design/enterprise/issues/3262))
- `[Validation]` Fixed a bug where addMessage did not add messages to the parent. ([#711](https://github.com/infor-design/enterprise-ng/issues/711))

(87 Issues Solved This Release, Backlog Enterprise 279, Backlog Ng 75, 1033 Functional Tests, 1322 e2e Tests)

## v4.26.2

### v4.26.2 Fixes

- `[Textarea]` Fixed missing text in safari on disabled text areas. ([#3638](https://github.com/infor-design/enterprise/issues/3638))

## v4.26.1

### v4.26.1 Fixes

- `[Demo App]` Fixed the embedded layout to show uplift theme. ([#861](https://github.com/infor-design/website/issues/861))

## v4.26.0

### v4.26.0 Features

- `[Datagrid]` Added support for expandable row to expand across all frozen columns, and fixed span layout issues on the right side frozen columns. ([#2867](https://github.com/infor-design/enterprise/issues/2867))
- `[Datagrid]` Added a new `resizeMode` option that allows you to pick between `flex` and `fit`. `flex` will resize columns independently shifting other columns to fit the table layout if needed. `fit` will resize using the neighbor's column width. This is possible more useful when you have less columns. ([#3251](https://github.com/infor-design/enterprise/issues/3251))
- `[Calendar]` Made the monthview, weekview and calendar work in RTL mode and added official support for UmAlQura calendar. ([#2788](https://github.com/infor-design/enterprise/issues/2788))
- `[Icons]` Added new icons `icon-play, icon-stop, icon-record, icon-pause` for video players. ([#411](https://github.com/infor-design/design-system/issues/411))
- `[Icons]` Added new icons `icon-security-off, icon-security-on` for toggles related to security/secure items. ([#397](https://github.com/infor-design/design-system/issues/397))
- `[Searchfield]` Added a setting that makes it possible to adjust the "collapsed" size of a Toolbar Searchfield to better accommodate some use cases. ([#3296](https://github.com/infor-design/enterprise/issues/3296))

### v4.26.0 Fixes

- `[Application Menu]` Fixed bugs with filtering where it was not possible to have the filter match text within content areas, as well as general expand/collapse bugs with filtering. ([#3131](https://github.com/infor-design/enterprise/issues/3131))
- `[Application Menu]` Fixed overlap button when label is too long, and aligned dropdown icon in application menu uplift theme. ([#3133](https://github.com/infor-design/enterprise/issues/3133))
[Contextual Action Panel] - Fixed shade colors of text and icon buttons in uplift theme high contrast. (#3394)
- `[Accordion]` - Fixed an issue with a missing border on the last element in certain states. ([#3885](https://github.com/infor-design/enterprise/issues/3885))
- `[Calendar]` Fixed issue where on month view in events info `Date` and `Duration` fields were not working with some events and `Duration` field. Now `Duration` field support `Days, Hours and Minutes` text. ([#2777](https://github.com/infor-design/enterprise/issues/2777))
- `[Calendar]` Fixed an issue where link was not working on monthview to switch to day view when clicked on more events on that day. ([#3181](https://github.com/infor-design/enterprise/issues/3181))
- `[Calendar]` Fixed a calendar event where the start date today is not displaying as upcoming event in different timezone. ([#2776](https://github.com/infor-design/enterprise/issues/2776))
- `[Calendar]` Fixed an issue where adding an event was inconsistent in Safari. ([#3079](https://github.com/infor-design/enterprise/issues/3079))
- `[Calendar]` Fixed an issue where any event was not rendering in day and week view. ([#3222](https://github.com/infor-design/enterprise/issues/3222))
- `[Calendar]` Fixed an issue where date selection was not persist when switching from month view to week view to day view. ([#3319](https://github.com/infor-design/enterprise/issues/3319))
- `[Colors]` Fixed an incorrect ruby06 color, and made the background change on theme change now (again). ([#3448](https://github.com/infor-design/enterprise/issues/3448))
- `[Datagrid]` Fixed an issue where focus on reload data was forced to be on active cell. ([#358](https://github.com/infor-design/enterprise-ng/issues/358))
- `[Datagrid]` Fixed RTL issues in the filter row. ([#3517](https://github.com/infor-design/enterprise/issues/3517))
- `[Datagrid]` Improved the column resize behavior in speed and usability with the cursor being more accurate during resize. ([#3251](https://github.com/infor-design/enterprise/issues/3251))
- `[Datagrid]` Improved the column resize behavior to work much better in RTL mode. ([#1924](https://github.com/infor-design/enterprise/issues/1924))
- `[Datagrid]` Fixed a bug where if a filter row column is frozen the mask and editor options would not be applied. ([#2553](https://github.com/infor-design/enterprise-ng/issues/2553))
- `[Datagrid]` Fixed an issue where when using rowTemplate/expandableRows and frozenColumns on both sides the right side did not render properly. ([#2867](https://github.com/infor-design/enterprise/issues/2867))
- `[Datagrid]` Fixed an issue where height was not aligning to expandable row for frozen columns. ([#3516](https://github.com/infor-design/enterprise/issues/3516))
- `[Datagrid]` Fixed hover color should not be similar to alternate rows when hovering in uplift high contrast. ([#3338](https://github.com/infor-design/enterprise/issues/3338))
- `[Datagrid]` Fixed a demo app issue filtering decimal fields in some examples. ([#3351](https://github.com/infor-design/enterprise/issues/3351))
- `[Datagrid]` Fixed an issue where some columns were disappear after resizing the browser or after changing themes. ([#3434](https://github.com/infor-design/enterprise/issues/3434))
- `[Datagrid]` Fixed an issue that the filter row type dropdowns did not close when the grid is scrolled. ([#3216](https://github.com/infor-design/enterprise/issues/3216))
- `[Datagrid]` Added an example showing the configuration needed to filter date time fields on just dates without the time part. ([#2865](https://github.com/infor-design/enterprise/issues/2865))
- `[Datagrid]` Changed the isFilter added value to datasets to a more unique value to avoid clashes. ([#2668](https://github.com/infor-design/enterprise/issues/2668))
- `[Datagrid]` Added a `getDataset` method that will return the current dataset without any added properties. ([#2668](https://github.com/infor-design/enterprise/issues/2668))
- `[Datagrid]` Fixed an issue that when reordering filter columns the filter values would disappear. ([#2565](https://github.com/infor-design/enterprise/issues/2565))
- `[Datagrid]` Fixed an issue that dropdown lists in filter rows did not close when scrolling. ([#2056](https://github.com/infor-design/enterprise/issues/2565))
- `[Datagrid]` Added a `filterType` option to the filter event data so the type can be determined. ([#826](https://github.com/infor-design/enterprise/issues/826))
- `[Datagrid]` Add options to `toolbar.filterRow` so that instead of true/false you can set `showFilter, clearFilter, runFilter` independently. ([#1479](https://github.com/infor-design/enterprise/issues/1479))
- `[Datagrid]` Added fixes to improve the usage of the textarea editor. ([#3417](https://github.com/infor-design/enterprise/issues/3417))
- `[Datagrid]` Fixed an issue where reset to default was not working properly. ([#3487](https://github.com/infor-design/enterprise/issues/3487))
- `[Datepicker]` Fixed an issue where setting date format with comma character was not working. ([#3008](https://github.com/infor-design/enterprise/issues/3008))
- `[Editor]` Made the link and image link fields required on the dialogs. ([#3008](https://github.com/infor-design/enterprise/issues/3008))
- `[Editor]` Fixed an issue where it was possible to clear text and end up with text outside the default paragraph separator. ([#2268](https://github.com/infor-design/enterprise/issues/2268))
- `[Fileupload]` Fixed an issue where tabbing out of a fileupload in was causing the modal dialog to disappear. ([#3458](https://github.com/infor-design/enterprise/issues/3458))
- `[Form Compact Layout]` Added support for `form-compact-layout` the remaining components. ([#3008](https://github.com/infor-design/enterprise/issues/3329))
- `[Dropdown]` Fixed a bug that was causing the `selectValue()` method not to update the visual display of the in-page Dropdown element. ([#3432](https://github.com/infor-design/enterprise/issues/3432))
- `[Forms]` Fixed an issue where radio group was overlapping fields. ([#3466](https://github.com/infor-design/enterprise/issues/3466))
- `[Forms Compact]` Fixed an issue where fileupload was misaligned in RTL mode in uplift theme. ([#3483](https://github.com/infor-design/enterprise/issues/3483))
- `[Icons]` Fixed color inconsistencies of the icons when the fields are in readonly state. ([#3176](https://github.com/infor-design/enterprise/issues/3176))
- `[Input]` Added the ability to line up data labels with inputs by adding class `field-height` to the `data` element and placing it in a responsive grid. ([#987](https://github.com/infor-design/enterprise/issues/987))
- `[Input]` Added the ability to use standalone required spans, this will help on responsive fields if they are cut off. ([#3115](https://github.com/infor-design/enterprise/issues/3115))
- `[Input/Forms]` Added the ability to add a class to rows to align the fields on the bottom, this will line up fields if they have wrapping labels or long labels with required fields. To enable this add class `flex-align-bottom` to the grid `row`. ([#443](https://github.com/infor-design/enterprise/issues/443))
- `[Locale]` Fixed an issue where formatDate() method was not working for es-419. ([#3363](https://github.com/infor-design/enterprise/issues/3363))
- `[Locale]` Fixed an issue where setting language to `nb` would error. ([#3455](https://github.com/infor-design/enterprise/issues/3455))
- `[Locale]` Fixed incorrect time separators in the no, nn, and nn locales. ([#3468](https://github.com/infor-design/enterprise/issues/3468))
- `[Locale]` Added further separation of language from formatting in date oriented components (calendar, datepicker, timepicker ect). [3244](https://github.com/infor-design/enterprise/issues/3244))
- `[Locale]` Added support for `nn` locale and language, but this will change to no language as only this is translated as its the same. ([#3455](https://github.com/infor-design/enterprise/issues/3455))
- `[Locale]` Correct the month names in Russian locale and capitalized the day names. ([#3464](https://github.com/infor-design/enterprise/issues/3464))
- `[Module Tabs]` Fixed color tab indicator and small gap below when selected/opened for all color variations in uplift theme. ([#3312](https://github.com/infor-design/enterprise/issues/3312))
- `[Modal]` Fixed colors in dark mode for the primary disabled button and error and background contrast. ([#2754](https://github.com/infor-design/enterprise/issues/2754))
- `[Pie]` Fixed an issue where initial selection was getting error. ([#3157](https://github.com/infor-design/enterprise/issues/3157))
- `[Popupmenu]` Fixed an issue where list separators were disappearing when reduced the browser zoom level e.g. 70-80%. ([#3407](https://github.com/infor-design/enterprise/issues/3407))
- `[Radar Chart]` Fixed an issue where labels was cut off for some screen sizes. ([#3320](https://github.com/infor-design/enterprise/issues/3320))
- `[Searchfield]` Fixed a bug where changing filter results while the autocomplete is open may result in the menu being positioned incorrectly. ([#3243](https://github.com/infor-design/enterprise/issues/3243))
- `[Searchfield]` Fixed a bug in Toolbar Searchfields where a component configured with `collapsible: false` and `collapseSize` defined, the searchfield would incorrectly collapse. ([NG#719](https://github.com/infor-design/enterprise-ng/issues/719))
- `[Splitter]` Fixed an issue in the destroy function where the expand button was not removed. ([#3371](https://github.com/infor-design/enterprise/issues/3371))
- `[Swaplist]` Fixed an issue where top buttons were not aligned in Firefox. ([#3425](https://github.com/infor-design/enterprise/issues/3425))
- `[Textarea]` Fixed an issue where using `rows` stopped working, and fixed the autoGrow option to work better. ([#3471](https://github.com/infor-design/enterprise/issues/3471))
- `[Toolbar]` Fixed an issue where some `destroy()` methods being called in `teardown()` were not type-checking for the `destroy()` method, and sometimes would incorrectly try to call this on an object or data property defined as `button`. ([#3449](https://github.com/infor-design/enterprise/issues/3449))
- `[Tooltip/Popover]` Fixed incorrect placement when in RTL modes, as well as some broken styles on the RTL Popover. ([#3119](https://github.com/infor-design/enterprise/issues/3119))
- `[Validation/Checkboxes]` Fixed issues with making checkboxes required, the styling did not work for it and the scrollIntoView function and validation failed to fire. Note that to add required to the checkbox you need to add an extra span, adding a class to the label will not work because the checkbox is styled using the label already. ([#3147](https://github.com/infor-design/enterprise/issues/3147))
- `[Validation]` Fixed an issue where calling removeMessage would not remove a manually added error class. ([#3318](https://github.com/infor-design/enterprise/issues/3318))

(78 Issues Solved This Release, Backlog Enterprise 336, Backlog Ng 77, 989 Functional Tests, 1246 e2e Tests)

## v4.25.3

### v4.25.3 Fixes

- `[Bar]` Fixed an error rendering charts with only one dataset point. ([#3505](https://github.com/infor-design/enterprise/issues/3505))
- `[Datagrid]` Fixed an issue where date range filter was unable to filter data. ([#3503](https://github.com/infor-design/enterprise/issues/3503))
- `[Datagrid]` Fixed an issue where date range filter was not working. ([#3337](https://github.com/infor-design/enterprise/issues/3337))
- `[Datepicker]` Fixed an issue where date range with minimum range was not working. ([#3268](https://github.com/infor-design/enterprise/issues/3268))
- `[Datepicker]` Fixed an issue where date range was reverting to initial values after clearing. ([#1306](https://github.com/infor-design/enterprise/issues/1306))
- `[Field Filter]` Fixed an issue where switching to In Range filter type with a value in the field was causesing an error. ([#3515](https://github.com/infor-design/enterprise/issues/3515))
- `[Field Filter]` Fixed an issue where date range was not working after using other filter. ([#2764](https://github.com/infor-design/enterprise/issues/2764))

## v4.25.2

### v4.25.2 Fixes

- `[Fileupload]` Fixed an issue where tabbing out of a fileupload in was causing the modal dialog to disappear. ([#3458](https://github.com/infor-design/enterprise/issues/3458))

## v4.25.1

### v4.25.1 Fixes

- `[Datagrid]` Fixed a bug where if there was an editor datagrid might error when loading. ([#3313](https://github.com/infor-design/enterprise/issues/3313))
- `[Mask]` Fixed a bug where leading zeroes were not possible to apply against Number Masks on standard input fields that also handled formatting for thousands separators. ([#3315](https://github.com/infor-design/enterprise/issues/3315))
- `[General]` Improved the colors of windows chrome custom scrollbars in uplift themes. ([#3413](https://github.com/infor-design/enterprise/issues/3413))

## v4.25.0

### v4.25.0 Features

- `[Fields]` Added a form level class to toggle all fields in the form to a more compact (shorter) mode called `form-layout-compact`. Added and fixed existing components so that there is now the option to have more compact forms by using shorter fields. ([#3249](https://github.com/infor-design/enterprise/issues/3249))
- `[Tag]` Added a new style for linkable tags that will work for default, info, good, error, alert, and neutral styles. ([#3113](https://github.com/infor-design/enterprise/issues/3113))
- `[Multiselect]` Added Tag Display as a new style for interacting with selected results in Multiselect components. ([#3114](https://github.com/infor-design/enterprise/issues/3114))
- `[Popdown]` Added support for tabbing into and exit out of it. ([#3218](https://github.com/infor-design/enterprise/issues/3218))
- `[Colors]` Updated design system tokens to new colors for uplift and did a pass on all three theme variants. This impacts and improves many internal colors in components and charts. ([#3007](https://github.com/infor-design/enterprise/issues/3007))<|MERGE_RESOLUTION|>--- conflicted
+++ resolved
@@ -17,12 +17,9 @@
 - `[Chart]` Removed automatic legend bottom placement when reaching a minimum width. ([#6474](https://github.com/infor-design/enterprise/issues/6474))
 - `[ContextualActionPanel]` Fixed a bug where the toolbar searchfield with close icon looks off on mobile viewport. ([#6448](https://github.com/infor-design/enterprise/issues/6448))
 - `[Datagrid]` Header is rerendered when calling updated method, also added paging info settings. ([#6476](https://github.com/infor-design/enterprise/issues/6476))
-<<<<<<< HEAD
 - `[Datagrid]` Fixed a bug in datagrid where focus is not behaving properly when inlineEditor is set to true.. ([NG#1300](https://github.com/infor-design/enterprise-ng/issues/1300))
 - `[Chart]` Removed automatic legend bottom placement when reaching a minimum width. ([#6474](https://github.com/infor-design/enterprise/issues/6474))
-=======
 - `[Datagrid]` Fixed a bug where the search icon and x icon are misaligned across datagrid and removed extra margin space in modal in Firefox. ([#6418](https://github.com/infor-design/enterprise/issues/6418))
->>>>>>> 437b6bcc
 - `[Datagrid]` Fixed a bug where page changed to one on removing a row in datagrid. ([#6475](https://github.com/infor-design/enterprise/issues/6475))
 - `[Datepicker]` Fixed a bug where the datepicker is displaying NaN when using french format. ([NG#1273](https://github.com/infor-design/enterprise-ng/issues/1273))
 - `[Input]` Fixed a bug where the password does not show or hide in Firefox. ([#6481](https://github.com/infor-design/enterprise/issues/6481))
