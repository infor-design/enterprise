--- conflicted
+++ resolved
@@ -47,11 +47,8 @@
 - `[Mask]` Fixed an issue when applying Masks to input fields configured for numbers, where errors would be thrown when the Mask attempted to overwrite the input field value. ([#3315](https://github.com/infor-design/enterprise/issues/3315))
 - `[Modal]` Fixed an issue where the returns focus to button after closing was not working. ([#3166](https://github.com/infor-design/enterprise/issues/3166))
 - `[Multiselect]` Adjusted the placeholder color as it was too dark. ([#3276](https://github.com/infor-design/enterprise/issues/3276))
-<<<<<<< HEAD
 - `[Pie]` Fixed cut off line labels when something other than value is used. ([#3143](https://github.com/infor-design/enterprise/issues/3143))
-=======
 - `[Popupmenu]` Switched the `attachToBody` setting to be true by default. ([#3331](https://github.com/infor-design/enterprise/issues/3331))
->>>>>>> e76e0c17
 - `[Searchfield]` Fixed an issue where multiselect items' checkboxes and text were misaligned in RTL mode. ([#1811](https://github.com/infor-design/enterprise/issues/1811))
 - `[Scrollbar]` Fixed styles for windows chrome to work with all themes. ([#3172](https://github.com/infor-design/enterprise/issues/3172))
 - `[Searchfield]` Fixed an overlapping text in searchfield when close icon button is showed. ([#3135](https://github.com/infor-design/enterprise/issues/3135))
