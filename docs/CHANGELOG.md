# What's New with Enterprise

## v4.16.0

- [Npm Package](https://www.npmjs.com/package/ids-enterprise)
- [IDS Enterprise Angular Change Log](https://github.com/infor-design/enterprise-ng/blob/master/docs/CHANGELOG.md)

### v4.16.0 Features

- `[Busy Indicator]` Made a fix to make it possible to use a busy indicator on a modals. ([#827](https://github.com/infor-design/enterprise/issues/827))
<<<<<<< HEAD
- `[Hierarchy]` Add print media styles to decrease ink usage and increase presentability for print format. Note that you may need to enable the setting to print background images, both Mac and PC have a setting for this. ([#456](https://github.com/infor-design/enterprise/issues/456))
=======
- `[Field Filter]` Added support to get and set filter type programmatically. ([#1181](https://github.com/infor-design/enterprise/issues/1181))
>>>>>>> d5685b71

### v4.16.0 Fixes

- `[Dropdown]` Fixed a bug where the ellipsis was not showing on long text in some browsers. ([#1550](https://github.com/infor-design/enterprise/issues/1550))
- `[Datagrid]` Fixed a bug in equals filter on multiselect filters. ([#1586](https://github.com/infor-design/enterprise/issues/1586))
- `[Datagrid]` Fixed a bug where incorrect data is shown in the events in tree grid. ([#315](https://github.com/infor-design/enterprise-ng/issues/315))
- `[Datagrid]` Fixed a bug where showMonthYearPicker did not work correctly on date filters. ([#1532](https://github.com/infor-design/enterprise-ng/issues/1532))
- `[Validation]` Fixed a bug in removeError where the icon is sometimes not removed. ([#1556](https://github.com/infor-design/enterprise/issues/1556))
- `[Datepicker]` Fixed the range picker to clear when changing months in a filter. ([#1537](https://github.com/infor-design/enterprise/issues/1537))
- `[Datepicker]` Fixed disabled dates example to validate again on disabled dates. ([#1445](https://github.com/infor-design/enterprise/issues/1445))
- `[Dategrid]` Fixed a Date Editor bug when passing a series of zeroes to a datagrid cell with an editable date. ([#1020](https://github.com/infor-design/enterprise/issues/1020))

### v4.16.0 Chore & Maintenance

- `[Demo App]` Removed the search icon from the header on test pages as it doesn't function. ([#1449](https://github.com/infor-design/enterprise/issues/1449))
- `[Docs]` Added a fix to prevent the documentation generator from failing intermittently. ([#1377](https://github.com/infor-design/enterprise/issues/1377))
- `[Demo App]` Added a fix for incorrect links when running on windows. ([#1549](https://github.com/infor-design/enterprise/issues/1549))

(TBD Issues Solved this release, Backlog Enterprise TBD, Backlog Ng TBD, TBD Functional Tests, TBD e2e Test)

## v4.15.0

- [Npm Package](https://www.npmjs.com/package/ids-enterprise)
- [IDS Enterprise Angular Change Log](https://github.com/infor-design/enterprise-ng/blob/master/docs/CHANGELOG.md)

### v4.15.0 Features

- `[Datagrid]` Added support for lookup in the datagrid filter. ([#653](https://github.com/infor-design/enterprise/issues/653))
- `[Datagrid]` Added support for masks on lookup editors. ([#406](https://github.com/infor-design/enterprise/issues/406))
- `[Validation]` When using legacy mode validation, made the icon dim if the text was on top of it. ([#644](https://github.com/infor-design/enterprise/issues/644))
- `[Calendar]` Now possible to edit events both with the API and by clicking/double clicking events. And other improvements. ([#1436](https://github.com/infor-design/enterprise/issues/1436))
- `[Datagrid]` Added new methods to clear dirty cells on cells, rows, and all. ([#1303](https://github.com/infor-design/enterprise/issues/1303))
- `[Tree]` Added several improvements: the ability to show a dropdown on the tree node, the ability to add nodes in between current nodes, the ability to set checkboxes for selection only on some nodes, and the ability to customize icons. ([#1364](https://github.com/infor-design/enterprise/issues/1364))

### v4.15.0 Fixes

- `[Icons]` Icons with the word `confirm` have been changed to `success`. This is partially backwards compatible for now. We deprecated `confirm` and will remove in the next major version so rename your icons. Example `icon-confirm` to `icon-success`. ([#963](https://github.com/infor-design/enterprise/issues/963))
- `[Icons]` The alert icons now have a white background allowing them to appear on colored sections. There are now two versions, for example: `icon-error` and `icon-error-solid`. These are used in calendar. ([#1436](https://github.com/infor-design/enterprise/issues/1436))
- `[Circle Pager]` Made significant improvements to resizing, especially on tabs. ([#1284](https://github.com/infor-design/enterprise/issues/1284))
- `[Datagrid]` In high contrast mode the background is now white when editing cells. ([#1421](https://github.com/infor-design/enterprise/issues/1421))
- `[Dropdown]` Fixed an issue where filter did not work in no-search mode with the Caps Lock key. ([#1500](https://github.com/infor-design/enterprise/issues/1500))
- `[Popupmenu]` Fixed an issue when using the same menu on multiple inputs wherein destroying one instance actually destroyed all instances. ([#1025](https://github.com/infor-design/enterprise/issues/1025))
- `[Swaplist]` Fixed a bug where Shift+M did not work when typing in the search. ([#1408](https://github.com/infor-design/enterprise/issues/1408))
- `[Popupmenu]` Fixed a bug in immediate mode where right click only worked the first time. ([#1507](https://github.com/infor-design/enterprise/issues/1507))
- `[Editor]` Fixed a bug where clear formatting did not work in safari. ([#911](https://github.com/infor-design/enterprise/issues/911))
- `[Colorpicker]` Fixed a bug in Angular where the picker did not respond correctly to `editable=false` and `disabled=true`. ([#257](https://github.com/infor-design/enterprise-ng/issues/257))
- `[Locale]` Fixed a bug where the callback did not complete on nonexistent locales. ([#1267](https://github.com/infor-design/enterprise/issues/1267))
- `[Calendar]` Fixed a bug where event details remain when filtering event types. ([#1436](https://github.com/infor-design/enterprise/issues/1436))
- `[Busy Indicator]` Fixed a bug where the indicator closed when clicking on accordions. ([#281](https://github.com/infor-design/enterprise-ng/issues/281))
- `[Datagrid Tree]` Fixed the need for unique IDs on the tree nodes. ([#1361](https://github.com/infor-design/enterprise/issues/1361))
- `[Editor]` Improved the result of pasting bullet lists from MS Word. ([#1351](https://github.com/infor-design/enterprise/issues/1351))
- `[Hierarchy]` Fixed layout issues in the context menu in RTL mode. ([#1310](https://github.com/infor-design/enterprise/issues/1310))
- `[Datagrid]` Added a setting `allowChildExpandOnMatch` that optionally determines if a search/filter will show and allow nonmatching children to be shown. ([#1422](https://github.com/infor-design/enterprise/issues/1422))
- `[Datagrid]` If a link is added with a href it will now be followed when clicking, rather than needing to use the click method setting on columns. ([#1473](https://github.com/infor-design/enterprise/issues/1473))
- `[Datagrid Tree]` Fixed a bug where Expand/Collapse text is added into the +/- cell. ([#1145](https://github.com/infor-design/enterprise/issues/1145))
- `[Dropdown]` Fixed a bug in NG where two dropdowns in different components would cause each other to freeze. ([#229](https://github.com/infor-design/enterprise-ng/issues/229))
- `[Editor]` Verified a past fix where editor would not work with all buttons when in a modal. ([#408](https://github.com/infor-design/enterprise/issues/408))
- `[Datagrid Tree]` Fixed a bug in `updateRow` that caused the indent of the tree grid to collapse. ([#405](https://github.com/infor-design/enterprise/issues/405))
- `[Empty Message]` Fixed a bug where a null empty message would not be possible. This is used to show no empty message on initial load delays. ([#1467](https://github.com/infor-design/enterprise/issues/1467))
- `[Lookup]` Fixed a bug where nothing is inserted when you click a link editor in the lookup. ([#1315](https://github.com/infor-design/enterprise/issues/1315))
- `[About]` Fixed a bug where the version would not show when set. It would show the IDS version. ([#1414](https://github.com/infor-design/enterprise/issues/1414))
- `[Datagrid]` Fixed a bug in `disableClientSort` / `disableClientFilter`. It now retains visual indicators on sort and filter. ([#1248](https://github.com/infor-design/enterprise/issues/1248))
- `[Tree]` Fixed a bug where selected nodes are selected again after loading child nodes. ([#1270](https://github.com/infor-design/enterprise/issues/1270))
- `[Input]` Fixed a bug where inputs that have tooltips will not be selectable with the cursor. ([#1354](https://github.com/infor-design/enterprise/issues/1354))
- `[Accordion]` Fixed a bug where double clicking a header will open and then close the accordion. ([#1314](https://github.com/infor-design/enterprise/issues/1314))
- `[Datagrid]` Fixed a bug on hover with taller cells where the hover state would not cover the entire cell. ([#1490](https://github.com/infor-design/enterprise/issues/1490))
- `[Editor]` Fixed a bug where the image would still be shown if you press the Esc key and cancel the image dialog. ([#1489](https://github.com/infor-design/enterprise/issues/1489))
- `[Datagrid Lookup]` Added additional missing event info for ajax requests and filtering. ([#1486](https://github.com/infor-design/enterprise/issues/1486))
- `[Tabs]` Added protection from inserting HTML tags in the add method (XSS). ([#1462](https://github.com/infor-design/enterprise/issues/1462))
- `[App Menu]` Added better text wrapping for longer titles. ([#1116](https://github.com/infor-design/enterprise/issues/1116))
- `[Contextual Action Panel]` Fixed some examples so that they reopen more than one time. ([#1116](https://github.com/infor-design/enterprise/issues/506))
- `[Searchfield]` Fixed a border styling issue on longer labels in the search. ([#1500](https://github.com/infor-design/enterprise/issues/1500))
- `[Tabs Multi]` Improved the experience on mobile by collapsing the menus a bit. ([#971](https://github.com/infor-design/enterprise/issues/971))
- `[Lookup]` Fixed missing ellipsis menu on mobile devices. ([#1068](https://github.com/infor-design/enterprise/issues/1068))
- `[Accordion]` Fixed incorrect font size on p tags in the accordion. ([#1116](https://github.com/infor-design/enterprise/issues/1116))

### v4.15.0 Chore & Maintenance

- `[General]` Migrated sass to use IDS color variables. ([#1435](https://github.com/infor-design/enterprise/issues/1435))
- `[Angular]` Added all settings from 4.13 in time for future 5.1.0 ([#274](https://github.com/infor-design/enterprise-ng/issues/274))
- `[General]` Fixed some incorrect layouts. ([#1357](https://github.com/infor-design/enterprise/issues/1357))
- `[Targeted Achievement]` Removed some older non working examples. ([#520](https://github.com/infor-design/enterprise/issues/520))

(54 Issues Solved this release, Backlog Enterprise 180, Backlog Ng 66, 705 Functional Tests, 716 e2e Test)

## v4.14.0

- [Npm Package](https://www.npmjs.com/package/ids-enterprise)
- [IDS Enterprise Angular Change Log](https://github.com/infor-design/enterprise-ng/blob/master/docs/CHANGELOG.md)

### v4.14.0 Features

- `[Datepicker/Monthview]` Added a setting for the day of week the calendar starts that can be used outside of the Locale setting. ([#1179](https://github.com/infor-design/enterprise/issues/1179))
- `[Datagrid]` Made the tree datagrid work a lot better with filtering. ([#1281](https://github.com/infor-design/enterprise/issues/1281))
- `[Autocomplete/SearchField]` Added a caseSensitive filtering option. ([#385](https://github.com/infor-design/enterprise/issues/385))
- `[Datagrid]` Added an option `headerAlign` to set alignment on the header different than the rows. ([#420](https://github.com/infor-design/enterprise/issues/420))
- `[Message]` Added the ability to use certain formatter html tags in the message content. ([#379](https://github.com/infor-design/enterprise/issues/379))

### v4.14.0 Fixes

- `[Swaplist]` Fixed a bug that if you drag really fast everything disappears. ([#1195](https://github.com/infor-design/enterprise/issues/1195))
- `[Hierarchy]` Fixed a bug that part of the profile menu is cut off. ([#931](https://github.com/infor-design/enterprise/issues/931))
- `[Datagrid/Dropdown]` Fixed a bug that part of the dropdown menu is cut off. ([#1420](https://github.com/infor-design/enterprise/issues/1420))
- `[Modal]` Fixed bugs where with certain field types modal validation was not working. ([#1213](https://github.com/infor-design/enterprise/issues/1213))
- `[Dropdown]` Fixed a regression where the tooltip was not showing when data is overflowed. ([#1400](https://github.com/infor-design/enterprise/issues/1400))
- `[Tooltip]` Fixed a bugs where a tooltip would show up in unexpected places. ([#1396](https://github.com/infor-design/enterprise/issues/1396))
- `[Datagrid/Dropdown]` Fixed a bug where an error would occur if showSelectAll is used. ([#1360](https://github.com/infor-design/enterprise/issues/1360))
- `[Datagrid/Tooltip]` Fixed a bugs where a tooltip would show up in the header unexpectedly. ([#1395](https://github.com/infor-design/enterprise/issues/1395))
- `[Popupmenu]` Fixed incorrect highlighting on disabled list items.  ([#982](https://github.com/infor-design/enterprise/issues/982))
- `[Contextual Action Panel]` Fixed issues with certain styles of invoking the CAP where it would not reopen a second time. ([#1139](https://github.com/infor-design/enterprise/issues/1139))
- `[Spinbox]` Added a fix so the page will not zoom when click + and - on mobile devices. ([#1070](https://github.com/infor-design/enterprise/issues/1070))
- `[Splitter]` Removed the tooltip from the expand/collapse button as it was superfluous. ([#1180](https://github.com/infor-design/enterprise/issues/1180))
- `[Datagrid]` Added a fix so the last column when stretching will do so with percentage so it will stay when the page resize or the menu opens/closes. ([#1168](https://github.com/infor-design/enterprise/issues/1168))
- `[Datagrid]` Fixed bugs in the server side and filtering example. ([#396](https://github.com/infor-design/enterprise/issues/396))
- `[Datagrid]` Fixed a bug in applyFilter with datefields. ([#1269](https://github.com/infor-design/enterprise/issues/1269))
- `[Datagrid]` Fixed a bug in updateCellNode where sometimes it did not work. ([#1122](https://github.com/infor-design/enterprise/issues/1122))
- `[Hierarchy]` Made the empty image ring the same color as the left edge. ([#932](https://github.com/infor-design/enterprise/issues/932))
- `[Datagrid/Dropdown]` Fixed an issue that tab did not close dropdown editors. ([#1198](https://github.com/infor-design/enterprise/issues/1198))
- `[Datagrid/Dropdown]` Fixed a bug that if you click open a dropdown editor then you cannot use arrow keys to select. ([#1387](https://github.com/infor-design/enterprise/issues/1387))
- `[Datagrid/Dropdown]` Fixed a bug that if a smaller number of items the menu would be too short. ([#1298](https://github.com/infor-design/enterprise/issues/1298))
- `[Searchfield]` Fixed a bug that the search field didnt work in safari. ([#225](https://github.com/infor-design/enterprise/issues/225))
- `[Datagrid/Dropdown]` Fixed a bug that source is used the values may be cleared out when opening the list. ([#1185](https://github.com/infor-design/enterprise/issues/1185))
- `[Personalization]` Fixed a bug that when calling initialize the personalization would reset. ([#1231](https://github.com/infor-design/enterprise/issues/1231))
- `[Tabs]` Fixed the alignment of the closing icon. ([#1056](https://github.com/infor-design/enterprise/issues/1056))
- `[Dropdown]` Fixed list alignment issues on mobile. ([#1069](https://github.com/infor-design/enterprise/issues/1069))
- `[Dropdown]` Fixed issues where the listbox would not close on mobile. ([#1119](https://github.com/infor-design/enterprise/issues/1119))
- `[Dropdown]` Fixed a bug where modals would close on url hash change. ([#1207](https://github.com/infor-design/enterprise/issues/1207))
- `[Contextual Action Panel]` Fixed an issue where buttons would occasionally be out of view. ([#283](https://github.com/infor-design/enterprise/issues/283))
- `[Empty Message]` Added a new icon to indicate using the search function. ([#1325](https://github.com/infor-design/enterprise/issues/1325))
- `[Searchfield]` Added a fix for landscape mode on mobile. ([#1102](https://github.com/infor-design/enterprise/issues/1102))
- `[Datagrid]` Added a fix for hard to read fields in high contrast mode. ([#1193](https://github.com/infor-design/enterprise/issues/1193))

### v4.14.0 Chore & Maintenance

- `[General]` Fixed problems with the css mapping where the line numbers were wrong in the map files. ([#962](https://github.com/infor-design/enterprise/issues/962))
- `[Docs]` Added setting so themes can be shown in the documentation pages. ([#1327](https://github.com/infor-design/enterprise/issues/1327))
- `[Docs]` Made links to example pages open in a new window. ([#1132](https://github.com/infor-design/enterprise/issues/1132))

(43 Issues Solved this release, Backlog Enterprise 181, Backlog Ng 64, 682 Functional Tests, 612 e2e Test)

## v4.13.0

- [Npm Package](https://www.npmjs.com/package/ids-enterprise)
- [IDS Enterprise Angular Change Log](https://github.com/infor-design/enterprise-ng/blob/master/docs/CHANGELOG.md)

### v4.13.0 Features

- `[Calendar]` Added some new features such as upcoming events view, RTL, keyboard support and fixed styling issues and bugs. ([#1221](https://github.com/infor-design/enterprise/issues/1221))
- `[Flex Toolbar]` Added search field integration, so that the search field is mainly close to being able to replace the legacy toolbar. ([#269](https://github.com/infor-design/enterprise/issues/269))
- `[Bar]` Added short, medium label support for adapting the chart to responsive views. ([#1094](https://github.com/infor-design/enterprise/issues/1094))
- `[Textarea]` Added maxLength option to prevent typing over a set maximum. ([#1046](https://github.com/infor-design/enterprise/issues/1046))
- `[Textarea]` Added maxGrow option to prevent growing when typing over a set max. ([#1147](https://github.com/infor-design/enterprise/issues/1147))
- `[Datagrid]` If using the `showDirty` option the indication will now be on each cell. ([#1183](https://github.com/infor-design/enterprise/issues/1183))
- `[Datepicker]` Added an option `useCurrentTime` that will insert current time instead of noon time with date and timepickers. ([#1087](https://github.com/infor-design/enterprise/issues/1087))
- `[General]` Included an IE 11 polyfill for ES6 Promises, this is a new dependency in the package.json you should include. ([#1172](https://github.com/infor-design/enterprise/issues/1172))
- `[General]` Add translations in 38 languages including new support for Slovak (sk-SK). ([#557](https://github.com/infor-design/enterprise/issues/557))

### v4.13.0 Fixes

- `[Tooltips]` Fixed an important bug where tooltips would stick around in the page on the top corner. ([#1273](https://github.com/infor-design/enterprise/issues/1273))
- `[Tooltips]` Fixed some contrast issues on the high contrast theme. ([#1249](https://github.com/infor-design/enterprise/issues/1249))
- `[Tooltips]` Fixed a bug where Toolbar "More Actions" menu buttons could incorrectly display a tooltip overlapping an open menu. ([#1242](https://github.com/infor-design/enterprise/issues/1242))
- `[Datepicker / Timepicker]` Removed the need to use the customValidation setting. You can remove this option from your code. The logic will pick up if you added customValidation to your input by adding a data-validate option. You also may need to add `date` or `availableDate` validation to your  data-validate attribute if these validations are desired along with your custom or required validation. ([#862](https://github.com/infor-design/enterprise/issues/862))
- `[Menubutton]` Added a new setting `hideMenuArrow` you can use for buttons that don't require an arrow, such as menu buttons. ([#1088](https://github.com/infor-design/enterprise/issues/1088))
- `[Dropdown]` Fixed issues with destroy when multiple dropdown components are on the page. ([#1202](https://github.com/infor-design/enterprise/issues/1202))
- `[Datagrid]` Fixed alignment issues when using filtering with some columns that do not have a filter. ([#1124](https://github.com/infor-design/enterprise/issues/1124))
- `[Datagrid]` Fixed an error when dynamically adding context menus. ([#1216](https://github.com/infor-design/enterprise/issues/1216))
- `[Datagrid]` Added an example of dynamic intermediate paging and filtering. ([#396](https://github.com/infor-design/enterprise/issues/396))
- `[Dropdown]` Fixed alignment issues on mobile devices. ([#1069](https://github.com/infor-design/enterprise/issues/1069))
- `[Datepicker]` Fixed incorrect assumptions, causing incorrect umalqura calendar calculations. ([#1189](https://github.com/infor-design/enterprise/issues/1189))
- `[Datepicker]` Fixed an issue where the dialog would not close on click out if opening the time dropdown components first. ([#1278](https://github.com/infor-design/enterprise/issues/))
- `[General]` Added the ability to stop renderLoop. ([#214](https://github.com/infor-design/enterprise/issues/214))
- `[Datepicker]` Fixed an issue reselecting ranges with the date picker range option. ([#1197](https://github.com/infor-design/enterprise/issues/1197))
- `[Editor]` Fixed bugs on IE with background color option. ([#392](https://github.com/infor-design/enterprise/issues/392))
- `[Colorpicker]` Fixed issue where the palette is not closed on enter key / click. ([#1050](https://github.com/infor-design/enterprise/issues/1050))
- `[Accordion]` Fixed issues with context menus on the accordion. ([#639](https://github.com/infor-design/enterprise/issues/639))
- `[Searchfield]` Made no results appear not clickable. ([#329](https://github.com/infor-design/enterprise/issues/329))
- `[Datagrid]` Added an example of groups and paging. ([#435](https://github.com/infor-design/enterprise/issues/435))
- `[Editor]` Fixed the dirty indicator when using toolbar items. ([#910](https://github.com/infor-design/enterprise/issues/910))
- `[Datagrid]` Fixed a bug that made tooltips disappear when a lookup editor is closed. ([#1186](https://github.com/infor-design/enterprise/issues/1186))
- `[Datagrid]` Fixed a bug where not all rows are removed in the removeSelected function. ([#1036](https://github.com/infor-design/enterprise/issues/1036))
- `[Datagrid]` Fixed bugs in activateRow and deactivateRow in some edge cases. ([#948](https://github.com/infor-design/enterprise/issues/948))
- `[Datagrid]` Fixed formatting of tooltips on the header and filter. ([#955](https://github.com/infor-design/enterprise/issues/955))
- `[Datagrid]` Fixed wrong page number when saving the page number in localstorage and reloading. ([#798](https://github.com/infor-design/enterprise/issues/798))
- `[Tree]` Fixed issues when expanding and collapsing after dragging nodes around. ([#1183](https://github.com/infor-design/enterprise/issues/1183))
- `[ContextualActionPanel]` Fixed a bug where the CAP will be closed if clicking an accordion in it. ([#1138](https://github.com/infor-design/enterprise/issues/1138))
- `[Colorpicker]` Added a setting (customColors) to prevent adding default colors if totally custom colors are used. ([#1135](https://github.com/infor-design/enterprise/issues/1135))
- `[AppMenu]` Improved contrast in high contrast theme. ([#1146](https://github.com/infor-design/enterprise/issues/1146))
- `[Searchfield]` Fixed issue where ascenders/descenders are cut off. ([#1101](https://github.com/infor-design/enterprise/issues/1101))
- `[Tree]` Added sortstop and sortstart events. ([#1003](https://github.com/infor-design/enterprise/issues/1003))
- `[Searchfield]` Fixed some alignment issues in different browsers. ([#1106](https://github.com/infor-design/enterprise/issues/1106))
- `[Searchfield]` Fixed some contrast issues in different browsers. ([#1104](https://github.com/infor-design/enterprise/issues/1104))
- `[Searchfield]` Prevent multiple selected events from firing. ([#1259](https://github.com/infor-design/enterprise/issues/1259))
- `[Autocomplete]` Added a beforeOpen setting ([#398](https://github.com/infor-design/enterprise/issues/398))
- `[Toolbar]` Fixed an error where toolbar tried to focus a DOM item that was removed. ([#1177](https://github.com/infor-design/enterprise/issues/1177))
- `[Dropdown]` Fixed a problem where the bottom of some lists is cropped. ([#909](https://github.com/infor-design/enterprise/issues/909))
- `[General]` Fixed a few components so that they could still initialize when hidden. ([#230](https://github.com/infor-design/enterprise/issues/230))
- `[Datagrid]` Fixed missing tooltips on new row. ([#1081](https://github.com/infor-design/enterprise/issues/1081))
- `[Lookup]` Fixed a bug using select all where it would select the previous list. ([#295](https://github.com/infor-design/enterprise/issues/295))
- `[Datagrid]` Fixed missing summary row on initial render in some cases. ([#330](https://github.com/infor-design/enterprise/issues/330))
- `[Button]` Fixed alignment of text and icons. ([#973](https://github.com/infor-design/enterprise/issues/973))
- `[Datagrid]` Fixed missing source call when loading last page first. ([#1162](https://github.com/infor-design/enterprise/issues/1162))
- `[SwapList]` Made sure swap list will work in all cases and in angular. ([#152](https://github.com/infor-design/enterprise/issues/152))
- `[Toast]` Fixed a bug where some toasts on certain urls may not close. ([#1305](https://github.com/infor-design/enterprise/issues/1305))
- `[Datepicker / Lookup]` Fixed bugs where they would not load on tabs. ([#1304](https://github.com/infor-design/enterprise/issues/1304))

### v4.13.0 Chore & Maintenance

- `[General]` Added more complete visual tests. ([#978](https://github.com/infor-design/enterprise/issues/978))
- `[General]` Cleaned up some of the sample pages start at A, making sure examples work and tests are covered for better QA (on going). ([#1136](https://github.com/infor-design/enterprise/issues/1136))
- `[General]` Upgraded to ids-identity 2.0.x ([#1062](https://github.com/infor-design/enterprise/issues/1062))
- `[General]` Cleanup missing files in the directory listings. ([#985](https://github.com/infor-design/enterprise/issues/985))
- `[Demo App]` Removed response headers for less Veracode errors. ([#959](https://github.com/infor-design/enterprise/issues/959))
- `[Angular 1.0]` We removed the angular 1.0 directives from the code and examples. These are no longer being updated. You can still use older versions of this or move on to Angular 7.x ([#1136](https://github.com/infor-design/enterprise/issues/1136))
- `[Uplift]` Included the uplift theme again as alpha for testing. It will show with a watermark and is only available via the personalize api or url params in the demo app. ([#1224](https://github.com/infor-design/enterprise/issues/1224))

(69 Issues Solved this release, Backlog Enterprise 199, Backlog Ng 63, 662 Functional Tests, 659 e2e Test)

## v4.12.0

- [Npm Package](https://www.npmjs.com/package/ids-enterprise)
- [IDS Enterprise Angular Change Log](https://github.com/infor-design/enterprise-ng/blob/master/docs/CHANGELOG.md)

### v4.12.0 Features

- `[General]` The ability to make custom/smaller builds has further been improved. We improved the component matching, made it possible to run the tests on only included components, fixed the banner, and improved the terminal functionality. Also removed/deprecated the older mapping tool. ([#417](https://github.com/infor-design/enterprise/issues/417))
- `[Message]` Added the ability to have different types (Info, Confirm, Error, Alert). ([#963](https://github.com/infor-design/enterprise/issues/963))
- `[General]` Further fixes to pass veracode scans. Now passing conditionally. ([#683](https://github.com/infor-design/enterprise/issues/683))
- `[Pager]` Made it possible to use the pager as a standalone component. ([#250](https://github.com/infor-design/enterprise/issues/250))
- `[Editor]` Added a clear formatting button. ([#473](https://github.com/infor-design/enterprise/issues/473))
- `[Datepicker]` Added an option to show the time as current time instead of midnight. ([#889](https://github.com/infor-design/enterprise/issues/889))
- `[About]` Dialog now shows device information. ([#684](https://github.com/infor-design/enterprise/issues/684))

### v4.12.0 Fixes

- `[Datagrid Tree]` Fixed incorrect data on activated event. ([#412](https://github.com/infor-design/enterprise/issues/412))
- `[Datagrid]` Improved the export function so it works on different locales. ([#378](https://github.com/infor-design/enterprise/issues/378))
- `[Tabs]` Fixed a bug where clicking the x on tabs with a dropdowns would incorrectly open the dropdown. ([#276](https://github.com/infor-design/enterprise/issues/276))
- `[Datagrid]` Changed the `settingschange` event so it will only fire once. ([#903](https://github.com/infor-design/enterprise/issues/903))
- `[Listview]` Improved rendering performance. ([#430](https://github.com/infor-design/enterprise/issues/430))
- `[General]` Fixed issues when using base tag, that caused icons to disappear. ([#766](https://github.com/infor-design/enterprise/issues/766))
- `[Empty Message]` Made it possible to assign code to the button click if used. ([#667](https://github.com/infor-design/enterprise/issues/667))
- `[Datagrid]` Added translations for the new tooltip. ([#227](https://github.com/infor-design/enterprise/issues/227))
- `[Dropdown]` Fixed contrast issue in high contrast theme. ([#945](https://github.com/infor-design/enterprise/issues/945))
- `[Datagrid]` Reset to default did not reset dropdown columns. ([#847](https://github.com/infor-design/enterprise/issues/847))
- `[Datagrid]` Fixed bugs in keyword search highlighting with special characters. ([#849](https://github.com/infor-design/enterprise/issues/849))
- `[Datagrid]` Fixed bugs that causes NaN to appear in date fields. ([#891](https://github.com/infor-design/enterprise/issues/891))
- `[Dropdown]` Fixed issue where validation is not trigger on IOS on click out. ([#659](https://github.com/infor-design/enterprise/issues/659))
- `[Lookup]` Fixed bug in select all in multiselect with paging. ([#926](https://github.com/infor-design/enterprise/issues/926))
- `[Modal]` Fixed bug where the modal would close if hitting enter on a checkbox and inputs. ([#320](https://github.com/infor-design/enterprise/issues/320))
- `[Lookup]` Fixed bug trying to reselect a second time. ([#296](https://github.com/infor-design/enterprise/issues/296))
- `[Tabs]` Fixed behavior when closing and disabling tabs. ([#947](https://github.com/infor-design/enterprise/issues/947))
- `[Dropdown]` Fixed layout issues when using icons in the dropdown. ([#663](https://github.com/infor-design/enterprise/issues/663))
- `[Datagrid]` Fixed a bug where the tooltip did not show on validation. ([#1008](https://github.com/infor-design/enterprise/issues/1008))
- `[Tabs]` Fixed issue with opening spillover on IOS. ([#619](https://github.com/infor-design/enterprise/issues/619))
- `[Datagrid]` Fixed bugs when using `exportable: false` in certain column positions. ([#787](https://github.com/infor-design/enterprise/issues/787))
- `[Searchfield]` Removed double border. ([#328](https://github.com/infor-design/enterprise/issues/328))

### v4.12.0 Chore & Maintenance

- `[Masks]` Added missing and more documentation, cleaned up existing docs. ([#1033](https://github.com/infor-design/enterprise/issues/1033))
- `[General]` Based on design site comments, we improved some pages and fixed some missing links. ([#1034](https://github.com/infor-design/enterprise/issues/1034))
- `[Bar Chart]` Added test coverage. ([#848](https://github.com/infor-design/enterprise/issues/848))
- `[Datagrid]` Added full api test coverage. ([#242](https://github.com/infor-design/enterprise/issues/242))

(55 Issues Solved this release, Backlog Enterprise 185, Backlog Ng 50, 628 Functional Tests, 562 e2e Test)

## v4.11.0

- [Npm Package](https://www.npmjs.com/package/ids-enterprise)
- [IDS Enterprise Angular Change Log](https://github.com/infor-design/enterprise-ng/blob/master/docs/CHANGELOG.md)

### v4.11.0 Features

- `[General]` It is now possible to make custom builds. With a custom build you specify a command with a list of components that you use. This can be used to reduce the bundle size for both js and css. ([#417](https://github.com/infor-design/enterprise/issues/417))
- `[Calendar]` Added more features including: a readonly view, ability for events to span days, tooltips and notifications ([#417](https://github.com/infor-design/enterprise/issues/417))
- `[Lookup]` Added the ability to select across pages, even when doing server side paging. ([#375](https://github.com/infor-design/enterprise/issues/375))
- `[Datagrid]` Improved tooltip performance, and now tooltips show on cells that are not fully displayed. ([#447](https://github.com/infor-design/enterprise/issues/447))

### v4.11.0 Fixes

- `[Dropdown]` The onKeyDown callback was not firing if CTRL key is used. This is fixed. ([#793](https://github.com/infor-design/enterprise/issues/793))
- `[Tree]` Added a small feature to preserve the tree node states on reload. ([#792](https://github.com/infor-design/enterprise/issues/792))
- `[Tree]` Added a disable/enable method to disable/enable the whole tree. ([#752](https://github.com/infor-design/enterprise/issues/752))
- `[App Menu]` Fixed a bug clearing the search filter box. ([#702](https://github.com/infor-design/enterprise/issues/702))
- `[Column Chart]` Added a yAxis option, you can use to format the yAxis in custom ways. ([#627](https://github.com/infor-design/enterprise/issues/627))
- `[General]` More fixes to use external ids tokens. ([#708](https://github.com/infor-design/enterprise/issues/708))
- `[Datagrid]` Fixed an error calling selectRows with an integer. ([#756](https://github.com/infor-design/enterprise/issues/756))
- `[Tree]` Fixed a bug that caused newly added rows to not be draggable. ([#618](https://github.com/infor-design/enterprise/issues/618))
- `[Dropdown / Multiselect]` Re-added the ability to have a placeholder on the component. ([#832](https://github.com/infor-design/enterprise/issues/832))
- `[Datagrid]` Fixed a bug that caused dropdown filters to not save on reload of page (saveUserSettings) ([#791](https://github.com/infor-design/enterprise/issues/791))
- `[Dropdown]` Fixed a bug that caused an unneeded scrollbar. ([#786](https://github.com/infor-design/enterprise/issues/786))
- `[Tree]` Added drag events and events for when the data is changed. ([#801](https://github.com/infor-design/enterprise/issues/801))
- `[Datepicker]` Fixed a bug updating settings, where time was not changing correctly. ([#305](https://github.com/infor-design/enterprise/issues/305))
- `[Tree]` Fixed a bug where the underlying dataset was not synced up. ([#718](https://github.com/infor-design/enterprise/issues/718))
- `[Lookup]` Fixed incorrect text color on chrome. ([#762](https://github.com/infor-design/enterprise/issues/762))
- `[Editor]` Fixed duplicate ID's on the popup dialogs. ([#746](https://github.com/infor-design/enterprise/issues/746))
- `[Dropdown]` Fixed misalignment of icons on IOS. ([#657](https://github.com/infor-design/enterprise/issues/657))
- `[Demos]` Fixed a bug that caused RTL pages to sometimes load blank. ([#814](https://github.com/infor-design/enterprise/issues/814))
- `[Modal]` Fixed a bug that caused the modal to close when clicking an accordion on the modal. ([#747](https://github.com/infor-design/enterprise/issues/747))
- `[Tree]` Added a restoreOriginalState method to set the tree back to its original state. ([#751](https://github.com/infor-design/enterprise/issues/751))
- `[Datagrid]` Added an example of a nested datagrid with scrolling. ([#172](https://github.com/infor-design/enterprise/issues/172))
- `[Datagrid]` Fixed column alignment issues on grouped column examples. ([#147](https://github.com/infor-design/enterprise/issues/147))
- `[Datagrid]` Fixed bugs when dragging and resizing grouped columns. ([#374](https://github.com/infor-design/enterprise/issues/374))
- `[Validation]` Fixed a bug that caused validations with changing messages to not go away on correction. ([#640](https://github.com/infor-design/enterprise/issues/640))
- `[Datagrid]` Fixed bugs in actionable mode (enter was not moving down). ([#788](https://github.com/infor-design/enterprise/issues/788))
- `[Bar Charts]` Fixed bug that caused tooltips to occasionally not show up. ([#739](https://github.com/infor-design/enterprise/issues/739))
- `[Dirty]` Fixed appearance/contrast on high contrast theme. ([#692](https://github.com/infor-design/enterprise/issues/692))
- `[Locale]` Fixed incorrect date time format. ([#608](https://github.com/infor-design/enterprise/issues/608))
- `[Dropdown]` Fixed bug where filtering did not work with CAPS lock on. ([#608](https://github.com/infor-design/enterprise/issues/608))
- `[Accordion]` Fixed styling issue on safari. ([#282](https://github.com/infor-design/enterprise/issues/282))
- `[Dropdown]` Fixed a bug on mobile devices, where the list would close on scrolling. ([#656](https://github.com/infor-design/enterprise/issues/656))

### v4.11.0 Chore & Maintenance

- `[Textarea]` Added additional test coverage. ([#337](https://github.com/infor-design/enterprise/issues/337))
- `[Tree]` Added additional test coverage. ([#752](https://github.com/infor-design/enterprise/issues/752))
- `[Busy Indicator]` Added additional test coverage. ([#233](https://github.com/infor-design/enterprise/issues/233))
- `[Docs]` Added additional information for developers on how to use IDS. ([#721](https://github.com/infor-design/enterprise/issues/721))
- `[Docs]` Added Id's and test notes to all pages. ([#259](https://github.com/infor-design/enterprise/issues/259))
- `[Docs]` Fixed issues on the wizard docs. ([#824](https://github.com/infor-design/enterprise/issues/824))
- `[Accordion]` Added additional test coverage. ([#516](https://github.com/infor-design/enterprise/issues/516))
- `[General]` Added sass linter (stylelint). ([#767](https://github.com/infor-design/enterprise/issues/767))

(53 Issues Solved this release, Backlog Enterprise 170, Backlog Ng 41, 587 Functional Tests, 458 e2e Test)

## v4.10.0

- [Npm Package](https://www.npmjs.com/package/ids-enterprise)
- [IDS Enterprise Angular Change Log](https://github.com/infor-design/enterprise-ng/blob/master/docs/CHANGELOG.md)

### v4.10.0 Features

- `[General]` Changed the code to pass Veracode scans. The IDS components now pass ISO at 86 rating. The rest of the flaws are mitigated with fixes such as stripping tags. As a result we went fairly aggressive with what we strip. If teams are doing something special we don't have tests for there is potential for customizations being stripped. ([#256](https://github.com/infor-design/enterprise/issues/256))
- `[Tooltips]` Will now activate on longpress on mobile devices. ([#400](https://github.com/infor-design/enterprise/issues/400))
- `[Contextmenu]` Will now activate on longpress on mobile devices (except when on inputs). ([#245](https://github.com/infor-design/enterprise/issues/245))
- `[Locale]` Added support for zh-Hant and zh-Hans. ([#397](https://github.com/infor-design/enterprise/issues/397))
- `[Tree]` Greatly improved rendering and expanding performance. ([#251](https://github.com/infor-design/enterprise/issues/251))
- `[General]` Internally all of the sass is now extended from [IDS Design tokens]( https://github.com/infor-design/design-system) ([#354](https://github.com/infor-design/enterprise/issues/354))
- `[Calendar]` Added initial readonly calendar. At the moment the calendar can only render events and has a filtering feature. More will be added next sprint. ([#261](https://github.com/infor-design/enterprise/issues/261))

### v4.10.0 Fixes

- `[Dropdown]` Minor Breaking Change for Xss reasons we removed the ability to set a custom hex color on icons in the dropdown. You can still pass in one of the alert colors from the colorpallette (fx alert, good, info). This was not even shown in the examples so may not be missed. ([#256](https://github.com/infor-design/enterprise/issues/256))
- `[Popupmenu]` Fixed a problem in popupmenu, if it was opened in immediate mode, submenus will be cleared of their text when the menu is eventually closed. ([#701](https://github.com/infor-design/enterprise/issues/701))
- `[Editor]` Fixed xss injection problem on the link dialog. ([#257](https://github.com/infor-design/enterprise/issues/257))
- `[Spinbox]` Fixed a height / alignment issue on spinboxes when used in short height configuration. ([#547](https://github.com/infor-design/enterprise/issues/547))
- `[Datepicker / Mask]` Fixed an issue in angular that caused using backspace to not save back to the model. ([#51](https://github.com/infor-design/enterprise-ng/issues/51))
- `[Field Options]` Fixed mobile support so they now work on touch better on IOS and Android. ([#555](https://github.com/infor-design/enterprise-ng/issues/555))
- `[Tree]` Tree with + and - for the folders was inversed visually. This was fixed, update your svg.html ([#685](https://github.com/infor-design/enterprise-ng/issues/685))
- `[Modal]` Fixed an alignment issue with the closing X on the top corner. ([#662](https://github.com/infor-design/enterprise-ng/issues/662))
- `[Popupmenu]` Fixed a visual flickering when opening dynamic submenus. ([#588](https://github.com/infor-design/enterprise/issues/588))
- `[Tree]` Added full unit and functional tests. ([#264](https://github.com/infor-design/enterprise/issues/264))
- `[Lookup]` Added full unit and functional tests. ([#344](https://github.com/infor-design/enterprise/issues/344))
- `[Datagrid]` Added more unit and functional tests. ([#242](https://github.com/infor-design/enterprise/issues/242))
- `[General]` Updated the develop tools and sample app to Node 10. During this update we set package-lock.json to be ignored in .gitignore ([#540](https://github.com/infor-design/enterprise/issues/540))
- `[Modal]` Allow beforeOpen callback to run optionally whether you have content or not passed back. ([#409](https://github.com/infor-design/enterprise/issues/409))
- `[Datagrid]` The lookup editor now supports left, right, and center align on the column settings. ([#228](https://github.com/infor-design/enterprise/issues/228))
- `[Mask]` When adding prefixes and suffixes (like % and $) if all the rest of the text is cleared, these will also now be cleared. ([#433](https://github.com/infor-design/enterprise/issues/433))
- `[Popupmenu]` Fixed low contrast selection icons in high contrast theme. ([#410](https://github.com/infor-design/enterprise/issues/410))
- `[Header Popupmenu]` Fixed missing focus state. ([#514](https://github.com/infor-design/enterprise/issues/514))
- `[Datepicker]` When using legends on days, fixed a problem that the hover states are shown incorrectly when changing month. ([#514](https://github.com/infor-design/enterprise/issues/514))
- `[Listview]` When the search field is disabled, it was not shown with disabled styling, this is fixed. ([#422](https://github.com/infor-design/enterprise/issues/422))
- `[Donut]` When having 4 or 2 sliced the tooltip would not show up on some slices. This is fixed. ([#482](https://github.com/infor-design/enterprise/issues/482))
- `[Datagrid]` Added a searchExpandableRow option so that you can control if data in expandable rows is searched/expanded. ([#480](https://github.com/infor-design/enterprise/issues/480))
- `[Multiselect]` If more items then fit are selected the tooltip was not showing on initial load, it only showed after changing values. This is fixed. ([#633](https://github.com/infor-design/enterprise/issues/633))
- `[Tooltip]` An example was added showing how you can show tooltips on disabled buttons. ([#453](https://github.com/infor-design/enterprise/issues/453))
- `[Modal]` A title with brackets in it was not escaping the text correctly. ([#246](https://github.com/infor-design/enterprise/issues/246))
- `[Modal]` Pressing enter when on inputs such as file upload no longer closes the modal. ([#321](https://github.com/infor-design/enterprise/issues/321))
- `[Locale]` Sent out translations so things like the Editor New/Same window dialog will be translated in the future. ([#511](https://github.com/infor-design/enterprise/issues/511))
- `[Nested Datagrid]` Fixed focus issues, the wrong cell in the nest was getting focused. ([#371](https://github.com/infor-design/enterprise/issues/371))

(44 Issues Solved this release, Backlog Enterprise 173, Backlog Ng 44, 565 Functional Tests, 426 e2e Test)

## v4.9.0

- [Npm Package](https://www.npmjs.com/package/ids-enterprise)
- [IDS Enterprise Angular Change Log](https://github.com/infor-design/enterprise-ng/blob/master/docs/CHANGELOG.md)

### v4.9.0 Features

- `[Datagrid]` Changed the way alerts work on rows. It now no longer requires an extra column. The rowStatus column will now be ignored so can be removed. When an alert / error / info message is added to the row the whole row will highlight. ([Check out the example.](https://bit.ly/2LC33iJ) ([#258](https://github.com/infor-design/enterprise/issues/258))
- `[Modal]` Added an option `showCloseBtn` which when set to true will show a X button on the top left corner. ([#358](https://github.com/infor-design/enterprise/issues/358))
- `[Multiselect / Dropdown]` Added the ability to see the search term during ajax requests. ([#267](https://github.com/infor-design/enterprise/issues/267))
- `[Scatterplot]` Added a scatter plot chart similar to a bubble chart but with shapes. ([Check out the example.](https://bit.ly/2K9N59M) ([#341](https://github.com/infor-design/enterprise/issues/341))
- `[Toast]` Added an option `allowLink` which when set to true will allow you to specify a `<a>` in the message content to add a link to the message. ([#341](https://github.com/infor-design/enterprise/issues/341))

### v4.9.0 Fixes

- `[Accordion]` Fixed an issue that prevented a right click menu from working on the accordion. ([#238](https://github.com/infor-design/enterprise/issues/238))
- `[Charts]` Fixed up missing empty states and selection methods so they work on all charts. ([#265](https://github.com/infor-design/enterprise/issues/265))
- `[Datagrid]` Fixed the performance of pasting from excel. ([#240](https://github.com/infor-design/enterprise/issues/240))
- `[Datagrid]` The keyword search will now clear when reloading data. ([#307](https://github.com/infor-design/enterprise/issues/307))
- `[Docs]` Fixed several noted missing pages and broken links in the docs. ([#244](https://github.com/infor-design/enterprise/issues/244))
- `[Dropdown]` Fixed bug in badges configuration. ([#270](https://github.com/infor-design/enterprise/issues/270))
- `[Flex Layout]` Fixed field-flex to work better on IE. ([#252](https://github.com/infor-design/enterprise/issues/252))
- `[Editor]` Fixed bug that made it impossible to edit the visual tab. ([#478](https://github.com/infor-design/enterprise/issues/478))
- `[Editor]` Fixed a bug with dirty indicator that caused a messed up layout. ([#241](https://github.com/infor-design/enterprise/issues/241))
- `[Lookup]` Fixed it so that select will work correctly when filtering. ([#248](https://github.com/infor-design/enterprise/issues/248))
- `[Header]` Fixed missing `More` tooltip on the header. ([#345](https://github.com/infor-design/enterprise/issues/345))
- `[Validation]` Added fixes to prevent `error` and `valid` events from going off more than once. ([#237](https://github.com/infor-design/enterprise/issues/237))
- `[Validation]` Added fixes to make multiple messages work better. There is now a `getMessages()` function that will return all erros on a field as an array. The older `getMessage()` will still return a string. ([#237](https://github.com/infor-design/enterprise/issues/237))
- `[Validation]` Fixed un-needed event handlers when using fields on a tab. ([#332](https://github.com/infor-design/enterprise/issues/332))

### v4.9.0 Chore & Maintenance

- `[Blockgrid]` Added full test coverage ([#234](https://github.com/infor-design/enterprise/issues/234))
- `[CAP]` Fixed some examples that would not close ([#283](https://github.com/infor-design/enterprise/issues/283))
- `[Datepicker]` Added full test coverage ([#243](https://github.com/infor-design/enterprise/issues/243))
- `[Datagrid]` Fixed an example so that it shows how to clear a dropdown filter. ([#254](https://github.com/infor-design/enterprise/issues/254))
- `[Docs]` Added TEAMS.MD for collecting info on the teams using ids. If you are not in the list let us know or make a pull request. ([#350](https://github.com/infor-design/enterprise/issues/350))
- `[Listview]` Fixed some links in the sample app that caused some examples to fail. ([#273](https://github.com/infor-design/enterprise/issues/273))
- `[Tabs]` Added more test coverage ([#239](https://github.com/infor-design/enterprise/issues/239))
- `[Toast]` Added full test coverage ([#232](https://github.com/infor-design/enterprise/issues/232))
- `[Testing]` Added visual regression tests, and more importantly a system for doing them via CI. ([#255](https://github.com/infor-design/enterprise/issues/255))

(34 Issues Solved this release, Backlog Enterprise 158, Backlog Ng 41, 458 Functional Tests, 297 e2e Test)

## v4.8.0

- [Npm Package](https://www.npmjs.com/package/ids-enterprise)
- [IDS Enterprise Angular Change Log](https://github.com/infor-design/enterprise-ng/blob/master/docs/CHANGELOG.md)

### v4.8.0 Features

- `[Datagrid]` Added an example of Nested Datagrids with ([basic nested grid support.](https://bit.ly/2lGKM4a)) ([#SOHO-3474](https://jira.infor.com/browse/SOHO-3474))
- `[Datagrid]` Added support for async validation. ([#SOHO-7943](https://jira.infor.com/browse/SOHO-7943))
- `[Export]` Extracted excel export code so it can be run outside the datagrid. ([#SOHO-7246](https://jira.infor.com/browse/SOHO-7246))

### v4.8.0 Fixes

- `[Searchfield / Toolbar Searchfield]` Merged code between them so there is just one component. This reduced code and fixed many bugs. ([#161](https://github.com/infor-design/enterprise/pull/161))
- `[Datagrid]` Fixed issues using expand row after hiding/showing columns. ([#SOHO-8103](https://jira.infor.com/browse/SOHO-8103))
- `[Datagrid]` Fixed issue that caused nested grids in expandable rows to hide after hiding/showing columns on the parent grid. ([#SOHO-8102](https://jira.infor.com/browse/SOHO-8102))
- `[Datagrid]` Added an example showing Math rounding on numeric columns ([#SOHO-5168](https://jira.infor.com/browse/SOHO-5168))
- `[Datagrid]` Date editors now maintain date format correctly. ([#SOHO-5861](https://jira.infor.com/browse/SOHO-5861))
- `[Datagrid]` Fixed alignment off sort indicator on centered columns. ([#SOHO-7444](https://jira.infor.com/browse/SOHO-7444))
- `[Datagrid]` Behavior Change - Sorting clicking now no longer refocuses last cell. ([#SOHO-7682](https://jira.infor.com/browse/SOHO-7682))
- `[Datagrid]` Fixed formatter error that showed NaN on some number cells. ([#SOHO-7839](https://jira.infor.com/browse/SOHO-7682))
- `[Datagrid]` Fixed a bug rendering last column in some situations. ([#SOHO-7987](https://jira.infor.com/browse/SOHO-7987))
- `[Datagrid]` Fixed incorrect data in context menu event. ([#SOHO-7991](https://jira.infor.com/browse/SOHO-7991))
- `[Dropdown]` Added an onKeyDown option so keys can be overriden. ([#SOHO-4815](https://jira.infor.com/browse/SOHO-4815))
- `[Slider]` Fixed step slider to work better jumping across steps. ([#SOHO-6271](https://jira.infor.com/browse/SOHO-6271))
- `[Tooltip]` Will strip tooltip markup to prevent xss. ([#SOHO-6522](https://jira.infor.com/browse/SOHO-6522))
- `[Contextual Action Panel]` Fixed alignment issue on x icon. ([#SOHO-6612](https://jira.infor.com/browse/SOHO-6612))
- `[Listview]` Fixed scrollbar size when removing items. ([#SOHO-7402](https://jira.infor.com/browse/SOHO-7402))
- `[Navigation Popup]` Fixed a bug setting initial selected value. ([#SOHO-7411](https://jira.infor.com/browse/SOHO-7411))
- `[Grid]` Added a no-margin setting for nested grids with no indentation. ([#SOHO-7495](https://jira.infor.com/browse/SOHO-7495))
- `[Grid]` Fixed positioning of checkboxes in the grid. ([#SOHO-7979](https://jira.infor.com/browse/SOHO-7979))
- `[Tabs]` Fixed bug calling add in NG applications. ([#SOHO-7511](https://jira.infor.com/browse/SOHO-7511))
- `[Listview]` Selected event now contains the dataset row. ([#SOHO-7512](https://jira.infor.com/browse/SOHO-7512))
- `[Multiselect]` Fixed incorrect showing of delselect button in certain states. ([#SOHO-7535](https://jira.infor.com/browse/SOHO-7535))
- `[Search]` Fixed bug where highlight search terms where not shown in bold. ([#SOHO-7796](https://jira.infor.com/browse/SOHO-7796))
- `[Multiselect]` Improved performance on select all. ([#SOHO-7816](https://jira.infor.com/browse/SOHO-7816))
- `[Spinbox]` Fixed problem where you could arrow up in a readonly spinbox. ([#SOHO-8025](https://jira.infor.com/browse/SOHO-8025))
- `[Dropdown]` Fixed bug selecting two items with same value. ([#SOHO-8029](https://jira.infor.com/browse/SOHO-8029))
- `[Modal]` Fixed incorrect enabling of submit on validating modals. ([#SOHO-8042](https://jira.infor.com/browse/SOHO-8042))
- `[Modal]` Fixed incorrect closing of modal on enter key. ([#SOHO-8059](https://jira.infor.com/browse/SOHO-8059))
- `[Rating]` Allow decimal values for example 4.3. ([#SOHO-8063](https://jira.infor.com/browse/SOHO-8063))
- `[Datepicker]` Prevent datepicker from scrolling to the top of the browser. ([#SOHO-8107](https://jira.infor.com/browse/SOHO-8107))
- `[Tag]` Fixed layout on Right-To-Left. ([#SOHO-8120](https://jira.infor.com/browse/SOHO-8120))
- `[Listview]` Fixed missing render event. ([#SOHO-8129](https://jira.infor.com/browse/SOHO-8129))
- `[Angular Datagrid]` Fixed maskOptions input definition. ([#SOHO-8131](https://jira.infor.com/browse/SOHO-8131))
- `[Datepicker]` Fixed several bugs on the UmAlQura Calendar. ([#SOHO-8147](https://jira.infor.com/browse/SOHO-8147))
- `[Datagrid]` Fixed bug on expanding and collapsing multiple expandable rows. ([#SOHO-8154](https://jira.infor.com/browse/SOHO-8154))
- `[Pager]` Fixed focus state clicking page numbers. ([#SOHO-4528](https://jira.infor.com/browse/SOHO-4528))
- `[SearchField]` Fixed bug initializing search field with text. ([#SOHO-4820](https://jira.infor.com/browse/SOHO-4820))
- `[ColorPicker]` Fixed bug with incorrect cursor on readonly color picker. ([#SOHO-8030](https://jira.infor.com/browse/SOHO-8030))
- `[Pie]` Fixed ui glitch on mobile when pressing slices. ([#SOHO-8141](https://jira.infor.com/browse/SOHO-8141))

### v4.8.0 Chore & Maintenance

- `[Npm Package]` Added back sass files in correct folder structure. ([#SOHO-7583](https://jira.infor.com/browse/SOHO-7583))
- `[Menu Button]` Added button functional and e2e tests. ([#SOHO-7600](https://jira.infor.com/browse/SOHO-7600))
- `[Textarea]` Added Textarea functional and e2e tests. ([#SOHO-7929](https://jira.infor.com/browse/SOHO-7929))
- `[ListFilter]` Added ListFilter functional and e2e tests. ([#SOHO-7975](https://jira.infor.com/browse/SOHO-7975))
- `[Colorpicker]` Added Colorpicker functional and e2e tests. ([#SOHO-8078](https://jira.infor.com/browse/SOHO-8078))
- `[Site / Docs]` Fixed a few broken links ([#SOHO-7993](https://jira.infor.com/browse/SOHO-7993))

(62 Jira Issues Solved this release, Backlog Dev 186, Design 110, Unresolved 349, Test Count 380 Functional, 178 e2e )

## v4.7.0

- [Full Jira Release Notes](https://bit.ly/2HyT3zF)
- [Npm Package](https://www.npmjs.com/package/ids-enterprise)
- [IDS Enterprise Angular Change Log](https://github.com/infor-design/enterprise-ng/blob/master/docs/CHANGELOG.md)

### v4.7.0 Features

- `[Github]` The project was migrated to be open source on github with a new workflow and testing suite.
- `[Tag]` Added a Tag angular component. ([#SOHO-8005](https://jira.infor.com/browse/SOHO-8006))
- `[Validate]` Exposed validate and removeMessage methods. ([#SOHO-8003](https://jira.infor.com/browse/SOHO-8003))
- `[General]` Upgrade to Angular 6 ([#SOHO-7927](https://jira.infor.com/browse/SOHO-7927))
- `[General]` Introduced nightly versions in npm ([#SOHO-7804](https://jira.infor.com/browse/SOHO-7804))
- `[Multiselect]` A tooltip now shows if more content is selected than fits in the input. ([#SOHO-7799](https://jira.infor.com/browse/SOHO-7799))
- `[Datepicker]` Added an option to restrict moving to months that are not available to select from. ([#SOHO-7384](https://jira.infor.com/browse/SOHO-7384))
- `[Validation]` Added and icon alert([#SOHO-7225](https://jira.infor.com/browse/SOHO-7225)
- `[General]` Code is now available on ([public npm](https://www.npmjs.com/package/ids-enterprise)) ([#SOHO-7083](https://jira.infor.com/browse/SOHO-7083))

### v4.7.0 Fixes

- `[Lookup]` Fixed existing example that shows using an autocomplete on a lookup. ([#SOHO-8070](https://jira.infor.com/browse/SOHO-8070))
- `[Lookup]` Fixed existing example that shows creating a customized dialog on the lookup ([#SOHO-8069](https://jira.infor.com/browse/SOHO-8069))
- `[Lookup]` Fixed existing example that incorrectly showed a checkbox column. ([#SOHO-8068](https://jira.infor.com/browse/SOHO-8068))
- `[Line Chart]` Fixed an error when provoking the tooltip. ([#/SOHO-8051](https://jira.infor.com/browse/SOHO-8051))
- `[Module Tabs]` Fixed a bug toggling the menu on mobile. ([#/SOHO-8043](https://jira.infor.com/browse/SOHO-8043))
- `[Autocomplete]` Fixed a bug that made enter key not work to select. ([#SOHO-8036](https://jira.infor.com/browse/SOHO-8036))
- `[Tabs]` Removed an errant scrollbar that appeared sometimes on IE ([#SOHO-8034](https://jira.infor.com/browse/SOHO-8034))
- `[Datagrid]` The drill down click event now currently shows the right row information in the event data. ([#SOHO-8023](https://jira.infor.com/browse/SOHO-8023))
- `[Datagrid]` Fixed a broken nested data example. ([#SOHO-8019](https://jira.infor.com/browse/SOHO-8019))
- `[Datagrid]` Fixed a broken paging example. ([#SOHO-8013](https://jira.infor.com/browse/SOHO-8013))
- `[Datagrid]` Hyperlinks now can be clicked when in a datagrid expandable row. ([#SOHO-8009](https://jira.infor.com/browse/SOHO-8009))
- `[Popupmenu]` Removed extra padding on icon menus ([#SOHO-8006](https://jira.infor.com/browse/SOHO-8006))
- `[Spinbox]` Range limits now work correctly ([#SOHO-7999](https://jira.infor.com/browse/SOHO-7999))
- `[Dropdown]` Fixed not working filtering on nosearch option. ([#SOHO-7998](https://jira.infor.com/browse/SOHO-7998))
- `[Hierarchy]` Children layout and in general layouts where improved. ([#SOHO-7992](https://jira.infor.com/browse/SOHO-7992))
- `[Buttons]` Fixed layout issues on mobile. ([#SOHO-7982](https://jira.infor.com/browse/SOHO-7982))
- `[Datagrid]` Fixed format initialization issue ([#SOHO-7982](https://jira.infor.com/browse/SOHO-7982))
- `[Lookup]` Fixed a problem that caused the lookup to only work once. ([#SOHO-7971](https://jira.infor.com/browse/SOHO-7971))
- `[Treemap]` Fix a bug using `fixture.detectChanges()`. ([#SOHO-7969](https://jira.infor.com/browse/SOHO-7969))
- `[Textarea]` Fixed a bug that made it possible for the count to go to a negative value. ([#SOHO-7952](https://jira.infor.com/browse/SOHO-7952))
- `[Tabs]` Fixed a bug that made extra events fire. ([#SOHO-7948](https://jira.infor.com/browse/SOHO-7948))
- `[Toolbar]` Fixed a with showing icons and text in the overflowmenu. ([#SOHO-7942](https://jira.infor.com/browse/SOHO-7942))
- `[DatePicker]` Fixed an error when restricting dates. ([#SOHO-7922](https://jira.infor.com/browse/SOHO-7922))
- `[TimePicker]` Fixed sort order of times in arabic locales. ([#SOHO-7920](https://jira.infor.com/browse/SOHO-7920))
- `[Multiselect]` Fixed initialization of selected items. ([#SOHO-7916](https://jira.infor.com/browse/SOHO-7916))
- `[Line Chart]` Solved a problem clicking lines to select. ([#SOHO-7912](https://jira.infor.com/browse/SOHO-7912))
- `[Hierarchy]` Improved RTL version ([#SOHO-7888](https://jira.infor.com/browse/SOHO-7888))
- `[Datagrid]` Row click event now shows correct data when using Groups ([#SOHO-7861](https://jira.infor.com/browse/SOHO-7861))
- `[Modal]` Fixed cut of border on checkboxe focus states. ([#SOHO-7856](https://jira.infor.com/browse/SOHO-7856))
- `[Colorpicker]` Fixed cropped labels when longer ([#SOHO-7817](https://jira.infor.com/browse/SOHO-7817))
- `[Label]` Fixed cut off Thai characters ([#SOHO-7814](https://jira.infor.com/browse/SOHO-7814))
- `[Colorpicker]` Fixed styling issue on margins ([#SOHO-7776](https://jira.infor.com/browse/SOHO-7776))
- `[Hierarchy]` Fixed several layout issues and changed the paging example to show the back button on the left. ([#SOHO-7622](https://jira.infor.com/browse/SOHO-7622))
- `[Bar Chart]` Fixed RTL layout issues ([#SOHO-5196](https://jira.infor.com/browse/SOHO-5196))
- `[Lookup]` Made delimiter an option / changable ([#SOHO-4695](https://jira.infor.com/browse/SOHO-4695))

### v4.7.0 Chore & Maintenance

- `[Timepicker]` Added functional and e2e tests ([#SOHO-7809](https://jira.infor.com/browse/SOHO-7809))
- `[General]` Restructured the project to clean up and separate the demo app from code. ([#SOHO-7803](https://jira.infor.com/browse/SOHO-7803))

(56 Jira Issues Solved this release, Backlog Dev 218, Design 101, Unresolved 391, Test Count 232 Functional, 117 e2e )

## v4.6.0

- [Full Jira Release Notes](https://bit.ly/2jodbem)
- [Npm Package](http://npm.infor.com)
- [IDS Enterprise Angular Change Log](https://github.com/infor-design/enterprise-ng/blob/master/docs/CHANGELOG.md)

### v4.6.0 Key New Features

- `[Treemap]` New Component Added
- `[Website]` Launch of new docs site <https://design.infor.com/code/ids-enterprise/latest>
- `[Security]` Ids Now passes CSP (Content Security Policy) Compliance for info see <docs/SECURITY.md>.
- `[Toolbar]` New ["toolbar"](http://usalvlhlpool1.infor.com/4.6.0/components/toolbar-flex/list)
    - Based on css so it is much faster.
    - Expect a future breaking change from flex-toolbar to this toolbar when all features are implemented.
    - As of now collapsible search is not supported yet.

### v4.6.0 Behavior Changes

- `[App Menu]` Now automatically closes when items are clicked on mobile devices.

### v4.6.0 Improvements

- `[Angular]` Validation now allows dynamic functions.
- `[Editor]` Added a clear method.
- `[Locale]` Map iw locale to Hebrew.
- `[Locale]` Now defaults locals with no country. For example en maps to en-US es and es-ES.
- `[Color Picker]` Added option to clear the color.
- `[Angular]` Allow Formatters, Editors to work with Soho. without the migration script.
- `[Added a new labels example <http://usalvlhlpool1.infor.com/4.6.0/components/form/example-labels.html>
- `[Angular]` Added new Chart Wrappers (Line, Bar, Column ect ).
- `[Datagrid]` Added file up load editor.
- `[Editor]` Its possible to put a link on an image now.

### v4.6.0 Code Updates / Breaking Changes

- `[Templates]` The internal template engine changed for better XSS security as a result one feature is no longer supported. If you have a delimiter syntax to embed html like `{{& name}}`, change this to be `{{{name}}}`.
- `[jQuery]` Updated from 3.1.1 to 3.3.1.

### v4.6.0 Bug Fixes

- `[Angular]` Added fixes so that the `soho.migrate` script is no longer needed.
- `[Angular Datagrid]` Added filterWhenTyping option.
- `[Angular Popup]` Expose close, isOpen and keepOpen.
- `[Angular Linechart]` Added "xAxis" and "yAxis" options.
- `[Angular Treemap]` Added new wrapper.
- `[Angular Rating]` Added a rating wrapper.
- `[Angular Circle Page]` Added new wrapper.
- `[Checkbox]` Fixed issue when you click the top left of the page, would toggle the last checkbox.
- `[Composite Form]` Fixed broken swipe.
- `[Colorpicker]` Fixed cases where change did not fire.
- `[Colorpicker]` Added short field option.
- `[Completion Chart]` Added more colors.
- `[Datagrid]` Fixed some misaligned icons on short row height.
- `[Datagrid]` Fixed issue that blank dropdown filter items would not show.
- `[Datagrid]` Added click arguments for more information on editor clicks and callback data.
- `[Datagrid]` Fixed wrong data on events on second page with expandable row.
- `[Datagrid]` Fixed focus / filter bugs.
- `[Datagrid]` Fixed bug with filter dropdowns on IOS.
- `[Datagrid]` Fixed column alignment when scrolling and RTL.
- `[Datagrid]` Fixed NaN error when using the colspan example.
- `[Datagrid]` Made totals work correctly when filtering.
- `[Datagrid]` Fixed issue with focus when multiple grids on a page.
- `[Datagrid]` Removed extra rows from the grid export when using expandable rows.
- `[Datagrid]` Fixed performance of select all on paging client side.
- `[Datagrid]` Fixed text alignment on header when some columns are not filterable.
- `[Datagrid]` Fixed wrong cursor on non actionable rows.
- `[Hierarchy]` Fixed layout issues.
- `[Mask]` Fixed issue when not using decimals in the pattern option.
- `[Modal]` Allow editor and dropdown to properly block the submit button.
- `[Menu Button]` Fixed beforeOpen so it also runs on submenus.
- `[Message]` Fixed XSS vulnerability.
- `[Pager]` Added fixes for RTL.
- `[List Detail]` Improved amount of space the header takes
- `[Multiselect]` Fixed problems when using the tab key well manipulating the multiselect.
- `[Multiselect]` Fixed bug with select all not working correctly.
- `[Multiselect]` Fixed bug with required validation rule.
- `[Spinbox]` Fixed issue on short field versions.
- `[Textarea]` Fixed issue with counter when in angular and on a modal.
- `[Toast]` Fixed XSS vulnerability.
- `[Tree]` Fixed checkbox click issue.
- `[Lookup]` Fixed issue in the example when running on Edge.
- `[Validation]` Fixed broken form submit validation.
- `[Vertical Tabs]` Fix cut off header.

(98 Jira Issues Solved this release, Backlog Dev 388, Design 105, Unresolved 595, Test Coverage 6.66%)

## v4.5.0

### v4.5.0 Key New Features

- `[Font]` Experimental new font added from IDS as explained.
- `[Datagrid]` Added support for pasting from excel.
- `[Datagrid]` Added option to specify which column stretches.

### v4.5.0 Behavior Changes

- `[Search Field]` `ESC` incorrectly cleared the field and was inconsistent. The proper key is `ctrl + backspace` (PC )/ `alt + delete` (mac) to clear all field contents. `ESC` no longer does anything.

### v4.5.0 Improvements

- `[Datagrid]` Added support for a two line title on the header.
- `[Dropdown]` Added onKeyPress override for custom key strokes.
- `[Contextual Action Panel]` Added an option to add a right side close button.
- `[Datepicker]` Added support to select ranges.
- `[Maintenence]` Added more unit tests.
- `[Maintenence]` Removed jsHint in favor of Eslint.

### v4.5.0 Code Updates / Breaking Changes

- `[Swaplist]` changed custom events `beforeswap and swapupdate` data (SOHO-7407). From `Array: list-items-moved` to `Object: from: container-info, to: container-info and items: list-items-moved`. It now uses data in a more reliable way

### v4.5.0 Bug Fixes

- `[Angular]` Added new wrappers for Radar, Bullet, Line, Pie, Sparkline.
- `[Angular Dropdown]` Fixed missing data from select event.
- `[Colorpicker]` Added better translation support.
- `[Compound Field]` Fixed layout with some field types.
- `[Datepicker]` Fixed issues with validation in certain locales.
- `[Datepicker]` Not able to validate on MMMM.
- `[Datagrid]` Fixed bug that filter did not work when it started out hidden.
- `[Datagrid]` Fixed issue with context menu not opening repeatedly.
- `[Datagrid]` Fixed bug in indeterminate paging with smaller page sizes.
- `[Datagrid]` Fixed error when editing some numbers.
- `[Datagrid]` Added support for single line markup.
- `[Datagrid]` Fixed exportable option, which was not working for both csv and xls export.
- `[Datagrid]` Fixed column sizing logic to work better with alerts and alerts plus text.
- `[Datagrid]` Fixed bug when reordering rows with expandable rows.
- `[Datagrid]` Added events for opening and closing the filter row.
- `[Datagrid]` Fixed bugs on multiselect + tree grid.
- `[Datagrid]` Fixed problems with missing data on click events when paging.
- `[Datagrid]` Fixed problems editing with paging.
- `[Datagrid]` Fixed Column alignment calling updateDataset.
- `[Datagrid]` Now passes sourceArgs for the filter row.
- `[Dropdown]` Fixed cursor on disabled items.
- `[Editor]` Added paste support for links.
- `[Editor]` Fixed bug that prevented some shortcut keys from working.
- `[Editor]` Fixed link pointers in readonly mode.
- `[Expandable Area]` Fixed bug when not working on second page.
- `[General]` Some ES6 imports missing.
- `[Personalization]` Added support for cache bust.
- `[Locale]` Fixed some months missing in some cultures.
- `[Listview]` Removed redundant resize events.
- `[Line]` Fixed problems updating data.
- `[Mask]` Fixed bug on alpha masks that ignored the last character.
- `[Modal]` Allow enter key to be stopped for forms.
- `[Modal]` Allow filter row to work if a grid is on a modal.
- `[Fileupload]` Fixed bug when running in Contextual Action Panel.
- `[Searchfield]` Fixed wrong width.
- `[Step Process]` Improved layout and responsive.
- `[Step Process]` Improved wrapping of step items.
- `[Targeted Achievement]` Fixed icon alignment.
- `[Timepicker]` Fixed error calling removePunctuation.
- `[Text Area]` Adding missing classes for use in responsive-forms.
- `[Toast]` Fixed missing animation.
- `[Tree]` Fixed a bug where if the callback is not async the node wont open.
- `[Track Dirty]` Fixed error when used on a file upload.
- `[Track Dirty]` Did not work to reset dirty on editor and Multiselect.
- `[Validation]` Fixed more extra events firing.

(67 Jira Issues Solved this release, Backlog Dev 378, Design 105, Unresolved 585, Test Coverage 6% )<|MERGE_RESOLUTION|>--- conflicted
+++ resolved
@@ -8,11 +8,8 @@
 ### v4.16.0 Features
 
 - `[Busy Indicator]` Made a fix to make it possible to use a busy indicator on a modals. ([#827](https://github.com/infor-design/enterprise/issues/827))
-<<<<<<< HEAD
+- `[Field Filter]` Added support to get and set filter type programmatically. ([#1181](https://github.com/infor-design/enterprise/issues/1181))
 - `[Hierarchy]` Add print media styles to decrease ink usage and increase presentability for print format. Note that you may need to enable the setting to print background images, both Mac and PC have a setting for this. ([#456](https://github.com/infor-design/enterprise/issues/456))
-=======
-- `[Field Filter]` Added support to get and set filter type programmatically. ([#1181](https://github.com/infor-design/enterprise/issues/1181))
->>>>>>> d5685b71
 
 ### v4.16.0 Fixes
 
