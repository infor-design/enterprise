# What's New with Enterprise

## v4.71.0

## v4.71.0 Important Changes

- `[Button]` Changed style and features of existing buttons and added destructive buttons. ([#6977](https://github.com/infor-design/enterprise/issues/6977))
- `[Datagrid]` Added ability to set the color of the header in datagrid (`dark` or `light`). ([#7008](https://github.com/infor-design/enterprise/issues/7008))
- `[Searchfield]` Added enhancement changes in searchfield. ([#6707](https://github.com/infor-design/enterprise/issues/6707))
- `[Tabs]` Added puppeteer scripts for tooltip title. ([#7003](https://github.com/infor-design/enterprise/issues/7003))
- `[Tabs Header]` Changed the default background for tabs header in default and alternate. ([#6979](https://github.com/infor-design/enterprise/issues/6979))

## v4.71.0 Features

- `[Radar]` Converted Radar scripts to puppeteer. ([#6989](https://github.com/infor-design/enterprise/issues/6989))
- `[Icons]` Added three new icons: `icon-paint-brush, icon-psych-precaution, icon-observation-precaution `. ([#7040](https://github.com/infor-design/enterprise/issues/7040))

## v4.71.0 Fixes

- `[Datagrid]` Fixed a bug in datagrid where dropdown filter does not render correctly. ([#7006](https://github.com/infor-design/enterprise/issues/7006))
- `[Datagrid]` Fixed a bug in datagrid where flex toolbar is not properly destroyed. ([NG#1423](https://github.com/infor-design/enterprise-ng/issues/1423))
- `[Datagrid]` Fixed a bug in datagrid in datagrid where the icon cause clipping issues. ([#7000](https://github.com/infor-design/enterprise/issues/7000))
- `[Datepicker]` Fixed a bug in datagrid where disabled dates were not showing in Safari. ([#6920](https://github.com/infor-design/enterprise/issues/6920))
<<<<<<< HEAD
- `[User Status Icons]` Now have a more visible fill and a stroke behind them. ([#7040](https://github.com/infor-design/enterprise/issues/7040))
=======
- `[Lookup]` Adjusted width in lookup. ([#6924](https://github.com/infor-design/enterprise/issues/6924))
>>>>>>> 1bf3e0b6

## v4.70.0

## v4.70.0 Important Features

## v4.70.0 Features

- `[Checkbox]` Converted Checkbox scripts to puppeteer. ([#6936](https://github.com/infor-design/enterprise/issues/6936))
- `[Circlepager]` Converted Circlepager scripts to puppeteer. ([#6971](https://github.com/infor-design/enterprise/issues/6971))
- `[Icons]` Bumped `ids-identity` to get a new empty state icon `empty-no-search-result` and a new system icon `advance-settings`.([#6999](https://github.com/infor-design/enterprise/issues/6999))

## v4.70.0 Fixes

- `[Accordion]` Fixed a bug where expanded card closes in NG when opening accordion. ([#6820](https://github.com/infor-design/enterprise/issues/6820))
- `[Counts]` Fixed a bug in counts where two rows of labels cause misalignment. ([#6845](https://github.com/infor-design/enterprise/issues/6845))
- `[Datagrid]` Fixed a bug in datagrid where expandable row input cannot edit the value. ([#6781](https://github.com/infor-design/enterprise/issues/6781))
- `[Datagrid]` Fixed a bug in datagrid where clear dirty cell does not work properly in frozen columns. ([#6952](https://github.com/infor-design/enterprise/issues/6952))
- `[Datagrid]` Adjusted date and timepicker icons in datagrid filter. ([#6917](https://github.com/infor-design/enterprise/issues/6917))
- `[Datagrid]` Fixed a bug where frozen column headers are not rendered on update. ([NG#1399](https://github.com/infor-design/enterprise-ng/issues/1399))
- `[Datagrid]` Added toolbar update on datagrid update. ([NG#1357](https://github.com/infor-design/enterprise-ng/issues/1357))
- `[Datepicker]` Added Firefox increment/decrement keys. ([#6877](https://github.com/infor-design/enterprise/issues/6877))
- `[Datepicker]` Fixed a bug in mask value in datepicker when update is called. ([NG#1380](https://github.com/infor-design/enterprise-ng/issues/1380))
- `[Dropdown]` Fixed a bug in dropdown where there is a null in a list when changing language to chinese. ([#6916](https://github.com/infor-design/enterprise/issues/6916))
- `[Editor]` Fixed a bug in editor where insert image is not working properly when adding attributes. ([#6864](https://github.com/infor-design/enterprise/issues/6864))
- `[Editor]` Fixed a bug in editor where paste and plain text is not cleaning the text/html properly. ([#6892](https://github.com/infor-design/enterprise/issues/6892))
- `[Locale]` Fixed a bug in locale where same language translation does not render properly. ([#6847](https://github.com/infor-design/enterprise/issues/6847))
- `[Icons]` Fixed incorrect colors of new empty state icons. ([#6965](https://github.com/infor-design/enterprise/issues/6965))
- `[Popupmenu]` Fixed a bug in popupmenu where submenu and submenu items are not indented properly. ([#6860](https://github.com/infor-design/enterprise/issues/6860))
- `[Process Indicator]` Fix on extra line after final step. ([#6744](https://github.com/infor-design/enterprise/issues/6744))
- `[Searchfield]` Changed toolbar in example page to flex toolbar. ([#6737](https://github.com/infor-design/enterprise/issues/6737))
- `[Tabs]` Added tooltip on add new tab button. ([#6902](https://github.com/infor-design/enterprise/issues/6902))
- `[Tabs]` Adjusted header and tab colors in themes. ([#6673](https://github.com/infor-design/enterprise/issues/6673))
- `[Timepicker]` Filter method in datagrid is called on timepicker's change event. ([#6896](https://github.com/infor-design/enterprise/issues/6896))

## v4.69.0

## v4.69.0 Important Features

- `[Icons]` All icons have padding on top and bottom effectively making them 4px smaller by design. This change may require some UI corrections to css. ([#6868](https://github.com/infor-design/enterprise/issues/6868))
- `[Icons]` Over 60 new icons and 126 new industry focused icons. ([#6868](https://github.com/infor-design/enterprise/issues/6868))
- `[Icons]` The icon `save-closed` is now `save-closed-old` in the deprecated, we suggest not using this old icon. ([#6868](https://github.com/infor-design/enterprise/issues/6868))
- `[Icons]` Alert icons come either filled or not filled (outlined) filled alert icons like  `icon-alert-alert` are now `icon-success-alert` and `alert-filled` we suggest no longer using filled alert icons, use only the outlined ones. ([#6868](https://github.com/infor-design/enterprise/issues/6868))

## v4.69.0 Features

- `[Datagrid]` Added puppeteer script for extra class for tooltip. ([#6900](https://github.com/infor-design/enterprise/issues/6900))
- `[Header]` Converted Header scripts to puppeteer. ([#6919](https://github.com/infor-design/enterprise/issues/6919))
- `[Icons]` Added [enhanced and new empty states icons](https://main-enterprise.demo.design.infor.com/components/icons/example-empty-widgets.html) with a lot more color. These should replace existing ones but it is opt-in. ([#6868](https://github.com/infor-design/enterprise/issues/6868))
- `[Lookup]` Added puppeteer script for lookup double click apply enhancement. ([#6886](https://github.com/infor-design/enterprise/issues/6886))
- `[Stepchart]` Converted Stepchart scripts to puppeteer. ([#6940](https://github.com/infor-design/enterprise/issues/6940))

## v4.69.0 Fixes

- `[Datagrid]` Fixed a bug in datagrid where sorting is not working properly. ([#6787](https://github.com/infor-design/enterprise/issues/6787))
- `[Datagrid]` Fixed a bug in datagrid where add row is not working properly when using frozen columns. ([#6918](https://github.com/infor-design/enterprise/issues/6918))
- `[Datagrid]` Fixed a bug in datagrid where tooltip flashes continuously on hover. ([#5907](https://github.com/infor-design/enterprise/issues/5907))
- `[Datagrid]` Fixed a bug in datagrid where is empty and is not empty is not working properly. ([#5273](https://github.com/infor-design/enterprise/issues/5273))
- `[Datagrid]` Fixed a bug in datagrid where inline editor input text is not being selected upon clicking. ([NG#1365](https://github.com/infor-design/enterprise-ng/issues/1365))
- `[Datagrid]` Fixed a bug in datagrid where multiselect filter is not rendering properly. ([#6846](https://github.com/infor-design/enterprise/issues/6846))
- `[Datagrid]` Fixed a bug in datagrid where row shading is not rendered properly. ([#6850](https://github.com/infor-design/enterprise/issues/6850))
- `[Datagrid]` Fixed a bug in datagrid where icon is not rendering properly in small and extra small row height. ([#6866](https://github.com/infor-design/enterprise/issues/6866))
- `[Datagrid]` Fixed a bug in datagrid where sorting is not rendering properly when there is a previously focused cell. ([#6851](https://github.com/infor-design/enterprise/issues/6851))
- `[Datagrid]` Additional checks when updating cell so that numbers aren't converted twice. ([NG#1370](https://github.com/infor-design/enterprise-ng/issues/1370))
- `[Datagrid]` Additional fixes on dirty indicator not updating on drag columns. ([#6867](https://github.com/infor-design/enterprise/issues/6867))
- `[General]` Instead of optional dependencies use a custom command. ([#6876](https://github.com/infor-design/enterprise/issues/6876))
- `[Modal]` Fixed a bug where suppress key setting is not working. ([#6793](https://github.com/infor-design/enterprise/issues/6793))
- `[Searchfield]` Additional visual fixes in classic on go button in searchfield toolbar. ([#6686](https://github.com/infor-design/enterprise/issues/6686))
- `[Splitter]` Fixed on splitter not working when parent height changes dynamically. ([#6819](https://github.com/infor-design/enterprise/issues/6819))
- `[Toolbar Flex]` Added additional checks for destroying toolbar. ([#6844](https://github.com/infor-design/enterprise/issues/6844))

## v4.68.0

## v4.68.0 Features

- `[Button]` Added Protractor to Puppeteer conversion scripts. ([#6626](https://github.com/infor-design/enterprise/issues/6626))
- `[Calendar]` Added puppeteer script for show/hide legend. ([#6810](https://github.com/infor-design/enterprise/issues/6810))
- `[Colors]` Added puppeteer script for color classes targeting color & border color. ([#6801](https://github.com/infor-design/enterprise/issues/6801))
- `[Column]` Added puppeteer script for combined column chart. ([#6381](https://github.com/infor-design/enterprise/issues/6381))
- `[Datagrid]` Added additional setting in datagrid header for tooltip extra class. ([#6802](https://github.com/infor-design/enterprise/issues/6802))
- `[Datagrid]` Added `dblClickApply` setting in lookup for selection of item. ([#6546](https://github.com/infor-design/enterprise/issues/6546))

## v4.68.0 Fixes

- `[Bar Chart]` Fixed a bug in bar charts grouped, where arias are identical to each series. ([#6748](https://github.com/infor-design/enterprise/issues/6748))
- `[Datagrid]` Fixed a bug in datagrid where tooltip flashes continuously on hover. ([#5907](https://github.com/infor-design/enterprise/issues/5907))
- `[Datagrid]` Fixed a bug in datagrid where expandable row animation is not rendering properly. ([#6813](https://github.com/infor-design/enterprise/issues/6813))
- `[Datagrid]` Fixed a bug in datagrid where dropdown filter does not render correctly. ([#6834](https://github.com/infor-design/enterprise/issues/6834))
- `[Datagrid]` Fixed alignment issues in trigger fields. ([#6678](https://github.com/infor-design/enterprise/issues/6678))
- `[Datagrid]` Added a null guard in tree list when list is not yet loaded. ([#6816](https://github.com/infor-design/enterprise/issues/6816))
- `[Datagrid]` Added a setting `ariaDescribedBy` in the column to override `aria-describedby` value of the cells. ([#6530](https://github.com/infor-design/enterprise/issues/6530))
- `[Datagrid]` Allowed beforeCommitCellEdit event to be sent for Editors.Fileupload. ([#6821](https://github.com/infor-design/enterprise/issues/6821))]
- `[Datagrid]` Classic theme trigger field adjustments in datagrid. ([#6678](https://github.com/infor-design/enterprise/issues/6678))
- `[Datagrid]` Added null guard in tree list when list is not yet loaded. ([#6816](https://github.com/infor-design/enterprise/issues/6816))
- `[Datagrid]` Fix on dirty indicator not updating on drag columns. ([#6867](https://github.com/infor-design/enterprise/issues/6867))
- `[Editor]` Fixed a bug in editor where block quote is not continued in the next line. ([#6794](https://github.com/infor-design/enterprise/issues/6794))
- `[Editor]` Fixed a bug in editor where breaking space doesn't render dirty indicator properly. ([NG#1363](https://github.com/infor-design/enterprise-ng/issues/1363))
- `[Searchfield]` Visual fixes on go button in searchfield toolbar. ([#6686](https://github.com/infor-design/enterprise/issues/6686))
- `[Searchfield]` Added null check in xButton. ([#6858](https://github.com/infor-design/enterprise/issues/6858))
- `[Textarea]` Fixed a bug in textarea where validation breaks after enabling/disabling. ([#6773](https://github.com/infor-design/enterprise/issues/6773))
- `[Typography]` Updated text link color in dark theme. ([#6807](https://github.com/infor-design/enterprise/issues/6807))
- `[Lookup]` Fixed where field stays disabled when enable API is called ([#6145](https://github.com/infor-design/enterprise/issues/6145))

(28 Issues Solved This Release, Backlog Enterprise 274, Backlog Ng 51, 1105 Functional Tests, 1303 e2e Tests, 561 Puppeteer Tests)

## v4.67.0

## v4.67.0 Important Notes

- `[CDN]` The former CDN `cdn.hookandloop.infor.com` can no longer be maintained by IT and needs to be discontinued. It will exist for approximately one year more (TBD), so please remove direct use from any production code. ([#6754](https://github.com/infor-design/enterprise/issues/6754))
- `[Datepicker]` The functionality to enter today with a `t` is now under a setting `todayWithKeyboard-false`, it is false because you cant type days like September in a full picker. ([#6653](https://github.com/infor-design/enterprise/issues/6653))
- `[Datepicker]` The functionality to increase the day with a `+/-` it defaults to false because it conflicts with many other internal shortcut keys. ([#6632](https://github.com/infor-design/enterprise/issues/6632))

## v4.67.0 Markup Changes

- `[AppMenu]` As a design change the `Infor` logo is no longer to be shown on the app menu and has been removed. This reduces visual clutter, and is more inline with Koch global brand to leave it out. ([#6726](https://github.com/infor-design/enterprise/issues/6726))

## v4.67.0 Features

- `[Calendar]` Add a setting for calendar to show and hide the legend. ([#6533](https://github.com/infor-design/enterprise/issues/6533))
- `[Datagrid]` Added puppeteer script for header icon with tooltip. ([#6738](https://github.com/infor-design/enterprise/issues/6738))
- `[Icons]` Added new icons for `interaction` and `interaction-reply`. ([#6721](https://github.com/infor-design/enterprise/issues/6721))
- `[Monthview]` Added puppeteer script for monthview legend visibility when month changes ([#6382](https://github.com/infor-design/enterprise/issues/6382))
- `[Searchfield]` Added puppeteer script for filter and sort icon. ([#6007](https://github.com/infor-design/enterprise/issues/6007))
- `[Searchfield]` Added puppeteer script for custom icon. ([#6723](https://github.com/infor-design/enterprise/issues/6723))

## v4.67.0 Fixes

- `[Accordion]` Added a safety check in accordion. ([#6789](https://github.com/infor-design/enterprise/issues/6789))
- `[Badge/Tag/Icon]` Fixed info color in dark mode. ([#6763](https://github.com/infor-design/enterprise/issues/6763))
- `[Button]` Added notification badges for buttons with labels. ([NG#1347](https://github.com/infor-design/enterprise-ng/issues/1347))
- `[Button]` Added dark theme button colors. ([#6512](https://github.com/infor-design/enterprise/issues/6512))
- `[Calendar]` Fixed a bug in calendar where bottom border is not properly rendering. ([#6668](https://github.com/infor-design/enterprise/issues/6668))
- `[Color Palette]` Added status color CSS classes for color and border-color properties. ([#6711](https://github.com/infor-design/enterprise/issues/6711))
- `[Datagrid]` Fixed a bug in datagrid inside a modal where the column is rendering wider than normal. ([#6782](https://github.com/infor-design/enterprise/issues/6782))
- `[Datagrid]` Fixed a bug in datagrid where when changing rowHeight as a setting and re-rendering it doesn't apply. ([#6783](https://github.com/infor-design/enterprise/issues/6783))
- `[Datagrid]` Fixed a bug in datagrid where isEditable is not returning row correctly. ([#6746](https://github.com/infor-design/enterprise/issues/6746))
- `[Datagrid]` Updated datagrid header CSS height. ([#6697](https://github.com/infor-design/enterprise/issues/6697))
- `[Datagrid]` Fixed on datagrid column width. ([#6725](https://github.com/infor-design/enterprise/issues/6725))
- `[Datagrid]` Fixed an error editing in datagrid with grouped headers. ([#6759](https://github.com/infor-design/enterprise/issues/6759))
- `[Datagrid]` Updated space key checks for expand button. ([#6756](https://github.com/infor-design/enterprise/issues/6756))
- `[Datagrid]` Fixed an error when hovering cells with tooltips setup and using grouped headers. ([#6753](https://github.com/infor-design/enterprise/issues/6753))
- `[Editor]` Fixed bug in editor where background color is not rendering properly. ([#6685](https://github.com/infor-design/enterprise/issues/6685))
- `[Listview]` Fixed a bug where listview is not rendering properly when dataset has zero integer value. ([#6640](https://github.com/infor-design/enterprise/issues/6640))
- `[Popupmenu]` Fixed a bug in popupmenu where getSelected() is not working on multiselectable. ([NG#1349](https://github.com/infor-design/enterprise/issues-ng/1349))
- `[Toolbar-Flex]` Removed deprecated message by using `beforeMoreMenuOpen` setting. ([#NG1352](https://github.com/infor-design/enterprise-ng/issues/1352))
- `[Trackdirty]` Added optional chaining for safety check of trackdirty element. ([#6696](https://github.com/infor-design/enterprise/issues/6696))
- `[WeekView]` Added Day View and Week View Shading. ([#6568](https://github.com/infor-design/enterprise/issues/6568))

(30 Issues Solved This Release, Backlog Enterprise 252, Backlog Ng 49, 1104 Functional Tests, 1342 e2e Tests, 506 Puppeteer Tests)

## v4.66.0

## v4.66.0 Features

- `[Busyindicator]` Converted protractor tests to puppeteer. ([#6623](https://github.com/infor-design/enterprise/issues/6623))
- `[Calendar]` Converted protractor tests to puppeteer. ([#6524](https://github.com/infor-design/enterprise/issues/6524))
- `[Datagrid]` Added puppeteer script for render only one row. ([#6645](https://github.com/infor-design/enterprise/issues/6645))
- `[Datagrid]` Added test scripts for add row. ([#6644](https://github.com/infor-design/enterprise/issues/6644))
- `[Datepicker]` Added setting for adjusting day using +/- in datepicker. ([#6632](https://github.com/infor-design/enterprise/issues/6632))
- `[Targeted-Achievement]` Add puppeteer test for show tooltip on targeted achievement. ([#6550](https://github.com/infor-design/enterprise/issues/6550))
- `[Icons]` Added new icons for `interaction` and `interaction-reply`. ([#6666](https://github.com/infor-design/enterprise/issues/6629))
- `[Searchfield]` Added option to add custom icon button. ([#6453](https://github.com/infor-design/enterprise/issues/6453))
- `[Targeted-Achievement]` Added puppeteer test for show tooltip on targeted achievement. ([#6550](https://github.com/infor-design/enterprise/issues/6550))
- `[Textarea]` Converted protractor tests to puppeteer. ([#6629](https://github.com/infor-design/enterprise/issues/6629))

## v4.66.0 Fixes

- `[Datagrid]` Fixed trigger icon background color on hover when row is activated. ([#6679](https://github.com/infor-design/enterprise/issues/6679))
- `[Datagrid]` Fixed the datagrid alert icon was not visible and the trigger cell moves when hovering over when editor has trigger icon. ([#6663](https://github.com/infor-design/enterprise/issues/6663))
- `[Datagrid]` Fixed redundant `aria-describedby` attributes at cells. ([#6530](https://github.com/infor-design/enterprise/issues/6530))
- `[Datagrid]` Fixed on edit outline in textarea not filling the entire cell. ([#6588](https://github.com/infor-design/enterprise/issues/6588))
- `[Datagrid]` Updated filter phrases for datepicker. ([#6587](https://github.com/infor-design/enterprise/issues/6587))
- `[Datagrid]` Fixed the overflowing of the multiselect dropdown on the page and pushes the container near the screen's edge. ([#6580](https://github.com/infor-design/enterprise/issues/6580))
- `[Datagrid]` Fixed unselectRow on `treegrid` sending rowData incorrectly. ([#6548](https://github.com/infor-design/enterprise/issues/6548))
- `[Datagrid]` Fixed incorrect rowData for grouping tooltip callback. ([NG#1298](https://github.com/infor-design/enterprise-ng/issues/1298))
- `[Datagrid]` Fixed a bug in `treegrid` where data are duplicated when row height is changed. ([#4979](https://github.com/infor-design/enterprise/issues/4979))
- `[Datagrid]` Fix bug on where changing `groupable` and dataset does not update datagrid. ([NG#1332](https://github.com/infor-design/enterprise-ng/issues/1332))
- `[Datepicker]` Fixed missing `monthrendered` event on initial calendar open. ([NG#1345](https://github.com/infor-design/enterprise-ng/issues/1345))
- `[Editor]` Fixed a bug where paste function is not working on editor when copied from Windows Adobe Reader. ([#6521](https://github.com/infor-design/enterprise/issues/6521))
- `[Editor]` Fixed a bug where editor has dark screen after inserting an image. ([NG#1323](https://github.com/infor-design/enterprise-ng/issues/1323))
- `[Editor]` Fixed a bug where reset dirty is not working on special characters in Edge browser. ([#6584](https://github.com/infor-design/enterprise/issues/6584))
- `[Fileupload Advanced]` Fixed on max fileupload limit. ([#6625](https://github.com/infor-design/enterprise/issues/6625))
- `[Monthview]` Fixed missing legend data on visible previous / next month with using loadLegend API. ([#6665](https://github.com/infor-design/enterprise/issues/6665))
- `[Notification]` Updated css of notification to fix alignment in RTL mode. ([#6555](https://github.com/infor-design/enterprise/issues/6555))
- `[Searchfield]` Fixed a bug on Mac OS Safari where x button can't clear the contents of the searchfield. ([#6631](https://github.com/infor-design/enterprise/issues/6631))
- `[Popdown]` Fixed `popdown` not closing when clicking outside in NG. ([NG#1304](https://github.com/infor-design/enterprise-ng/issues/1304))
- `[Tabs]` Fixed on close button not showing in Firefox. ([#6610](https://github.com/infor-design/enterprise/issues/6610))
- `[Tabs]` Remove target panel element on remove event. ([#6621](https://github.com/infor-design/enterprise/issues/6621))
- `[Tabs Module]` Fixed category border when focusing the searchfield. ([#6618](https://github.com/infor-design/enterprise/issues/6618))
- `[Toolbar Searchfield]` Fixed searchfield toolbar in alternate style. ([#6615](https://github.com/infor-design/enterprise/issues/6615))
- `[Tooltip]` Fixed tooltip event handlers created on show not cleaning up properly on hide. ([#6613](https://github.com/infor-design/enterprise/issues/6613))

(39 Issues Solved This Release, Backlog Enterprise 230, Backlog Ng 42, 1102 Functional Tests, 1380 e2e Tests, 462 Puppeteer Tests)

## v4.65.0

## v4.65.0 Features

- `[Bar]` Enhanced the VPAT accessibility in bar chart. ([#6074](https://github.com/infor-design/enterprise/issues/6074))
- `[Bar]` Added puppeteer script for axis labels test. ([#6551](https://github.com/infor-design/enterprise/issues/6551))
- `[Bubble]` Converted protractor tests to puppeteer. ([#6527](https://github.com/infor-design/enterprise/issues/6527))
- `[Bullet]` Converted protractor tests to puppeteer. ([#6622](https://github.com/infor-design/enterprise/issues/6622))
- `[Cards]` Added puppeteer script for cards test. ([#6525](https://github.com/infor-design/enterprise/issues/6525))
- `[Datagrid]` Added tooltipOption settings for columns. ([#6361](https://github.com/infor-design/enterprise/issues/6361))
- `[Datagrid]` Added add multiple rows option. ([#6404](https://github.com/infor-design/enterprise/issues/6404))
- `[Datagrid]` Added puppeteer script for refresh column. ([#6212](https://github.com/infor-design/enterprise/issues/6212))
- `[Datagrid]` Added puppeteer script for cell editing test. ([#6552](https://github.com/infor-design/enterprise/issues/6552))
- `[Modal]` Added icon puppeteer test for modal component. ([#6549](https://github.com/infor-design/enterprise/issues/6549))
- `[Tabs]` Added puppeteer script for new searchfield design ([#6282](https://github.com/infor-design/enterprise/issues/6282))
- `[Tag]` Converted protractor tests to puppeteer. ([#6617](https://github.com/infor-design/enterprise/issues/6617))
- `[Targeted Achievement]` Converted protractor tests to puppeteer. ([#6627](https://github.com/infor-design/enterprise/issues/6627))

## v4.65.0 Fixes

- `[Accordion]` Fixed the bottom border of the completely disabled accordion in dark mode. ([#6406](https://github.com/infor-design/enterprise/issues/6406))
- `[AppMenu]` Fixed a bug where events are added to the wrong elements for filtering. Also fixed an issue where if no accordion is added the app menu will error. ([#6592](https://github.com/infor-design/enterprise/issues/6592))
- `[Chart]` Removed automatic legend bottom placement when reaching a minimum width. ([#6474](https://github.com/infor-design/enterprise/issues/6474))
- `[Chart]` Fixed the result logged in console to be same as the Soho Interfaces. ([NG#1296](https://github.com/infor-design/enterprise-ng/issues/1296))
- `[ContextualActionPanel]` Fixed a bug where the toolbar searchfield with close icon looks off on mobile viewport. ([#6448](https://github.com/infor-design/enterprise/issues/6448))
- `[Datagrid]` Fixed a bug in datagrid where focus is not behaving properly when inlineEditor is set to true. ([NG#1300](https://github.com/infor-design/enterprise-ng/issues/1300))
- `[Datagrid]` Fixed a bug where `treegrid` doesn't expand a row via keyboard when editable is set to true. ([#6434](https://github.com/infor-design/enterprise/issues/6434))
- `[Datagrid]` Fixed a bug where the search icon and x icon are misaligned across datagrid and removed extra margin space in modal in Firefox. ([#6418](https://github.com/infor-design/enterprise/issues/6418))
- `[Datagrid]` Fixed a bug where page changed to one on removing a row in datagrid. ([#6475](https://github.com/infor-design/enterprise/issues/6475))
- `[Datagrid]` Header is rerendered when calling updated method, also added paging info settings. ([#6476](https://github.com/infor-design/enterprise/issues/6476))
- `[Datagrid]` Fixed a bug where column widths were not changing in settings. ([#5227](https://github.com/infor-design/enterprise/issues/5227))
- `[Datagrid]` Fixed a bug where it renders all rows in the datagrid when adding one row. ([#6491](https://github.com/infor-design/enterprise/issues/6491))
- `[Datagrid]` Fixed a bug where using shift-click to multiselect on datagrid with treeGrid setting = true selects from the first row until bottom row. ([NG#1274](https://github.com/infor-design/enterprise-ng/issues/1274))
- `[Datepicker]` Fixed a bug where the datepicker is displaying NaN when using french format. ([NG#1273](https://github.com/infor-design/enterprise-ng/issues/1273))
- `[Datepicker]` Added listener for calendar `monthrendered` event and pass along. ([NG#1324](https://github.com/infor-design/enterprise-ng/issues/1324))
- `[Input]` Fixed a bug where the password does not show or hide in Firefox. ([#6481](https://github.com/infor-design/enterprise/issues/6481))
- `[Listview]` Fixed disabled font color not showing in listview. ([#6391](https://github.com/infor-design/enterprise/issues/6391))
- `[Listview]` Changed toolbar-flex to contextual-toolbar for multiselect listview. ([#6591](https://github.com/infor-design/enterprise/issues/6591))
- `[Locale]` Added monthly translations. ([#6556](https://github.com/infor-design/enterprise/issues/6556))
- `[Lookup]` Fixed a bug where search-list icon, launch icon, and ellipses is misaligned and the table and title overlaps in responsive view. ([#6487](https://github.com/infor-design/enterprise/issues/6487))
- `[Modal]` Fixed an issue on some monitors where the overlay is too dim. ([#6566](https://github.com/infor-design/enterprise/issues/6566))
- `[Page-Patterns]` Fixed a bug where the header disappears when the the last item in the list is clicked and the browser is smaller in Chrome and Edge. ([#6328](https://github.com/infor-design/enterprise/issues/6328))
- `[Tabs Module]` Fixed multiple UI issues in tabs module with searchfield. ([#6526](https://github.com/infor-design/enterprise/issues/6526))
- `[ToolbarFlex]` Fixed a bug where the teardown might error on situations. ([#1327](https://github.com/infor-design/enterprise/issues/1327))
- `[Tabs]` Fixed a bug where tabs focus indicator is not fixed on Classic Theme. ([#6464](https://github.com/infor-design/enterprise/issues/6464))
- `[Validation]` Fixed a bug where the tooltip would show on the header when the message has actually been removed. ([#6547](https://github.com/infor-design/enterprise/issues/6547)

(45 Issues Solved This Release, Backlog Enterprise 233, Backlog Ng 42, 1102 Functional Tests, 1420 e2e Tests, 486 Puppeteer Tests)

## v4.64.2 Fixes

- `[Datepicker]` Added listener for calendar `monthrendered` event and pass along. ([NG#1324](https://github.com/infor-design/enterprise-ng/issues/1324))
- `[Modal]` Fixed bug where popup goes behind modal when in application menu in resizable mode. ([NG#1272](https://github.com/infor-design/enterprise-ng/issues/1272))
- `[Monthview]` Fixed bug where monthview duplicates on updating legends. ([NG#1305](https://github.com/infor-design/enterprise-ng/issues/1305))

## v4.64.0

### v4.64.0 Important Notes

- `[General]` Fixed the map file is no longer included with the minified version of `sohoxi.min.js`. ([#6489](https://github.com/infor-design/enterprise/issues/6489))

## v4.64.0 Features

- `[Accordion]` Added visual regression tests in puppeteer. ([#5836](https://github.com/infor-design/enterprise/issues/5836))
- `[Autocomplete]` Removed protractor tests. ([#6248](https://github.com/infor-design/enterprise/issues/6248))
- `[Bar]` Added the ability to set axis labels on different positions (top, right, bottom, left). ([#5382](https://github.com/infor-design/enterprise/issues/5382))
- `[Blockgrid]` Converted protractor tests to puppeteer. ([#6327](https://github.com/infor-design/enterprise/issues/6327))
- `[Breadcrumb]` Converted protractor tests to puppeteer. ([#6505](https://github.com/infor-design/enterprise/issues/6505))
- `[Button]` Added puppeteer script for button badge toggle test. ([#6449](https://github.com/infor-design/enterprise/issues/6449))
- `[Colors]` Converted protractor tests to puppeteer. ([#6513](https://github.com/infor-design/enterprise/issues/6513))
- `[Counts]` Converted protractor tests to puppeteer. ([#6517](https://github.com/infor-design/enterprise/issues/6517))
- `[Datagrid]` Added a new method for cell editing for new row added. ([#6338](https://github.com/infor-design/enterprise/issues/6338))
- `[Datepicker]` Added puppeteer script for datepicker clear (empty string) test . ([#6421](https://github.com/infor-design/enterprise/issues/6421))
- `[Error Page]` Converted protractor tests to puppeteer. ([#6518](https://github.com/infor-design/enterprise/issues/6518))
- `[Modal]` Added an ability to add icon in title section of the modal. ([#5905](https://github.com/infor-design/enterprise/issues/5905))

## v4.64.0 Fixes

- `[Bar Stacked]` Fixed a bug where chart tooltip total shows 99.999 instead of 100 on 100% Stacked Bar Chart. ([#6236](https://github.com/infor-design/enterprise/issues/6326))
- `[ContextMenu]` Fixed a bug in context menu where it is not indented properly. ([#6223](https://github.com/infor-design/enterprise/issues/6223))
- `[Button]` Fixed a bug where changing from primary to secondary disrupts the css styling. ([#6223](https://github.com/infor-design/enterprise-ng/issues/1282))
- `[Datagrid]` Fixed a bug where toolbar is still visible even no buttons, title and errors appended. ([#6290](https://github.com/infor-design/enterprise/issues/6290))
- `[Datagrid]` Added setting for color change in active checkbox selection. ([#6303](https://github.com/infor-design/enterprise/issues/6303))
- `[Datagrid]` Set changed cell to active when update is finished. ([#6317](https://github.com/infor-design/enterprise/issues/6317))
- `[Datagrid]` Fixed row height of extra-small rows on editable datagrid with icon columns. ([#6284](https://github.com/infor-design/enterprise/issues/6284))
- `[Datagrid]` Added trimSpaces option for leading spaces upon blur. ([#6244](https://github.com/infor-design/enterprise/issues/6244))
- `[Datagrid]` Fixed header alignment when formatter is ellipsis. ([#6251](https://github.com/infor-design/enterprise/issues/6251))
- `[Datagrid]` Fixed a bug where the datepicker icon is not visible when the datagrid starts as non editable and toggled to editable and is visible when the datagrid starts as editable and toggled to non editable. ([#6289](https://github.com/infor-design/enterprise/issues/6289))
- `[Datagrid]` Changed the minDate and maxDate on a demo page to be more current. ([#6416](https://github.com/infor-design/enterprise/issues/6416))
- `[Datepicker]` Fixed a bug where selecting a date that's consecutive to the previous range won't select that date. ([#6272](https://github.com/infor-design/enterprise/issues/6272))
- `[Datepicker]` Fixed a bug where datepicker is not setting time and date consistently in Arabic locale. ([#6270](https://github.com/infor-design/enterprise/issues/6270))
- `[Flex Toolbar]` Fixed the data automation id to be more reliable for popupmenu and overflowed buttons. ([#6175](https://github.com/infor-design/enterprise/issues/6175))
- `[Icons]` Fixed the inconsistency between solid and outlined icons. ([#6165](https://github.com/infor-design/enterprise/issues/6165))
- `[Icons]` Changed the error color to change in themes in some areas. ([#6273](https://github.com/infor-design/enterprise/issues/6273))
- `[Line Chart]` Fixed a bug where the alignment of focus is overlapping another component. ([#6384](https://github.com/infor-design/enterprise/issues/6384))
- `[Listview]` Fixed a bug where the search icon is misaligned in Firefox and Safari. ([#6390](https://github.com/infor-design/enterprise/issues/6390))
- `[Locale]` Fixed incorrect date format for Latvian language. ([#6123](https://github.com/infor-design/enterprise/issues/6123))
- `[Locale]` Fixed incorrect data in `ms-my`, `nn-No` and `nb-NO`. ([#6472](https://github.com/infor-design/enterprise/issues/6472))
- `[Lookup]` Fixed bug where lookup still appeared when modal closes. ([#6218](https://github.com/infor-design/enterprise/issues/6218))
- `[Modal]` Fixed bug where popup goes behind modal when in application menu in resizable mode. ([NG#1272](https://github.com/infor-design/enterprise-ng/issues/1272))
- `[Modal]` Fixed bug where popup goes behind modal when in application menu in resizable mode. ([NG#1272](https://github.com/infor-design/enterprise-ng/issues/1272))
- `[Monthview]` Fixed bug where monthview duplicates on updating legends. ([NG#1305](https://github.com/infor-design/enterprise-ng/issues/1305))
- `[Personalization]` Fixed bug where the dark mode header color was not correct in the tokens and caused the personalization dropdown to be incorrect. ([#6446](https://github.com/infor-design/enterprise/issues/6446))
- `[Tabs]` Fixed memory leak in tabs component. ([NG#1286](https://github.com/infor-design/enterprise-ng/issues/1286))
- `[Tabs]` Fixed a bug where tab focus indicator is not aligned properly in RTL composite forms. ([#6464](https://github.com/infor-design/enterprise/issues/6464))
- `[Targeted-Achievement]` Fixed a bug where the icon is cut off in Firefox. ([#6400](https://github.com/infor-design/enterprise/issues/6400))
- `[Toolbar]` Fixed a bug where the search icon is misaligned in Firefox. ([#6405](https://github.com/infor-design/enterprise/issues/6405))
- `[Toolbar Flex]` Fixed a bug where the `addMenuElementLinks` function execute incorrectly when menu item has multi-level submenus. ([#6120](https://github.com/infor-design/enterprise/issues/6120))
- `[Tree]` The expanded event did not fire when source is being used. ([#1294](https://github.com/infor-design/enterprise-ng/issues/1294))
- `[Typography]` Fixed a bug where the text are overlapping in Firefox. ([#6450](https://github.com/infor-design/enterprise/issues/6450))
- `[WeekView]` Fixed a bug where 'today' date is not being rendered properly. ([#6260](https://github.com/infor-design/enterprise/issues/6260))
- `[WeekView]` Fixed a bug where month-year label is not changing upon clicking the arrow button. ([#6415](https://github.com/infor-design/enterprise/issues/6415))
- `[Validator]` Fixed a bug where toolbar error message still appears after error is removed. ([#6253](https://github.com/infor-design/enterprise/issues/6253))

(61 Issues Solved This Release, Backlog Enterprise 219, Backlog Ng 41, 1100 Functional Tests, 1468 e2e Tests, 436 Puppeteer Tests)

## v4.63.3 Fixes

- `[Validation]` Fixed a bug where the tooltip would show on the header when the message has actually been removed. ([#6547](https://github.com/infor-design/enterprise/issues/6547)

## v4.63.2 Fixes

- `[Personalization]` Re-Fixed bug where the dark mode header color was not correct in the tokens and caused the personalization dropdown to be incorrect, classic theme was missed. ([#6446](https://github.com/infor-design/enterprise/issues/6446)

## v4.63.1 Fixes

- `[Personalization]` Fixed bug where the dark mode header color was not correct in the tokens and caused the personalization dropdown to be incorrect. ([#6446](https://github.com/infor-design/enterprise/issues/6446)

## v4.63.0

## v4.63.0 Fixes

- `[Accordion]` Added expand animation back. ([#6268](https://github.com/infor-design/enterprise/issues/6268))
- `[Badges]` Fixed a bug where in badges is not properly aligned in Contrast Mode. ([#6273](https://github.com/infor-design/enterprise/issues/6273))
- `[Button]` Fixed a bug where notification badges are not destroyed when updating the button settings. ([NG#1241](https://github.com/infor-design/enterprise-ng/issues/1241))
- `[Calendar]` Allowed product devs to add custom css class to event labels in Calendar Component. ([#6304](https://github.com/infor-design/enterprise/issues/6304))
- `[Calendar]` Fixed the thickness of right and bottom border. ([#6246](https://github.com/infor-design/enterprise/issues/6246))
- `[Card]` Fixed a regression bug where the flex toolbar's position was not properly aligned when selecting listview items. ([#6346](https://github.com/infor-design/enterprise/issues/6346)]
- `[Charts]` Fixed the misalignment of the legend and legend color with the highlight of the selected legend. ([#6301](https://github.com/infor-design/enterprise/issues/6301))
- `[ContextualActionPanel]` Moved notification to appropriate location and trigger redraw of styles. ([#6264](https://github.com/infor-design/enterprise/issues/6264))
- `[ContextualActionPanel]` Added close CAP function to a demo example. ([#6274](https://github.com/infor-design/enterprise/issues/6274))
- `[Datagrid]` Fixed misaligned lookup icon button upon click/editing. ([#6233](https://github.com/infor-design/enterprise/issues/6233))
- `[Datagrid]` Fixed a bug where tooltip is not displayed even when settings is turned on in disabled rows. ([#6128](https://github.com/infor-design/enterprise/issues/6128))
- `[Datagrid]` Fixed misaligned lookup icon button upon click/editing. ([#6233](https://github.com/infor-design/enterprise/issues/6233))
- `[Datepicker]` Fixed a bug on setValue() when pass an empty string for clearing field. ([#6168](https://github.com/infor-design/enterprise/issues/6168))
- `[Datepicker]` Fixed a bug on datepicker not clearing in angular version. ([NG#1256](https://github.com/infor-design/enterprise-ng/issues/1256))
- `[Dropdown]` Fixed on keydown events not working when dropdown is nested in label. ([NG#1262](https://github.com/infor-design/enterprise-ng/issues/1262))
- `[Editor]` Fixed editor where toolbar is being focused on after pressing bold/italic keys instead of the text itself. ([#5262](https://github.com/infor-design/enterprise-ng/issues/5262))
- `[Field-Filter]` Fixed alignment of filter icons and text field. ([#5866](https://github.com/infor-design/enterprise/issues/5866))
- `[Field-Options]` Fixed field options label overflow. ([#6255](https://github.com/infor-design/enterprise/issues/6255))
- `[Field-Options]` Fixed a bug where in the text and highlight box are not fit accordingly. ([#6322](https://github.com/infor-design/enterprise/issues/6322))
- `[Field-Options]` Fixed alignment of field options in the Color Picker when in compact mode in Safari and alignment of search icon in Clearable Searchfield. ([#6256](https://github.com/infor-design/enterprise/issues/6256))
- `[Form-Compact]` Fixed alignment of Field 16 and Field 18 in Safari. ([#6345](https://github.com/infor-design/enterprise/issues/6345))
- `[General]` Fixed memory leaks in listview, toolbar, datagrid, cards and header. ([NG#1275](https://github.com/infor-design/enterprise-ng/issues/1275))
- `[Listview]` Added flex toolbar for multiselect listview. ([NG#1249](https://github.com/infor-design/enterprise-ng/issues/1249))
- `[Listview]` Adjusted spaces between the search icon and filter wrapper. ([#6007](https://github.com/infor-design/enterprise/issues/6007))
- `[Listview]` Changed the font size of heading, subheading, and micro in Listview Component. ([#4996](https://github.com/infor-design/enterprise/issues/4996))
- `[Modal]` Fixed on too wide minimum width when close button is enabled. ([NG#1240](https://github.com/infor-design/enterprise-ng/issues/1240))
- `[Searchfield]` Fixed on searchfield clear button not working in Safari. ([6185](https://github.com/infor-design/enterprise-ng/issues/6185))
- `[Searchfield]` Fixed UI issues on the new searchfield design. ([#6331](https://github.com/infor-design/enterprise/issues/6331))
- `[Sink Page]` Fixed misaligned search icon toolbar in sink page. ([#6369](https://github.com/infor-design/enterprise/issues/6369))
- `[Sink Page]` Fixed close icon position in Datagrid section Personalized Column. ([#6375](https://github.com/infor-design/enterprise/issues/6375))
- `[Slider]` Fixed background color of slider in a modal in new dark theme. ([6211](https://github.com/infor-design/enterprise-ng/issues/6211))
- `[Swaplist]` Fixed a bug in swaplist where the filter is not behaving correctly on certain key search. ([#6222](https://github.com/infor-design/enterprise/issues/6222))
- `[SwipeAction]` Fixed scrollbar being visible in `firefox`. ([#6312](https://github.com/infor-design/enterprise/issues/6312))
- `[Tabs]` Fixed Z-index conflict between modal overlay and draggable module tabs. ([#6297](https://github.com/infor-design/enterprise/issues/6297))
- `[Tabs]` Fixed a bug where the tab activated events are fired on closing a tab. ([#1452](https://github.com/infor-design/enterprise/issues/1452))
- `[Tabs Module` Fixed the new UI searchfield design in Tabs Module component. ([#6348](https://github.com/infor-design/enterprise/issues/6348))
- `[Tabs Module` Ensure searchfield X clear button is visible at smaller breakpoints. ([#5173](https://github.com/infor-design/enterprise/issues/5173))
- `[Tabs Module` Ensure searchfield X clear button is visible at smaller breakpoints. ([#5178](https://github.com/infor-design/enterprise/issues/5178))
- `[Targeted-Achievement]` Added tooltip on icon in targeted-achievement chart ([#6308](https://github.com/infor-design/enterprise/issues/6308))
- `[TextArea]` Fixed medium size text area when in responsive view. ([#6334](https://github.com/infor-design/enterprise/issues/6334))
- `[Validation]` Updated example page to include validation event for email field. ([#6296](https://github.com/infor-design/enterprise/issues/6296))

## v4.63.0 Features

- `[Datagrid]` Added close button on file error message ([#6178](https://github.com/infor-design/enterprise/issues/6178))
- `[Datagrid]` Added puppeteer script for fallback image tooltip text. ([#6278](https://github.com/infor-design/enterprise/issues/6278))
- `[File Upload]` Added close button on file error message. ([#6229](https://github.com/infor-design/enterprise/issues/6229))
- `[Searchfield]` Implemented a new design for searchfield. ([#5865](https://github.com/infor-design/enterprise/issues/5865))

(40 Issues Solved This Release, Backlog Enterprise 191, Backlog Ng 42, 1101 Functional Tests, 1576 e2e Tests, 295 Puppeteer Tests)

## v4.62.3 Fixes

- `[Personalization]` Re-Fixed bug where the dark mode header color was not correct in the tokens and caused the personalization dropdown to be incorrect, classic theme was missed. ([#6446](https://github.com/infor-design/enterprise/issues/6446)

## v4.62.2 Fixes

- `[Personalization]` Fixed bug where the dark mode header color was not correct in the tokens and caused the personalization dropdown to be incorrect. ([#6446](https://github.com/infor-design/enterprise/issues/6446))
- `[Locale]` Fixed incorrect data in `ms-my`, `nn-No` and `nb-NO`. ([#6472](https://github.com/infor-design/enterprise/issues/6472))

## v4.62.1 Fixes

- `[Calendar]` Allow product devs to add custom css class to event labels in Calendar Component. ([#6304](https://github.com/infor-design/enterprise/issues/6304))

## v4.62.0

## v4.62.0 Features

- `[Datagrid]` Added tooltip for fallback image. ([#6178](https://github.com/infor-design/enterprise/issues/6178))
- `[Datepicker]` Added legend load for datepicker. ([NG#1261](https://github.com/infor-design/enterprise-ng/issues/1261))
- `[File Upload]` Added setFailed status ([#5671](https://github.com/infor-design/enterprise/issues/5671))
- `[Icon]` Created a puppeteer script for the new launch icon. ([#5854](https://github.com/infor-design/enterprise/issues/5854))
- `[Icon]` Created a puppeteer script for the new mobile icon. ([#6199](https://github.com/infor-design/enterprise/issues/6199))
- `[Listview]` Added filters in Listview Component. ([#6007](https://github.com/infor-design/enterprise/issues/6007))
- `[Spinbox]` Created a puppeteer script for Spinbox Field sizes on mobile. ([#5843](https://github.com/infor-design/enterprise/issues/5843))
- `[ToolbarFlex]` Allow toolbar flex navigation buttons to have notification badge. ([NG#1235](https://github.com/infor-design/enterprise-ng/issues/1235))

## v4.62.0 Fixes

- `[ApplicationMenu]` Remove a Safari-specific style rule the misaligns the button svg arrow. ([#5722](https://github.com/infor-design/enterprise/issues/5722))
- `[Arrange]` Fix an alignment issue in the demo app. ([#5281](https://github.com/infor-design/enterprise/issues/5281))
- `[Calendar]` Fix day of the week to show three letters as default in range calendar. ([#6193](https://github.com/infor-design/enterprise/issues/6193))
- `[ContextualActionPanel]` Fix an issue with the example page where the Contextual Action Panel is not initialized on open. ([#6065](https://github.com/infor-design/enterprise/issues/6065))
- `[ContextualActionPanel]` Remove unnecessary markup injection behavior from example. ([#6065](https://github.com/infor-design/enterprise/issues/6065))
- `[Datagrid]` Fixed a regression bug where the datepicker icon button and time value upon click were misaligned. ([#6198](https://github.com/infor-design/enterprise/issues/6198))
- `[Datagrid]` Show pagesize selector even in hidePagerOnOnePage mode ([#3706](https://github.com/infor-design/enterprise/issues/3706))
- `[Datagrid]` Corrected a filter type in a demo app page. ([#5497](https://github.com/infor-design/enterprise/issues/5497))
- `[Datagrid]` Remove widths in demo app page to prevent truncation of column. ([#5495](https://github.com/infor-design/enterprise/issues/5495))
- `[Datagrid]` Fixed a regression bug where the datepicker icon button and time value upon click were misaligned. ([#6198](https://github.com/infor-design/enterprise/issues/6198))
- `[Dropdown]` Fixed multiple accessibility issues with multiselect dropdown. ([#6075](https://github.com/infor-design/enterprise/issues/6075))
- `[Dropdown]` Fixed an overflow issue on Windows 10 Chrome. ([#4940](https://github.com/infor-design/enterprise/issues/4940))
- `[Editor]` Fix on editor changing text in another editor. ([NG#1232](https://github.com/infor-design/enterprise-ng/issues/1232))
- `[FileUploadAdvanced]` Fixed a missing link in french locale. ([#6226](https://github.com/infor-design/enterprise/issues/6226))
- `[Homepage]` Fixed instability of the visual tests. ([#6179](https://github.com/infor-design/enterprise/issues/6179))
- `[Lookup]` Remove unnecessary filter from example page. ([#5677](https://github.com/infor-design/enterprise/issues/5677))
- `[Modal]` Updated close method that will close even if there are subcomponents opened. ([#6048](https://github.com/infor-design/enterprise/issues/6048))
- `[Modal]` Fix a demo app issue where the proper settings were not added to the required key in the validation object. ([#5571](https://github.com/infor-design/enterprise/issues/5571))
- `[Tabs/Module]` Override fill style of search icon created by 'soho-personalization'. Fix alignment of close icon in specific circumstance. ([#6207](https://github.com/infor-design/enterprise/issues/6207))
- `[Searchfield]` Fix on searchfield categories where popup wrapper gets duplicated whenever update is called. ([NG#1186](https://github.com/infor-design/enterprise-ng/issues/1186))
- `[Searchfield/Header]` Enhanced the font colors, background colors for the searchfield inside of the `header` & `subheader`. ([#6047](https://github.com/infor-design/enterprise/issues/6047))
- `[Tabs]` Fix a bug where tabs indicator is not properly aligned in RTL. ([#6068](https://github.com/infor-design/enterprise/issues/6068))
- `[Tabs/Module]` Fixed a bug the personalization color was the same as the tab color. ([#6236](https://github.com/infor-design/enterprise/issues/6236))
- `[Tag]` Fix on tag text not showing when placed inside a popover. ([#6092](https://github.com/infor-design/enterprise/issues/6092))
- `[Toolbar]` Fixed an issue where the input disappears in toolbar at mobile size. ([#5388](https://github.com/infor-design/enterprise/issues/5388))
- `[Tooltip]` Fixed the `maxWidth` setting to work properly. ([#6100](https://github.com/infor-design/enterprise/issues/6100))
- `[Widget]` Fix on drag image including the overflow area. ([NG#1216](https://github.com/infor-design/enterprise-ng/issues/1216))

(47 Issues Solved This Release, Backlog Enterprise 187, Backlog Ng 37, 1101 Functional Tests, 1574 e2e Tests, 293 Puppeteer Tests)

## v4.61.1

## v4.61.1 Fixes

- `[Datagrid]` Fixed a regression bug where the datepicker icon button and time value upon click were misaligned. ([#6198](https://github.com/infor-design/enterprise/issues/6198))
- `[Tag]` Fix on tag text not showing when placed inside a popover. ([#6092](https://github.com/infor-design/enterprise/issues/6092))
- `[Tooltip]` Fixed the `maxWidth` setting to work properly. ([#6100](https://github.com/infor-design/enterprise/issues/6100))
- `[Widget]` Fix on drag image including the overflow area. ([NG#1216](https://github.com/infor-design/enterprise-ng/issues/1216))

## v4.61.0 Features

- `[ApplicationMenu]` Converted protractor test suites to puppeteer. ([#5835](https://github.com/infor-design/enterprise/issues/5835))
- `[Bar]` Fixed an issue with legend text overlapping. ([#6113](https://github.com/infor-design/enterprise/issues/6113)
- `[Bar]` Converted protractor test suites to puppeteer. ([#5838](https://github.com/infor-design/enterprise/issues/5838)
- `[Bar Stacked]` Converted protractor test suites to puppeteer. ([#5840](https://github.com/infor-design/enterprise/issues/5840))
- `[ContextualActionPanel]` Added setting for cssClass option. ([#1215](https://github.com/infor-design/enterprise-ng/issues/1215))
- `[Datagrid]` Added visual test for responsive view with puppeteer. ([#5844](https://github.com/infor-design/enterprise/issues/5844))
- `[Datagrid]` Changed where image events are added. ([#5442](https://github.com/infor-design/enterprise/issues/5442))
- `[Datepicker]` Added setting in datepicker where you can disable masking input. ([#6080](https://github.com/infor-design/enterprise/issues/6080))
- `[Editor]` Fix a bug where dirty tracker is not reset when using lots of new line in Edge. ([#6032](https://github.com/infor-design/enterprise/issues/6032))
- `[Card]` Fix a memory leak on events. ([#6155](https://github.com/infor-design/enterprise/issues/6155))
- `[Card]` Create a Puppeteer Script for Actionable Button Card ([#6062](https://github.com/infor-design/enterprise/issues/6062))
- `[General]` Added jest image snapshot for visual regression testing with puppeteer. ([#6105](https://github.com/infor-design/enterprise/issues/6105))
- `[General]` Removed global inline function that adds disabled labels to disabled inputs. ([#6131](https://github.com/infor-design/enterprise/issues/6131))
- `[Hierarchy]` Converted the old protractor e2e test suites to puppeteer tests. ([#5833](https://github.com/infor-design/enterprise/issues/5833))
- `[Homepage]` Added homepage puppeteer test scripts and snapshots. ([#5831](https://github.com/infor-design/enterprise/issues/5831))
- `[Icons]` Design removed some deprecated icons. If you are using `info-field` -> should use `icon-info`. If you are using `info-field-solid` -> should use `icon-info-alert`. If you are using `info-field-alert` -> should use `icon-info-alert`. ([#6091](https://github.com/infor-design/enterprise/issues/6091))
- `[Icons]` Update icon design for `icon-mobile`. ([#6144](https://github.com/infor-design/enterprise/issues/6144))
- `[Locale]` Refined some Latvian translations. ([#5969](https://github.com/infor-design/enterprise/issues/5969))
- `[Locale]` Refined some Lithuanian translations. ([#5960](https://github.com/infor-design/enterprise/issues/5960))
- `[Locale]` Refined some Filipino translations. ([#5864](https://github.com/infor-design/enterprise/issues/5864))
- `[Locale]` Refined some Japanese translations. ([#6115](https://github.com/infor-design/enterprise/issues/6115))
- `[Locale]` Added puppeteer script for PH translation ([#6150](https://github.com/infor-design/enterprise/pull/6150))
- `[Process Indicator]` Fixes a double line separator issue on Windows10 Chrome. ([#5997](https://github.com/infor-design/enterprise/issues/5997))
- `[Swipe-action]` Added a Puppeteer Script for Swipe Container. ([#6129](https://github.com/infor-design/enterprise/issues/6129))
- `[Tag]` The dismiss button was missing a button type causing the form to submit. ([#6149](https://github.com/infor-design/enterprise/issues/6149))

## v4.61.0 Fixes

- `[Column Grouped]` Fix an issue where columns with small values were floating above the baseline axis. ([#6109](https://github.com/infor-design/enterprise/issues/6109))
- `[Chart]` Fix collision of legend text and color block. ([#6113](https://github.com/infor-design/enterprise/issues/6113))
- `[ContextualActionPanel]` Fixed UI issues where the toolbars inside of the body moved to the CAPs header instead of retaining to its original place. ([#6041](https://github.com/infor-design/enterprise/issues/6041))
- `[ContextualActionPanel]` Update and fix example-markup page to a working example. ([#6065](https://github.com/infor-design/enterprise/issues/6065))
- `[Datagrid]` Fix a bug in timepicker inside datagrid where hours is reset 0 when changing it to 12. ([#6076](https://github.com/infor-design/enterprise/issues/6076))
- `[Datagrid]` Fix on value not shown in lookup cell in safari. ([#6003](https://github.com/infor-design/enterprise/issues/6003))
- `[Datagrid]` Fix a bug in datagrid where text is align right when using mask options in filter. ([#5999](https://github.com/infor-design/enterprise/issues/5999))
- `[Datagrid]` Fix a bug in datagrid where datepicker range having an exception when having values before changing to range type. ([#6008](https://github.com/infor-design/enterprise/issues/6008))
- `[Datepicker]` Fix on the flickering behavior when range datepicker is shown. ([#6098](https://github.com/infor-design/enterprise/issues/6098))
- `[Dropdown]` Fix on dropdown multiselect where change event is not triggered when clicking X. ([#6098](https://github.com/infor-design/enterprise/issues/6098))
- `[Editor]` Fix a bug in editor where CTRL-H (add hyperlink) breaks the interface. ([#6015](https://github.com/infor-design/enterprise/issues/6015))
- `[Modal]` Changed maximum modal width. ([#6024](https://github.com/infor-design/enterprise/issues/6024))
- `[Dropdown]` Fix a misaligned input in Classic Theme in Firefox. ([#6096](https://github.com/infor-design/enterprise/issues/6096))
- `[Dropdown]` Fix an issue specific to Windows 10 and Chrome where entering a capital letter (Shift + T, e.g.) after opening the dropdown does not focus the entry associated with the letter pressed. ([#6069](https://github.com/infor-design/enterprise/issues/6069))
- `[Dropdown]` Fix on dropdown multiselect where change event is not triggered when clicking X. ([#6098](https://github.com/infor-design/enterprise/issues/6098))
- `[Donut]` Fix center tooltip showing on wrong donut chart when multiple donut charts. ([#6103](https://github.com/infor-design/enterprise/issues/6103))
- `[Editor]` Fix a bug in editor where CTRL-H (add hyperlink) breaks the interface. ([#6015](https://github.com/infor-design/enterprise/issues/6015))
- `[Hyperlinks]` Remove margin and padding from hyperlinks. ([#5991](https://github.com/infor-design/enterprise/issues/5991))
- `[Masthead]` Remove actions button from header in example page. ([#5959](https://github.com/infor-design/enterprise/issues/5959))
- `[Searchfield]` Fix a bug in NG where searchfield is in full width even when it's collapsible. ([NG#1225](https://github.com/infor-design/enterprise-ng/issues/1225))
- `[Spinbox]` Spinbox should update to correct value when Enter is pressed. ([#6036](https://github.com/infor-design/enterprise/issues/6036))
- `[Tabs]` Fixed a bug where the tabs container is focused in Windows10 on Firefox. ([#6110](https://github.com/infor-design/enterprise/issues/6110))
- `[Tabs Module]` Fixes a misaligned search field close button icon. ([#6126](https://github.com/infor-design/enterprise/issues/6126))
- `[Timepicker]` Fix a bug in timepicker where hours reset to 1 when changing period. ([#6049](https://github.com/infor-design/enterprise/issues/6049))
- `[Timepicker]` Fix a bug in timepicker where hours is not properly created when changing from AM/PM. ([#6104](https://github.com/infor-design/enterprise/issues/6104))

(41 Issues Solved This Release, Backlog Enterprise 198, Backlog Ng 38, 1100 Functional Tests, 1635 e2e Tests, 321 Puppeteer Tests)

## v4.60.3

## v4.60.3 Fixes

- `[Tabs/Module]` Fixed a bug the personalization color was the same as the tab color. ([#6236](https://github.com/infor-design/enterprise/issues/6236))

## v4.60.2

## v4.60.2 Fixes

- `[Datagrid]` Fixed a regression bug where the datepicker icon button and time value upon click were misaligned. ([#6198](https://github.com/infor-design/enterprise/issues/6198))

## v4.60.1 Fixes

- `[Column Grouped]` Fix an issue where columns with small values were floating above the baseline axis. ([#6109](https://github.com/infor-design/enterprise/issues/6109))
- `[Datepicker]` Added setting in datepicker where you can disable masking input. ([#6080](https://github.com/infor-design/enterprise/issues/6080))
- `[Datagrid]` Fix a bug in timepicker inside datagrid where hours is reset 0 when changing it to 12. ([#6076](https://github.com/infor-design/enterprise/issues/6076))
- `[Datagrid]` Fix on value not shown in lookup cell in safari. ([#6003](https://github.com/infor-design/enterprise/issues/6003))
- `[Donut]` Fix center tooltip showing on wrong donut chart when multiple donut charts. ([#6103](https://github.com/infor-design/enterprise/issues/6103))
- `[Dropdown]` Fix an issue specific to Windows 10 and Chrome where entering a capital letter (Shift + T, e.g.) after opening the dropdown does not focus the entry associated with the letter pressed. ([#6069](https://github.com/infor-design/enterprise/issues/6069))
- `[Dropdown]` Fix a misaligned input in Classic Theme in Firefox. ([#6096](https://github.com/infor-design/enterprise/issues/6096))
- `[General]` Removed global inline function that adds disabled labels to disabled inputs. ([#6131](https://github.com/infor-design/enterprise/issues/6131))
- `[Tabs]` Fixed a bug where the tabs container is focused in Windows10 on Firefox. ([#6110](https://github.com/infor-design/enterprise/issues/6110))
- `[Timepicker]` Fix a bug in timepicker where hours reset to 1 when changing period. ([#6049](https://github.com/infor-design/enterprise/issues/6049))
- `[Timepicker]` Fix a bug in timepicker where hours is not properly created when changing from AM/PM. ([#6104](https://github.com/infor-design/enterprise/issues/6104))

## v4.60.0 Features

- `[Application Menu]` Added puppeteer tests for resizable application menu. ([#5755](https://github.com/infor-design/enterprise/issues/5755))
- `[Badges]` Update styling of badges. ([#5608](https://github.com/infor-design/enterprise/issues/5608))
- `[Badges/Tags]` Corrected the colors of badges/tags for better accessibility contrast. ([#5673](https://github.com/infor-design/enterprise/issues/5673))
- `[Button]` Fix a bug where updated settings not properly rendering disabled state. ([#5928](https://github.com/infor-design/enterprise/issues/5928))
- `[Calendar]` Added puppeteer script for event colors and legend. ([#6084](https://github.com/infor-design/enterprise/pull/6084))
- `[Card]` Added actionable button card by using `<button>` or `<a>` tags. ([#5768](https://github.com/infor-design/enterprise/issues/5768))
- `[Card]` Added actionable button card by using `<button>` or `<a>` tags. ([#5768](https://github.com/infor-design/enterprise/issues/5768))
- `[Datagrid]` Fix a will add a setting in column to toggle the clearing of cells. ([#5849](https://github.com/infor-design/enterprise/issues/5849))
- `[Dropdown]` Create a Puppeteer Script for Enter key opens dropdown list, when it should only be used to select items within an open list. ([#5842](https://github.com/infor-design/enterprise/issues/5842))
- `[Fileupload]` Added puppeteer test to check that progress bar is present when uploading a file. ([#5808](https://github.com/infor-design/enterprise/issues/5808))
- `[Monthview]` Added ability to update legend on month change. ([#5988](https://github.com/infor-design/enterprise/issues/5988))
- `[Popupmenu]` Correctly position dismissible close icon inside Popupmenu. ([#6083](https://github.com/infor-design/enterprise/issues/6083))
- `[Swipe Container]` Added mobile enhancements and style changes. ([#5615](https://github.com/infor-design/enterprise/issues/5615))
- `[Tooltip]` Converted the tooltip protractor test suites to puppeteer. ([#5830](https://github.com/infor-design/enterprise/issues/5830))

## v4.60.0 Fixes

- `[About/Form]` Fixed a translation issue where there's a space before the colon that is incorrect in French Locales. ([#5817](https://github.com/infor-design/enterprise/issues/5817))
- `[About]` Added event exposure in about component. ([NG#1124](https://github.com/infor-design/enterprise-ng/issues/1124))
- `[Actionsheet]` Fixed an Angular issue where the `renderRootElems` method was not re-rendered when going to other action sheet test pages due to SPA routing concept. ([NG#1188](https://github.com/infor-design/enterprise-ng/issues/1188))
- `[Calendar]` Fixed an issue where you could not have more than one in the same page. ([#6042](https://github.com/infor-design/enterprise/issues/6042))
- `[Column]` Fix a bug where bar size is still showing even the value is zero in column chart. ([#5911](https://github.com/infor-design/enterprise/issues/5911))
- `[Datagrid]` Fix a bug where targeted achievement colors are not displaying correctly when using other locales. ([#5972](https://github.com/infor-design/enterprise/issues/5972))
- `[Datagrid]` Fix a bug in datagrid where filterable headers cannot be tab through in modal. ([#5735](https://github.com/infor-design/enterprise/issues/5735))
- `[Datagrid]` Fix a bug in datagrid where stretch column last broke and the resize would loose the last column. ([#6063](https://github.com/infor-design/enterprise/issues/6063))
- `[Datagrid]` Fix a bug where leading spaces not triggering dirty indicator in editable data cell. ([#5927](https://github.com/infor-design/enterprise/issues/5927))
- `[Datagrid]` Fix Edit Input Date Field on medium row height in Datagrid. ([#5955](https://github.com/infor-design/enterprise/issues/5955))
- `[Datagrid]` Fixed close icon alignment on mobile viewport. ([#6023](https://github.com/infor-design/enterprise/issues/6023))
- `[Datagrid]` Fixed close icon alignment on mobile viewport, Safari browser. ([#5946](https://github.com/infor-design/enterprise/issues/5946))
- `[Datagrid]` Fixed UI alignment of close icon button on mobile view. ([#5947](https://github.com/infor-design/enterprise/issues/5947))
- `[Datagrid]` Fixed file upload icon alignment in datagrid. ([#5846](https://github.com/infor-design/enterprise/issues/5846))
- `[Datepicker]` Fix on initial range values not showing in datepicker. ([NG#1200](https://github.com/infor-design/enterprise-ng/issues/1200))
- `[Dropdown]` Fixed a regression bug where pressing function keys while the dropdown has focus causes letters to be typed. ([#4976](https://github.com/infor-design/enterprise/issues/4976))
- `[Editor]` Changed selector for for image value selection from id to name. ([#5915](https://github.com/infor-design/enterprise/issues/5915))
- `[Editor]` Fix a bug which changes the approach intended by the user after typing in editor. ([#5937](https://github.com/infor-design/enterprise/issues/5937))
- `[Editor]` Fix a bug which clears list format when it's not part of the selected text. ([#5592](https://github.com/infor-design/enterprise/issues/5592))
- `[Editor]` Changed language on the link dialog to use the term "link" for better translations. ([#5987](https://github.com/infor-design/enterprise/issues/5987))
- `[Export]` Added data sanitization in Export to CSV. ([#5982](https://github.com/infor-design/enterprise/issues/5982))
- `[Field Options]` Fixed UI alignment of close icon button (searchfield) in Field Options. ([#5983](https://github.com/infor-design/enterprise/issues/5983))
- `[General]` Fixed several memory leaks with the attached data object. ([#6020](https://github.com/infor-design/enterprise/issues/6020))
- `[Header]` Fixed a regression bug where the buttonset was not properly aligned correctly. ([#6039](https://github.com/infor-design/enterprise/issues/6039))
- `[Icon]` Fixed the translate icon so it can take a color, fixed the tag icon as it was rendered oddly. ([#5870](https://github.com/infor-design/enterprise/issues/5870))
- `[Listbuilder]` Fix on disable bug: Will not enable on call to enable() after disable() twice. ([#5885](https://github.com/infor-design/enterprise/issues/5885))
- `[Locale]` Changed the text from Insert Anchor to Insert Hyperlink. Some translations my still reference anchor until updated from the translation team. ([#5987](https://github.com/infor-design/enterprise/issues/5987))
- `[Modal]` Fixed a bug on hidden elements not focusable when it is turned visible. ([#6086](https://github.com/infor-design/enterprise/issues/6086))
- `[Modal]` Fixed a regression bug where elements inside of the tab panel were being disabled when its `li` tab is not selected (is-selected class) initially. ([NG#1210](https://github.com/infor-design/enterprise-ng/issues/1210))
- `[Searchfield]` Fixed UI alignment of close icon button (searchfield) in Datagrid. ([#5954](https://github.com/infor-design/enterprise/issues/5954))
- `[Tabs Module]` Fixed UI alignment of close icon button on mobile view([#5951](https://github.com/infor-design/enterprise/issues/5951))
- `[Tooltip]` Fixed a bug where the inner html value of the tooltip adds unnecessary whitespace and new line when getting the text value. ([#6059](https://github.com/infor-design/enterprise/issues/6059))

(52 Issues Solved This Release, Backlog Enterprise 222, Backlog Ng 35, 1100 Functional Tests, 1695 e2e Tests, 263 Puppeteer Tests)

## v4.59.4 Fixes

- `[Modal]` Reverted problematic issue. ([#6086](https://github.com/infor-design/enterprise/issues/6086))

## v4.59.3 Fixes

- `[Modal]` Fixed a bug on hidden elements not focusable when it is turned visible. ([#6086](https://github.com/infor-design/enterprise/issues/6086))

## v4.59.2 Fixes

- `[Calendar]` Fixed an issue where you could not have more than one in the same page. ([#6042](https://github.com/infor-design/enterprise/issues/6042))
- `[Header]` Fixed a regression bug where the buttonset was not properly aligned correctly. ([#6039](https://github.com/infor-design/enterprise/issues/6039))

## v4.59.1 Fixes

- `[Modal]` Fixed a regression bug where elements inside of the tab panel were being disabled when its `li` tab is not selected (is-selected class) initially. ([NG#1210](https://github.com/infor-design/enterprise-ng/issues/1210))

## v4.59.0 Markup Changes

- `[About]` Changed the OS Version to not show the version. This is because this information is incorrect and the correct information is no longer given by newer versions of Operating systems in any browser. or this reason the version is removed from the OS field on the about dialog. ([#5813](https://github.com/infor-design/enterprise/issues/5813))

## v4.59.0 Fixes

- `[Calendar]` Added an option to configure month label to use abbreviation and changed month label to display on the first day of the months rendered in calendar. ([#5941](https://github.com/infor-design/enterprise/issues/5941))
- `[Calendar]` Fixed the personalize column checkbox not syncing when having two datagrids. ([#5859](https://github.com/infor-design/enterprise/issues/5859))
- `[Cards]` Added focus state on selected cards. ([#5684](https://github.com/infor-design/enterprise/issues/5684))
- `[Colorpicker]` Fixed a bug where the red diagonal line that goes beyond its border when field-short/form-layout-compact is used. ([#5744](https://github.com/infor-design/enterprise/issues/5744))
- `[Datagrid]` Fixed a bug where the maskOptions function is never called when the grid has filtering. ([#5847](https://github.com/infor-design/enterprise/issues/5847))
- `[Calendar]` Fixed the personalize column checkbox not syncing when having two datagrids. ([#5859](https://github.com/infor-design/enterprise/issues/5859))
- `[Fieldset]` Implemented design improvements. ([#5638](https://github.com/infor-design/enterprise/issues/5638))
- `[Fileupload-Advanced]` Fixed a bug where it cannot add a new file after removing the old one. ([#5598](https://github.com/infor-design/enterprise/issues/5598))
- `[Datagrid]` Fixed a bug where the maskOptions function is never called when the grid has filtering. ([#5847](https://github.com/infor-design/enterprise/issues/5847))
- `[Datagrid]` Fixed a bug where fileupload value is undefined when trying to upload. ([#5846](https://github.com/infor-design/enterprise/issues/5846))
- `[Dropdown]` Clear search matches after an item is selected. ([#5632](https://github.com/infor-design/enterprise/issues/5632))
- `[Dropdown]` Shorten filter delay for single character entries. ([#5793](https://github.com/infor-design/enterprise/issues/5793))
- `[Fieldset]` Implemented design improvements. ([#5638](https://github.com/infor-design/enterprise/issues/5638))
- `[Linechart]` Added default values on line width and y-axis when data in dataset is blank. ([#1172](https://github.com/infor-design/enterprise-ng/issues/1172))
- `[Listview]` Fixed a bug where the alert icons in RTL were missing. ([#5827](https://github.com/infor-design/enterprise/issues/5827))
- `[Locale]` Fixed `latvian` translation for records per page. ([#5969](https://github.com/infor-design/enterprise/issues/5969))
- `[Locale]` Fixed `latvian` translation for Select All. ([#5895](https://github.com/infor-design/enterprise/issues/5895))
- `[Locale]` Capitalized the `finnish` translation for seconds. ([#5894](https://github.com/infor-design/enterprise/issues/5894))
- `[Locale]` Added missing translations for font picker. ([#5784](https://github.com/infor-design/enterprise/issues/5784))
- `[Modal]` Fixed a close button overlapped when title is long. ([#5795](https://github.com/infor-design/enterprise/issues/5795))
- `[Modal]` Modal exits if Escape key is pressed in datagrid. ([#5796](https://github.com/infor-design/enterprise/issues/5796))
- `[Modal]` Fixed modal focus issues with inline display none. ([#5875](https://github.com/infor-design/enterprise/issues/5875))
- `[Searchfield]` Fixed a bug where the close button icon is overlapping with the search icon in RTL. ([#5807](https://github.com/infor-design/enterprise/issues/5807))
- `[Spinbox]` Fixed a bug where the spinbox controls still show the ripple effect even it's disabled. ([#5719](https://github.com/infor-design/enterprise/issues/5719))
- `[Tabs]` Added the ability to set the position of counts via settings (top & bottom), removed the counts in spillover, and positioned the counts depending on the current locale. ([#5258](https://github.com/infor-design/enterprise/issues/5258))
- `[Tabs Module]` Fixed the searchfield menu inside of tabs module in responsive layout. ([#6320](https://github.com/infor-design/enterprise/issues/6320))
- `[Toolbar]` Fixed an issue where things in the page get scrambled if you have a button with undefined ids. ([#1194](https://github.com/infor-design/enterprise-ng/issues/1194))

## v4.59.0 Features

- `[Calendar]` Modify validations to allow custom colors. ([#5743](https://github.com/infor-design/enterprise/issues/5743))
- `[Accordion]` Adjusted spacing and hitboxes for Mobile Enhancements. ([#5611](https://github.com/infor-design/enterprise/issues/5611))
- `[Area]` Converted the area protractor test suites to puppeteer. ([#5834](https://github.com/infor-design/enterprise/issues/5834))
- `[Cards]` Added mobile enhancements and style changes. ([#5609](https://github.com/infor-design/enterprise/issues/5609))
- `[Button]` Added test scripts for button. ([#5851](https://github.com/infor-design/enterprise/issues/5851))
- `[BusyIndicator]` Added hide event. ([#5794](https://github.com/infor-design/enterprise/issues/5794))
- `[Column]` Added example page for legend colors. ([#5761](https://github.com/infor-design/enterprise/issues/5761))
- `[Datagrid]` Added datagrid feature using arrow keys to select. ([#5713](https://github.com/infor-design/enterprise/issues/5713))
- `[Datagrid]` Added exportToCsv option for datagrid toolbar. ([#5786](https://github.com/infor-design/enterprise/issues/5786))
- `[Datagrid]` Added new event `filteroperatorchanged` to datagrid. ([#5899](https://github.com/infor-design/enterprise/issues/5899))
- `[File Upload]` Added puppeteer tests for file upload. ([#5808](https://github.com/infor-design/enterprise/issues/5808))
- `[Toolbar-Flex]` Added responsive design for searchfield with categories and basic searchfield. ([#5619](https://github.com/infor-design/enterprise/issues/5619))
- `[Timepicker]` Added settings in timepicker to limit the hours that can be selected. ([#5880](https://github.com/infor-design/enterprise/issues/5880))
- `[TrackDirty]` Converted the trackdirty protractor test suites to puppeteer. ([#5829](https://github.com/infor-design/enterprise/issues/5829))

(47 Issues Solved This Release, Backlog Enterprise 219, Backlog Ng 34, 1100 Functional Tests, 1692 e2e Tests, 179 Puppeteer Tests)

## v4.58.3 Fixes

- `[Datagrid]` Added new event `filteroperatorchanged` to datagrid. ([#5899](https://github.com/infor-design/enterprise/issues/5899))

## v4.58.2 Fixes

- `[Toolbar]` Fixed an issue where things in the page get scrambled if you have a button with undefined ids. ([#1194](https://github.com/infor-design/enterprise-ng/issues/1194))

## v4.58.1 Fixes

- `[Misc]` Fixed several security issues with xss (details hidden). ([#GSHA](https://github.com/infor-design/enterprise/security/advisories))

## v4.58.0 Features

- `[Accordion]` Added puppeteer tests for accordion. ([#5836](https://github.com/infor-design/enterprise/issues/5836))
- `[App Menu]` Fixed a bug causing re-invoke of the entire Application Menu and its child components whenever a new App Menu trigger is added to the stored `triggers` array. ([#5480](https://github.com/infor-design/enterprise/issues/5480))
- `[Actionsheet]` Added puppeteer tests for actionsheet. ([#5832](https://github.com/infor-design/enterprise/issues/5832))
- `[Column]` Added support to add a line chart in column-grouped. ([#4598](https://github.com/infor-design/enterprise/issues/4598))
- `[Column]` Added feature to rotate labels. ([#5773](https://github.com/infor-design/enterprise/issues/5773))
- `[Column Chart]` Added the ability to add axis labels in column-grouped chart. ([#5721](https://github.com/infor-design/enterprise/issues/5721))
- `[Datagrid]` Added option to format numbers and dates based on current locale. ([#5663](https://github.com/infor-design/enterprise/issues/5663))
- `[Slider]` Added support for tooltip to show on load in slider. ([#3747](https://github.com/infor-design/enterprise/issues/3747))

## v4.58.0 Fixes

- `[Modal]` Added option to disable primary trigger on field. ([#5728](https://github.com/infor-design/enterprise/issues/5728))
- `[Calendar]` Fix the header days where it should be seen when scrolled down. ([#5742](https://github.com/infor-design/enterprise/issues/5742))
- `[Datagrid]` Tab doesn't go to cells if cellNavigation is false. ([#5734](https://github.com/infor-design/enterprise/issues/5734))
- `[Calendar]` Fix the header days where it should be seen when scrolled down. ([#5742](https://github.com/infor-design/enterprise/issues/5742))
- `[Contextmenu/Popupmenu]` Fixed breaking of shared menu if a datagrid is present on the page. ([#5818](https://github.com/infor-design/enterprise/issues/5818))
- `[Datagrid]` Tab doesn't go to cells if cellNavigation is false. ([#5734](https://github.com/infor-design/enterprise/issues/5734))
- `[Dropdown]` Clear search matches after an item is selected. ([#5632](https://github.com/infor-design/enterprise/issues/5632))
- `[Locale]` Fix issue in parsing date when AM/PM comes first before Hours (a:hh:mm). ([#5129](https://github.com/infor-design/enterprise/issues/5129))
- `[Modal]` Added option to disable primary trigger on field. ([#5728](https://github.com/infor-design/enterprise/issues/5728))
- `[Searchfield]` Save input value when searchfield collapses but is not cleared via button click or key. ([#5792](https://github.com/infor-design/enterprise/issues/5792))
- `[Tabs]` Fixed regression bug where tabs are no longer working inside the modal. ([#5867](https://github.com/infor-design/enterprise/issues/5867))
- `[Tabs]` Fix focus indicator in Sink Page. ([#5714](https://github.com/infor-design/enterprise/issues/5714))
- `[Tabs-Vertical]` Fixed on Tabs Vertical Aria and Roles. ([#5712](https://github.com/infor-design/enterprise/issues/5712))
- `[Toolbar Searchfield]` Fixed the height the collapse button on a smaller viewport (`766px` and below). ([#5791](https://github.com/infor-design/enterprise/issues/5791))
- `[Lookup]` Rows are selected based on the initial values in the input field. ([#1132](https://github.com/infor-design/enterprise-ng/issues/1132))

(30 Issues Solved This Release, Backlog Enterprise 224, Backlog Ng 33, 1269 Functional Tests, 1689 e2e Tests, 167 Puppeteer Tests)

## v4.57.2 Fixes

- `[Misc]` Fixed several security issues with xss (details hidden). ([#GSHA](https://github.com/infor-design/enterprise/security/advisories))

## v4.57.1 Fixes

- `[Tabs]` Fixed regression bug where tabs are no longer working inside the modal. ([#5867](https://github.com/infor-design/enterprise/issues/5867))

## v4.57.0 Features

- `[Accordion]` Added the ability to have a notification badge in accordion headers. ([#5594](https://github.com/infor-design/enterprise/issues/5594))
- `[Breadcrumb]` Added hitbox styles for breadcrumb. ([#5408](https://github.com/infor-design/enterprise/issues/5408))
- `[Button]` Added the ability to have a hitbox. With this feature, it will have a better tapping/clicking on smaller devices. ([#5568](https://github.com/infor-design/enterprise/issues/5568))
- `[Button]` Added the ability to have a notification badge in buttons. ([#5594](https://github.com/infor-design/enterprise/issues/5594))
- `[Calendar]` Added hitbox option for calendar. ([#5602](https://github.com/infor-design/enterprise/issues/5602))
- `[Checkbox]` Added hitbox area styles for checkboxes. ([#5603](https://github.com/infor-design/enterprise/issues/5603))
- `[Datagrid]` Added Datagrid Fallback Image when image cannot be loaded. ([#5442](https://github.com/infor-design/enterprise/issues/5442))
- `[File Upload]` Show progress percent while file is uploading. ([#3934](https://github.com/infor-design/enterprise/issues/3934))
- `[Input]` Added a new form style `form-layout-large` to input component. ([#5606](https://github.com/infor-design/enterprise/issues/5606))
- `[Icon]` Updated several icons see issue for details. ([#5774](https://github.com/infor-design/enterprise/issues/5774))
- `[Message]` Changed some stylings on mobile experience. ([#5567](https://github.com/infor-design/enterprise/issues/5567))
- `[Modal]` Adjusted stylings on mobile viewport. ([#5601](https://github.com/infor-design/enterprise/issues/5601))
- `[Notification]` Added tooltip in notification. ([#5562](https://github.com/infor-design/enterprise/issues/5562))
- `[Notification]` Added close functions (by ID and latest) in notification. ([#5562](https://github.com/infor-design/enterprise/issues/5562))
- `[Datagrid]` Added support for text filter types to specify a selected filter condition. ([#5750](https://github.com/infor-design/enterprise/issues/5750))
- `[Environment]` Fixed `ie` css class included to html tag for Edge browser. ([#5587](https://github.com/infor-design/enterprise/issues/5587))

### v4.57.0 Markup Changes

- `[Tabs]` Some of the aria attributes have been changed, see the issue for details.([#5712](https://github.com/infor-design/enterprise/issues/5712))
- `[Notification Badge]` Rename methods in Notification Badge for better readability. ([#1169](https://github.com/infor-design/enterprise-ng/issues/1169))

## v4.57.0 Fixes

- `[ApplicationMenu]` Fix for broken UI in Safari when hiding and expanding the navigation menu. ([#5620](https://github.com/infor-design/enterprise/issues/5620))
- `[ApplicationMenu]` Fix application menu broken UI on first render. ([#5766](https://github.com/infor-design/enterprise/issues/5766))
- `[Calendar]` Removed the example legend in the default settings. ([#1130](https://github.com/infor-design/enterprise-ng/issues/1130))
- `[Cards]` Fixed misaligned list within expandable cards pane. ([#5223](https://github.com/infor-design/enterprise/issues/5223))
- `[Counts]` Updated the font size of `xl-text` from `50px` to `48px`. ([#5588](https://github.com/infor-design/enterprise/issues/5588))
- `[Counts]` Fixed title and icon position when in RTL. ([#5566](https://github.com/infor-design/enterprise/issues/5566))
- `[Datagrid]` Removed margin in icon when size is small or extra small. ([#5726](https://github.com/infor-design/enterprise/issues/5726))
- `[Datagrid]` Added additional check for vertical scroll. ([#1154](https://github.com/infor-design/enterprise-ng/issues/1154))
- `[Datepicker]` Fix on default legends being shown regardless if settings have custom legends. ([#5683](https://github.com/infor-design/enterprise/issues/5683))
- `[EmptyMessage]` Added `16px` spacings in the empty message container. ([#5639](https://github.com/infor-design/enterprise/issues/5639))
- `[FieldFilter]` Fixed missing trigger icons on short field filter options. ([#5727](https://github.com/infor-design/enterprise/issues/5727))
- `[Form]` Fixed misaligned trigger icon of datepicker on safari. ([#5751](https://github.com/infor-design/enterprise/issues/5751))
- `[Header]` Fix on Advanced Search not seen on headers when changing colors. ([#5782](https://github.com/infor-design/enterprise/issues/5782))
- `[Locale]` Fixed currency position and a translation on `tl-PH` locale. ([#5695](https://github.com/infor-design/enterprise/issues/5695))
- `[Lookup]` Fix an uncentered lookup icon in composite form. ([#5657](https://github.com/infor-design/enterprise/issues/5657))
- `[Searchfield]` Fix on uneven searchfield in firefox. ([#5620](https://github.com/infor-design/enterprise/issues/5620))
- `[Searchfield]` Fix on uneven searchfield in firefox. ([#5695](https://github.com/infor-design/enterprise/issues/5695))
- `[Searchfield]` Fix on misaligned close button on mobile view. ([#5782](https://github.com/infor-design/enterprise/issues/5782))
- `[Searchfield]` Change width when parent container becomes smaller. ([#4696](https://github.com/infor-design/enterprise/issues/4696))
- `[Spinbox]` Remove functionality of Home and End buttons on Spinbox. ([#5659](https://github.com/infor-design/enterprise/issues/5659))
- `[Spinbox]` Fix spinbox misalignment on sample sizes. ([#5733](https://github.com/infor-design/enterprise/issues/5733))
- `[Tabs]` Fix a bug on vertical tabs scroll on panel containers. ([#5565](https://github.com/infor-design/enterprise/issues/5565))
- `[Treemap]` Fix Treemap's misaligned footer-text on the new theme. ([#5365](https://github.com/infor-design/enterprise/issues/5365))

(41 Issues Solved This Release, Backlog Enterprise 192, Backlog Ng 28, 1166 Functional Tests, 1712 e2e Tests, 150 Puppeteer Tests)

## v4.56.0 Features

- `[ContextualActionPanel]` Changed the color of the toolbar header in the new theme. ([#5685](https://github.com/infor-design/enterprise/issues/5685))
- `[Charts]` Added ability to disable the selection of the charts including the legend. ([#2736](https://github.com/infor-design/enterprise/issues/2736))
- `[Datagrid]` Adds the ability to update values of a specific column on Datagrid. ([#3491](https://github.com/infor-design/enterprise/issues/3491))
- `[Icon]` Updated the launch icon to be less Philipines. ([#5595](https://github.com/infor-design/enterprise/issues/5595))
- `[Locale]` Added a new locale tl-PH for Philipines (tagalog). ([#5695](https://github.com/infor-design/enterprise/issues/5695))
- `[Tabs]` Adds the ability to split the tabs. ([#4600](https://github.com/infor-design/enterprise/issues/4600))
- `[Toolbar Flex]` Adds control of button set areas via the Button set API. ([NG#1101](https://github.com/infor-design/enterprise-ng/issues/1101))

## v4.56.0 Fixes

- `[BusyIndicator]` Sized and Aligned busy indicator within a compact form field. ([#5655](https://github.com/infor-design/enterprise/issues/5655))
- `[Calendar]` Calendar event IDs can support numbers. ([#5556](https://github.com/infor-design/enterprise/issues/5556))
- `[Calendar]` Fixed wrong color on icons on the header. ([#5647](https://github.com/infor-design/enterprise/issues/5647))
- `[Calendar]` Fixed markForRefresh for display range in calendar. ([#5675](https://github.com/infor-design/enterprise/issues/5675))
- `[Calendar]` Adds the ability to support cross year date range in calendar. ([#5675](https://github.com/infor-design/enterprise/issues/5675))
- `[Calendar]` Fixed additional row due to DST for display range in calendar. ([#5675](https://github.com/infor-design/enterprise/issues/5675))
- `[Datagrid]` Date format should reflect in date filter when range option is selected. ([#4864](https://github.com/infor-design/enterprise/issues/4864))
- `[Datagrid]` Add test page for `selectAllCurrentPage` with toolbar count. ([#4921](https://github.com/infor-design/enterprise/issues/4921))
- `[Datepicker]` Fix on datepicker header not being shown in smaller screens. ([#5550](https://github.com/infor-design/enterprise/issues/5550))
- `[Datagrid]` Fixed an issue where the selection idx was not updating after append/update data to child nodes for tree. ([#5631](https://github.com/infor-design/enterprise/issues/5631))
- `[Datagrid]` Fixed a bug where row status is not properly rendered on Tree List. ([#5552](https://github.com/infor-design/enterprise/issues/5552))
- `[Dropdown]` Fixed disabling of function keys F1 to F12. ([#4976](https://github.com/infor-design/enterprise/issues/4976))
- `[Dropdown]` Fixed a bug where selecting the first item on the list doesn't trigger the `change` event that will select the value immediately. ([NG#1102](https://github.com/infor-design/enterprise-ng/issues/1102))
- `[Dropdown]` Fixed an accessibility issue where the error message was unannounced using a screen reader. ([#5130](https://github.com/infor-design/enterprise/issues/5130))
- `[Homepage]` Fix on homepage example charts misaligned when on mobile. ([#5650](https://github.com/infor-design/enterprise/issues/5650))
- `[Popupmenu]` Fixed an not released issue where opening menus limited the ability to click after. ([#5648/#5649](https://github.com/infor-design/enterprise/issues/5648))
- `[Popupmenu]` Allow switches to be clickable in popupmenu for backwards compatibility. ([#1127](https://github.com/infor-design/enterprise-ng/issues/1127))
- `[Icons]` Fix sizes on some of the icons in classic mode. ([#5626](https://github.com/infor-design/enterprise/issues/5626))
- `[Icons]` Fix sizes on some of the icons in tree in classic mode. ([#5626](https://github.com/infor-design/enterprise/issues/5626))
- `[Line Chart]` Fixed a bug where the line chart was not positioned correctly when all the values were zero. ([#5640](https://github.com/infor-design/enterprise/issues/5640))
- `[Listview]` Fixed the links example to better show disabled links. ([#5678](https://github.com/infor-design/enterprise/issues/5678))
- `[Locale]` Fixed an additional case where large numbers cannot be formatted correctly. ([#5605](https://github.com/infor-design/enterprise/issues/5605))
- `[Locale]` Expanded support from 10 to 20 decimal places. Max number is 21, 20 now. ([#5622](https://github.com/infor-design/enterprise/issues/5622))
- `[Tabs]` Fix a bug where tabs indicator is not aligned when scaled down. ([#5164](https://github.com/infor-design/enterprise/issues/5164))
- `[Tabs]` Fix a bug where tabs indicator is not aligned on RTL. ([#5541](https://github.com/infor-design/enterprise/issues/5541))
- `[Tree]` Fix on return item when calling addNode. ([#5334](https://github.com/infor-design/enterprise/issues/5334))

(44 Issues Solved This Release, Backlog Enterprise 176, Backlog Ng 25, 1134 Functional Tests, 1693 e2e Tests)

## v4.55.3 Fixes

- `[Datagrid]` Fixed an issue where the selection idx was not updating after append/update data to child nodes for tree. ([#5631](https://github.com/infor-design/enterprise/issues/5631))
- `[Locale]` Fixed a bug where very large numbers would get a zero added. ([#5308](https://github.com/infor-design/enterprise/issues/5308))
- `[Locale]` Fixed a bug where very large numbers with negative added an extra zero in formatNumber. ([#5318](https://github.com/infor-design/enterprise/issues/5318))
- `[Locale]` Expanded support from 10 to 20 decimal places. Max number is 21, 20 now. ([#5622](https://github.com/infor-design/enterprise/issues/5622))

## v4.55.2 Fixes

- `[Icons]` Fix sizes on some of the icons in classic mode. ([#5626](https://github.com/infor-design/enterprise/issues/5626))

## v4.55.1 Fixes

- `[Locale]` Fixed an additional case where large numbers cannot be formatted correctly. ([#5605](https://github.com/infor-design/enterprise/issues/5605))

## v4.55.0 Features

- `[ApplicationMenu]` Added the ability to resize the app menu. ([#5193](https://github.com/infor-design/enterprise/issues/5193))
- `[Completion Chart]` Added tooltip in completion chart. ([#5346](https://github.com/infor-design/enterprise/issues/5346))
- `[Custom Builds]` Fixed a bug where importing the base Charts API directly would cause an error. ([#5463](https://github.com/infor-design/enterprise/issues/5463))
- `[Datagrid]` Adds the ability to have a selection radio buttons on Datagrid. ([#5384](https://github.com/infor-design/enterprise/issues/5384))
- `[Datagrid]` Added a `verticalScrollToEnd` property when you reached the end of the datagrid list. ([#5435](https://github.com/infor-design/enterprise/issues/5435))
- `[Datagrid]` Added separate mask options for filter row. ([#5519](https://github.com/infor-design/enterprise/issues/5519))
- `[Editor]` Added support for `ol` type attribute to be able to use the other list styles (`alphabetically ordered (lowercase and uppercase)`, and `roman numbers (lowercase and uppercase)`) of `ol` tag. ([#5462](https://github.com/infor-design/enterprise/issues/5462))
- `[Icons]` Now generating the icons from figma instead of sketch, this should be of low impact but keep your eye on icons in general as they have all changed in generation and log any issues found. ([#5170](https://github.com/infor-design/enterprise/issues/5170))
- `[Lookup]` Fixed a bug for short field and its icons not rendering properly. ([#5541](https://github.com/infor-design/enterprise/issues/5541))
- `[Message]` Add info status handling to message.([#5459](https://github.com/infor-design/enterprise/issues/5459))
- `[Message]` Add an optional close button setting to dismiss the message. ([#5464](https://github.com/infor-design/enterprise/issues/5464))
- `[Modal]` Added the ability to have a custom tooltip on modal close button. ([#5391](https://github.com/infor-design/enterprise/issues/5391))
- `[Swaplist]` Added option to copy items from lists instead of moving them. ([#5513](https://github.com/infor-design/enterprise/issues/5513))
- `[Popdown]` Added a click outside event in popdown. ([#3618](https://github.com/infor-design/enterprise/issues/3618))
- `[Timepicker]` Fixed a bug for timepicker icon not rendering properly. ([#5558](https://github.com/infor-design/enterprise/issues/5558))
- `[Typography]` New typography paragraph text style. ([#5325](https://github.com/infor-design/enterprise/issues/5325))

## v4.55.0 Fixes

- `[Cards]` Fixed a bug card group toolbar overlaps then disappears after clicking the checkboxes. ([#5445](https://github.com/infor-design/enterprise/issues/5445))
- `[Calendar]` Fixed month label not set on first enabled date of the month. ([#5581](https://github.com/infor-design/enterprise/issues/5581))
- `[Calendar]` Fix on overlap in today text and calendar view changer when in mobile. ([#5438](https://github.com/infor-design/enterprise/issues/5438))
- `[Charts]` Fixed a bug where automation ids is not properly rendered on legend, text and slices. ([#5441](https://github.com/infor-design/enterprise/issues/5441))
- `[Datagrid]` Fixed a bug where the checkbox overlaps with the label when `editorOptions.multiple` is set to true. Also added formatters and editor for multiselect. ([NG#1075](https://github.com/infor-design/enterprise-ng/issues/1075))
- `[Datagrid]` Fixed an issue where tree list indentation is not left aligned when row has no children and datagrid row height is extra small or small. ([#5487](https://github.com/infor-design/enterprise/issues/5487))
- `[Message]` Added maxWidth setting to allow message to go full width when title is long. ([#5443](https://github.com/infor-design/enterprise/issues/5443))
- `[Datagrid]` Fix unescaped HTML of range value to match escaped HTML of data value. ([#4832](https://github.com/infor-design/enterprise/issues/4832))
- `[Datagrid]` Fix an XSS vulnerability in the name property of the columns objects array. ([#5428](https://github.com/infor-design/enterprise/issues/5428))
- `[Datagrid]` Fixed an issue where the excel export did not download in MS Edge. ([#5507](https://github.com/infor-design/enterprise/issues/5507))
- `[Editor]` Fixed an issue where font color was not working and extra spaces were get removed. ([#5137](https://github.com/infor-design/enterprise/issues/5137))
- `[EmptyMessage]` Fixed a bug where the empty message chart were not properly rendered when using auto height widget/card. ([#5527](https://github.com/infor-design/enterprise/issues/5527))
- `[Hierarchy]` Fixed line and icon alignment in hierarchy when in rtl format. ([#5544](https://github.com/infor-design/enterprise/issues/5544))
- `[Message]` Added maxWidth setting to allow message to go full width when title is long. ([#5443](https://github.com/infor-design/enterprise/issues/5443))
- `[Modal]` Fixed a bug where events are not properly called when calling stacked dialogs. ([#5471](https://github.com/infor-design/enterprise/issues/5471))
- `[Timepicker]` Fixed a bug where the chinese time format doesn't render correctly after selecting time and periods (AM/PM). ([#5420](https://github.com/infor-design/enterprise/issues/5420))
- `[Tree]` Fixed an issue where lengthy node text doesn't wrap to lines and cuts off. ([#5499](https://github.com/infor-design/enterprise/issues/5499))

(51 Issues Solved This Release, Backlog Enterprise 129, Backlog Ng 29, 1222 Functional Tests, 1693 e2e Tests)

## v4.54.3 Fixes

- `[Locale]` Fixed a bug where very large numbers would get a zero added. ([#5308](https://github.com/infor-design/enterprise/issues/5308))
- `[Locale]` Fixed a bug where very large numbers with negative added an extra zero in formatNumber. ([#5318](https://github.com/infor-design/enterprise/issues/5318))
- `[Locale]` Expanded support from 10 to 20 decimal places. Max number is 21, 20 now. ([#5622](https://github.com/infor-design/enterprise/issues/5622))

## v4.54.2 Fixes

- `[Locale]` Fixed an additional case where large numbers cannot be formatted correctly. ([#5605](https://github.com/infor-design/enterprise/issues/5605))

## v4.54.1 Fixes

- `[Datagrid]` Added separate mask options for filter row. ([#5519](https://github.com/infor-design/enterprise/issues/5519))

## v4.54.0 Features

- `[Cards]` Added the ability of single and multi selection of cards. ([#5253](https://github.com/infor-design/enterprise/issues/5253))
- `[Datagrid]` Added support to row reorder for groupable settings. ([#5233](https://github.com/infor-design/enterprise/issues/5233))
- `[Donut]` Added the ability to add center tooltip for Donut. ([#5302](https://github.com/infor-design/enterprise/issues/5302))
- `[Notification Badge]` Added Notification Badge component that has the ability to move to any corner of the icon element. ([#5344](https://github.com/infor-design/enterprise/issues/5344))

## v4.54.0 Fixes

- `[Blockgrid]` Added additional design with no image ([#5379](https://github.com/infor-design/enterprise/issues/5379))
- `[Charts]` Fixed a bug where the vertical grid line strokes were invisible when in High Contrast and Colors was non-Default ([#5301](https://github.com/infor-design/enterprise/issues/5301))
- `[CirclePager]` Fixed a bug where the slides were not properly showing for RTL languages ([#2885](https://github.com/infor-design/enterprise/issues/2885))
- `[CirclePager]` Fixed a bug where the CSS was the same for all of the circles in homepage/example-hero-widget ([#5337](https://github.com/infor-design/enterprise/issues/5337))
- `[ContextualActionPanel]` Added `title` prop in CAP to control the title via `modaSettings`, and added missing `beforeclose` event. ([NG#1048](https://github.com/infor-design/enterprise-ng/issues/1048))
- `[ContextMenu]` Fixed a bug where field option is not rendered properly on mobile ([#5335](https://github.com/infor-design/enterprise/issues/5335))
- `[Datagrid]` - Fixed a bug where the row height cut off the focus ring on the Action Item buttons for Classic/New mode and XS, S, M settings ([#5394](https://github.com/infor-design/enterprise/issues/5394))
- `[Datagrid]` - Fixed a bug where the selection color would bleed through clickable tags. ([#5533](https://github.com/infor-design/enterprise/issues/5533))
- `[Datagrid]` Fixed an issue where toggling the selectable setting did not correctly enable the checkbox. ([#5482](https://github.com/infor-design/enterprise/issues/5482))
- `[Datagrid]` Fixed an issue where row reorder handle align was not right for extra small and small height. ([#5233](https://github.com/infor-design/enterprise/issues/5233))
- `[Datagrid]` - Fixed a bug where the first two columns row heights did not match the others for the Medium setting ([#5366](https://github.com/infor-design/enterprise/issues/5366))
- `[Datagrid]` - Fixed a bug where the font color on tags was black when a row was hovered over in dark mode. Font color now white. ([#5289](https://github.com/infor-design/enterprise/issues/5289))
- `[Datagrid]` Fixed a bug where the font color on tags was black when a row was hovered over in dark mode. Font color now white. ([#5289](https://github.com/infor-design/enterprise/issues/5289))
- `[Datagrid]` Fixed issues with NaN displaying on Decimal and Dropdown inputs when blank options are selected. ([#5395](https://github.com/infor-design/enterprise/issues/5395))
- `[Datagrid]` - Fixed a bug where the row height cut off the focus ring on the Action Item buttons for Classic/New mode and XS, S, M settings ([#5394](https://github.com/infor-design/enterprise/issues/5394))
- `[Datagrid]` Fixed a bug where the font color on tags was black when a row was hovered over in dark mode. Font color now white. ([#5289](https://github.com/infor-design/enterprise/issues/5289))
- `[Datagrid]` Fixed issues with NaN displaying on Decimal and Dropdown inputs when blank options are selected. ([#5395](https://github.com/infor-design/enterprise/issues/5395))
- `[Datagrid]` Delete key should fire event in dropdown search. ([#5402](https://github.com/infor-design/enterprise/issues/5402))
- `[Datepicker]` Fixed a bug where the -/+ keys were not detected in datepicker. ([#5353](https://github.com/infor-design/enterprise/issues/5353))
- `[Datagrid]` Fixed a bug that prevented the headers of the right frozen columns as well as the order date column from being exported properly. ([#5332](https://github.com/infor-design/enterprise/issues/5332))
- `[Datagrid]` Fixed a bug where the font color on tags was black when a row was hovered over in dark mode. Font color now white. ([#5289](https://github.com/infor-design/enterprise/issues/5289))
- `[Datagrid]` Fixed issues with NaN displaying on Decimal and Dropdown inputs when blank options are selected. ([#5395](https://github.com/infor-design/enterprise/issues/5395))
- `[Datagrid]` Fixed a bug where filter options were unable to reopen after doing pagination and clicking other filter options. ([#5286](https://github.com/infor-design/enterprise/issues/5286))
- `[Datepicker]` Fixed a bug where the -/+ keys were not detected in datepicker. ([#5353](https://github.com/infor-design/enterprise/issues/5353))
- `[Donut]` Changed legend design when item exceeds maximum width of chart. ([#5292](https://github.com/infor-design/enterprise/issues/5292))
- `[Dropdown]` Fixed a bug where backspace in Dropdown is not working when pressed. ([#5113](https://github.com/infor-design/enterprise/issues/5113))
- `[Editor]` Added tooltip in fontpicker. ([#5472](https://github.com/infor-design/enterprise/issues/5472))
- `[Fileupload]` Fixed a bug where the required asterisk does not appear on the labels associated with required fields. ([#5285](https://github.com/infor-design/enterprise/issues/5285))
- `[Homepage]` Adjusted height and width of example homepage ([#5425](https://github.com/infor-design/enterprise/issues/5425))
- `[Icon]` Changed button icon colors to slate6 ([#5307](https://github.com/infor-design/enterprise/issues/5307))
- `[Input]` Fixed a bug where clear icon were not properly aligned with the input field in classic mode. ([#5324](https://github.com/infor-design/enterprise/issues/5324))
- `[Locale]` Fixed an issue with the finish time format. ([#5447](https://github.com/infor-design/enterprise/issues/5447))
- `[Lookup]` Fixed an issue where in autoApply with single select the modal will close when paging. ([#5466](https://github.com/infor-design/enterprise/issues/5466))
- `[Lookup]` Fixed an issue where selection for server side and paging was not working. ([#986](https://github.com/infor-design/enterprise-ng/issues/986))
- `[Lookup]` Added api setting to allow duplicate selected value to input element. ([#986](https://github.com/infor-design/enterprise-ng/issues/986))
- `[Modal]` Enter key will trigger primary button when in an input field. ([#5198](https://github.com/infor-design/enterprise/issues/5198))
- `[Monthview]` Fixed a bug where a vertical scroll is showing when it is unnecessary. ([#5350](https://github.com/infor-design/enterprise/issues/5350))
- `[Multiselect]` Fixed a regression bug where clear icon were not properly aligned on compact mode. ([#5396](https://github.com/infor-design/enterprise/issues/5396))
- `[Personalize]` Added css to remove color gradient on overflowing horizontal tab headers. fix is limited to personalize styling ([#5303](https://github.com/infor-design/enterprise/issues/5303))
- `[Popdown]` Remove deprecation console warning. We still consider this component deprecated but will not remove until 5.0 version. The warning was only removed for now. ([#1070](https://github.com/infor-design/enterprise-ng/issues/1070))
- `[ToolbarFlex]` updated logic to account for the AllowTabs property and set toolbar items with a tab-index of 0 when allowTabs is ture ([#5387](https://github.com/infor-design/enterprise/issues/5387))
- `[Tabs]` Remove tabs animation when clicking tabs. ([#4818](https://github.com/infor-design/enterprise-ng/issues/4818))

(40 Issues Solved This Release, Backlog Enterprise 145, Backlog Ng 24, 1195 Functional Tests, 1697 e2e Tests)

### v4.54.0 Markup Changes

- `[TrackDirty]` Removed Track Dirty from the main components list and integrated the underlying examples into their corresponding individual components.([#5319](https://github.com/infor-design/enterprise/issues/5319))

## v4.53.5 Fixes

- `[Lookup]` Fixed two additional issues where selection for server side and paging was not working. ([#986](https://github.com/infor-design/enterprise-ng/issues/986))
- `[Lookup]` Fixed an issue where in autoApply with single select the modal will close when paging. ([#5466](https://github.com/infor-design/enterprise/issues/5466))

## v4.53.3 Fixes

- `[Lookup]` Fixed an issue where selection for server side and paging was not working. ([#986](https://github.com/infor-design/enterprise-ng/issues/986))

## v4.53.0 Features

- `[Action Sheet]` Added a mobile device-friendly action sheet component. ([#5256](https://github.com/infor-design/enterprise/issues/5256))
- `[Cards]` Added card variations (Status, Hyperlink and Photo Card) with improve hitboxes for tapping. ([#5250](https://github.com/infor-design/enterprise/issues/5250))
- `[Cards]` Added improvements to the expandable cards and made a jQuery instance to be available in the angular wrapper. ([#5252](https://github.com/infor-design/enterprise/issues/5252))
- `[ContextualActionPanel]` Added vertical tabs example on the Contextual Action Panel. ([#5234](https://github.com/infor-design/enterprise/issues/5234))
- `[Swipe Action]` Added a mobile device-friendly swipe action component. ([#5254](https://github.com/infor-design/enterprise/issues/5254))

## v4.53.0 Fixes

- `[Application Menu]` Fixed a bug where the menu list will not properly rendered on autocomplete if you type a character that is not available in the list. ([#4863](https://github.com/infor-design/enterprise/issues/4863))
- `[Calendar]` Fixed a bug where calendar event is not rendered on WeekView if add event (modal) is used before add event (api). ([#5236](https://github.com/infor-design/enterprise/issues/5236))
- `[Circle Pager]` Fixed size interactions and changes for mobile view port. ([#5251](https://github.com/infor-design/enterprise/issues/5251))
- `[Datagrid]` Fixed an issue where personalize column headers were not rendering properly. ([#5361](https://github.com/infor-design/enterprise/issues/5361))
- `[Datagrid]` Fixed a bug where animation blue circle is off-center. ([#5246](https://github.com/infor-design/enterprise/issues/5246))
- `[Datagrid]` Fixed a bug where hovering lookup cells showed a grey background. ([#5157](https://github.com/infor-design/enterprise/issues/5157))
- `[Datagrid]` Fixed an issue for xss where special characters was not sanitizing and make grid to not render. ([#975](https://github.com/infor-design/enterprise-ng/issues/975))
- `[Datagrid]` Fixed a bug where the home and end key should behave as default when in editable cell and not shifting to the first and end row in datagrid. ([#5179](https://github.com/infor-design/enterprise/issues/5179))
- `[Datepicker]` Fixed a bug where the setting attributes were missing in datepicker input and datepicker trigger on NG wrapper. ([#1044](https://github.com/infor-design/enterprise-ng/issues/1044))
- `[Datepicker]` Fixed a bug where the selection range was not being properly rendered in mobile. ([#5211](https://github.com/infor-design/enterprise/issues/5211))
- `[Datepicker]` Made the `autocomplete` attribute configurable by using the `autocompleteAttribute` setting. ([#5092](https://github.com/infor-design/enterprise/issues/5092))
- `[Dropdown]` Made the `noSearch` setting prevent filtering using the Dropdown's search input element as expected. ([#5159](https://github.com/infor-design/enterprise/issues/5159))
- `[Dropdown]` Prevented the Dropdown from re-selecting and firing change events if the same value is picked from its list. ([#5159](https://github.com/infor-design/enterprise/issues/5159))
- `[Dropdown]` Fixed a bug that resulted in the updatable dropdown value being changed when selecting the more actions button. ([#5222](https://github.com/infor-design/enterprise/issues/5222))
- `[Editor]` Fixed a bug where automation id attributes are not properly rendered on editor elements. ([#5082](https://github.com/infor-design/enterprise/issues/5082))
- `[Lookup]` Fixed a bug where lookup attributes are not added in the cancel and apply/save button. ([#5202](https://github.com/infor-design/enterprise/issues/5202))
- `[Lookup]` Exposed two events from the datagrid `afterpaging` and `selected` for more flexibility. ([#986](https://github.com/infor-design/enterprise-ng/issues/986))
- `[Locale]` Fixed a bug where very large numbers with negative added an extra zero in formatNumber. ([#5308](https://github.com/infor-design/enterprise/issues/5308))
- `[Locale]` Fixed a bug where very large numbers would get a zero added. ([#5308](https://github.com/infor-design/enterprise/issues/5308))
- `[Locale]` Fixed a bug where very large numbers with negative added an extra zero in formatNumber. ([#5318](https://github.com/infor-design/enterprise/issues/5318))
- `[Lookup]` Fixed a regression bug where the close/clear icon were not properly aligned on mobile and tablet viewport. ([#5299](https://github.com/infor-design/enterprise/issues/5299))
- `[Lookup]` Fixed a bug where rows become unselected when reopened. ([#5261](https://github.com/infor-design/enterprise/issues/5261))
- `[Modal]` Added the ability to set the tabindex. ([#5358](https://github.com/infor-design/enterprise/issues/5358))
- `[Monthview]` Fixed an issue where month year pick list was misaligning for inpage. ([#5345](https://github.com/infor-design/enterprise/issues/5345))
- `[Multiselect]` Fixed a regression bug where close icon in badge/tags were not properly aligned. ([#5351](https://github.com/infor-design/enterprise/issues/5351))
- `[Page-Patterns]` Fixed an issue where the weight range slider was overlapping the sales amount text area. ([#5284](https://github.com/infor-design/enterprise/issues/5284))
- `[Pager]` Fixed an issue where tooltip was not working after switch to 2nd page for disable/enable buttons with standalone Pager. ([#1047](https://github.com/infor-design/enterprise-ng/issues/1047))
- `[Personalization]` Fixed a bug where user was unable to see highlighted text in the header when using the new light default theme. ([#5219](https://github.com/infor-design/enterprise/issues/5219))
- `[Personalization]` Fixed an issue where hyperlinks were not showing up for dark theme. ([#5144](https://github.com/infor-design/enterprise-ng/issues/5144))
- `[Popupmenu]` Fixed a bug where unwanted link/hash occurs if the menu if the menu is destroyed when clicking a menu item. ([#NG1046](https://github.com/infor-design/enterprise-ng/issues/1046))
- `[Spinbox]` Fixed a bug where spinbox and its border is not properly rendered on responsive view. ([#5146](https://github.com/infor-design/enterprise/issues/5146))
- `[Searchfield]` Fixed a bug where the close button is not rendered properly on mobile view. ([#5182](https://github.com/infor-design/enterprise/issues/5182))
- `[Searchfield]` Fixed a bug where the search icon in search field is not aligned properly on firefox view. ([#5290](https://github.com/infor-design/enterprise/issues/5290))
- `[Searchfield]` Made the `autocomplete` attribute configurable by using the `autocompleteAttribute` setting. ([#5092](https://github.com/infor-design/enterprise/issues/5092))
- `[Searchfield]` Fixed a bug where the button does not have the same height as the searchfield input. ([#5314](https://github.com/infor-design/enterprise/issues/5314))
- `[Searchbar]` Fixed a bug where searchbar overlapped the "Websites" header when browser is minimized or viewed in mobile. ([#5248](https://github.com/infor-design/enterprise/issues/5248))
- `[Slider]` Fixed a bug where the slider produces NaN value on tooltip. ([#5336](https://github.com/infor-design/enterprise/issues/5336))
- `[Splitter]` Fixed position of splitter button. ([#5121](https://github.com/infor-design/enterprise/issues/5121))
- `[Tooltip/Popover]` Split the Popover and Tooltip into separate components. ([#5197](https://github.com/infor-design/enterprise/issues/5197))

(52 Issues Solved This Release, Backlog Enterprise 147, Backlog Ng 28, 1095 Functional Tests, 1668 e2e Tests)

## v4.52.3 Fixes

- `[Locale]` Expanded support from 10 to 20 decimal places. Max number is 21, 20 now. ([#5622](https://github.com/infor-design/enterprise/issues/5622))

## v4.52.2 Fixes

- `[Locale]` Fixed a bug where very large numbers would get a zero added. ([#5308](https://github.com/infor-design/enterprise/issues/5308))
- `[Locale]` Fixed a bug where very large numbers with negative added an extra zero in formatNumber. ([#5318](https://github.com/infor-design/enterprise/issues/5318))

## v4.52.1 Fixes

- `[Datagrid]` Fixed an issue where personalize column headers were not rendering properly. ([#5361](https://github.com/infor-design/enterprise/issues/5361))

## v4.52.0

### v4.52.0 Markup Changes

- `[Datagrid]` When fixing bugs in datagrid hover states we removed the use of `is-focused` on table `td` elements. ([#5091](https://github.com/infor-design/enterprise/issues/5091))

### v4.52.0 Fixes

- `[Application Menu]` Fixed a bug where the expanded accordion were incorrectly coloured as selected when uses the personalization colors. ([#5128](https://github.com/infor-design/enterprise/issues/5128))
- `[About]` Fixed a bug where overflowing scrollbar in About Modal is shown on a smaller viewport. ([#5206](https://github.com/infor-design/enterprise/issues/5206))
- `[Bar Chart]` Fixed an issue where onerror script was able to execute. ([#1030](https://github.com/infor-design/enterprise-ng/issues/1030))
- `[Calendar]` Fixed a bug where if the calendar event is not set to whole day then the week view and day view will not properly render on UI. ([#5195](https://github.com/infor-design/enterprise/issues/5195))
- `[Datagrid]` Fixed a bug where changing a selection mode between single and mixed on a datagrid with frozen columns were not properly rendered on UI. ([#5067](https://github.com/infor-design/enterprise/issues/5067))
- `[Datagrid]` Fixed a bug where filter options were not opening anymore after doing sorting on server-side paging. ([#5073](https://github.com/infor-design/enterprise/issues/5073))
- `[Datagrid/Lookup]` Fixed a bug where unselecting all items in an active page affects other selected items on other pages. ([#4503](https://github.com/infor-design/enterprise/issues/4503))
- `[Datagrid]` When fixing bugs in datagrid hover states we removed the use of `is-focused` on table `td` elements. ([#5091](https://github.com/infor-design/enterprise/issues/5091))
- `[Datagrid/Lookup]` Fixed a bug where the plus minus icon animation was cut off. ([#4962](https://github.com/infor-design/enterprise/issues/4962))
- `[Datagrid]` Fixed a bug where unselecting all items in an active page affects other selected items on other pages. ([#4503](https://github.com/infor-design/enterprise/issues/4503))
- `[Datagrid]` Fixed a bug where the tag text in the column is not shown properly when hovering it on Alternate Row Shading. ([#5210](https://github.com/infor-design/enterprise/issues/5210))
- `[Datagrid]` Fixed a bug where the clear filter icons position were not properly aligned with the lookup. ([#5239](https://github.com/infor-design/enterprise/issues/5239))
- `[Dropdown]` Fixed a bug where automatic highlighting of a blank option after opening the list was not working ([#5095](https://github.com/infor-design/enterprise/issues/5095))
- `[Dropdown/Multiselect]` Fixed a bug where the id attribute prefix were missing from the dropdown list when searching with typeahead settings. ([#5053](https://github.com/infor-design/enterprise/issues/5053))
- `[Field Options]` Fixed misalignment of field options for the colorpicker, clearable input field, and clearable searchfield with its close icon. ([#5139](https://github.com/infor-design/enterprise/issues/5139))
- `[Field Options]` Fixed misalignment of close button in searchfield with field options. ([#5138](https://github.com/infor-design/enterprise/issues/5138))
- `[Homepage]` Fixed an issue where remove card event was not triggered on card/widget. ([#4798](https://github.com/infor-design/enterprise/issues/4798))
- `[Locale]` Changed the start day of the week to monday as per translation team request. ([#5199](https://github.com/infor-design/enterprise/issues/5199))
- `[Mask/Datagrid]` Fixed a bug in number masks where entering a decimal while the field's entire text content was selected could cause unexpected formatting. ([#4974](https://github.com/infor-design/enterprise/issues/4974))
- `[Monthview]` Fixed an issue where selected date was not stay on provided day/month/year. ([#5064](https://github.com/infor-design/enterprise/issues/5064))
- `[Monthview]` Added support for mobile view. ([#5075](https://github.com/infor-design/enterprise/issues/5075))
- `[Spinbox]` Fixed a bug where spinbox and its border is not properly rendered on responsive view. ([#5146](https://github.com/infor-design/enterprise/issues/5146))
- `[Tabs Module]` Fixed a bug where long tab labels overflowed behind the close icon. ([#5187](https://github.com/infor-design/enterprise/issues/5187))

(33 Issues Solved This Release, Backlog Enterprise 134, Backlog Ng 34, 1183 Functional Tests, 1652 e2e Tests)

## v4.51.4

### v4.51.4 Fixes

- `[Locale]` Fixed a bug where very large numbers would get a zero added. ([#5308](https://github.com/infor-design/enterprise/issues/5308))

## v4.51.3

### v4.51.3 Fixes

- `[Locale]` Fixed a bug where very large numbers with negative added an extra zero in formatNumber. ([#5308](https://github.com/infor-design/enterprise/issues/5308))
- `[Mask/Datagrid]` Fixed a bug in number masks where entering a decimal while the field's entire text content was selected could cause unexpected formatting. ([#4974](https://github.com/infor-design/enterprise/issues/4974))

## v4.51.2

### v4.51.2 Fixes

- `[Locale]` Fixed a bug where very large numbers with negative added an extra zero in formatNumber. ([#5308](https://github.com/infor-design/enterprise/issues/5308))
- `[Mask/Datagrid]` Fixed a bug in number masks where entering a decimal while the field's entire text content was selected could cause unexpected formatting. ([#4974](https://github.com/infor-design/enterprise/issues/4974))

## v4.51.1

### v4.51.1 Fixes

- `[Datagrid]` Fixed a bug where cells with a leading space triggered the dirty indicator even without changing the cell value on second blur/selection. ([#4825](https://github.com/infor-design/enterprise/issues/4825))
- `[Radio]` Fixed a bug where legend tag blinks when clicking the radio buttons. ([#4901](https://github.com/infor-design/enterprise/issues/4901))

## v4.51.0

### v4.51.0 Markup Changes

- `[About]` The version in the html section of the document was not added correctly and is now showing the correct version string. ([#5069](https://github.com/infor-design/enterprise/issues/5069))
- `[Datagrid]` Fixed a bug where cells with a leading space triggered the dirty indicator even without changing the cell value on second blur/selection. ([#4825](https://github.com/infor-design/enterprise/issues/4825))
- `[Datepicker/Monthview/Calendar]` We changed all Chinese locales to have monday as the first day of the week and this could impact scripts. ([#5147](https://github.com/infor-design/enterprise/issues/5147))
- `[Dropdown]` We added  `aria-readonly` to all readonly dropdowns. ([#5107](https://github.com/infor-design/enterprise/issues/5107))
- `[Dropdown]` Dropdowns are now appended to the section in the page with `role="main"` there should be just one of these sections in each page. ([#1033](https://github.com/infor-design/enterprise-ng/issues/1033))
- `[Input]` If using the password reveal feature, note that we change dit from using a `type="password"` to using a class to toggle the state. ([#5099](https://github.com/infor-design/enterprise/issues/5099))
- `[Pager]` When fixing an accessibility complaint on pager we made all pager buttons tabable and removed the `tabindex` this could impact some test scripts. ([#4862](https://github.com/infor-design/enterprise/issues/4862))
- `[Tabs]` We add the ability to drag tabs, if this is enabled there are a number of sort properties and classes that have been added that may need to be scripted in the future. ([#4520](https://github.com/infor-design/enterprise/issues/4520))

### v4.51.0 Fixes

- `[Circlepager]` Fixed a bug where circle buttons doesn't work on smaller viewport and first initialization of the page. ([#4966](https://github.com/infor-design/enterprise/issues/4966))
- `[General]` The master branch is now called main. Also cleaned up some language in the repo known to be less inclusive. ([#5027](https://github.com/infor-design/enterprise/issues/5027))
- `[Datagrid]` Fixed an issue where stretching the last column of a table was not consistent when resizing the window. ([#5045](https://github.com/infor-design/enterprise/issues/5045))
- `[Datagrid]` Fixed an issue where time format HHmm was not working for time picker editor. ([#4926](https://github.com/infor-design/enterprise/issues/4926))
- `[Datagrid]` Fixed an issue where setting stretchColumn to 'last' did not stretch the last column in the table. ([#4913](https://github.com/infor-design/enterprise/issues/4913))
- `[Datagrid]` Fixed an issue where when focusing dropdowns and then using arrow key, it would move across the grid columns leaving multiple open dropdowns. ([#4851](https://github.com/infor-design/enterprise/issues/4851))
- `[Datagrid]` Fixed an issue where the copy paste html to editable cell was cause to generate new cells. ([#4848](https://github.com/infor-design/enterprise/issues/4848))
- `[Datagrid]` Fixed some visual glitches related to focus/hover state and editable date/time cells. ([#5091](https://github.com/infor-design/enterprise/issues/5091))
- `[Datepicker]` Fixed an issue where time was changing, if selected time was before noon for Danish language locale da-DK. ([#4987](https://github.com/infor-design/enterprise/issues/4987))
- `[Datepicker]` Removed deprecation warning for close method. ([#5120](https://github.com/infor-design/enterprise/issues/5120))
- `[Dropdown]` Fixed a bug where the dropdown list gets detached to the input field. ([5056](https://github.com/infor-design/enterprise/issues/5056))
- `[Dropdown]` Improved accessibility on readonly dropdowns by adding the aria-readonly property. ([#5107](https://github.com/infor-design/enterprise/issues/5107))
- `[Editor]` Fixed a bug where the anchor link does not firing the change event. ([#5141](https://github.com/infor-design/enterprise/issues/5141))
- `[Editor]` Fixed a bug that links would not wrap in the editor when multiline. ([#5145](https://github.com/infor-design/enterprise/issues/5145))
- `[General]` Fixed incorrect version that was showing up as `[Object]` in the about dialog and html. ([#5069](https://github.com/infor-design/enterprise/issues/5069))
- `[Hierarchy]` Improved accessibility on readonly dropdowns by adding the aria-readonly property. ([#5107](https://github.com/infor-design/enterprise/issues/5107))
- `[Hierarchy]` Fixed an issue where the action refs passed around were broken. ([#5124](https://github.com/infor-design/enterprise/issues/5124))
- `[Listview]` Fixed a bug where changing selectable setting from 'mixed' to 'single' does not remove checkboxes. ([#5048](https://github.com/infor-design/enterprise/issues/5048))
- `[Locale]` Fixed an issue where the date and available date validation was not working for Croatian locale hr-HR. ([#4964](https://github.com/infor-design/enterprise/issues/4964))
- `[Locale]` Fixed an issue where the am/pm dot was causing issue to parseDate() method for greek language. ([#4793](https://github.com/infor-design/enterprise/issues/4793))
- `[Locale]` Fixed all chinese locales to have monday as the first day of the week. ([#5147](https://github.com/infor-design/enterprise/issues/5147))
- `[Lookup]` Fixed an issue where readonly lookups showed up as enabled. ([#5149](https://github.com/infor-design/enterprise/issues/5149))
- `[Multiselect]` Fixed a bug where the position of dropdown list was not correct when selecting multiple items on mobile. ([#5021](https://github.com/infor-design/enterprise/issues/5021))
- `[Modal]` Fixed a bug that prevented modals from closing while a tooltip was displayed inside ([#5047](https://github.com/infor-design/enterprise/issues/5047))
- `[Pager]` Fixed an accessibility issue to use tabs instead arrow keys. ([#4862](https://github.com/infor-design/enterprise/issues/4862))
- `[Password]` Changed the password reveal feature to not use `text="password"` and use css instead. This makes it possible to hide autocomplete. ([#5098](https://github.com/infor-design/enterprise/issues/5098))
- `[Radio]` Fixed a bug where legend tag blinks when clicking the radio buttons. ([#4901](https://github.com/infor-design/enterprise/issues/4901))
- `[Tabs]` Fixed a bug where where if urls contain a href with a forward slash (paths), then this would error. Note that in this situation you need to make sure the tab panel is linked without the hash. ([#5014](https://github.com/infor-design/enterprise/issues/5014))
- `[Tabs]` Added support to sortable drag and drop tabs. Non touch devices it good with almost every type of tabs `Module`, `Vertical`, `Header`, `Scrollable` and `Regular`. For touch devices only support with `Module` and `Vertical` Tabs. ([#4520](https://github.com/infor-design/enterprise/issues/4520))
- `[Tabs]` Changed the `rename()` method to also modify a tab's corresponding "More Tabs" menu item, if the menu is open. ([#5105](https://github.com/infor-design/enterprise/issues/5105))
- `[Toast]` Fixed a bug where toast message were unable to drag down to it's current position when `position` sets to 'bottom right'. ([#5015](https://github.com/infor-design/enterprise/issues/5015))
- `[Toolbar]` Add fix for invisible inputs in the toolbar. ([#5122](https://github.com/infor-design/enterprise/issues/5122))
- `[Toolbar]` Prevent individual buttons from getting stuck inside the Toolbar's overflow menu ([#4857](https://github.com/infor-design/enterprise/issues/4857))
- `[Tree]` Added api support for collapse/expand node methods. ([#4707](https://github.com/infor-design/enterprise/issues/4707))

(42 Issues Solved This Release, Backlog Enterprise 166, Backlog Ng 28, 1081 Functional Tests, 1647 e2e Tests)

## v4.50.4

### v4.50.4 Fixes

- `[Locale]` Fixed a bug where very large numbers with negative added an extra zero in formatNumber. ([#5308](https://github.com/infor-design/enterprise/issues/5308))

## v4.50.3

### v4.50.3 Fixes

- `[Lookup]` Fixed an issue where readonly lookups showed up as enabled. ([#5149](https://github.com/infor-design/enterprise/issues/5149))

## v4.50.2

### v4.50.2 Fixes

- `[General]` Fixed incorrect version that was showing up as `[Object]` in the about dialog and html. ([#5069](https://github.com/infor-design/enterprise/issues/5069))

## v4.50.1

### v4.50.1 Fixes

- `[Datagrid]` Set the tabbable feature off for the datagrid editors. ([#5089](https://github.com/infor-design/enterprise/issues/5089))
- `[Datagrid]` Fixed issues with misalignment on filter fields with icons. ([#5063](https://github.com/infor-design/enterprise/issues/5063))
- `[Lookup]` Fixed a bug where non editable lookups could not be clicked/opened. ([#5062](https://github.com/infor-design/enterprise/issues/5062))
- `[Lookup]` Fixed a bug where non strict / non editable lookups could not be clicked/opened. ([#5087](https://github.com/infor-design/enterprise/issues/5087))

## v4.50.0

### v4.50.0 Important Notes

- `[General]` We bumped the version from 4.39 (four - thirty nine) to 4.50 (four - fifty) to correspond with the general release of Soho (IDS) Design system 4.5 so the versions sync up better. We could not use 4.5 since it was already in use previously. ([#5012](https://github.com/infor-design/enterprise/issues/5012))
- `[General]` We Updated development dependencies. Most important things to note are: we now support node 14 for development and this is recommended. ([#4998](https://github.com/infor-design/enterprise/issues/4998))
- `[Tabs]` Changed the target element from 'li' to 'a' to be consistent. ([#4566](https://github.com/infor-design/enterprise/issues/4566))

### v4.50.0 Fixes

- `[Breadcrumb]` Changed the colors for disabled breadcrumbs to make them lighter than the enabled ones. ([#4917](https://github.com/infor-design/enterprise/issues/4917))
- `[Bar Chart]` Added support for double click to Bar, Bar Grouped, Bar Stacked. ([#3229](https://github.com/infor-design/enterprise/issues/3229))
- `[Bullet Chart]` Added support for double click. ([#3229](https://github.com/infor-design/enterprise/issues/3229))
- `[BusyIndicator]` Fixed a bug that caused the busy-indicator to show below the busy indicator container. ([#4953](https://github.com/infor-design/enterprise/issues/4953))
- `[Color Picker]`Fix issue with text disappearing and improve responsiveness when there isn't space horizontally ([#4930](https://github.com/infor-design/enterprise/issues/4930))
- `[Column Chart]` Added support for double click to Column, Column Grouped, Column Stacked, Column Stacked-singular and Column Positive Negative. ([#3229](https://github.com/infor-design/enterprise/issues/3229))
- `[Datagrid]` Added api setting `allowChildExpandOnMatchOnly` with Datagrid. It will show/hide children match only or all of them this setting only will effect if use with `allowChildExpandOnMatch:true`. ([#4209](https://github.com/infor-design/enterprise/issues/4209))
- `[Datagrid]` Fixed a bug where filter dropdown menus did not close when focusing a filter input. ([#4766](https://github.com/infor-design/enterprise/issues/4766))
- `[Datagrid]` Fixed an issue where the keyboard was not working to sort data for sortable columns. ([#4858](https://github.com/infor-design/enterprise/issues/4858))
- `[Datagrid]` Fixed an issue where the keyboard was not working to select all from header checkbox. ([#4859](https://github.com/infor-design/enterprise/issues/4859))
- `[Datagrid]` Fixed an issue where the selection was getting clear after use pagesize dropdown for client side paging. ([#4915](https://github.com/infor-design/enterprise/issues/4915))
- `[Datagrid]` Fixed an error seen clicking items if using a flex toolbar for the datagrid toolbar. ([#4941](https://github.com/infor-design/enterprise/issues/4941))
- `[Datagrid]` Only show row status when dirty indicator and row status both exist to address conflicting visual issue. ([#4918](https://github.com/infor-design/enterprise/issues/4918))
- `[Datagrid]` Fixed an issue where selecting a row added background to row-status. ([#4918](https://github.com/infor-design/enterprise/issues/4918))
- `[Datagrid]` Fixed an issue where the filter menu would not reopen in some cases. ([#4995](https://github.com/infor-design/enterprise/issues/4995))
- `[Datepicker]` Added a setting that replaces the trigger icon with an actual button for better accessibility, enabled by default. ([#4820](https://github.com/infor-design/enterprise/issues/4820))
- `[Datepicker]` Updated validation.js to check if date picker contains a time value ([#4888](https://github.com/infor-design/enterprise/issues/4888))
- `[Datepicker]` Fixed a UI issue where the apply and cancel buttons were unable to see on small screens. ([#4950](https://github.com/infor-design/enterprise/issues/4950))
- `[Datagrid]` Clean up hover appearance of datagrid actions button when the grid is viewed as a list. ([#4963](https://github.com/infor-design/enterprise/issues/4963))
- `[Editor]`Adjusted the editor to not treat separators after headers as leading and removing them. ([#4751](https://github.com/infor-design/enterprise/issues/4751))
- `[Environment]`Updated the regular expression search criteria from Edge to Edg to resolve the EDGE is not detected issue. ([#4603](https://github.com/infor-design/enterprise/issues/4603))
- `[Field Filter]` Fixed a UI issues where the input field has a missing border and the dropdown list does not properly align when it opened. ([#4982](https://github.com/infor-design/enterprise/issues/4982))
- `[Editor]`Adjusted the editor to not treat separators after headers as leading and removing them. ([#4751](https://github.com/infor-design/enterprise/issues/4751))
- `[General]` Can run stylelint command on W10 cmd for development ([#4993](https://github.com/infor-design/enterprise/issues/4993))
- `[General]` We Updated jQuery to use 3.6.0. ([#1690](https://github.com/infor-design/enterprise/issues/1690))
- `[Header]` Removed breadcrumb coloring from current class, which was causing the wrong kind of emphasis for breadcrumbs in headers. ([#5003](https://github.com/infor-design/enterprise/issues/5003))
- `[Input]` Changed the disabled search field color for Safari to match that of other browsers. ([#4611](https://github.com/infor-design/enterprise/issues/4611))
- `[Lookup]` Isolated the scss/css .close.icon class inside of .modal-content and removed any extra top property to fix the alignment issue.([#4933](https://github.com/infor-design/enterprise/issues/4933))
- `[Lookup]` Added a setting that replaces the trigger icon with an actual button for better accessibility, enabled by default. ([#4820](https://github.com/infor-design/enterprise/issues/4820))
- `[Lookup]` fix close button alignment issue. ([#5088](https://github.com/infor-design/enterprise/issues/5088))
- `[Line Chart]` Added support for double click to Area, Bubble, Line and Scatterplot. ([#3229](https://github.com/infor-design/enterprise/issues/3229))
- `[Message]` Added automation id's to the message's modal main area dialog as well with `modal` prefix. ([#4871](https://github.com/infor-design/enterprise/issues/4871))
- `[Modal]` Fixed a bug where full size responsive setting doesn't work on android phones in landscape mode. ([#4451](https://github.com/infor-design/enterprise/issues/4451))
- `[Pie Chart]` Added support for double click to Pie and Donut. ([#3229](https://github.com/infor-design/enterprise/issues/3229))
- `[Pie Chart]` Fixed bug were pie chart type does not remove old class name ([#3144](https://github.com/infor-design/enterprise/issues/3144))
- `[Pie Chart]` Improved the accessibility of legend items with roles and offscreen labels. ([#4831](https://github.com/infor-design/enterprise/issues/4831))
- `[Radar Chart]` Added support for double click. ([#3229](https://github.com/infor-design/enterprise/issues/3229))
- `[Rating]` Fixed color of the un-checked rating star. ([#4853](https://github.com/infor-design/enterprise/issues/4853))
- `[Popupmenu]` Fixed a lifecycle issue on menus that are shared between trigger elements, where these menus were incorrectly being torn down. ([NG#987](https://github.com/infor-design/enterprise-ng/issues/987))
- `[Searchfield]` Fixed alignment issues with the close button in various scenarios ([#4989](https://github.com/infor-design/enterprise/issues/4989), [#5096](https://github.com/infor-design/enterprise/issues/5096), [#5158](https://github.com/infor-design/enterprise/issues/4989), [#5090](https://github.com/infor-design/enterprise/issues/4989))
- `[Switch]` Adjust styles to be more discernable between checked and checked+disabled ([#4341](https://github.com/infor-design/enterprise/issues/4341))
- `[Tabs (Horizontal/Header)]` Fixed bug with the placement of the focus state in RTL mode, and other minor visual improvements. ([#4877](https://github.com/infor-design/enterprise/issues/4877))
- `[Tabs Module]` Fixed a bug where clear button was missing when clearable setting is activated in tabs module searchfield. ([#4898](https://github.com/infor-design/enterprise/issues/4898))
- `[Textarea]` Fixed a bug where the textarea options like autogrow, autoGrowMaxHeight doesn't work after the initialization inside of the accordion. ([#4977](https://github.com/infor-design/enterprise/issues/4977))
- `[Timepicker]` Added a setting that replaces the trigger icon with an actual button for better accessibility, enabled by default. ([#4820](https://github.com/infor-design/enterprise/issues/4820))
- `[Toast]` Fixed a bug where the first toast in the page is not announced to screen readers. ([#4519](https://github.com/infor-design/enterprise/issues/4519))
- `[Tooltip]` Fixed a bug in tooltip that prevented linking id-based tooltip content. ([#4827](https://github.com/infor-design/enterprise/issues/4827))

(48 Issues Solved This Release, Backlog Enterprise 152, Backlog Ng 32, 1086 Functional Tests, 1640 e2e Tests)

## v4.38.1

### v4.38.1 Fixes

- `[BusyIndicator]` Fixed a bug that caused the busy-indicator to show below the busy indicator container. ([#4953](https://github.com/infor-design/enterprise/issues/4953))

## v4.38.0

### v4.38.0 Important Changes

- `[Themes]` Renamed the concept of themes to versions and renamed uplift to new and soho to classic. The new/uplift theme is now the default and its recommend you use it as your default. The old scripts and names will still work ok but new copies with the new names are added for you. In addition Variants are now called Modes. But we got rid of the older script names from 2017 as they have been deprecated for a while now. In addition the ids-identity package thats included was bumped to 4.0 if using tokens directly from this the paths there have been changed to reflect the new names. ([#2606](https://github.com/infor-design/enterprise/issues/2606))

### v4.38.0 Fixes

- `[Application Menu]` Fixed visibility of expander icon on classic theme. ([#4874](https://github.com/infor-design/enterprise/issues/4874))
- `[Accordion]` Fixed an issue where the afterexpand and aftercollapse events fired before the states are set.  ([#4838](https://github.com/infor-design/enterprise/issues/4838))
- `[Breadcrumb]` Fixed unnecessary scrollbar in safari on a flex toolbar. ([#4839](https://github.com/infor-design/enterprise/issues/4839))
- `[Calendar]` Fixed calendar event details listview on mobile perspective. ([#4886](https://github.com/infor-design/enterprise/issues/4886))
- `[Datagrid]` Fixed an issue with missing scrollbars when in frozen column mode on wide screens. ([#4922](https://github.com/infor-design/enterprise/issues/4922))
- `[Datagrid]` Added the ability to use shift click to select in mixed selection mode. ([#4748](https://github.com/infor-design/enterprise/issues/4748))
- `[Datagrid]` Fixed alignment issue when editing. ([#4814](https://github.com/infor-design/enterprise/issues/4814))
- `[Datagrid]` Added a fix for checkbox aria cells, the aria was in the wrong location. ([#4790](https://github.com/infor-design/enterprise/issues/4790))
- `[Datagrid]` Fixed a bug where shift+f10 did not open the context menu in the Datagrid. ([#4614](https://github.com/infor-design/enterprise/issues/4614))
- `[Datagrid]` Fixed an issue where tooltips on buttons in the contextual action toolbar in datagrid would never show up. ([#4876](https://github.com/infor-design/enterprise/issues/4876))
- `[Datagrid]` Fixed an issue where when using selectAllCurrentPage the deselect all did not trigger an event. ([#4916](https://github.com/infor-design/enterprise/issues/4916))
- `[Datagrid]` Fixed an issue where when using a scroll-flex container to contain datagrid it did not show the Y scrollbar. ([#4914](https://github.com/infor-design/enterprise/issues/4914))
- `[EmptyMessage]` Fixed an issue where you may get double the click handlers. ([#4889](https://github.com/infor-design/enterprise/issues/4889))
- `[Environment]` Fixed feature detection classes and routines on IPad 13 and up. ([#4855](https://github.com/infor-design/enterprise/issues/4855))
- `[Fileupload Advanced]` Fixed a bug where the disable and enable methods were not working correctly. ([#4872](https://github.com/infor-design/enterprise/issues/4872))
- `[General]` Increased windows custom css scrollbars from 8px to 12px. ([#4837](https://github.com/infor-design/enterprise/issues/4837))
- `[Input]` Fixed a bug where the cursor overlapped the icon in right aligned lookup and input fields when selecting the field. ([#4718](https://github.com/infor-design/enterprise/issues/4718))
- `[ListView]` Fixed an issue selecting after focusing the list with the keyboard. ([#4621](https://github.com/infor-design/enterprise/issues/4621))
- `[Lookup]` Fixed an issue with select all across pages in lookup. ([#4503](https://github.com/infor-design/enterprise/issues/4503))
- `[Lookup]` Fixed an issue clearing selections with selectAcrossPages. ([#4539](https://github.com/infor-design/enterprise/issues/4539))
- `[Message]` Fixed multiple events were firing. ([#953](https://github.com/infor-design/enterprise-ng/issues/953))
- `[Popover]` Fixed a bug where the close button did not get an automation ID and added automation ID to the title. ([#4743](https://github.com/infor-design/enterprise/issues/4743))
- `[Locale/Multiselect]` Fixed a bug where translations could not be made correctly on All label and Selected Label, so we dropped having the label in the field. You can use the allTextString and selectedTextString if you want something special. ([#4505](https://github.com/infor-design/enterprise/issues/4505))
- `[Locale]` Fixed a bug in Estonian translations. ([#4805](https://github.com/infor-design/enterprise/issues/4805))
- `[Locale]` Fixed several bugs in Greek translations. ([#4791](https://github.com/infor-design/enterprise/issues/4791))
- `[Locale]` Fixed a bug in Turkish translations. ([#4788](https://github.com/infor-design/enterprise/issues/4788))
- `[Locale]` Fixed a bug in Thai translations. ([#4738](https://github.com/infor-design/enterprise/issues/4738))
- `[Searchfield]` Fixed an accessibility issue where the X was not tabbable with the keyboard. To fix this added a tabbable setting which is on by default. If you want it off you can set it to false but you would pass accessibility testing. ([#4815](https://github.com/infor-design/enterprise/issues/4815))
- `[Tabs]` Fixed an iOS bug that was preventing dismissible tabs to be dismissed by tap. ([#4763](https://github.com/infor-design/enterprise/issues/4763))
- `[Tabs Module]` Fixed positioning of the icon in tabs module. ([#4842](https://github.com/infor-design/enterprise/issues/4842))
- `[Tabs Module]` Fixed the focus border of the home button and make it tabbable in tabs module. ([#4850](https://github.com/infor-design/enterprise/issues/4850))
- `[Tabs Vertical]` Fixed black hover state in new (uplift) theme contrast mode. ([#4867](https://github.com/infor-design/enterprise/issues/4867))
- `[Validation]` Fixed an issue where validation messages did not have the correct aria for accessibility. ([#4830](https://github.com/infor-design/enterprise/issues/4830))
- `[TabsModule]` Fixed positioning of the icon in tabs module. ([#4842](https://github.com/infor-design/enterprise/issues/4842))
- `[Timepicker]` Improved accessibility on both the input field and its inner picker elements. ([#4403](https://github.com/infor-design/enterprise/issues/4403))

(37 Issues Solved This Release, Backlog Enterprise 136, Backlog Ng 32, 1082 Functional Tests, 1638 e2e Tests)

## v4.37.3

### v4.37.3 Fixes

- `[BusyIndicator]` Fixed a bug that caused the busy-indicator to show below the busy indicator container. ([#4953](https://github.com/infor-design/enterprise/issues/4953))

### v4.37.2 Fixes

- `[Datagrid]` Fixed an issue with missing scrollbars when in frozen column mode on wide screens. ([#4922](https://github.com/infor-design/enterprise/issues/4922))

## v4.37.1

### v4.37.1 Fixes

- `[General]` Increased windows custom css scrollbars from 8px to 12px. ([#4837](https://github.com/infor-design/enterprise/issues/4837))
- `[Datagrid]` Fixed an issue where when using a scroll-flex container to contain datagrid it did not show the Y scrollbar. ([#4914](https://github.com/infor-design/enterprise/issues/4914))

## v4.37.0

### v4.37.0 Features

- `[FileUpload]` Added the ability to drag files onto the file upload field like in 3.x versions. ([#4723](https://github.com/infor-design/enterprise/issues/4723))
- `[Datagrid]` Added the ability to edit columns formatted with tags and badges with an Input editor. ([#4637](https://github.com/infor-design/enterprise/issues/4637))
- `[Datagrid]` Added the ability to pass a locale numberFormat to the TargetedAchievement formatter and also set the default to two decimals. ([#4802](https://github.com/infor-design/enterprise/issues/4802))
- `[Dropdown]` Added basic virtual scrolling to dropdown for if you have thousands of items. Only basic dropdown functionality will work with this setting but it improved performance on larger dropdown lists. ([#4708](https://github.com/infor-design/enterprise/issues/4708))
- `[Sidebar]` Added the ability to hide and show the side bar with the list detail view. ([#4394](https://github.com/infor-design/enterprise/issues/4394))

### v4.37.0 Fixes

- `[App Menu]` Fixed a regression bug  where the searchfield icon duplicated and were not properly aligned with the searchfield. ([#4737](https://github.com/infor-design/enterprise/issues/4737))
- `[App Menu]` Removed the close button animation on the hamburger button when app menus open. ([#4756](https://github.com/infor-design/enterprise/issues/4756))
- `[Bar Chart]` Fixed an issue where the data was passing wrong for grouped type custom tooltip. ([#4548](https://github.com/infor-design/enterprise/issues/4548))
- `[Busy Indicator]` Fixed an error was showing when called `close()` method too soon after `activate()`. ([#980](https://github.com/infor-design/enterprise-ng/issues/980))
- `[Calendar]` Fixed a regression where clicking Legend checkboxes was no longer possible. ([#4746](https://github.com/infor-design/enterprise/issues/4746))
- `[Checkboxes]` Fixed a bug where if checkboxes are in a specific relative layout the checkboxes may click the wrong one. ([#4808](https://github.com/infor-design/enterprise/issues/4808))
- `[Column Chart]` Fixed an issue where the data was passing wrong for grouped type custom tooltip. ([#4548](https://github.com/infor-design/enterprise/issues/4548))
- `[Datagrid]` Fixed an issue where the filter border on readonly lookups was not displayed in high contrast mode. ([#4724](https://github.com/infor-design/enterprise/issues/4724))
- `[Datagrid]` Added missing aria row group role to the datagrid. ([#4479](https://github.com/infor-design/enterprise/issues/4479))
- `[Datagrid]` Fixed a bug where when setting a group and decimal out of the current locale then editing would not work. ([#4806](https://github.com/infor-design/enterprise/issues/4806))
- `[Dropdown]` Fixed an issue where some elements did not correctly get an id in the dropdown. ([#4742](https://github.com/infor-design/enterprise/issues/4742))
- `[Dropdown]` Fixed a bug where you could click the label and focus a disabled dropdown. ([#4739](https://github.com/infor-design/enterprise/issues/4739))
- `[Homepage]` Fixed the wrong metadata was sending for resize, reorder and remove card events. ([#4798](https://github.com/infor-design/enterprise/issues/4798))
- `[Locale]` Fixed an issue where if the 11th digit is a zero the formatNumbers and truncateDecimals function will loose a digit. ([#4656](https://github.com/infor-design/enterprise/issues/4656))
- `[Modal]` Improved detection of non-focusable elements when a Modal is configured to auto focus one of its inner components. ([#4740](https://github.com/infor-design/enterprise/issues/4740))
- `[Module Tabs]` Fixed a bug related to automatic linking of Application Menu trigger tabs in Angular environments ([#4736](https://github.com/infor-design/enterprise/issues/4736))
- `[ProcessIndicator]` Fixed a layout issue on the index page and added a rejected icon. ([#4770](https://github.com/infor-design/enterprise/issues/4770))
- `[Rating]` Fixed an issue where the rating was not clear on toggle. ([#4571](https://github.com/infor-design/enterprise/issues/4571))
- `[Splitter]` Fixed the splitter was dragging to wrong direction in RTL. ([#1813](https://github.com/infor-design/enterprise/issues/1813))
- `[Swaplist]` Fixed an issue where the user attributes need to be override existing attributes. ([#4694](https://github.com/infor-design/enterprise/issues/4694))
- `[Tabs]` Fixed a bug where the info icon were not aligned correctly in the tab, and info message were not visible. ([#4711](https://github.com/infor-design/enterprise/issues/4711))
- `[Tabs]` Fixed a bug where the tab key would move through tabs rather than moving to the tab content. ([#4745](https://github.com/infor-design/enterprise/issues/4745))
- `[Toolbar Searchfield]` Fixed a bug where the toolbar searchfield were unable to focused when tabbing through the page. ([#4683](https://github.com/infor-design/enterprise/issues/4683))
- `[Toolbar Searchfield]` Fixed a bug where the search bar were showing extra outline when focused. ([#4682](https://github.com/infor-design/enterprise/issues/4682))
- `[Track Dirty]` Fixed an error that was showing when using dirty indicator within a tab component. ([#936](https://github.com/infor-design/enterprise-ng/issues/936))
- `[Tree]` Fixed an issue where the character entity was stripped for addNode() method. ([#4694](https://github.com/infor-design/enterprise/issues/4694))

(49 Issues Solved This Release, Backlog Enterprise 137, Backlog Ng 35, 1082 Functional Tests, 1639 e2e Tests)

## v4.36.2

### v4.36.2 Fixes

- `[App Menu]` Removed the close button animation on the hamburger button when app menus open. ([#4756](https://github.com/infor-design/enterprise/issues/4756))
- `[App Menu]` Fixed a regression bug  where the searchfield icon duplicated and were not properly aligned with the searchfield. ([#4737](https://github.com/infor-design/enterprise/issues/4737))
- `[Calendar]` Fixed a regression where clicking Legend checkboxes was no longer possible. ([#4746](https://github.com/infor-design/enterprise/issues/4746))
- `[FileUpload]` Added the ability to drag files onto the file upload field like in 3.x versions. ([#4723](https://github.com/infor-design/enterprise/issues/4723))
- `[Modal]` Improved detection of non-focusable elements when a Modal is configured to auto focus one of its inner components. ([#4740](https://github.com/infor-design/enterprise/issues/4740))
- `[Locale]` Fixed an issue where if the 11th digit is a zero the formatNumbers and truncateDecimals function will loose a digit. ([#4656](https://github.com/infor-design/enterprise/issues/4656))
- `[Rating]` Fixed an issue where the rating was not clear on toggle. ([#4571](https://github.com/infor-design/enterprise/issues/4571))

## v4.36.1

### v4.36.1 Fixes

- `[Calendar]` Fixed a regression where clicking Legend checkboxes was no longer possible. ([#4746](https://github.com/infor-design/enterprise/issues/4746))
- `[Dropdown]` Fixed an issue where some elements did not correctly get an id in the dropdow n. ([#4742](https://github.com/infor-design/enterprise/issues/4742))
- `[Editor]` Fixed a follow up issue with readonly links in the editor. ([#4702](https://github.com/infor-design/enterprise/issues/4702))

## v4.36.0

### v4.36.0 Important Changes

- `[Datagrid]` Fixed a bug where the datagrid header checkbox had the wrong aria-checked state when only some rows are selected, this change occured because the aria-checked was not on the focusable element so was not announced. If using automation scripts on this attribute, you should be aware and adjust accordingly. ([#4491](https://github.com/infor-design/enterprise/issues/4491))

### v4.36.0 Features

- `[Datagrid]` Made the summary row sticky on the bottom of the datagrid. ([#4645](https://github.com/infor-design/enterprise/issues/4645))
- `[Lookup]` Added a clear callback function like the click callback that fires when clicking the clear X if enabled. ([#4693](https://github.com/infor-design/enterprise/issues/4693))
- `[Tabs]` Added a setting for making the text on Module Tabs' optional Application Menu trigger only accessible to screen readers. ([#4590](https://github.com/infor-design/enterprise/issues/4590))

### v4.36.0 Fixes

- `[Application Menu]` Fixed an issue with filtering where nested items matching the filter were not always displayed. ([#4592](https://github.com/infor-design/enterprise/issues/4592))
- `[Column Chart]` Fixed an alignment issue with the labels in grouped column charts. ([#4645](https://github.com/infor-design/enterprise/issues/4645))
- `[Datagrid]` Fixed a bug where filterWhenTyping did not work on lookup filter columns. ([#4678](https://github.com/infor-design/enterprise/issues/4678))
- `[Datagrid]` Fixed an issue where updateRow will not correctly sync and merge data. ([#4674](https://github.com/infor-design/enterprise/issues/4674))
- `[Datagrid]` Fixed a bug where the error icon overlapped to the calendar icon when a row has been selected and hovered. ([#4670](https://github.com/infor-design/enterprise/issues/4670))
- `[Datagrid]` Fixed a bug where multiselect would loose selection across pages when using selectRowsAcrossPages. ([#954](https://github.com/infor-design/enterprise-ng/issues/954))
- `[Datagrid]` Made a fix that when calling applyFilter the lookup checkbox did not update. ([#4693](https://github.com/infor-design/enterprise/issues/4693))
- `[Datagrid]` Added the datagrid api to the current clearArguments setting's callback. ([#4693](https://github.com/infor-design/enterprise/issues/4693))
- `[Datagrid]` Fixed the inbuilt date validation to use the datagrid column settings for date fields. ([#4693](https://github.com/infor-design/enterprise/issues/4730))
- `[Dropdown]` Fixed a bug where the tooltips are invoked for each dropdown item. This was slow with a lot of items. ([#4672](https://github.com/infor-design/enterprise/issues/4672))
- `[Dropdown]` Fixed a bug where mouseup was used rather than click to open the list and this was inconsistent. ([#4638](https://github.com/infor-design/enterprise/issues/4638))
- `[Editor]` Fixed an issue where the dirty indicator was not reset when the contents contain `<br>` tags. ([#4624](https://github.com/infor-design/enterprise/issues/4624))
- `[Editor]` Fixed a bug where hyperlinks were not clickable in readonly state. ([#4702](https://github.com/infor-design/enterprise/issues/4702))
- `[Homepage]` Fixed a bug where the border behaves differently and does not change back correctly when hovering in editable mode. ([#4640](https://github.com/infor-design/enterprise/issues/4640))
- `[Homepage]` Added support for small size (260x260) widgets and six columns. ([#4663](https://github.com/infor-design/enterprise/issues/4663))
- `[Homepage]` Fixed an issue where the animation was not working on widget removed. ([#4686](https://github.com/infor-design/enterprise/issues/4686))
- `[Homepage]` Fixed a bug where the border behaves differently and does not change back correctly when hovering in editable mode. ([#4640](https://github.com/infor-design/enterprise/issues/4640))
- `[Listview]` Fixed an issue where the contextmenu was not open on longpress and text as not selectable for iOS device. ([#4655](https://github.com/infor-design/enterprise/issues/4655))
- `[Locale]` Don't attempt to set d3 locale if d3 is not being used ([#4668](https://github.com/infor-design/enterprise/issues/4486))
- `[Modal]` Fixed a bug where the autofocus was not working on anchor tag inside of the modal and moving the first button as a default focus if there's no `isDefault` property set up.
- `[Pager]` Fixed a bug that automation id's are not added when the attachToBody is used. ([#4692](https://github.com/infor-design/enterprise/issues/4692))
- `[Rating]` Fixed a bug with the readonly function, it did not toggle the readonly state correctly. ([#958](https://github.com/infor-design/enterprise-ng/issues/958))
- `[Tabs]` Added support for a "More Actions" button to exist beside horizontal/header tabs. ([#4532](https://github.com/infor-design/enterprise/issues/4532))
- `[Tree]` Fixed an issue where the parent value was get deleted after use `addNode()` method. ([#4486](https://github.com/infor-design/enterprise/issues/4486))
- `[Wizard]` Fixed a slight layout issue with the highlighted step in RTL mode. ([#4714](https://github.com/infor-design/enterprise/issues/4714))

(42 Issues Solved This Release, Backlog Enterprise 136, Backlog Ng 32, 1084 Functional Tests, 1642 e2e Tests)

## v4.35.4

### v4.35.4 Fixes

- `[Datagrid]` Added the datagrid api to the current clearArguments setting's callback. ([#4693](https://github.com/infor-design/enterprise/issues/4693))

## v4.35.3

### v4.35.3 Fixes

- `[Datagrid]` Made a fix that when calling applyFilter the lookup checkbox did not update. ([#4693](https://github.com/infor-design/enterprise/issues/4693))
- `[Dropdown]` Fixed a bug where the tooltips are invoked for each dropdown item. This was slow with a lot of items. ([#4672](https://github.com/infor-design/enterprise/issues/4672))
- `[Dropdown]` Fixed a bug where mouseup was used rather than click to open the list and this was inconsistent. ([#4638](https://github.com/infor-design/enterprise/issues/4638))
- `[Lookup]` Added a clear callback function like the click callback that fires when clicking the clear X if enabled. ([#4693](https://github.com/infor-design/enterprise/issues/4693))
- `[Pager]` Fixed a bug that automation id's are not added when the attachToBody is used. ([#4692](https://github.com/infor-design/enterprise/issues/4692))
- `[Rating]` Fixed a bug with the readonly function, it did not toggle the readonly state correctly. ([#958](https://github.com/infor-design/enterprise-ng/issues/958))

## v4.35.2

### v4.35.2 Fixes

- `[Datagrid]` Fixed an additional issue where updateRow will cause rows to no longer be reorderable. ([#4674](https://github.com/infor-design/enterprise/issues/4674))

## v4.35.1

### v4.35.1 Fixes

- `[Datagrid]` Fixed an issue where updateRow will not correctly sync and merge data. ([#4674](https://github.com/infor-design/enterprise/issues/4674))
- `[Datagrid]` Fixed a bug where filterWhenTyping did not work on lookup filter columns. ([#4678](https://github.com/infor-design/enterprise/issues/4678))
- `[Editor]` Fixed an issue where the dirty indicator was not reset when the contents contain `<br>` tags. ([#4624](https://github.com/infor-design/enterprise/issues/4624))

## v4.35.0

### v4.35.0 Important Notes

- `[Breadcrumb]` We added support for the use of `span` in place of `a` tags inside Breadcrumb List Items at the component API level.  In order to facilitate this, some internal API methods had to be changed to recognize the list item instead of the anchor.  If you rely on the Breadcrumb API and reference breadcrumb item anchor tags, please note that before adopting this version, you should change your code to instead reference the list items, or only use the BreadcrumbItem API.

### v4.35.0 Features

- `[Datagrid]` Added support to select all rows on current page only for client side paging. ([#4265](https://github.com/infor-design/enterprise/issues/4265))
- `[Datagrid]` Added a new ProcessIndicator formatter. ([#3918](https://github.com/infor-design/enterprise/issues/3918))
- `[Dropdown]` Improved behavior of list item navigation/selection when a Dropdown is configured with "no search" mode activated. ([#4483](https://github.com/infor-design/enterprise/issues/4483))
- `[Lookup]` Added the ability to change the lookup icon. ([#4527](https://github.com/infor-design/enterprise/issues/4527))
- `[ProcessIndicator]` Added: labels, more icon support, and a content areas and made it responsive. ([#3918](https://github.com/infor-design/enterprise/issues/3918))

### v4.35.0 Fixes

- `[Application Menu]` Fixed accessibility issues getting redundant info in expand/collapse button. ([#4462](https://github.com/infor-design/enterprise/issues/4462))
- `[Application Menu]` Fixed accessibility issues with missing instructional text and incorrect aria-role assignments on the App Menu triggers (hamburger buttons) and Role switcher buttons. ([#4489](https://github.com/infor-design/enterprise/issues/4489))
- `[About]` Made it possible to close About dialogs that previously had open, nested Modals present. ([NG#915](https://github.com/infor-design/enterprise-ng/issues/915))
- `[Badges]` Fixed alignment issues in uplift theme. ([#4578](https://github.com/infor-design/enterprise/issues/4578))
- `[Busy Indicator]` Fixed an issue where the whole page and parent div was shifts when active. ([#746](https://github.com/infor-design/enterprise-ng/issues/746))
- `[Button]` Fixed the tooltip in action button to be not visible when there's no title attribute. ([#4473](https://github.com/infor-design/enterprise/issues/4473))
- `[Column Chart]` Fixed a minor alignment issue in the xAxis labels ([#4460](https://github.com/infor-design/enterprise/issues/4460))
- `[Colorpicker]` Fixed an issue where values were not being selecting when multiple colopickers are present. ([#4146](https://github.com/infor-design/enterprise/issues/4146))
- `[Datagrid]` Fix a bug where changing selectable on the fly did not change the select behavior. ([#4575](https://github.com/infor-design/enterprise/issues/4575))
- `[Datagrid]` Fixed an issue where the click event was not fire for hyperlinks keyword search results. ([#4550](https://github.com/infor-design/enterprise/issues/4550))
- `[Datagrid]` Added api setting for selection on enter edit mode. ([#4485](https://github.com/infor-design/enterprise/issues/4485))
- `[Datagrid]` Fixed a bug where the onPostRenderCell function would get an empty container if using frozen columns. ([#947](https://github.com/infor-design/enterprise-ng/issues/947))
- `[Datagrid]` Fix a bug where changing selectable on the fly did not change the select behavior. ([#4575](https://github.com/infor-design/enterprise/issues/4575))
- `[Dropdown]` Fixed a bug where the last option icon changes when searching/filtering in dropdown search field. ([#4474](https://github.com/infor-design/enterprise/issues/4474))
- `[Editor/Fontpicker]` Fixed a bug where the label relationship were not valid in the editor role. Adding aria-labelledby will fix the association for both editor and the label. Also, added an audible label in fontpicker. ([#4454](https://github.com/infor-design/enterprise/issues/4454))
- `[Field Options]` Fixed an issue where the action button was misaligned for safari. ([#4610](https://github.com/infor-design/enterprise/issues/4610))
- `[FileUploadAdvanced]` Fixed an issue where abort method was not working properly to remove the file block when upload fails. ([#938](https://github.com/infor-design/enterprise-ng/issues/938))
- `[Header]` Fixed a bug where the searchfield automatically expands when clicking the app menu button. ([#4617](https://github.com/infor-design/enterprise/issues/4617))
- `[Lookup]` Fixed some layout issues when using the editable and clearable options on the filter row. ([#4527](https://github.com/infor-design/enterprise/issues/4527))
- `[Lookup]` Fixed incorrect counts when using allowSelectAcrossPages. ([#4316](https://github.com/infor-design/enterprise/issues/4316))
- `[Mask]` Fixed broken date/time masks in the `sv-SE` locale. ([#4613](https://github.com/infor-design/enterprise/issues/4613))
- `[Tree]` Fixed an issue where the character entity references were render differently for parent and child levels. ([#4512](https://github.com/infor-design/enterprise/issues/4512))
- `[Tooltip/Pager]` Fixed an issue where the tooltip would show at the top when clicking paging buttons. ([#218](https://github.com/infor-design/enterprise-ng/issues/218))

(40 Issues Solved This Release, Backlog Enterprise 173, Backlog Ng 42, 1083 Functional Tests, 1638 e2e Tests)

## v4.34.3

### v4.34.3 Fixes

- `[Lookup]` Added the ability to change the lookup icon. ([#4527](https://github.com/infor-design/enterprise/issues/4527))
- `[Lookup]` Fixed some layout issues when using the editable and clearable options on the filter row. ([#4527](https://github.com/infor-design/enterprise/issues/4527))

## v4.34.2

### v4.34.2 Fixes

- `[Dropdown/Autocomplete]` Fix a bug where these components would fail in IE 11. Note that IE 11 isn't "supported" but we fixed these issues to give teams more time to migrate. ([#4608](https://github.com/infor-design/enterprise/issues/4608))
- `[General]` Fix a bug where the regex scripts will error on Big Sur. ([#4612](https://github.com/infor-design/enterprise/issues/4612))

## v4.34.1

### v4.34.1 Fixes

- `[Datagrid]` Fix a bug where changing selectable on the fly did not change the select behavior. ([#4575](https://github.com/infor-design/enterprise/issues/4575)

## v4.34.0

### v4.34.0 Features

- `[All Components]` Added `attributes` setting to set automation id's and id's. ([#4498](https://github.com/infor-design/enterprise/issues/4498))
- `[Datagrid]` Added a limited experimental sticky header feature. ([#3993](https://github.com/infor-design/enterprise/issues/3993))
- `[Input]` Add a `revealText` plugin that will add a button to password fields to hide and show sensitive information such as SIN or passwords. ([#4098](https://github.com/infor-design/enterprise/issues/4098))
- `[Listview]` Added a new setting `allowDeselect` which will make it such that if you select an item you cant deselect, you can only select another item. ([#4376](https://github.com/infor-design/enterprise/issues/4376))
- `[Locale]` Added a new set of translations from the translation team. ([#4501](https://github.com/infor-design/enterprise/issues/4501))
- `[Locale/Charts]` The numbers inside charts are now formatted using the current locale's, number settings. This can be disabled/changed in some charts by passing in a localeInfo object to override the default settings. ([#4437](https://github.com/infor-design/enterprise/issues/4437))
- `[Treemap]` Added ability to show a tooltip. ([#2794](https://github.com/infor-design/enterprise/issues/2794))

### v4.34.0 Fixes

- `[Autocomplete]` Fixed an issue where a slow and incomplete ajax request would cause the dropdown to briefly show wrong contents. ([#4387](https://github.com/infor-design/enterprise/issues/4387))
- `[Breadcrumb]` Fixed an issue where css only breadcrumbs were missing styles. ([#4501](https://github.com/infor-design/enterprise/issues/4501))
- `[Datepicker]` Fixed an issue where range highlight was not aligning for Mac/Safari. ([#4352](https://github.com/infor-design/enterprise/issues/4352))
- `[Datagrid]` Fixed an issue with a custom toolbar, where buttons would click twice. ([#4471](https://github.com/infor-design/enterprise/issues/4471))
- `[Datagrid]` Fixed an issue where the special characters (é, à, ü, û, ...) export to csv was not generated them correctly. ([#4347](https://github.com/infor-design/enterprise/issues/4347))
- `[Datagrid]` Fixed an issue where the leading spaces were removed on editing cells. ([#4380](https://github.com/infor-design/enterprise/issues/4380))
- `[Datagrid]` Fixed an issue where the double click event was not firing for checkbox columns. ([#4381](https://github.com/infor-design/enterprise/issues/4381))
- `[Datagrid]` Fixed an issue where the dropdown in a datagrid would stay open when clicking to the next page of results. ([#4396](https://github.com/infor-design/enterprise/issues/4396))
- `[Datagrid]` Fixed a bug where a scroll bar shows even when there's no data in datagrid. ([#4228](https://github.com/infor-design/enterprise/issues/4228))
- `[Datagrid]` Fixed an issue where calling setFocus on the datagrid would stop open menus from working. ([#4429](https://github.com/infor-design/enterprise/issues/4429))
- `[Datagrid]` To allow for some script tools to work we now set draggable to true. ([#4490](https://github.com/infor-design/enterprise/issues/4490))
- `[Datagrid]` Fixed an error on the filter box on the personalization dialog where it would error if there is a column with no name field. ([#4495](https://github.com/infor-design/enterprise/issues/4495))
- `[Datagrid]` Fixed links when changing personalization as they would inherit the wrong color. ([#4481](https://github.com/infor-design/enterprise/issues/4481))
- `[Datagrid]` Fixed a bug where seaching with the search on the toolbar would not highlight results. ([#4488](https://github.com/infor-design/enterprise/issues/4488))
- `[Datagrid]` Fixed an issue with a custom toolbar, where buttons would click twice. ([#4471](https://github.com/infor-design/enterprise/issues/4471))
- `[Datagrid]` Fixed a bug in updateRow where it did not sync up all data passed in with the dataset. ([#4476](https://github.com/infor-design/enterprise/issues/4476))
- `[Datepicker]` Changed the month/year picker to skip 10 years instead of one. ([#4388](https://github.com/infor-design/enterprise/issues/4388))
- `[Dropdown]` Improved the behavior of the `noSearch` dropdown when using the keyboard. ([#4388](https://github.com/infor-design/enterprise/issues/4388))
- `[Editor]` Fixed an issue where the focus was getting lost after pressing toolbar buttons. ([#4335](https://github.com/infor-design/enterprise/issues/4335))
- `[Editor]` Fixed an issue where the color picker was not opening the popup for overflow menu and had name as undefined in list. ([#4398](https://github.com/infor-design/enterprise/issues/4398))
- `[Editor]` Fixed an issue where font-size tags are stripped from the css. ([#4557](https://github.com/infor-design/enterprise/issues/4557))
- `[Favorites]` Removed the favorites component as its not really a component, info on it can be found under buttons in the toggle example. ([#4405](https://github.com/infor-design/enterprise/issues/4405))
- `[Fieldset]` Fixed a bug where summary form data gets cut off on a smaller viewport. ([#3861](https://github.com/infor-design/enterprise/issues/3861))
- `[Homepage]` Fixed an issue where the four column widgets were incorrectly positioned, left aligned on large screen. ([#4541](https://github.com/infor-design/enterprise/issues/4541))
- `[List Detail]` Fixed css height for list detail in responsive view ([#4426](https://github.com/infor-design/enterprise/issues/4426))
- `[Listview]` Fixed a bug where readonly and non-selectable listview should not have hover state. ([#4452](https://github.com/infor-design/enterprise/issues/4452))
- `[Lookup]` Fixed a bug where the filter header together with the checkbox column is not properly align. ([#3774](https://github.com/infor-design/enterprise/issues/3774))
- `[MenuButton]` Removed the menubutton component sections as its not really a component, info on it can be found under buttons in the MenuButton examples. ([#4416](https://github.com/infor-design/enterprise/issues/4416))
- `[Message]` Added support for lists in the message, also fixed a problem when doing so, with screen readers. ([#4400](https://github.com/infor-design/enterprise/issues/4400))
- `[Message]` Added the `noRefocus` setting that will feed through to the modal. ([#4507](https://github.com/infor-design/enterprise/issues/4507))
- `[Splitter]` Added missing audible labels in splitter collapse button and splitter handle. ([#4404](https://github.com/infor-design/enterprise/issues/4404))
- `[Tabs Module]` Fixed a bug where tab items were not centered correctly in uplift theme. ([#4538](https://github.com/infor-design/enterprise/issues/4538))
- `[Treemap]` Fixed a bug where small slices may show a "tip" below the chart. ([#2794](https://github.com/infor-design/enterprise/issues/2794))

(56 Issues Solved This Release, Backlog Enterprise 185, Backlog Ng 42, 1082 Functional Tests, 1612 e2e Tests)

## v4.33.2

### v4.33.2 Fixes

`[General]` Fix a bug where the regex blows up on Mac Big Sur. ([#4612](https://github.com/infor-design/enterprise/issues/4612))

## v4.33.1

### v4.33.1 Fixes

- `[Breadcrumb]` Fixed an issue were css only breadcrumbs were missing styles. ([#4501](https://github.com/infor-design/enterprise/issues/4501))

## v4.33.0

### v4.33.0 Features

- `[Locale]` Added a new dateTimeMillis and timeStampMillis format if milliseconds are needed. ([#4384](https://github.com/infor-design/enterprise/issues/4384))
- `[Toast]` Added a setting to enable setting ids or other attributes on the toast element. ([#4275](https://github.com/infor-design/enterprise/issues/4275))

### v4.33.0 Fixes

- `[Autocomplete]` Fix a bug when connected to NG where pressing the enter key would not select Autocomplete items/. ([ng#901](https://github.com/infor-design/enterprise-ng/issues/901))
- `[Autocomplete]` Fixed an issue where the Searchfield items were not selectable after 'All results for "xx"' was selected. ([#4446](https://github.com/infor-design/enterprise/issues/4446))
- `[Calendar]` Removed some extra keyboard stops when tabing. ([#4318](https://github.com/infor-design/enterprise/issues/4318))
- `[Calendar]` Fixed a bug where the incorrect color was shown when events are added with the dialog. ([#4439](https://github.com/infor-design/enterprise/issues/4439))
- `[Colorpicker]` Fixed an issue where the colorpicker closes when pressing or clicking outside the swatch. ([#3559](https://github.com/infor-design/enterprise/issues/3559))
- `[Datagrid]` Fixed an issue where activated row on 2nd or any subsequent page was not highlighting for mixed selection mode. ([ng#900](https://github.com/infor-design/enterprise-ng/issues/900))
- `[Datagrid]` Added support to disable column buttons. ([1590](https://github.com/infor-design/enterprise/issues/1590))
- `[Datagrid]` Fixed an issue where short field icon padding was misaligned in RTL mode. ([#1812](https://github.com/infor-design/enterprise/issues/1812))
- `[Datagrid]` Added support to `In Range` filter operator for numeric columns. ([#3988](https://github.com/infor-design/enterprise/issues/3988))
- `[Datagrid]` Fixed an issue where filter was not working if user types slow in the filter input for treegrid. ([#4270](https://github.com/infor-design/enterprise/issues/4270))
- `[Datagrid]` Fixed an issue where the icons right text was truncated for extra-small row height. ([#4355](https://github.com/infor-design/enterprise/issues/4355))
- `[Datagrid]` Fixed an issue where the column icons and content was overlapping. ([#4264](https://github.com/infor-design/enterprise/issues/4264))
- `[Datagrid]` Fixed an issue where using flex toolbar as a custom toolbar did not work. ([#4385](https://github.com/infor-design/enterprise/issues/4385))
- `[Datepicker]` Added missing off screen text for the picker buttons in the datepicker month/year view. ([#4318](https://github.com/infor-design/enterprise/issues/4318))
- `[Editor]` Fixed a bug where the Fontpicker's displayed style wasn't updating to match the current text selection in some cases. ([#4309](https://github.com/infor-design/enterprise/issues/4309))
- `[Editor]` Fixed a bug where b tags in an empty p tag would be stripped. ([#4411](https://github.com/infor-design/enterprise/issues/4411))
- `[Locale]` Added a new translation token for Records Per Page with no number. ([#4334](https://github.com/infor-design/enterprise/issues/4334))
- `[Locale]` Fixed an max stack error when setting `nb-NO` as a language. ([#874](https://github.com/infor-design/enterprise-ng/issues/874))
- `[Lookup]` Fixed an issue where the event `beforeShow` was only triggered the first time. ([#899](https://github.com/infor-design/enterprise-ng/issues/899))
- `[Lookup]` Fixed a bug where the lookup count doesn't update correctly. ([#4312](https://github.com/infor-design/enterprise/issues/4312))
- `[Mask]` Enabled editable sections of Date masks.  Editing within a section will no longer incorrectly alter values that may already exist in a date field's other editable sections. ([#4079](https://github.com/infor-design/enterprise/issues/4079))
- `[Modal Manager]` Modals now pass `isCancelled` properly when the Modal Manager API detects a request to close by using the Escape key. ([#4298](https://github.com/infor-design/enterprise/issues/4298))
- `[Pager]` Fixed an error when using arrow keys to select in the pagesize selector. ([#4383](https://github.com/infor-design/enterprise/issues/4383))
- `[Searchfield]` Allow for search terms to include special characters. ([#4291](https://github.com/infor-design/enterprise/issues/4291))
- `[Stepprocess]` Fixed a bug where padding and scrolling was missing. Note that this pattern will eventually be removed and we do not suggest any one use it for new development. ([#4249](https://github.com/infor-design/enterprise/issues/4249))
- `[Tabs]` Fixed multiple bugs where error icon in tabs and the animation bar were not properly aligned in RTL uplift theme. ([#4326](https://github.com/infor-design/enterprise/issues/4326))
- `[Tabs]` Fixed a bug where removing a nested tab would cause an error due to being invisible. ([#4356](https://github.com/infor-design/enterprise/issues/4356))
- `[Tabs]` Fixed a bug where the focus/activated state does not display correctly in RTL. ([#4332](https://github.com/infor-design/enterprise/issues/4332))
- `[Toolbar Flex]` Fixed detection of overflow in some toolbars where items were not properly displaying all overflowed items in the "More Actions" menu. ([#4296](https://github.com/infor-design/enterprise/issues/4296))
- `[Toolbar Flex]` Fixed an issue where in some examples/cases the first item did not get an initial tabindex. ([#4418](https://github.com/infor-design/enterprise/issues/4418))
- `[Tree]` Fixed an issue where calling togglenode without first doing a select/unselect was not working properly. ([#3927](https://github.com/infor-design/enterprise/issues/3927))
- `[Tree]` Fixed a bug that adding icons in with the tree text would encode it when using addNode. ([#4305](https://github.com/infor-design/enterprise/issues/4305))
- `[Validation]` Fixed an issue where after the execution `resetForm()` was not resting dropdown and editor the fields. ([#4259](https://github.com/infor-design/enterprise/issues/4259))

(48 Issues Solved This Release, Backlog Enterprise 184, Backlog Ng 48, 1084 Functional Tests, 1530 e2e Tests)

## v4.32.0

### v4.32.0 Important Notes

- `[Colors]` In Uplift (Vibrant) theme there is no longer any colors in graphite. All are slate. This involved bringing in a new version 3.0 of the design system with some breaking changes you should not if using the tokens directly. See the [design system change log](https://github.com/infor-design/design-system/blob/main/docs/CHANGELOG.md) for details. ([#4206](https://github.com/infor-design/enterprise/issues/4206))

### v4.32.0 Features

- `[Breadcrumb]` Add truncated style and made it the default for all Breadcrumb lists. ([#4091](https://github.com/infor-design/enterprise/issues/4091))
- `[Datagrid]` Add a new `RowNumber` formatter that will show a row number column that remains the same no matter how the grid is sorted. ([#1904](https://github.com/infor-design/enterprise/issues/1904))
- `[Datepicker]` Added the ability to use the range selection in date picker when using the UmAlQura Calendar (RTL). ([#4227](https://github.com/infor-design/enterprise/issues/4227))
- `[Homepage]` Added ability to support a 5 column option. ([#4101](https://github.com/infor-design/enterprise/issues/4101))
- `[Locale]` Added an example page to test translation strings more accurately. ([#4189](https://github.com/infor-design/enterprise/issues/4189))

### v4.32.0 Fixes

- `[Accordion]` Fixed a bug where disabled headers texts and icons were barely recognizable as disabled in uplift theme. ([#4065](https://github.com/infor-design/enterprise/issues/4065))
- `[Accordion]` Fixed a bug in the vibrant theme where nested header text was not showing because the width was pushing it to the next line. ([#4145](https://github.com/infor-design/enterprise/issues/4145))
- `[Application Menu]` Fixed too much spacing level when there's an icon in accordion header in uplift theme. ([#4202](http://localhost:4000/components/applicationmenu/test-six-levels-icons.html?theme=uplift&variant=light&colors=0066D4))
- `[Contextual Action Panel]` Made the close button work in cases where subcomponents are open inside the CAP. ([#4112](https://github.com/infor-design/enterprise/issues/4112))
- `[Colorpicker]` The sizes were inconsistent with other components in width so we adjusted them. ([#4310](https://github.com/infor-design/enterprise/issues/4310))
- `[Datagrid]` Fixed an issue where the selectedRows array contents continued to multiply each time running `selectAllRows`. ([#4195](https://github.com/infor-design/enterprise/issues/4195))
- `[Datagrid]` Fixed an issue where the dynamic tooltip was not working properly. ([#4260](https://github.com/infor-design/enterprise/issues/4260))
- `[Datagrid]` Fixed an issue where the check box filter was not working. ([#4271](https://github.com/infor-design/enterprise/issues/4271))
- `[Datagrid]` Fixed an issue where the filter and paging for treegrid was not working properly. ([#4293](https://github.com/infor-design/enterprise/issues/4293))
- `[Datepicker]` Fixed an issue where the minute and second interval for timepicker was not working properly when use along useCurrentTime setting. ([#4230](https://github.com/infor-design/enterprise/issues/4230))
- `[Dropdown]` Fixed a bug where italic-style highlighting would represent a matched filter term instead of bold-style on a Dropdown List item in some cases. ([#4141](https://github.com/infor-design/enterprise/issues/4141))
- `[Editor]` Fixed issue with incorrect padding when using bullets in RTL mode. ([#4327](https://github.com/infor-design/enterprise/issues/4327))
- `[General]` Fixed high contrast error color to have better contrast. ([#4344](https://github.com/infor-design/enterprise/issues/4344))
- `[FileUploadAdvanced]` Fixed an issue where the method `status.setCompleted()` not firing event `fileremoved`. ([#4294](https://github.com/infor-design/enterprise/issues/4294))
- `[Homepage]` Fixed an issue where the columns were not showing properly after resize by using the maximize button. ([#894](https://github.com/infor-design/enterprise-ng/issues/894))
- `[Homepage]` Fixed an issue where the columns were not showing properly after resize browser window. ([#895](https://github.com/infor-design/enterprise-ng/issues/895))
- `[Input]` Fixed a bug where the text input error state border color would be wrong in the vibrant, dark and high contrast. ([#4248](https://github.com/infor-design/enterprise/issues/4248))
- `[Locale]` Fixed issues with some timezone and datetime formats. ([#4297](https://github.com/infor-design/enterprise/issues/4297))
- `[Popupmenu]` Fixed a minor issue with the shortcut text on small breakpoints. ([#3984](https://github.com/infor-design/enterprise/issues/3984))
- `[Popover]` Fixed a regression where passing a popover content as a hash link to an ID no longer worked. ([#4281](https://github.com/infor-design/enterprise/issues/4281))
- `[Personalize]` Fixed an issue regarding the layout and scroll ability of a page. ([#3330](https://github.com/infor-design/enterprise/issues/3330))
- `[Searchfield]` Added a shadow to the focus state of searchfields with category buttons. ([#4181](https://github.com/infor-design/enterprise-ng/issues/4181))
- `[Splitter]` Fixes an issue where the collapse button was not working when splitter is on the right. ([#1730](https://github.com/infor-design/enterprise-ng/issues/1730))
- `[Tabs]` Added detection for width/height/style changes on a Tabs component, which now triggers a resize event. ([ng#860](https://github.com/infor-design/enterprise-ng/issues/860))
- `[Tabs]` Fixed a small error by removing a - 1 involved with testing. ([#4093](https://github.com/infor-design/enterprise/issues/4093))
- `[Tabs]` Fixed a bug where using `#` in a Tab title was not possible. ([#4179](https://github.com/infor-design/enterprise/issues/4179))
- `[Tabs Header]` Fixed a bug where the add icon were too small and the page form layout has a big space on top of it. ([#4289](https://github.com/infor-design/enterprise/issues/4289))
- `[Toolbar Flex]` Fixed a bug where in some cases a un-needed scrollbar would appear. [[#4325](https://github.com/infor-design/enterprise/issues/4325)]
- `[Toolbar Searchfield]` Fixed a bug where the searchfield doesn't perfectly align together with flex toolbar. [[#4226](https://github.com/infor-design/enterprise/issues/4226)]
- `[Tree]` Fixed an issue where the return focus state was not working properly after closing the context menu. ([#4252](https://github.com/infor-design/enterprise/issues/4252))
- `[Vertical Tabs]` Fixed an issue where the error icon was misaligning. ([#873](https://github.com/infor-design/enterprise-ng/issues/873))

(49 Issues Solved This Release, Backlog Enterprise 196, Backlog Ng 51, 1079 Functional Tests, 1525 e2e Tests)

## v4.31.5

### v4.31.5 Fixes

- `[General]` Fix a bug where the regex blows up on Mac Big Sur. ([#4612](https://github.com/infor-design/enterprise/issues/4612))

## v4.31.4

### v4.31.4 Fixes

- `[Datagrid]` Fixed an issue where the icons right text was truncated for extra-small row height. ([#4355](https://github.com/infor-design/enterprise/issues/4355))

## v4.31.3

### v4.31.3 Fixes

- `[Editor]` Fixed a bug where b tags in an empty p tag would be stripped. ([#4411](https://github.com/infor-design/enterprise/issues/4411))

## v4.31.2

### v4.31.2 Fixes

- `[Datagrid]` Added the ability to resize frozen columns, if you do not want this you must set columns to `resizable: false`. ([#3852](https://github.com/infor-design/enterprise/issues/3852))
- `[Datagrid]` Fixed hideColumn method to check if the column is hidden. ([#3852](https://github.com/infor-design/enterprise/issues/3852))
- `[Popdown]` Added a safety check to the destroy. ([#3852](https://github.com/infor-design/enterprise/issues/3852))

## v4.31.1

### v4.31.1 Fixes

- `[Datagrid]` Fixed a bug with icon alignment in editors in small or xtra small layout. ([#4266](https://github.com/infor-design/enterprise/issues/4266))
- `[Datagrid]` Fixed selection checkbox alignment. ([#4266](https://github.com/infor-design/enterprise/issues/4266))

## v4.31.0

### v4.31.0 Important Notes

- `[Buttons]` We reverted an inner Css rule that set all 'btn' classes to use contains vs starts with since this caused issues. One consequence is that if you use a class `dismissible-btn` it should now be `btn-dismissible`. This is a possible breaking change but for most cases this button is added by the tags component. ([#4120](https://github.com/infor-design/enterprise/issues/4120))

### v4.31.0 Features

- `[Calendar]` Added the ability to override an event `color` and `borderColor` see docs for details. ([#3923](https://github.com/infor-design/enterprise/issues/3923))
- `[Calendar]` Added the ability to use the monthview legend setting to colorsize day backgrounds. To use this set the `dayLegend` property. And this uses the same format for legend in the monthView. Just renamed it to avoid confusing with the event legend. ([#3893](https://github.com/infor-design/enterprise/issues/3893))
- `[Datagrid]` Added a `spacerColumn` setting, with this setting the last column fills any empty space instead of stretching everything out. ([#4032](https://github.com/infor-design/enterprise/issues/4032))
- `[Datagrid]` Added a `columnSizing` setting which impacts how the column widths are auto calculated. Options are: `both` (default), `data` or `header` (including filter). ([#4017](https://github.com/infor-design/enterprise/issues/4017))
- `[Datagrid]` Added the setting for empty message small height. ([#3609](https://github.com/infor-design/enterprise/issues/3609))
- `[Datagrid]` Fixed an alignment issue on rows when using alerts and tags with frozen columns and short row. ([#4237](https://github.com/infor-design/enterprise/issues/4237))
- `[Datagrid]` Fixed an alignment issue on hiding and showing rows when using grouped headers and frozen columns together. ([#4247](https://github.com/infor-design/enterprise/issues/4247))
- `[Datepicker]` Added the ability to use +/- to increment the day in the calendar. This is in addition to arrow key functionality. This works in the field or when the calendar is open. ([#4001](https://github.com/infor-design/enterprise/issues/4001))
- `[Masthead]` Added the ability use user images, status and initials in the masthead and masthead menu buttons. ([#800](https://github.com/infor-design/enterprise-ng/issues/800))
- `[MultiSelect]` Fixed an issue update multiselect on ajax with values already selected. ([#885](https://github.com/infor-design/enterprise-ng/issues/885))
- `[Tree]` Added option to add new child node on top or bottom. ([#3915](https://github.com/infor-design/enterprise/issues/3915))
- `[General]` Moved all the examples, patterns and layouts into their own sections or with the components they live with page patterns can now be found at `components/page-patterns` and layouts at `components/page-layouts`. Added a first pass of docs about these as well as more doc updates to forms, autocomplete and grid. ([#428](https://github.com/infor-design/enterprise/issues/428))

### v4.31.0 Fixes

- `[Application Menu]` Fixed an issue where the Header was unable to hide for RTL and ie11. ([#2154](https://github.com/infor-design/enterprise/issues/2154))
- `[Application Menu]` Fixed a bug where the border top color is wrong in uplift dark and high contrast theme. ([#4042](https://github.com/infor-design/enterprise/issues/4042))
- `[Application Menu]` Fixed a bug where some buttons did not have labels for the icon buttons in toolbars. Check your application if you use this pattern. ([#4085](https://github.com/infor-design/enterprise/issues/4085))
- `[Autocomplete]` Fixed an issue where the JavaScript error was thrown for ie11. ([#4148](https://github.com/infor-design/enterprise/issues/4148))
- `[Blockgrid]` Fixed an issue with paged datasets that would occasionally cause a JS console error. ([ng#836](https://github.com/infor-design/enterprise-ng/issues/836))
- `[Blockgrid]` Fixed a bug where first/last pager buttons would show and be disabled by default (buttons are now hidden by default). ([ng#836](https://github.com/infor-design/enterprise-ng/issues/836))
- `[Buttons]` Reverted an inner Css rule change that set 'btn' classes to contains vs starts with. ([#4120](https://github.com/infor-design/enterprise/issues/4120))
- `[Datagrid]` Fixed an issue when hiding columns after loading a datagrid up with grouped headers and frozen columns. ([#4218](https://github.com/infor-design/enterprise/issues/4218))
- `[Datagrid]` Fixed an issue where the rows where not render properly when use method `updateDataset()` for treegrid. ([#4213](https://github.com/infor-design/enterprise/issues/4213))
- `[Datagrid]` Fixed an issue where the tooltip for tree grid was not working properly. ([#827](https://github.com/infor-design/enterprise-ng/issues/827))
- `[Datagrid]` Fixed an issue where the keyword search was not working for server side paging. ([#3977](https://github.com/infor-design/enterprise/issues/3977))
- `[Datagrid]` Fixed a bug that nested datagrid columns could not be clicked. ([#4197](https://github.com/infor-design/enterprise/issues/4197))
- `[Datagrid]` Fixed an issue where the 'value' and 'oldValue' on cell change event where showing escaped. ([#4028](https://github.com/infor-design/enterprise/issues/4028))
- `[Datagrid]` Fixed an issue where the keyword search was not working for group headers. ([#4068](https://github.com/infor-design/enterprise/issues/4068))
- `[Datagrid]` Fixed an issue where the column filter results were inconsistent for tree grid. ([#4031](https://github.com/infor-design/enterprise/issues/4031))
- `[Datagrid]` Fixed an issue where the data was not exporting to excel when using the groupable setting. ([#4081](https://github.com/infor-design/enterprise/issues/4081))
- `[Datagrid]` Fixed an issue where if a context menu is opened and then closed with ESC the focus would be reset to the top of the page. ([#4085](https://github.com/infor-design/enterprise/issues/4085))
- `[Datagrid]` Fixed an issue where the tooltip would not show up if you focus a cell with ellipsis text with the keyboard. ([#4085](https://github.com/infor-design/enterprise/issues/4085))
- `[Datagrid]` Made the header checkbox focusable. ([#4085](https://github.com/infor-design/enterprise/issues/4085))
- `[Datagrid]` The selection checkbox cell had aria-selected on it which was incorrect. ([#4085](https://github.com/infor-design/enterprise/issues/4085))
- `[Datagrid]` Changed the auto width sizing of columns to include the padding of the rowHeight (16 16 8 8). So the column sizes are now more compact in lower rowHeight settings. Also to do this the grid is now rerendered when changing rowHeight. ([#4016](https://github.com/infor-design/enterprise/issues/4016))
- `[Datagrid]` Fixed a design QA bug where the column and data cell padding was not following the design system. Its now using 16px large, 16px medium, 8 px short and 8 px extar-short for text indenting. ([#4154](https://github.com/infor-design/enterprise/issues/4154))
- `[Datagrid]` Fixed an issue where the client side selection was not working. ([#4138](https://github.com/infor-design/enterprise/issues/4138))
- `[Datagrid]` Changed invalid css fill-available property. ([#4133](https://github.com/infor-design/enterprise/issues/4133))
- `[Datagrid]` Fixed issue where double keydown was required to open dropdown lists in datagrid cell. ([#3980](https://github.com/infor-design/enterprise/issues/3980))
- `[Datagrid]` Fixed an issue where the time picker editor was switching between AM and PM when set to 12:00. ([#4149](https://github.com/infor-design/enterprise/issues/4149))
- `[Datepicker]` Fixed a number of translation issues in the datepicker component. ([#4046](https://github.com/infor-design/enterprise/issues/4046))
- `[Datepicker]` Fixed a bug that the datepicker would focus the field when closing the month and year pane. ([#4085](https://github.com/infor-design/enterprise/issues/4085))
- `[Datepicker]` Fixed a bug where two dates may appear selected when moving forward/back in the picker dialog. ([#4018](https://github.com/infor-design/enterprise/issues/4018))
- `[Datepicker]` Fixed a bug where an error may occur if using the gregorian calendar on ar-SA locale. ([#4130](https://github.com/infor-design/enterprise/issues/4130))
- `[Dropdown]` Fixed an issue where "phraseStartsWith" does not filter the list after deleting a character. ([#4047](https://github.com/infor-design/enterprise/issues/4047))
- `[Dropdown]` Fixed a bug when backspacing in windows or fn + delete in Mac OS would render a ascii character in the input field. ([#4020](https://github.com/infor-design/enterprise/issues/4020))
- `[Editor]` Fixed a number of translation issues in the editor component. ([#4049](https://github.com/infor-design/enterprise/issues/4049))
- `[Editor]` Fixed an issue where the selection for shift + arrow keys was not working properly. ([#4070](https://github.com/infor-design/enterprise/issues/4070))
- `[Locale]` The Added placeholder for missing Thai `Locale` translation. ([#4041](https://github.com/infor-design/enterprise/issues/4041))
- `[Locale]` The Added placeholder for incorrect French `SetTime` translation. ([#4045](https://github.com/infor-design/enterprise/issues/4045))
- `[Lookup]` Fixed a bug where values are duplicated when selecting row on other pages and when paging is activated. ([#758](https://github.com/infor-design/enterprise-ng/issues/758))
- `[Locale]` Added July 2020 translation strings from the translation team. ([#4045](https://github.com/infor-design/enterprise/issues/4045))
- `[Mask]` Added the ability to pass date/time formats to the Mask API that do not contain separators or other literals. ([#3963](https://github.com/infor-design/enterprise/issues/3963))
- `[Masthead]` Added updated color and styles for uplift theme. ([#800](https://github.com/infor-design/enterprise-ng/issues/800))
- `[Mask]` Improved example pages in the demoapp, added some to the documentation index page for Mask. ([#556](https://github.com/infor-design/enterprise/issues/556))
- `[Modal]` Reverted nested modal behavior to being visually stacked, instead of one-at-a-time. Made it possible to show one-at-a-time via `hideUnderneath` setting. ([#3910](https://github.com/infor-design/enterprise/issues/3910))
- `[Multiselect]` Fixed an issue where multiselect fields with tags were not rendering properly. ([#4139](https://github.com/infor-design/enterprise/issues/4139))
- `[Popupmenu]` Fixed an issue where the icons were overlapping. ([#4201](https://github.com/infor-design/enterprise/issues/4201))
- `[Popupmenu]` Fixed a bug that the aria items are in the wrong place. Its now using [this guide](https://www.w3.org/TR/wai-aria-practices/examples/menu-button/menu-button-links.html). ([#4085](https://github.com/infor-design/enterprise/issues/4085))
- `[Popupmenu]` Fixed a bug where the heading doesn't display properly with multi-select menu. ([#3926](https://github.com/infor-design/enterprise/issues/3926))
- `[Searchfield]` Fixed an issue where some of the searchfield examples did not have focus states. ([#1060](https://github.com/infor-design/enterprise/issues/1060))
- `[Searchfield]` The `clear` function was misnamed as it didnt clear, it made the field clearable. Now we have a `clear` and `makeClearable` function. ([#4173](https://github.com/infor-design/enterprise/issues/4173))
- `[Textarea]` Fixed inconsistencies on styling of disabled field when using disable function, now the label will disable on all components when using this function. In general the label should be dimmed on disabled fields as per the design. ([#3917](https://github.com/infor-design/enterprise/issues/3917))
- `[Timepicker]` Fixed inconsistencies on readonly styling throughout different themes and variants. ([#4152](https://github.com/infor-design/enterprise/issues/4152))
- `[Toast]` Fixed a bug where the toast message doesn't close when pressing escape, and when it has multiple trigger elements and uses unique id's. ([#3986](https://github.com/infor-design/enterprise/issues/3986))
- `[Tooltip]` Fixed a bug where the title doesn't display when the title starts with '#'. ([#2512](https://github.com/infor-design/enterprise/issues/2512))
- `[Tooltip]` Fixed an issue where the tooltip would not show up if you focus a button with the keyboard. ([#4085](https://github.com/infor-design/enterprise/issues/4085))
- `[Tree]` Fixed an issue where the tree node still shows folder icon after all children and `children` property deleted. ([#4026](https://github.com/infor-design/enterprise/issues/4026))
- `[Tree]` Fixed an issue where the custom icon was changing back to default on toggle after use of method updateNode(). ([#4027](https://github.com/infor-design/enterprise/issues/4027))

(81 Issues Solved This Release, Backlog Enterprise 183, Backlog Ng 48, 1077 Functional Tests, 1489 e2e Tests)

## v4.30.1

### v4.30.1 Fixes

- `[Datepicker]` Fixed the datepicker in ar-SA setting timestamps would null the times in some situations. ([#4160](https://github.com/infor-design/enterprise/issues/4160))
- `[Datagrid]` The last row border was removed but this was incorrect, reverted this. ([#4140](https://github.com/infor-design/enterprise/issues/4140))
- `[Datagrid]` Fixed an alignment issue in datagrid filter that caused some fields to be misaligned. ([#4151](https://github.com/infor-design/enterprise/issues/4151))
- `[Datagrid]` Fixed an alignment issue with column colspan. In some situations it was not rendering correctly causing some cells to be misaligned. ([#4109](https://github.com/infor-design/enterprise/issues/4109))
- `[Datagrid]` Changed invalid css fill-available property. ([#4133](https://github.com/infor-design/enterprise/issues/4133))
- `[Locale]` Fixed a bug with MMMM dd format in ar-SA. ([#4160](https://github.com/infor-design/enterprise/issues/4160))
- `[Locale]` Changed the arguments names for better symmetry fromGregorian == toUmalqura and toGregorian === options.fromUmalqura. ([#4160](https://github.com/infor-design/enterprise/issues4160))

(71 Issues Solved This Release, Backlog Enterprise 197, Backlog Ng 53, 1078 Functional Tests, 1482 e2e Tests)

## v4.30.0

### v4.30.0 Announcements

- `[Datagrid]` The rowHeight setting has been changed to support extra-small, small, medium and large. short and normal are deprecated. If you have a custom toolbar you may need to update your [markup](https://github.com/infor-design/enterprise/blob/main/app/views/components/datagrid/example-custom-toolbar.html#L40-L44). ([#3755](https://github.com/infor-design/enterprise/issues/3755))

### v4.30.0 Features

- `[Breadcrumb]` Javascript Component API is now available. ([infor-design/enterprise-ng#700](https://github.com/infor-design/enterprise-ng/issues/700))
- `[Custom Builds]` The build script can now produce an ES Module version of the components that can be imported by your application. ([#3771](https://github.com/infor-design/enterprise/issues/3771))
- `[Datagrid]` Added a setting disableRowDeselection that if enabled does not allow selected rows to be toggled to deselected. ([#3791](https://github.com/infor-design/enterprise/issues/3791))
- `[Datagrid]` Added an additional row size extra-small. This row size may need a bit of further fleshing out. All of the previous row sizes have been renamed but using the old settings are supported but deprecated. The new sizes are Extra Small, Small, Medium, Large (Normal). ([#3755](https://github.com/infor-design/enterprise/issues/3755))
- `[Demoapp]` Added the ability to set runtime flags for persisting settings that were previously only possible to set via URL query parameters. ([n/a])
- `[Icons]` Changed the tree node icon to be more meaningful in uplift theme. Added a print-preview icon. This replaces the update-preview icon which has confusing meaning but was not removed.
- `[Searchfield]` Added the ability to clear the searchfield by calling a public clear() function. ([#3810](https://github.com/infor-design/enterprise/issues/3810))
- `[Tree]` Added a setting to support to expanding/collapsing when clicking only the icon portion of the tree node. ([#3730](https://github.com/infor-design/enterprise/issues/3730))
- `[Tree]` Added the ability to have separate icon button for expand/collapse and children count. ([#3847](https://github.com/infor-design/enterprise/issues/3847))

### v4.30.0 Fixes

- `[Accordion]` Fixed an issue where the chevron icon is not properly centered in Safari. ([#2161](https://github.com/infor-design/enterprise/issues/2161))
- `[Application Menu]` Fixed an issue where the dropdown icon is not properly centered in Safari. ([#3766](https://github.com/infor-design/enterprise/issues/3766))
- `[Accordion]` Fixed issue where hidden headers were not excluded from tab navigation. ([#3835](https://github.com/infor-design/enterprise/issues/3835))
- `[Calendar]` Fixed a bug that when setting accordions to allowOnePane it did not work. ([#3773](https://github.com/infor-design/enterprise/issues/3773))
- `[Calendar]` Fixed a bug where the accordion sections would show a line on hover in high contrast mode. ([#2779](https://github.com/infor-design/enterprise/issues/2779))
- `[Calendar]` Fixed a bug where the days would be out of alignment if the end and starts dates intersect. ([#1725](https://github.com/infor-design/enterprise/issues/1725))
- `[Contextual Action Panel]` Fixed an issue where the searchfield should be collapsible on mobile view. ([#918](https://github.com/infor-design/enterprise/issues/918))
- `[Counts]` Revamped the look and feel of widget counts in uplift theme. ([#3666](https://github.com/infor-design/enterprise/issues/3666))
- `[Datagrid]` Fixed an issue where the table doesn't filled the datagrid wrapper inside of modal. ([#3897](https://github.com/infor-design/enterprise/issues/3897))
- `[Datagrid]` Fix a bug with columns with buttons, they had an unneeded animation that caused states to be delayed when painting. ([#3808](https://github.com/infor-design/enterprise/issues/3808))
- `[Datagrid]` Fixed an issue where example page for filter and pager was not working properly. ([#3856](https://github.com/infor-design/enterprise/issues/3856))
- `[Datagrid]` Fix a bug with cellNavigation false, the focus state was still visible. ([#3937](https://github.com/infor-design/enterprise/issues/3937))
- `[Datagrid]` Updated example page for keyword search to fix error state. ([#3961](https://github.com/infor-design/enterprise/issues/3961))
- `[Datagrid]` Fix a bug with cellNavigation false, the focus state was incorrect on stretched rows in IE. ([#1644](https://github.com/infor-design/enterprise/issues/1644))
- `[Datagrid]` Fixed an issue where an extra border is shown in grid list mode and RTL. ([#3895](https://github.com/infor-design/enterprise/issues/3895))
- `[Datagrid]` Fixed a bug inside validateRow when passing in a zero the function would exit. ([#4002](https://github.com/infor-design/enterprise/issues/4002))
- `[Datagrid]` Fixed an issue where select all using keyboard in multiSelect/mixedSelect was not working. ([#3921](https://github.com/infor-design/enterprise/issues/3921))
- `[Datagrid]` Fix a bug with columns with buttons, they had an unneeded animation that caused states to be delayed when painting. ([#3808](https://github.com/infor-design/enterprise/issues/3808))
- `[Datagrid]` Fixed an issue where data was not in sync for row reorder and paging. ([#3749](https://github.com/infor-design/enterprise/issues/3749))
- `[Datagrid]` Fixed an issue where using selectRowsAcrossPages setting the selected rows were reseting by filter, to use this feature you may need to set columnIds in the settings to form whats unique for the row. ([#3601](https://github.com/infor-design/enterprise/issues/3601))
- `[Datagrid]` Fixed an issue where when using the contentTooltip setting on a datagrid on a modal, the column would expand when hovering rows. ([#3541](https://github.com/infor-design/enterprise/issues/3541))
- `[Datagrid]` Fixed an issue the arrow on tooltips flowed in the wrong direction. ([#3854](https://github.com/infor-design/enterprise/issues/3854))
- `[Datagrid]` Fixed an issue where readonly and checkbox cells would show up on the summary row. ([#3862](https://github.com/infor-design/enterprise/issues/3862))
- `[Datagrid]` Fixed an issue where text in nested objects where not encoded correctly. ([#4058](https://github.com/infor-design/enterprise/issues/3862))
- `[Datagrid]` Fixed an issue where text editor style editors are not saved properly. ([#4058](https://github.com/infor-design/enterprise/issues/4058))
- `[Datagrid]` Fixed an issue where checkboxes in an expandable area could not be checked. ([#4062](https://github.com/infor-design/enterprise/issues/4062))
- `[Datagrid]` Fix a bug where multiselect checkboxes were misaligned in a modal. ([#4086](https://github.com/infor-design/enterprise/issues/4086))
- `[Datepicker]` Fixed an issue where some languages like fr-CA and pt-BR (that are languages in a non default locale), would error when opening the picker. ([#4035](https://github.com/infor-design/enterprise/issues/4035))
- `[Datepicker]` Fixed an issue where change did not fire when rangeselecting the same day. ([#4075](https://github.com/infor-design/enterprise/issues/4075))
- `[Datepicker]` Fixed an issue where change did not fire when selecting today after having a cleared value in the field. ([#853](https://github.com/infor-design/enterprise-ng/issues/853))
- `[Dropdown]` Changed the keyboard dropdown so it will select the active item when tabbing out. ([#3028](https://github.com/infor-design/enterprise/issues/3028))
- `[Dropdown]` Fixed an issue where the search field does not stay in the initial position. ([#2659](https://github.com/infor-design/enterprise/issues/2659))
- `[Dropdown]` Fixed an issue where the search field does not stay in the initial position. ([#2659](https://github.com/infor-design/enterprise/issues/2659))
- `[Editor]` Fixed missing tooltips. ([#issues](https://github.com/infor-design/enterprise/issues/issues))
- `[Field Options]` Fixed an issue where the focus style was not aligning. ([#3628](https://github.com/infor-design/enterprise/issues/3628))
- `[Hierarchy]` Fixed an issue selection causes tab selection to be removed. ([#3597](https://github.com/infor-design/enterprise/issues/3597))
- `[Icons]` Fixed an issue with the amend icon in uplift theme. The meaning was lost on a design change and it has been updated. ([#3613](https://github.com/infor-design/enterprise/issues/3613))
- `[Locale]` Changed results text to lower case. ([#3974](https://github.com/infor-design/enterprise/issues/3974))
- `[Locale]` Fixed abbreviated chinese month translations. ([#4034](https://github.com/infor-design/enterprise/issues/4034))
- `[Lookup]` Fixed an issue in the min width examples that showed up in Safari only. ([#3949](https://github.com/infor-design/enterprise/issues/3949))
- `[Lookup]` Added example page for server side keyword search. ([#2806](https://github.com/infor-design/enterprise/issues/2806))
- `[Lookup]` Fixed a bug that the required validation would not reset from empty in certain cases. ([#810](https://github.com/infor-design/enterprise-ng/issues/810))
- `[Lookup]` Fixed an issue in the min width examples that showed up in Safari only. ([#3949](https://github.com/infor-design/enterprise/issues/3949))
- `[Popover]` Corrected the tabindex order of Popover elements when the Popover is contained within a Modal. ([#3644](https://github.com/infor-design/enterprise/issues/3644))
- `[Mask]` Fixed issue where languages with `,` as decimal were causing the fields to only show `.` instead of the actual characters that were input. ([#3933](https://github.com/infor-design/enterprise/issues/3933))
- `[Multiselect]` Fixed a bug that would incorrectly cause both text and tags to be rendered on the page when using the Select All checkbox. ([#3767](https://github.com/infor-design/enterprise/issues/3767))
- `[Multiselect]` When using the `showSelectAll` setting, if no selectable options are present, the Select All checkbox will now remain hidden and unusable. ([#3777](https://github.com/infor-design/enterprise/issues/3777))
- `[Multiselect]` Changed "Select All" checkbox's default behavior to only select items that match the current search filter, if a search filter is present.  The original filter behavior is available by setting `selectAllFilterOnly` to false. ([#3845](https://github.com/infor-design/enterprise/issues/3845))
- `[Textarea]` Added tests to show that the textarea count text is translated. ([#3807](https://github.com/infor-design/enterprise/issues/3807))
- `[Tooltip]` Fixed tooltip behavior so clicking and mousing out will not show the tooltip and fixed tooltip delay. ([#4050](https://github.com/infor-design/enterprise/issues/#4050))
- `[Tree]` Fixed an issue where previous text selection was not clearing after clicked to any tree-node. ([#3794](https://github.com/infor-design/enterprise/issues/3794))

(75 Issues Solved This Release, Backlog Enterprise 235, Backlog Ng 62, 1071 Functional Tests, 1448 e2e Tests)

## v4.29.0

### v4.29.0 Announcements

- `[General]` Heads Up that effective October 31, 2020 we will no longer support IE 11. Until that date we will test IE 11 but only critical issues will be fixed. See the linked issue for more details. ([#3756](https://github.com/infor-design/enterprise/issues/3756))

### v4.29.0 Features

- `[Accordion]` Added the ability to call collapse and expand with a header ID. ([#783](https://github.com/infor-design/enterprise-ng/issues/783))
- `[Lookup]` Added a tooltip functionality when the data is overflowed. ([#3703](https://github.com/infor-design/enterprise/issues/3703))
- `[Lookup]` Added a clear (x icon) button to clear the field. ([#740](https://github.com/infor-design/enterprise/issues/740))
- `[Lookup]` Added a clear (x icon) button and apply button inside of modal so there are now two options to clear the field. ([#2507](https://github.com/infor-design/enterprise/issues/2507))
- `[Lookup]` Fixed a bug where validation did not work if the lookup is non-editable (select only). ([#3950](https://github.com/infor-design/enterprise/issues/3950))
- `[Multiselect]` Moved the functionality for displaying the Multiselect List's searchfield underneath/above the pseudo element into a configurable setting. ([#3864](https://github.com/infor-design/enterprise/issues/3864))
- `[Popdown]` Fixed some integration problems with nested Lookups that were causing closing to happen prematurely. ([ng#760](https://github.com/infor-design/enterprise-ng/issues/760))
- `[Slider]` Added the ability to set position of the tooltip. ([#3746](https://github.com/infor-design/enterprise/issues/3746))
- `[Toast]` Added the ability to dismiss toasts via keyboard. ([#3521](https://github.com/infor-design/enterprise/issues/3521))
- `[Homepage]` Homepage edit events (resize, reorder, remove widgets) now fire on widget elements too ([#3679](https://github.com/infor-design/enterprise/issues/3679))

### v4.29.0 Fixes

- `[About]` Fixed a bug where About dialogs disappeared when being closed by the Modal Manager API. ([#3898](https://github.com/infor-design/enterprise/issues/3898))
- `[Application Menu]` Fixed personalization regressions on Soho theme ([#3704](github.com/infor-design/enterprise/issues/3704))
- `[General]` We Updated a lot of development dependencies. Most important things to note are: we now support node 12 for development and this is recommended, from tests 13 will also work. Node 14 will not work. We updated jQuery to 3.5.1 as a client side dependency and d3 to 5.16.0. If copying files from the `dist` folder note that the d3 file is called d3.v5.js. ([#1690](https://github.com/infor-design/enterprise/issues/1690))
- `[Bar Chart]` Fixed an issue where height was not calculating properly when used other elements along content container. ([#2670](https://github.com/infor-design/enterprise/issues/2670))
- `[Application Menu]` - Made it possible for App Menu Toolbars to dismiss the menu when the `dismissOnClickMobile` setting is true. ([#2831](https://github.com/infor-design/enterprise/issues/2831))
- `[Calendar/Weekview/Monthview]` Added more docs and exposed them on the design site. ([#3575](https://github.com/infor-design/enterprise/issues/3758))
- `[Checkbox]` Fixed an issue where the error icon was inconsistent between subtle and vibrant themes. ([#3575](https://github.com/infor-design/enterprise/issues/3575))
- `[Column Chart]` Fixed an issue where height was not calculating properly when used other elements along content container. ([#2670](https://github.com/infor-design/enterprise/issues/2670))
- `[Datagrid]` Fixed an issue where blank tooltip was showing when use Alert Formatter and no text. ([#2852](https://github.com/infor-design/enterprise/issues/2852))
- `[Datagrid]` Fixed a bug where the datagrid had blocked the clicking of buttons in an empty message area. ([#3922](https://github.com/infor-design/enterprise/issues/3922))
- `[Datagrid]` Fixed an issue where keyword search results were breaking the html markup for icons and badges. ([#3855](https://github.com/infor-design/enterprise/issues/3855))
- `[Datagrid]` Fixed an issue where keyword search results were breaking the html markup for hyperlink. ([#3731](https://github.com/infor-design/enterprise/issues/3731))
- `[Datagrid]` Fixed an issue where keyword search results were not showing for paging, if searched from other than 1st page it came blank table. ([#3629](https://github.com/infor-design/enterprise/issues/3629))
- `[Datagrid]` Fixed an issue where contents filtertype was not working on example page. ([#2887](https://github.com/infor-design/enterprise/issues/2887))
- `[Datagrid]` Fixed a bug in some themes, where the multi line cell would not be lined up correctly with a single line of data. ([#2703](https://github.com/infor-design/enterprise/issues/2703))
- `[Datagrid]` Fixed visibility of sort icons when toggling and when the column is in active. ([#3692](https://github.com/infor-design/enterprise/issues/3692))
- `[Datagrid]` Fixed a bug where the data passed to resultsText was incorrect in the case of reseting a filter. ([#2177](https://github.com/infor-design/enterprise/issues/2177))
- `[Datagrid/General]` Fixed an additional bug where when loading the datagrid with a columns object that contain recursive objects the grid would crash in saveColumns. [3759](https://github.com/infor-design/enterprise/issues/3759))
- `[Datepicker]` Fixed a bug where the modal would take aspects of the personalize colors by mistake. ([#3997](https://github.com/infor-design/enterprise/issues/3997))
- `[Dropdown]` Fixed tooltip content gets cut off inside of modal. ([#3106](https://github.com/infor-design/enterprise/issues/3106))
- `[DemoApp]` Fixed an issue with some pages in the design site where the did not have a height. ([#878](https://github.com/infor-design/website/issues/878))
- `[Fonts]` A note that the Source Sans Pro font thats used in the new theme and served at google fonts, now have a fix for the issue that capitalized letters and numbers had different heights. You may need to release any special caching. ([#1789](https://github.com/infor-design/enterprise/issues/1789))
- `[Form]` Fix broken links in the form readme file. ([#818](https://github.com/infor-design/website/issues/818))
- `[Line Chart]` Fixed an issue where height was not calculating properly when used other elements along content container. ([#2670](https://github.com/infor-design/enterprise/issues/2670))
- `[Locale]` Fixed the es-419 date time value, as it was incorrectly using the medium length date format. ([#3830](https://github.com/infor-design/enterprise/issues/3830))
- `[Modal]` Fixed the inconsistencies of spacing on required fields. ([#3587](https://github.com/infor-design/enterprise/issues/3587))
- `[Modal]` Fixed a bug where the title would overflow too soon. ([#3996](https://github.com/infor-design/enterprise/issues/3996))
- `[Multiselect]` Added ability to detect selected items from incoming data via `callSource()`. ([#2656](https://github.com/infor-design/enterprise/issues/2656))
- `[Multiselect]` Added support to api settings to `allTextString` and `selectedTextString` for custom headers. ([#3554](https://github.com/infor-design/enterprise/issues/3554))
- `[Pie Chart]` Fixed an issue where height was not calculating properly when used other elements along content container. ([#2670](https://github.com/infor-design/enterprise/issues/2670))
- `[Pie]` Fixed an issue where rounds decimal places for percent values were not working. ([#3599](https://github.com/infor-design/enterprise/issues/3599))
- `[Pie/Donut]` Fixed an issue where placing legend on bottom was not working for Homepage widget/Cards. ([#3560](https://github.com/infor-design/enterprise/issues/3560))
- `[Pager]` Reduced the space between buttons. ([#1942](https://github.com/infor-design/enterprise/issues/1942))
- `[Popupmenu]` Fixed an issue the shortcut text leaves gap when no icons are present. ([#3849](https://github.com/infor-design/enterprise/issues/3849))
- `[Tabs]` Fixed info and alert icons alignment on tabs and inside of modal. ([#2695](https://github.com/infor-design/enterprise/issues/2695))
- `[Tabs]` Fixes an issue where the search bar background color was going to transparent on smaller breakpoints. ([#3871](https://github.com/infor-design/enterprise/issues/3871))
- `[Notification]` Fixed an issue where the icons were lagging in the animation. ([#2099](https://github.com/infor-design/enterprise/issues/2099))
- `[Tree]` Fixed an issue where data was not in sync for children property. ([#1690](https://github.com/infor-design/enterprise/issues/1690))
- `[Splitter]` Fixed an issue the drag handle characters render incorrectly. ([#1458](https://github.com/infor-design/enterprise/issues/1458))
- `[Splitter]` Fixed an issue where dragging for RTL direction was not working. ([#1813](https://github.com/infor-design/enterprise/issues/1813))
- `[Spinbox]` Fixed an issue where a two or more digit min value would make it difficult to type in the spinbox. To fix this the values will only be validated on blur by default. ([#3909](https://github.com/infor-design/enterprise/issues/3909))
- `[Spinbox]` Fixed an issue where the number mask did not match the max value of the spinbox. ([#3939](https://github.com/infor-design/enterprise/issues/3939))
- `[Slider]` Improved the sliding so that decimal values would not trigger the change event. ([#787](https://github.com/infor-design/enterprise-ng/issues/787))
- `[Slider]` Reduced the number of change events that fire while sliding. ([#788](https://github.com/infor-design/enterprise-ng/issues/788))
- `[Swaplist]` Fixed an issue where dragging items more than once was not working on Android or iOS devices. ([#1423](https://github.com/infor-design/enterprise/issues/1423))
- `[Tree]` Fixed an issue where tree could not be expanded when using multiselect mode in IE 11. ([#3936](https://github.com/infor-design/enterprise/issues/3936))
- `[Tabs]` Fixed an issue where calling destroy did not remove the add tab button. ([#1439](https://github.com/infor-design/enterprise/issues/1439))
- `[Vertical Tabs]` Made personalization possible. ([#3029](https://github.com/infor-design/enterprise/issues/3029))

(64 Issues Solved This Release, Backlog Enterprise 248, Backlog Ng 69, 1149 Functional Tests, 1404 e2e Tests)

## v4.28.5

### v4.28.5 Fixes

- `[Datepicker]` Fixed an issue where change events did not fire consistently. ([#4087](https://github.com/infor-design/enterprise/issues/4087))

## v4.28.4

### v4.28.4 Fixes

- `[Datagrid]` Fixed an issue where checkboxes in an expandable area could not be checked. ([#4062](https://github.com/infor-design/enterprise/issues/4062))

## v4.28.3

### v4.28.3 Fixes

- `[Datepicker]` Fixed an issue where change did not fire when rangeselecting the same day. ([#4075](https://github.com/infor-design/enterprise/issues/4075))
- `[Datepicker]` Fixed an issue where change did not fire when selecting today after having a cleared value in the field. ([#853](https://github.com/infor-design/enterprise-ng/issues/853))

## v4.28.2

### v4.28.2 Fixes

- `[Splitter]` Fixed an issue where the splitter would remove the modal overlay in some cases. ([#3982](https://github.com/infor-design/enterprise/issues/3982))

## v4.28.1

### v4.28.1 Fixes

- `[Datagrid]` Fixed a bug where the datagrid had blocked the clicking of buttons in an empty message area. ([#3922](https://github.com/infor-design/enterprise/issues/3922))
- `[Datagrid]` Added ability to set the datagrid emptymessage as primary. ([#3922](https://github.com/infor-design/enterprise/issues/3922))

## v4.28.0

### v4.28.0 Important Changes

- `[Pager]` The Deprecated `pager` getter method was removed. Use `pagerAPI` instead for the same thing if accessing this internal object directly. ([#3759](https://github.com/infor-design/enterprise/issues/3759))

### v4.28.0 Features

- `[Bar Chart]` Added support to ellipsis for yaxis labels. ([#3702](https://github.com/infor-design/enterprise/issues/3702))
- `[Contextmenu]` Added support for shortcut display in menus. ([#3490](https://github.com/infor-design/enterprise/issues/3490))
- `[Datepicker]` Added support for custom api callback to disable passed dates and to disable dates by years. ([#3462](https://github.com/infor-design/enterprise/issues/3462))
- `[Datagrid]` Added and fixed up datagrid grouping aggregators. There is now aggregators for avg, count, list, max, min and sum. In addition null and undefined data will not cause issues. ([#3752](https://github.com/infor-design/enterprise/issues/3752))
- `[Error Page]` Added a new example showing a static error page. For example for a 404 page or generic error. ([#281](https://github.com/infor-design/design-system/issues/281))
- `[FileUploadAdvanced]` Added support to api settings `maxFiles` to limit number of uploads. ([#3512](https://github.com/infor-design/enterprise/issues/3512))
- `[FileUploadAdvanced]` Added support to fire event `fileremoved` for attached file removed. ([#3548](https://github.com/infor-design/enterprise/issues/3548))
- `[Line Chart]` Added support to ellipsis for yaxis labels. ([#3702](https://github.com/infor-design/enterprise/issues/3702))
- `[Modal]` Improved handling of multiple Modal windows stemming from a single trigger element. ([ng#705](https://github.com/infor-design/enterprise-ng/issues/705))

### v4.28.0 Fixes

- `[Accordion]` Fixed a regression where updating individual headers within an Accordion was no longer working ([#3826](https://github.com/infor-design/enterprise/issues/3070))
- `[Application Menu]` Fixed the icons on breaking apart it's appearance when zooming out the browser in IE11, uplift theme. ([#3070](https://github.com/infor-design/enterprise/issues/3070))
- `[Application Menu]` Fixed misalignment/size of bullet icons in the accordion on Android devices. ([#1429](http://localhost:4000/components/applicationmenu/test-six-levels.html))
- `[Application Menu]` Add keyboard support for closing Role Switcher panel ([#3477](https://github.com/infor-design/enterprise/issues/3477))
- `[Autocomplete]` Added a check to prevent the autocomplete from incorrectly stealing form focus, by checking for inner focus before opening a list on typeahead. ([#3639](https://github.com/infor-design/enterprise/issues/3070))
- `[Autocomplete]` Fixed an issue where an change event was not firing when selecting from the menu. ([#804](https://github.com/infor-design/enterprise/issues/804))
- `[Bubble Chart]` Fixed an issue where an extra axis line was shown when using the domain formatter. ([#501](https://github.com/infor-design/enterprise/issues/501))
- `[Bullet Chart]` Added support to format ranges and difference values. ([#3447](https://github.com/infor-design/enterprise/issues/3447))
- `[Button]` Fixed the button disabled method to no longer use class `is-disabled`. ([#3447](https://github.com/infor-design/enterprise-ng/issues/799))
- `[Charts]` Fixed an issue where selected items were being deselected after resizing the page. ([#323](https://github.com/infor-design/enterprise/issues/323))
- `[Colorpicker]` Fixed an issue where the color swatches shift when the colorpicker has a scrollbar. ([#2266](https://github.com/infor-design/enterprise/issues/2266))
- `[Custom Builds]` Fixed issues related to custom building Datagrid. ([#3784](https://github.com/infor-design/enterprise/issues/3784))
- `[Custom Builds]` Fixed issues related to custom building Locale. ([#3839](https://github.com/infor-design/enterprise/issues/3839))
- `[Custom Builds]` Fixed issues related to custom building Modal. ([#3822](https://github.com/infor-design/enterprise/issues/3822))
- `[Datagrid]` Fixed an issue where row data was not available for serializer with Treegrid. ([#3663](https://github.com/infor-design/enterprise/issues/3724))
- `[ContextualActionPanel]` Fixed an issue where toolbars in CAP are not torn down on destroy. ([#3785](https://github.com/infor-design/enterprise/issues/3785))
- `[ContextualActionPanel]` Fixed an issue where nested caps or closing and reopening caps would not work. ([#801](https://github.com/infor-design/enterprise-ng/issues/801))
- `[Datagrid]` Fixed a css issue in dark uplift mode where the group row lines were not visible. ([#3649](https://github.com/infor-design/enterprise/issues/3649))
- `[Datagrid]` Fixed some styling issues in alerts and tags, and made clickable tags available in the formatter. ([#3631](https://github.com/infor-design/enterprise/issues/3631))
- `[Datagrid]` Fixed a css issue in dark uplift mode where the group row lines were not visible . ([#3649](https://github.com/infor-design/enterprise/issues/3649))
- `[Datagrid]` Fixed lookup modal title to be visible and adjust the position to make it centered. ([#3635](https://github.com/infor-design/enterprise/issues/3635))
- `[Datagrid]` Fixed an issue where selected rows are not reset when calling loadData. ([#3718](https://github.com/infor-design/enterprise/issues/3718))
- `[Datagrid]` Fixed an issue where if using grouping totals and hiding and showing columns the page is not refreshed properly. ([#2564](https://github.com/infor-design/enterprise/issues/2564)
- `[Datagrid]` Fixed an issue the selected row header icon is the wrong state when using allowSelectAcrossPages. ([#3043](https://github.com/infor-design/enterprise/issues/3043)
- `[Datagrid]` Improved the `datagrid-default-modal-width` concept if setting a modal datagrid default with so it works on any parent. [3562](https://github.com/infor-design/enterprise/issues/3562))
- `[Datagrid]` Fixed a bug in the indeterminate paging example, that the select checkbox would not work and be out of sync when changing pages. [2230](https://github.com/infor-design/enterprise/issues/2230))
- `[Datagrid]` Fixed a bug when resizing the first column of the center pane when using frozen columns, the resize would jump out the size of the frozen section. [3741](https://github.com/infor-design/enterprise/issues/3741))
- `[Datagrid]` Fixed an issue where the filter condition leaves two selected if you just reorder. ([#3779](https://github.com/infor-design/enterprise/issues/3779))
- `[Datagrid/General]` Fixed a bug where when loading the datagrid with a columns object that contain recursive objects the grid would crash. [3759](https://github.com/infor-design/enterprise/issues/3759))
- `[Datagrid/Hyperlink]` Fixed layout issues with links in right text align mode. To do this refactored links to not use a psuedo element for the focus style. ([#3680](https://github.com/infor-design/enterprise/issues/3680))
- `[Datepicker]` Fixed a bug where for some locales like `af-ZA` and `fi_FI` with dots in the day periods, setting 24 hr time to AM did not work. [3750](https://github.com/infor-design/enterprise/issues/3750))
- `[Datepicker]` Fixed a bug where date picker erred on arabic dates. [3804](https://github.com/infor-design/enterprise/issues/3804))
- `[Datepicker]` Fixed a bug where date picker could not change arabic dates. [3819](https://github.com/infor-design/enterprise/issues/3819))
- `[Datepicker]` Fixed a bug the month only picker would error the second time opened. [3817](https://github.com/infor-design/enterprise/issues/3817))
- `[Datepicker]` Added fix for dates with month and day only format where day is first, this was incorrectly validating as invalid. ([#3833](https://github.com/infor-design/enterprise/issues/3833))
- `[Demoapp]` Fixed incorrect directory list hyperlinks in listview and listbuilder components. ([1783](https://github.com/infor-design/enterprise/issues/1783))
- `[Demoapp]` Did cleanup on the icons and patterns links. ([3790](https://github.com/infor-design/enterprise/issues/3790))
- `[Demoapp]` When deployed on a proxy the icons page would not change contents when changing theme. ([3790](https://github.com/infor-design/enterprise/issues/3790))
- `[Dropdown]` Fixed an issue that Dropdown did not close when scrolling in some nested containers. ([#3436](https://github.com/infor-design/enterprise/issues/3436))
- `[EmptyMessage]` Updated the text to be more subtle. ([#3476](https://github.com/infor-design/enterprise/issues/3476))
- `[Fieldset]` Fixed fieldset text data overlapping in compact mode on mobile view. ([#3627](https://github.com/infor-design/enterprise/issues/3627))
- `[General]` Added a number of small accessibility fixes base on older testing feedback. ([#1539](https://github.com/infor-design/enterprise/issues/1539))
- `[Hierarchy]` Added support for separators in the actions menu on a hierarchy leaf. ([#3636](https://github.com/infor-design/enterprise/issues/3636))
- `[Hierarchy]` Fixed an issue where clicking the "More Actions" menu trigger wouldn't open the menu anymore. ([#3873](https://github.com/infor-design/enterprise/issues/3873))
- `[Lookup]` Fixed an issue where `keywordFilter: true` and `filterable: true` used together cause the lookup modal to break. ([#3772](https://github.com/infor-design/enterprise/issues/3772))
- `[Masthead]` Fixed layout and color issues in uplift theme. ([#3526](https://github.com/infor-design/enterprise/issues/3526))
- `[Modal]` Fixed modal title to a two line with ellipsis when it's too long. ([#3479](https://github.com/infor-design/enterprise/issues/3479))
- `[Multiselect]` Fixed tags dismiss button on mobile devices. ([#3640](https://github.com/infor-design/enterprise/issues/3640))
- `[Icons]` Added new locked/unlocked icons in ids-identity [#3732](https://github.com/infor-design/enterprise/issues/3732)
- `[Radar Chart]` Fixed an issue where labels were cutoff at desktop view. ([#3510](https://github.com/infor-design/enterprise/issues/3510))
- `[Splitter]` Fixed an issue where collapse button was misaligned. ([#3825](https://github.com/infor-design/enterprise/issues/3825))
- `[Swaplist]` Fixed disabled swap buttons color in dark variant subtle theme. ([#3709](https://github.com/infor-design/enterprise/issues/3709))
- `[Utils]` Exposed `Soho.utils.isInViewport(elem)` for external use. ([#3436](https://github.com/infor-design/enterprise/issues/3436))
- `[Toolbar]` Improved the placeholder text color to be more visible in uplift (dark variant). ([#3727](https://github.com/infor-design/enterprise/issues/3727))
- `[Tree]` Fixed an issue where use `UpdateNode()` method the data was not sync. ([#3724](https://github.com/infor-design/enterprise/issues/3724))

(71 Issues Solved This Release, Backlog Enterprise 260, Backlog Ng 82, 1048 Functional Tests, 1370 e2e Tests)

## v4.27.4

### v4.27.4 Fixes

`[Button]` Fixed the button disabled method to no longer use class `is-disabled`. ([#3447](https://github.com/infor-design/enterprise-ng/issues/801))
`[Button]` Fixed a regression where some buttons would get a 100% width on mobile. ([#801](https://github.com/infor-design/enterprise-ng/issues/801))

## v4.27.3

### v4.27.3 Fixes

- `[Datagrid]` Fixed a bug in the indeterminate paging example, that the select checkbox would not work and be out of sync when changing pages. [2230](https://github.com/infor-design/enterprise/issues/2230))

## v4.27.2

### v4.27.2 Fixes

- `[Datagrid]` Fixed an issue in datagrid frozen columns, actions that re-render like sorting may cause rendering issues. ([#3735](https://github.com/infor-design/enterprise/issues/3735))
- `[Datagrid]` Fixed an issue in lookup datagrid editors that clicking a trigger in the cell would commit the cell causing editing not to work in some cases. ([#785](https://github.com/infor-design/enterprise-ng/issues/785))

## v4.27.1

### v4.27.1 Fixes

- `[Icons]` Added a fix to support both `href` and `xlink:href` in icons. ([#3734](https://github.com/infor-design/enterprise/issues/3734))

## v4.27.0

### v4.27.0 Important Changes

- `[Hierarchy]` Removed the following deprecated options `paging: <bool>` and `mobileView: <bool>`. Instead use `layout='paging'` or `layout='mobile-only'`.
- `[Icons]` Changed the svg icons to use `href` instead of deprecated `xlink:href`. This isnt a breaking change either will work but `href` works better with Ivy in Angular. ([#3611](https://github.com/infor-design/enterprise/issues/3611))

### v4.27.0 Features

- `[Button]` Add `toData()` and related API for programmatically handling control of buttons. ([ng#467](https://github.com/infor-design/enterprise-ng/issues/467))
- `[Calendar]` Enhanced the look and feel of monthview calendar by displaying legend and calendar event on mobile view. ([#925](https://github.com/infor-design/enterprise/issues/925))
- `[Modal]` Created API for controlling the Modal ButtonSet. ([ng#467](https://github.com/infor-design/enterprise-ng/issues/467))
- `[Datagrid]` Added support for api setting on expand and collapse children. ([#3274](https://github.com/infor-design/enterprise/issues/3274))
- `[Datagrid]` Updated the fixedRowHeight setting to accept `auto` as an option. This will calculate the row height for all frozenRows section. If you have a lot of rows this may be slow so a number is preferred. ([#3374](https://github.com/infor-design/enterprise/issues/3374))
- `[Editor]` Added an option to set the height of the editor in `rows`. If you set this the estimated number for rows can be specified for the source and html pane. It will scroll after that. ([#3688](https://github.com/infor-design/enterprise/issues/3688))
- `[Homepage]` Added support for reordering, resizing, and removing widgets by enabling edit mode on the homepage component. ([#3531](https://github.com/infor-design/enterprise/issues/3531))

### v4.27.0 Fixes

- `[Accordion]` Removed stoppage of event propagation when accordion headers are clicked, in order to allow external click event listeners to propagate. ([ng#321](https://github.com/infor-design/enterprise-ng/issues/321))
- `[Bar Chart]` Fixed an issue where chart was not resizing on homepage widget resize. ([#2669](https://github.com/infor-design/enterprise/issues/2669))
- `[Blockgrid]` Fixed an issue where there was no index if the data is empty, and removed deprecated internal calls. ([#748](https://github.com/infor-design/enterprise-ng/issues/748))
- `[Busy Indicator]` Fixed an issue where it throws an error when a display delay, the busy-indicator parent removed and added via ngIf before the busyindicator shown. ([#703](https://github.com/infor-design/enterprise-ng/issues/703))
- `[Busy Indicator]` Fixed an issue where the overlay would close when closing the Modal. ([#3424](https://github.com/infor-design/enterprise/issues/3424))
- `[Busy Indicator]` Fixed an issue where position was not aligning. ([#3341](https://github.com/infor-design/enterprise/issues/3341))
- `[Colorpicker]` Fixed the dropdown icon position is too close to the right edge of the field. ([#3508](https://github.com/infor-design/enterprise/issues/3508))
- `[Contextual Action Panel]` Fixed misaligned search icon in uplift theme. ([#3630](https://github.com/infor-design/enterprise/issues/3630))
- `[Contextual Action Panel]` Fixed close icon button in getting cut off on mobile view ([#3586](https://github.com/infor-design/enterprise/issues/3586))
- `[Datagrid]` Fixed an issue where lookup editor was removing all characters following and including the '|' pipe character. ([#3556](https://github.com/infor-design/enterprise/issues/3556))
- `[Datagrid]` Fixed an issue where date range filter was unable to filter data. ([#3503](https://github.com/infor-design/enterprise/issues/3503))
- `[Datagrid]` Fixed a bug where datagrid tree would have very big text in the tree nodes on IOS. ([#3347](https://github.com/infor-design/enterprise/issues/3347))
- `[Datagrid]` Fixed a focus trap issue when using actionable mode, tab will now move up and down rows. ([#2399](https://github.com/infor-design/enterprise/issues/2399))
- `[Datagrid]` Fixed a bug when setting the UI indicator with `setSortIndicator` then it would take two clicks to sort the inverse direction. ([#3391](https://github.com/infor-design/enterprise/issues/3391))
- `[Datagrid]` Fixed an issue where date range filter was not working. ([#3337](https://github.com/infor-design/enterprise/issues/3337))
- `[Datagrid]` Fixed a bug when combining multiselect and expandable rows. If using the shift key to select multiple rows the selection would include incorrect rows. ([#2302](https://github.com/infor-design/enterprise/issues/2302))
- `[Datagrid]` Added support for dragging and reordering columns in RTL and some minor style cleanup with dragging to reorder. ([#3552](https://github.com/infor-design/enterprise/issues/3552))
- `[Datagrid]` Fixed an issue that the click event did not show the item data when the keyboard is used. ([#3645](https://github.com/infor-design/enterprise/issues/3645))
- `[Datagrid]` Fixed an issue where datagrid tree did not show empty messages. ([#3642](https://github.com/infor-design/enterprise/issues/3642))
- `[Datagrid]` Fixed an issue where grouped rows did not render when combined with frozen columns. ([#3367](https://github.com/infor-design/enterprise/issues/3367))
- `[Datagrid]` Fixed an issue where the overlay was closing after close Modal. ([#735](https://github.com/infor-design/enterprise-ng/issues/735))
- `[Datagrid]` Fixed a misaligned drag and drop column icon on IE 11. ([#3648](https://github.com/infor-design/enterprise/issues/3648))
- `[Datagrid]` Fixed an issue when using the colspan column option along with frozenColumns. ([#3416](https://github.com/infor-design/enterprise/issues/3416))
- `[Datagrid]` Fixed an issue where the empty message might still show if the amount of rows do not fill the page. ([#3697](https://github.com/infor-design/enterprise/issues/3697))
- `[Datepicker]` Fixed popover height and datepicker layout on mobile view. ([#2569](https://github.com/infor-design/enterprise/issues/3569))
- `[Datepicker]` Fixed an issue where date range with minimum range was not working. ([#3268](https://github.com/infor-design/enterprise/issues/3268))
- `[Datepicker]` Fixed an issue where date range was reverting to initial values after clearing. ([#1306](https://github.com/infor-design/enterprise/issues/1306))
- `[Datepicker]` Fixed an issue where dates would be invalid in ko-KO locale. ([#3470](https://github.com/infor-design/enterprise/issues/3470))
- `[Datepicker]` Fixed an issue where dates would be invalid in zh-TW locale. ([#3473](https://github.com/infor-design/enterprise/issues/3473))
- `[Datepicker]` Fixed an issue where AM/PM could not be set in hi-IN locale. ([#3474](https://github.com/infor-design/enterprise/issues/3474))
- `[Datepicker]` Fixed an issue where change would fire twice or when the value is still blank. ([#3423](https://github.com/infor-design/enterprise/issues/3423))
- `[Datepicker]` Fixed an issue where time would be reset to 12:00 AM when setting the time and clicking today. ([#3202](https://github.com/infor-design/enterprise/issues/3202))
- `[Dropdown]` Fixed a bug where it was not possible for Dropdowns in certain scrollable Modal regions to close on scroll. ([#2650](https://github.com/infor-design/enterprise/issues/2650))
- `[Dropdown]` Fixed a bug that dropdowns are in the wrong position if flowing up and other minor cases. ([#2068](https://github.com/infor-design/enterprise/issues/2068))
- `[Dropdown]` Fixed alignment when using dropdown in compound field. ([#3647](https://github.com/infor-design/enterprise/issues/3647))
- `[Editor]` Added ui updates to the toolbar in uplift (vibrant mode) and minor style fixes. ([#3577](https://github.com/infor-design/enterprise/issues/3577))
- `[Editor]` Added fixes to reseting the dirty indicator when used in an editor. ([#3662](https://github.com/infor-design/enterprise/issues/3662))
- `[Editor]` Fixed a width change when toggle source view when the editor is on a modal, this is also based on UI feedback that the switch was confusing, so we now disable the buttons. ([#3594](https://github.com/infor-design/enterprise/issues/3594))
- `[Editor]` Fixed an issue where bullet and number lists could not be converted to headings and regular text with the font picker. ([#2679](https://github.com/infor-design/enterprise/issues/2679))
- `[Editor]` Fixed an issue where some settings like bold and italics would not be reset consistently when applying headings and regular text with the font picker. ([#2256](https://github.com/infor-design/enterprise/issues/2256))
- `[Editor]` Fixed an issue where the dirty events did not fire changing the source view. ([#3598](https://github.com/infor-design/enterprise/issues/3598))
- `[Editor]` Adding missing bottom spacing under heading elements. ([#3288](https://github.com/infor-design/enterprise/issues/3288))
- `[Field Filter]` Fixed an issue where switching to In Range filter type with a value in the field was causing an error. ([#3515](https://github.com/infor-design/enterprise/issues/3515))
- `[Editor]` Added a font color for rest/none swatch. ([#2035](https://github.com/infor-design/enterprise/issues/2035))
- `[Field Filter]` Fixed an issue where switching to In Range filter type with a value in the field was causing an error. ([#3515](https://github.com/infor-design/enterprise/issues/3515))
- `[Field Filter]` Fixed an issue where date range was not working after using other filter. ([#2764](https://github.com/infor-design/enterprise/issues/2764))
- `[Field Filter]` Fixed an issue where stray text would be shown if the filters are hidden and then shown later. ([#3687](https://github.com/infor-design/enterprise/issues/3687))
- `[Line Chart]` Fixed an issue where x-axis labels were overlapping for small viewport on homepage widget. ([#2674](https://github.com/infor-design/enterprise/issues/2674))
- `[Lookup]` Fixed an issue where selected values were clearing when use server side data. ([#588](https://github.com/infor-design/enterprise-ng/issues/588))
- `[Locale]` Added missing Afrikaans translations. ([#3685](https://github.com/infor-design/enterprise/issues/3685))
- `[Masthead]` Fixed layout and color issues in uplift theme. ([#3526](https://github.com/infor-design/enterprise/issues/3526))
- `[Modal]` Fixed an iOS bug where after opening several Modals/Messages, it would occasionally be impossible to scroll a scrollable page area. ([#3389](https://github.com/infor-design/enterprise/issues/3389))
- `[Modal]` Fixed a bug where when iframe elements are present, focus traps could occur and cause focus on elements outside of the Modal, but within the iframe. ([#2287](https://github.com/infor-design/enterprise/issues/2287))
- `[Modal]` Added a check for preventing Tooltips inside a Modal from opening while the Modal is not visible ([#3588](https://github.com/infor-design/enterprise/issues/3588))
- `[Modal]` Fixed dropdown position when the field is required. ([#3482](https://github.com/infor-design/enterprise/issues/3482))
- `[Modal]` Fixed a regression where some Close buttons were not properly closing. ([#3615](https://github.com/infor-design/enterprise/issues/3615))
- `[Process Indicator]` Fixed icons that are not centered inside the circle indicators. ([#3509](https://github.com/infor-design/enterprise/issues/3509))
- `[Personalize]` Fixed an issue that colorschanged events do not fire on when doing a set to default ation. ([#751](https://github.com/infor-design/enterprise-ng/issues/751))
- `[Searchfield]` Correct the background color of toolbar search fields. ([#3527](https://github.com/infor-design/enterprise/issues/3527))
- `[Spinbox]` Corrected an issue in the enable method, where it did not fully remove the readonly state. ([#3527](https://github.com/infor-design/enterprise/issues/3527))
- `[Swaplist]` Fixed an issue where lists were overlapping on uplift theme. ([#3452](https://github.com/infor-design/enterprise/issues/3452))
- `[Tabs]` Fixed the position of error icon too close to the border on focus state. ([#3544](https://github.com/infor-design/enterprise/issues/3544))
- `[Tabs-Vertical]` Fixed an issue where the content cannot scroll on mobile view. ([#3542](https://github.com/infor-design/enterprise/issues/3542))
- `[Tags]` Fixed a regression on Tag Buttons, where they were visually, vertically misaligned with Tag text. ([#3604](https://github.com/infor-design/enterprise/issues/3604))
- `[Week-View]` Changed the look of the week-view and day-view day of the week so its a 3 (or 2) letter abbreviation and emphasizes the date and spans two lines. This makes all the days of the week the same length. ([#3262](https://github.com/infor-design/enterprise/issues/3262))
- `[Validation]` Fixed a bug where addMessage did not add messages to the parent. ([#711](https://github.com/infor-design/enterprise-ng/issues/711))

(87 Issues Solved This Release, Backlog Enterprise 279, Backlog Ng 75, 1033 Functional Tests, 1322 e2e Tests)

## v4.26.2

### v4.26.2 Fixes

- `[Textarea]` Fixed missing text in safari on disabled text areas. ([#3638](https://github.com/infor-design/enterprise/issues/3638))

## v4.26.1

### v4.26.1 Fixes

- `[Demo App]` Fixed the embedded layout to show uplift theme. ([#861](https://github.com/infor-design/website/issues/861))

## v4.26.0

### v4.26.0 Features

- `[Datagrid]` Added support for expandable row to expand across all frozen columns, and fixed span layout issues on the right side frozen columns. ([#2867](https://github.com/infor-design/enterprise/issues/2867))
- `[Datagrid]` Added a new `resizeMode` option that allows you to pick between `flex` and `fit`. `flex` will resize columns independently shifting other columns to fit the table layout if needed. `fit` will resize using the neighbor's column width. This is possible more useful when you have less columns. ([#3251](https://github.com/infor-design/enterprise/issues/3251))
- `[Calendar]` Made the monthview, weekview and calendar work in RTL mode and added official support for UmAlQura calendar. ([#2788](https://github.com/infor-design/enterprise/issues/2788))
- `[Icons]` Added new icons `icon-play, icon-stop, icon-record, icon-pause` for video players. ([#411](https://github.com/infor-design/design-system/issues/411))
- `[Icons]` Added new icons `icon-security-off, icon-security-on` for toggles related to security/secure items. ([#397](https://github.com/infor-design/design-system/issues/397))
- `[Searchfield]` Added a setting that makes it possible to adjust the "collapsed" size of a Toolbar Searchfield to better accommodate some use cases. ([#3296](https://github.com/infor-design/enterprise/issues/3296))

### v4.26.0 Fixes

- `[Application Menu]` Fixed bugs with filtering where it was not possible to have the filter match text within content areas, as well as general expand/collapse bugs with filtering. ([#3131](https://github.com/infor-design/enterprise/issues/3131))
- `[Application Menu]` Fixed overlap button when label is too long, and aligned dropdown icon in application menu uplift theme. ([#3133](https://github.com/infor-design/enterprise/issues/3133))
[Contextual Action Panel] - Fixed shade colors of text and icon buttons in uplift theme high contrast. (#3394)
- `[Accordion]` - Fixed an issue with a missing border on the last element in certain states. ([#3885](https://github.com/infor-design/enterprise/issues/3885))
- `[Calendar]` Fixed issue where on month view in events info `Date` and `Duration` fields were not working with some events and `Duration` field. Now `Duration` field support `Days, Hours and Minutes` text. ([#2777](https://github.com/infor-design/enterprise/issues/2777))
- `[Calendar]` Fixed an issue where link was not working on monthview to switch to day view when clicked on more events on that day. ([#3181](https://github.com/infor-design/enterprise/issues/3181))
- `[Calendar]` Fixed a calendar event where the start date today is not displaying as upcoming event in different timezone. ([#2776](https://github.com/infor-design/enterprise/issues/2776))
- `[Calendar]` Fixed an issue where adding an event was inconsistent in Safari. ([#3079](https://github.com/infor-design/enterprise/issues/3079))
- `[Calendar]` Fixed an issue where any event was not rendering in day and week view. ([#3222](https://github.com/infor-design/enterprise/issues/3222))
- `[Calendar]` Fixed an issue where date selection was not persist when switching from month view to week view to day view. ([#3319](https://github.com/infor-design/enterprise/issues/3319))
- `[Colors]` Fixed an incorrect ruby06 color, and made the background change on theme change now (again). ([#3448](https://github.com/infor-design/enterprise/issues/3448))
- `[Datagrid]` Fixed an issue where focus on reload data was forced to be on active cell. ([#358](https://github.com/infor-design/enterprise-ng/issues/358))
- `[Datagrid]` Fixed RTL issues in the filter row. ([#3517](https://github.com/infor-design/enterprise/issues/3517))
- `[Datagrid]` Improved the column resize behavior in speed and usability with the cursor being more accurate during resize. ([#3251](https://github.com/infor-design/enterprise/issues/3251))
- `[Datagrid]` Improved the column resize behavior to work much better in RTL mode. ([#1924](https://github.com/infor-design/enterprise/issues/1924))
- `[Datagrid]` Fixed a bug where if a filter row column is frozen the mask and editor options would not be applied. ([#2553](https://github.com/infor-design/enterprise-ng/issues/2553))
- `[Datagrid]` Fixed an issue where when using rowTemplate/expandableRows and frozenColumns on both sides the right side did not render properly. ([#2867](https://github.com/infor-design/enterprise/issues/2867))
- `[Datagrid]` Fixed an issue where height was not aligning to expandable row for frozen columns. ([#3516](https://github.com/infor-design/enterprise/issues/3516))
- `[Datagrid]` Fixed hover color should not be similar to alternate rows when hovering in uplift high contrast. ([#3338](https://github.com/infor-design/enterprise/issues/3338))
- `[Datagrid]` Fixed a demo app issue filtering decimal fields in some examples. ([#3351](https://github.com/infor-design/enterprise/issues/3351))
- `[Datagrid]` Fixed an issue where some columns were disappear after resizing the browser or after changing themes. ([#3434](https://github.com/infor-design/enterprise/issues/3434))
- `[Datagrid]` Fixed an issue that the filter row type dropdowns did not close when the grid is scrolled. ([#3216](https://github.com/infor-design/enterprise/issues/3216))
- `[Datagrid]` Added an example showing the configuration needed to filter date time fields on just dates without the time part. ([#2865](https://github.com/infor-design/enterprise/issues/2865))
- `[Datagrid]` Changed the isFilter added value to datasets to a more unique value to avoid clashes. ([#2668](https://github.com/infor-design/enterprise/issues/2668))
- `[Datagrid]` Added a `getDataset` method that will return the current dataset without any added properties. ([#2668](https://github.com/infor-design/enterprise/issues/2668))
- `[Datagrid]` Fixed an issue that when reordering filter columns the filter values would disappear. ([#2565](https://github.com/infor-design/enterprise/issues/2565))
- `[Datagrid]` Fixed an issue that dropdown lists in filter rows did not close when scrolling. ([#2056](https://github.com/infor-design/enterprise/issues/2565))
- `[Datagrid]` Added a `filterType` option to the filter event data so the type can be determined. ([#826](https://github.com/infor-design/enterprise/issues/826))
- `[Datagrid]` Add options to `toolbar.filterRow` so that instead of true/false you can set `showFilter, clearFilter, runFilter` independently. ([#1479](https://github.com/infor-design/enterprise/issues/1479))
- `[Datagrid]` Added fixes to improve the usage of the textarea editor. ([#3417](https://github.com/infor-design/enterprise/issues/3417))
- `[Datagrid]` Fixed an issue where reset to default was not working properly. ([#3487](https://github.com/infor-design/enterprise/issues/3487))
- `[Datepicker]` Fixed an issue where setting date format with comma character was not working. ([#3008](https://github.com/infor-design/enterprise/issues/3008))
- `[Editor]` Made the link and image link fields required on the dialogs. ([#3008](https://github.com/infor-design/enterprise/issues/3008))
- `[Editor]` Fixed an issue where it was possible to clear text and end up with text outside the default paragraph separator. ([#2268](https://github.com/infor-design/enterprise/issues/2268))
- `[Fileupload]` Fixed an issue where tabbing out of a fileupload in was causing the modal dialog to disappear. ([#3458](https://github.com/infor-design/enterprise/issues/3458))
- `[Form Compact Layout]` Added support for `form-compact-layout` the remaining components. ([#3008](https://github.com/infor-design/enterprise/issues/3329))
- `[Dropdown]` Fixed a bug that was causing the `selectValue()` method not to update the visual display of the in-page Dropdown element. ([#3432](https://github.com/infor-design/enterprise/issues/3432))
- `[Forms]` Fixed an issue where radio group was overlapping fields. ([#3466](https://github.com/infor-design/enterprise/issues/3466))
- `[Forms Compact]` Fixed an issue where fileupload was misaligned in RTL mode in uplift theme. ([#3483](https://github.com/infor-design/enterprise/issues/3483))
- `[Icons]` Fixed color inconsistencies of the icons when the fields are in readonly state. ([#3176](https://github.com/infor-design/enterprise/issues/3176))
- `[Input]` Added the ability to line up data labels with inputs by adding class `field-height` to the `data` element and placing it in a responsive grid. ([#987](https://github.com/infor-design/enterprise/issues/987))
- `[Input]` Added the ability to use standalone required spans, this will help on responsive fields if they are cut off. ([#3115](https://github.com/infor-design/enterprise/issues/3115))
- `[Input/Forms]` Added the ability to add a class to rows to align the fields on the bottom, this will line up fields if they have wrapping labels or long labels with required fields. To enable this add class `flex-align-bottom` to the grid `row`. ([#443](https://github.com/infor-design/enterprise/issues/443))
- `[Locale]` Fixed an issue where formatDate() method was not working for es-419. ([#3363](https://github.com/infor-design/enterprise/issues/3363))
- `[Locale]` Fixed an issue where setting language to `nb` would error. ([#3455](https://github.com/infor-design/enterprise/issues/3455))
- `[Locale]` Fixed incorrect time separators in the no, nn, and nn locales. ([#3468](https://github.com/infor-design/enterprise/issues/3468))
- `[Locale]` Added further separation of language from formatting in date oriented components (calendar, datepicker, timepicker ect). [3244](https://github.com/infor-design/enterprise/issues/3244))
- `[Locale]` Added support for `nn` locale and language, but this will change to no language as only this is translated as its the same. ([#3455](https://github.com/infor-design/enterprise/issues/3455))
- `[Locale]` Correct the month names in Russian locale and capitalized the day names. ([#3464](https://github.com/infor-design/enterprise/issues/3464))
- `[Module Tabs]` Fixed color tab indicator and small gap below when selected/opened for all color variations in uplift theme. ([#3312](https://github.com/infor-design/enterprise/issues/3312))
- `[Modal]` Fixed colors in dark mode for the primary disabled button and error and background contrast. ([#2754](https://github.com/infor-design/enterprise/issues/2754))
- `[Pie]` Fixed an issue where initial selection was getting error. ([#3157](https://github.com/infor-design/enterprise/issues/3157))
- `[Popupmenu]` Fixed an issue where list separators were disappearing when reduced the browser zoom level e.g. 70-80%. ([#3407](https://github.com/infor-design/enterprise/issues/3407))
- `[Radar Chart]` Fixed an issue where labels was cut off for some screen sizes. ([#3320](https://github.com/infor-design/enterprise/issues/3320))
- `[Searchfield]` Fixed a bug where changing filter results while the autocomplete is open may result in the menu being positioned incorrectly. ([#3243](https://github.com/infor-design/enterprise/issues/3243))
- `[Searchfield]` Fixed a bug in Toolbar Searchfields where a component configured with `collapsible: false` and `collapseSize` defined, the searchfield would incorrectly collapse. ([NG#719](https://github.com/infor-design/enterprise-ng/issues/719))
- `[Splitter]` Fixed an issue in the destroy function where the expand button was not removed. ([#3371](https://github.com/infor-design/enterprise/issues/3371))
- `[Swaplist]` Fixed an issue where top buttons were not aligned in Firefox. ([#3425](https://github.com/infor-design/enterprise/issues/3425))
- `[Textarea]` Fixed an issue where using `rows` stopped working, and fixed the autoGrow option to work better. ([#3471](https://github.com/infor-design/enterprise/issues/3471))
- `[Toolbar]` Fixed an issue where some `destroy()` methods being called in `teardown()` were not type-checking for the `destroy()` method, and sometimes would incorrectly try to call this on an object or data property defined as `button`. ([#3449](https://github.com/infor-design/enterprise/issues/3449))
- `[Tooltip/Popover]` Fixed incorrect placement when in RTL modes, as well as some broken styles on the RTL Popover. ([#3119](https://github.com/infor-design/enterprise/issues/3119))
- `[Validation/Checkboxes]` Fixed issues with making checkboxes required, the styling did not work for it and the scrollIntoView function and validation failed to fire. Note that to add required to the checkbox you need to add an extra span, adding a class to the label will not work because the checkbox is styled using the label already. ([#3147](https://github.com/infor-design/enterprise/issues/3147))
- `[Validation]` Fixed an issue where calling removeMessage would not remove a manually added error class. ([#3318](https://github.com/infor-design/enterprise/issues/3318))

(78 Issues Solved This Release, Backlog Enterprise 336, Backlog Ng 77, 989 Functional Tests, 1246 e2e Tests)

## v4.25.3

### v4.25.3 Fixes

- `[Bar]` Fixed an error rendering charts with only one dataset point. ([#3505](https://github.com/infor-design/enterprise/issues/3505))
- `[Datagrid]` Fixed an issue where date range filter was unable to filter data. ([#3503](https://github.com/infor-design/enterprise/issues/3503))
- `[Datagrid]` Fixed an issue where date range filter was not working. ([#3337](https://github.com/infor-design/enterprise/issues/3337))
- `[Datepicker]` Fixed an issue where date range with minimum range was not working. ([#3268](https://github.com/infor-design/enterprise/issues/3268))
- `[Datepicker]` Fixed an issue where date range was reverting to initial values after clearing. ([#1306](https://github.com/infor-design/enterprise/issues/1306))
- `[Field Filter]` Fixed an issue where switching to In Range filter type with a value in the field was causesing an error. ([#3515](https://github.com/infor-design/enterprise/issues/3515))
- `[Field Filter]` Fixed an issue where date range was not working after using other filter. ([#2764](https://github.com/infor-design/enterprise/issues/2764))

## v4.25.2

### v4.25.2 Fixes

- `[Fileupload]` Fixed an issue where tabbing out of a fileupload in was causing the modal dialog to disappear. ([#3458](https://github.com/infor-design/enterprise/issues/3458))

## v4.25.1

### v4.25.1 Fixes

- `[Datagrid]` Fixed a bug where if there was an editor datagrid might error when loading. ([#3313](https://github.com/infor-design/enterprise/issues/3313))
- `[Mask]` Fixed a bug where leading zeroes were not possible to apply against Number Masks on standard input fields that also handled formatting for thousands separators. ([#3315](https://github.com/infor-design/enterprise/issues/3315))
- `[General]` Improved the colors of windows chrome custom scrollbars in uplift themes. ([#3413](https://github.com/infor-design/enterprise/issues/3413))

## v4.25.0

### v4.25.0 Features

- `[Fields]` Added a form level class to toggle all fields in the form to a more compact (shorter) mode called `form-layout-compact`. Added and fixed existing components so that there is now the option to have more compact forms by using shorter fields. ([#3249](https://github.com/infor-design/enterprise/issues/3249))
- `[Tag]` Added a new style for linkable tags that will work for default, info, good, error, alert, and neutral styles. ([#3113](https://github.com/infor-design/enterprise/issues/3113))
- `[Multiselect]` Added Tag Display as a new style for interacting with selected results in Multiselect components. ([#3114](https://github.com/infor-design/enterprise/issues/3114))
- `[Popdown]` Added support for tabbing into and exit out of it. ([#3218](https://github.com/infor-design/enterprise/issues/3218))
- `[Colors]` Updated design system tokens to new colors for uplift and did a pass on all three theme variants. This impacts and improves many internal colors in components and charts. ([#3007](https://github.com/infor-design/enterprise/issues/3007))<|MERGE_RESOLUTION|>--- conflicted
+++ resolved
@@ -21,11 +21,8 @@
 - `[Datagrid]` Fixed a bug in datagrid where flex toolbar is not properly destroyed. ([NG#1423](https://github.com/infor-design/enterprise-ng/issues/1423))
 - `[Datagrid]` Fixed a bug in datagrid in datagrid where the icon cause clipping issues. ([#7000](https://github.com/infor-design/enterprise/issues/7000))
 - `[Datepicker]` Fixed a bug in datagrid where disabled dates were not showing in Safari. ([#6920](https://github.com/infor-design/enterprise/issues/6920))
-<<<<<<< HEAD
 - `[User Status Icons]` Now have a more visible fill and a stroke behind them. ([#7040](https://github.com/infor-design/enterprise/issues/7040))
-=======
 - `[Lookup]` Adjusted width in lookup. ([#6924](https://github.com/infor-design/enterprise/issues/6924))
->>>>>>> 1bf3e0b6
 
 ## v4.70.0
 
