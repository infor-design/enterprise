--- conflicted
+++ resolved
@@ -2,11 +2,8 @@
 
 ## v4.56.0 Features
 
-<<<<<<< HEAD
+- `[Datagrid]` Adds the ability to update values of a specific column on Datagrid. ([#3491](https://github.com/infor-design/enterprise/issues/3491))
 - `[Icon]` Updated the launch icon to be less bulky. ([#5595](https://github.com/infor-design/enterprise/issues/5595))
-=======
-- `[Datagrid]` Adds the ability to update values of a specific column on Datagrid. ([#3491](https://github.com/infor-design/enterprise/issues/3491))
->>>>>>> 5d7eec67
 
 ## v4.56.0 Fixes
 
