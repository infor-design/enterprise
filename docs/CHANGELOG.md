--- conflicted
+++ resolved
@@ -9,12 +9,9 @@
 
 ## v4.69.0 Fixes
 
-<<<<<<< HEAD
 - `[Datagrid]` Added an Example Page for Add Row Frozen Columns. ([#6918](https://github.com/infor-design/enterprise/issues/6918))
-=======
 - `[Datagrid]` Fixed a bug in datagrid where tooltip flashes continuously on hover. ([#5907](https://github.com/infor-design/enterprise/issues/5907))
->>>>>>> 78905259
-- `[Datagrid]` Fixed a bug in datagrid where is empty and is not empty is not working properly. ([#5273](https://github.com/infor-design/enterprise/issues/5273))
+x- `[Datagrid]` Fixed a bug in datagrid where is empty and is not empty is not working properly. ([#5273](https://github.com/infor-design/enterprise/issues/5273))
 - `[Datagrid]` Fixed a bug in datagrid where inline editor input text is not being selected upon clicking. ([NG#1365](https://github.com/infor-design/enterprise-ng/issues/1365))
 - `[Datagrid]` Fixed a bug in datagrid where multiselect filter is not rendering properly. ([#6846](https://github.com/infor-design/enterprise/issues/6846))
 - `[Datagrid]` Fixed a bug in datagrid where row shading is not rendered properly. ([#6850](https://github.com/infor-design/enterprise/issues/6850))
