--- conflicted
+++ resolved
@@ -41,11 +41,8 @@
 - `[Datepicker]` Fixed an issue where change did not fire when rangeselecting the same day. ([#4075](https://github.com/infor-design/enterprise/issues/4075))
 - `[Datepicker]` Fixed an issue where change did not fire when selecting today after having a cleared value in the field. ([#853](https://github.com/infor-design/enterprise-ng/issues/853))
 - `[Dropdown]` Changed the keyboard dropdown so it will select the active item when tabbing out. ([#3028](https://github.com/infor-design/enterprise/issues/3028))
-<<<<<<< HEAD
 - `[Field Options]` Fixed an issue where the focus style was not aligning. ([#3628](https://github.com/infor-design/enterprise/issues/3628))
-=======
 - `[Dropdown]` Fixed an issue where the search field does not stay in the initial position. ([#2659](https://github.com/infor-design/enterprise/issues/2659))
->>>>>>> 47dfddf2
 - `[Icons]` Fixed an issue with the amend icon in uplift theme. The meaning was lost on a design change and it has been updated. ([#3613](https://github.com/infor-design/enterprise/issues/3613))
 - `[Locale]` Changed results text to lower case. ([#3974](https://github.com/infor-design/enterprise/issues/3974))
 - `[Locale]` Fixed abbreviated chinese month translations. ([#4034](https://github.com/infor-design/enterprise/issues/4034))
