--- conflicted
+++ resolved
@@ -7,12 +7,9 @@
 - `[Datagrid]` Fix a bug where tooltip is not displayed even when settings is turned on in disabled rows. ([#6128](https://github.com/infor-design/enterprise/issues/6128))
 - `[Datepicker]` Fix a bug on setValue() when pass an empty string for clearing field. ([#6168](https://github.com/infor-design/enterprise/issues/6168))
 - `[Dropdown]` Fix on keydown events not working when dropdown is nested in label. ([NG#1262](https://github.com/infor-design/enterprise-ng/issues/1262))
-<<<<<<< HEAD
 - `[Listview]` Added flex toolbar for multiselect listview. ([NG#1249](https://github.com/infor-design/enterprise-ng/issues/1249))
-=======
 - `[Modal]` Fix on too wide minimum width when close button is enabled. ([NG#1240](https://github.com/infor-design/enterprise-ng/issues/1240))
 - `[Listview]` Change the font size of heading, subheading, and micro in Listview Component. ([#4996](https://github.com/infor-design/enterprise/issues/4996))
->>>>>>> c47e3780
 
 ## v4.63.0 Features
 
