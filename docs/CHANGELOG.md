--- conflicted
+++ resolved
@@ -2,23 +2,18 @@
 
 ## v4.23.0
 
-<<<<<<< HEAD
+### v4.23.0 Deprecation
+
+### v4.23.0 Features
+
 ### v4.23.0 Fixes
 
+- `[Contextual Action Panel]` Fixed an issue where the CAP close but beforeclose event not fired. ([#2826](https://github.com/infor-design/enterprise/issues/2826))
 - `[Toolbar]` Fixed a bug where the dropdown/toolbar menu is being cut off on iOS device. ([#2800](https://github.com/infor-design/enterprise/issues/2800))
-=======
-### v4.23.0 Deprecation
-
-### v4.23.0 Features
-
-### v4.23.0 Fixes
-
-- `[Contextual Action Panel]` Fixed an issue where the CAP close but beforeclose event not fired. ([#2826](https://github.com/infor-design/enterprise/issues/2826))
 
 ### v4.23.0 Chores & Maintenance
 
 ## v4.22.0
->>>>>>> cc3f1f3c
 
 ### v4.22.0 Deprecation
 
