--- conflicted
+++ resolved
@@ -4,11 +4,8 @@
 
 ## v4.82.0 Fixes
 
-<<<<<<< HEAD
 - `[Header]` Fixed border in search field in the header. ([#7297](https://github.com/infor-design/enterprise/issues/7297))
-=======
 - `[Tabs]` Fixed the alignment of focus in RTL view. ([#6992](https://github.com/infor-design/enterprise/issues/6992))
->>>>>>> b9525023
 
 ## v4.81.0
 
