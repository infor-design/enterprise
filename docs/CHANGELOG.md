# What's New with Enterprise

## v4.65.0

### v4.65.0 Important Notes

## v4.65.0 Features

## v4.65.0 Fixes

- `[Accordion]` Fixed the bottom border of the completely disabled accordion in dark mode. ([#6406](https://github.com/infor-design/enterprise/issues/6406))
<<<<<<< HEAD
- `[Listview]` Fixed disabled font color not showing in listview. ([#6391](https://github.com/infor-design/enterprise/issues/6391))
=======
- `[Page-Patterns]` Fixed a bug where the header disappears when the the last item in the list is clicked and the browser is smaller in Chrome and Edge. ([#6328](https://github.com/infor-design/enterprise/issues/6328))
>>>>>>> 72badac1

## v4.64.0

### v4.64.0 Important Notes

- `[General]` Fixed the map file is no longer included with the minified version of `sohoxi.min.js`. ([#6489](https://github.com/infor-design/enterprise/issues/6489))

## v4.64.0 Features

- `[Accordion]` Added visual regression tests in puppeteer. ([#5836](https://github.com/infor-design/enterprise/issues/5836))
- `[Autocomplete]` Removed protractor tests. ([#6248](https://github.com/infor-design/enterprise/issues/6248))
- `[Bar]` Added the ability to set axis labels on different positions (top, right, bottom, left). ([#5382](https://github.com/infor-design/enterprise/issues/5382))
- `[Blockgrid]` Converted protractor tests to puppeteer. ([#6327](https://github.com/infor-design/enterprise/issues/6327))
- `[Breadcrumb]` Converted protractor tests to puppeteer. ([#6505](https://github.com/infor-design/enterprise/issues/6505))
- `[Button]` Added puppeteer script for button badge toggle test. ([#6449](https://github.com/infor-design/enterprise/issues/6449))
- `[Colors]` Converted protractor tests to puppeteer. ([#6513](https://github.com/infor-design/enterprise/issues/6513))
- `[Counts]` Converted protractor tests to puppeteer. ([#6517](https://github.com/infor-design/enterprise/issues/6517))
- `[Datagrid]` Added a new method for cell editing for new row added. ([#6338](https://github.com/infor-design/enterprise/issues/6338))
- `[Datepicker]` Added puppeteer script for datepicker clear (empty string) test . ([#6421](https://github.com/infor-design/enterprise/issues/6421))
- `[Error Page]` Converted protractor tests to puppeteer. ([#6518](https://github.com/infor-design/enterprise/issues/6518))
- `[Modal]` Added an ability to add icon in title section of the modal. ([#5905](https://github.com/infor-design/enterprise/issues/5905))

## v4.64.0 Fixes

- `[Bar Stacked]` Fixed a bug where chart tooltip total shows 99.999 instead of 100 on 100% Stacked Bar Chart. ([#6236](https://github.com/infor-design/enterprise/issues/6326))
- `[ContextMenu]` Fixed a bug in context menu where it is not indented properly. ([#6223](https://github.com/infor-design/enterprise/issues/6223))
- `[Button]` Fixed a bug where changing from primary to secondary disrupts the css styling. ([#6223](https://github.com/infor-design/enterprise-ng/issues/1282))
- `[Datagrid]` Fixed a bug where toolbar is still visible even no buttons, title and errors appended. ([#6290](https://github.com/infor-design/enterprise/issues/6290))
- `[Datagrid]` Added setting for color change in active checkbox selection. ([#6303](https://github.com/infor-design/enterprise/issues/6303))
- `[Datagrid]` Set changed cell to active when update is finished. ([#6317](https://github.com/infor-design/enterprise/issues/6317))
- `[Datagrid]` Fixed row height of extra-small rows on editable datagrid with icon columns. ([#6284](https://github.com/infor-design/enterprise/issues/6284))
- `[Datagrid]` Added trimSpaces option for leading spaces upon blur. ([#6244](https://github.com/infor-design/enterprise/issues/6244))
- `[Datagrid]` Fixed header alignment when formatter is ellipsis. ([#6251](https://github.com/infor-design/enterprise/issues/6251))
- `[Datagrid]` Fixed a bug where the datepicker icon is not visible when the datagrid starts as non editable and toggled to editable and is visible when the datagrid starts as editable and toggled to non editable. ([#6289](https://github.com/infor-design/enterprise/issues/6289))
- `[Datagrid]` Changed the minDate and maxDate on a demo page to be more current. ([#6416](https://github.com/infor-design/enterprise/issues/6416))
- `[Datepicker]` Fixed a bug where selecting a date that's consecutive to the previous range won't select that date. ([#6272](https://github.com/infor-design/enterprise/issues/6272))
- `[Datepicker]` Fixed a bug where datepicker is not setting time and date consistently in Arabic locale. ([#6270](https://github.com/infor-design/enterprise/issues/6270))
- `[Flex Toolbar]` Fixed the data automation id to be more reliable for popupmenu and overflowed buttons. ([#6175](https://github.com/infor-design/enterprise/issues/6175))
- `[Icons]` Fixed the inconsistency between solid and outlined icons. ([#6165](https://github.com/infor-design/enterprise/issues/6165))
- `[Icons]` Changed the error color to change in themes in some areas. ([#6273](https://github.com/infor-design/enterprise/issues/6273))
- `[Line Chart]` Fixed a bug where the alignment of focus is overlapping another component. ([#6384](https://github.com/infor-design/enterprise/issues/6384))
- `[Listview]` Fixed a bug where the search icon is misaligned in Firefox and Safari. ([#6390](https://github.com/infor-design/enterprise/issues/6390))
- `[Locale]` Fixed incorrect date format for Latvian language. ([#6123](https://github.com/infor-design/enterprise/issues/6123))
- `[Locale]` Fixed incorrect data in `ms-my`, `nn-No` and `nb-NO`. ([#6472](https://github.com/infor-design/enterprise/issues/6472))
- `[Lookup]` Fixed bug where lookup still appeared when modal closes. ([#6218](https://github.com/infor-design/enterprise/issues/6218))
- `[Modal]` Fixed bug where popup goes behind modal when in application menu in resizable mode. ([NG#1272](https://github.com/infor-design/enterprise-ng/issues/1272))
- `[Modal]` Fixed bug where popup goes behind modal when in application menu in resizable mode. ([NG#1272](https://github.com/infor-design/enterprise-ng/issues/1272))
- `[Monthview]` Fixed bug where monthview duplicates on updating legends. ([NG#1305](https://github.com/infor-design/enterprise-ng/issues/1305))
- `[Personalization]` Fixed bug where the dark mode header color was not correct in the tokens and caused the personalization dropdown to be incorrect. ([#6446](https://github.com/infor-design/enterprise/issues/6446))
- `[Tabs]` Fixed memory leak in tabs component. ([NG#1286](https://github.com/infor-design/enterprise-ng/issues/1286))
- `[Tabs]` Fixed a bug where tab focus indicator is not aligned properly in RTL composite forms. ([#6464](https://github.com/infor-design/enterprise/issues/6464))
- `[Targeted-Achievement]` Fixed a bug where the icon is cut off in Firefox. ([#6400](https://github.com/infor-design/enterprise/issues/6400))
- `[Toolbar]` Fixed a bug where the search icon is misaligned in Firefox. ([#6405](https://github.com/infor-design/enterprise/issues/6405))
- `[Toolbar Flex]` Fixed a bug where the `addMenuElementLinks` function execute incorrectly when menu item has multi-level submenus. ([#6120](https://github.com/infor-design/enterprise/issues/6120))
- `[Tree]` The expanded event did not fire when source is being used. ([#1294](https://github.com/infor-design/enterprise-ng/issues/1294))
- `[Typography]` Fixed a bug where the text are overlapping in Firefox. ([#6450](https://github.com/infor-design/enterprise/issues/6450))
- `[WeekView]` Fixed a bug where 'today' date is not being rendered properly. ([#6260](https://github.com/infor-design/enterprise/issues/6260))
- `[WeekView]` Fixed a bug where month-year label is not changing upon clicking the arrow button. ([#6415](https://github.com/infor-design/enterprise/issues/6415))
- `[Validator]` Fixed a bug where toolbar error message still appears after error is removed. ([#6253](https://github.com/infor-design/enterprise/issues/6253))

(61 Issues Solved This Release, Backlog Enterprise 219, Backlog Ng 41, 1100 Functional Tests, 1468 e2e Tests, 436 Puppeteer Tests)

## v4.63.2 Fixes

- `[Personalization]` Re-Fixed bug where the dark mode header color was not correct in the tokens and caused the personalization dropdown to be incorrect, classic theme was missed. ([#6446](https://github.com/infor-design/enterprise/issues/6446)

## v4.63.1 Fixes

- `[Personalization]` Fixed bug where the dark mode header color was not correct in the tokens and caused the personalization dropdown to be incorrect. ([#6446](https://github.com/infor-design/enterprise/issues/6446)

## v4.63.0

## v4.63.0 Fixes

- `[Accordion]` Added expand animation back. ([#6268](https://github.com/infor-design/enterprise/issues/6268))
- `[Badges]` Fixed a bug where in badges is not properly aligned in Contrast Mode. ([#6273](https://github.com/infor-design/enterprise/issues/6273))
- `[Button]` Fixed a bug where notification badges are not destroyed when updating the button settings. ([NG#1241](https://github.com/infor-design/enterprise-ng/issues/1241))
- `[Calendar]` Allowed product devs to add custom css class to event labels in Calendar Component. ([#6304](https://github.com/infor-design/enterprise/issues/6304))
- `[Calendar]` Fixed the thickness of right and bottom border. ([#6246](https://github.com/infor-design/enterprise/issues/6246))
- `[Card]` Fixed a regression bug where the flex toolbar's position was not properly aligned when selecting listview items. ([#6346](https://github.com/infor-design/enterprise/issues/6346)]
- `[Charts]` Fixed the misalignment of the legend and legend color with the highlight of the selected legend. ([#6301](https://github.com/infor-design/enterprise/issues/6301))
- `[ContextualActionPanel]` Moved notification to appropriate location and trigger redraw of styles. ([#6264](https://github.com/infor-design/enterprise/issues/6264))
- `[ContextualActionPanel]` Added close CAP function to a demo example. ([#6274](https://github.com/infor-design/enterprise/issues/6274))
- `[Datagrid]` Fixed misaligned lookup icon button upon click/editing. ([#6233](https://github.com/infor-design/enterprise/issues/6233))
- `[Datagrid]` Fixed a bug where tooltip is not displayed even when settings is turned on in disabled rows. ([#6128](https://github.com/infor-design/enterprise/issues/6128))
- `[Datagrid]` Fixed misaligned lookup icon button upon click/editing. ([#6233](https://github.com/infor-design/enterprise/issues/6233))
- `[Datepicker]` Fixed a bug on setValue() when pass an empty string for clearing field. ([#6168](https://github.com/infor-design/enterprise/issues/6168))
- `[Datepicker]` Fixed a bug on datepicker not clearing in angular version. ([NG#1256](https://github.com/infor-design/enterprise-ng/issues/1256))
- `[Dropdown]` Fixed on keydown events not working when dropdown is nested in label. ([NG#1262](https://github.com/infor-design/enterprise-ng/issues/1262))
- `[Editor]` Fixed editor where toolbar is being focused on after pressing bold/italic keys instead of the text itself. ([#5262](https://github.com/infor-design/enterprise-ng/issues/5262))
- `[Field-Filter]` Fixed alignment of filter icons and text field. ([#5866](https://github.com/infor-design/enterprise/issues/5866))
- `[Field-Options]` Fixed field options label overflow. ([#6255](https://github.com/infor-design/enterprise/issues/6255))
- `[Field-Options]` Fixed a bug where in the text and highlight box are not fit accordingly. ([#6322](https://github.com/infor-design/enterprise/issues/6322))
- `[Field-Options]` Fixed alignment of field options in the Color Picker when in compact mode in Safari and alignment of search icon in Clearable Searchfield. ([#6256](https://github.com/infor-design/enterprise/issues/6256))
- `[Form-Compact]` Fixed alignment of Field 16 and Field 18 in Safari. ([#6345](https://github.com/infor-design/enterprise/issues/6345))
- `[General]` Fixed memory leaks in listview, toolbar, datagrid, cards and header. ([NG#1275](https://github.com/infor-design/enterprise-ng/issues/1275))
- `[Listview]` Added flex toolbar for multiselect listview. ([NG#1249](https://github.com/infor-design/enterprise-ng/issues/1249))
- `[Listview]` Adjusted spaces between the search icon and filter wrapper. ([#6007](https://github.com/infor-design/enterprise/issues/6007))
- `[Listview]` Changed the font size of heading, subheading, and micro in Listview Component. ([#4996](https://github.com/infor-design/enterprise/issues/4996))
- `[Modal]` Fixed on too wide minimum width when close button is enabled. ([NG#1240](https://github.com/infor-design/enterprise-ng/issues/1240))
- `[Searchfield]` Fixed on searchfield clear button not working in Safari. ([6185](https://github.com/infor-design/enterprise-ng/issues/6185))
- `[Searchfield]` Fixed UI issues on the new searchfield design. ([#6331](https://github.com/infor-design/enterprise/issues/6331))
- `[Sink Page]` Fixed misaligned search icon toolbar in sink page. ([#6369](https://github.com/infor-design/enterprise/issues/6369))
- `[Sink Page]` Fixed close icon position in Datagrid section Personalized Column. ([#6375](https://github.com/infor-design/enterprise/issues/6375))
- `[Slider]` Fixed background color of slider in a modal in new dark theme. ([6211](https://github.com/infor-design/enterprise-ng/issues/6211))
- `[Swaplist]` Fixed a bug in swaplist where the filter is not behaving correctly on certain key search. ([#6222](https://github.com/infor-design/enterprise/issues/6222))
- `[SwipeAction]` Fixed scrollbar being visible in firefox. ([#6312](https://github.com/infor-design/enterprise/issues/6312))
- `[Tabs]` Fixed Z-index conflict between modal overlay and draggable module tabs. ([#6297](https://github.com/infor-design/enterprise/issues/6297))
- `[Tabs]` Fixed a bug where the tab activated events are fired on closing a tab. ([#1452](https://github.com/infor-design/enterprise/issues/1452))
- `[Tabs Module` Fixed the new UI searchfield design in Tabs Module component. ([#6348](https://github.com/infor-design/enterprise/issues/6348))
- `[Tabs Module` Ensure searchfield X clear button is visible at smaller breakpoints. ([#5173](https://github.com/infor-design/enterprise/issues/5173))
- `[Tabs Module` Ensure searchfield X clear button is visible at smaller breakpoints. ([#5178](https://github.com/infor-design/enterprise/issues/5178))
- `[Targeted-Achievement]` Added tooltip on icon in targeted-achievement chart ([#6308](https://github.com/infor-design/enterprise/issues/6308))
- `[TextArea]` Fixed medium size text area when in responsive view. ([#6334](https://github.com/infor-design/enterprise/issues/6334))
- `[Validation]` Updated example page to include validation event for email field. ([#6296](https://github.com/infor-design/enterprise/issues/6296))

## v4.63.0 Features

- `[Datagrid]` Added close button on file error message ([#6178](https://github.com/infor-design/enterprise/issues/6178))
- `[Datagrid]` Added puppeteer script for fallback image tooltip text. ([#6278](https://github.com/infor-design/enterprise/issues/6278))
- `[File Upload]` Added close button on file error message. ([#6229](https://github.com/infor-design/enterprise/issues/6229))
- `[Searchfield]` Implemented a new design for searchfield. ([#5865](https://github.com/infor-design/enterprise/issues/5865))

(40 Issues Solved This Release, Backlog Enterprise 191, Backlog Ng 42, 1101 Functional Tests, 1576 e2e Tests, 295 Puppeteer Tests)

## v4.63.3 Fixes

- `[Personalization]` Re-Fixed bug where the dark mode header color was not correct in the tokens and caused the personalization dropdown to be incorrect, classic theme was missed. ([#6446](https://github.com/infor-design/enterprise/issues/6446)

## v4.62.2 Fixes

- `[Personalization]` Fixed bug where the dark mode header color was not correct in the tokens and caused the personalization dropdown to be incorrect. ([#6446](https://github.com/infor-design/enterprise/issues/6446))
- `[Locale]` Fixed incorrect data in `ms-my`, `nn-No` and `nb-NO`. ([#6472](https://github.com/infor-design/enterprise/issues/6472))

## v4.62.1 Fixes

- `[Calendar]` Allow product devs to add custom css class to event labels in Calendar Component. ([#6304](https://github.com/infor-design/enterprise/issues/6304))

## v4.62.0

## v4.62.0 Features

- `[Datagrid]` Added tooltip for fallback image. ([#6178](https://github.com/infor-design/enterprise/issues/6178))
- `[Datepicker]` Added legend load for datepicker. ([NG#1261](https://github.com/infor-design/enterprise-ng/issues/1261))
- `[File Upload]` Added setFailed status ([#5671](https://github.com/infor-design/enterprise/issues/5671))
- `[Icon]` Created a puppeteer script for the new launch icon. ([#5854](https://github.com/infor-design/enterprise/issues/5854))
- `[Icon]` Created a puppeteer script for the new mobile icon. ([#6199](https://github.com/infor-design/enterprise/issues/6199))
- `[Listview]` Added filters in Listview Component. ([#6007](https://github.com/infor-design/enterprise/issues/6007))
- `[Spinbox]` Created a puppeteer script for Spinbox Field sizes on mobile. ([#5843](https://github.com/infor-design/enterprise/issues/5843))
- `[ToolbarFlex]` Allow toolbar flex navigation buttons to have notification badge. ([NG#1235](https://github.com/infor-design/enterprise-ng/issues/1235))

## v4.62.0 Fixes

- `[ApplicationMenu]` Remove a Safari-specific style rule the misaligns the button svg arrow. ([#5722](https://github.com/infor-design/enterprise/issues/5722))
- `[Arrange]` Fix an alignment issue in the demo app. ([#5281](https://github.com/infor-design/enterprise/issues/5281))
- `[Calendar]` Fix day of the week to show three letters as default in range calendar. ([#6193](https://github.com/infor-design/enterprise/issues/6193))
- `[ContextualActionPanel]` Fix an issue with the example page where the Contextual Action Panel is not initialized on open. ([#6065](https://github.com/infor-design/enterprise/issues/6065))
- `[ContextualActionPanel]` Remove unnecessary markup injection behavior from example. ([#6065](https://github.com/infor-design/enterprise/issues/6065))
- `[Datagrid]` Fixed a regression bug where the datepicker icon button and time value upon click were misaligned. ([#6198](https://github.com/infor-design/enterprise/issues/6198))
- `[Datagrid]` Show pagesize selector even in hidePagerOnOnePage mode ([#3706](https://github.com/infor-design/enterprise/issues/3706))
- `[Datagrid]` Corrected a filter type in a demo app page. ([#5497](https://github.com/infor-design/enterprise/issues/5497))
- `[Datagrid]` Remove widths in demo app page to prevent truncation of column. ([#5495](https://github.com/infor-design/enterprise/issues/5495))
- `[Datagrid]` Fixed a regression bug where the datepicker icon button and time value upon click were misaligned. ([#6198](https://github.com/infor-design/enterprise/issues/6198))
- `[Dropdown]` Fixed multiple accessibility issues with multiselect dropdown. ([#6075](https://github.com/infor-design/enterprise/issues/6075))
- `[Dropdown]` Fixed an overflow issue on Windows 10 Chrome. ([#4940](https://github.com/infor-design/enterprise/issues/4940))
- `[Editor]` Fix on editor changing text in another editor. ([NG#1232](https://github.com/infor-design/enterprise-ng/issues/1232))
- `[FileUploadAdvanced]` Fixed a missing link in french locale. ([#6226](https://github.com/infor-design/enterprise/issues/6226))
- `[Homepage]` Fixed instability of the visual tests. ([#6179](https://github.com/infor-design/enterprise/issues/6179))
- `[Lookup]` Remove unnecessary filter from example page. ([#5677](https://github.com/infor-design/enterprise/issues/5677))
- `[Modal]` Updated close method that will close even if there are subcomponents opened. ([#6048](https://github.com/infor-design/enterprise/issues/6048))
- `[Modal]` Fix a demo app issue where the proper settings were not added to the required key in the validation object. ([#5571](https://github.com/infor-design/enterprise/issues/5571))
- `[Tabs/Module]` Override fill style of search icon created by 'soho-personalization'. Fix alignment of close icon in specific circumstance. ([#6207](https://github.com/infor-design/enterprise/issues/6207))
- `[Searchfield]` Fix on searchfield categories where popup wrapper gets duplicated whenever update is called. ([NG#1186](https://github.com/infor-design/enterprise-ng/issues/1186))
- `[Searchfield/Header]` Enhanced the font colors, background colors for the searchfield inside of the header & subheader. ([#6047](https://github.com/infor-design/enterprise/issues/6047))
- `[Tabs]` Fix a bug where tabs indicator is not properly aligned in RTL. ([#6068](https://github.com/infor-design/enterprise/issues/6068))
- `[Tabs/Module]` Fixed a bug the personalization color was the same as the tab color. ([#6236](https://github.com/infor-design/enterprise/issues/6236))
- `[Tag]` Fix on tag text not showing when placed inside a popover. ([#6092](https://github.com/infor-design/enterprise/issues/6092))
- `[Toolbar]` Fixed an issue where the input disappears in toolbar at mobile size. ([#5388](https://github.com/infor-design/enterprise/issues/5388))
- `[Tooltip]` Fixed the `maxWidth` setting to work properly. ([#6100](https://github.com/infor-design/enterprise/issues/6100))
- `[Widget]` Fix on drag image including the overflow area. ([NG#1216](https://github.com/infor-design/enterprise-ng/issues/1216))

(47 Issues Solved This Release, Backlog Enterprise 187, Backlog Ng 37, 1101 Functional Tests, 1574 e2e Tests, 293 Puppeteer Tests)

## v4.61.1

## v4.61.1 Fixes

- `[Datagrid]` Fixed a regression bug where the datepicker icon button and time value upon click were misaligned. ([#6198](https://github.com/infor-design/enterprise/issues/6198))
- `[Tag]` Fix on tag text not showing when placed inside a popover. ([#6092](https://github.com/infor-design/enterprise/issues/6092))
- `[Tooltip]` Fixed the `maxWidth` setting to work properly. ([#6100](https://github.com/infor-design/enterprise/issues/6100))
- `[Widget]` Fix on drag image including the overflow area. ([NG#1216](https://github.com/infor-design/enterprise-ng/issues/1216))

## v4.61.0 Features

- `[ApplicationMenu]` Converted protractor test suites to puppeteer. ([#5835](https://github.com/infor-design/enterprise/issues/5835))
- `[Bar]` Fixed an issue with legend text overlapping. ([#6113](https://github.com/infor-design/enterprise/issues/6113)
- `[Bar]` Converted protractor test suites to puppeteer. ([#5838](https://github.com/infor-design/enterprise/issues/5838)
- `[Bar Stacked]` Converted protractor test suites to puppeteer. ([#5840](https://github.com/infor-design/enterprise/issues/5840))
- `[ContextualActionPanel]` Added setting for cssClass option. ([#1215](https://github.com/infor-design/enterprise-ng/issues/1215))
- `[Datagrid]` Added visual test for responsive view with puppeteer. ([#5844](https://github.com/infor-design/enterprise/issues/5844))
- `[Datagrid]` Changed where image events are added. ([#5442](https://github.com/infor-design/enterprise/issues/5442))
- `[Datepicker]` Added setting in datepicker where you can disable masking input. ([#6080](https://github.com/infor-design/enterprise/issues/6080))
- `[Editor]` Fix a bug where dirty tracker is not reset when using lots of new line in Edge. ([#6032](https://github.com/infor-design/enterprise/issues/6032))
- `[Card]` Fix a memory leak on events. ([#6155](https://github.com/infor-design/enterprise/issues/6155))
- `[Card]` Create a Puppeteer Script for Actionable Button Card ([#6062](https://github.com/infor-design/enterprise/issues/6062))
- `[General]` Added jest image snapshot for visual regression testing with puppeteer. ([#6105](https://github.com/infor-design/enterprise/issues/6105))
- `[General]` Removed global inline function that adds disabled labels to disabled inputs. ([#6131](https://github.com/infor-design/enterprise/issues/6131))
- `[Hierarchy]` Converted the old protractor e2e test suites to puppeteer tests. ([#5833](https://github.com/infor-design/enterprise/issues/5833))
- `[Homepage]` Added homepage puppeteer test scripts and snapshots. ([#5831](https://github.com/infor-design/enterprise/issues/5831))
- `[Icons]` Design removed some deprecated icons. If you are using `info-field` -> should use `icon-info`. If you are using `info-field-solid` -> should use `icon-info-alert`. If you are using `info-field-alert` -> should use `icon-info-alert`. ([#6091](https://github.com/infor-design/enterprise/issues/6091))
- `[Icons]` Update icon design for `icon-mobile`. ([#6144](https://github.com/infor-design/enterprise/issues/6144))
- `[Locale]` Refined some Latvian translations. ([#5969](https://github.com/infor-design/enterprise/issues/5969))
- `[Locale]` Refined some Lithuanian translations. ([#5960](https://github.com/infor-design/enterprise/issues/5960))
- `[Locale]` Refined some Filipino translations. ([#5864](https://github.com/infor-design/enterprise/issues/5864))
- `[Locale]` Refined some Japanese translations. ([#6115](https://github.com/infor-design/enterprise/issues/6115))
- `[Locale]` Added puppeteer script for PH translation ([#6150](https://github.com/infor-design/enterprise/pull/6150))
- `[Process Indicator]` Fixes a double line separator issue on Windows10 Chrome. ([#5997](https://github.com/infor-design/enterprise/issues/5997))
- `[Swipe-action]` Added a Puppeteer Script for Swipe Container. ([#6129](https://github.com/infor-design/enterprise/issues/6129))
- `[Tag]` The dismiss button was missing a button type causing the form to submit. ([#6149](https://github.com/infor-design/enterprise/issues/6149))

## v4.61.0 Fixes

- `[Column Grouped]` Fix an issue where columns with small values were floating above the baseline axis. ([#6109](https://github.com/infor-design/enterprise/issues/6109))
- `[Chart]` Fix collision of legend text and color block. ([#6113](https://github.com/infor-design/enterprise/issues/6113))
- `[ContextualActionPanel]` Fixed UI issues where the toolbars inside of the body moved to the CAPs header instead of retaining to its original place. ([#6041](https://github.com/infor-design/enterprise/issues/6041))
- `[ContextualActionPanel]` Update and fix example-markup page to a working example. ([#6065](https://github.com/infor-design/enterprise/issues/6065))
- `[Datagrid]` Fix a bug in timepicker inside datagrid where hours is reset 0 when changing it to 12. ([#6076](https://github.com/infor-design/enterprise/issues/6076))
- `[Datagrid]` Fix on value not shown in lookup cell in safari. ([#6003](https://github.com/infor-design/enterprise/issues/6003))
- `[Datagrid]` Fix a bug in datagrid where text is align right when using mask options in filter. ([#5999](https://github.com/infor-design/enterprise/issues/5999))
- `[Datagrid]` Fix a bug in datagrid where datepicker range having an exception when having values before changing to range type. ([#6008](https://github.com/infor-design/enterprise/issues/6008))
- `[Datepicker]` Fix on the flickering behavior when range datepicker is shown. ([#6098](https://github.com/infor-design/enterprise/issues/6098))
- `[Dropdown]` Fix on dropdown multiselect where change event is not triggered when clicking X. ([#6098](https://github.com/infor-design/enterprise/issues/6098))
- `[Editor]` Fix a bug in editor where CTRL-H (add hyperlink) breaks the interface. ([#6015](https://github.com/infor-design/enterprise/issues/6015))
- `[Modal]` Changed maximum modal width. ([#6024](https://github.com/infor-design/enterprise/issues/6024))
- `[Dropdown]` Fix a misaligned input in Classic Theme in Firefox. ([#6096](https://github.com/infor-design/enterprise/issues/6096))
- `[Dropdown]` Fix an issue specific to Windows 10 and Chrome where entering a capital letter (Shift + T, e.g.) after opening the dropdown does not focus the entry associated with the letter pressed. ([#6069](https://github.com/infor-design/enterprise/issues/6069))
- `[Dropdown]` Fix on dropdown multiselect where change event is not triggered when clicking X. ([#6098](https://github.com/infor-design/enterprise/issues/6098))
- `[Donut]` Fix center tooltip showing on wrong donut chart when multiple donut charts. ([#6103](https://github.com/infor-design/enterprise/issues/6103))
- `[Editor]` Fix a bug in editor where CTRL-H (add hyperlink) breaks the interface. ([#6015](https://github.com/infor-design/enterprise/issues/6015))
- `[Hyperlinks]` Remove margin and padding from hyperlinks. ([#5991](https://github.com/infor-design/enterprise/issues/5991))
- `[Masthead]` Remove actions button from header in example page. ([#5959](https://github.com/infor-design/enterprise/issues/5959))
- `[Searchfield]` Fix a bug in NG where searchfield is in full width even when it's collapsible. ([NG#1225](https://github.com/infor-design/enterprise-ng/issues/1225))
- `[Spinbox]` Spinbox should update to correct value when Enter is pressed. ([#6036](https://github.com/infor-design/enterprise/issues/6036))
- `[Tabs]` Fixed a bug where the tabs container is focused in Windows10 on Firefox. ([#6110](https://github.com/infor-design/enterprise/issues/6110))
- `[Tabs Module]` Fixes a misaligned search field close button icon. ([#6126](https://github.com/infor-design/enterprise/issues/6126))
- `[Timepicker]` Fix a bug in timepicker where hours reset to 1 when changing period. ([#6049](https://github.com/infor-design/enterprise/issues/6049))
- `[Timepicker]` Fix a bug in timepicker where hours is not properly created when changing from AM/PM. ([#6104](https://github.com/infor-design/enterprise/issues/6104))

(41 Issues Solved This Release, Backlog Enterprise 198, Backlog Ng 38, 1100 Functional Tests, 1635 e2e Tests, 321 Puppeteer Tests)

## v4.60.3

## v4.60.3 Fixes

- `[Tabs/Module]` Fixed a bug the personalization color was the same as the tab color. ([#6236](https://github.com/infor-design/enterprise/issues/6236))

## v4.60.2

## v4.60.2 Fixes

- `[Datagrid]` Fixed a regression bug where the datepicker icon button and time value upon click were misaligned. ([#6198](https://github.com/infor-design/enterprise/issues/6198))

## v4.60.1 Fixes

- `[Column Grouped]` Fix an issue where columns with small values were floating above the baseline axis. ([#6109](https://github.com/infor-design/enterprise/issues/6109))
- `[Datepicker]` Added setting in datepicker where you can disable masking input. ([#6080](https://github.com/infor-design/enterprise/issues/6080))
- `[Datagrid]` Fix a bug in timepicker inside datagrid where hours is reset 0 when changing it to 12. ([#6076](https://github.com/infor-design/enterprise/issues/6076))
- `[Datagrid]` Fix on value not shown in lookup cell in safari. ([#6003](https://github.com/infor-design/enterprise/issues/6003))
- `[Donut]` Fix center tooltip showing on wrong donut chart when multiple donut charts. ([#6103](https://github.com/infor-design/enterprise/issues/6103))
- `[Dropdown]` Fix an issue specific to Windows 10 and Chrome where entering a capital letter (Shift + T, e.g.) after opening the dropdown does not focus the entry associated with the letter pressed. ([#6069](https://github.com/infor-design/enterprise/issues/6069))
- `[Dropdown]` Fix a misaligned input in Classic Theme in Firefox. ([#6096](https://github.com/infor-design/enterprise/issues/6096))
- `[General]` Removed global inline function that adds disabled labels to disabled inputs. ([#6131](https://github.com/infor-design/enterprise/issues/6131))
- `[Tabs]` Fixed a bug where the tabs container is focused in Windows10 on Firefox. ([#6110](https://github.com/infor-design/enterprise/issues/6110))
- `[Timepicker]` Fix a bug in timepicker where hours reset to 1 when changing period. ([#6049](https://github.com/infor-design/enterprise/issues/6049))
- `[Timepicker]` Fix a bug in timepicker where hours is not properly created when changing from AM/PM. ([#6104](https://github.com/infor-design/enterprise/issues/6104))

## v4.60.0 Features

- `[Application Menu]` Added puppeteer tests for resizable application menu. ([#5755](https://github.com/infor-design/enterprise/issues/5755))
- `[Badges]` Update styling of badges. ([#5608](https://github.com/infor-design/enterprise/issues/5608))
- `[Badges/Tags]` Corrected the colors of badges/tags for better accessibility contrast. ([#5673](https://github.com/infor-design/enterprise/issues/5673))
- `[Button]` Fix a bug where updated settings not properly rendering disabled state. ([#5928](https://github.com/infor-design/enterprise/issues/5928))
- `[Calendar]` Added puppeteer script for event colors and legend. ([#6084](https://github.com/infor-design/enterprise/pull/6084))
- `[Card]` Added actionable button card by using `<button>` or `<a>` tags. ([#5768](https://github.com/infor-design/enterprise/issues/5768))
- `[Card]` Added actionable button card by using `<button>` or `<a>` tags. ([#5768](https://github.com/infor-design/enterprise/issues/5768))
- `[Datagrid]` Fix a will add a setting in column to toggle the clearing of cells. ([#5849](https://github.com/infor-design/enterprise/issues/5849))
- `[Dropdown]` Create a Puppeteer Script for Enter key opens dropdown list, when it should only be used to select items within an open list. ([#5842](https://github.com/infor-design/enterprise/issues/5842))
- `[Fileupload]` Added puppeteer test to check that progress bar is present when uploading a file. ([#5808](https://github.com/infor-design/enterprise/issues/5808))
- `[Monthview]` Added ability to update legend on month change. ([#5988](https://github.com/infor-design/enterprise/issues/5988))
- `[Popupmenu]` Correctly position dismissible close icon inside Popupmenu. ([#6083](https://github.com/infor-design/enterprise/issues/6083))
- `[Swipe Container]` Added mobile enhancements and style changes. ([#5615](https://github.com/infor-design/enterprise/issues/5615))
- `[Tooltip]` Converted the tooltip protractor test suites to puppeteer. ([#5830](https://github.com/infor-design/enterprise/issues/5830))

## v4.60.0 Fixes

- `[About/Form]` Fixed a translation issue where there's a space before the colon that is incorrect in French Locales. ([#5817](https://github.com/infor-design/enterprise/issues/5817))
- `[About]` Added event exposure in about component. ([NG#1124](https://github.com/infor-design/enterprise-ng/issues/1124))
- `[Actionsheet]` Fixed an Angular issue where the `renderRootElems` method was not re-rendered when going to other action sheet test pages due to SPA routing concept. ([NG#1188](https://github.com/infor-design/enterprise-ng/issues/1188))
- `[Calendar]` Fixed an issue where you could not have more than one in the same page. ([#6042](https://github.com/infor-design/enterprise/issues/6042))
- `[Column]` Fix a bug where bar size is still showing even the value is zero in column chart. ([#5911](https://github.com/infor-design/enterprise/issues/5911))
- `[Datagrid]` Fix a bug where targeted achievement colors are not displaying correctly when using other locales. ([#5972](https://github.com/infor-design/enterprise/issues/5972))
- `[Datagrid]` Fix a bug in datagrid where filterable headers cannot be tab through in modal. ([#5735](https://github.com/infor-design/enterprise/issues/5735))
- `[Datagrid]` Fix a bug in datagrid where stretch column last broke and the resize would loose the last column. ([#6063](https://github.com/infor-design/enterprise/issues/6063))
- `[Datagrid]` Fix a bug where leading spaces not triggering dirty indicator in editable data cell. ([#5927](https://github.com/infor-design/enterprise/issues/5927))
- `[Datagrid]` Fix Edit Input Date Field on medium row height in Datagrid. ([#5955](https://github.com/infor-design/enterprise/issues/5955))
- `[Datagrid]` Fixed close icon alignment on mobile viewport. ([#6023](https://github.com/infor-design/enterprise/issues/6023))
- `[Datagrid]` Fixed close icon alignment on mobile viewport, Safari browser. ([#5946](https://github.com/infor-design/enterprise/issues/5946))
- `[Datagrid]` Fixed UI alignment of close icon button on mobile view. ([#5947](https://github.com/infor-design/enterprise/issues/5947))
- `[Datagrid]` Fixed file upload icon alignment in datagrid. ([#5846](https://github.com/infor-design/enterprise/issues/5846))
- `[Datepicker]` Fix on initial range values not showing in datepicker. ([NG#1200](https://github.com/infor-design/enterprise-ng/issues/1200))
- `[Dropdown]` Fixed a regression bug where pressing function keys while the dropdown has focus causes letters to be typed. ([#4976](https://github.com/infor-design/enterprise/issues/4976))
- `[Editor]` Changed selector for for image value selection from id to name. ([#5915](https://github.com/infor-design/enterprise/issues/5915))
- `[Editor]` Fix a bug which changes the approach intended by the user after typing in editor. ([#5937](https://github.com/infor-design/enterprise/issues/5937))
- `[Editor]` Fix a bug which clears list format when it's not part of the selected text. ([#5592](https://github.com/infor-design/enterprise/issues/5592))
- `[Editor]` Changed language on the link dialog to use the term "link" for better translations. ([#5987](https://github.com/infor-design/enterprise/issues/5987))
- `[Export]` Added data sanitization in Export to CSV. ([#5982](https://github.com/infor-design/enterprise/issues/5982))
- `[Field Options]` Fixed UI alignment of close icon button (searchfield) in Field Options. ([#5983](https://github.com/infor-design/enterprise/issues/5983))
- `[General]` Fixed several memory leaks with the attached data object. ([#6020](https://github.com/infor-design/enterprise/issues/6020))
- `[Header]` Fixed a regression bug where the buttonset was not properly aligned correctly. ([#6039](https://github.com/infor-design/enterprise/issues/6039))
- `[Icon]` Fixed the translate icon so it can take a color, fixed the tag icon as it was rendered oddly. ([#5870](https://github.com/infor-design/enterprise/issues/5870))
- `[Listbuilder]` Fix on disable bug: Will not enable on call to enable() after disable() twice. ([#5885](https://github.com/infor-design/enterprise/issues/5885))
- `[Locale]` Changed the text from Insert Anchor to Insert Hyperlink. Some translations my still reference anchor until updated from the translation team. ([#5987](https://github.com/infor-design/enterprise/issues/5987))
- `[Modal]` Fixed a bug on hidden elements not focusable when it is turned visible. ([#6086](https://github.com/infor-design/enterprise/issues/6086))
- `[Modal]` Fixed a regression bug where elements inside of the tab panel were being disabled when its `li` tab is not selected (is-selected class) initially. ([NG#1210](https://github.com/infor-design/enterprise-ng/issues/1210))
- `[Searchfield]` Fixed UI alignment of close icon button (searchfield) in Datagrid. ([#5954](https://github.com/infor-design/enterprise/issues/5954))
- `[Tabs Module]` Fixed UI alignment of close icon button on mobile view([#5951](https://github.com/infor-design/enterprise/issues/5951))
- `[Tooltip]` Fixed a bug where the inner html value of the tooltip adds unnecessary whitespace and new line when getting the text value. ([#6059](https://github.com/infor-design/enterprise/issues/6059))

(52 Issues Solved This Release, Backlog Enterprise 222, Backlog Ng 35, 1100 Functional Tests, 1695 e2e Tests, 263 Puppeteer Tests)

## v4.59.4 Fixes

- `[Modal]` Reverted problematic issue. ([#6086](https://github.com/infor-design/enterprise/issues/6086))

## v4.59.3 Fixes

- `[Modal]` Fixed a bug on hidden elements not focusable when it is turned visible. ([#6086](https://github.com/infor-design/enterprise/issues/6086))

## v4.59.2 Fixes

- `[Calendar]` Fixed an issue where you could not have more than one in the same page. ([#6042](https://github.com/infor-design/enterprise/issues/6042))
- `[Header]` Fixed a regression bug where the buttonset was not properly aligned correctly. ([#6039](https://github.com/infor-design/enterprise/issues/6039))

## v4.59.1 Fixes

- `[Modal]` Fixed a regression bug where elements inside of the tab panel were being disabled when its `li` tab is not selected (is-selected class) initially. ([NG#1210](https://github.com/infor-design/enterprise-ng/issues/1210))

## v4.59.0 Markup Changes

- `[About]` Changed the OS Version to not show the version. This is because this information is incorrect and the correct information is no longer given by newer versions of Operating systems in any browser. or this reason the version is removed from the OS field on the about dialog. ([#5813](https://github.com/infor-design/enterprise/issues/5813))

## v4.59.0 Fixes

- `[Calendar]` Added an option to configure month label to use abbreviation and changed month label to display on the first day of the months rendered in calendar. ([#5941](https://github.com/infor-design/enterprise/issues/5941))
- `[Calendar]` Fixed the personalize column checkbox not syncing when having two datagrids. ([#5859](https://github.com/infor-design/enterprise/issues/5859))
- `[Cards]` Added focus state on selected cards. ([#5684](https://github.com/infor-design/enterprise/issues/5684))
- `[Colorpicker]` Fixed a bug where the red diagonal line that goes beyond its border when field-short/form-layout-compact is used. ([#5744](https://github.com/infor-design/enterprise/issues/5744))
- `[Datagrid]` Fixed a bug where the maskOptions function is never called when the grid has filtering. ([#5847](https://github.com/infor-design/enterprise/issues/5847))
- `[Calendar]` Fixed the personalize column checkbox not syncing when having two datagrids. ([#5859](https://github.com/infor-design/enterprise/issues/5859))
- `[Fieldset]` Implemented design improvements. ([#5638](https://github.com/infor-design/enterprise/issues/5638))
- `[Fileupload-Advanced]` Fixed a bug where it cannot add a new file after removing the old one. ([#5598](https://github.com/infor-design/enterprise/issues/5598))
- `[Datagrid]` Fixed a bug where the maskOptions function is never called when the grid has filtering. ([#5847](https://github.com/infor-design/enterprise/issues/5847))
- `[Datagrid]` Fixed a bug where fileupload value is undefined when trying to upload. ([#5846](https://github.com/infor-design/enterprise/issues/5846))
- `[Dropdown]` Clear search matches after an item is selected. ([#5632](https://github.com/infor-design/enterprise/issues/5632))
- `[Dropdown]` Shorten filter delay for single character entries. ([#5793](https://github.com/infor-design/enterprise/issues/5793))
- `[Fieldset]` Implemented design improvements. ([#5638](https://github.com/infor-design/enterprise/issues/5638))
- `[Linechart]` Added default values on line width and y-axis when data in dataset is blank. ([#1172](https://github.com/infor-design/enterprise-ng/issues/1172))
- `[Listview]` Fixed a bug where the alert icons in RTL were missing. ([#5827](https://github.com/infor-design/enterprise/issues/5827))
- `[Locale]` Fixed latvian translation for records per page. ([#5969](https://github.com/infor-design/enterprise/issues/5969))
- `[Locale]` Fixed latvian translation for Select All. ([#5895](https://github.com/infor-design/enterprise/issues/5895))
- `[Locale]` Capitalized the finnish translation for seconds. ([#5894](https://github.com/infor-design/enterprise/issues/5894))
- `[Locale]` Added missing translations for font picker. ([#5784](https://github.com/infor-design/enterprise/issues/5784))
- `[Modal]` Fixed a close button overlapped when title is long. ([#5795](https://github.com/infor-design/enterprise/issues/5795))
- `[Modal]` Modal exits if Escape key is pressed in datagrid. ([#5796](https://github.com/infor-design/enterprise/issues/5796))
- `[Modal]` Fixed modal focus issues with inline display none. ([#5875](https://github.com/infor-design/enterprise/issues/5875))
- `[Searchfield]` Fixed a bug where the close button icon is overlapping with the search icon in RTL. ([#5807](https://github.com/infor-design/enterprise/issues/5807))
- `[Spinbox]` Fixed a bug where the spinbox controls still show the ripple effect even it's disabled. ([#5719](https://github.com/infor-design/enterprise/issues/5719))
- `[Tabs]` Added the ability to set the position of counts via settings (top & bottom), removed the counts in spillover, and positioned the counts depending on the current locale. ([#5258](https://github.com/infor-design/enterprise/issues/5258))
- `[Tabs Module]` Fixed the searcfield menu inside of tabs module in responsive layout. ([#6320](https://github.com/infor-design/enterprise/issues/6320))
- `[Toolbar]` Fixed an issue where things in the page get scrambled if you have a button with undefined ids. ([#1194](https://github.com/infor-design/enterprise-ng/issues/1194))

## v4.59.0 Features

- `[Calendar]` Modify validations to allow custom colors. ([#5743](https://github.com/infor-design/enterprise/issues/5743))
- `[Accordion]` Adjusted spacing and hitboxes for Mobile Enhancements. ([#5611](https://github.com/infor-design/enterprise/issues/5611))
- `[Area]` Converted the area protractor test suites to puppeteer. ([#5834](https://github.com/infor-design/enterprise/issues/5834))
- `[Cards]` Added mobile enhancements and style changes. ([#5609](https://github.com/infor-design/enterprise/issues/5609))
- `[Button]` Added test scripts for button. ([#5851](https://github.com/infor-design/enterprise/issues/5851))
- `[BusyIndicator]` Added hide event. ([#5794](https://github.com/infor-design/enterprise/issues/5794))
- `[Column]` Added example page for legend colors. ([#5761](https://github.com/infor-design/enterprise/issues/5761))
- `[Datagrid]` Added datagrid feature using arrow keys to select. ([#5713](https://github.com/infor-design/enterprise/issues/5713))
- `[Datagrid]` Added exportToCsv option for datagrid toolbar. ([#5786](https://github.com/infor-design/enterprise/issues/5786))
- `[Datagrid]` Added new event `filteroperatorchanged` to datagrid. ([#5899](https://github.com/infor-design/enterprise/issues/5899))
- `[File Upload]` Added puppeteer tests for file upload. ([#5808](https://github.com/infor-design/enterprise/issues/5808))
- `[Toolbar-Flex]` Added responsive design for searchfield with categories and basic searchfield. ([#5619](https://github.com/infor-design/enterprise/issues/5619))
- `[Timepicker]` Added settings in timepicker to limit the hours that can be selected. ([#5880](https://github.com/infor-design/enterprise/issues/5880))
- `[TrackDirty]` Converted the trackdirty protractor test suites to puppeteer. ([#5829](https://github.com/infor-design/enterprise/issues/5829))

(47 Issues Solved This Release, Backlog Enterprise 219, Backlog Ng 34, 1100 Functional Tests, 1692 e2e Tests, 179 Puppeteer Tests)

## v4.58.3 Fixes

- `[Datagrid]` Added new event `filteroperatorchanged` to datagrid. ([#5899](https://github.com/infor-design/enterprise/issues/5899))

## v4.58.2 Fixes

- `[Toolbar]` Fixed an issue where things in the page get scrambled if you have a button with undefined ids. ([#1194](https://github.com/infor-design/enterprise-ng/issues/1194))

## v4.58.1 Fixes

- `[Misc]` Fixed several security issues with xss (details hidden). ([#GSHA](https://github.com/infor-design/enterprise/security/advisories))

## v4.58.0 Features

- `[Accordion]` Added puppeteer tests for accordion. ([#5836](https://github.com/infor-design/enterprise/issues/5836))
- `[App Menu]` Fixed a bug causing re-invoke of the entire Application Menu and its child components whenever a new App Menu trigger is added to the stored `triggers` array. ([#5480](https://github.com/infor-design/enterprise/issues/5480))
- `[Actionsheet]` Added puppeteer tests for actionsheet. ([#5832](https://github.com/infor-design/enterprise/issues/5832))
- `[Column]` Added support to add a line chart in column-grouped. ([#4598](https://github.com/infor-design/enterprise/issues/4598))
- `[Column]` Added feature to rotate labels. ([#5773](https://github.com/infor-design/enterprise/issues/5773))
- `[Column Chart]` Added the ability to add axis labels in column-grouped chart. ([#5721](https://github.com/infor-design/enterprise/issues/5721))
- `[Datagrid]` Added option to format numbers and dates based on current locale. ([#5663](https://github.com/infor-design/enterprise/issues/5663))
- `[Slider]` Added support for tooltip to show on load in slider. ([#3747](https://github.com/infor-design/enterprise/issues/3747))

## v4.58.0 Fixes

- `[Modal]` Added option to disable primary trigger on field. ([#5728](https://github.com/infor-design/enterprise/issues/5728))
- `[Calendar]` Fix the header days where it should be seen when scrolled down. ([#5742](https://github.com/infor-design/enterprise/issues/5742))
- `[Datagrid]` Tab doesn't go to cells if cellNavigation is false. ([#5734](https://github.com/infor-design/enterprise/issues/5734))
- `[Calendar]` Fix the header days where it should be seen when scrolled down. ([#5742](https://github.com/infor-design/enterprise/issues/5742))
- `[Contextmenu/Popupmenu]` Fixed breaking of shared menu if a datagrid is present on the page. ([#5818](https://github.com/infor-design/enterprise/issues/5818))
- `[Datagrid]` Tab doesn't go to cells if cellNavigation is false. ([#5734](https://github.com/infor-design/enterprise/issues/5734))
- `[Dropdown]` Clear search matches after an item is selected. ([#5632](https://github.com/infor-design/enterprise/issues/5632))
- `[Locale]` Fix issue in parsing date when AM/PM comes first before Hours (a:hh:mm). ([#5129](https://github.com/infor-design/enterprise/issues/5129))
- `[Modal]` Added option to disable primary trigger on field. ([#5728](https://github.com/infor-design/enterprise/issues/5728))
- `[Searchfield]` Save input value when searchfield collapses but is not cleared via button click or key. ([#5792](https://github.com/infor-design/enterprise/issues/5792))
- `[Tabs]` Fixed regression bug where tabs are no longer working inside the modal. ([#5867](https://github.com/infor-design/enterprise/issues/5867))
- `[Tabs]` Fix focus indicator in Sink Page. ([#5714](https://github.com/infor-design/enterprise/issues/5714))
- `[Tabs-Vertical]` Fixed on Tabs Vertical Aria and Roles. ([#5712](https://github.com/infor-design/enterprise/issues/5712))
- `[Toolbar Searchfield]` Fixed the height the collapse button on a smaller viewport (`766px` and below). ([#5791](https://github.com/infor-design/enterprise/issues/5791))
- `[Lookup]` Rows are selected based on the initial values in the input field. ([#1132](https://github.com/infor-design/enterprise-ng/issues/1132))

(30 Issues Solved This Release, Backlog Enterprise 224, Backlog Ng 33, 1269 Functional Tests, 1689 e2e Tests, 167 Puppeteer Tests)

## v4.57.2 Fixes

- `[Misc]` Fixed several security issues with xss (details hidden). ([#GSHA](https://github.com/infor-design/enterprise/security/advisories))

## v4.57.1 Fixes

- `[Tabs]` Fixed regression bug where tabs are no longer working inside the modal. ([#5867](https://github.com/infor-design/enterprise/issues/5867))

## v4.57.0 Features

- `[Accordion]` Added the ability to have a notification badge in accordion headers. ([#5594](https://github.com/infor-design/enterprise/issues/5594))
- `[Breadcrumb]` Added hitbox styles for breadcrumb. ([#5408](https://github.com/infor-design/enterprise/issues/5408))
- `[Button]` Added the ability to have a hitbox. With this feature, it will have a better tapping/clicking on smaller devices. ([#5568](https://github.com/infor-design/enterprise/issues/5568))
- `[Button]` Added the ability to have a notification badge in buttons. ([#5594](https://github.com/infor-design/enterprise/issues/5594))
- `[Calendar]` Added hitbox option for calendar. ([#5602](https://github.com/infor-design/enterprise/issues/5602))
- `[Checkbox]` Added hitbox area styles for checkboxes. ([#5603](https://github.com/infor-design/enterprise/issues/5603))
- `[Datagrid]` Added Datagrid Fallback Image when image cannot be loaded. ([#5442](https://github.com/infor-design/enterprise/issues/5442))
- `[File Upload]` Show progress percent while file is uploading. ([#3934](https://github.com/infor-design/enterprise/issues/3934))
- `[Input]` Added a new form style `form-layout-large` to input component. ([#5606](https://github.com/infor-design/enterprise/issues/5606))
- `[Icon]` Updated several icons see issue for details. ([#5774](https://github.com/infor-design/enterprise/issues/5774))
- `[Message]` Changed some stylings on mobile experience. ([#5567](https://github.com/infor-design/enterprise/issues/5567))
- `[Modal]` Adjusted stylings on mobile viewport. ([#5601](https://github.com/infor-design/enterprise/issues/5601))
- `[Notification]` Added tooltip in notification. ([#5562](https://github.com/infor-design/enterprise/issues/5562))
- `[Notification]` Added close functions (by ID and latest) in notification. ([#5562](https://github.com/infor-design/enterprise/issues/5562))
- `[Datagrid]` Added support for text filter types to specify a selected filter condition. ([#5750](https://github.com/infor-design/enterprise/issues/5750))
- `[Environment]` Fixed `ie` css class included to html tag for Edge browser. ([#5587](https://github.com/infor-design/enterprise/issues/5587))

### v4.57.0 Markup Changes

- `[Tabs]` Some of the aria attributes have been changed, see the issue for details.([#5712](https://github.com/infor-design/enterprise/issues/5712))
- `[Notification Badge]` Rename methods in Notification Badge for better readability. ([#1169](https://github.com/infor-design/enterprise-ng/issues/1169))

## v4.57.0 Fixes

- `[ApplicationMenu]` Fix for broken UI in Safari when hiding and expanding the navigation menu. ([#5620](https://github.com/infor-design/enterprise/issues/5620))
- `[ApplicationMenu]` Fix application menu broken UI on first render. ([#5766](https://github.com/infor-design/enterprise/issues/5766))
- `[Calendar]` Removed the example legend in the default settings. ([#1130](https://github.com/infor-design/enterprise-ng/issues/1130))
- `[Cards]` Fixed misaligned list within expandable cards pane. ([#5223](https://github.com/infor-design/enterprise/issues/5223))
- `[Counts]` Updated the font size of `xl-text` from `50px` to `48px`. ([#5588](https://github.com/infor-design/enterprise/issues/5588))
- `[Counts]` Fixed title and icon position when in RTL. ([#5566](https://github.com/infor-design/enterprise/issues/5566))
- `[Datagrid]` Removed margin in icon when size is small or extra small. ([#5726](https://github.com/infor-design/enterprise/issues/5726))
- `[Datagrid]` Added additional check for vertical scroll. ([#1154](https://github.com/infor-design/enterprise-ng/issues/1154))
- `[Datepicker]` Fix on default legends being shown regardless if settings have custom legends. ([#5683](https://github.com/infor-design/enterprise/issues/5683))
- `[EmptyMessage]` Added `16px` spacings in the empty message container. ([#5639](https://github.com/infor-design/enterprise/issues/5639))
- `[FieldFilter]` Fixed missing trigger icons on short field filter options. ([#5727](https://github.com/infor-design/enterprise/issues/5727))
- `[Form]` Fixed misaligned trigger icon of datepicker on safari. ([#5751](https://github.com/infor-design/enterprise/issues/5751))
- `[Header]` Fix on Advanced Search not seen on headers when changing colors. ([#5782](https://github.com/infor-design/enterprise/issues/5782))
- `[Locale]` Fixed currency position and a translation on `tl-PH` locale. ([#5695](https://github.com/infor-design/enterprise/issues/5695))
- `[Lookup]` Fix an uncentered lookup icon in composite form. ([#5657](https://github.com/infor-design/enterprise/issues/5657))
- `[Searchfield]` Fix on uneven searchfield in firefox. ([#5620](https://github.com/infor-design/enterprise/issues/5620))
- `[Searchfield]` Fix on uneven searchfield in firefox. ([#5695](https://github.com/infor-design/enterprise/issues/5695))
- `[Searchfield]` Fix on misaligned close button on mobile view. ([#5782](https://github.com/infor-design/enterprise/issues/5782))
- `[Searchfield]` Change width when parent container becomes smaller. ([#4696](https://github.com/infor-design/enterprise/issues/4696))
- `[Spinbox]` Remove functionality of Home and End buttons on Spinbox. ([#5659](https://github.com/infor-design/enterprise/issues/5659))
- `[Spinbox]` Fix spinbox misalignment on sample sizes. ([#5733](https://github.com/infor-design/enterprise/issues/5733))
- `[Tabs]` Fix a bug on vertical tabs scroll on panel containers. ([#5565](https://github.com/infor-design/enterprise/issues/5565))
- `[Treemap]` Fix Treemap's misaligned footer-text on the new theme. ([#5365](https://github.com/infor-design/enterprise/issues/5365))

(41 Issues Solved This Release, Backlog Enterprise 192, Backlog Ng 28, 1166 Functional Tests, 1712 e2e Tests, 150 Puppeteer Tests)

## v4.56.0 Features

- `[ContextualActionPanel]` Changed the color of the toolbar header in the new theme. ([#5685](https://github.com/infor-design/enterprise/issues/5685))
- `[Charts]` Added ability to disable the selection of the charts including the legend. ([#2736](https://github.com/infor-design/enterprise/issues/2736))
- `[Datagrid]` Adds the ability to update values of a specific column on Datagrid. ([#3491](https://github.com/infor-design/enterprise/issues/3491))
- `[Icon]` Updated the launch icon to be less bulky. ([#5595](https://github.com/infor-design/enterprise/issues/5595))
- `[Locale]` Added a new locale tl-PH for phillipines (tagalog). ([#5695](https://github.com/infor-design/enterprise/issues/5695))
- `[Tabs]` Adds the ability to split the tabs. ([#4600](https://github.com/infor-design/enterprise/issues/4600))
- `[Toolbar Flex]` Adds control of buttonset areas via the Buttonset API. ([NG#1101](https://github.com/infor-design/enterprise-ng/issues/1101))

## v4.56.0 Fixes

- `[BusyIndicator]` Sized and Aligned busy indicator within a compact form field. ([#5655](https://github.com/infor-design/enterprise/issues/5655))
- `[Calendar]` Calendar event IDs can support numbers. ([#5556](https://github.com/infor-design/enterprise/issues/5556))
- `[Calendar]` Fixed wrong color on icons on the header. ([#5647](https://github.com/infor-design/enterprise/issues/5647))
- `[Calendar]` Fixed markForRefresh for display range in calendar. ([#5675](https://github.com/infor-design/enterprise/issues/5675))
- `[Calendar]` Adds the ability to support cross year date range in calendar. ([#5675](https://github.com/infor-design/enterprise/issues/5675))
- `[Calendar]` Fixed additional row due to DST for display range in calendar. ([#5675](https://github.com/infor-design/enterprise/issues/5675))
- `[Datagrid]` Date format should reflect in date filter when range option is selected. ([#4864](https://github.com/infor-design/enterprise/issues/4864))
- `[Datagrid]` Add test page for `selectAllCurrentPage` with toolbar count. ([#4921](https://github.com/infor-design/enterprise/issues/4921))
- `[Datepicker]` Fix on datepicker header not being shown in smaller screens. ([#5550](https://github.com/infor-design/enterprise/issues/5550))
- `[Datagrid]` Fixed an issue where the selection idx was not updating after append/update data to child nodes for tree. ([#5631](https://github.com/infor-design/enterprise/issues/5631))
- `[Datagrid]` Fixed a bug where row status is not properly rendered on Tree List. ([#5552](https://github.com/infor-design/enterprise/issues/5552))
- `[Dropdown]` Fixed disabling of function keys F1 to F12. ([#4976](https://github.com/infor-design/enterprise/issues/4976))
- `[Dropdown]` Fixed a bug where selecting the first item on the list doesn't trigger the `change` event that will select the value immediately. ([NG#1102](https://github.com/infor-design/enterprise-ng/issues/1102))
- `[Dropdown]` Fixed an accessibility issue where the error message was unannounced using a screen reader. ([#5130](https://github.com/infor-design/enterprise/issues/5130))
- `[Homepage]` Fix on homepage example charts misaligned when on mobile. ([#5650](https://github.com/infor-design/enterprise/issues/5650))
- `[Popupmenu]` Fixed an not released issue where opening menus limited the ability to click after. ([#5648/#5649](https://github.com/infor-design/enterprise/issues/5648))
- `[Popupmenu]` Allow switches to be clickable in popupmenu for backwards compatibility. ([#1127](https://github.com/infor-design/enterprise-ng/issues/1127))
- `[Icons]` Fix sizes on some of the icons in classic mode. ([#5626](https://github.com/infor-design/enterprise/issues/5626))
- `[Icons]` Fix sizes on some of the icons in tree in classic mode. ([#5626](https://github.com/infor-design/enterprise/issues/5626))
- `[Line Chart]` Fixed a bug where the line chart was not positioned correctly when all the values were zero. ([#5640](https://github.com/infor-design/enterprise/issues/5640))
- `[Listview]` Fixed the links example to better show disabled links. ([#5678](https://github.com/infor-design/enterprise/issues/5678))
- `[Locale]` Fixed an additional case where large numbers cannot be formatted correctly. ([#5605](https://github.com/infor-design/enterprise/issues/5605))
- `[Locale]` Expanded support from 10 to 20 decimal places. Max number is 21, 20 now. ([#5622](https://github.com/infor-design/enterprise/issues/5622))
- `[Tabs]` Fix a bug where tabs indicator is not aligned when scaled down. ([#5164](https://github.com/infor-design/enterprise/issues/5164))
- `[Tabs]` Fix a bug where tabs indicator is not aligned on RTL. ([#5541](https://github.com/infor-design/enterprise/issues/5541))
- `[Tree]` Fix on return item when calling addNode. ([#5334](https://github.com/infor-design/enterprise/issues/5334))

(44 Issues Solved This Release, Backlog Enterprise 176, Backlog Ng 25, 1134 Functional Tests, 1693 e2e Tests)

## v4.55.3 Fixes

- `[Datagrid]` Fixed an issue where the selection idx was not updating after append/update data to child nodes for tree. ([#5631](https://github.com/infor-design/enterprise/issues/5631))
- `[Locale]` Fixed a bug where very large numbers would get a zero added. ([#5308](https://github.com/infor-design/enterprise/issues/5308))
- `[Locale]` Fixed a bug where very large numbers with negative added an extra zero in formatNumber. ([#5318](https://github.com/infor-design/enterprise/issues/5318))
- `[Locale]` Expanded support from 10 to 20 decimal places. Max number is 21, 20 now. ([#5622](https://github.com/infor-design/enterprise/issues/5622))

## v4.55.2 Fixes

- `[Icons]` Fix sizes on some of the icons in classic mode. ([#5626](https://github.com/infor-design/enterprise/issues/5626))

## v4.55.1 Fixes

- `[Locale]` Fixed an additional case where large numbers cannot be formatted correctly. ([#5605](https://github.com/infor-design/enterprise/issues/5605))

## v4.55.0 Features

- `[ApplicationMenu]` Added the ability to resize the app menu. ([#5193](https://github.com/infor-design/enterprise/issues/5193))
- `[Completion Chart]` Added tooltip in completion chart. ([#5346](https://github.com/infor-design/enterprise/issues/5346))
- `[Custom Builds]` Fixed a bug where importing the base Charts API directly would cause an error. ([#5463](https://github.com/infor-design/enterprise/issues/5463))
- `[Datagrid]` Adds the ability to have a selection radio buttons on Datagrid. ([#5384](https://github.com/infor-design/enterprise/issues/5384))
- `[Datagrid]` Added a `verticalScrollToEnd` property when you reached the end of the datagrid list. ([#5435](https://github.com/infor-design/enterprise/issues/5435))
- `[Datagrid]` Added separate mask options for filter row. ([#5519](https://github.com/infor-design/enterprise/issues/5519))
- `[Editor]` Added support for `ol` type attribute to be able to use the other list styles (`alphabetically ordered (lowercase and uppercase)`, and `roman numbers (lowercase and uppercase)`) of `ol` tag. ([#5462](https://github.com/infor-design/enterprise/issues/5462))
- `[Icons]` Now generating the icons from figma instead of sketch, this should be of low impact but keep your eye on icons in general as they have all changed in generation and log any issues found. ([#5170](https://github.com/infor-design/enterprise/issues/5170))
- `[Lookup]` Fixed a bug for short field and its icons not rendering properly. ([#5541](https://github.com/infor-design/enterprise/issues/5541))
- `[Message]` Add info status handling to message.([#5459](https://github.com/infor-design/enterprise/issues/5459))
- `[Message]` Add an optional close button setting to dismiss the message. ([#5464](https://github.com/infor-design/enterprise/issues/5464))
- `[Modal]` Added the ability to have a custom tooltip on modal close button. ([#5391](https://github.com/infor-design/enterprise/issues/5391))
- `[Swaplist]` Added option to copy items from lists instead of moving them. ([#5513](https://github.com/infor-design/enterprise/issues/5513))
- `[Popdown]` Added a click outside event in popdown. ([#3618](https://github.com/infor-design/enterprise/issues/3618))
- `[Timepicker]` Fixed a bug for timepicker icon not rendering properly. ([#5558](https://github.com/infor-design/enterprise/issues/5558))
- `[Typography]` New typography paragraph text style. ([#5325](https://github.com/infor-design/enterprise/issues/5325))

## v4.55.0 Fixes

- `[Cards]` Fixed a bug card group toolbar overlaps then disappears after clicking the checkboxes. ([#5445](https://github.com/infor-design/enterprise/issues/5445))
- `[Calendar]` Fixed month label not set on first enabled date of the month. ([#5581](https://github.com/infor-design/enterprise/issues/5581))
- `[Calendar]` Fix on overlap in today text and calendar view changer when in mobile. ([#5438](https://github.com/infor-design/enterprise/issues/5438))
- `[Charts]` Fixed a bug where automation ids is not properly rendered on legend, text and slices. ([#5441](https://github.com/infor-design/enterprise/issues/5441))
- `[Datagrid]` Fixed a bug where the checkbox overlaps with the label when `editorOptions.multiple` is set to true. Also added formatters and editor for multiselect. ([NG#1075](https://github.com/infor-design/enterprise-ng/issues/1075))
- `[Datagrid]` Fixed an issue where tree list indentation is not left aligned when row has no children and datagrid row height is extra small or small. ([#5487](https://github.com/infor-design/enterprise/issues/5487))
- `[Message]` Added maxWidth setting to allow message to go full width when title is long. ([#5443](https://github.com/infor-design/enterprise/issues/5443))
- `[Datagrid]` Fix unescaped HTML of range value to match escaped HTML of data value. ([#4832](https://github.com/infor-design/enterprise/issues/4832))
- `[Datagrid]` Fix an XSS vulnerability in the name property of the columns objects array. ([#5428](https://github.com/infor-design/enterprise/issues/5428))
- `[Datagrid]` Fixed an issue where the excel export did not download in MS Edge. ([#5507](https://github.com/infor-design/enterprise/issues/5507))
- `[Editor]` Fixed an issue where font color was not working and extra spaces were get removed. ([#5137](https://github.com/infor-design/enterprise/issues/5137))
- `[EmptyMessage]` Fixed a bug where the empty message chart were not properly rendered when using auto height widget/card. ([#5527](https://github.com/infor-design/enterprise/issues/5527))
- `[Hierarchy]` Fixed line and icon alignment in hierarchy when in rtl format. ([#5544](https://github.com/infor-design/enterprise/issues/5544))
- `[Message]` Added maxWidth setting to allow message to go full width when title is long. ([#5443](https://github.com/infor-design/enterprise/issues/5443))
- `[Modal]` Fixed a bug where events are not properly called when calling stacked dialogs. ([#5471](https://github.com/infor-design/enterprise/issues/5471))
- `[Timepicker]` Fixed a bug where the chinese time format doesn't render correctly after selecting time and periods (AM/PM). ([#5420](https://github.com/infor-design/enterprise/issues/5420))
- `[Tree]` Fixed an issue where lengthy node text doesn't wrap to lines and cuts off. ([#5499](https://github.com/infor-design/enterprise/issues/5499))

(51 Issues Solved This Release, Backlog Enterprise 129, Backlog Ng 29, 1222 Functional Tests, 1693 e2e Tests)

## v4.54.3 Fixes

- `[Locale]` Fixed a bug where very large numbers would get a zero added. ([#5308](https://github.com/infor-design/enterprise/issues/5308))
- `[Locale]` Fixed a bug where very large numbers with negative added an extra zero in formatNumber. ([#5318](https://github.com/infor-design/enterprise/issues/5318))
- `[Locale]` Expanded support from 10 to 20 decimal places. Max number is 21, 20 now. ([#5622](https://github.com/infor-design/enterprise/issues/5622))

## v4.54.2 Fixes

- `[Locale]` Fixed an additional case where large numbers cannot be formatted correctly. ([#5605](https://github.com/infor-design/enterprise/issues/5605))

## v4.54.1 Fixes

- `[Datagrid]` Added separate mask options for filter row. ([#5519](https://github.com/infor-design/enterprise/issues/5519))

## v4.54.0 Features

- `[Cards]` Added the ability of single and multi selection of cards. ([#5253](https://github.com/infor-design/enterprise/issues/5253))
- `[Datagrid]` Added support to row reorder for groupable settings. ([#5233](https://github.com/infor-design/enterprise/issues/5233))
- `[Donut]` Added the ability to add center tooltip for Donut. ([#5302](https://github.com/infor-design/enterprise/issues/5302))
- `[Notification Badge]` Added Notification Badge component that has the ability to move to any corner of the icon element. ([#5344](https://github.com/infor-design/enterprise/issues/5344))

## v4.54.0 Fixes

- `[Blockgrid]` Added additional design with no image ([#5379](https://github.com/infor-design/enterprise/issues/5379))
- `[Charts]` Fixed a bug where the vertical grid line strokes were invisible when in High Contrast and Colors was non-Default ([#5301](https://github.com/infor-design/enterprise/issues/5301))
- `[CirclePager]` Fixed a bug where the slides were not properly showing for RTL languages ([#2885](https://github.com/infor-design/enterprise/issues/2885))
- `[CirclePager]` Fixed a bug where the CSS was the same for all of the circles in homepage/example-hero-widget ([#5337](https://github.com/infor-design/enterprise/issues/5337))
- `[ContextualActionPanel]` Added `title` prop in CAP to control the title via `modaSettings`, and added missing `beforeclose` event. ([NG#1048](https://github.com/infor-design/enterprise-ng/issues/1048))
- `[ContextMenu]` Fixed a bug where field option is not rendered properly on mobile ([#5335](https://github.com/infor-design/enterprise/issues/5335))
- `[Datagrid]` - Fixed a bug where the row height cut off the focus ring on the Action Item buttons for Classic/New mode and XS, S, M settings ([#5394](https://github.com/infor-design/enterprise/issues/5394))
- `[Datagrid]` - Fixed a bug where the selection color would bleed through clickable tags. ([#5533](https://github.com/infor-design/enterprise/issues/5533))
- `[Datagrid]` Fixed an issue where toggling the selectable setting did not correctly enable the checkbox. ([#5482](https://github.com/infor-design/enterprise/issues/5482))
- `[Datagrid]` Fixed an issue where row reorder handle align was not right for extra small and small height. ([#5233](https://github.com/infor-design/enterprise/issues/5233))
- `[Datagrid]` - Fixed a bug where the first two columns row heights did not match the others for the Medium setting ([#5366](https://github.com/infor-design/enterprise/issues/5366))
- `[Datagrid]` - Fixed a bug where the font color on tags was black when a row was hovered over in dark mode. Font color now white. ([#5289](https://github.com/infor-design/enterprise/issues/5289))
- `[Datagrid]` Fixed a bug where the font color on tags was black when a row was hovered over in dark mode. Font color now white. ([#5289](https://github.com/infor-design/enterprise/issues/5289))
- `[Datagrid]` Fixed issues with NaN displaying on Decimal and Dropdown inputs when blank options are selected. ([#5395](https://github.com/infor-design/enterprise/issues/5395))
- `[Datagrid]` - Fixed a bug where the row height cut off the focus ring on the Action Item buttons for Classic/New mode and XS, S, M settings ([#5394](https://github.com/infor-design/enterprise/issues/5394))
- `[Datagrid]` Fixed a bug where the font color on tags was black when a row was hovered over in dark mode. Font color now white. ([#5289](https://github.com/infor-design/enterprise/issues/5289))
- `[Datagrid]` Fixed issues with NaN displaying on Decimal and Dropdown inputs when blank options are selected. ([#5395](https://github.com/infor-design/enterprise/issues/5395))
- `[Datagrid]` Delete key should fire event in dropdown search. ([#5402](https://github.com/infor-design/enterprise/issues/5402))
- `[Datepicker]` Fixed a bug where the -/+ keys were not detected in datepicker. ([#5353](https://github.com/infor-design/enterprise/issues/5353))
- `[Datagrid]` Fixed a bug that prevented the headers of the right frozen columns as well as the order date column from being exported properly. ([#5332](https://github.com/infor-design/enterprise/issues/5332))
- `[Datagrid]` Fixed a bug where the font color on tags was black when a row was hovered over in dark mode. Font color now white. ([#5289](https://github.com/infor-design/enterprise/issues/5289))
- `[Datagrid]` Fixed issues with NaN displaying on Decimal and Dropdown inputs when blank options are selected. ([#5395](https://github.com/infor-design/enterprise/issues/5395))
- `[Datagrid]` Fixed a bug where filter options were unable to reopen after doing pagination and clicking other filter options. ([#5286](https://github.com/infor-design/enterprise/issues/5286))
- `[Datepicker]` Fixed a bug where the -/+ keys were not detected in datepicker. ([#5353](https://github.com/infor-design/enterprise/issues/5353))
- `[Donut]` Changed legend design when item exceeds maximum width of chart. ([#5292](https://github.com/infor-design/enterprise/issues/5292))
- `[Dropdown]` Fixed a bug where backspace in Dropdown is not working when pressed. ([#5113](https://github.com/infor-design/enterprise/issues/5113))
- `[Editor]` Added tooltip in fontpicker. ([#5472](https://github.com/infor-design/enterprise/issues/5472))
- `[Fileupload]` Fixed a bug where the required asterisk does not appear on the labels associated with required fields. ([#5285](https://github.com/infor-design/enterprise/issues/5285))
- `[Homepage]` Adjusted height and width of example homepage ([#5425](https://github.com/infor-design/enterprise/issues/5425))
- `[Icon]` Changed button icon colors to slate6 ([#5307](https://github.com/infor-design/enterprise/issues/5307))
- `[Input]` Fixed a bug where clear icon were not properly aligned with the input field in classic mode. ([#5324](https://github.com/infor-design/enterprise/issues/5324))
- `[Locale]` Fixed an issue with the finish time format. ([#5447](https://github.com/infor-design/enterprise/issues/5447))
- `[Lookup]` Fixed an issue where in autoApply with single select the modal will close when paging. ([#5466](https://github.com/infor-design/enterprise/issues/5466))
- `[Lookup]` Fixed an issue where selection for server side and paging was not working. ([#986](https://github.com/infor-design/enterprise-ng/issues/986))
- `[Lookup]` Added api setting to allow duplicate selected value to input element. ([#986](https://github.com/infor-design/enterprise-ng/issues/986))
- `[Modal]` Enter key will trigger primary button when in an input field. ([#5198](https://github.com/infor-design/enterprise/issues/5198))
- `[Monthview]` Fixed a bug where a vertical scroll is showing when it is unnecessary. ([#5350](https://github.com/infor-design/enterprise/issues/5350))
- `[Multiselect]` Fixed a regression bug where clear icon were not properly aligned on compact mode. ([#5396](https://github.com/infor-design/enterprise/issues/5396))
- `[Personalize]` Added css to remove color gradient on overflowing horizontal tab headers. fix is limited to personalize styling ([#5303](https://github.com/infor-design/enterprise/issues/5303))
- `[Popdown]` Remove deprecation console warning. We still consider this component deprecated but will not remove until 5.0 version. The warning was only removed for now. ([#1070](https://github.com/infor-design/enterprise-ng/issues/1070))
- `[ToolbarFlex]` updated logic to account for the AllowTabs property and set toolbar items with a tab-index of 0 when allowTabs is ture ([#5387](https://github.com/infor-design/enterprise/issues/5387))
- `[Tabs]` Remove tabs animation when clicking tabs. ([#4818](https://github.com/infor-design/enterprise-ng/issues/4818))

(40 Issues Solved This Release, Backlog Enterprise 145, Backlog Ng 24, 1195 Functional Tests, 1697 e2e Tests)

### v4.54.0 Markup Changes

- `[TrackDirty]` Removed Track Dirty from the main components list and integrated the underlying examples into their corresponding individual components.([#5319](https://github.com/infor-design/enterprise/issues/5319))

## v4.53.5 Fixes

- `[Lookup]` Fixed two additional issues where selection for server side and paging was not working. ([#986](https://github.com/infor-design/enterprise-ng/issues/986))
- `[Lookup]` Fixed an issue where in autoApply with single select the modal will close when paging. ([#5466](https://github.com/infor-design/enterprise/issues/5466))

## v4.53.3 Fixes

- `[Lookup]` Fixed an issue where selection for server side and paging was not working. ([#986](https://github.com/infor-design/enterprise-ng/issues/986))

## v4.53.0 Features

- `[Action Sheet]` Added a mobile device-friendly action sheet component. ([#5256](https://github.com/infor-design/enterprise/issues/5256))
- `[Cards]` Added card variations (Status, Hyperlink and Photo Card) with improve hitboxes for tapping. ([#5250](https://github.com/infor-design/enterprise/issues/5250))
- `[Cards]` Added improvements to the expandable cards and made a jQuery instance to be available in the angular wrapper. ([#5252](https://github.com/infor-design/enterprise/issues/5252))
- `[ContextualActionPanel]` Added vertical tabs example on the Contextual Action Panel. ([#5234](https://github.com/infor-design/enterprise/issues/5234))
- `[Swipe Action]` Added a mobile device-friendly swipe action component. ([#5254](https://github.com/infor-design/enterprise/issues/5254))

## v4.53.0 Fixes

- `[Application Menu]` Fixed a bug where the menu list will not properly rendered on autocomplete if you type a character that is not available in the list. ([#4863](https://github.com/infor-design/enterprise/issues/4863))
- `[Calendar]` Fixed a bug where calendar event is not rendered on WeekView if add event (modal) is used before add event (api). ([#5236](https://github.com/infor-design/enterprise/issues/5236))
- `[Circle Pager]` Fixed size interactions and changes for mobile view port. ([#5251](https://github.com/infor-design/enterprise/issues/5251))
- `[Datagrid]` Fixed an issue where personalize column headers were not rendering properly. ([#5361](https://github.com/infor-design/enterprise/issues/5361))
- `[Datagrid]` Fixed a bug where animation blue circle is off-center. ([#5246](https://github.com/infor-design/enterprise/issues/5246))
- `[Datagrid]` Fixed a bug where hovering lookup cells showed a grey background. ([#5157](https://github.com/infor-design/enterprise/issues/5157))
- `[Datagrid]` Fixed an issue for xss where special characters was not sanitizing and make grid to not render. ([#975](https://github.com/infor-design/enterprise-ng/issues/975))
- `[Datagrid]` Fixed a bug where the home and end key should behave as default when in editable cell and not shifting to the first and end row in datagrid. ([#5179](https://github.com/infor-design/enterprise/issues/5179))
- `[Datepicker]` Fixed a bug where the setting attributes were missing in datepicker input and datepicker trigger on NG wrapper. ([#1044](https://github.com/infor-design/enterprise-ng/issues/1044))
- `[Datepicker]` Fixed a bug where the selection range was not being properly rendered in mobile. ([#5211](https://github.com/infor-design/enterprise/issues/5211))
- `[Datepicker]` Made the `autocomplete` attribute configurable by using the `autocompleteAttribute` setting. ([#5092](https://github.com/infor-design/enterprise/issues/5092))
- `[Dropdown]` Made the `noSearch` setting prevent filtering using the Dropdown's search input element as expected. ([#5159](https://github.com/infor-design/enterprise/issues/5159))
- `[Dropdown]` Prevented the Dropdown from re-selecting and firing change events if the same value is picked from its list. ([#5159](https://github.com/infor-design/enterprise/issues/5159))
- `[Dropdown]` Fixed a bug that resulted in the updatable dropdown value being changed when selecting the more actions button. ([#5222](https://github.com/infor-design/enterprise/issues/5222))
- `[Editor]` Fixed a bug where automation id attributes are not properly rendered on editor elements. ([#5082](https://github.com/infor-design/enterprise/issues/5082))
- `[Lookup]` Fixed a bug where lookup attributes are not added in the cancel and apply/save button. ([#5202](https://github.com/infor-design/enterprise/issues/5202))
- `[Lookup]` Exposed two events from the datagrid `afterpaging` and `selected` for more flexibility. ([#986](https://github.com/infor-design/enterprise-ng/issues/986))
- `[Locale]` Fixed a bug where very large numbers with negative added an extra zero in formatNumber. ([#5308](https://github.com/infor-design/enterprise/issues/5308))
- `[Locale]` Fixed a bug where very large numbers would get a zero added. ([#5308](https://github.com/infor-design/enterprise/issues/5308))
- `[Locale]` Fixed a bug where very large numbers with negative added an extra zero in formatNumber. ([#5318](https://github.com/infor-design/enterprise/issues/5318))
- `[Lookup]` Fixed a regression bug where the close/clear icon were not properly aligned on mobile and tablet viewport. ([#5299](https://github.com/infor-design/enterprise/issues/5299))
- `[Lookup]` Fixed a bug where rows become unselected when reopened. ([#5261](https://github.com/infor-design/enterprise/issues/5261))
- `[Modal]` Added the ability to set the tabindex. ([#5358](https://github.com/infor-design/enterprise/issues/5358))
- `[Monthview]` Fixed an issue where month year pick list was misaligning for inpage. ([#5345](https://github.com/infor-design/enterprise/issues/5345))
- `[Multiselect]` Fixed a regression bug where close icon in badge/tags were not properly aligned. ([#5351](https://github.com/infor-design/enterprise/issues/5351))
- `[Page-Patterns]` Fixed an issue where the weight range slider was overlapping the sales amount text area. ([#5284](https://github.com/infor-design/enterprise/issues/5284))
- `[Pager]` Fixed an issue where tooltip was not working after switch to 2nd page for disable/enable buttons with standalone Pager. ([#1047](https://github.com/infor-design/enterprise-ng/issues/1047))
- `[Personalization]` Fixed a bug where user was unable to see highlighted text in the header when using the new light default theme. ([#5219](https://github.com/infor-design/enterprise/issues/5219))
- `[Personalization]` Fixed an issue where hyperlinks were not showing up for dark theme. ([#5144](https://github.com/infor-design/enterprise-ng/issues/5144))
- `[Popupmenu]` Fixed a bug where unwanted link/hash occurs if the menu if the menu is destroyed when clicking a menu item. ([#NG1046](https://github.com/infor-design/enterprise-ng/issues/1046))
- `[Spinbox]` Fixed a bug where spinbox and its border is not properly rendered on responsive view. ([#5146](https://github.com/infor-design/enterprise/issues/5146))
- `[Searchfield]` Fixed a bug where the close button is not rendered properly on mobile view. ([#5182](https://github.com/infor-design/enterprise/issues/5182))
- `[Searchfield]` Fixed a bug where the search icon in search field is not aligned properly on firefox view. ([#5290](https://github.com/infor-design/enterprise/issues/5290))
- `[Searchfield]` Made the `autocomplete` attribute configurable by using the `autocompleteAttribute` setting. ([#5092](https://github.com/infor-design/enterprise/issues/5092))
- `[Searchfield]` Fixed a bug where the button does not have the same height as the searchfield input. ([#5314](https://github.com/infor-design/enterprise/issues/5314))
- `[Searchbar]` Fixed a bug where searchbar overlapped the "Websites" header when browser is minimized or viewed in mobile. ([#5248](https://github.com/infor-design/enterprise/issues/5248))
- `[Slider]` Fixed a bug where the slider produces NaN value on tooltip. ([#5336](https://github.com/infor-design/enterprise/issues/5336))
- `[Splitter]` Fixed position of splitter button. ([#5121](https://github.com/infor-design/enterprise/issues/5121))
- `[Tooltip/Popover]` Split the Popover and Tooltip into separate components. ([#5197](https://github.com/infor-design/enterprise/issues/5197))

(52 Issues Solved This Release, Backlog Enterprise 147, Backlog Ng 28, 1095 Functional Tests, 1668 e2e Tests)

## v4.52.3 Fixes

- `[Locale]` Expanded support from 10 to 20 decimal places. Max number is 21, 20 now. ([#5622](https://github.com/infor-design/enterprise/issues/5622))

## v4.52.2 Fixes

- `[Locale]` Fixed a bug where very large numbers would get a zero added. ([#5308](https://github.com/infor-design/enterprise/issues/5308))
- `[Locale]` Fixed a bug where very large numbers with negative added an extra zero in formatNumber. ([#5318](https://github.com/infor-design/enterprise/issues/5318))

## v4.52.1 Fixes

- `[Datagrid]` Fixed an issue where personalize column headers were not rendering properly. ([#5361](https://github.com/infor-design/enterprise/issues/5361))

## v4.52.0

### v4.52.0 Markup Changes

- `[Datagrid]` When fixing bugs in datagrid hover states we removed the use of `is-focused` on table `td` elements. ([#5091](https://github.com/infor-design/enterprise/issues/5091))

### v4.52.0 Fixes

- `[Application Menu]` Fixed a bug where the expanded accordion were incorrectly coloured as selected when uses the personalization colors. ([#5128](https://github.com/infor-design/enterprise/issues/5128))
- `[About]` Fixed a bug where overflowing scrollbar in About Modal is shown on a smaller viewport. ([#5206](https://github.com/infor-design/enterprise/issues/5206))
- `[Bar Chart]` Fixed an issue where onerror script was able to execute. ([#1030](https://github.com/infor-design/enterprise-ng/issues/1030))
- `[Calendar]` Fixed a bug where if the calendar event is not set to whole day then the week view and day view will not properly render on UI. ([#5195](https://github.com/infor-design/enterprise/issues/5195))
- `[Datagrid]` Fixed a bug where changing a selection mode between single and mixed on a datagrid with frozen columns were not properly rendered on UI. ([#5067](https://github.com/infor-design/enterprise/issues/5067))
- `[Datagrid]` Fixed a bug where filter options were not opening anymore after doing sorting on server-side paging. ([#5073](https://github.com/infor-design/enterprise/issues/5073))
- `[Datagrid/Lookup]` Fixed a bug where unselecting all items in an active page affects other selected items on other pages. ([#4503](https://github.com/infor-design/enterprise/issues/4503))
- `[Datagrid]` When fixing bugs in datagrid hover states we removed the use of `is-focused` on table `td` elements. ([#5091](https://github.com/infor-design/enterprise/issues/5091))
- `[Datagrid/Lookup]` Fixed a bug where the plus minus icon animation was cut off. ([#4962](https://github.com/infor-design/enterprise/issues/4962))
- `[Datagrid]` Fixed a bug where unselecting all items in an active page affects other selected items on other pages. ([#4503](https://github.com/infor-design/enterprise/issues/4503))
- `[Datagrid]` Fixed a bug where the tag text in the column is not shown properly when hovering it on Alternate Row Shading. ([#5210](https://github.com/infor-design/enterprise/issues/5210))
- `[Datagrid]` Fixed a bug where the clear filter icons position were not properly aligned with the lookup. ([#5239](https://github.com/infor-design/enterprise/issues/5239))
- `[Dropdown]` Fixed a bug where automatic highlighting of a blank option after opening the list was not working ([#5095](https://github.com/infor-design/enterprise/issues/5095))
- `[Dropdown/Multiselect]` Fixed a bug where the id attribute prefix were missing from the dropdown list when searching with typeahead settings. ([#5053](https://github.com/infor-design/enterprise/issues/5053))
- `[Field Options]` Fixed misalignment of field options for the colorpicker, clearable input field, and clearable searchfield with its close icon. ([#5139](https://github.com/infor-design/enterprise/issues/5139))
- `[Field Options]` Fixed misalignment of close button in searchfield with field options. ([#5138](https://github.com/infor-design/enterprise/issues/5138))
- `[Homepage]` Fixed an issue where remove card event was not triggered on card/widget. ([#4798](https://github.com/infor-design/enterprise/issues/4798))
- `[Locale]` Changed the start day of the week to monday as per translation team request. ([#5199](https://github.com/infor-design/enterprise/issues/5199))
- `[Mask/Datagrid]` Fixed a bug in number masks where entering a decimal while the field's entire text content was selected could cause unexpected formatting. ([#4974](https://github.com/infor-design/enterprise/issues/4974))
- `[Monthview]` Fixed an issue where selected date was not stay on provided day/month/year. ([#5064](https://github.com/infor-design/enterprise/issues/5064))
- `[Monthview]` Added support for mobile view. ([#5075](https://github.com/infor-design/enterprise/issues/5075))
- `[Spinbox]` Fixed a bug where spinbox and its border is not properly rendered on responsive view. ([#5146](https://github.com/infor-design/enterprise/issues/5146))
- `[Tabs Module]` Fixed a bug where long tab labels overflowed behind the close icon. ([#5187](https://github.com/infor-design/enterprise/issues/5187))

(33 Issues Solved This Release, Backlog Enterprise 134, Backlog Ng 34, 1183 Functional Tests, 1652 e2e Tests)

## v4.51.4

### v4.51.4 Fixes

- `[Locale]` Fixed a bug where very large numbers would get a zero added. ([#5308](https://github.com/infor-design/enterprise/issues/5308))

## v4.51.3

### v4.51.3 Fixes

- `[Locale]` Fixed a bug where very large numbers with negative added an extra zero in formatNumber. ([#5308](https://github.com/infor-design/enterprise/issues/5308))
- `[Mask/Datagrid]` Fixed a bug in number masks where entering a decimal while the field's entire text content was selected could cause unexpected formatting. ([#4974](https://github.com/infor-design/enterprise/issues/4974))

## v4.51.2

### v4.51.2 Fixes

- `[Locale]` Fixed a bug where very large numbers with negative added an extra zero in formatNumber. ([#5308](https://github.com/infor-design/enterprise/issues/5308))
- `[Mask/Datagrid]` Fixed a bug in number masks where entering a decimal while the field's entire text content was selected could cause unexpected formatting. ([#4974](https://github.com/infor-design/enterprise/issues/4974))

## v4.51.1

### v4.51.1 Fixes

- `[Datagrid]` Fixed a bug where cells with a leading space triggered the dirty indicator even without changing the cell value on second blur/selection. ([#4825](https://github.com/infor-design/enterprise/issues/4825))
- `[Radio]` Fixed a bug where legend tag blinks when clicking the radio buttons. ([#4901](https://github.com/infor-design/enterprise/issues/4901))

## v4.51.0

### v4.51.0 Markup Changes

- `[About]` The version in the html section of the document was not added correctly and is now showing the correct version string. ([#5069](https://github.com/infor-design/enterprise/issues/5069))
- `[Datagrid]` Fixed a bug where cells with a leading space triggered the dirty indicator even without changing the cell value on second blur/selection. ([#4825](https://github.com/infor-design/enterprise/issues/4825))
- `[Datepicker/Monthview/Calendar]` We changed all Chinese locales to have monday as the first day of the week and this could impact scripts. ([#5147](https://github.com/infor-design/enterprise/issues/5147))
- `[Dropdown]` We added  `aria-readonly` to all readonly dropdowns. ([#5107](https://github.com/infor-design/enterprise/issues/5107))
- `[Dropdown]` Dropdowns are now appended to the section in the page with `role="main"` there should be just one of these sections in each page. ([#1033](https://github.com/infor-design/enterprise-ng/issues/1033))
- `[Input]` If using the password reveal feature, note that we change dit from using a `type="password"` to using a class to toggle the state. ([#5099](https://github.com/infor-design/enterprise/issues/5099))
- `[Pager]` When fixing an accessibility complaint on pager we made all pager buttons tabable and removed the `tabindex` this could impact some test scripts. ([#4862](https://github.com/infor-design/enterprise/issues/4862))
- `[Tabs]` We add the ability to drag tabs, if this is enabled there are a number of sort properties and classes that have been added that may need to be scripted in the future. ([#4520](https://github.com/infor-design/enterprise/issues/4520))

### v4.51.0 Fixes

- `[Circlepager]` Fixed a bug where circle buttons doesn't work on smaller viewport and first initialization of the page. ([#4966](https://github.com/infor-design/enterprise/issues/4966))
- `[General]` The master branch is now called main. Also cleaned up some language in the repo known to be less inclusive. ([#5027](https://github.com/infor-design/enterprise/issues/5027))
- `[Datagrid]` Fixed an issue where stretching the last column of a table was not consistent when resizing the window. ([#5045](https://github.com/infor-design/enterprise/issues/5045))
- `[Datagrid]` Fixed an issue where time format HHmm was not working for time picker editor. ([#4926](https://github.com/infor-design/enterprise/issues/4926))
- `[Datagrid]` Fixed an issue where setting stretchColumn to 'last' did not stretch the last column in the table. ([#4913](https://github.com/infor-design/enterprise/issues/4913))
- `[Datagrid]` Fixed an issue where when focusing dropdowns and then using arrow key, it would move across the grid columns leaving multiple open dropdowns. ([#4851](https://github.com/infor-design/enterprise/issues/4851))
- `[Datagrid]` Fixed an issue where the copy paste html to editable cell was cause to generate new cells. ([#4848](https://github.com/infor-design/enterprise/issues/4848))
- `[Datagrid]` Fixed some visual glitches related to focus/hover state and editable date/time cells. ([#5091](https://github.com/infor-design/enterprise/issues/5091))
- `[Datepicker]` Fixed an issue where time was changing, if selected time was before noon for Danish language locale da-DK. ([#4987](https://github.com/infor-design/enterprise/issues/4987))
- `[Datepicker]` Removed deprecation warning for close method. ([#5120](https://github.com/infor-design/enterprise/issues/5120))
- `[Dropdown]` Fixed a bug where the dropdown list gets detached to the input field. ([5056](https://github.com/infor-design/enterprise/issues/5056))
- `[Dropdown]` Improved accessibility on readonly dropdowns by adding the aria-readonly property. ([#5107](https://github.com/infor-design/enterprise/issues/5107))
- `[Editor]` Fixed a bug where the anchor link does not firing the change event. ([#5141](https://github.com/infor-design/enterprise/issues/5141))
- `[Editor]` Fixed a bug that links would not wrap in the editor when multiline. ([#5145](https://github.com/infor-design/enterprise/issues/5145))
- `[General]` Fixed incorrect version that was showing up as `[Object]` in the about dialog and html. ([#5069](https://github.com/infor-design/enterprise/issues/5069))
- `[Hierarchy]` Improved accessibility on readonly dropdowns by adding the aria-readonly property. ([#5107](https://github.com/infor-design/enterprise/issues/5107))
- `[Hierarchy]` Fixed an issue where the action refs passed around were broken. ([#5124](https://github.com/infor-design/enterprise/issues/5124))
- `[Listview]` Fixed a bug where changing selectable setting from 'mixed' to 'single' does not remove checkboxes. ([#5048](https://github.com/infor-design/enterprise/issues/5048))
- `[Locale]` Fixed an issue where the date and available date validation was not working for Croatian locale hr-HR. ([#4964](https://github.com/infor-design/enterprise/issues/4964))
- `[Locale]` Fixed an issue where the am/pm dot was causing issue to parseDate() method for greek language. ([#4793](https://github.com/infor-design/enterprise/issues/4793))
- `[Locale]` Fixed all chinese locales to have monday as the first day of the week. ([#5147](https://github.com/infor-design/enterprise/issues/5147))
- `[Lookup]` Fixed an issue where readonly lookups showed up as enabled. ([#5149](https://github.com/infor-design/enterprise/issues/5149))
- `[Multiselect]` Fixed a bug where the position of dropdown list was not correct when selecting multiple items on mobile. ([#5021](https://github.com/infor-design/enterprise/issues/5021))
- `[Modal]` Fixed a bug that prevented modals from closing while a tooltip was displayed inside ([#5047](https://github.com/infor-design/enterprise/issues/5047))
- `[Pager]` Fixed an accessibility issue to use tabs instead arrow keys. ([#4862](https://github.com/infor-design/enterprise/issues/4862))
- `[Password]` Changed the password reveal feature to not use `text="password"` and use css instead. This makes it possible to hide autocomplete. ([#5098](https://github.com/infor-design/enterprise/issues/5098))
- `[Radio]` Fixed a bug where legend tag blinks when clicking the radio buttons. ([#4901](https://github.com/infor-design/enterprise/issues/4901))
- `[Tabs]` Fixed a bug where where if urls contain a href with a forward slash (paths), then this would error. Note that in this situation you need to make sure the tab panel is linked without the hash. ([#5014](https://github.com/infor-design/enterprise/issues/5014))
- `[Tabs]` Added support to sortable drag and drop tabs. Non touch devices it good with almost every type of tabs `Module`, `Vertical`, `Header`, `Scrollable` and `Regular`. For touch devices only support with `Module` and `Vertical` Tabs. ([#4520](https://github.com/infor-design/enterprise/issues/4520))
- `[Tabs]` Changed the `rename()` method to also modify a tab's corresponding "More Tabs" menu item, if the menu is open. ([#5105](https://github.com/infor-design/enterprise/issues/5105))
- `[Toast]` Fixed a bug where toast message were unable to drag down to it's current position when `position` sets to 'bottom right'. ([#5015](https://github.com/infor-design/enterprise/issues/5015))
- `[Toolbar]` Add fix for invisible inputs in the toolbar. ([#5122](https://github.com/infor-design/enterprise/issues/5122))
- `[Toolbar]` Prevent individual buttons from getting stuck inside the Toolbar's overflow menu ([#4857](https://github.com/infor-design/enterprise/issues/4857))
- `[Tree]` Added api support for collapse/expand node methods. ([#4707](https://github.com/infor-design/enterprise/issues/4707))

(42 Issues Solved This Release, Backlog Enterprise 166, Backlog Ng 28, 1081 Functional Tests, 1647 e2e Tests)

## v4.50.4

### v4.50.4 Fixes

- `[Locale]` Fixed a bug where very large numbers with negative added an extra zero in formatNumber. ([#5308](https://github.com/infor-design/enterprise/issues/5308))

## v4.50.3

### v4.50.3 Fixes

- `[Lookup]` Fixed an issue where readonly lookups showed up as enabled. ([#5149](https://github.com/infor-design/enterprise/issues/5149))

## v4.50.2

### v4.50.2 Fixes

- `[General]` Fixed incorrect version that was showing up as `[Object]` in the about dialog and html. ([#5069](https://github.com/infor-design/enterprise/issues/5069))

## v4.50.1

### v4.50.1 Fixes

- `[Datagrid]` Set the tabbable feature off for the datagrid editors. ([#5089](https://github.com/infor-design/enterprise/issues/5089))
- `[Datagrid]` Fixed issues with misalignment on filter fields with icons. ([#5063](https://github.com/infor-design/enterprise/issues/5063))
- `[Lookup]` Fixed a bug where non editable lookups could not be clicked/opened. ([#5062](https://github.com/infor-design/enterprise/issues/5062))
- `[Lookup]` Fixed a bug where non strict / non editable lookups could not be clicked/opened. ([#5087](https://github.com/infor-design/enterprise/issues/5087))

## v4.50.0

### v4.50.0 Important Notes

- `[General]` We bumped the version from 4.39 (four - thirty nine) to 4.50 (four - fifty) to correspond with the general release of Soho (IDS) Design system 4.5 so the versions sync up better. We could not use 4.5 since it was already in use previously. ([#5012](https://github.com/infor-design/enterprise/issues/5012))
- `[General]` We Updated development dependencies. Most important things to note are: we now support node 14 for development and this is recommended. ([#4998](https://github.com/infor-design/enterprise/issues/4998))
- `[Tabs]` Changed the target element from 'li' to 'a' to be consistent. ([#4566](https://github.com/infor-design/enterprise/issues/4566))

### v4.50.0 Fixes

- `[Breadcrumb]` Changed the colors for disabled breadcrumbs to make them lighter than the enabled ones. ([#4917](https://github.com/infor-design/enterprise/issues/4917))
- `[Bar Chart]` Added support for double click to Bar, Bar Grouped, Bar Stacked. ([#3229](https://github.com/infor-design/enterprise/issues/3229))
- `[Bullet Chart]` Added support for double click. ([#3229](https://github.com/infor-design/enterprise/issues/3229))
- `[BusyIndicator]` Fixed a bug that caused the busy-indicator to show below the busy indicator container. ([#4953](https://github.com/infor-design/enterprise/issues/4953))
- `[Color Picker]`Fix issue with text disappearing and improve responsiveness when there isn't space horizontally ([#4930](https://github.com/infor-design/enterprise/issues/4930))
- `[Column Chart]` Added support for double click to Column, Column Grouped, Column Stacked, Column Stacked-singular and Column Positive Negative. ([#3229](https://github.com/infor-design/enterprise/issues/3229))
- `[Datagrid]` Added api setting `allowChildExpandOnMatchOnly` with Datagrid. It will show/hide children match only or all of them this setting only will effect if use with `allowChildExpandOnMatch:true`. ([#4209](https://github.com/infor-design/enterprise/issues/4209))
- `[Datagrid]` Fixed a bug where filter dropdown menus did not close when focusing a filter input. ([#4766](https://github.com/infor-design/enterprise/issues/4766))
- `[Datagrid]` Fixed an issue where the keyboard was not working to sort data for sortable columns. ([#4858](https://github.com/infor-design/enterprise/issues/4858))
- `[Datagrid]` Fixed an issue where the keyboard was not working to select all from header checkbox. ([#4859](https://github.com/infor-design/enterprise/issues/4859))
- `[Datagrid]` Fixed an issue where the selection was getting clear after use pagesize dropdown for client side paging. ([#4915](https://github.com/infor-design/enterprise/issues/4915))
- `[Datagrid]` Fixed an error seen clicking items if using a flex toolbar for the datagrid toolbar. ([#4941](https://github.com/infor-design/enterprise/issues/4941))
- `[Datagrid]` Only show row status when dirty indicator and row status both exist to address conflicting visual issue. ([#4918](https://github.com/infor-design/enterprise/issues/4918))
- `[Datagrid]` Fixed an issue where selecting a row added background to row-status. ([#4918](https://github.com/infor-design/enterprise/issues/4918))
- `[Datagrid]` Fixed an issue where the filter menu would not reopen in some cases. ([#4995](https://github.com/infor-design/enterprise/issues/4995))
- `[Datepicker]` Added a setting that replaces the trigger icon with an actual button for better accessibility, enabled by default. ([#4820](https://github.com/infor-design/enterprise/issues/4820))
- `[Datepicker]` Updated validation.js to check if date picker contains a time value ([#4888](https://github.com/infor-design/enterprise/issues/4888))
- `[Datepicker]` Fixed a UI issue where the apply and cancel buttons were unable to see on small screens. ([#4950](https://github.com/infor-design/enterprise/issues/4950))
- `[Datagrid]` Clean up hover appearance of datagrid actions button when the grid is viewed as a list. ([#4963](https://github.com/infor-design/enterprise/issues/4963))
- `[Editor]`Adjusted the editor to not treat separators after headers as leading and removing them. ([#4751](https://github.com/infor-design/enterprise/issues/4751))
- `[Environment]`Updated the regular expression search criteria from Edge to Edg to resolve the EDGE is not detected issue. ([#4603](https://github.com/infor-design/enterprise/issues/4603))
- `[Field Filter]` Fixed a UI issues where the input field has a missing border and the dropdown list does not properly align when it opened. ([#4982](https://github.com/infor-design/enterprise/issues/4982))
- `[Editor]`Adjusted the editor to not treat separators after headers as leading and removing them. ([#4751](https://github.com/infor-design/enterprise/issues/4751))
- `[General]` Can run stylelint command on W10 cmd for development ([#4993](https://github.com/infor-design/enterprise/issues/4993))
- `[General]` We Updated jQuery to use 3.6.0. ([#1690](https://github.com/infor-design/enterprise/issues/1690))
- `[Header]` Removed breadcrumb coloring from current class, which was causing the wrong kind of emphasis for breadcrumbs in headers. ([#5003](https://github.com/infor-design/enterprise/issues/5003))
- `[Input]` Changed the disabled search field color for Safari to match that of other browsers. ([#4611](https://github.com/infor-design/enterprise/issues/4611))
- `[Lookup]` Isolated the scss/css .close.icon class inside of .modal-content and removed any extra top property to fix the alignment issue.([#4933](https://github.com/infor-design/enterprise/issues/4933))
- `[Lookup]` Added a setting that replaces the trigger icon with an actual button for better accessibility, enabled by default. ([#4820](https://github.com/infor-design/enterprise/issues/4820))
- `[Lookup]` fix close button alignment issue. ([#5088](https://github.com/infor-design/enterprise/issues/5088))
- `[Line Chart]` Added support for double click to Area, Bubble, Line and Scatterplot. ([#3229](https://github.com/infor-design/enterprise/issues/3229))
- `[Message]` Added automation id's to the message's modal main area dialog as well with `modal` prefix. ([#4871](https://github.com/infor-design/enterprise/issues/4871))
- `[Modal]` Fixed a bug where full size responsive setting doesn't work on android phones in landscape mode. ([#4451](https://github.com/infor-design/enterprise/issues/4451))
- `[Pie Chart]` Added support for double click to Pie and Donut. ([#3229](https://github.com/infor-design/enterprise/issues/3229))
- `[Pie Chart]` Fixed bug were pie chart type does not remove old class name ([#3144](https://github.com/infor-design/enterprise/issues/3144))
- `[Pie Chart]` Improved the accessibility of legend items with roles and offscreen labels. ([#4831](https://github.com/infor-design/enterprise/issues/4831))
- `[Radar Chart]` Added support for double click. ([#3229](https://github.com/infor-design/enterprise/issues/3229))
- `[Rating]` Fixed color of the un-checked rating star. ([#4853](https://github.com/infor-design/enterprise/issues/4853))
- `[Popupmenu]` Fixed a lifecycle issue on menus that are shared between trigger elements, where these menus were incorrectly being torn down. ([NG#987](https://github.com/infor-design/enterprise-ng/issues/987))
- `[Searchfield]` Fixed alignment issues with the close button in various scenarios ([#4989](https://github.com/infor-design/enterprise/issues/4989), [#5096](https://github.com/infor-design/enterprise/issues/5096), [#5158](https://github.com/infor-design/enterprise/issues/4989), [#5090](https://github.com/infor-design/enterprise/issues/4989))
- `[Switch]` Adjust styles to be more discernable between checked and checked+disabled ([#4341](https://github.com/infor-design/enterprise/issues/4341))
- `[Tabs (Horizontal/Header)]` Fixed bug with the placement of the focus state in RTL mode, and other minor visual improvements. ([#4877](https://github.com/infor-design/enterprise/issues/4877))
- `[Tabs Module]` Fixed a bug where clear button was missing when clearable setting is activated in tabs module searchfield. ([#4898](https://github.com/infor-design/enterprise/issues/4898))
- `[Textarea]` Fixed a bug where the textarea options like autogrow, autoGrowMaxHeight doesn't work after the initialization inside of the accordion. ([#4977](https://github.com/infor-design/enterprise/issues/4977))
- `[Timepicker]` Added a setting that replaces the trigger icon with an actual button for better accessibility, enabled by default. ([#4820](https://github.com/infor-design/enterprise/issues/4820))
- `[Toast]` Fixed a bug where the first toast in the page is not announced to screen readers. ([#4519](https://github.com/infor-design/enterprise/issues/4519))
- `[Tooltip]` Fixed a bug in tooltip that prevented linking id-based tooltip content. ([#4827](https://github.com/infor-design/enterprise/issues/4827))

(48 Issues Solved This Release, Backlog Enterprise 152, Backlog Ng 32, 1086 Functional Tests, 1640 e2e Tests)

## v4.38.1

### v4.38.1 Fixes

- `[BusyIndicator]` Fixed a bug that caused the busy-indicator to show below the busy indicator container. ([#4953](https://github.com/infor-design/enterprise/issues/4953))

## v4.38.0

### v4.38.0 Important Changes

- `[Themes]` Renamed the concept of themes to versions and renamed uplift to new and soho to classic. The new/uplift theme is now the default and its recommend you use it as your default. The old scripts and names will still work ok but new copies with the new names are added for you. In addition Variants are now called Modes. But we got rid of the older script names from 2017 as they have been deprecated for a while now. In addition the ids-identity package thats included was bumped to 4.0 if using tokens directly from this the paths there have been changed to reflect the new names. ([#2606](https://github.com/infor-design/enterprise/issues/2606))

### v4.38.0 Fixes

- `[Application Menu]` Fixed visibility of expander icon on classic theme. ([#4874](https://github.com/infor-design/enterprise/issues/4874))
- `[Accordion]` Fixed an issue where the afterexpand and aftercollapse events fired before the states are set.  ([#4838](https://github.com/infor-design/enterprise/issues/4838))
- `[Breadcrumb]` Fixed unnecessary scrollbar in safari on a flex toolbar. ([#4839](https://github.com/infor-design/enterprise/issues/4839))
- `[Calendar]` Fixed calendar event details listview on mobile perspective. ([#4886](https://github.com/infor-design/enterprise/issues/4886))
- `[Datagrid]` Fixed an issue with missing scrollbars when in frozen column mode on wide screens. ([#4922](https://github.com/infor-design/enterprise/issues/4922))
- `[Datagrid]` Added the ability to use shift click to select in mixed selection mode. ([#4748](https://github.com/infor-design/enterprise/issues/4748))
- `[Datagrid]` Fixed alignment issue when editing. ([#4814](https://github.com/infor-design/enterprise/issues/4814))
- `[Datagrid]` Added a fix for checkbox aria cells, the aria was in the wrong location. ([#4790](https://github.com/infor-design/enterprise/issues/4790))
- `[Datagrid]` Fixed a bug where shift+f10 did not open the context menu in the Datagrid. ([#4614](https://github.com/infor-design/enterprise/issues/4614))
- `[Datagrid]` Fixed an issue where tooltips on buttons in the contextual action toolbar in datagrid would never show up. ([#4876](https://github.com/infor-design/enterprise/issues/4876))
- `[Datagrid]` Fixed an issue where when using selectAllCurrentPage the deselect all did not trigger an event. ([#4916](https://github.com/infor-design/enterprise/issues/4916))
- `[Datagrid]` Fixed an issue where when using a scroll-flex container to contain datagrid it did not show the Y scrollbar. ([#4914](https://github.com/infor-design/enterprise/issues/4914))
- `[EmptyMessage]` Fixed an issue where you may get double the click handlers. ([#4889](https://github.com/infor-design/enterprise/issues/4889))
- `[Environment]` Fixed feature detection classes and routines on IPad 13 and up. ([#4855](https://github.com/infor-design/enterprise/issues/4855))
- `[Fileupload Advanced]` Fixed a bug where the disable and enable methods were not working correctly. ([#4872](https://github.com/infor-design/enterprise/issues/4872))
- `[General]` Increased windows custom css scrollbars from 8px to 12px. ([#4837](https://github.com/infor-design/enterprise/issues/4837))
- `[Input]` Fixed a bug where the cursor overlapped the icon in right aligned lookup and input fields when selecting the field. ([#4718](https://github.com/infor-design/enterprise/issues/4718))
- `[ListView]` Fixed an issue selecting after focusing the list with the keyboard. ([#4621](https://github.com/infor-design/enterprise/issues/4621))
- `[Lookup]` Fixed an issue with select all across pages in lookup. ([#4503](https://github.com/infor-design/enterprise/issues/4503))
- `[Lookup]` Fixed an issue clearing selections with selectAcrossPages. ([#4539](https://github.com/infor-design/enterprise/issues/4539))
- `[Message]` Fixed multiple events were firing. ([#953](https://github.com/infor-design/enterprise-ng/issues/953))
- `[Popover]` Fixed a bug where the close button did not get an automation ID and added automation ID to the title. ([#4743](https://github.com/infor-design/enterprise/issues/4743))
- `[Locale/Multiselect]` Fixed a bug where translations could not be made correctly on All label and Selected Label, so we dropped having the label in the field. You can use the allTextString and selectedTextString if you want something special. ([#4505](https://github.com/infor-design/enterprise/issues/4505))
- `[Locale]` Fixed a bug in Estonian translations. ([#4805](https://github.com/infor-design/enterprise/issues/4805))
- `[Locale]` Fixed several bugs in Greek translations. ([#4791](https://github.com/infor-design/enterprise/issues/4791))
- `[Locale]` Fixed a bug in Turkish translations. ([#4788](https://github.com/infor-design/enterprise/issues/4788))
- `[Locale]` Fixed a bug in Thai translations. ([#4738](https://github.com/infor-design/enterprise/issues/4738))
- `[Searchfield]` Fixed an accessibility issue where the X was not tabbable with the keyboard. To fix this added a tabbable setting which is on by default. If you want it off you can set it to false but you would pass accessibility testing. ([#4815](https://github.com/infor-design/enterprise/issues/4815))
- `[Tabs]` Fixed an iOS bug that was preventing dismissible tabs to be dismissed by tap. ([#4763](https://github.com/infor-design/enterprise/issues/4763))
- `[Tabs Module]` Fixed positioning of the icon in tabs module. ([#4842](https://github.com/infor-design/enterprise/issues/4842))
- `[Tabs Module]` Fixed the focus border of the home button and make it tabbable in tabs module. ([#4850](https://github.com/infor-design/enterprise/issues/4850))
- `[Tabs Vertical]` Fixed black hover state in new (uplift) theme contrast mode. ([#4867](https://github.com/infor-design/enterprise/issues/4867))
- `[Validation]` Fixed an issue where validation messages did not have the correct aria for accessibility. ([#4830](https://github.com/infor-design/enterprise/issues/4830))
- `[TabsModule]` Fixed positioning of the icon in tabs module. ([#4842](https://github.com/infor-design/enterprise/issues/4842))
- `[Timepicker]` Improved accessibility on both the input field and its inner picker elements. ([#4403](https://github.com/infor-design/enterprise/issues/4403))

(37 Issues Solved This Release, Backlog Enterprise 136, Backlog Ng 32, 1082 Functional Tests, 1638 e2e Tests)

## v4.37.3

### v4.37.3 Fixes

- `[BusyIndicator]` Fixed a bug that caused the busy-indicator to show below the busy indicator container. ([#4953](https://github.com/infor-design/enterprise/issues/4953))

### v4.37.2 Fixes

- `[Datagrid]` Fixed an issue with missing scrollbars when in frozen column mode on wide screens. ([#4922](https://github.com/infor-design/enterprise/issues/4922))

## v4.37.1

### v4.37.1 Fixes

- `[General]` Increased windows custom css scrollbars from 8px to 12px. ([#4837](https://github.com/infor-design/enterprise/issues/4837))
- `[Datagrid]` Fixed an issue where when using a scroll-flex container to contain datagrid it did not show the Y scrollbar. ([#4914](https://github.com/infor-design/enterprise/issues/4914))

## v4.37.0

### v4.37.0 Features

- `[FileUpload]` Added the ability to drag files onto the file upload field like in 3.x versions. ([#4723](https://github.com/infor-design/enterprise/issues/4723))
- `[Datagrid]` Added the ability to edit columns formatted with tags and badges with an Input editor. ([#4637](https://github.com/infor-design/enterprise/issues/4637))
- `[Datagrid]` Added the ability to pass a locale numberFormat to the TargetedAchievement formatter and also set the default to two decimals. ([#4802](https://github.com/infor-design/enterprise/issues/4802))
- `[Dropdown]` Added basic virtual scrolling to dropdown for if you have thousands of items. Only basic dropdown functionality will work with this setting but it improved performance on larger dropdown lists. ([#4708](https://github.com/infor-design/enterprise/issues/4708))
- `[Sidebar]` Added the ability to hide and show the side bar with the list detail view. ([#4394](https://github.com/infor-design/enterprise/issues/4394))

### v4.37.0 Fixes

- `[App Menu]` Fixed a regression bug  where the searchfield icon duplicated and were not properly aligned with the searchfield. ([#4737](https://github.com/infor-design/enterprise/issues/4737))
- `[App Menu]` Removed the close button animation on the hamburger button when app menus open. ([#4756](https://github.com/infor-design/enterprise/issues/4756))
- `[Bar Chart]` Fixed an issue where the data was passing wrong for grouped type custom tooltip. ([#4548](https://github.com/infor-design/enterprise/issues/4548))
- `[Busy Indicator]` Fixed an error was showing when called `close()` method too soon after `activate()`. ([#980](https://github.com/infor-design/enterprise-ng/issues/980))
- `[Calendar]` Fixed a regression where clicking Legend checkboxes was no longer possible. ([#4746](https://github.com/infor-design/enterprise/issues/4746))
- `[Checkboxes]` Fixed a bug where if checkboxes are in a specific relative layout the checkboxes may click the wrong one. ([#4808](https://github.com/infor-design/enterprise/issues/4808))
- `[Column Chart]` Fixed an issue where the data was passing wrong for grouped type custom tooltip. ([#4548](https://github.com/infor-design/enterprise/issues/4548))
- `[Datagrid]` Fixed an issue where the filter border on readonly lookups was not displayed in high contrast mode. ([#4724](https://github.com/infor-design/enterprise/issues/4724))
- `[Datagrid]` Added missing aria row group role to the datagrid. ([#4479](https://github.com/infor-design/enterprise/issues/4479))
- `[Datagrid]` Fixed a bug where when setting a group and decimal out of the current locale then editing would not work. ([#4806](https://github.com/infor-design/enterprise/issues/4806))
- `[Dropdown]` Fixed an issue where some elements did not correctly get an id in the dropdown. ([#4742](https://github.com/infor-design/enterprise/issues/4742))
- `[Dropdown]` Fixed a bug where you could click the label and focus a disabled dropdown. ([#4739](https://github.com/infor-design/enterprise/issues/4739))
- `[Homepage]` Fixed the wrong metadata was sending for resize, reorder and remove card events. ([#4798](https://github.com/infor-design/enterprise/issues/4798))
- `[Locale]` Fixed an issue where if the 11th digit is a zero the formatNumbers and truncateDecimals function will loose a digit. ([#4656](https://github.com/infor-design/enterprise/issues/4656))
- `[Modal]` Improved detection of non-focusable elements when a Modal is configured to auto focus one of its inner components. ([#4740](https://github.com/infor-design/enterprise/issues/4740))
- `[Module Tabs]` Fixed a bug related to automatic linking of Application Menu trigger tabs in Angular environments ([#4736](https://github.com/infor-design/enterprise/issues/4736))
- `[ProcessIndicator]` Fixed a layout issue on the index page and added a rejected icon. ([#4770](https://github.com/infor-design/enterprise/issues/4770))
- `[Rating]` Fixed an issue where the rating was not clear on toggle. ([#4571](https://github.com/infor-design/enterprise/issues/4571))
- `[Splitter]` Fixed the splitter was dragging to wrong direction in RTL. ([#1813](https://github.com/infor-design/enterprise/issues/1813))
- `[Swaplist]` Fixed an issue where the user attributes need to be override existing attributes. ([#4694](https://github.com/infor-design/enterprise/issues/4694))
- `[Tabs]` Fixed a bug where the info icon were not aligned correctly in the tab, and info message were not visible. ([#4711](https://github.com/infor-design/enterprise/issues/4711))
- `[Tabs]` Fixed a bug where the tab key would move through tabs rather than moving to the tab content. ([#4745](https://github.com/infor-design/enterprise/issues/4745))
- `[Toolbar Searchfield]` Fixed a bug where the toolbar searchfield were unable to focused when tabbing through the page. ([#4683](https://github.com/infor-design/enterprise/issues/4683))
- `[Toolbar Searchfield]` Fixed a bug where the search bar were showing extra outline when focused. ([#4682](https://github.com/infor-design/enterprise/issues/4682))
- `[Track Dirty]` Fixed an error that was showing when using dirty indicator within a tab component. ([#936](https://github.com/infor-design/enterprise-ng/issues/936))
- `[Tree]` Fixed an issue where the character entity was stripped for addNode() method. ([#4694](https://github.com/infor-design/enterprise/issues/4694))

(49 Issues Solved This Release, Backlog Enterprise 137, Backlog Ng 35, 1082 Functional Tests, 1639 e2e Tests)

## v4.36.2

### v4.36.2 Fixes

- `[App Menu]` Removed the close button animation on the hamburger button when app menus open. ([#4756](https://github.com/infor-design/enterprise/issues/4756))
- `[App Menu]` Fixed a regression bug  where the searchfield icon duplicated and were not properly aligned with the searchfield. ([#4737](https://github.com/infor-design/enterprise/issues/4737))
- `[Calendar]` Fixed a regression where clicking Legend checkboxes was no longer possible. ([#4746](https://github.com/infor-design/enterprise/issues/4746))
- `[FileUpload]` Added the ability to drag files onto the file upload field like in 3.x versions. ([#4723](https://github.com/infor-design/enterprise/issues/4723))
- `[Modal]` Improved detection of non-focusable elements when a Modal is configured to auto focus one of its inner components. ([#4740](https://github.com/infor-design/enterprise/issues/4740))
- `[Locale]` Fixed an issue where if the 11th digit is a zero the formatNumbers and truncateDecimals function will loose a digit. ([#4656](https://github.com/infor-design/enterprise/issues/4656))
- `[Rating]` Fixed an issue where the rating was not clear on toggle. ([#4571](https://github.com/infor-design/enterprise/issues/4571))

## v4.36.1

### v4.36.1 Fixes

- `[Calendar]` Fixed a regression where clicking Legend checkboxes was no longer possible. ([#4746](https://github.com/infor-design/enterprise/issues/4746))
- `[Dropdown]` Fixed an issue where some elements did not correctly get an id in the dropdow n. ([#4742](https://github.com/infor-design/enterprise/issues/4742))
- `[Editor]` Fixed a follow up issue with readonly links in the editor. ([#4702](https://github.com/infor-design/enterprise/issues/4702))

## v4.36.0

### v4.36.0 Important Changes

- `[Datagrid]` Fixed a bug where the datagrid header checkbox had the wrong aria-checked state when only some rows are selected, this change occured because the aria-checked was not on the focusable element so was not announced. If using automation scripts on this attribute, you should be aware and adjust accordingly. ([#4491](https://github.com/infor-design/enterprise/issues/4491))

### v4.36.0 Features

- `[Datagrid]` Made the summary row sticky on the bottom of the datagrid. ([#4645](https://github.com/infor-design/enterprise/issues/4645))
- `[Lookup]` Added a clear callback function like the click callback that fires when clicking the clear X if enabled. ([#4693](https://github.com/infor-design/enterprise/issues/4693))
- `[Tabs]` Added a setting for making the text on Module Tabs' optional Application Menu trigger only accessible to screen readers. ([#4590](https://github.com/infor-design/enterprise/issues/4590))

### v4.36.0 Fixes

- `[Application Menu]` Fixed an issue with filtering where nested items matching the filter were not always displayed. ([#4592](https://github.com/infor-design/enterprise/issues/4592))
- `[Column Chart]` Fixed an alignment issue with the labels in grouped column charts. ([#4645](https://github.com/infor-design/enterprise/issues/4645))
- `[Datagrid]` Fixed a bug where filterWhenTyping did not work on lookup filter columns. ([#4678](https://github.com/infor-design/enterprise/issues/4678))
- `[Datagrid]` Fixed an issue where updateRow will not correctly sync and merge data. ([#4674](https://github.com/infor-design/enterprise/issues/4674))
- `[Datagrid]` Fixed a bug where the error icon overlapped to the calendar icon when a row has been selected and hovered. ([#4670](https://github.com/infor-design/enterprise/issues/4670))
- `[Datagrid]` Fixed a bug where multiselect would loose selection across pages when using selectRowsAcrossPages. ([#954](https://github.com/infor-design/enterprise-ng/issues/954))
- `[Datagrid]` Made a fix that when calling applyFilter the lookup checkbox did not update. ([#4693](https://github.com/infor-design/enterprise/issues/4693))
- `[Datagrid]` Added the datagrid api to the current clearArguments setting's callback. ([#4693](https://github.com/infor-design/enterprise/issues/4693))
- `[Datagrid]` Fixed the inbuilt date validation to use the datagrid column settings for date fields. ([#4693](https://github.com/infor-design/enterprise/issues/4730))
- `[Dropdown]` Fixed a bug where the tooltips are invoked for each dropdown item. This was slow with a lot of items. ([#4672](https://github.com/infor-design/enterprise/issues/4672))
- `[Dropdown]` Fixed a bug where mouseup was used rather than click to open the list and this was inconsistent. ([#4638](https://github.com/infor-design/enterprise/issues/4638))
- `[Editor]` Fixed an issue where the dirty indicator was not reset when the contents contain `<br>` tags. ([#4624](https://github.com/infor-design/enterprise/issues/4624))
- `[Editor]` Fixed a bug where hyperlinks were not clickable in readonly state. ([#4702](https://github.com/infor-design/enterprise/issues/4702))
- `[Homepage]` Fixed a bug where the border behaves differently and does not change back correctly when hovering in editable mode. ([#4640](https://github.com/infor-design/enterprise/issues/4640))
- `[Homepage]` Added support for small size (260x260) widgets and six columns. ([#4663](https://github.com/infor-design/enterprise/issues/4663))
- `[Homepage]` Fixed an issue where the animation was not working on widget removed. ([#4686](https://github.com/infor-design/enterprise/issues/4686))
- `[Homepage]` Fixed a bug where the border behaves differently and does not change back correctly when hovering in editable mode. ([#4640](https://github.com/infor-design/enterprise/issues/4640))
- `[Listview]` Fixed an issue where the contextmenu was not open on longpress and text as not selectable for iOS device. ([#4655](https://github.com/infor-design/enterprise/issues/4655))
- `[Locale]` Don't attempt to set d3 locale if d3 is not being used ([#4668](https://github.com/infor-design/enterprise/issues/4486))
- `[Modal]` Fixed a bug where the autofocus was not working on anchor tag inside of the modal and moving the first button as a default focus if there's no `isDefault` property set up.
- `[Pager]` Fixed a bug that automation id's are not added when the attachToBody is used. ([#4692](https://github.com/infor-design/enterprise/issues/4692))
- `[Rating]` Fixed a bug with the readonly function, it did not toggle the readonly state correctly. ([#958](https://github.com/infor-design/enterprise-ng/issues/958))
- `[Tabs]` Added support for a "More Actions" button to exist beside horizontal/header tabs. ([#4532](https://github.com/infor-design/enterprise/issues/4532))
- `[Tree]` Fixed an issue where the parent value was get deleted after use `addNode()` method. ([#4486](https://github.com/infor-design/enterprise/issues/4486))
- `[Wizard]` Fixed a slight layout issue with the highlighted step in RTL mode. ([#4714](https://github.com/infor-design/enterprise/issues/4714))

(42 Issues Solved This Release, Backlog Enterprise 136, Backlog Ng 32, 1084 Functional Tests, 1642 e2e Tests)

## v4.35.4

### v4.35.4 Fixes

- `[Datagrid]` Added the datagrid api to the current clearArguments setting's callback. ([#4693](https://github.com/infor-design/enterprise/issues/4693))

## v4.35.3

### v4.35.3 Fixes

- `[Datagrid]` Made a fix that when calling applyFilter the lookup checkbox did not update. ([#4693](https://github.com/infor-design/enterprise/issues/4693))
- `[Dropdown]` Fixed a bug where the tooltips are invoked for each dropdown item. This was slow with a lot of items. ([#4672](https://github.com/infor-design/enterprise/issues/4672))
- `[Dropdown]` Fixed a bug where mouseup was used rather than click to open the list and this was inconsistent. ([#4638](https://github.com/infor-design/enterprise/issues/4638))
- `[Lookup]` Added a clear callback function like the click callback that fires when clicking the clear X if enabled. ([#4693](https://github.com/infor-design/enterprise/issues/4693))
- `[Pager]` Fixed a bug that automation id's are not added when the attachToBody is used. ([#4692](https://github.com/infor-design/enterprise/issues/4692))
- `[Rating]` Fixed a bug with the readonly function, it did not toggle the readonly state correctly. ([#958](https://github.com/infor-design/enterprise-ng/issues/958))

## v4.35.2

### v4.35.2 Fixes

- `[Datagrid]` Fixed an additional issue where updateRow will cause rows to no longer be reorderable. ([#4674](https://github.com/infor-design/enterprise/issues/4674))

## v4.35.1

### v4.35.1 Fixes

- `[Datagrid]` Fixed an issue where updateRow will not correctly sync and merge data. ([#4674](https://github.com/infor-design/enterprise/issues/4674))
- `[Datagrid]` Fixed a bug where filterWhenTyping did not work on lookup filter columns. ([#4678](https://github.com/infor-design/enterprise/issues/4678))
- `[Editor]` Fixed an issue where the dirty indicator was not reset when the contents contain `<br>` tags. ([#4624](https://github.com/infor-design/enterprise/issues/4624))

## v4.35.0

### v4.35.0 Important Notes

- `[Breadcrumb]` We added support for the use of `span` in place of `a` tags inside Breadcrumb List Items at the component API level.  In order to facilitate this, some internal API methods had to be changed to recognize the list item instead of the anchor.  If you rely on the Breadcrumb API and reference breadcrumb item anchor tags, please note that before adopting this version, you should change your code to instead reference the list items, or only use the BreadcrumbItem API.

### v4.35.0 Features

- `[Datagrid]` Added support to select all rows on current page only for client side paging. ([#4265](https://github.com/infor-design/enterprise/issues/4265))
- `[Datagrid]` Added a new ProcessIndicator formatter. ([#3918](https://github.com/infor-design/enterprise/issues/3918))
- `[Dropdown]` Improved behavior of list item navigation/selection when a Dropdown is configured with "no search" mode activated. ([#4483](https://github.com/infor-design/enterprise/issues/4483))
- `[Lookup]` Added the ability to change the lookup icon. ([#4527](https://github.com/infor-design/enterprise/issues/4527))
- `[ProcessIndicator]` Added: labels, more icon support, and a content areas and made it responsive. ([#3918](https://github.com/infor-design/enterprise/issues/3918))

### v4.35.0 Fixes

- `[Application Menu]` Fixed accessibility issues getting redundant info in expand/collapse button. ([#4462](https://github.com/infor-design/enterprise/issues/4462))
- `[Application Menu]` Fixed accessibility issues with missing instructional text and incorrect aria-role assignments on the App Menu triggers (hamburger buttons) and Role switcher buttons. ([#4489](https://github.com/infor-design/enterprise/issues/4489))
- `[About]` Made it possible to close About dialogs that previously had open, nested Modals present. ([NG#915](https://github.com/infor-design/enterprise-ng/issues/915))
- `[Badges]` Fixed alignment issues in uplift theme. ([#4578](https://github.com/infor-design/enterprise/issues/4578))
- `[Busy Indicator]` Fixed an issue where the whole page and parent div was shifts when active. ([#746](https://github.com/infor-design/enterprise-ng/issues/746))
- `[Button]` Fixed the tooltip in action button to be not visible when there's no title attribute. ([#4473](https://github.com/infor-design/enterprise/issues/4473))
- `[Column Chart]` Fixed a minor alignment issue in the xAxis labels ([#4460](https://github.com/infor-design/enterprise/issues/4460))
- `[Colorpicker]` Fixed an issue where values were not being selecting when multiple colopickers are present. ([#4146](https://github.com/infor-design/enterprise/issues/4146))
- `[Datagrid]` Fix a bug where changing selectable on the fly did not change the select behavior. ([#4575](https://github.com/infor-design/enterprise/issues/4575))
- `[Datagrid]` Fixed an issue where the click event was not fire for hyperlinks keyword search results. ([#4550](https://github.com/infor-design/enterprise/issues/4550))
- `[Datagrid]` Added api setting for selection on enter edit mode. ([#4485](https://github.com/infor-design/enterprise/issues/4485))
- `[Datagrid]` Fixed a bug where the onPostRenderCell function would get an empty container if using frozen columns. ([#947](https://github.com/infor-design/enterprise-ng/issues/947))
- `[Datagrid]` Fix a bug where changing selectable on the fly did not change the select behavior. ([#4575](https://github.com/infor-design/enterprise/issues/4575))
- `[Dropdown]` Fixed a bug where the last option icon changes when searching/filtering in dropdown search field. ([#4474](https://github.com/infor-design/enterprise/issues/4474))
- `[Editor/Fontpicker]` Fixed a bug where the label relationship were not valid in the editor role. Adding aria-labelledby will fix the association for both editor and the label. Also, added an audible label in fontpicker. ([#4454](https://github.com/infor-design/enterprise/issues/4454))
- `[Field Options]` Fixed an issue where the action button was misaligned for safari. ([#4610](https://github.com/infor-design/enterprise/issues/4610))
- `[FileUploadAdvanced]` Fixed an issue where abort method was not working properly to remove the file block when upload fails. ([#938](https://github.com/infor-design/enterprise-ng/issues/938))
- `[Header]` Fixed a bug where the searchfield automatically expands when clicking the app menu button. ([#4617](https://github.com/infor-design/enterprise/issues/4617))
- `[Lookup]` Fixed some layout issues when using the editable and clearable options on the filter row. ([#4527](https://github.com/infor-design/enterprise/issues/4527))
- `[Lookup]` Fixed incorrect counts when using allowSelectAcrossPages. ([#4316](https://github.com/infor-design/enterprise/issues/4316))
- `[Mask]` Fixed broken date/time masks in the `sv-SE` locale. ([#4613](https://github.com/infor-design/enterprise/issues/4613))
- `[Tree]` Fixed an issue where the character entity references were render differently for parent and child levels. ([#4512](https://github.com/infor-design/enterprise/issues/4512))
- `[Tooltip/Pager]` Fixed an issue where the tooltip would show at the top when clicking paging buttons. ([#218](https://github.com/infor-design/enterprise-ng/issues/218))

(40 Issues Solved This Release, Backlog Enterprise 173, Backlog Ng 42, 1083 Functional Tests, 1638 e2e Tests)

## v4.34.3

### v4.34.3 Fixes

- `[Lookup]` Added the ability to change the lookup icon. ([#4527](https://github.com/infor-design/enterprise/issues/4527))
- `[Lookup]` Fixed some layout issues when using the editable and clearable options on the filter row. ([#4527](https://github.com/infor-design/enterprise/issues/4527))

## v4.34.2

### v4.34.2 Fixes

- `[Dropdown/Autocomplete]` Fix a bug where these components would fail in IE 11. Note that IE 11 isn't "supported" but we fixed these issues to give teams more time to migrate. ([#4608](https://github.com/infor-design/enterprise/issues/4608))
- `[General]` Fix a bug where the regex scripts will error on Big Sur. ([#4612](https://github.com/infor-design/enterprise/issues/4612))

## v4.34.1

### v4.34.1 Fixes

- `[Datagrid]` Fix a bug where changing selectable on the fly did not change the select behavior. ([#4575](https://github.com/infor-design/enterprise/issues/4575)

## v4.34.0

### v4.34.0 Features

- `[All Components]` Added `attributes` setting to set automation id's and id's. ([#4498](https://github.com/infor-design/enterprise/issues/4498))
- `[Datagrid]` Added a limited experimental sticky header feature. ([#3993](https://github.com/infor-design/enterprise/issues/3993))
- `[Input]` Add a `revealText` plugin that will add a button to password fields to hide and show sensitive information such as SIN or passwords. ([#4098](https://github.com/infor-design/enterprise/issues/4098))
- `[Listview]` Added a new setting `allowDeselect` which will make it such that if you select an item you cant deselect, you can only select another item. ([#4376](https://github.com/infor-design/enterprise/issues/4376))
- `[Locale]` Added a new set of translations from the translation team. ([#4501](https://github.com/infor-design/enterprise/issues/4501))
- `[Locale/Charts]` The numbers inside charts are now formatted using the current locale's, number settings. This can be disabled/changed in some charts by passing in a localeInfo object to override the default settings. ([#4437](https://github.com/infor-design/enterprise/issues/4437))
- `[Treemap]` Added ability to show a tooltip. ([#2794](https://github.com/infor-design/enterprise/issues/2794))

### v4.34.0 Fixes

- `[Autocomplete]` Fixed an issue where a slow and incomplete ajax request would cause the dropdown to briefly show wrong contents. ([#4387](https://github.com/infor-design/enterprise/issues/4387))
- `[Breadcrumb]` Fixed an issue where css only breadcrumbs were missing styles. ([#4501](https://github.com/infor-design/enterprise/issues/4501))
- `[Datepicker]` Fixed an issue where range highlight was not aligning for Mac/Safari. ([#4352](https://github.com/infor-design/enterprise/issues/4352))
- `[Datagrid]` Fixed an issue with a custom toolbar, where buttons would click twice. ([#4471](https://github.com/infor-design/enterprise/issues/4471))
- `[Datagrid]` Fixed an issue where the special characters (é, à, ü, û, ...) export to csv was not generated them correctly. ([#4347](https://github.com/infor-design/enterprise/issues/4347))
- `[Datagrid]` Fixed an issue where the leading spaces were removed on editing cells. ([#4380](https://github.com/infor-design/enterprise/issues/4380))
- `[Datagrid]` Fixed an issue where the double click event was not firing for checkbox columns. ([#4381](https://github.com/infor-design/enterprise/issues/4381))
- `[Datagrid]` Fixed an issue where the dropdown in a datagrid would stay open when clicking to the next page of results. ([#4396](https://github.com/infor-design/enterprise/issues/4396))
- `[Datagrid]` Fixed a bug where a scroll bar shows even when there's no data in datagrid. ([#4228](https://github.com/infor-design/enterprise/issues/4228))
- `[Datagrid]` Fixed an issue where calling setFocus on the datagrid would stop open menus from working. ([#4429](https://github.com/infor-design/enterprise/issues/4429))
- `[Datagrid]` To allow for some script tools to work we now set draggable to true. ([#4490](https://github.com/infor-design/enterprise/issues/4490))
- `[Datagrid]` Fixed an error on the filter box on the personalization dialog where it would error if there is a column with no name field. ([#4495](https://github.com/infor-design/enterprise/issues/4495))
- `[Datagrid]` Fixed links when changing personalization as they would inherit the wrong color. ([#4481](https://github.com/infor-design/enterprise/issues/4481))
- `[Datagrid]` Fixed a bug where seaching with the search on the toolbar would not highlight results. ([#4488](https://github.com/infor-design/enterprise/issues/4488))
- `[Datagrid]` Fixed an issue with a custom toolbar, where buttons would click twice. ([#4471](https://github.com/infor-design/enterprise/issues/4471))
- `[Datagrid]` Fixed a bug in updateRow where it did not sync up all data passed in with the dataset. ([#4476](https://github.com/infor-design/enterprise/issues/4476))
- `[Datepicker]` Changed the month/year picker to skip 10 years instead of one. ([#4388](https://github.com/infor-design/enterprise/issues/4388))
- `[Dropdown]` Improved the behavior of the `noSearch` dropdown when using the keyboard. ([#4388](https://github.com/infor-design/enterprise/issues/4388))
- `[Editor]` Fixed an issue where the focus was getting lost after pressing toolbar buttons. ([#4335](https://github.com/infor-design/enterprise/issues/4335))
- `[Editor]` Fixed an issue where the color picker was not opening the popup for overflow menu and had name as undefined in list. ([#4398](https://github.com/infor-design/enterprise/issues/4398))
- `[Editor]` Fixed an issue where font-size tags are stripped from the css. ([#4557](https://github.com/infor-design/enterprise/issues/4557))
- `[Favorites]` Removed the favorites component as its not really a component, info on it can be found under buttons in the toggle example. ([#4405](https://github.com/infor-design/enterprise/issues/4405))
- `[Fieldset]` Fixed a bug where summary form data gets cut off on a smaller viewport. ([#3861](https://github.com/infor-design/enterprise/issues/3861))
- `[Homepage]` Fixed an issue where the four column widgets were incorrectly positioned, left aligned on large screen. ([#4541](https://github.com/infor-design/enterprise/issues/4541))
- `[List Detail]` Fixed css height for list detail in responsive view ([#4426](https://github.com/infor-design/enterprise/issues/4426))
- `[Listview]` Fixed a bug where readonly and non-selectable listview should not have hover state. ([#4452](https://github.com/infor-design/enterprise/issues/4452))
- `[Lookup]` Fixed a bug where the filter header together with the checkbox column is not properly align. ([#3774](https://github.com/infor-design/enterprise/issues/3774))
- `[MenuButton]` Removed the menubutton component sections as its not really a component, info on it can be found under buttons in the MenuButton examples. ([#4416](https://github.com/infor-design/enterprise/issues/4416))
- `[Message]` Added support for lists in the message, also fixed a problem when doing so, with screen readers. ([#4400](https://github.com/infor-design/enterprise/issues/4400))
- `[Message]` Added the `noRefocus` setting that will feed through to the modal. ([#4507](https://github.com/infor-design/enterprise/issues/4507))
- `[Splitter]` Added missing audible labels in splitter collapse button and splitter handle. ([#4404](https://github.com/infor-design/enterprise/issues/4404))
- `[Tabs Module]` Fixed a bug where tab items were not centered correctly in uplift theme. ([#4538](https://github.com/infor-design/enterprise/issues/4538))
- `[Treemap]` Fixed a bug where small slices may show a "tip" below the chart. ([#2794](https://github.com/infor-design/enterprise/issues/2794))

(56 Issues Solved This Release, Backlog Enterprise 185, Backlog Ng 42, 1082 Functional Tests, 1612 e2e Tests)

## v4.33.2

### v4.33.2 Fixes

`[General]` Fix a bug where the regex blows up on Mac Big Sur. ([#4612](https://github.com/infor-design/enterprise/issues/4612))

## v4.33.1

### v4.33.1 Fixes

- `[Breadcrumb]` Fixed an issue were css only breadcrumbs were missing styles. ([#4501](https://github.com/infor-design/enterprise/issues/4501))

## v4.33.0

### v4.33.0 Features

- `[Locale]` Added a new dateTimeMillis and timeStampMillis format if milliseconds are needed. ([#4384](https://github.com/infor-design/enterprise/issues/4384))
- `[Toast]` Added a setting to enable setting ids or other attributes on the toast element. ([#4275](https://github.com/infor-design/enterprise/issues/4275))

### v4.33.0 Fixes

- `[Autocomplete]` Fix a bug when connected to NG where pressing the enter key would not select Autocomplete items/. ([ng#901](https://github.com/infor-design/enterprise-ng/issues/901))
- `[Autocomplete]` Fixed an issue where the Searchfield items were not selectable after 'All results for "xx"' was selected. ([#4446](https://github.com/infor-design/enterprise/issues/4446))
- `[Calendar]` Removed some extra keyboard stops when tabing. ([#4318](https://github.com/infor-design/enterprise/issues/4318))
- `[Calendar]` Fixed a bug where the incorrect color was shown when events are added with the dialog. ([#4439](https://github.com/infor-design/enterprise/issues/4439))
- `[Colorpicker]` Fixed an issue where the colorpicker closes when pressing or clicking outside the swatch. ([#3559](https://github.com/infor-design/enterprise/issues/3559))
- `[Datagrid]` Fixed an issue where activated row on 2nd or any subsequent page was not highlighting for mixed selection mode. ([ng#900](https://github.com/infor-design/enterprise-ng/issues/900))
- `[Datagrid]` Added support to disable column buttons. ([1590](https://github.com/infor-design/enterprise/issues/1590))
- `[Datagrid]` Fixed an issue where short field icon padding was misaligned in RTL mode. ([#1812](https://github.com/infor-design/enterprise/issues/1812))
- `[Datagrid]` Added support to `In Range` filter operator for numeric columns. ([#3988](https://github.com/infor-design/enterprise/issues/3988))
- `[Datagrid]` Fixed an issue where filter was not working if user types slow in the filter input for treegrid. ([#4270](https://github.com/infor-design/enterprise/issues/4270))
- `[Datagrid]` Fixed an issue where the icons right text was truncated for extra-small row height. ([#4355](https://github.com/infor-design/enterprise/issues/4355))
- `[Datagrid]` Fixed an issue where the column icons and content was overlapping. ([#4264](https://github.com/infor-design/enterprise/issues/4264))
- `[Datagrid]` Fixed an issue where using flex toolbar as a custom toolbar did not work. ([#4385](https://github.com/infor-design/enterprise/issues/4385))
- `[Datepicker]` Added missing off screen text for the picker buttons in the datepicker month/year view. ([#4318](https://github.com/infor-design/enterprise/issues/4318))
- `[Editor]` Fixed a bug where the Fontpicker's displayed style wasn't updating to match the current text selection in some cases. ([#4309](https://github.com/infor-design/enterprise/issues/4309))
- `[Editor]` Fixed a bug where b tags in an empty p tag would be stripped. ([#4411](https://github.com/infor-design/enterprise/issues/4411))
- `[Locale]` Added a new translation token for Records Per Page with no number. ([#4334](https://github.com/infor-design/enterprise/issues/4334))
- `[Locale]` Fixed an max stack error when setting `nb-NO` as a language. ([#874](https://github.com/infor-design/enterprise-ng/issues/874))
- `[Lookup]` Fixed an issue where the event `beforeShow` was only triggered the first time. ([#899](https://github.com/infor-design/enterprise-ng/issues/899))
- `[Lookup]` Fixed a bug where the lookup count doesn't update correctly. ([#4312](https://github.com/infor-design/enterprise/issues/4312))
- `[Mask]` Enabled editable sections of Date masks.  Editing within a section will no longer incorrectly alter values that may already exist in a date field's other editable sections. ([#4079](https://github.com/infor-design/enterprise/issues/4079))
- `[Modal Manager]` Modals now pass `isCancelled` properly when the Modal Manager API detects a request to close by using the Escape key. ([#4298](https://github.com/infor-design/enterprise/issues/4298))
- `[Pager]` Fixed an error when using arrow keys to select in the pagesize selector. ([#4383](https://github.com/infor-design/enterprise/issues/4383))
- `[Searchfield]` Allow for search terms to include special characters. ([#4291](https://github.com/infor-design/enterprise/issues/4291))
- `[Stepprocess]` Fixed a bug where padding and scrolling was missing. Note that this pattern will eventually be removed and we do not suggest any one use it for new development. ([#4249](https://github.com/infor-design/enterprise/issues/4249))
- `[Tabs]` Fixed multiple bugs where error icon in tabs and the animation bar were not properly aligned in RTL uplift theme. ([#4326](https://github.com/infor-design/enterprise/issues/4326))
- `[Tabs]` Fixed a bug where removing a nested tab would cause an error due to being invisible. ([#4356](https://github.com/infor-design/enterprise/issues/4356))
- `[Tabs]` Fixed a bug where the focus/activated state does not display correctly in RTL. ([#4332](https://github.com/infor-design/enterprise/issues/4332))
- `[Toolbar Flex]` Fixed detection of overflow in some toolbars where items were not properly displaying all overflowed items in the "More Actions" menu. ([#4296](https://github.com/infor-design/enterprise/issues/4296))
- `[Toolbar Flex]` Fixed an issue where in some examples/cases the first item did not get an initial tabindex. ([#4418](https://github.com/infor-design/enterprise/issues/4418))
- `[Tree]` Fixed an issue where calling togglenode without first doing a select/unselect was not working properly. ([#3927](https://github.com/infor-design/enterprise/issues/3927))
- `[Tree]` Fixed a bug that adding icons in with the tree text would encode it when using addNode. ([#4305](https://github.com/infor-design/enterprise/issues/4305))
- `[Validation]` Fixed an issue where after the execution `resetForm()` was not resting dropdown and editor the fields. ([#4259](https://github.com/infor-design/enterprise/issues/4259))

(48 Issues Solved This Release, Backlog Enterprise 184, Backlog Ng 48, 1084 Functional Tests, 1530 e2e Tests)

## v4.32.0

### v4.32.0 Important Notes

- `[Colors]` In Uplift (Vibrant) theme there is no longer any colors in graphite. All are slate. This involved bringing in a new version 3.0 of the design system with some breaking changes you should not if using the tokens directly. See the [design system change log](https://github.com/infor-design/design-system/blob/main/docs/CHANGELOG.md) for details. ([#4206](https://github.com/infor-design/enterprise/issues/4206))

### v4.32.0 Features

- `[Breadcrumb]` Add truncated style and made it the default for all Breadcrumb lists. ([#4091](https://github.com/infor-design/enterprise/issues/4091))
- `[Datagrid]` Add a new `RowNumber` formatter that will show a row number column that remains the same no matter how the grid is sorted. ([#1904](https://github.com/infor-design/enterprise/issues/1904))
- `[Datepicker]` Added the ability to use the range selection in date picker when using the UmAlQura Calendar (RTL). ([#4227](https://github.com/infor-design/enterprise/issues/4227))
- `[Homepage]` Added ability to support a 5 column option. ([#4101](https://github.com/infor-design/enterprise/issues/4101))
- `[Locale]` Added an example page to test translation strings more accurately. ([#4189](https://github.com/infor-design/enterprise/issues/4189))

### v4.32.0 Fixes

- `[Accordion]` Fixed a bug where disabled headers texts and icons were barely recognizable as disabled in uplift theme. ([#4065](https://github.com/infor-design/enterprise/issues/4065))
- `[Accordion]` Fixed a bug in the vibrant theme where nested header text was not showing because the width was pushing it to the next line. ([#4145](https://github.com/infor-design/enterprise/issues/4145))
- `[Application Menu]` Fixed too much spacing level when there's an icon in accordion header in uplift theme. ([#4202](http://localhost:4000/components/applicationmenu/test-six-levels-icons.html?theme=uplift&variant=light&colors=0066D4))
- `[Contextual Action Panel]` Made the close button work in cases where subcomponents are open inside the CAP. ([#4112](https://github.com/infor-design/enterprise/issues/4112))
- `[Colorpicker]` The sizes were inconsistent with other components in width so we adjusted them. ([#4310](https://github.com/infor-design/enterprise/issues/4310))
- `[Datagrid]` Fixed an issue where the selectedRows array contents continued to multiply each time running `selectAllRows`. ([#4195](https://github.com/infor-design/enterprise/issues/4195))
- `[Datagrid]` Fixed an issue where the dynamic tooltip was not working properly. ([#4260](https://github.com/infor-design/enterprise/issues/4260))
- `[Datagrid]` Fixed an issue where the check box filter was not working. ([#4271](https://github.com/infor-design/enterprise/issues/4271))
- `[Datagrid]` Fixed an issue where the filter and paging for treegrid was not working properly. ([#4293](https://github.com/infor-design/enterprise/issues/4293))
- `[Datepicker]` Fixed an issue where the minute and second interval for timepicker was not working properly when use along useCurrentTime setting. ([#4230](https://github.com/infor-design/enterprise/issues/4230))
- `[Dropdown]` Fixed a bug where italic-style highlighting would represent a matched filter term instead of bold-style on a Dropdown List item in some cases. ([#4141](https://github.com/infor-design/enterprise/issues/4141))
- `[Editor]` Fixed issue with incorrect padding when using bullets in RTL mode. ([#4327](https://github.com/infor-design/enterprise/issues/4327))
- `[General]` Fixed high contrast error color to have better contrast. ([#4344](https://github.com/infor-design/enterprise/issues/4344))
- `[FileUploadAdvanced]` Fixed an issue where the method `status.setCompleted()` not firing event `fileremoved`. ([#4294](https://github.com/infor-design/enterprise/issues/4294))
- `[Homepage]` Fixed an issue where the columns were not showing properly after resize by using the maximize button. ([#894](https://github.com/infor-design/enterprise-ng/issues/894))
- `[Homepage]` Fixed an issue where the columns were not showing properly after resize browser window. ([#895](https://github.com/infor-design/enterprise-ng/issues/895))
- `[Input]` Fixed a bug where the text input error state border color would be wrong in the vibrant, dark and high contrast. ([#4248](https://github.com/infor-design/enterprise/issues/4248))
- `[Locale]` Fixed issues with some timezone and datetime formats. ([#4297](https://github.com/infor-design/enterprise/issues/4297))
- `[Popupmenu]` Fixed a minor issue with the shortcut text on small breakpoints. ([#3984](https://github.com/infor-design/enterprise/issues/3984))
- `[Popover]` Fixed a regression where passing a popover content as a hash link to an ID no longer worked. ([#4281](https://github.com/infor-design/enterprise/issues/4281))
- `[Personalize]` Fixed an issue regarding the layout and scroll ability of a page. ([#3330](https://github.com/infor-design/enterprise/issues/3330))
- `[Searchfield]` Added a shadow to the focus state of searchfields with category buttons. ([#4181](https://github.com/infor-design/enterprise-ng/issues/4181))
- `[Splitter]` Fixes an issue where the collapse button was not working when splitter is on the right. ([#1730](https://github.com/infor-design/enterprise-ng/issues/1730))
- `[Tabs]` Added detection for width/height/style changes on a Tabs component, which now triggers a resize event. ([ng#860](https://github.com/infor-design/enterprise-ng/issues/860))
- `[Tabs]` Fixed a small error by removing a - 1 involved with testing. ([#4093](https://github.com/infor-design/enterprise/issues/4093))
- `[Tabs]` Fixed a bug where using `#` in a Tab title was not possible. ([#4179](https://github.com/infor-design/enterprise/issues/4179))
- `[Tabs Header]` Fixed a bug where the add icon were too small and the page form layout has a big space on top of it. ([#4289](https://github.com/infor-design/enterprise/issues/4289))
- `[Toolbar Flex]` Fixed a bug where in some cases a un-needed scrollbar would appear. [[#4325](https://github.com/infor-design/enterprise/issues/4325)]
- `[Toolbar Searchfield]` Fixed a bug where the searchfield doesn't perfectly align together with flex toolbar. [[#4226](https://github.com/infor-design/enterprise/issues/4226)]
- `[Tree]` Fixed an issue where the return focus state was not working properly after closing the context menu. ([#4252](https://github.com/infor-design/enterprise/issues/4252))
- `[Vertical Tabs]` Fixed an issue where the error icon was misaligning. ([#873](https://github.com/infor-design/enterprise-ng/issues/873))

(49 Issues Solved This Release, Backlog Enterprise 196, Backlog Ng 51, 1079 Functional Tests, 1525 e2e Tests)

## v4.31.5

### v4.31.5 Fixes

- `[General]` Fix a bug where the regex blows up on Mac Big Sur. ([#4612](https://github.com/infor-design/enterprise/issues/4612))

## v4.31.4

### v4.31.4 Fixes

- `[Datagrid]` Fixed an issue where the icons right text was truncated for extra-small row height. ([#4355](https://github.com/infor-design/enterprise/issues/4355))

## v4.31.3

### v4.31.3 Fixes

- `[Editor]` Fixed a bug where b tags in an empty p tag would be stripped. ([#4411](https://github.com/infor-design/enterprise/issues/4411))

## v4.31.2

### v4.31.2 Fixes

- `[Datagrid]` Added the ability to resize frozen columns, if you do not want this you must set columns to `resizable: false`. ([#3852](https://github.com/infor-design/enterprise/issues/3852))
- `[Datagrid]` Fixed hideColumn method to check if the column is hidden. ([#3852](https://github.com/infor-design/enterprise/issues/3852))
- `[Popdown]` Added a safety check to the destroy. ([#3852](https://github.com/infor-design/enterprise/issues/3852))

## v4.31.1

### v4.31.1 Fixes

- `[Datagrid]` Fixed a bug with icon alignment in editors in small or xtra small layout. ([#4266](https://github.com/infor-design/enterprise/issues/4266))
- `[Datagrid]` Fixed selection checkbox alignment. ([#4266](https://github.com/infor-design/enterprise/issues/4266))

## v4.31.0

### v4.31.0 Important Notes

- `[Buttons]` We reverted an inner Css rule that set all 'btn' classes to use contains vs starts with since this caused issues. One consequence is that if you use a class `dismissible-btn` it should now be `btn-dismissible`. This is a possible breaking change but for most cases this button is added by the tags component. ([#4120](https://github.com/infor-design/enterprise/issues/4120))

### v4.31.0 Features

- `[Calendar]` Added the ability to override an event `color` and `borderColor` see docs for details. ([#3923](https://github.com/infor-design/enterprise/issues/3923))
- `[Calendar]` Added the ability to use the monthview legend setting to colorsize day backgrounds. To use this set the `dayLegend` property. And this uses the same format for legend in the monthView. Just renamed it to avoid confusing with the event legend. ([#3893](https://github.com/infor-design/enterprise/issues/3893))
- `[Datagrid]` Added a `spacerColumn` setting, with this setting the last column fills any empty space instead of stretching everything out. ([#4032](https://github.com/infor-design/enterprise/issues/4032))
- `[Datagrid]` Added a `columnSizing` setting which impacts how the column widths are auto calculated. Options are: `both` (default), `data` or `header` (including filter). ([#4017](https://github.com/infor-design/enterprise/issues/4017))
- `[Datagrid]` Added the setting for empty message small height. ([#3609](https://github.com/infor-design/enterprise/issues/3609))
- `[Datagrid]` Fixed an alignment issue on rows when using alerts and tags with frozen columns and short row. ([#4237](https://github.com/infor-design/enterprise/issues/4237))
- `[Datagrid]` Fixed an alignment issue on hiding and showing rows when using grouped headers and frozen columns together. ([#4247](https://github.com/infor-design/enterprise/issues/4247))
- `[Datepicker]` Added the ability to use +/- to increment the day in the calendar. This is in addition to arrow key functionality. This works in the field or when the calendar is open. ([#4001](https://github.com/infor-design/enterprise/issues/4001))
- `[Masthead]` Added the ability use user images, status and initials in the masthead and masthead menu buttons. ([#800](https://github.com/infor-design/enterprise-ng/issues/800))
- `[MultiSelect]` Fixed an issue update multiselect on ajax with values already selected. ([#885](https://github.com/infor-design/enterprise-ng/issues/885))
- `[Tree]` Added option to add new child node on top or bottom. ([#3915](https://github.com/infor-design/enterprise/issues/3915))
- `[General]` Moved all the examples, patterns and layouts into their own sections or with the components they live with page patterns can now be found at `components/page-patterns` and layouts at `components/page-layouts`. Added a first pass of docs about these as well as more doc updates to forms, autocomplete and grid. ([#428](https://github.com/infor-design/enterprise/issues/428))

### v4.31.0 Fixes

- `[Application Menu]` Fixed an issue where the Header was unable to hide for RTL and ie11. ([#2154](https://github.com/infor-design/enterprise/issues/2154))
- `[Application Menu]` Fixed a bug where the border top color is wrong in uplift dark and high contrast theme. ([#4042](https://github.com/infor-design/enterprise/issues/4042))
- `[Application Menu]` Fixed a bug where some buttons did not have labels for the icon buttons in toolbars. Check your application if you use this pattern. ([#4085](https://github.com/infor-design/enterprise/issues/4085))
- `[Autocomplete]` Fixed an issue where the JavaScript error was thrown for ie11. ([#4148](https://github.com/infor-design/enterprise/issues/4148))
- `[Blockgrid]` Fixed an issue with paged datasets that would occasionally cause a JS console error. ([ng#836](https://github.com/infor-design/enterprise-ng/issues/836))
- `[Blockgrid]` Fixed a bug where first/last pager buttons would show and be disabled by default (buttons are now hidden by default). ([ng#836](https://github.com/infor-design/enterprise-ng/issues/836))
- `[Buttons]` Reverted an inner Css rule change that set 'btn' classes to contains vs starts with. ([#4120](https://github.com/infor-design/enterprise/issues/4120))
- `[Datagrid]` Fixed an issue when hiding columns after loading a datagrid up with grouped headers and frozen columns. ([#4218](https://github.com/infor-design/enterprise/issues/4218))
- `[Datagrid]` Fixed an issue where the rows where not render properly when use method `updateDataset()` for treegrid. ([#4213](https://github.com/infor-design/enterprise/issues/4213))
- `[Datagrid]` Fixed an issue where the tooltip for tree grid was not working properly. ([#827](https://github.com/infor-design/enterprise-ng/issues/827))
- `[Datagrid]` Fixed an issue where the keyword search was not working for server side paging. ([#3977](https://github.com/infor-design/enterprise/issues/3977))
- `[Datagrid]` Fixed a bug that nested datagrid columns could not be clicked. ([#4197](https://github.com/infor-design/enterprise/issues/4197))
- `[Datagrid]` Fixed an issue where the 'value' and 'oldValue' on cell change event where showing escaped. ([#4028](https://github.com/infor-design/enterprise/issues/4028))
- `[Datagrid]` Fixed an issue where the keyword search was not working for group headers. ([#4068](https://github.com/infor-design/enterprise/issues/4068))
- `[Datagrid]` Fixed an issue where the column filter results were inconsistent for tree grid. ([#4031](https://github.com/infor-design/enterprise/issues/4031))
- `[Datagrid]` Fixed an issue where the data was not exporting to excel when using the groupable setting. ([#4081](https://github.com/infor-design/enterprise/issues/4081))
- `[Datagrid]` Fixed an issue where if a context menu is opened and then closed with ESC the focus would be reset to the top of the page. ([#4085](https://github.com/infor-design/enterprise/issues/4085))
- `[Datagrid]` Fixed an issue where the tooltip would not show up if you focus a cell with ellipsis text with the keyboard. ([#4085](https://github.com/infor-design/enterprise/issues/4085))
- `[Datagrid]` Made the header checkbox focusable. ([#4085](https://github.com/infor-design/enterprise/issues/4085))
- `[Datagrid]` The selection checkbox cell had aria-selected on it which was incorrect. ([#4085](https://github.com/infor-design/enterprise/issues/4085))
- `[Datagrid]` Changed the auto width sizing of columns to include the padding of the rowHeight (16 16 8 8). So the column sizes are now more compact in lower rowHeight settings. Also to do this the grid is now rerendered when changing rowHeight. ([#4016](https://github.com/infor-design/enterprise/issues/4016))
- `[Datagrid]` Fixed a design QA bug where the column and data cell padding was not following the design system. Its now using 16px large, 16px medium, 8 px short and 8 px extar-short for text indenting. ([#4154](https://github.com/infor-design/enterprise/issues/4154))
- `[Datagrid]` Fixed an issue where the client side selection was not working. ([#4138](https://github.com/infor-design/enterprise/issues/4138))
- `[Datagrid]` Changed invalid css fill-available property. ([#4133](https://github.com/infor-design/enterprise/issues/4133))
- `[Datagrid]` Fixed issue where double keydown was required to open dropdown lists in datagrid cell. ([#3980](https://github.com/infor-design/enterprise/issues/3980))
- `[Datagrid]` Fixed an issue where the time picker editor was switching between AM and PM when set to 12:00. ([#4149](https://github.com/infor-design/enterprise/issues/4149))
- `[Datepicker]` Fixed a number of translation issues in the datepicker component. ([#4046](https://github.com/infor-design/enterprise/issues/4046))
- `[Datepicker]` Fixed a bug that the datepicker would focus the field when closing the month and year pane. ([#4085](https://github.com/infor-design/enterprise/issues/4085))
- `[Datepicker]` Fixed a bug where two dates may appear selected when moving forward/back in the picker dialog. ([#4018](https://github.com/infor-design/enterprise/issues/4018))
- `[Datepicker]` Fixed a bug where an error may occur if using the gregorian calendar on ar-SA locale. ([#4130](https://github.com/infor-design/enterprise/issues/4130))
- `[Dropdown]` Fixed an issue where "phraseStartsWith" does not filter the list after deleting a character. ([#4047](https://github.com/infor-design/enterprise/issues/4047))
- `[Dropdown]` Fixed a bug when backspacing in windows or fn + delete in Mac OS would render a ascii character in the input field. ([#4020](https://github.com/infor-design/enterprise/issues/4020))
- `[Editor]` Fixed a number of translation issues in the editor component. ([#4049](https://github.com/infor-design/enterprise/issues/4049))
- `[Editor]` Fixed an issue where the selection for shift + arrow keys was not working properly. ([#4070](https://github.com/infor-design/enterprise/issues/4070))
- `[Locale]` The Added placeholder for missing Thai `Locale` translation. ([#4041](https://github.com/infor-design/enterprise/issues/4041))
- `[Locale]` The Added placeholder for incorrect French `SetTime` translation. ([#4045](https://github.com/infor-design/enterprise/issues/4045))
- `[Lookup]` Fixed a bug where values are duplicated when selecting row on other pages and when paging is activated. ([#758](https://github.com/infor-design/enterprise-ng/issues/758))
- `[Locale]` Added July 2020 translation strings from the translation team. ([#4045](https://github.com/infor-design/enterprise/issues/4045))
- `[Mask]` Added the ability to pass date/time formats to the Mask API that do not contain separators or other literals. ([#3963](https://github.com/infor-design/enterprise/issues/3963))
- `[Masthead]` Added updated color and styles for uplift theme. ([#800](https://github.com/infor-design/enterprise-ng/issues/800))
- `[Mask]` Improved example pages in the demoapp, added some to the documentation index page for Mask. ([#556](https://github.com/infor-design/enterprise/issues/556))
- `[Modal]` Reverted nested modal behavior to being visually stacked, instead of one-at-a-time. Made it possible to show one-at-a-time via `hideUnderneath` setting. ([#3910](https://github.com/infor-design/enterprise/issues/3910))
- `[Multiselect]` Fixed an issue where multiselect fields with tags were not rendering properly. ([#4139](https://github.com/infor-design/enterprise/issues/4139))
- `[Popupmenu]` Fixed an issue where the icons were overlapping. ([#4201](https://github.com/infor-design/enterprise/issues/4201))
- `[Popupmenu]` Fixed a bug that the aria items are in the wrong place. Its now using [this guide](https://www.w3.org/TR/wai-aria-practices/examples/menu-button/menu-button-links.html). ([#4085](https://github.com/infor-design/enterprise/issues/4085))
- `[Popupmenu]` Fixed a bug where the heading doesn't display properly with multi-select menu. ([#3926](https://github.com/infor-design/enterprise/issues/3926))
- `[Searchfield]` Fixed an issue where some of the searchfield examples did not have focus states. ([#1060](https://github.com/infor-design/enterprise/issues/1060))
- `[Searchfield]` The `clear` function was misnamed as it didnt clear, it made the field clearable. Now we have a `clear` and `makeClearable` function. ([#4173](https://github.com/infor-design/enterprise/issues/4173))
- `[Textarea]` Fixed inconsistencies on styling of disabled field when using disable function, now the label will disable on all components when using this function. In general the label should be dimmed on disabled fields as per the design. ([#3917](https://github.com/infor-design/enterprise/issues/3917))
- `[Timepicker]` Fixed inconsistencies on readonly styling throughout different themes and variants. ([#4152](https://github.com/infor-design/enterprise/issues/4152))
- `[Toast]` Fixed a bug where the toast message doesn't close when pressing escape, and when it has multiple trigger elements and uses unique id's. ([#3986](https://github.com/infor-design/enterprise/issues/3986))
- `[Tooltip]` Fixed a bug where the title doesn't display when the title starts with '#'. ([#2512](https://github.com/infor-design/enterprise/issues/2512))
- `[Tooltip]` Fixed an issue where the tooltip would not show up if you focus a button with the keyboard. ([#4085](https://github.com/infor-design/enterprise/issues/4085))
- `[Tree]` Fixed an issue where the tree node still shows folder icon after all children and `children` property deleted. ([#4026](https://github.com/infor-design/enterprise/issues/4026))
- `[Tree]` Fixed an issue where the custom icon was changing back to default on toggle after use of method updateNode(). ([#4027](https://github.com/infor-design/enterprise/issues/4027))

(81 Issues Solved This Release, Backlog Enterprise 183, Backlog Ng 48, 1077 Functional Tests, 1489 e2e Tests)

## v4.30.1

### v4.30.1 Fixes

- `[Datepicker]` Fixed the datepicker in ar-SA setting timestamps would null the times in some situations. ([#4160](https://github.com/infor-design/enterprise/issues/4160))
- `[Datagrid]` The last row border was removed but this was incorrect, reverted this. ([#4140](https://github.com/infor-design/enterprise/issues/4140))
- `[Datagrid]` Fixed an alignment issue in datagrid filter that caused some fields to be misaligned. ([#4151](https://github.com/infor-design/enterprise/issues/4151))
- `[Datagrid]` Fixed an alignment issue with column colspan. In some situations it was not rendering correctly causing some cells to be misaligned. ([#4109](https://github.com/infor-design/enterprise/issues/4109))
- `[Datagrid]` Changed invalid css fill-available property. ([#4133](https://github.com/infor-design/enterprise/issues/4133))
- `[Locale]` Fixed a bug with MMMM dd format in ar-SA. ([#4160](https://github.com/infor-design/enterprise/issues/4160))
- `[Locale]` Changed the arguments names for better symmetry fromGregorian == toUmalqura and toGregorian === options.fromUmalqura. ([#4160](https://github.com/infor-design/enterprise/issues4160))

(71 Issues Solved This Release, Backlog Enterprise 197, Backlog Ng 53, 1078 Functional Tests, 1482 e2e Tests)

## v4.30.0

### v4.30.0 Announcements

- `[Datagrid]` The rowHeight setting has been changed to support extra-small, small, medium and large. short and normal are deprecated. If you have a custom toolbar you may need to update your [markup](https://github.com/infor-design/enterprise/blob/main/app/views/components/datagrid/example-custom-toolbar.html#L40-L44). ([#3755](https://github.com/infor-design/enterprise/issues/3755))

### v4.30.0 Features

- `[Breadcrumb]` Javascript Component API is now available. ([infor-design/enterprise-ng#700](https://github.com/infor-design/enterprise-ng/issues/700))
- `[Custom Builds]` The build script can now produce an ES Module version of the components that can be imported by your application. ([#3771](https://github.com/infor-design/enterprise/issues/3771))
- `[Datagrid]` Added a setting disableRowDeselection that if enabled does not allow selected rows to be toggled to deselected. ([#3791](https://github.com/infor-design/enterprise/issues/3791))
- `[Datagrid]` Added an additional row size extra-small. This row size may need a bit of further fleshing out. All of the previous row sizes have been renamed but using the old settings are supported but deprecated. The new sizes are Extra Small, Small, Medium, Large (Normal). ([#3755](https://github.com/infor-design/enterprise/issues/3755))
- `[Demoapp]` Added the ability to set runtime flags for persisting settings that were previously only possible to set via URL query parameters. ([n/a])
- `[Icons]` Changed the tree node icon to be more meaningful in uplift theme. Added a print-preview icon. This replaces the update-preview icon which has confusing meaning but was not removed.
- `[Searchfield]` Added the ability to clear the searchfield by calling a public clear() function. ([#3810](https://github.com/infor-design/enterprise/issues/3810))
- `[Tree]` Added a setting to support to expanding/collapsing when clicking only the icon portion of the tree node. ([#3730](https://github.com/infor-design/enterprise/issues/3730))
- `[Tree]` Added the ability to have separate icon button for expand/collapse and children count. ([#3847](https://github.com/infor-design/enterprise/issues/3847))

### v4.30.0 Fixes

- `[Accordion]` Fixed an issue where the chevron icon is not properly centered in Safari. ([#2161](https://github.com/infor-design/enterprise/issues/2161))
- `[Application Menu]` Fixed an issue where the dropdown icon is not properly centered in Safari. ([#3766](https://github.com/infor-design/enterprise/issues/3766))
- `[Accordion]` Fixed issue where hidden headers were not excluded from tab navigation. ([#3835](https://github.com/infor-design/enterprise/issues/3835))
- `[Calendar]` Fixed a bug that when setting accordions to allowOnePane it did not work. ([#3773](https://github.com/infor-design/enterprise/issues/3773))
- `[Calendar]` Fixed a bug where the accordion sections would show a line on hover in high contrast mode. ([#2779](https://github.com/infor-design/enterprise/issues/2779))
- `[Calendar]` Fixed a bug where the days would be out of alignment if the end and starts dates intersect. ([#1725](https://github.com/infor-design/enterprise/issues/1725))
- `[Contextual Action Panel]` Fixed an issue where the searchfield should be collapsible on mobile view. ([#918](https://github.com/infor-design/enterprise/issues/918))
- `[Counts]` Revamped the look and feel of widget counts in uplift theme. ([#3666](https://github.com/infor-design/enterprise/issues/3666))
- `[Datagrid]` Fixed an issue where the table doesn't filled the datagrid wrapper inside of modal. ([#3897](https://github.com/infor-design/enterprise/issues/3897))
- `[Datagrid]` Fix a bug with columns with buttons, they had an unneeded animation that caused states to be delayed when painting. ([#3808](https://github.com/infor-design/enterprise/issues/3808))
- `[Datagrid]` Fixed an issue where example page for filter and pager was not working properly. ([#3856](https://github.com/infor-design/enterprise/issues/3856))
- `[Datagrid]` Fix a bug with cellNavigation false, the focus state was still visible. ([#3937](https://github.com/infor-design/enterprise/issues/3937))
- `[Datagrid]` Updated example page for keyword search to fix error state. ([#3961](https://github.com/infor-design/enterprise/issues/3961))
- `[Datagrid]` Fix a bug with cellNavigation false, the focus state was incorrect on stretched rows in IE. ([#1644](https://github.com/infor-design/enterprise/issues/1644))
- `[Datagrid]` Fixed an issue where an extra border is shown in grid list mode and RTL. ([#3895](https://github.com/infor-design/enterprise/issues/3895))
- `[Datagrid]` Fixed a bug inside validateRow when passing in a zero the function would exit. ([#4002](https://github.com/infor-design/enterprise/issues/4002))
- `[Datagrid]` Fixed an issue where select all using keyboard in multiSelect/mixedSelect was not working. ([#3921](https://github.com/infor-design/enterprise/issues/3921))
- `[Datagrid]` Fix a bug with columns with buttons, they had an unneeded animation that caused states to be delayed when painting. ([#3808](https://github.com/infor-design/enterprise/issues/3808))
- `[Datagrid]` Fixed an issue where data was not in sync for row reorder and paging. ([#3749](https://github.com/infor-design/enterprise/issues/3749))
- `[Datagrid]` Fixed an issue where using selectRowsAcrossPages setting the selected rows were reseting by filter, to use this feature you may need to set columnIds in the settings to form whats unique for the row. ([#3601](https://github.com/infor-design/enterprise/issues/3601))
- `[Datagrid]` Fixed an issue where when using the contentTooltip setting on a datagrid on a modal, the column would expand when hovering rows. ([#3541](https://github.com/infor-design/enterprise/issues/3541))
- `[Datagrid]` Fixed an issue the arrow on tooltips flowed in the wrong direction. ([#3854](https://github.com/infor-design/enterprise/issues/3854))
- `[Datagrid]` Fixed an issue where readonly and checkbox cells would show up on the summary row. ([#3862](https://github.com/infor-design/enterprise/issues/3862))
- `[Datagrid]` Fixed an issue where text in nested objects where not encoded correctly. ([#4058](https://github.com/infor-design/enterprise/issues/3862))
- `[Datagrid]` Fixed an issue where text editor style editors are not saved properly. ([#4058](https://github.com/infor-design/enterprise/issues/4058))
- `[Datagrid]` Fixed an issue where checkboxes in an expandable area could not be checked. ([#4062](https://github.com/infor-design/enterprise/issues/4062))
- `[Datagrid]` Fix a bug where multiselect checkboxes were misaligned in a modal. ([#4086](https://github.com/infor-design/enterprise/issues/4086))
- `[Datepicker]` Fixed an issue where some languages like fr-CA and pt-BR (that are languages in a non default locale), would error when opening the picker. ([#4035](https://github.com/infor-design/enterprise/issues/4035))
- `[Datepicker]` Fixed an issue where change did not fire when rangeselecting the same day. ([#4075](https://github.com/infor-design/enterprise/issues/4075))
- `[Datepicker]` Fixed an issue where change did not fire when selecting today after having a cleared value in the field. ([#853](https://github.com/infor-design/enterprise-ng/issues/853))
- `[Dropdown]` Changed the keyboard dropdown so it will select the active item when tabbing out. ([#3028](https://github.com/infor-design/enterprise/issues/3028))
- `[Dropdown]` Fixed an issue where the search field does not stay in the initial position. ([#2659](https://github.com/infor-design/enterprise/issues/2659))
- `[Dropdown]` Fixed an issue where the search field does not stay in the initial position. ([#2659](https://github.com/infor-design/enterprise/issues/2659))
- `[Editor]` Fixed missing tooltips. ([#issues](https://github.com/infor-design/enterprise/issues/issues))
- `[Field Options]` Fixed an issue where the focus style was not aligning. ([#3628](https://github.com/infor-design/enterprise/issues/3628))
- `[Hierarchy]` Fixed an issue selection causes tab selection to be removed. ([#3597](https://github.com/infor-design/enterprise/issues/3597))
- `[Icons]` Fixed an issue with the amend icon in uplift theme. The meaning was lost on a design change and it has been updated. ([#3613](https://github.com/infor-design/enterprise/issues/3613))
- `[Locale]` Changed results text to lower case. ([#3974](https://github.com/infor-design/enterprise/issues/3974))
- `[Locale]` Fixed abbreviated chinese month translations. ([#4034](https://github.com/infor-design/enterprise/issues/4034))
- `[Lookup]` Fixed an issue in the min width examples that showed up in Safari only. ([#3949](https://github.com/infor-design/enterprise/issues/3949))
- `[Lookup]` Added example page for server side keyword search. ([#2806](https://github.com/infor-design/enterprise/issues/2806))
- `[Lookup]` Fixed a bug that the required validation would not reset from empty in certain cases. ([#810](https://github.com/infor-design/enterprise-ng/issues/810))
- `[Lookup]` Fixed an issue in the min width examples that showed up in Safari only. ([#3949](https://github.com/infor-design/enterprise/issues/3949))
- `[Popover]` Corrected the tabindex order of Popover elements when the Popover is contained within a Modal. ([#3644](https://github.com/infor-design/enterprise/issues/3644))
- `[Mask]` Fixed issue where languages with `,` as decimal were causing the fields to only show `.` instead of the actual characters that were input. ([#3933](https://github.com/infor-design/enterprise/issues/3933))
- `[Multiselect]` Fixed a bug that would incorrectly cause both text and tags to be rendered on the page when using the Select All checkbox. ([#3767](https://github.com/infor-design/enterprise/issues/3767))
- `[Multiselect]` When using the `showSelectAll` setting, if no selectable options are present, the Select All checkbox will now remain hidden and unusable. ([#3777](https://github.com/infor-design/enterprise/issues/3777))
- `[Multiselect]` Changed "Select All" checkbox's default behavior to only select items that match the current search filter, if a search filter is present.  The original filter behavior is available by setting `selectAllFilterOnly` to false. ([#3845](https://github.com/infor-design/enterprise/issues/3845))
- `[Textarea]` Added tests to show that the textarea count text is translated. ([#3807](https://github.com/infor-design/enterprise/issues/3807))
- `[Tooltip]` Fixed tooltip behavior so clicking and mousing out will not show the tooltip and fixed tooltip delay. ([#4050](https://github.com/infor-design/enterprise/issues/#4050))
- `[Tree]` Fixed an issue where previous text selection was not clearing after clicked to any tree-node. ([#3794](https://github.com/infor-design/enterprise/issues/3794))

(75 Issues Solved This Release, Backlog Enterprise 235, Backlog Ng 62, 1071 Functional Tests, 1448 e2e Tests)

## v4.29.0

### v4.29.0 Announcements

- `[General]` Heads Up that effective October 31, 2020 we will no longer support IE 11. Until that date we will test IE 11 but only critical issues will be fixed. See the linked issue for more details. ([#3756](https://github.com/infor-design/enterprise/issues/3756))

### v4.29.0 Features

- `[Accordion]` Added the ability to call collapse and expand with a header ID. ([#783](https://github.com/infor-design/enterprise-ng/issues/783))
- `[Lookup]` Added a tooltip functionality when the data is overflowed. ([#3703](https://github.com/infor-design/enterprise/issues/3703))
- `[Lookup]` Added a clear (x icon) button to clear the field. ([#740](https://github.com/infor-design/enterprise/issues/740))
- `[Lookup]` Added a clear (x icon) button and apply button inside of modal so there are now two options to clear the field. ([#2507](https://github.com/infor-design/enterprise/issues/2507))
- `[Lookup]` Fixed a bug where validation did not work if the lookup is non-editable (select only). ([#3950](https://github.com/infor-design/enterprise/issues/3950))
- `[Multiselect]` Moved the functionality for displaying the Multiselect List's searchfield underneath/above the pseudo element into a configurable setting. ([#3864](https://github.com/infor-design/enterprise/issues/3864))
- `[Popdown]` Fixed some integration problems with nested Lookups that were causing closing to happen prematurely. ([ng#760](https://github.com/infor-design/enterprise-ng/issues/760))
- `[Slider]` Added the ability to set position of the tooltip. ([#3746](https://github.com/infor-design/enterprise/issues/3746))
- `[Toast]` Added the ability to dismiss toasts via keyboard. ([#3521](https://github.com/infor-design/enterprise/issues/3521))
- `[Homepage]` Homepage edit events (resize, reorder, remove widgets) now fire on widget elements too ([#3679](https://github.com/infor-design/enterprise/issues/3679))

### v4.29.0 Fixes

- `[About]` Fixed a bug where About dialogs disappeared when being closed by the Modal Manager API. ([#3898](https://github.com/infor-design/enterprise/issues/3898))
- `[Application Menu]` Fixed personalization regressions on Soho theme ([#3704](github.com/infor-design/enterprise/issues/3704))
- `[General]` We Updated a lot of development dependencies. Most important things to note are: we now support node 12 for development and this is recommended, from tests 13 will also work. Node 14 will not work. We updated jQuery to 3.5.1 as a client side dependency and d3 to 5.16.0. If copying files from the `dist` folder note that the d3 file is called d3.v5.js. ([#1690](https://github.com/infor-design/enterprise/issues/1690))
- `[Bar Chart]` Fixed an issue where height was not calculating properly when used other elements along content container. ([#2670](https://github.com/infor-design/enterprise/issues/2670))
- `[Application Menu]` - Made it possible for App Menu Toolbars to dismiss the menu when the `dismissOnClickMobile` setting is true. ([#2831](https://github.com/infor-design/enterprise/issues/2831))
- `[Calendar/Weekview/Monthview]` Added more docs and exposed them on the design site. ([#3575](https://github.com/infor-design/enterprise/issues/3758))
- `[Checkbox]` Fixed an issue where the error icon was inconsistent between subtle and vibrant themes. ([#3575](https://github.com/infor-design/enterprise/issues/3575))
- `[Column Chart]` Fixed an issue where height was not calculating properly when used other elements along content container. ([#2670](https://github.com/infor-design/enterprise/issues/2670))
- `[Datagrid]` Fixed an issue where blank tooltip was showing when use Alert Formatter and no text. ([#2852](https://github.com/infor-design/enterprise/issues/2852))
- `[Datagrid]` Fixed a bug where the datagrid had blocked the clicking of buttons in an empty message area. ([#3922](https://github.com/infor-design/enterprise/issues/3922))
- `[Datagrid]` Fixed an issue where keyword search results were breaking the html markup for icons and badges. ([#3855](https://github.com/infor-design/enterprise/issues/3855))
- `[Datagrid]` Fixed an issue where keyword search results were breaking the html markup for hyperlink. ([#3731](https://github.com/infor-design/enterprise/issues/3731))
- `[Datagrid]` Fixed an issue where keyword search results were not showing for paging, if searched from other than 1st page it came blank table. ([#3629](https://github.com/infor-design/enterprise/issues/3629))
- `[Datagrid]` Fixed an issue where contents filtertype was not working on example page. ([#2887](https://github.com/infor-design/enterprise/issues/2887))
- `[Datagrid]` Fixed a bug in some themes, where the multi line cell would not be lined up correctly with a single line of data. ([#2703](https://github.com/infor-design/enterprise/issues/2703))
- `[Datagrid]` Fixed visibility of sort icons when toggling and when the column is in active. ([#3692](https://github.com/infor-design/enterprise/issues/3692))
- `[Datagrid]` Fixed a bug where the data passed to resultsText was incorrect in the case of reseting a filter. ([#2177](https://github.com/infor-design/enterprise/issues/2177))
- `[Datagrid/General]` Fixed an additional bug where when loading the datagrid with a columns object that contain recursive objects the grid would crash in saveColumns. [3759](https://github.com/infor-design/enterprise/issues/3759))
- `[Datepicker]` Fixed a bug where the modal would take aspects of the personalize colors by mistake. ([#3997](https://github.com/infor-design/enterprise/issues/3997))
- `[Dropdown]` Fixed tooltip content gets cut off inside of modal. ([#3106](https://github.com/infor-design/enterprise/issues/3106))
- `[DemoApp]` Fixed an issue with some pages in the design site where the did not have a height. ([#878](https://github.com/infor-design/website/issues/878))
- `[Fonts]` A note that the Source Sans Pro font thats used in the new theme and served at google fonts, now have a fix for the issue that capitalized letters and numbers had different heights. You may need to release any special caching. ([#1789](https://github.com/infor-design/enterprise/issues/1789))
- `[Form]` Fix broken links in the form readme file. ([#818](https://github.com/infor-design/website/issues/818))
- `[Line Chart]` Fixed an issue where height was not calculating properly when used other elements along content container. ([#2670](https://github.com/infor-design/enterprise/issues/2670))
- `[Locale]` Fixed the es-419 date time value, as it was incorrectly using the medium length date format. ([#3830](https://github.com/infor-design/enterprise/issues/3830))
- `[Modal]` Fixed the inconsistencies of spacing on required fields. ([#3587](https://github.com/infor-design/enterprise/issues/3587))
- `[Modal]` Fixed a bug where the title would overflow too soon. ([#3996](https://github.com/infor-design/enterprise/issues/3996))
- `[Multiselect]` Added ability to detect selected items from incoming data via `callSource()`. ([#2656](https://github.com/infor-design/enterprise/issues/2656))
- `[Multiselect]` Added support to api settings to `allTextString` and `selectedTextString` for custom headers. ([#3554](https://github.com/infor-design/enterprise/issues/3554))
- `[Pie Chart]` Fixed an issue where height was not calculating properly when used other elements along content container. ([#2670](https://github.com/infor-design/enterprise/issues/2670))
- `[Pie]` Fixed an issue where rounds decimal places for percent values were not working. ([#3599](https://github.com/infor-design/enterprise/issues/3599))
- `[Pie/Donut]` Fixed an issue where placing legend on bottom was not working for Homepage widget/Cards. ([#3560](https://github.com/infor-design/enterprise/issues/3560))
- `[Pager]` Reduced the space between buttons. ([#1942](https://github.com/infor-design/enterprise/issues/1942))
- `[Popupmenu]` Fixed an issue the shortcut text leaves gap when no icons are present. ([#3849](https://github.com/infor-design/enterprise/issues/3849))
- `[Tabs]` Fixed info and alert icons alignment on tabs and inside of modal. ([#2695](https://github.com/infor-design/enterprise/issues/2695))
- `[Tabs]` Fixes an issue where the search bar background color was going to transparent on smaller breakpoints. ([#3871](https://github.com/infor-design/enterprise/issues/3871))
- `[Notification]` Fixed an issue where the icons were lagging in the animation. ([#2099](https://github.com/infor-design/enterprise/issues/2099))
- `[Tree]` Fixed an issue where data was not in sync for children property. ([#1690](https://github.com/infor-design/enterprise/issues/1690))
- `[Splitter]` Fixed an issue the drag handle characters render incorrectly. ([#1458](https://github.com/infor-design/enterprise/issues/1458))
- `[Splitter]` Fixed an issue where dragging for RTL direction was not working. ([#1813](https://github.com/infor-design/enterprise/issues/1813))
- `[Spinbox]` Fixed an issue where a two or more digit min value would make it difficult to type in the spinbox. To fix this the values will only be validated on blur by default. ([#3909](https://github.com/infor-design/enterprise/issues/3909))
- `[Spinbox]` Fixed an issue where the number mask did not match the max value of the spinbox. ([#3939](https://github.com/infor-design/enterprise/issues/3939))
- `[Slider]` Improved the sliding so that decimal values would not trigger the change event. ([#787](https://github.com/infor-design/enterprise-ng/issues/787))
- `[Slider]` Reduced the number of change events that fire while sliding. ([#788](https://github.com/infor-design/enterprise-ng/issues/788))
- `[Swaplist]` Fixed an issue where dragging items more than once was not working on Android or iOS devices. ([#1423](https://github.com/infor-design/enterprise/issues/1423))
- `[Tree]` Fixed an issue where tree could not be expanded when using multiselect mode in IE 11. ([#3936](https://github.com/infor-design/enterprise/issues/3936))
- `[Tabs]` Fixed an issue where calling destroy did not remove the add tab button. ([#1439](https://github.com/infor-design/enterprise/issues/1439))
- `[Vertical Tabs]` Made personalization possible. ([#3029](https://github.com/infor-design/enterprise/issues/3029))

(64 Issues Solved This Release, Backlog Enterprise 248, Backlog Ng 69, 1149 Functional Tests, 1404 e2e Tests)

## v4.28.5

### v4.28.5 Fixes

- `[Datepicker]` Fixed an issue where change events did not fire consistently. ([#4087](https://github.com/infor-design/enterprise/issues/4087))

## v4.28.4

### v4.28.4 Fixes

- `[Datagrid]` Fixed an issue where checkboxes in an expandable area could not be checked. ([#4062](https://github.com/infor-design/enterprise/issues/4062))

## v4.28.3

### v4.28.3 Fixes

- `[Datepicker]` Fixed an issue where change did not fire when rangeselecting the same day. ([#4075](https://github.com/infor-design/enterprise/issues/4075))
- `[Datepicker]` Fixed an issue where change did not fire when selecting today after having a cleared value in the field. ([#853](https://github.com/infor-design/enterprise-ng/issues/853))

## v4.28.2

### v4.28.2 Fixes

- `[Splitter]` Fixed an issue where the splitter would remove the modal overlay in some cases. ([#3982](https://github.com/infor-design/enterprise/issues/3982))

## v4.28.1

### v4.28.1 Fixes

- `[Datagrid]` Fixed a bug where the datagrid had blocked the clicking of buttons in an empty message area. ([#3922](https://github.com/infor-design/enterprise/issues/3922))
- `[Datagrid]` Added ability to set the datagrid emptymessage as primary. ([#3922](https://github.com/infor-design/enterprise/issues/3922))

## v4.28.0

### v4.28.0 Important Changes

- `[Pager]` The Deprecated `pager` getter method was removed. Use `pagerAPI` instead for the same thing if accessing this internal object directly. ([#3759](https://github.com/infor-design/enterprise/issues/3759))

### v4.28.0 Features

- `[Bar Chart]` Added support to ellipsis for yaxis labels. ([#3702](https://github.com/infor-design/enterprise/issues/3702))
- `[Contextmenu]` Added support for shortcut display in menus. ([#3490](https://github.com/infor-design/enterprise/issues/3490))
- `[Datepicker]` Added support for custom api callback to disable passed dates and to disable dates by years. ([#3462](https://github.com/infor-design/enterprise/issues/3462))
- `[Datagrid]` Added and fixed up datagrid grouping aggregators. There is now aggregators for avg, count, list, max, min and sum. In addition null and undefined data will not cause issues. ([#3752](https://github.com/infor-design/enterprise/issues/3752))
- `[Error Page]` Added a new example showing a static error page. For example for a 404 page or generic error. ([#281](https://github.com/infor-design/design-system/issues/281))
- `[FileUploadAdvanced]` Added support to api settings `maxFiles` to limit number of uploads. ([#3512](https://github.com/infor-design/enterprise/issues/3512))
- `[FileUploadAdvanced]` Added support to fire event `fileremoved` for attached file removed. ([#3548](https://github.com/infor-design/enterprise/issues/3548))
- `[Line Chart]` Added support to ellipsis for yaxis labels. ([#3702](https://github.com/infor-design/enterprise/issues/3702))
- `[Modal]` Improved handling of multiple Modal windows stemming from a single trigger element. ([ng#705](https://github.com/infor-design/enterprise-ng/issues/705))

### v4.28.0 Fixes

- `[Accordion]` Fixed a regression where updating individual headers within an Accordion was no longer working ([#3826](https://github.com/infor-design/enterprise/issues/3070))
- `[Application Menu]` Fixed the icons on breaking apart it's appearance when zooming out the browser in IE11, uplift theme. ([#3070](https://github.com/infor-design/enterprise/issues/3070))
- `[Application Menu]` Fixed misalignment/size of bullet icons in the accordion on Android devices. ([#1429](http://localhost:4000/components/applicationmenu/test-six-levels.html))
- `[Application Menu]` Add keyboard support for closing Role Switcher panel ([#3477](https://github.com/infor-design/enterprise/issues/3477))
- `[Autocomplete]` Added a check to prevent the autocomplete from incorrectly stealing form focus, by checking for inner focus before opening a list on typeahead. ([#3639](https://github.com/infor-design/enterprise/issues/3070))
- `[Autocomplete]` Fixed an issue where an change event was not firing when selecting from the menu. ([#804](https://github.com/infor-design/enterprise/issues/804))
- `[Bubble Chart]` Fixed an issue where an extra axis line was shown when using the domain formatter. ([#501](https://github.com/infor-design/enterprise/issues/501))
- `[Bullet Chart]` Added support to format ranges and difference values. ([#3447](https://github.com/infor-design/enterprise/issues/3447))
- `[Button]` Fixed the button disabled method to no longer use class `is-disabled`. ([#3447](https://github.com/infor-design/enterprise-ng/issues/799))
- `[Charts]` Fixed an issue where selected items were being deselected after resizing the page. ([#323](https://github.com/infor-design/enterprise/issues/323))
- `[Colorpicker]` Fixed an issue where the color swatches shift when the colorpicker has a scrollbar. ([#2266](https://github.com/infor-design/enterprise/issues/2266))
- `[Custom Builds]` Fixed issues related to custom building Datagrid. ([#3784](https://github.com/infor-design/enterprise/issues/3784))
- `[Custom Builds]` Fixed issues related to custom building Locale. ([#3839](https://github.com/infor-design/enterprise/issues/3839))
- `[Custom Builds]` Fixed issues related to custom building Modal. ([#3822](https://github.com/infor-design/enterprise/issues/3822))
- `[Datagrid]` Fixed an issue where row data was not available for serializer with Treegrid. ([#3663](https://github.com/infor-design/enterprise/issues/3724))
- `[ContextualActionPanel]` Fixed an issue where toolbars in CAP are not torn down on destroy. ([#3785](https://github.com/infor-design/enterprise/issues/3785))
- `[ContextualActionPanel]` Fixed an issue where nested caps or closing and reopening caps would not work. ([#801](https://github.com/infor-design/enterprise-ng/issues/801))
- `[Datagrid]` Fixed a css issue in dark uplift mode where the group row lines were not visible. ([#3649](https://github.com/infor-design/enterprise/issues/3649))
- `[Datagrid]` Fixed some styling issues in alerts and tags, and made clickable tags available in the formatter. ([#3631](https://github.com/infor-design/enterprise/issues/3631))
- `[Datagrid]` Fixed a css issue in dark uplift mode where the group row lines were not visible . ([#3649](https://github.com/infor-design/enterprise/issues/3649))
- `[Datagrid]` Fixed lookup modal title to be visible and adjust the position to make it centered. ([#3635](https://github.com/infor-design/enterprise/issues/3635))
- `[Datagrid]` Fixed an issue where selected rows are not reset when calling loadData. ([#3718](https://github.com/infor-design/enterprise/issues/3718))
- `[Datagrid]` Fixed an issue where if using grouping totals and hiding and showing columns the page is not refreshed properly. ([#2564](https://github.com/infor-design/enterprise/issues/2564)
- `[Datagrid]` Fixed an issue the selected row header icon is the wrong state when using allowSelectAcrossPages. ([#3043](https://github.com/infor-design/enterprise/issues/3043)
- `[Datagrid]` Improved the `datagrid-default-modal-width` concept if setting a modal datagrid default with so it works on any parent. [3562](https://github.com/infor-design/enterprise/issues/3562))
- `[Datagrid]` Fixed a bug in the indeterminate paging example, that the select checkbox would not work and be out of sync when changing pages. [2230](https://github.com/infor-design/enterprise/issues/2230))
- `[Datagrid]` Fixed a bug when resizing the first column of the center pane when using frozen columns, the resize would jump out the size of the frozen section. [3741](https://github.com/infor-design/enterprise/issues/3741))
- `[Datagrid]` Fixed an issue where the filter condition leaves two selected if you just reorder. ([#3779](https://github.com/infor-design/enterprise/issues/3779))
- `[Datagrid/General]` Fixed a bug where when loading the datagrid with a columns object that contain recursive objects the grid would crash. [3759](https://github.com/infor-design/enterprise/issues/3759))
- `[Datagrid/Hyperlink]` Fixed layout issues with links in right text align mode. To do this refactored links to not use a psuedo element for the focus style. ([#3680](https://github.com/infor-design/enterprise/issues/3680))
- `[Datepicker]` Fixed a bug where for some locales like `af-ZA` and `fi_FI` with dots in the day periods, setting 24 hr time to AM did not work. [3750](https://github.com/infor-design/enterprise/issues/3750))
- `[Datepicker]` Fixed a bug where date picker erred on arabic dates. [3804](https://github.com/infor-design/enterprise/issues/3804))
- `[Datepicker]` Fixed a bug where date picker could not change arabic dates. [3819](https://github.com/infor-design/enterprise/issues/3819))
- `[Datepicker]` Fixed a bug the month only picker would error the second time opened. [3817](https://github.com/infor-design/enterprise/issues/3817))
- `[Datepicker]` Added fix for dates with month and day only format where day is first, this was incorrectly validating as invalid. ([#3833](https://github.com/infor-design/enterprise/issues/3833))
- `[Demoapp]` Fixed incorrect directory list hyperlinks in listview and listbuilder components. ([1783](https://github.com/infor-design/enterprise/issues/1783))
- `[Demoapp]` Did cleanup on the icons and patterns links. ([3790](https://github.com/infor-design/enterprise/issues/3790))
- `[Demoapp]` When deployed on a proxy the icons page would not change contents when changing theme. ([3790](https://github.com/infor-design/enterprise/issues/3790))
- `[Dropdown]` Fixed an issue that Dropdown did not close when scrolling in some nested containers. ([#3436](https://github.com/infor-design/enterprise/issues/3436))
- `[EmptyMessage]` Updated the text to be more subtle. ([#3476](https://github.com/infor-design/enterprise/issues/3476))
- `[Fieldset]` Fixed fieldset text data overlapping in compact mode on mobile view. ([#3627](https://github.com/infor-design/enterprise/issues/3627))
- `[General]` Added a number of small accessibility fixes base on older testing feedback. ([#1539](https://github.com/infor-design/enterprise/issues/1539))
- `[Hierarchy]` Added support for separators in the actions menu on a hierarchy leaf. ([#3636](https://github.com/infor-design/enterprise/issues/3636))
- `[Hierarchy]` Fixed an issue where clicking the "More Actions" menu trigger wouldn't open the menu anymore. ([#3873](https://github.com/infor-design/enterprise/issues/3873))
- `[Lookup]` Fixed an issue where `keywordFilter: true` and `filterable: true` used together cause the lookup modal to break. ([#3772](https://github.com/infor-design/enterprise/issues/3772))
- `[Masthead]` Fixed layout and color issues in uplift theme. ([#3526](https://github.com/infor-design/enterprise/issues/3526))
- `[Modal]` Fixed modal title to a two line with ellipsis when it's too long. ([#3479](https://github.com/infor-design/enterprise/issues/3479))
- `[Multiselect]` Fixed tags dismiss button on mobile devices. ([#3640](https://github.com/infor-design/enterprise/issues/3640))
- `[Icons]` Added new locked/unlocked icons in ids-identity [#3732](https://github.com/infor-design/enterprise/issues/3732)
- `[Radar Chart]` Fixed an issue where labels were cutoff at desktop view. ([#3510](https://github.com/infor-design/enterprise/issues/3510))
- `[Splitter]` Fixed an issue where collapse button was misaligned. ([#3825](https://github.com/infor-design/enterprise/issues/3825))
- `[Swaplist]` Fixed disabled swap buttons color in dark variant subtle theme. ([#3709](https://github.com/infor-design/enterprise/issues/3709))
- `[Utils]` Exposed `Soho.utils.isInViewport(elem)` for external use. ([#3436](https://github.com/infor-design/enterprise/issues/3436))
- `[Toolbar]` Improved the placeholder text color to be more visible in uplift (dark variant). ([#3727](https://github.com/infor-design/enterprise/issues/3727))
- `[Tree]` Fixed an issue where use `UpdateNode()` method the data was not sync. ([#3724](https://github.com/infor-design/enterprise/issues/3724))

(71 Issues Solved This Release, Backlog Enterprise 260, Backlog Ng 82, 1048 Functional Tests, 1370 e2e Tests)

## v4.27.4

### v4.27.4 Fixes

`[Button]` Fixed the button disabled method to no longer use class `is-disabled`. ([#3447](https://github.com/infor-design/enterprise-ng/issues/801))
`[Button]` Fixed a regression where some buttons would get a 100% width on mobile. ([#801](https://github.com/infor-design/enterprise-ng/issues/801))

## v4.27.3

### v4.27.3 Fixes

- `[Datagrid]` Fixed a bug in the indeterminate paging example, that the select checkbox would not work and be out of sync when changing pages. [2230](https://github.com/infor-design/enterprise/issues/2230))

## v4.27.2

### v4.27.2 Fixes

- `[Datagrid]` Fixed an issue in datagrid frozen columns, actions that re-render like sorting may cause rendering issues. ([#3735](https://github.com/infor-design/enterprise/issues/3735))
- `[Datagrid]` Fixed an issue in lookup datagrid editors that clicking a trigger in the cell would commit the cell causing editing not to work in some cases. ([#785](https://github.com/infor-design/enterprise-ng/issues/785))

## v4.27.1

### v4.27.1 Fixes

- `[Icons]` Added a fix to support both `href` and `xlink:href` in icons. ([#3734](https://github.com/infor-design/enterprise/issues/3734))

## v4.27.0

### v4.27.0 Important Changes

- `[Hierarchy]` Removed the following deprecated options `paging: <bool>` and `mobileView: <bool>`. Instead use `layout='paging'` or `layout='mobile-only'`.
- `[Icons]` Changed the svg icons to use `href` instead of deprecated `xlink:href`. This isnt a breaking change either will work but `href` works better with Ivy in Angular. ([#3611](https://github.com/infor-design/enterprise/issues/3611))

### v4.27.0 Features

- `[Button]` Add `toData()` and related API for programmatically handling control of buttons. ([ng#467](https://github.com/infor-design/enterprise-ng/issues/467))
- `[Calendar]` Enhanced the look and feel of monthview calendar by displaying legend and calendar event on mobile view. ([#925](https://github.com/infor-design/enterprise/issues/925))
- `[Modal]` Created API for controlling the Modal ButtonSet. ([ng#467](https://github.com/infor-design/enterprise-ng/issues/467))
- `[Datagrid]` Added support for api setting on expand and collapse children. ([#3274](https://github.com/infor-design/enterprise/issues/3274))
- `[Datagrid]` Updated the fixedRowHeight setting to accept `auto` as an option. This will calculate the row height for all frozenRows section. If you have a lot of rows this may be slow so a number is preferred. ([#3374](https://github.com/infor-design/enterprise/issues/3374))
- `[Editor]` Added an option to set the height of the editor in `rows`. If you set this the estimated number for rows can be specified for the source and html pane. It will scroll after that. ([#3688](https://github.com/infor-design/enterprise/issues/3688))
- `[Homepage]` Added support for reordering, resizing, and removing widgets by enabling edit mode on the homepage component. ([#3531](https://github.com/infor-design/enterprise/issues/3531))

### v4.27.0 Fixes

- `[Accordion]` Removed stoppage of event propagation when accordion headers are clicked, in order to allow external click event listeners to propagate. ([ng#321](https://github.com/infor-design/enterprise-ng/issues/321))
- `[Bar Chart]` Fixed an issue where chart was not resizing on homepage widget resize. ([#2669](https://github.com/infor-design/enterprise/issues/2669))
- `[Blockgrid]` Fixed an issue where there was no index if the data is empty, and removed deprecated internal calls. ([#748](https://github.com/infor-design/enterprise-ng/issues/748))
- `[Busy Indicator]` Fixed an issue where it throws an error when a display delay, the busy-indicator parent removed and added via ngIf before the busyindicator shown. ([#703](https://github.com/infor-design/enterprise-ng/issues/703))
- `[Busy Indicator]` Fixed an issue where the overlay would close when closing the Modal. ([#3424](https://github.com/infor-design/enterprise/issues/3424))
- `[Busy Indicator]` Fixed an issue where position was not aligning. ([#3341](https://github.com/infor-design/enterprise/issues/3341))
- `[Colorpicker]` Fixed the dropdown icon position is too close to the right edge of the field. ([#3508](https://github.com/infor-design/enterprise/issues/3508))
- `[Contextual Action Panel]` Fixed misaligned search icon in uplift theme. ([#3630](https://github.com/infor-design/enterprise/issues/3630))
- `[Contextual Action Panel]` Fixed close icon button in getting cut off on mobile view ([#3586](https://github.com/infor-design/enterprise/issues/3586))
- `[Datagrid]` Fixed an issue where lookup editor was removing all characters following and including the '|' pipe character. ([#3556](https://github.com/infor-design/enterprise/issues/3556))
- `[Datagrid]` Fixed an issue where date range filter was unable to filter data. ([#3503](https://github.com/infor-design/enterprise/issues/3503))
- `[Datagrid]` Fixed a bug where datagrid tree would have very big text in the tree nodes on IOS. ([#3347](https://github.com/infor-design/enterprise/issues/3347))
- `[Datagrid]` Fixed a focus trap issue when using actionable mode, tab will now move up and down rows. ([#2399](https://github.com/infor-design/enterprise/issues/2399))
- `[Datagrid]` Fixed a bug when setting the UI indicator with `setSortIndicator` then it would take two clicks to sort the inverse direction. ([#3391](https://github.com/infor-design/enterprise/issues/3391))
- `[Datagrid]` Fixed an issue where date range filter was not working. ([#3337](https://github.com/infor-design/enterprise/issues/3337))
- `[Datagrid]` Fixed a bug when combining multiselect and expandable rows. If using the shift key to select multiple rows the selection would include incorrect rows. ([#2302](https://github.com/infor-design/enterprise/issues/2302))
- `[Datagrid]` Added support for dragging and reordering columns in RTL and some minor style cleanup with dragging to reorder. ([#3552](https://github.com/infor-design/enterprise/issues/3552))
- `[Datagrid]` Fixed an issue that the click event did not show the item data when the keyboard is used. ([#3645](https://github.com/infor-design/enterprise/issues/3645))
- `[Datagrid]` Fixed an issue where datagrid tree did not show empty messages. ([#3642](https://github.com/infor-design/enterprise/issues/3642))
- `[Datagrid]` Fixed an issue where grouped rows did not render when combined with frozen columns. ([#3367](https://github.com/infor-design/enterprise/issues/3367))
- `[Datagrid]` Fixed an issue where the overlay was closing after close Modal. ([#735](https://github.com/infor-design/enterprise-ng/issues/735))
- `[Datagrid]` Fixed a misaligned drag and drop column icon on IE 11. ([#3648](https://github.com/infor-design/enterprise/issues/3648))
- `[Datagrid]` Fixed an issue when using the colspan column option along with frozenColumns. ([#3416](https://github.com/infor-design/enterprise/issues/3416))
- `[Datagrid]` Fixed an issue where the empty message might still show if the amount of rows do not fill the page. ([#3697](https://github.com/infor-design/enterprise/issues/3697))
- `[Datepicker]` Fixed popover height and datepicker layout on mobile view. ([#2569](https://github.com/infor-design/enterprise/issues/3569))
- `[Datepicker]` Fixed an issue where date range with minimum range was not working. ([#3268](https://github.com/infor-design/enterprise/issues/3268))
- `[Datepicker]` Fixed an issue where date range was reverting to initial values after clearing. ([#1306](https://github.com/infor-design/enterprise/issues/1306))
- `[Datepicker]` Fixed an issue where dates would be invalid in ko-KO locale. ([#3470](https://github.com/infor-design/enterprise/issues/3470))
- `[Datepicker]` Fixed an issue where dates would be invalid in zh-TW locale. ([#3473](https://github.com/infor-design/enterprise/issues/3473))
- `[Datepicker]` Fixed an issue where AM/PM could not be set in hi-IN locale. ([#3474](https://github.com/infor-design/enterprise/issues/3474))
- `[Datepicker]` Fixed an issue where change would fire twice or when the value is still blank. ([#3423](https://github.com/infor-design/enterprise/issues/3423))
- `[Datepicker]` Fixed an issue where time would be reset to 12:00 AM when setting the time and clicking today. ([#3202](https://github.com/infor-design/enterprise/issues/3202))
- `[Dropdown]` Fixed a bug where it was not possible for Dropdowns in certain scrollable Modal regions to close on scroll. ([#2650](https://github.com/infor-design/enterprise/issues/2650))
- `[Dropdown]` Fixed a bug that dropdowns are in the wrong position if flowing up and other minor cases. ([#2068](https://github.com/infor-design/enterprise/issues/2068))
- `[Dropdown]` Fixed alignment when using dropdown in compound field. ([#3647](https://github.com/infor-design/enterprise/issues/3647))
- `[Editor]` Added ui updates to the toolbar in uplift (vibrant mode) and minor style fixes. ([#3577](https://github.com/infor-design/enterprise/issues/3577))
- `[Editor]` Added fixes to reseting the dirty indicator when used in an editor. ([#3662](https://github.com/infor-design/enterprise/issues/3662))
- `[Editor]` Fixed a width change when toggle source view when the editor is on a modal, this is also based on UI feedback that the switch was confusing, so we now disable the buttons. ([#3594](https://github.com/infor-design/enterprise/issues/3594))
- `[Editor]` Fixed an issue where bullet and number lists could not be converted to headings and regular text with the font picker. ([#2679](https://github.com/infor-design/enterprise/issues/2679))
- `[Editor]` Fixed an issue where some settings like bold and italics would not be reset consistently when applying headings and regular text with the font picker. ([#2256](https://github.com/infor-design/enterprise/issues/2256))
- `[Editor]` Fixed an issue where the dirty events did not fire changing the source view. ([#3598](https://github.com/infor-design/enterprise/issues/3598))
- `[Editor]` Adding missing bottom spacing under heading elements. ([#3288](https://github.com/infor-design/enterprise/issues/3288))
- `[Field Filter]` Fixed an issue where switching to In Range filter type with a value in the field was causing an error. ([#3515](https://github.com/infor-design/enterprise/issues/3515))
- `[Editor]` Added a font color for rest/none swatch. ([#2035](https://github.com/infor-design/enterprise/issues/2035))
- `[Field Filter]` Fixed an issue where switching to In Range filter type with a value in the field was causing an error. ([#3515](https://github.com/infor-design/enterprise/issues/3515))
- `[Field Filter]` Fixed an issue where date range was not working after using other filter. ([#2764](https://github.com/infor-design/enterprise/issues/2764))
- `[Field Filter]` Fixed an issue where stray text would be shown if the filters are hidden and then shown later. ([#3687](https://github.com/infor-design/enterprise/issues/3687))
- `[Line Chart]` Fixed an issue where x-axis labels were overlapping for small viewport on homepage widget. ([#2674](https://github.com/infor-design/enterprise/issues/2674))
- `[Lookup]` Fixed an issue where selected values were clearing when use server side data. ([#588](https://github.com/infor-design/enterprise-ng/issues/588))
- `[Locale]` Added missing Afrikaans translations. ([#3685](https://github.com/infor-design/enterprise/issues/3685))
- `[Masthead]` Fixed layout and color issues in uplift theme. ([#3526](https://github.com/infor-design/enterprise/issues/3526))
- `[Modal]` Fixed an iOS bug where after opening several Modals/Messages, it would occasionally be impossible to scroll a scrollable page area. ([#3389](https://github.com/infor-design/enterprise/issues/3389))
- `[Modal]` Fixed a bug where when iframe elements are present, focus traps could occur and cause focus on elements outside of the Modal, but within the iframe. ([#2287](https://github.com/infor-design/enterprise/issues/2287))
- `[Modal]` Added a check for preventing Tooltips inside a Modal from opening while the Modal is not visible ([#3588](https://github.com/infor-design/enterprise/issues/3588))
- `[Modal]` Fixed dropdown position when the field is required. ([#3482](https://github.com/infor-design/enterprise/issues/3482))
- `[Modal]` Fixed a regression where some Close buttons were not properly closing. ([#3615](https://github.com/infor-design/enterprise/issues/3615))
- `[Process Indicator]` Fixed icons that are not centered inside the circle indicators. ([#3509](https://github.com/infor-design/enterprise/issues/3509))
- `[Personalize]` Fixed an issue that colorschanged events do not fire on when doing a set to default ation. ([#751](https://github.com/infor-design/enterprise-ng/issues/751))
- `[Searchfield]` Correct the background color of toolbar search fields. ([#3527](https://github.com/infor-design/enterprise/issues/3527))
- `[Spinbox]` Corrected an issue in the enable method, where it did not fully remove the readonly state. ([#3527](https://github.com/infor-design/enterprise/issues/3527))
- `[Swaplist]` Fixed an issue where lists were overlapping on uplift theme. ([#3452](https://github.com/infor-design/enterprise/issues/3452))
- `[Tabs]` Fixed the position of error icon too close to the border on focus state. ([#3544](https://github.com/infor-design/enterprise/issues/3544))
- `[Tabs-Vertical]` Fixed an issue where the content cannot scroll on mobile view. ([#3542](https://github.com/infor-design/enterprise/issues/3542))
- `[Tags]` Fixed a regression on Tag Buttons, where they were visually, vertically misaligned with Tag text. ([#3604](https://github.com/infor-design/enterprise/issues/3604))
- `[Week-View]` Changed the look of the week-view and day-view day of the week so its a 3 (or 2) letter abbreviation and emphasizes the date and spans two lines. This makes all the days of the week the same length. ([#3262](https://github.com/infor-design/enterprise/issues/3262))
- `[Validation]` Fixed a bug where addMessage did not add messages to the parent. ([#711](https://github.com/infor-design/enterprise-ng/issues/711))

(87 Issues Solved This Release, Backlog Enterprise 279, Backlog Ng 75, 1033 Functional Tests, 1322 e2e Tests)

## v4.26.2

### v4.26.2 Fixes

- `[Textarea]` Fixed missing text in safari on disabled text areas. ([#3638](https://github.com/infor-design/enterprise/issues/3638))

## v4.26.1

### v4.26.1 Fixes

- `[Demo App]` Fixed the embedded layout to show uplift theme. ([#861](https://github.com/infor-design/website/issues/861))

## v4.26.0

### v4.26.0 Features

- `[Datagrid]` Added support for expandable row to expand across all frozen columns, and fixed span layout issues on the right side frozen columns. ([#2867](https://github.com/infor-design/enterprise/issues/2867))
- `[Datagrid]` Added a new `resizeMode` option that allows you to pick between `flex` and `fit`. `flex` will resize columns independently shifting other columns to fit the table layout if needed. `fit` will resize using the neighbor's column width. This is possible more useful when you have less columns. ([#3251](https://github.com/infor-design/enterprise/issues/3251))
- `[Calendar]` Made the monthview, weekview and calendar work in RTL mode and added official support for UmAlQura calendar. ([#2788](https://github.com/infor-design/enterprise/issues/2788))
- `[Icons]` Added new icons `icon-play, icon-stop, icon-record, icon-pause` for video players. ([#411](https://github.com/infor-design/design-system/issues/411))
- `[Icons]` Added new icons `icon-security-off, icon-security-on` for toggles related to security/secure items. ([#397](https://github.com/infor-design/design-system/issues/397))
- `[Searchfield]` Added a setting that makes it possible to adjust the "collapsed" size of a Toolbar Searchfield to better accommodate some use cases. ([#3296](https://github.com/infor-design/enterprise/issues/3296))

### v4.26.0 Fixes

- `[Application Menu]` Fixed bugs with filtering where it was not possible to have the filter match text within content areas, as well as general expand/collapse bugs with filtering. ([#3131](https://github.com/infor-design/enterprise/issues/3131))
- `[Application Menu]` Fixed overlap button when label is too long, and aligned dropdown icon in application menu uplift theme. ([#3133](https://github.com/infor-design/enterprise/issues/3133))
[Contextual Action Panel] - Fixed shade colors of text and icon buttons in uplift theme high contrast. (#3394)
- `[Accordion]` - Fixed an issue with a missing border on the last element in certain states. ([#3885](https://github.com/infor-design/enterprise/issues/3885))
- `[Calendar]` Fixed issue where on month view in events info `Date` and `Duration` fields were not working with some events and `Duration` field. Now `Duration` field support `Days, Hours and Minutes` text. ([#2777](https://github.com/infor-design/enterprise/issues/2777))
- `[Calendar]` Fixed an issue where link was not working on monthview to switch to day view when clicked on more events on that day. ([#3181](https://github.com/infor-design/enterprise/issues/3181))
- `[Calendar]` Fixed a calendar event where the start date today is not displaying as upcoming event in different timezone. ([#2776](https://github.com/infor-design/enterprise/issues/2776))
- `[Calendar]` Fixed an issue where adding an event was inconsistent in Safari. ([#3079](https://github.com/infor-design/enterprise/issues/3079))
- `[Calendar]` Fixed an issue where any event was not rendering in day and week view. ([#3222](https://github.com/infor-design/enterprise/issues/3222))
- `[Calendar]` Fixed an issue where date selection was not persist when switching from month view to week view to day view. ([#3319](https://github.com/infor-design/enterprise/issues/3319))
- `[Colors]` Fixed an incorrect ruby06 color, and made the background change on theme change now (again). ([#3448](https://github.com/infor-design/enterprise/issues/3448))
- `[Datagrid]` Fixed an issue where focus on reload data was forced to be on active cell. ([#358](https://github.com/infor-design/enterprise-ng/issues/358))
- `[Datagrid]` Fixed RTL issues in the filter row. ([#3517](https://github.com/infor-design/enterprise/issues/3517))
- `[Datagrid]` Improved the column resize behavior in speed and usability with the cursor being more accurate during resize. ([#3251](https://github.com/infor-design/enterprise/issues/3251))
- `[Datagrid]` Improved the column resize behavior to work much better in RTL mode. ([#1924](https://github.com/infor-design/enterprise/issues/1924))
- `[Datagrid]` Fixed a bug where if a filter row column is frozen the mask and editor options would not be applied. ([#2553](https://github.com/infor-design/enterprise-ng/issues/2553))
- `[Datagrid]` Fixed an issue where when using rowTemplate/expandableRows and frozenColumns on both sides the right side did not render properly. ([#2867](https://github.com/infor-design/enterprise/issues/2867))
- `[Datagrid]` Fixed an issue where height was not aligning to expandable row for frozen columns. ([#3516](https://github.com/infor-design/enterprise/issues/3516))
- `[Datagrid]` Fixed hover color should not be similar to alternate rows when hovering in uplift high contrast. ([#3338](https://github.com/infor-design/enterprise/issues/3338))
- `[Datagrid]` Fixed a demo app issue filtering decimal fields in some examples. ([#3351](https://github.com/infor-design/enterprise/issues/3351))
- `[Datagrid]` Fixed an issue where some columns were disappear after resizing the browser or after changing themes. ([#3434](https://github.com/infor-design/enterprise/issues/3434))
- `[Datagrid]` Fixed an issue that the filter row type dropdowns did not close when the grid is scrolled. ([#3216](https://github.com/infor-design/enterprise/issues/3216))
- `[Datagrid]` Added an example showing the configuration needed to filter date time fields on just dates without the time part. ([#2865](https://github.com/infor-design/enterprise/issues/2865))
- `[Datagrid]` Changed the isFilter added value to datasets to a more unique value to avoid clashes. ([#2668](https://github.com/infor-design/enterprise/issues/2668))
- `[Datagrid]` Added a `getDataset` method that will return the current dataset without any added properties. ([#2668](https://github.com/infor-design/enterprise/issues/2668))
- `[Datagrid]` Fixed an issue that when reordering filter columns the filter values would disappear. ([#2565](https://github.com/infor-design/enterprise/issues/2565))
- `[Datagrid]` Fixed an issue that dropdown lists in filter rows did not close when scrolling. ([#2056](https://github.com/infor-design/enterprise/issues/2565))
- `[Datagrid]` Added a `filterType` option to the filter event data so the type can be determined. ([#826](https://github.com/infor-design/enterprise/issues/826))
- `[Datagrid]` Add options to `toolbar.filterRow` so that instead of true/false you can set `showFilter, clearFilter, runFilter` independently. ([#1479](https://github.com/infor-design/enterprise/issues/1479))
- `[Datagrid]` Added fixes to improve the usage of the textarea editor. ([#3417](https://github.com/infor-design/enterprise/issues/3417))
- `[Datagrid]` Fixed an issue where reset to default was not working properly. ([#3487](https://github.com/infor-design/enterprise/issues/3487))
- `[Datepicker]` Fixed an issue where setting date format with comma character was not working. ([#3008](https://github.com/infor-design/enterprise/issues/3008))
- `[Editor]` Made the link and image link fields required on the dialogs. ([#3008](https://github.com/infor-design/enterprise/issues/3008))
- `[Editor]` Fixed an issue where it was possible to clear text and end up with text outside the default paragraph separator. ([#2268](https://github.com/infor-design/enterprise/issues/2268))
- `[Fileupload]` Fixed an issue where tabbing out of a fileupload in was causing the modal dialog to disappear. ([#3458](https://github.com/infor-design/enterprise/issues/3458))
- `[Form Compact Layout]` Added support for `form-compact-layout` the remaining components. ([#3008](https://github.com/infor-design/enterprise/issues/3329))
- `[Dropdown]` Fixed a bug that was causing the `selectValue()` method not to update the visual display of the in-page Dropdown element. ([#3432](https://github.com/infor-design/enterprise/issues/3432))
- `[Forms]` Fixed an issue where radio group was overlapping fields. ([#3466](https://github.com/infor-design/enterprise/issues/3466))
- `[Forms Compact]` Fixed an issue where fileupload was misaligned in RTL mode in uplift theme. ([#3483](https://github.com/infor-design/enterprise/issues/3483))
- `[Icons]` Fixed color inconsistencies of the icons when the fields are in readonly state. ([#3176](https://github.com/infor-design/enterprise/issues/3176))
- `[Input]` Added the ability to line up data labels with inputs by adding class `field-height` to the `data` element and placing it in a responsive grid. ([#987](https://github.com/infor-design/enterprise/issues/987))
- `[Input]` Added the ability to use standalone required spans, this will help on responsive fields if they are cut off. ([#3115](https://github.com/infor-design/enterprise/issues/3115))
- `[Input/Forms]` Added the ability to add a class to rows to align the fields on the bottom, this will line up fields if they have wrapping labels or long labels with required fields. To enable this add class `flex-align-bottom` to the grid `row`. ([#443](https://github.com/infor-design/enterprise/issues/443))
- `[Locale]` Fixed an issue where formatDate() method was not working for es-419. ([#3363](https://github.com/infor-design/enterprise/issues/3363))
- `[Locale]` Fixed an issue where setting language to `nb` would error. ([#3455](https://github.com/infor-design/enterprise/issues/3455))
- `[Locale]` Fixed incorrect time separators in the no, nn, and nn locales. ([#3468](https://github.com/infor-design/enterprise/issues/3468))
- `[Locale]` Added further separation of language from formatting in date oriented components (calendar, datepicker, timepicker ect). [3244](https://github.com/infor-design/enterprise/issues/3244))
- `[Locale]` Added support for `nn` locale and language, but this will change to no language as only this is translated as its the same. ([#3455](https://github.com/infor-design/enterprise/issues/3455))
- `[Locale]` Correct the month names in Russian locale and capitalized the day names. ([#3464](https://github.com/infor-design/enterprise/issues/3464))
- `[Module Tabs]` Fixed color tab indicator and small gap below when selected/opened for all color variations in uplift theme. ([#3312](https://github.com/infor-design/enterprise/issues/3312))
- `[Modal]` Fixed colors in dark mode for the primary disabled button and error and background contrast. ([#2754](https://github.com/infor-design/enterprise/issues/2754))
- `[Pie]` Fixed an issue where initial selection was getting error. ([#3157](https://github.com/infor-design/enterprise/issues/3157))
- `[Popupmenu]` Fixed an issue where list separators were disappearing when reduced the browser zoom level e.g. 70-80%. ([#3407](https://github.com/infor-design/enterprise/issues/3407))
- `[Radar Chart]` Fixed an issue where labels was cut off for some screen sizes. ([#3320](https://github.com/infor-design/enterprise/issues/3320))
- `[Searchfield]` Fixed a bug where changing filter results while the autocomplete is open may result in the menu being positioned incorrectly. ([#3243](https://github.com/infor-design/enterprise/issues/3243))
- `[Searchfield]` Fixed a bug in Toolbar Searchfields where a component configured with `collapsible: false` and `collapseSize` defined, the searchfield would incorrectly collapse. ([NG#719](https://github.com/infor-design/enterprise-ng/issues/719))
- `[Splitter]` Fixed an issue in the destroy function where the expand button was not removed. ([#3371](https://github.com/infor-design/enterprise/issues/3371))
- `[Swaplist]` Fixed an issue where top buttons were not aligned in Firefox. ([#3425](https://github.com/infor-design/enterprise/issues/3425))
- `[Textarea]` Fixed an issue where using `rows` stopped working, and fixed the autoGrow option to work better. ([#3471](https://github.com/infor-design/enterprise/issues/3471))
- `[Toolbar]` Fixed an issue where some `destroy()` methods being called in `teardown()` were not type-checking for the `destroy()` method, and sometimes would incorrectly try to call this on an object or data property defined as `button`. ([#3449](https://github.com/infor-design/enterprise/issues/3449))
- `[Tooltip/Popover]` Fixed incorrect placement when in RTL modes, as well as some broken styles on the RTL Popover. ([#3119](https://github.com/infor-design/enterprise/issues/3119))
- `[Validation/Checkboxes]` Fixed issues with making checkboxes required, the styling did not work for it and the scrollIntoView function and validation failed to fire. Note that to add required to the checkbox you need to add an extra span, adding a class to the label will not work because the checkbox is styled using the label already. ([#3147](https://github.com/infor-design/enterprise/issues/3147))
- `[Validation]` Fixed an issue where calling removeMessage would not remove a manually added error class. ([#3318](https://github.com/infor-design/enterprise/issues/3318))

(78 Issues Solved This Release, Backlog Enterprise 336, Backlog Ng 77, 989 Functional Tests, 1246 e2e Tests)

## v4.25.3

### v4.25.3 Fixes

- `[Bar]` Fixed an error rendering charts with only one dataset point. ([#3505](https://github.com/infor-design/enterprise/issues/3505))
- `[Datagrid]` Fixed an issue where date range filter was unable to filter data. ([#3503](https://github.com/infor-design/enterprise/issues/3503))
- `[Datagrid]` Fixed an issue where date range filter was not working. ([#3337](https://github.com/infor-design/enterprise/issues/3337))
- `[Datepicker]` Fixed an issue where date range with minimum range was not working. ([#3268](https://github.com/infor-design/enterprise/issues/3268))
- `[Datepicker]` Fixed an issue where date range was reverting to initial values after clearing. ([#1306](https://github.com/infor-design/enterprise/issues/1306))
- `[Field Filter]` Fixed an issue where switching to In Range filter type with a value in the field was causesing an error. ([#3515](https://github.com/infor-design/enterprise/issues/3515))
- `[Field Filter]` Fixed an issue where date range was not working after using other filter. ([#2764](https://github.com/infor-design/enterprise/issues/2764))

## v4.25.2

### v4.25.2 Fixes

- `[Fileupload]` Fixed an issue where tabbing out of a fileupload in was causing the modal dialog to disappear. ([#3458](https://github.com/infor-design/enterprise/issues/3458))

## v4.25.1

### v4.25.1 Fixes

- `[Datagrid]` Fixed a bug where if there was an editor datagrid might error when loading. ([#3313](https://github.com/infor-design/enterprise/issues/3313))
- `[Mask]` Fixed a bug where leading zeroes were not possible to apply against Number Masks on standard input fields that also handled formatting for thousands separators. ([#3315](https://github.com/infor-design/enterprise/issues/3315))
- `[General]` Improved the colors of windows chrome custom scrollbars in uplift themes. ([#3413](https://github.com/infor-design/enterprise/issues/3413))

## v4.25.0

### v4.25.0 Features

- `[Fields]` Added a form level class to toggle all fields in the form to a more compact (shorter) mode called `form-layout-compact`. Added and fixed existing components so that there is now the option to have more compact forms by using shorter fields. ([#3249](https://github.com/infor-design/enterprise/issues/3249))
- `[Tag]` Added a new style for linkable tags that will work for default, info, good, error, alert, and neutral styles. ([#3113](https://github.com/infor-design/enterprise/issues/3113))
- `[Multiselect]` Added Tag Display as a new style for interacting with selected results in Multiselect components. ([#3114](https://github.com/infor-design/enterprise/issues/3114))
- `[Popdown]` Added support for tabbing into and exit out of it. ([#3218](https://github.com/infor-design/enterprise/issues/3218))
- `[Colors]` Updated design system tokens to new colors for uplift and did a pass on all three theme variants. This impacts and improves many internal colors in components and charts. ([#3007](https://github.com/infor-design/enterprise/issues/3007))<|MERGE_RESOLUTION|>--- conflicted
+++ resolved
@@ -9,11 +9,8 @@
 ## v4.65.0 Fixes
 
 - `[Accordion]` Fixed the bottom border of the completely disabled accordion in dark mode. ([#6406](https://github.com/infor-design/enterprise/issues/6406))
-<<<<<<< HEAD
 - `[Listview]` Fixed disabled font color not showing in listview. ([#6391](https://github.com/infor-design/enterprise/issues/6391))
-=======
 - `[Page-Patterns]` Fixed a bug where the header disappears when the the last item in the list is clicked and the browser is smaller in Chrome and Edge. ([#6328](https://github.com/infor-design/enterprise/issues/6328))
->>>>>>> 72badac1
 
 ## v4.64.0
 
