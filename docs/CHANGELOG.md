--- conflicted
+++ resolved
@@ -6,13 +6,10 @@
 
 ## v4.54.0 Fixes
 
-<<<<<<< HEAD
 - `[Blockgrid]` Added additional design with no image ([#5379](https://github.com/infor-design/enterprise/issues/5379))
-=======
-- `[Datagrid]` - Fixed a bug where the first two columns row heights did not match the others for the Medium setting ([#5366](https://github.com/infor-design/enterprise/issues/5366))
->>>>>>> dd4466ec
 - `[CirclePager]` Fixed a bug where the CSS was the same for all of the circles in homepage/example-hero-widget ([#5337](https://github.com/infor-design/enterprise/issues/5337))
 - `[ContextualActionPanel]` Added `title` prop in CAP to control the title via `modaSettings`, and added missing `beforeclose` event. ([NG#1048](https://github.com/infor-design/enterprise-ng/issues/1048))
+- `[Datagrid]` - Fixed a bug where the first two columns row heights did not match the others for the Medium setting ([#5366](https://github.com/infor-design/enterprise/issues/5366))
 - `[Datepicker]` Fixed a bug where the -/+ keys were not detected in datepicker. ([#5353](https://github.com/infor-design/enterprise/issues/5353))
 - `[Donut]` Changed legend design when item exceeds maximum width of chart. ([#5292](https://github.com/infor-design/enterprise/issues/5292))
 - `[Dropdown]` Fixed a bug where backspace in Dropdown is not working when pressed. ([#5113](https://github.com/infor-design/enterprise/issues/5113))
