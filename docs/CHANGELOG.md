--- conflicted
+++ resolved
@@ -14,11 +14,8 @@
 - `[Stepprocess]` Fixed a bug where padding and scrolling was missing. Note that this pattern will eventually be removed and we do not suggest any one use it for new development. ([#4249](https://github.com/infor-design/enterprise/issues/4249))
 - `[Tabs]` Fixed multiple bugs where error icon in tabs and the animation bar were not properly aligned in RTL uplift theme. ([#4326](https://github.com/infor-design/enterprise/issues/4326))
 - `[Tabs]` Fixed a bug where removing a nested tab would cause an error due to being invisible. ([#4356](https://github.com/infor-design/enterprise/issues/4356))
-<<<<<<< HEAD
-- `[Tree]` Fixed an issue where toggle node without making select/unselect was not working properly. ([#3927](https://github.com/infor-design/enterprise/issues/3927))
-=======
 - `[Toolbar Flex]` Fixed detection of overflow in some toolbars where items were not properly displaying all overflowed items in the "More Actions" menu. ([#4296](https://github.com/infor-design/enterprise/issues/4296))
->>>>>>> b8b7b215
+- `[Tree]` Fixed an issue where calling togglenode without first doing a select/unselect was not working properly. ([#3927](https://github.com/infor-design/enterprise/issues/3927))
 - `[Tree]` Fixed a bug that adding icons in with the tree text would encode it when using addNode. ([#4305](https://github.com/infor-design/enterprise/issues/4305))
 
 ## v4.32.0
