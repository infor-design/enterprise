# What's New with Enterprise

## v4.31.0

### v4.31.0 Features

- `[Datepicker]` Added the ability to use +/- to increment the day in the calendar. This is in addition to arrow key functionality. This works in the field or when the calendar is open. ([#4001](https://github.com/infor-design/enterprise/issues/4001))
- `[Tree]` Added option to add new child node on top or bottom. ([#3915](https://github.com/infor-design/enterprise/issues/3915))

### v4.31.0 Fixes

- `[Application Menu]` Fixed a bug where the border top color is wrong in uplift dark and high contrast theme. ([#4042](https://github.com/infor-design/enterprise/issues/4042))
<<<<<<< HEAD
- `[Buttons]` Reverted an inner Css rule change that set 'btn' classes to contains vs starts with. ([#4120](https://github.com/infor-design/enterprise/issues/4120))
=======
- `[Application Menu]` Fixed a bug where some buttons did not have labels for the icon buttons in toolbars. Check your application if you use this pattern. ([#4085](https://github.com/infor-design/enterprise/issues/4085))
>>>>>>> 4022656b
- `[Datagrid]` Fixed an issue where the tooltip for tree grid was not working properly. ([#827](https://github.com/infor-design/enterprise-ng/issues/827))
- `[Datagrid]` Fixed an issue where if a context menu is opened and then closed with ESC the focus would be reset to the top of the page. ([#4085](https://github.com/infor-design/enterprise/issues/4085))
- `[Datagrid]` Fixed an issue where the tooltip would not show up if you focus a cell with ellipsis text with the keyboard. ([#4085](https://github.com/infor-design/enterprise/issues/4085))
- `[Datagrid]` Made the header checkbox focusable. ([#4085](https://github.com/infor-design/enterprise/issues/4085))
- `[Datagrid]` The selection checkbox cell had aria-selected on it which was incorrect. ([#4085](https://github.com/infor-design/enterprise/issues/4085))
- `[Datepicker]` Fixed a number of translation issues in the datepicker component. ([#4046](https://github.com/infor-design/enterprise/issues/4046))
- `[Datepicker]` Fixed a bug that the datepicker would focus the field when closing the month and year pane. ([#4085](https://github.com/infor-design/enterprise/issues/4085))
- `[Datepicker]` Fixed a bug where two dates may appear selected when moving forward/back in the picker dialog. ([#4018](https://github.com/infor-design/enterprise/issues/4018))
- `[Dropdown]` Fixed an issue where "phraseStartsWith" does not filter the list after deleting a character. ([#4047](https://github.com/infor-design/enterprise/issues/4047))
- `[Editor]` Fixed a number of translation issues in the editor component. ([#4049](https://github.com/infor-design/enterprise/issues/4049))
- `[Locale]` The Added placeholder for missing Thai `Locale` translation. ([#4041](https://github.com/infor-design/enterprise/issues/4041))
- `[Locale]` The Added placeholder for incorrect French `SetTime` translation. ([#4045](https://github.com/infor-design/enterprise/issues/4045))
- `[Modal]` Reverted nested modal behavior to being visually stacked, instead of one-at-a-time. Made it possible to show one-at-a-time via `hideUnderneath` setting. ([#3910](https://github.com/infor-design/enterprise/issues/3910))
- `[Popupmenu]` Fixed a bug that the aria items are in the wrong place. Its now using [this guide](https://www.w3.org/TR/wai-aria-practices/examples/menu-button/menu-button-links.html). ([#4085](https://github.com/infor-design/enterprise/issues/4085))
- `[Popupmenu]` Fixed a bug where the heading doesn't display properly with multi-select menu. ([#3926](https://github.com/infor-design/enterprise/issues/3926))
- `[Searchfield]` Fixed an issue where some of the searchfield examples did not have focus states. ([#1060](https://github.com/infor-design/enterprise/issues/1060))
- `[Tooltip]` Fixed a bug where the title doesn't display when the title starts with '#'. ([#2512](https://github.com/infor-design/enterprise/issues/2512))
- `[Tooltip]` Fixed an issue where the tooltip would not show up if you focus a button with the keyboard. ([#4085](https://github.com/infor-design/enterprise/issues/4085))
- `[Tree]` Fixed an issue where the tree node still shows folder icon after all children and `children` property deleted. ([#4026](https://github.com/infor-design/enterprise/issues/4026))

## v4.30.0

### v4.30.0 Announcements

- `[Datagrid]` The rowHeight setting has been changed to support extra-small, small, medium and large. short and normal are deprecated. ([#3755](https://github.com/infor-design/enterprise/issues/3755))

### v4.30.0 Features

- `[Breadcrumb]` Javascript Component API is now available. ([infor-design/enterprise-ng#700](https://github.com/infor-design/enterprise-ng/issues/700))
- `[Custom Builds]` The build script can now produce an ES Module version of the components that can be imported by your application. ([#3771](https://github.com/infor-design/enterprise/issues/3771))
- `[Datagrid]` Added a setting disableRowDeselection that if enabled does not allow selected rows to be toggled to deselected. ([#3791](https://github.com/infor-design/enterprise/issues/3791))
- `[Datagrid]` Added an additional row size extra-small. This row size may need a bit of further fleshing out. All of the previous row sizes have been renamed but using the old settings are supported but deprecated. The new sizes are Extra Small, Small, Medium, Large (Normal). ([#3755](https://github.com/infor-design/enterprise/issues/3755))
- `[Demoapp]` Added the ability to set runtime flags for persisting settings that were previously only possible to set via URL query parameters. ([n/a])
- `[Demoapp]` Added the ability to set runtime flags for persisting settings that were previously only possible to set via URL query parameters. ([n/a])
- `[Icons]` Changed the tree node icon to be more meaningful in uplift theme. Added a print-preview icon. This replaces the update-preview icon which has confusing meaning but was not removed.
- `[Searchfield]` Added the ability to clear the searchfield by calling a public clear() function. ([#3810](https://github.com/infor-design/enterprise/issues/3810))
- `[Tree]` Added a setting to support to expanding/collapsing when clicking only the icon portion of the tree node. ([#3730](https://github.com/infor-design/enterprise/issues/3730))
- `[Tree]` Added the ability to have separate icon button for expand/collapse and children count. ([#3847](https://github.com/infor-design/enterprise/issues/3847))

### v4.30.0 Fixes

- `[Accordion]` Fixed an issue where the chevron icon is not properly centered in Safari. ([#2161](https://github.com/infor-design/enterprise/issues/2161))
- `[Application Menu]` Fixed an issue where the dropdown icon is not properly centered in Safari. ([#3766](https://github.com/infor-design/enterprise/issues/3766))
- `[Accordion]` Fixed issue where hidden headers were not excluded from tab navigation. ([#3835](https://github.com/infor-design/enterprise/issues/3835))
- `[Calendar]` Fixed a bug that when setting accordions to allowOnePane it did not work. ([#3773](https://github.com/infor-design/enterprise/issues/3773))
- `[Calendar]` Fixed a bug where the accordion sections would show a line on hover in high contrast mode. ([#2779](https://github.com/infor-design/enterprise/issues/2779))
- `[Calendar]` Fixed a bug where the days would be out of alignment if the end and starts dates intersect. ([#1725](https://github.com/infor-design/enterprise/issues/1725))
- `[Contextual Action Panel]` Fixed an issue where the searchfield should be collapsible on mobile view. ([#918](https://github.com/infor-design/enterprise/issues/918))
- `[Counts]` Revamped the look and feel of widget counts in uplift theme. ([#3666](https://github.com/infor-design/enterprise/issues/3666))
- `[Datagrid]` Fixed an issue where the table doesn't filled the datagrid wrapper inside of modal. ([#3897](https://github.com/infor-design/enterprise/issues/3897))
- `[Datagrid]` Fix a bug with columns with buttons, they had an unneeded animation that caused states to be delayed when painting. ([#3808](https://github.com/infor-design/enterprise/issues/3808))
- `[Datagrid]` Fixed an issue where example page for filter and pager was not working properly. ([#3856](https://github.com/infor-design/enterprise/issues/3856))
- `[Datagrid]` Fix a bug with cellNavigation false, the focus state was still visible. ([#3937](https://github.com/infor-design/enterprise/issues/3937))
- `[Datagrid]` Updated example page for keyword search to fix error state. ([#3961](https://github.com/infor-design/enterprise/issues/3961))
- `[Datagrid]` Fix a bug with cellNavigation false, the focus state was incorrect on stretched rows in IE. ([#1644](https://github.com/infor-design/enterprise/issues/1644))
- `[Datagrid]` Fixed an issue where an extra border is shown in grid list mode and RTL. ([#3895](https://github.com/infor-design/enterprise/issues/3895))
- `[Datagrid]` Fixed a bug inside validateRow when passing in a zero the function would exit. ([#4002](https://github.com/infor-design/enterprise/issues/4002))
- `[Datagrid]` Fixed an issue where select all using keyboard in multiSelect/mixedSelect was not working. ([#3921](https://github.com/infor-design/enterprise/issues/3921))
- `[Datagrid]` Fix a bug with columns with buttons, they had an unneeded animation that caused states to be delayed when painting. ([#3808](https://github.com/infor-design/enterprise/issues/3808))
- `[Datagrid]` Fixed an issue where data was not in sync for row reorder and paging. ([#3749](https://github.com/infor-design/enterprise/issues/3749))
- `[Datagrid]` Fixed an issue where using selectRowsAcrossPages setting the selected rows were reseting by filter, to use this feature you may need to set columnIds in the settings to form whats unique for the row. ([#3601](https://github.com/infor-design/enterprise/issues/3601))
- `[Datagrid]` Fixed an issue where when using the contentTooltip setting on a datagrid on a modal, the column would expand when hovering rows. ([#3541](https://github.com/infor-design/enterprise/issues/3541))
- `[Datagrid]` Fixed an issue the arrow on tooltips flowed in the wrong direction. ([#3854](https://github.com/infor-design/enterprise/issues/3854))
- `[Datagrid]` Fixed an issue where readonly and checkbox cells would show up on the summary row. ([#3862](https://github.com/infor-design/enterprise/issues/3862))
- `[Datagrid]` Fixed an issue where text in nested objects where not encoded correctly. ([#4058](https://github.com/infor-design/enterprise/issues/3862))
- `[Datagrid]` Fixed an issue where text editor style editors are not saved properly. ([#4058](https://github.com/infor-design/enterprise/issues/4058))
- `[Datagrid]` Fixed an issue where checkboxes in an expandable area could not be checked. ([#4062](https://github.com/infor-design/enterprise/issues/4062))
- `[Datagrid]` Fix a bug where multiselect checkboxes were misaligned in a modal. ([#4086](https://github.com/infor-design/enterprise/issues/4086))
- `[Datepicker]` Fixed an issue where some languages like fr-CA and pt-BR (that are languages in a non default locale), would error when opening the picker. ([#4035](https://github.com/infor-design/enterprise/issues/4035))
- `[Datepicker]` Fixed an issue where change did not fire when rangeselecting the same day. ([#4075](https://github.com/infor-design/enterprise/issues/4075))
- `[Datepicker]` Fixed an issue where change did not fire when selecting today after having a cleared value in the field. ([#853](https://github.com/infor-design/enterprise-ng/issues/853))
- `[Dropdown]` Changed the keyboard dropdown so it will select the active item when tabbing out. ([#3028](https://github.com/infor-design/enterprise/issues/3028))
- `[Dropdown]` Fixed an issue where the search field does not stay in the initial position. ([#2659](https://github.com/infor-design/enterprise/issues/2659))
- `[Dropdown]` Fixed an issue where the search field does not stay in the initial position. ([#2659](https://github.com/infor-design/enterprise/issues/2659))
- `[Editor]` Fixed missing tooltips. ([#issues](https://github.com/infor-design/enterprise/issues/issues))
- `[Field Options]` Fixed an issue where the focus style was not aligning. ([#3628](https://github.com/infor-design/enterprise/issues/3628))
- `[Hierarchy]` Fixed an issue selection causes tab selection to be removed. ([#3597](https://github.com/infor-design/enterprise/issues/3597))
- `[Icons]` Fixed an issue with the amend icon in uplift theme. The meaning was lost on a design change and it has been updated. ([#3613](https://github.com/infor-design/enterprise/issues/3613))
- `[Locale]` Changed results text to lower case. ([#3974](https://github.com/infor-design/enterprise/issues/3974))
- `[Locale]` Fixed abbreviated chinese month translations. ([#4034](https://github.com/infor-design/enterprise/issues/4034))
- `[Lookup]` Fixed an issue in the min width examples that showed up in Safari only. ([#3949](https://github.com/infor-design/enterprise/issues/3949))
- `[Lookup]` Added example page for server side keyword search. ([#2806](https://github.com/infor-design/enterprise/issues/2806))
- `[Lookup]` Fixed a bug that the required validation would not reset from empty in certain cases. ([#810](https://github.com/infor-design/enterprise-ng/issues/810))
- `[Lookup]` Fixed an issue in the min width examples that showed up in Safari only. ([#3949](https://github.com/infor-design/enterprise/issues/3949))
- `[Popover]` Corrected the tabindex order of Popover elements when the Popover is contained within a Modal. ([#3644](https://github.com/infor-design/enterprise/issues/3644))
- `[Mask]` Fixed issue where languages with `,` as decimal were causing the fields to only show `.` instead of the actual characters that were input. ([#3933](https://github.com/infor-design/enterprise/issues/3933))
- `[Multiselect]` Fixed a bug that would incorrectly cause both text and tags to be rendered on the page when using the Select All checkbox. ([#3767](https://github.com/infor-design/enterprise/issues/3767))
- `[Multiselect]` When using the `showSelectAll` setting, if no selectable options are present, the Select All checkbox will now remain hidden and unusable. ([#3777](https://github.com/infor-design/enterprise/issues/3777))
- `[Multiselect]` Changed "Select All" checkbox's default behavior to only select items that match the current search filter, if a search filter is present.  The original filter behavior is available by setting `selectAllFilterOnly` to false. ([#3845](https://github.com/infor-design/enterprise/issues/3845))
- `[Textarea]` Added tests to show that the textarea count text is translated. ([#3807](https://github.com/infor-design/enterprise/issues/3807))
- `[Tooltip]` Fixed tooltip behavior so clicking and mousing out will not show the tooltip and fixed tooltip delay. ([#4050](https://github.com/infor-design/enterprise/issues/#4050))
- `[Tree]` Fixed an issue where previous text selection was not clearing after clicked to any tree-node. ([#3794](https://github.com/infor-design/enterprise/issues/3794))

(75 Issues Solved This Release, Backlog Enterprise 235, Backlog Ng 62, 1071 Functional Tests, 1448 e2e Tests)

## v4.29.0

### v4.29.0 Announcements

- `[General]` Heads Up that effective October 31, 2020 we will no longer support IE 11. Until that date we will test IE 11 but only critical issues will be fixed. See the linked issue for more details. ([#3756](https://github.com/infor-design/enterprise/issues/3756))

### v4.29.0 Features

- `[Accordion]` Added the ability to call collapse and expand with a header ID. ([#783](https://github.com/infor-design/enterprise-ng/issues/783))
- `[Lookup]` Added a tooltip functionality when the data is overflowed. ([#3703](https://github.com/infor-design/enterprise/issues/3703))
- `[Lookup]` Added a clear (x icon) button to clear the field. ([#740](https://github.com/infor-design/enterprise/issues/740))
- `[Lookup]` Added a clear (x icon) button and apply button inside of modal so there are now two options to clear the field. ([#2507](https://github.com/infor-design/enterprise/issues/2507))
- `[Lookup]` Fixed a bug where validation did not work if the lookup is non-editable (select only). ([#3950](https://github.com/infor-design/enterprise/issues/3950))
- `[Multiselect]` Moved the functionality for displaying the Multiselect List's searchfield underneath/above the pseudo element into a configurable setting. ([#3864](https://github.com/infor-design/enterprise/issues/3864))
- `[Popdown]` Fixed some integration problems with nested Lookups that were causing closing to happen prematurely. ([ng#760](https://github.com/infor-design/enterprise-ng/issues/760))
- `[Slider]` Added the ability to set position of the tooltip. ([#3746](https://github.com/infor-design/enterprise/issues/3746))
- `[Toast]` Added the ability to dismiss toasts via keyboard. ([#3521](https://github.com/infor-design/enterprise/issues/3521))
- `[Homepage]` Homepage edit events (resize, reorder, remove widgets) now fire on widget elements too ([#3679](https://github.com/infor-design/enterprise/issues/3679))

### v4.29.0 Fixes

- `[About]` Fixed a bug where About dialogs disappeared when being closed by the Modal Manager API. ([#3898](https://github.com/infor-design/enterprise/issues/3898))
- `[Application Menu]` Fixed personalization regressions on Soho theme ([#3704](github.com/infor-design/enterprise/issues/3704))
- `[General]` We Updated a lot of development dependencies. Most important things to note are: we now support node 12 for development and this is recommended, from tests 13 will also work. Node 14 will not work. We updated jQuery to 3.5.1 as a client side dependency and d3 to 5.16.0. If copying files from the `dist` folder note that the d3 file is called d3.v5.js. ([#1690](https://github.com/infor-design/enterprise/issues/1690))
- `[Bar Chart]` Fixed an issue where height was not calculating properly when used other elements along content container. ([#2670](https://github.com/infor-design/enterprise/issues/2670))
- `[Application Menu]` - Made it possible for App Menu Toolbars to dismiss the menu when the `dismissOnClickMobile` setting is true. ([#2831](https://github.com/infor-design/enterprise/issues/2831))
- `[Calendar/Weekview/Monthview]` Added more docs and exposed them on the design site. ([#3575](https://github.com/infor-design/enterprise/issues/3758))
- `[Checkbox]` Fixed an issue where the error icon was inconsistent between subtle and vibrant themes. ([#3575](https://github.com/infor-design/enterprise/issues/3575))
- `[Column Chart]` Fixed an issue where height was not calculating properly when used other elements along content container. ([#2670](https://github.com/infor-design/enterprise/issues/2670))
- `[Datagrid]` Fixed an issue where blank tooltip was showing when use Alert Formatter and no text. ([#2852](https://github.com/infor-design/enterprise/issues/2852))
- `[Datagrid]` Fixed a bug where the datagrid had blocked the clicking of buttons in an empty message area. ([#3922](https://github.com/infor-design/enterprise/issues/3922))
- `[Datagrid]` Fixed an issue where keyword search results were breaking the html markup for icons and badges. ([#3855](https://github.com/infor-design/enterprise/issues/3855))
- `[Datagrid]` Fixed an issue where keyword search results were breaking the html markup for hyperlink. ([#3731](https://github.com/infor-design/enterprise/issues/3731))
- `[Datagrid]` Fixed an issue where keyword search results were not showing for paging, if searched from other than 1st page it came blank table. ([#3629](https://github.com/infor-design/enterprise/issues/3629))
- `[Datagrid]` Fixed an issue where contents filtertype was not working on example page. ([#2887](https://github.com/infor-design/enterprise/issues/2887))
- `[Datagrid]` Fixed a bug in some themes, where the multi line cell would not be lined up correctly with a single line of data. ([#2703](https://github.com/infor-design/enterprise/issues/2703))
- `[Datagrid]` Fixed visibility of sort icons when toggling and when the column is in active. ([#3692](https://github.com/infor-design/enterprise/issues/3692))
- `[Datagrid]` Fixed a bug where the data passed to resultsText was incorrect in the case of reseting a filter. ([#2177](https://github.com/infor-design/enterprise/issues/2177))
- `[Datagrid/General]` Fixed an additional bug where when loading the datagrid with a columns object that contain recursive objects the grid would crash in saveColumns. [3759](https://github.com/infor-design/enterprise/issues/3759))
- `[Datepicker]` Fixed a bug where the modal would take aspects of the personalize colors by mistake. ([#3997](https://github.com/infor-design/enterprise/issues/3997))
- `[Dropdown]` Fixed tooltip content gets cut off inside of modal. ([#3106](https://github.com/infor-design/enterprise/issues/3106))
- `[DemoApp]` Fixed an issue with some pages in the design site where the did not have a height. ([#878](https://github.com/infor-design/website/issues/878))
- `[Fonts]` A note that the Source Sans Pro font thats used in the new theme and served at google fonts, now have a fix for the issue that capitalized letters and numbers had different heights. You may need to release any special caching. ([#1789](https://github.com/infor-design/enterprise/issues/1789))
- `[Form]` Fix broken links in the form readme file. ([#818](https://github.com/infor-design/website/issues/818))
- `[Line Chart]` Fixed an issue where height was not calculating properly when used other elements along content container. ([#2670](https://github.com/infor-design/enterprise/issues/2670))
- `[Locale]` Fixed the es-419 date time value, as it was incorrectly using the medium length date format. ([#3830](https://github.com/infor-design/enterprise/issues/3830))
- `[Modal]` Fixed the inconsistencies of spacing on required fields. ([#3587](https://github.com/infor-design/enterprise/issues/3587))
- `[Modal]` Fixed a bug where the title would overflow too soon. ([#3996](https://github.com/infor-design/enterprise/issues/3996))
- `[Multiselect]` Added ability to detect selected items from incoming data via `callSource()`. ([#2656](https://github.com/infor-design/enterprise/issues/2656))
- `[Multiselect]` Added support to api settings to `allTextString` and `selectedTextString` for custom headers. ([#3554](https://github.com/infor-design/enterprise/issues/3554))
- `[Pie Chart]` Fixed an issue where height was not calculating properly when used other elements along content container. ([#2670](https://github.com/infor-design/enterprise/issues/2670))
- `[Pie]` Fixed an issue where rounds decimal places for percent values were not working. ([#3599](https://github.com/infor-design/enterprise/issues/3599))
- `[Pie/Donut]` Fixed an issue where placing legend on bottom was not working for Homepage widget/Cards. ([#3560](https://github.com/infor-design/enterprise/issues/3560))
- `[Pager]` Reduced the space between buttons. ([#1942](https://github.com/infor-design/enterprise/issues/1942))
- `[Popupmenu]` Fixed an issue the shortcut text leaves gap when no icons are present. ([#3849](https://github.com/infor-design/enterprise/issues/3849))
- `[Tabs]` Fixed info and alert icons alignment on tabs and inside of modal. ([#2695](https://github.com/infor-design/enterprise/issues/2695))
- `[Tabs]` Fixes an issue where the search bar background color was going to transparent on smaller breakpoints. ([#3871](https://github.com/infor-design/enterprise/issues/3871))
- `[Notification]` Fixed an issue where the icons were lagging in the animation. ([#2099](https://github.com/infor-design/enterprise/issues/2099))
- `[Tree]` Fixed an issue where data was not in sync for children property. ([#1690](https://github.com/infor-design/enterprise/issues/1690))
- `[Splitter]` Fixed an issue the drag handle characters render incorrectly. ([#1458](https://github.com/infor-design/enterprise/issues/1458))
- `[Splitter]` Fixed an issue where dragging for RTL direction was not working. ([#1813](https://github.com/infor-design/enterprise/issues/1813))
- `[Spinbox]` Fixed an issue where a two or more digit min value would make it difficult to type in the spinbox. To fix this the values will only be validated on blur by default. ([#3909](https://github.com/infor-design/enterprise/issues/3909))
- `[Spinbox]` Fixed an issue where the number mask did not match the max value of the spinbox. ([#3939](https://github.com/infor-design/enterprise/issues/3939))
- `[Slider]` Improved the sliding so that decimal values would not trigger the change event. ([#787](https://github.com/infor-design/enterprise-ng/issues/787))
- `[Slider]` Reduced the number of change events that fire while sliding. ([#788](https://github.com/infor-design/enterprise-ng/issues/788))
- `[Swaplist]` Fixed an issue where dragging items more than once was not working on Android or iOS devices. ([#1423](https://github.com/infor-design/enterprise/issues/1423))
- `[Tree]` Fixed an issue where tree could not be expanded when using multiselect mode in IE 11. ([#3936](https://github.com/infor-design/enterprise/issues/3936))
- `[Tabs]` Fixed an issue where calling destroy did not remove the add tab button. ([#1439](https://github.com/infor-design/enterprise/issues/1439))
- `[Vertical Tabs]` Made personalization possible. ([#3029](https://github.com/infor-design/enterprise/issues/3029))

(64 Issues Solved This Release, Backlog Enterprise 248, Backlog Ng 69, 1149 Functional Tests, 1404 e2e Tests)

## v4.28.5

### v4.28.5 Fixes

- `[Datepicker]` Fixed an issue where change events did not fire consistently. ([#4087](https://github.com/infor-design/enterprise/issues/4087))

## v4.28.4

### v4.28.4 Fixes

- `[Datagrid]` Fixed an issue where checkboxes in an expandable area could not be checked. ([#4062](https://github.com/infor-design/enterprise/issues/4062))

## v4.28.3

### v4.28.3 Fixes

- `[Datepicker]` Fixed an issue where change did not fire when rangeselecting the same day. ([#4075](https://github.com/infor-design/enterprise/issues/4075))
- `[Datepicker]` Fixed an issue where change did not fire when selecting today after having a cleared value in the field. ([#853](https://github.com/infor-design/enterprise-ng/issues/853))

## v4.28.2

### v4.28.2 Fixes

- `[Splitter]` Fixed an issue where the splitter would remove the modal overlay in some cases. ([#3982](https://github.com/infor-design/enterprise/issues/3982))

## v4.28.1

### v4.28.1 Fixes

- `[Datagrid]` Fixed a bug where the datagrid had blocked the clicking of buttons in an empty message area. ([#3922](https://github.com/infor-design/enterprise/issues/3922))
- `[Datagrid]` Added ability to set the datagrid emptymessage as primary. ([#3922](https://github.com/infor-design/enterprise/issues/3922))

## v4.28.0

### v4.28.0 Important Changes

- `[Pager]` The Deprecated `pager` getter method was removed. Use `pagerAPI` instead for the same thing if accessing this internal object directly. ([#3759](https://github.com/infor-design/enterprise/issues/3759))

### v4.28.0 Features

- `[Bar Chart]` Added support to ellipsis for yaxis labels. ([#3702](https://github.com/infor-design/enterprise/issues/3702))
- `[Contextmenu]` Added support for shortcut display in menus. ([#3490](https://github.com/infor-design/enterprise/issues/3490))
- `[Datepicker]` Added support for custom api callback to disable passed dates and to disable dates by years. ([#3462](https://github.com/infor-design/enterprise/issues/3462))
- `[Datagrid]` Added and fixed up datagrid grouping aggregators. There is now aggregators for avg, count, list, max, min and sum. In addition null and undefined data will not cause issues. ([#3752](https://github.com/infor-design/enterprise/issues/3752))
- `[Error Page]` Added a new example showing a static error page. For example for a 404 page or generic error. ([#281](https://github.com/infor-design/design-system/issues/281))
- `[FileUploadAdvanced]` Added support to api settings `maxFiles` to limit number of uploads. ([#3512](https://github.com/infor-design/enterprise/issues/3512))
- `[FileUploadAdvanced]` Added support to fire event `fileremoved` for attached file removed. ([#3548](https://github.com/infor-design/enterprise/issues/3548))
- `[Line Chart]` Added support to ellipsis for yaxis labels. ([#3702](https://github.com/infor-design/enterprise/issues/3702))
- `[Modal]` Improved handling of multiple Modal windows stemming from a single trigger element. ([ng#705](https://github.com/infor-design/enterprise-ng/issues/705))

### v4.28.0 Fixes

- `[Accordion]` Fixed a regression where updating individual headers within an Accordion was no longer working ([#3826](https://github.com/infor-design/enterprise/issues/3070))
- `[Application Menu]` Fixed the icons on breaking apart it's appearance when zooming out the browser in IE11, uplift theme. ([#3070](https://github.com/infor-design/enterprise/issues/3070))
- `[Application Menu]` Fixed misalignment/size of bullet icons in the accordion on Android devices. ([#1429](http://localhost:4000/components/applicationmenu/test-six-levels.html))
- `[Application Menu]` Add keyboard support for closing Role Switcher panel ([#3477](https://github.com/infor-design/enterprise/issues/3477))
- `[Autocomplete]` Added a check to prevent the autocomplete from incorrectly stealing form focus, by checking for inner focus before opening a list on typeahead. ([#3639](https://github.com/infor-design/enterprise/issues/3070))
- `[Autocomplete]` Fixed an issue where an change event was not firing when selecting from the menu. ([#804](https://github.com/infor-design/enterprise/issues/804))
- `[Bubble Chart]` Fixed an issue where an extra axis line was shown when using the domain formatter. ([#501](https://github.com/infor-design/enterprise/issues/501))
- `[Bullet Chart]` Added support to format ranges and difference values. ([#3447](https://github.com/infor-design/enterprise/issues/3447))
- `[Button]` Fixed the button disabled method to no longer use class `is-disabled`. ([#3447](https://github.com/infor-design/enterprise-ng/issues/799))
- `[Charts]` Fixed an issue where selected items were being deselected after resizing the page. ([#323](https://github.com/infor-design/enterprise/issues/323))
- `[Colorpicker]` Fixed an issue where the color swatches shift when the colorpicker has a scrollbar. ([#2266](https://github.com/infor-design/enterprise/issues/2266))
- `[Custom Builds]` Fixed issues related to custom building Datagrid. ([#3784](https://github.com/infor-design/enterprise/issues/3784))
- `[Custom Builds]` Fixed issues related to custom building Locale. ([#3839](https://github.com/infor-design/enterprise/issues/3839))
- `[Custom Builds]` Fixed issues related to custom building Modal. ([#3822](https://github.com/infor-design/enterprise/issues/3822))
- `[Datagrid]` Fixed an issue where row data was not available for serializer with Treegrid. ([#3663](https://github.com/infor-design/enterprise/issues/3724))
- `[ContextualActionPanel]` Fixed an issue where toolbars in CAP are not torn down on destroy. ([#3785](https://github.com/infor-design/enterprise/issues/3785))
- `[ContextualActionPanel]` Fixed an issue where nested caps or closing and reopening caps would not work. ([#801](https://github.com/infor-design/enterprise-ng/issues/801))
- `[Datagrid]` Fixed a css issue in dark uplift mode where the group row lines were not visible. ([#3649](https://github.com/infor-design/enterprise/issues/3649))
- `[Datagrid]` Fixed some styling issues in alerts and tags, and made clickable tags available in the formatter. ([#3631](https://github.com/infor-design/enterprise/issues/3631))
- `[Datagrid]` Fixed a css issue in dark uplift mode where the group row lines were not visible . ([#3649](https://github.com/infor-design/enterprise/issues/3649))
- `[Datagrid]` Fixed lookup modal title to be visible and adjust the position to make it centered. ([#3635](https://github.com/infor-design/enterprise/issues/3635))
- `[Datagrid]` Fixed an issue where selected rows are not reset when calling loadData. ([#3718](https://github.com/infor-design/enterprise/issues/3718))
- `[Datagrid]` Fixed an issue where if using grouping totals and hiding and showing columns the page is not refreshed properly. ([#2564](https://github.com/infor-design/enterprise/issues/2564)
- `[Datagrid]` Fixed an issue the selected row header icon is the wrong state when using allowSelectAcrossPages. ([#3043](https://github.com/infor-design/enterprise/issues/3043)
- `[Datagrid]` Improved the `datagrid-default-modal-width` concept if setting a modal datagrid default with so it works on any parent. [3562](https://github.com/infor-design/enterprise/issues/3562))
- `[Datagrid]` Fixed a bug in the indeterminate paging example, that the select checkbox would not work and be out of sync when changing pages. [2230](https://github.com/infor-design/enterprise/issues/2230))
- `[Datagrid]` Fixed a bug when resizing the first column of the center pane when using frozen columns, the resize would jump out the size of the frozen section. [3741](https://github.com/infor-design/enterprise/issues/3741))
- `[Datagrid]` Fixed an issue where the filter condition leaves two selected if you just reorder. ([#3779](https://github.com/infor-design/enterprise/issues/3779))
- `[Datagrid/General]` Fixed a bug where when loading the datagrid with a columns object that contain recursive objects the grid would crash. [3759](https://github.com/infor-design/enterprise/issues/3759))
- `[Datagrid/Hyperlink]` Fixed layout issues with links in right text align mode. To do this refactored links to not use a psuedo element for the focus style. ([#3680](https://github.com/infor-design/enterprise/issues/3680))
- `[Datepicker]` Fixed a bug where for some locales like `af-ZA` and `fi_FI` with dots in the day periods, setting 24 hr time to AM did not work. [3750](https://github.com/infor-design/enterprise/issues/3750))
- `[Datepicker]` Fixed a bug where date picker erred on arabic dates. [3804](https://github.com/infor-design/enterprise/issues/3804))
- `[Datepicker]` Fixed a bug where date picker could not change arabic dates. [3819](https://github.com/infor-design/enterprise/issues/3819))
- `[Datepicker]` Fixed a bug the month only picker would error the second time opened. [3817](https://github.com/infor-design/enterprise/issues/3817))
- `[Datepicker]` Added fix for dates with month and day only format where day is first, this was incorrectly validating as invalid. ([#3833](https://github.com/infor-design/enterprise/issues/3833))
- `[Demoapp]` Fixed incorrect directory list hyperlinks in listview and listbuilder components. ([1783](https://github.com/infor-design/enterprise/issues/1783))
- `[Demoapp]` Did cleanup on the icons and patterns links. ([3790](https://github.com/infor-design/enterprise/issues/3790))
- `[Demoapp]` When deployed on a proxy the icons page would not change contents when changing theme. ([3790](https://github.com/infor-design/enterprise/issues/3790))
- `[Dropdown]` Fixed an issue that Dropdown did not close when scrolling in some nested containers. ([#3436](https://github.com/infor-design/enterprise/issues/3436))
- `[EmptyMessage]` Updated the text to be more subtle. ([#3476](https://github.com/infor-design/enterprise/issues/3476))
- `[Fieldset]` Fixed fieldset text data overlapping in compact mode on mobile view. ([#3627](https://github.com/infor-design/enterprise/issues/3627))
- `[General]` Added a number of small accessibility fixes base on older testing feedback. ([#1539](https://github.com/infor-design/enterprise/issues/1539))
- `[Hierarchy]` Added support for separators in the actions menu on a hierarchy leaf. ([#3636](https://github.com/infor-design/enterprise/issues/3636))
- `[Hierarchy]` Fixed an issue where clicking the "More Actions" menu trigger wouldn't open the menu anymore. ([#3873](https://github.com/infor-design/enterprise/issues/3873))
- `[Lookup]` Fixed an issue where `keywordFilter: true` and `filterable: true` used together cause the lookup modal to break. ([#3772](https://github.com/infor-design/enterprise/issues/3772))
- `[Masthead]` Fixed layout and color issues in uplift theme. ([#3526](https://github.com/infor-design/enterprise/issues/3526))
- `[Modal]` Fixed modal title to a two line with ellipsis when it's too long. ([#3479](https://github.com/infor-design/enterprise/issues/3479))
- `[Multiselect]` Fixed tags dismiss button on mobile devices. ([#3640](https://github.com/infor-design/enterprise/issues/3640))
- `[Icons]` Added new locked/unlocked icons in ids-identity [#3732](https://github.com/infor-design/enterprise/issues/3732)
- `[Radar Chart]` Fixed an issue where labels were cutoff at desktop view. ([#3510](https://github.com/infor-design/enterprise/issues/3510))
- `[Splitter]` Fixed an issue where collapse button was misaligned. ([#3825](https://github.com/infor-design/enterprise/issues/3825))
- `[Swaplist]` Fixed disabled swap buttons color in dark variant subtle theme. ([#3709](https://github.com/infor-design/enterprise/issues/3709))
- `[Utils]` Exposed `Soho.utils.isInViewport(elem)` for external use. ([#3436](https://github.com/infor-design/enterprise/issues/3436))
- `[Toolbar]` Improved the placeholder text color to be more visible in uplift (dark variant). ([#3727](https://github.com/infor-design/enterprise/issues/3727))
- `[Tree]` Fixed an issue where use `UpdateNode()` method the data was not sync. ([#3724](https://github.com/infor-design/enterprise/issues/3724))

(71 Issues Solved This Release, Backlog Enterprise 260, Backlog Ng 82, 1048 Functional Tests, 1370 e2e Tests)

## v4.27.4

### v4.27.4 Fixes

`[Button]` Fixed the button disabled method to no longer use class `is-disabled`. ([#3447](https://github.com/infor-design/enterprise-ng/issues/801))
`[Button]` Fixed a regression where some buttons would get a 100% width on mobile. ([#801](https://github.com/infor-design/enterprise-ng/issues/801))

## v4.27.3

### v4.27.3 Fixes

- `[Datagrid]` Fixed a bug in the indeterminate paging example, that the select checkbox would not work and be out of sync when changing pages. [2230](https://github.com/infor-design/enterprise/issues/2230))

## v4.27.2

### v4.27.2 Fixes

- `[Datagrid]` Fixed an issue in datagrid frozen columns, actions that re-render like sorting may cause rendering issues. ([#3735](https://github.com/infor-design/enterprise/issues/3735))
- `[Datagrid]` Fixed an issue in lookup datagrid editors that clicking a trigger in the cell would commit the cell causing editing not to work in some cases. ([#785](https://github.com/infor-design/enterprise-ng/issues/785))

## v4.27.1

### v4.27.1 Fixes

- `[Icons]` Added a fix to support both `href` and `xlink:href` in icons. ([#3734](https://github.com/infor-design/enterprise/issues/3734))

## v4.27.0

### v4.27.0 Important Changes

- `[Hierarchy]` Removed the following deprecated options `paging: <bool>` and `mobileView: <bool>`. Instead use `layout='paging'` or `layout='mobile-only'`.
- `[Icons]` Changed the svg icons to use `href` instead of deprecated `xlink:href`. This isnt a breaking change either will work but `href` works better with Ivy in Angular. ([#3611](https://github.com/infor-design/enterprise/issues/3611))

### v4.27.0 Features

- `[Button]` Add `toData()` and related API for programmatically handling control of buttons. ([ng#467](https://github.com/infor-design/enterprise-ng/issues/467))
- `[Calendar]` Enhanced the look and feel of monthview calendar by displaying legend and calendar event on mobile view. ([#925](https://github.com/infor-design/enterprise/issues/925))
- `[Modal]` Created API for controlling the Modal ButtonSet. ([ng#467](https://github.com/infor-design/enterprise-ng/issues/467))
- `[Datagrid]` Added support for api setting on expand and collapse children. ([#3274](https://github.com/infor-design/enterprise/issues/3274))
- `[Datagrid]` Updated the fixedRowHeight setting to accept `auto` as an option. This will calculate the row height for all frozenRows section. If you have a lot of rows this may be slow so a number is preferred. ([#3374](https://github.com/infor-design/enterprise/issues/3374))
- `[Editor]` Added an option to set the height of the editor in `rows`. If you set this the estimated number for rows can be specified for the source and html pane. It will scroll after that. ([#3688](https://github.com/infor-design/enterprise/issues/3688))
- `[Homepage]` Added support for reordering, resizing, and removing widgets by enabling edit mode on the homepage component. ([#3531](https://github.com/infor-design/enterprise/issues/3531))

### v4.27.0 Fixes

- `[Accordion]` Removed stoppage of event propagation when accordion headers are clicked, in order to allow external click event listeners to propagate. ([ng#321](https://github.com/infor-design/enterprise-ng/issues/321))
- `[Bar Chart]` Fixed an issue where chart was not resizing on homepage widget resize. ([#2669](https://github.com/infor-design/enterprise/issues/2669))
- `[Blockgrid]` Fixed an issue where there was no index if the data is empty, and removed deprecated internal calls. ([#748](https://github.com/infor-design/enterprise-ng/issues/748))
- `[Busy Indicator]` Fixed an issue where it throws an error when a display delay, the busy-indicator parent removed and added via ngIf before the busyindicator shown. ([#703](https://github.com/infor-design/enterprise-ng/issues/703))
- `[Busy Indicator]` Fixed an issue where the overlay would close when closing the Modal. ([#3424](https://github.com/infor-design/enterprise/issues/3424))
- `[Busy Indicator]` Fixed an issue where position was not aligning. ([#3341](https://github.com/infor-design/enterprise/issues/3341))
- `[Colorpicker]` Fixed the dropdown icon position is too close to the right edge of the field. ([#3508](https://github.com/infor-design/enterprise/issues/3508))
- `[Contextual Action Panel]` Fixed misaligned search icon in uplift theme. ([#3630](https://github.com/infor-design/enterprise/issues/3630))
- `[Contextual Action Panel]` Fixed close icon button in getting cut off on mobile view ([#3586](https://github.com/infor-design/enterprise/issues/3586))
- `[Datagrid]` Fixed an issue where lookup editor was removing all characters following and including the '|' pipe character. ([#3556](https://github.com/infor-design/enterprise/issues/3556))
- `[Datagrid]` Fixed an issue where date range filter was unable to filter data. ([#3503](https://github.com/infor-design/enterprise/issues/3503))
- `[Datagrid]` Fixed a bug were datagrid tree would have very big text in the tree nodes on IOS. ([#3347](https://github.com/infor-design/enterprise/issues/3347))
- `[Datagrid]` Fixed a focus trap issue when using actionable mode, tab will now move up and down rows. ([#2399](https://github.com/infor-design/enterprise/issues/2399))
- `[Datagrid]` Fixed a bug when setting the UI indicator with `setSortIndicator` then it would take two clicks to sort the inverse direction. ([#3391](https://github.com/infor-design/enterprise/issues/3391))
- `[Datagrid]` Fixed an issue where date range filter was not working. ([#3337](https://github.com/infor-design/enterprise/issues/3337))
- `[Datagrid]` Fixed a bug when combining multiselect and expandable rows. If using the shift key to select multiple rows the selection would include incorrect rows. ([#2302](https://github.com/infor-design/enterprise/issues/2302))
- `[Datagrid]` Added support for dragging and reordering columns in RTL and some minor style cleanup with dragging to reorder. ([#3552](https://github.com/infor-design/enterprise/issues/3552))
- `[Datagrid]` Fixed an issue that the click event did not show the item data when the keyboard is used. ([#3645](https://github.com/infor-design/enterprise/issues/3645))
- `[Datagrid]` Fixed an issue where datagrid tree did not show empty messages. ([#3642](https://github.com/infor-design/enterprise/issues/3642))
- `[Datagrid]` Fixed an issue where grouped rows did not render when combined with frozen columns. ([#3367](https://github.com/infor-design/enterprise/issues/3367))
- `[Datagrid]` Fixed an issue where the overlay was closing after close Modal. ([#735](https://github.com/infor-design/enterprise-ng/issues/735))
- `[Datagrid]` Fixed a misaligned drag and drop column icon on IE 11. ([#3648](https://github.com/infor-design/enterprise/issues/3648))
- `[Datagrid]` Fixed an issue when using the colspan column option along with frozenColumns. ([#3416](https://github.com/infor-design/enterprise/issues/3416))
- `[Datagrid]` Fixed an issue where the empty message might still show if the amount of rows do not fill the page. ([#3697](https://github.com/infor-design/enterprise/issues/3697))
- `[Datepicker]` Fixed popover height and datepicker layout on mobile view. ([#2569](https://github.com/infor-design/enterprise/issues/3569))
- `[Datepicker]` Fixed an issue where date range with minimum range was not working. ([#3268](https://github.com/infor-design/enterprise/issues/3268))
- `[Datepicker]` Fixed an issue where date range was reverting to initial values after clearing. ([#1306](https://github.com/infor-design/enterprise/issues/1306))
- `[Datepicker]` Fixed an issue where dates would be invalid in ko-KO locale. ([#3470](https://github.com/infor-design/enterprise/issues/3470))
- `[Datepicker]` Fixed an issue where dates would be invalid in zh-TW locale. ([#3473](https://github.com/infor-design/enterprise/issues/3473))
- `[Datepicker]` Fixed an issue where AM/PM could not be set in hi-IN locale. ([#3474](https://github.com/infor-design/enterprise/issues/3474))
- `[Datepicker]` Fixed an issue where change would fire twice or when the value is still blank. ([#3423](https://github.com/infor-design/enterprise/issues/3423))
- `[Datepicker]` Fixed an issue where time would be reset to 12:00 AM when setting the time and clicking today. ([#3202](https://github.com/infor-design/enterprise/issues/3202))
- `[Dropdown]` Fixed a bug where it was not possible for Dropdowns in certain scrollable Modal regions to close on scroll. ([#2650](https://github.com/infor-design/enterprise/issues/2650))
- `[Dropdown]` Fixed a bug that dropdowns are in the wrong position if flowing up and other minor cases. ([#2068](https://github.com/infor-design/enterprise/issues/2068))
- `[Dropdown]` Fixed alignment when using dropdown in compound field. ([#3647](https://github.com/infor-design/enterprise/issues/3647))
- `[Editor]` Added ui updates to the toolbar in uplift (vibrant mode) and minor style fixes. ([#3577](https://github.com/infor-design/enterprise/issues/3577))
- `[Editor]` Added fixes to reseting the dirty indicator when used in an editor. ([#3662](https://github.com/infor-design/enterprise/issues/3662))
- `[Editor]` Fixed a width change when toggle source view when the editor is on a modal, this is also based on UI feedback that the switch was confusing, so we now disable the buttons. ([#3594](https://github.com/infor-design/enterprise/issues/3594))
- `[Editor]` Fixed an issue where bullet and number lists could not be converted to headings and regular text with the font picker. ([#2679](https://github.com/infor-design/enterprise/issues/2679))
- `[Editor]` Fixed an issue where some settings like bold and italics would not be reset consistently when applying headings and regular text with the font picker. ([#2256](https://github.com/infor-design/enterprise/issues/2256))
- `[Editor]` Fixed an issue where the dirty events did not fire changing the source view. ([#3598](https://github.com/infor-design/enterprise/issues/3598))
- `[Editor]` Adding missing bottom spacing under heading elements. ([#3288](https://github.com/infor-design/enterprise/issues/3288))
- `[Field Filter]` Fixed an issue where switching to In Range filter type with a value in the field was causing an error. ([#3515](https://github.com/infor-design/enterprise/issues/3515))
- `[Editor]` Added a font color for rest/none swatch. ([#2035](https://github.com/infor-design/enterprise/issues/2035))
- `[Field Filter]` Fixed an issue where switching to In Range filter type with a value in the field was causing an error. ([#3515](https://github.com/infor-design/enterprise/issues/3515))
- `[Field Filter]` Fixed an issue where date range was not working after using other filter. ([#2764](https://github.com/infor-design/enterprise/issues/2764))
- `[Field Filter]` Fixed an issue where stray text would be shown if the filters are hidden and then shown later. ([#3687](https://github.com/infor-design/enterprise/issues/3687))
- `[Line Chart]` Fixed an issue where x-axis labels were overlapping for small viewport on homepage widget. ([#2674](https://github.com/infor-design/enterprise/issues/2674))
- `[Lookup]` Fixed an issue where selected values were clearing when use server side data. ([#588](https://github.com/infor-design/enterprise-ng/issues/588))
- `[Locale]` Added missing Afrikaans translations. ([#3685](https://github.com/infor-design/enterprise/issues/3685))
- `[Masthead]` Fixed layout and color issues in uplift theme. ([#3526](https://github.com/infor-design/enterprise/issues/3526))
- `[Modal]` Fixed an iOS bug where after opening several Modals/Messages, it would occasionally be impossible to scroll a scrollable page area. ([#3389](https://github.com/infor-design/enterprise/issues/3389))
- `[Modal]` Fixed a bug where when iframe elements are present, focus traps could occur and cause focus on elements outside of the Modal, but within the iframe. ([#2287](https://github.com/infor-design/enterprise/issues/2287))
- `[Modal]` Added a check for preventing Tooltips inside a Modal from opening while the Modal is not visible ([#3588](https://github.com/infor-design/enterprise/issues/3588))
- `[Modal]` Fixed dropdown position when the field is required. ([#3482](https://github.com/infor-design/enterprise/issues/3482))
- `[Modal]` Fixed a regression where some Close buttons were not properly closing. ([#3615](https://github.com/infor-design/enterprise/issues/3615))
- `[Process Indicator]` Fixed icons that are not centered inside the circle indicators. ([#3509](https://github.com/infor-design/enterprise/issues/3509))
- `[Personalize]` Fixed an issue that colorschanged events do not fire on when doing a set to default ation. ([#751](https://github.com/infor-design/enterprise-ng/issues/751))
- `[Searchfield]` Correct the background color of toolbar search fields. ([#3527](https://github.com/infor-design/enterprise/issues/3527))
- `[Spinbox]` Corrected an issue in the enable method, where it did not fully remove the readonly state. ([#3527](https://github.com/infor-design/enterprise/issues/3527))
- `[Swaplist]` Fixed an issue where lists were overlapping on uplift theme. ([#3452](https://github.com/infor-design/enterprise/issues/3452))
- `[Tabs]` Fixed the position of error icon too close to the border on focus state. ([#3544](https://github.com/infor-design/enterprise/issues/3544))
- `[Tabs-Vertical]` Fixed an issue where the content cannot scroll on mobile view. ([#3542](https://github.com/infor-design/enterprise/issues/3542))
- `[Tags]` Fixed a regression on Tag Buttons, where they were visually, vertically misaligned with Tag text. ([#3604](https://github.com/infor-design/enterprise/issues/3604))
- `[Week-View]` Changed the look of the week-view and day-view day of the week so its a 3 (or 2) letter abbreviation and emphasizes the date and spans two lines. This makes all the days of the week the same length. ([#3262](https://github.com/infor-design/enterprise/issues/3262))
- `[Validation]` Fixed a bug where addMessage did not add messages to the parent. ([#711](https://github.com/infor-design/enterprise-ng/issues/711))

(87 Issues Solved This Release, Backlog Enterprise 279, Backlog Ng 75, 1033 Functional Tests, 1322 e2e Tests)

## v4.26.2

### v4.26.2 Fixes

- `[Textarea]` Fixed missing text in safari on disabled text areas. ([#3638](https://github.com/infor-design/enterprise/issues/3638))

## v4.26.1

### v4.26.1 Fixes

- `[Demo App]` Fixed the embedded layout to show uplift theme. ([#861](https://github.com/infor-design/website/issues/861))

## v4.26.0

### v4.26.0 Features

- `[Datagrid]` Added support for expandable row to expand across all frozen columns, and fixed span layout issues on the right side frozen columns. ([#2867](https://github.com/infor-design/enterprise/issues/2867))
- `[Datagrid]` Added a new `resizeMode` option that allows you to pick between `flex` and `fit`. `flex` will resize columns independently shifting other columns to fit the table layout if needed. `fit` will resize using the neighbor's column width. This is possible more useful when you have less columns. ([#3251](https://github.com/infor-design/enterprise/issues/3251))
- `[Calendar]` Made the monthview, weekview and calendar work in RTL mode and added official support for UmAlQura calendar. ([#2788](https://github.com/infor-design/enterprise/issues/2788))
- `[Icons]` Added new icons `icon-play, icon-stop, icon-record, icon-pause` for video players. ([#411](https://github.com/infor-design/design-system/issues/411))
- `[Icons]` Added new icons `icon-security-off, icon-security-on` for toggles related to security/secure items. ([#397](https://github.com/infor-design/design-system/issues/397))
- `[Searchfield]` Added a setting that makes it possible to adjust the "collapsed" size of a Toolbar Searchfield to better accommodate some use cases. ([#3296](https://github.com/infor-design/enterprise/issues/3296))

### v4.26.0 Fixes

- `[Application Menu]` Fixed bugs with filtering where it was not possible to have the filter match text within content areas, as well as general expand/collapse bugs with filtering. ([#3131](https://github.com/infor-design/enterprise/issues/3131))
- `[Application Menu]` Fixed overlap button when label is too long, and aligned dropdown icon in application menu uplift theme. ([#3133](https://github.com/infor-design/enterprise/issues/3133))
[Contextual Action Panel] - Fixed shade colors of text and icon buttons in uplift theme high contrast. (#3394)
- `[Accordion]` - Fixed an issue with a missing border on the last element in certain states. ([#3885](https://github.com/infor-design/enterprise/issues/3885))
- `[Calendar]` Fixed issue where on month view in events info `Date` and `Duration` fields were not working with some events and `Duration` field. Now `Duration` field support `Days, Hours and Minutes` text. ([#2777](https://github.com/infor-design/enterprise/issues/2777))
- `[Calendar]` Fixed an issue where link was not working on monthview to switch to day view when clicked on more events on that day. ([#3181](https://github.com/infor-design/enterprise/issues/3181))
- `[Calendar]` Fixed a calendar event where the start date today is not displaying as upcoming event in different timezone. ([#2776](https://github.com/infor-design/enterprise/issues/2776))
- `[Calendar]` Fixed an issue where adding an event was inconsistent in Safari. ([#3079](https://github.com/infor-design/enterprise/issues/3079))
- `[Calendar]` Fixed an issue where any event was not rendering in day and week view. ([#3222](https://github.com/infor-design/enterprise/issues/3222))
- `[Calendar]` Fixed an issue where date selection was not persist when switching from month view to week view to day view. ([#3319](https://github.com/infor-design/enterprise/issues/3319))
- `[Colors]` Fixed an incorrect ruby06 color, and made the background change on theme change now (again). ([#3448](https://github.com/infor-design/enterprise/issues/3448))
- `[Datagrid]` Fixed an issue where focus on reload data was forced to be on active cell. ([#358](https://github.com/infor-design/enterprise-ng/issues/358))
- `[Datagrid]` Fixed RTL issues in the filter row. ([#3517](https://github.com/infor-design/enterprise/issues/3517))
- `[Datagrid]` Improved the column resize behavior in speed and usability with the cursor being more accurate during resize. ([#3251](https://github.com/infor-design/enterprise/issues/3251))
- `[Datagrid]` Improved the column resize behavior to work much better in RTL mode. ([#1924](https://github.com/infor-design/enterprise/issues/1924))
- `[Datagrid]` Fixed a bug where if a filter row column is frozen the mask and editor options would not be applied. ([#2553](https://github.com/infor-design/enterprise-ng/issues/2553))
- `[Datagrid]` Fixed an issue where when using rowTemplate/expandableRows and frozenColumns on both sides the right side did not render properly. ([#2867](https://github.com/infor-design/enterprise/issues/2867))
- `[Datagrid]` Fixed an issue where height was not aligning to expandable row for frozen columns. ([#3516](https://github.com/infor-design/enterprise/issues/3516))
- `[Datagrid]` Fixed hover color should not be similar to alternate rows when hovering in uplift high contrast. ([#3338](https://github.com/infor-design/enterprise/issues/3338))
- `[Datagrid]` Fixed a demo app issue filtering decimal fields in some examples. ([#3351](https://github.com/infor-design/enterprise/issues/3351))
- `[Datagrid]` Fixed an issue where some columns were disappear after resizing the browser or after changing themes. ([#3434](https://github.com/infor-design/enterprise/issues/3434))
- `[Datagrid]` Fixed an issue that the filter row type dropdowns did not close when the grid is scrolled. ([#3216](https://github.com/infor-design/enterprise/issues/3216))
- `[Datagrid]` Added an example showing the configuration needed to filter date time fields on just dates without the time part. ([#2865](https://github.com/infor-design/enterprise/issues/2865))
- `[Datagrid]` Changed the isFilter added value to datasets to a more unique value to avoid clashes. ([#2668](https://github.com/infor-design/enterprise/issues/2668))
- `[Datagrid]` Added a `getDataset` method that will return the current dataset without any added properties. ([#2668](https://github.com/infor-design/enterprise/issues/2668))
- `[Datagrid]` Fixed an issue that when reordering filter columns the filter values would disappear. ([#2565](https://github.com/infor-design/enterprise/issues/2565))
- `[Datagrid]` Fixed an issue that dropdown lists in filter rows did not close when scrolling. ([#2056](https://github.com/infor-design/enterprise/issues/2565))
- `[Datagrid]` Added a `filterType` option to the filter event data so the type can be determined. ([#826](https://github.com/infor-design/enterprise/issues/826))
- `[Datagrid]` Add options to `toolbar.filterRow` so that instead of true/false you can set `showFilter, clearFilter, runFilter` independently. ([#1479](https://github.com/infor-design/enterprise/issues/1479))
- `[Datagrid]` Added fixes to improve the usage of the textarea editor. ([#3417](https://github.com/infor-design/enterprise/issues/3417))
- `[Datagrid]` Fixed an issue where reset to default was not working properly. ([#3487](https://github.com/infor-design/enterprise/issues/3487))
- `[Datepicker]` Fixed an issue where setting date format with comma character was not working. ([#3008](https://github.com/infor-design/enterprise/issues/3008))
- `[Editor]` Made the link and image link fields required on the dialogs. ([#3008](https://github.com/infor-design/enterprise/issues/3008))
- `[Editor]` Fixed an issue where it was possible to clear text and end up with text outside the default paragraph seperator. ([#2268](https://github.com/infor-design/enterprise/issues/2268))
- `[Fileupload]` Fixed an issue where tabbing out of a fileupload in was causing the modal dialog to disappear. ([#3458](https://github.com/infor-design/enterprise/issues/3458))
- `[Form Compact Layout]` Added support for `form-compact-layout` the remaining components. ([#3008](https://github.com/infor-design/enterprise/issues/3329))
- `[Dropdown]` Fixed a bug that was causing the `selectValue()` method not to update the visual display of the in-page Dropdown element. ([#3432](https://github.com/infor-design/enterprise/issues/3432))
- `[Forms]` Fixed an issue where radio group was overlapping fields. ([#3466](https://github.com/infor-design/enterprise/issues/3466))
- `[Forms Compact]` Fixed an issue where fileupload was misaligned in RTL mode in uplift theme. ([#3483](https://github.com/infor-design/enterprise/issues/3483))
- `[Icons]` Fixed color inconsistencies of the icons when the fields are in readonly state. ([#3176](https://github.com/infor-design/enterprise/issues/3176))
- `[Input]` Added the ability to line up data labels with inputs by adding class `field-height` to the `data` element and placing it in a responsive grid. ([#987](https://github.com/infor-design/enterprise/issues/987))
- `[Input]` Added the ability to use standalone required spans, this will help on responsive fields if they are cut off. ([#3115](https://github.com/infor-design/enterprise/issues/3115))
- `[Input/Forms]` Added the ability to add a class to rows to align the fields on the bottom, this will line up fields if they have wrapping labels or long labels with required fields. To enable this add class `flex-align-bottom` to the grid `row`. ([#443](https://github.com/infor-design/enterprise/issues/443))
- `[Locale]` Fixed an issue where formatDate() method was not working for es-419. ([#3363](https://github.com/infor-design/enterprise/issues/3363))
- `[Locale]` Fixed an issue where setting language to `nb` would error. ([#3455](https://github.com/infor-design/enterprise/issues/3455))
- `[Locale]` Fixed incorrect time separators in the no, nn, and nn locales. ([#3468](https://github.com/infor-design/enterprise/issues/3468))
- `[Locale]` Added further separation of language from formatting in date oriented components (calendar, datepicker, timepicker ect). [3244](https://github.com/infor-design/enterprise/issues/3244))
- `[Locale]` Added support for `nn` locale and language, but this will change to no language as only this is translated as its the same. ([#3455](https://github.com/infor-design/enterprise/issues/3455))
- `[Locale]` Correct the month names in Russian locale and capitalized the day names. ([#3464](https://github.com/infor-design/enterprise/issues/3464))
- `[Module Tabs]` Fixed color tab indicator and small gap below when selected/opened for all color variations in uplift theme. ([#3312](https://github.com/infor-design/enterprise/issues/3312))
- `[Modal]` Fixed colors in dark mode for the primary disabled button and error and background contrast. ([#2754](https://github.com/infor-design/enterprise/issues/2754))
- `[Pie]` Fixed an issue where initial selection was getting error. ([#3157](https://github.com/infor-design/enterprise/issues/3157))
- `[Popupmenu]` Fixed an issue where list separators were disappearing when reduced the browser zoom level e.g. 70-80%. ([#3407](https://github.com/infor-design/enterprise/issues/3407))
- `[Radar Chart]` Fixed an issue where labels was cut off for some screen sizes. ([#3320](https://github.com/infor-design/enterprise/issues/3320))
- `[Searchfield]` Fixed a bug where changing filter results while the autocomplete is open may result in the menu being positioned incorrectly. ([#3243](https://github.com/infor-design/enterprise/issues/3243))
- `[Searchfield]` Fixed a bug in Toolbar Searchfields where a component configured with `collapsible: false` and `collapseSize` defined, the searchfield would incorrectly collapse. ([NG#719](https://github.com/infor-design/enterprise-ng/issues/719))
- `[Splitter]` Fixed an issue in the destroy function where the expand button was not removed. ([#3371](https://github.com/infor-design/enterprise/issues/3371))
- `[Swaplist]` Fixed an issue where top buttons were not aligned in Firefox. ([#3425](https://github.com/infor-design/enterprise/issues/3425))
- `[Textarea]` Fixed an issue where using `rows` stopped working, and fixed the autoGrow option to work better. ([#3471](https://github.com/infor-design/enterprise/issues/3471))
- `[Toolbar]` Fixed an issue where some `destroy()` methods being called in `teardown()` were not type-checking for the `destroy()` method, and sometimes would incorrectly try to call this on an object or data property defined as `button`. ([#3449](https://github.com/infor-design/enterprise/issues/3449))
- `[Tooltip/Popover]` Fixed incorrect placement when in RTL modes, as well as some broken styles on the RTL Popover. ([#3119](https://github.com/infor-design/enterprise/issues/3119))
- `[Validation/Checkboxes]` Fixed issues with making checkboxes required, the styling did not work for it and the scrollIntoView function and validation failed to fire. Note that to add required to the checkbox you need to add an extra span, adding a class to the label will not work because the checkbox is styled using the label already. ([#3147](https://github.com/infor-design/enterprise/issues/3147))
- `[Validation]` Fixed an issue where calling removeMessage would not remove a manually added error class. ([#3318](https://github.com/infor-design/enterprise/issues/3318))

(78 Issues Solved This Release, Backlog Enterprise 336, Backlog Ng 77, 989 Functional Tests, 1246 e2e Tests)

## v4.25.3

### v4.25.3 Fixes

- `[Bar]` Fixed an error rendering charts with only one dataset point. ([#3505](https://github.com/infor-design/enterprise/issues/3505))
- `[Datagrid]` Fixed an issue where date range filter was unable to filter data. ([#3503](https://github.com/infor-design/enterprise/issues/3503))
- `[Datagrid]` Fixed an issue where date range filter was not working. ([#3337](https://github.com/infor-design/enterprise/issues/3337))
- `[Datepicker]` Fixed an issue where date range with minimum range was not working. ([#3268](https://github.com/infor-design/enterprise/issues/3268))
- `[Datepicker]` Fixed an issue where date range was reverting to initial values after clearing. ([#1306](https://github.com/infor-design/enterprise/issues/1306))
- `[Field Filter]` Fixed an issue where switching to In Range filter type with a value in the field was causesing an error. ([#3515](https://github.com/infor-design/enterprise/issues/3515))
- `[Field Filter]` Fixed an issue where date range was not working after using other filter. ([#2764](https://github.com/infor-design/enterprise/issues/2764))

## v4.25.2

### v4.25.2 Fixes

- `[Fileupload]` Fixed an issue where tabbing out of a fileupload in was causing the modal dialog to disappear. ([#3458](https://github.com/infor-design/enterprise/issues/3458))

## v4.25.1

### v4.25.1 Fixes

- `[Datagrid]` Fixed a bug where if there was an editor datagrid might error when loading. ([#3313](https://github.com/infor-design/enterprise/issues/3313))
- `[Mask]` Fixed a bug where leading zeroes were not possible to apply against Number Masks on standard input fields that also handled formatting for thousands separators. ([#3315](https://github.com/infor-design/enterprise/issues/3315))
- `[General]` Improved the colors of windows chrome custom scrollbars in uplift themes. ([#3413](https://github.com/infor-design/enterprise/issues/3413))

## v4.25.0

### v4.25.0 Features

- `[Fields]` Added a form level class to toggle all fields in the form to a more compact (shorter) mode called `form-layout-compact`. Added and fixed existing components so that there is now the option to have more compact forms by using shorter fields. ([#3249](https://github.com/infor-design/enterprise/issues/3249))
- `[Tag]` Added a new style for linkable tags that will work for default, info, good, error, alert, and neutral styles. ([#3113](https://github.com/infor-design/enterprise/issues/3113))
- `[Multiselect]` Added Tag Display as a new style for interacting with selected results in Multiselect components. ([#3114](https://github.com/infor-design/enterprise/issues/3114))
- `[Popdown]` Added support for tabbing into and exit out of it. ([#3218](https://github.com/infor-design/enterprise/issues/3218))
- `[Colors]` Updated design system tokens to new colors for uplift and did a pass on all three theme variants. This impacts and improves many internal colors in components and charts. ([#3007](https://github.com/infor-design/enterprise/issues/3007))

### v4.25.0 Fixes

- `[About]` Added further indication for Microsoft Edge Chrome next to the underlying chrome version. ([#3073](https://github.com/infor-design/enterprise/issues/3073))
- `[About]` Fixed a bug where the browser language was shown as the locale name, we now show browser language and IDs language and locale separate. ([#2913](https://github.com/infor-design/enterprise/issues/2913))
- `[About]` Fixed a bug where the OS version was duplicated. ([#1650](https://github.com/infor-design/enterprise/issues/1650))
- `[Accordion]` Fixed inconsistency style of focus element after clicking on a certain accordion header. ([#3082](https://github.com/infor-design/enterprise/issues/3082))
- `[Accordion]` Fixed an issue that when all panes are expanded then they could no longer be closed. ([#701](https://github.com/infor-design/enterprise-ng/issues/3217))
- `[Application Menu]` Fixed minor usability issues when attempting to filter on application menus, display of hidden filtered children, and filtering reset when a Searchfield is blurred. ([#3285](https://github.com/infor-design/enterprise/issues/3285))
- `[Application Menu]` Fixed incorrect font-size/padding around list item headers' bullet points. ([#3364](https://github.com/infor-design/enterprise/issues/3364))
- `[Application Menu]` Tweaked some font colors on the Vibrant theme. ([#3400](https://github.com/infor-design/enterprise/issues/3400))
- `[Autocomplete]` Fixed an issue where selected event was not firing when its parent is partly overflowing. ([#3072](https://github.com/infor-design/enterprise/issues/3072))
- `[Calendar]` Fixed an issue setting the legend checked elements to false in the api. ([#3170](https://github.com/infor-design/enterprise/issues/3170))
- `[Datagrid]` Fixed an issue where the data after commit edit was not in sync for tree. ([#659](https://github.com/infor-design/enterprise-ng/issues/659))
- `[Datagrid]` Fixed an issue where the add row or load new data for grouping was not working. ([#2801](https://github.com/infor-design/enterprise/issues/2801))
- `[Datagrid]` Fixed an issue where time picker filter trigger icon and text was overlapping. ([#3062](https://github.com/infor-design/enterprise/issues/3062))
- `[Datagrid]` Fixed a bug where floating point math would cause the grouping sum aggregator to round incorrectly. ([#3233](https://github.com/infor-design/enterprise/issues/3233))
- `[Datagrid]` Fixed style issues in all theme and theme variants when using the list style including grouped headers and states. ([#3265](https://github.com/infor-design/enterprise/issues/3265))
- `[Datagrid]` Fixed issues with the stretch columns minimum width. ([#3308](https://github.com/infor-design/enterprise/issues/3308))
- `[Datagrid]` Fixed an issue where converting circular structure to JSON was throwing an error. ([#3309](https://github.com/infor-design/enterprise/issues/3309))
- `[Datagrid]` Fixed an issue where focus in date picker field was not aligning. ([#3350](https://github.com/infor-design/enterprise/issues/3350))
- `[Datagrid]` Added fixes for editing lookup fields, fixed the styling of the lookup editor and improved padding, also fixed the sort indicator color. ([#3160](https://github.com/infor-design/enterprise/issues/3160))
- `[Datagrid]` Fixed a bug that made selecting blank items in lists in a dropdown not possible. ([#3313](https://github.com/infor-design/enterprise/issues/3313))
- `[Editor]` Fixed an issue where line spacing was inconsistent. ([#3335](https://github.com/infor-design/enterprise/issues/3335))
- `[General]` Added detection for wkWebView which is paired with safari. This caused issues with all black text as this browser had previously been unknown. ([#3336](https://github.com/infor-design/enterprise/issues/3336))
- `[Homepage]` Fixed an issue where the DOM order was not working for triple width widgets. ([#3101](https://github.com/infor-design/enterprise/issues/3101))
- `[Locale]` Fixed an issue where enter all digits was not working for fr-FR. ([#3217](https://github.com/infor-design/enterprise/issues/3217))
- `[Locale]` Added the ability to set a 5 digit language (`fr-FR` and `fr-CA` vs `fr`) and added separate strings for `fr-CA` vs `fr-FR`. ([#3245](https://github.com/infor-design/enterprise/issues/3245))
- `[Locale]` Changed incorrect Chinese locale year formats to the correct format as noted by translators. For example `2019年 12月`. ([#3081](https://github.com/infor-design/enterprise/issues/3081))
- `[Locale]` Corrected and added the firstDayofWeek setting for every locale. ([#3060](https://github.com/infor-design/enterprise/issues/3060))
- `[Mask]` Fixed an issue when applying Masks to input fields configured for numbers, where errors would be thrown when the Mask attempted to overwrite the input field value. ([#3315](https://github.com/infor-design/enterprise/issues/3315))
- `[Modal]` Fixed an issue where the returns focus to button after closing was not working. ([#3166](https://github.com/infor-design/enterprise/issues/3166))
- `[Multiselect]` Adjusted the placeholder color as it was too dark. ([#3276](https://github.com/infor-design/enterprise/issues/3276))
- `[Pie]` Fixed cut off line labels when something other than value is used. ([#3143](https://github.com/infor-design/enterprise/issues/3143))
- `[Popupmenu]` Switched the `attachToBody` setting to be true by default. ([#3331](https://github.com/infor-design/enterprise/issues/3331))
- `[Searchfield]` Fixed an issue where multiselect items' checkboxes and text were misaligned in RTL mode. ([#1811](https://github.com/infor-design/enterprise/issues/1811))
- `[Searchfield]` Fixed placeholder text alignment issues on Vibrant theme in Firefox. ([#3055](https://github.com/infor-design/enterprise/issues/3055))
- `[Scrollbar]` Fixed styles for windows chrome to work with all themes. ([#3172](https://github.com/infor-design/enterprise/issues/3172))
- `[Searchfield]` Fixed an overlapping text in searchfield when close icon button is showed. ([#3135](https://github.com/infor-design/enterprise/issues/3135))
- `[Tabs]` Fixed an issue where scroll was not working on mobile view for scrollable-flex layout. ([#2931](https://github.com/infor-design/enterprise/issues/2931))

(47 Issues Solved This Release, Backlog Enterprise 374, Backlog Ng 96, 980 Functional Tests, 1196 e2e Tests)

## v4.24.0

### v4.24.0 Important Changes

- `[Icons]` Reversed a change in previous versions to make alert icons all have a white background as this caused issues. Concerning alert icons there are now the following `icon-[name]` - which will have transparent background, in Uplift these are linear in style, in soho these are solid in style. We also add a `icon-[name]-alert` for alert icons with a white background. If you need a white background you can use these otherwise we have restored the functionality from the 4.21 version, you might need a white background in calendar icons. Also the pending icon is fixed and now orange. ([#3052](https://github.com/infor-design/enterprise/issues/3052))
- `[Datagrid]` Changed the way tables are rendered to avoid gaps at the end of the grid and fix the sizes so they work in resize. This is done by using css position: sticky for headers. It has a few consequences. The spaceColumn option which was never completed was removed. The stretchColumn option is still working but is less important now and defaults to no stretch. IE 11 will now no longer support sticky headers because it does not support css position sticky, so it will degrade in functionality. This improves all issues with columns getting out of alignment. ([#2825](https://github.com/infor-design/enterprise/issues/2825))

### v4.24.0 Deprecation

### v4.24.0 Features

- `[Datagrid]` Added support to get only changed values as return array for get modified rows method. ([#2958](https://github.com/infor-design/enterprise/issues/2958))
- `[Editor]` Replaced the `h3` and `h4` buttons with a more robust Fontpicker component. ([#2722](https://github.com/infor-design/enterprise/issues/2722))
- `[Spinbox]` Standardized Spinbox field sizes to match other input field sizes, added responsive form (fluid) functionality for Spinbox, and reworked the standard size of the Spinbox to match other form fields. ([#1344](https://github.com/infor-design/enterprise/issues/1344))

### v4.24.0 Fixes

- `[All]` Removed the property `-webkit-text-fill-color` from usage throughout out our codebase, except for one rule that changes it to `unset` if it's present. ([#3041](https://github.com/infor-design/enterprise/issues/3041))
- `[Application Menu]` Fixed issue in application menu where scrollbar is visible even if it's not needed in uplift theme. ([#3134](https://github.com/infor-design/enterprise/issues/3134))
- `[Datagrid]` Fixed an issue where the hide pager on one page setting was not working correctly when applying a filter. ([#2676](https://github.com/infor-design/enterprise/issues/2676))
- `[Datagrid]` Fixed an issue where if the grid is initialized with an empty array then updateColumns is used the resetColumns function failed. ([#690](https://github.com/infor-design/enterprise-ng/issues/690))
- `[Datagrid]` Fixed an issue where the dirty cell indicator was not updating after remove row. ([#2960](https://github.com/infor-design/enterprise/issues/2960))
- `[Datagrid]` Fixed an issue where the method getModifiedRows was not working, it had duplicate entries for the same row. ([#2908](https://github.com/infor-design/enterprise/issues/2908))
- `[Datagrid]` Fixed an issue where the personalized columns were not working when toggle columns and drag drop. ([#3004](https://github.com/infor-design/enterprise/issues/3004))
- `[Datagrid]` Fixed an issue where the grouping filter was not working after do sort. ([#3012](https://github.com/infor-design/enterprise/issues/3012))
- `[Datagrid]` Fixed an issue where the editable single column was not working. ([#3023](https://github.com/infor-design/enterprise/issues/3023))
- `[Datagrid]` Fixed an issue where when hovering a parent row the same row index in the child row will show the hover state. ([#2227](https://github.com/infor-design/enterprise/issues/2227))
- `[Datagrid]` Fixed an issue where the focus state for action button formatter was not working correctly. ([#3006](https://github.com/infor-design/enterprise/issues/3006))
- `[Datagrid]` Fixed an issue where the personalization dialog was not centered on IE 11. ([#3175](https://github.com/infor-design/enterprise/issues/3175))
- `[Datagrid]` Fixed an issue finally so that all columns will always align and will never come out of alignment. ([#2835](https://github.com/infor-design/enterprise/issues/2835))
- `[Datagrid]` Fixed an issue where in some cases when there is no data you could not scroll right. ([#2363](https://github.com/infor-design/enterprise/issues/2363))
- `[Datagrid]` Fixed an issue where in some cases where you could not scroll right over the empty message. ([#2864](https://github.com/infor-design/enterprise/issues/2864))
- `[Datagrid]` Fixed an issue where the IOS text would appear very large on group headers. ([#2224](https://github.com/infor-design/enterprise/issues/2224))
- `[Datagrid]` Fixed an issue where in some cases where if you have one column and are in edit mode resizing the page behaved strangely. ([#3193](https://github.com/infor-design/enterprise/issues/3193))
- `[Datagrid]` Changed the rendering of columns so that there will never be a gap on the left side, changed the default of stretchColumn to null which will fill. ([#1818](https://github.com/infor-design/enterprise/issues/1818))
- `[Datagrid]` Fixed an issue that hyperlinks in the datagrid would redirect. ([#3207](https://github.com/infor-design/enterprise/issues/3207))
- `[Datagrid]` Changed the behavior of column resizing to use "fit" during resize, which means adjacent columns only will be resized. ([#605](https://github.com/infor-design/enterprise/issues/605))
- `[Datagrid]` Fixed an issue that resizing the last column would create a gap. ([#1671](https://github.com/infor-design/enterprise/issues/1671))
- `[Datepicker]` Fixed missing background color on disable dates and adjusted the colors in all themes. ([#2910](https://github.com/infor-design/enterprise/issues/2910))
- `[Datepicker]` Fixed a layout issue on the focus state on colored/legend days. ([#2910](https://github.com/infor-design/enterprise/issues/2910))
- `[Datepicker]` Fixed an issue where the calendar layout was not working on ie11. ([#3226](https://github.com/infor-design/enterprise/issues/3226))
- `[Dropdown]` Fix a bug where a dropdown in a datagrid cell would sometimes not display the correct value when selected. ([#2919](https://github.com/infor-design/enterprise/issues/2919))
- `[Dropdown]` Fix a layout issue in RTL on the badges example. ([#3150](https://github.com/infor-design/enterprise/issues/3150))
- `[Editor]` Corrected CSP errors and broken images in the Editor Preview when inserting the default image. ([#2937](https://github.com/infor-design/enterprise/issues/2937))
- `[Editor]` Fixes issues with Editors configured to use Flex Toolbar, where toolbar buttons were not properly triggering selected events, and overflowed items were not triggering editor actions as expected. ([#2938](https://github.com/infor-design/enterprise/issues/2938))
- `[Editor]` The Editor now uses the same routine for stripping disallowed tags and attributes from pasted content when it transitions from the Source View to the Preview. This makes it impossible to paste/type HTML tags containing a `style` property with CSS rules that are not allowed to be applied to inline Editor elements, such as `font-family`. ([#2987](https://github.com/infor-design/enterprise/issues/2987))
- `[Editor]` Fixed a problem in Safari that would cause scrolling to occur inside Flex Toolbars unexpectedly. ([#3033](https://github.com/infor-design/enterprise/issues/3033))
- `[Editor]` Fixed many memory leaks related to view swapping and `destroy()` in the Editor. ([#3112](https://github.com/infor-design/enterprise/issues/3112))
- `[EmptyMessage]` Added a fix so that click will only fire on the button part of the empty message. ([#3139](https://github.com/infor-design/enterprise/issues/3139))
- `[Header]` Update the header placeholder text color to match better. ([#3040](https://github.com/infor-design/enterprise/issues/3040))
- `[Locale]` Fixed a problem in fi-FI where some date formats where incorrect with one digit days. ([#3019](https://github.com/infor-design/enterprise/issues/3019))
- `[Locale]` Added new conversion methods for gregorian to umalqura dates and vice versa with Locale. The fromGregorian and togregorian methods were in two separate locations ar-SA and ar-EG. These new methods gregorianToUmalqura and umalquraToGregorian now moved to to one location in locale and removed the maxDate on them. ([#3051](https://github.com/infor-design/enterprise/issues/3051))
- `[Locale]` Fixed an issue when formatting with `SSS` in the format string, the leading zeros were incorrectly removed from the millisecond output. ([#2696](https://github.com/infor-design/enterprise/issues/2696))
- `[Locale/Datagrid]` Fixed an issue in the datagrid/locale that meant if a string is provided in the current locale for a number it wont parse correctly if the decimal format is a `,` (such as nl-NL). ([#3165](https://github.com/infor-design/enterprise/issues/3165))
- `[Locale]` Fixed an issue when loading en-XX locales where some data may be mixed with en-US. ([#3208](https://github.com/infor-design/enterprise/issues/3208))
- `[Mask]` Fixed a Safari bug where certain masked values would not trigger a "change" event on the input field. ([#3002](https://github.com/infor-design/enterprise/issues/3002))
- `[Modal]` Added a new setting `overlayOpacity` that give the user to control the opacity level of the modal/message dialog overlay. ([#2975](https://github.com/infor-design/enterprise/issues/2975))
- `[Popover]` Fixed an issue where the content was disappearing when change themes on IE11. ([#2954](https://github.com/infor-design/enterprise/issues/2954))
- `[Progress]` Added the ability to init the progress and update it to zero, this was previously not working. ([#3020](https://github.com/infor-design/enterprise/issues/3020))
- `[Sparkline Chart]` Fixed an issue where an error was thrown while a sparkline chart was present during a theme chnage. ([#3159](https://github.com/infor-design/enterprise/issues/3159))
- `[Tabs Module]` Fixed missing ellipsis and spacing issue on mobile view in searchfield of tabs module when resizing the browser. ([#2940](https://github.com/infor-design/enterprise/issues/2940))
- `[Toast]` Fixed an issue where the saved position was not working for whole app. ([#3025](https://github.com/infor-design/enterprise/issues/3025))
- `[Tree]` Fixed an issue where the nodes were not rendering. ([#3194](https://github.com/infor-design/enterprise/issues/3194))

### v4.24.0 Chores & Maintenance

- `[Demoapp]` Allow the query params that affect theming/personalization (theme/variant/colors) to be appended/adjusted on the browser's URL without affecting other query parameters, or adding unnecessary paramters that weren't changed.
- `[Toolbar Searchfield]` Increased the amount of text shown when the Searchfield is not expanded, and appears similar to a button.  Also modified some styles in all themes to make alignment of the text better between the Searchfield and buttons when the Searchfield is not expanded. ([#2944](https://github.com/infor-design/enterprise/issues/2944))

(74 Issues Solved This Release, Backlog Enterprise 374, Backlog Ng 85, 974 Functional Tests, 1191 e2e Tests)

## v4.23.0

### v4.23.0 Deprecation

- `[Icons]` We added per theme empty state icons for both uplift (vibrant) and soho (subtle) themes. Because of this `svg-empty.html` is now deprecated. Please use the theme based files `theme-soho-svg-empty.html` and `theme-uplift-svg-empty.html`. ([#426](https://github.com/infor-design/design-system/issues/426))

### v4.23.0 Features

- `[Accordion]` Added a new setting `expanderDisplay` that can display all expander button icons in the classic style, or with all "chevron" or "plus-minus"-style icons.  Deprecated the legacy `displayChevron` setting in favor of this change. ([#2900](https://github.com/infor-design/enterprise/issues/2900))
- `[Calendar / Day View]` A new component Week View was created, you can configure it to show a single day as well, or several days so we now have a day view. ([#2780](https://github.com/infor-design/enterprise/issues/2780))
- `[Calendar / Week View]` A new component Week View was added. You can show events in a series of days. This is also integrated into view switcher in the calendar component. ([#1757](https://github.com/infor-design/enterprise/issues/1757))
- `[Empty Messages]` Added a new icon `empty-no-users`. ([#3046](https://github.com/infor-design/enterprise/issues/3046))
- `[Locale]` Added updated translation files for 16 in house languages. ([#3049](https://github.com/infor-design/enterprise/issues/3049))
- `[Modal]` Added a new setting `overlayOpacity` that gives the developer ability to control the opacity level of the modal/message dialog overlay. ([#2975](https://github.com/infor-design/enterprise/issues/2975))

### v4.23.0 Fixes

- `[Accordion]` Fixed the font color when hovered on uplift high contrast. ([#3042](https://github.com/infor-design/enterprise/issues/3042))
- `[Autocomplete]` Fixed memory leaks by preventing re-rendering of an open autocomplete list from attaching new events, adding multiple `aria-polite` elements, etc. ([#2888](https://github.com/infor-design/enterprise/issues/2888))
- `[Calendar]` Pass calendar tooltip settings down to week-view component. ([#3179](https://github.com/infor-design/enterprise/issues/3179))
- `[Calendar]` Fixed disabled legend label color on vibrant/uplift with dark Variant theme. ([#2965](https://github.com/infor-design/enterprise/issues/2965))
- `[Calendar]` Fixed missing arrow and scrolling issues in the event popup. ([#2962](https://github.com/infor-design/enterprise/issues/2962))
- `[Contextual Action Panel]` Fixed an issue where the CAP close but beforeclose event not fired. ([#2826](https://github.com/infor-design/enterprise/issues/2826))
- `[Context Menu]` Fixed a placement bug that would cut the size of the menu to an unusable size in small viewport displays. ([#2899](https://github.com/infor-design/enterprise/issues/2899))
- `[Contextual Action Panel]` Fixed placement of `(X)` close button on both standard and Flex toolbars when using the `showCloseBtn` setting. ([#2834](https://github.com/infor-design/enterprise/issues/2834))
- `[Datagrid]` Fixed column headers font color in uplift high contrast. ([#2830](https://github.com/infor-design/enterprise/issues/2830))
- `[Datagrid]` Fixed an issue where the tree children expand and collapse was not working. ([#633](https://github.com/infor-design/enterprise-ng/issues/633))
- `[Datagrid]` Fixed an issue where the pager was not updating with updated method. ([#2759](https://github.com/infor-design/enterprise/issues/2759))
- `[Datagrid]` Fixed an issue where the browser contextmenu was not showing by default. ([#2842](https://github.com/infor-design/enterprise/issues/2842))
- `[Datagrid]` Fixed an issue where string include zeroes not working with text filter. ([#2854](https://github.com/infor-design/enterprise/issues/2854))
- `[Datagrid]` Fixed an issue where the select all button for multiselect grouping was not working. ([#2895](https://github.com/infor-design/enterprise/issues/2895))
- `[Datagrid]` Fixed an issue where the select children for tree was not working. ([#2961](https://github.com/infor-design/enterprise/issues/2961))
- `[Datepicker]` Fixed an issue where the selected date was getting cleared and creating js error after changing month or year in Umalqura date and Calendar. ([#3093](https://github.com/infor-design/enterprise/issues/3093))
- `[Datepicker]` Fixed an issue where the validation after body re-initialize was not working. ([#2410](https://github.com/infor-design/enterprise/issues/2410))
- `[Datepicker]` Fixed an issue where the islamic-umalqura calendar was not working, when used with user vs settings locale and translate data was not loading from parent locale. ([#2878](https://github.com/infor-design/enterprise/issues/2878))
- `[Datepicker]` Fixed layout issues in RTL mode, also the buttons are switched the to the opposite side now. ([#3068](https://github.com/infor-design/enterprise/issues/3068))
- `[Dropdown]` Fixed an issue where the dropdown icons are misaligned in IE11 in the Uplift theme. ([#2826](https://github.com/infor-design/enterprise/issues/2912))
- `[Dropdown]` Fixed an issue where the placeholder was incorrectly renders when initially set selected item. ([#2870](https://github.com/infor-design/enterprise/issues/2870))
- `[Dropdown]` Fixed placement logic when dropdown's flip, as well as a visual bug with checkmark/icon placement on some browsers. ([#3058](https://github.com/infor-design/enterprise/issues/3058))
- `[Dropdown]` Fixed an issue where it was possible to inject xss when clearing the typeahead. ([#650](https://github.com/infor-design/enterprise-ng/issues/650))
- `[Field Filter]` Fixed an issues where the icons are not vertically centered, and layout issues when opening the dropdown in a smaller height browser. ([#2951](https://github.com/infor-design/enterprise/issues/2951))
- `[Header]` Fixed an iOS bug where the theme switcher wasn't working after Popupmenu lifecycle changes. ([#2986](https://github.com/infor-design/enterprise/issues/2986))
- `[Header Tabs]` Added a more distinct style to selected header tabs. ([infor-design/design-system#422](https://github.com/infor-design/design-system/issues/422))
- `[Hierarchy]` Fixed the border color on hierarchy cards. ([#423](https://github.com/infor-design/design-system/issues/423))
- `[Locale]` Fixed an issue where the parseDate method was not working for leap year. ([#2737](https://github.com/infor-design/enterprise/issues/2737))
- `[Locale]` Fixed an issue where some culture files does not have a name property in the calendar. ([#2880](https://github.com/infor-design/enterprise/issues/2880))
- `[Locale]` Fixed an issue where cultures with a group of space was not parsing correctly. ([#2959](https://github.com/infor-design/enterprise/issues/2959))
- `[Locale]` Fixed a problem loading nb-NO locale where it would fail to find translations and possibly error. ([#3035](https://github.com/infor-design/enterprise/issues/3035))
- `[Lookup]` Fixed missing X button in searchfield on a mobile viewport. ([#2948](https://github.com/infor-design/enterprise/issues/2948))
- `[Message]` Fixed an issue with an extra scroll bar, updated padding. ([#2964](https://github.com/infor-design/enterprise/issues/2964))
- `[Modal]` Fixed a layout issue when using 2 or more buttons on some smaller devices. ([#3014](https://github.com/infor-design/enterprise/issues/3014))
- `[Monthview]` Fixed an issue that the month/year text will reset when pressing cancel. ([#3080](https://github.com/infor-design/enterprise/issues/3080))
- `[Monthview]` Fixed a layout issue on the header in IE 11. ([#2862](https://github.com/infor-design/enterprise/issues/2862))
- `[Pie]` Fixed an issue where legends in pie chart gets cut off on mobile view. ([#902](https://github.com/infor-design/enterprise/issues/902))
- `[Popupmenu]` In mobile settings (specifically iOS), input fields will now allow for text input when also being assigned a context menu. ([#2613](https://github.com/infor-design/enterprise/issues/2613))
- `[Popupmenu]` Fixed an issue where the destroy event was bubbling up to other parent components. ([#2809](https://github.com/infor-design/enterprise/issues/2809))
- `[Popupmenu]` Fixed an issue where checkable menu items were not causing a popupmenu list to become properly formatted to fit the checkmarks when generated as part of a Flex Toolbar.  Also reworked the selection system to better handle selectable sections. ([#2989](https://github.com/infor-design/enterprise/issues/2809))
- `[Toolbar]` Fixed a bug where the dropdown/toolbar menu is being cut off on iOS device. ([#2800](https://github.com/infor-design/enterprise/issues/2800))
- `[Tooltip]` Fixed a personalization bug on Dark Themes where text colors were sometimes illegible when using certain color configurations. ([#3011](https://github.com/infor-design/enterprise/issues/3011))

### v4.23.0 Chores & Maintenance

- `[Build System]` Created separate sets linting rules for demoapp, source code, and tests, as well as a base set of rules for all environments. ([#2662](https://github.com/infor-design/enterprise/issues/2662))

(70 Issues Solved This Release, Backlog Enterprise 378, Backlog Ng 82, 939 Functional Tests, 1136 e2e Tests)

## v4.22.0

### v4.22.0 Deprecation

- `[Icons]` The alert icons now all have a white background allowing them to appear on colored areas. There was previously a special `-solid` version of the icons created that is now not needed, if you used the `icon-<name>-solid` icon change it to just `icon-<name>`. ([#396](https://github.com/infor-design/design-system/issues/396))

### v4.22.0 Features

- `[Build]` Replaced UglifyES in the minification script with Terser ([#2660](https://github.com/infor-design/enterprise/issues/2660))
- `[Build]` Added the Locale culture files to the minification script. `.min.js` versions of each locale are now available in the `dist/` folder. ([#2660](https://github.com/infor-design/enterprise/issues/2660))
- `[Calendar / Weekview]` Added a new week-view component that can be used standalone and ability switch to calendar week view in calendar. ([#1757](https://github.com/infor-design/enterprise/issues/1757))
- `[Application Menu]` Improved design of the App Menu Accordion's hierarchy, among other visual improvements, in the Uplift theme. ([#2739](https://github.com/infor-design/enterprise/issues/2739))
- `[Calendar]` Fixed layout issues in uplift theme. ([#2907](https://github.com/infor-design/enterprise/issues/2907))
- `[Charts]` Added support for context menu event with charts. ([#2699](https://github.com/infor-design/enterprise/issues/2699))
- `[Checkboxes]` Fixed layout issues when in grid rows. ([#2907](https://github.com/infor-design/enterprise/issues/2907))
- `[Contextual Action Panel]` Added support for passing in a full range of settings to the underlying Modal component API. ([#2433](https://github.com/infor-design/enterprise/issues/2433))
- `[Export]` Added support for separator to use custom string or object type with Export to CSV. ([#2490](https://github.com/infor-design/enterprise/issues/2490))
- `[Locale]` Added support for fetching minified culture files. ([#2660](https://github.com/infor-design/enterprise/issues/2660))
- `[Locale]` Added new translations for missing entries. ([#2896](https://github.com/infor-design/enterprise/issues/2896))
- `[Locale]` Fixed a bug that the language would reset when opening some components if a seperate language is used. ([#2982](https://github.com/infor-design/enterprise/issues/2982))
- `[Modal]` Added support for a "fullsize" sheet display at all times, or simply beneath the responsive breakpoint. ([#2433](https://github.com/infor-design/enterprise/issues/2433))
- `[Tabs-Vertical]` Added the ability to personalize Vertical Tabs in accordance with theming. ([#2824](https://github.com/infor-design/enterprise/issues/2824))
- `[Wizard]` Added support for short labels. If short labels not supplied it will add ellipsis to text and tooltip. ([#2604](https://github.com/infor-design/enterprise/issues/2604))

### v4.22.0 Fixes

- `[Accordion]` Fixed a Safari bug where accordion headers would not lose focus when another accordion header was clicked. ([#2851](https://github.com/infor-design/enterprise/issues/2851))
- `[Application Menu]` Fixed an issue where footer toolbar area was overlapping to menu content. ([#2552](https://github.com/infor-design/enterprise/issues/2552))
- `[Application Menu]` Fixed an issue where tooltip was showing white text on white background which makes text to be unreadable. ([#2811](https://github.com/infor-design/enterprise/issues/2811))
- `[Application Menu]` Fixed a bug where application menus were not dismissed when clicking directly on Popupmenu triggers in a mobile setting. ([#2831](https://github.com/infor-design/enterprise/issues/2831))
- `[Application Menu]` Fixed an issue on mobile where the body was scroll bouncing when dragging/scrolling in the app menu. ([#2434](https://github.com/infor-design/enterprise/issues/2434))
- `[Bar Chart]` Fixed an issue where labels were overwritten when use more then one chart on page. ([#2723](https://github.com/infor-design/enterprise/issues/2723))
- `[Buttons]` Adjust the contrast of buttons (tertiary) on uplift theme. ([#396](https://github.com/infor-design/design-system/issues/396))
- `[Calendar]` Fixed an issue where the upcoming event description was overlapping the upcoming duration when text is too long, adjust width of spinbox count and fixed alignment of all day checkbox in uplift light theme. ([#2778](https://github.com/infor-design/enterprise/issues/2778))
- `[Datagrid]` Fixed an issue where if you have duplicate Id's the columns many become misaligned. ([#2687](https://github.com/infor-design/enterprise/issues/2687))
- `[Datagrid]` Made the text all white on the targeted achievement formatter. ([#2730](https://github.com/infor-design/enterprise/issues/2730))
- `[Datagrid]` Fixed keyword search so that it will again work with client side paging. ([#2797](https://github.com/infor-design/enterprise/issues/2797))
- `[Datagrid]` Fixed an issue where the header and cells do not align perfectly. ([#2849](https://github.com/infor-design/enterprise/issues/2849))
- `[Datagrid]` Fixed an issue where actions menu was not opening after reload the data. ([#2876](https://github.com/infor-design/enterprise/issues/2876))
- `[Datepicker]` Moved the today button to the datepicker header and adding a setting to hide it if wanted. ([#2704](https://github.com/infor-design/enterprise/issues/2704))
- `[FieldSet]` Fixed an issue where the fieldset text in chart completion overlap when resizing the browser. ([#2610](https://github.com/infor-design/enterprise/issues/2610))
- `[Datepicker]` Fixed a bug in datepicker where the destroy method does not readd the masking functionality. [2832](https://github.com/infor-design/enterprise/issues/2832))
- `[Field Options]` Fixed an issue where the option menu is misaligned in full length input field in uplift theme. ([#2765](https://github.com/infor-design/enterprise/issues/2765))
- `[Icons]` Added and updated the following icons: icon-new, icon-calculator, icon-save-new, icon-doc-check. ([#391](https://github.com/infor-design/design-system/issues/391))
- `[Icons]` Added and updated the following icons: icon-bed, icon-user-clock, icon-phone-filled, icon-phone-empty. ([#419](https://github.com/infor-design/design-system/issues/419))
- `[Listview]` Fixed an issue where empty message would not be centered if the listview in a flex container. ([#2716](https://github.com/infor-design/enterprise/issues/2716))
- `[Locale/Initialize]` Fixed an issue where opening some components like Contextual Action Panel would change the current locale because it calls initialize when it loads. ([#2873](https://github.com/infor-design/enterprise/issues/2873))
- `[Mask]` Added an example showing how to user percent format with the locale. ([#434](https://github.com/infor-design/enterprise/issues/434))
- `[Modal]` Fixed an issue where encoded html would not be recoded on the title. ([#246](https://github.com/infor-design/enterprise/issues/246))
- `[Modal]` Fixed an issue where the page content behind the modal is still scrollable while the modal window is open on iOS devices. ([#2678](https://github.com/infor-design/enterprise/issues/2678))
- `[Popupmenu]` Prevent popupmenus from closing after exit and reentry to the popupmenu submenu structure. ([#2702](https://github.com/infor-design/enterprise/issues/2702))
- `[Swaplist]` Fixed an issue where passed data for searched items were not syncing for beforeswap event. ([#2819](https://github.com/infor-design/enterprise/issues/2819))
- `[Tabs]` Add more padding to the count styles. ([#2744](https://github.com/infor-design/enterprise/issues/2744))
- `[Tabs]` Fixed the disabled tab color. ([#396](https://github.com/infor-design/design-system/issues/396))
- `[Tabs-Module]` Fixed styling and appearance issues on an example page demonstrating the Go Button alongside a Searchfield with Categories. ([#2745](https://github.com/infor-design/enterprise/issues/2745))
- `[Tabs-Multi]` Fixed an issue where tooltip was not showing when hovering a tab with cut-off text. ([#2747](https://github.com/infor-design/enterprise/issues/2747))
- `[Toolbar Flex]` Fixed a bug in toolbar flex where the title is getting truncated even if there's enough space for it. ([#2810](https://github.com/infor-design/enterprise/issues/2810))
- `[Validation]` Fixed an issue where if the mask is set to use a time other than the default time for the locale, this was not taken into account in validation. ([#2821](https://github.com/infor-design/enterprise/issues/2821))

### v4.22.0 Chores & Maintenance

- `[Demo App]` Changed the theme switch to call the page refresh. ([#2743](https://github.com/infor-design/enterprise/issues/2743))
- `[Export]` Added support for separator to use custom string or object type with Export to CSV. ([#2490](https://github.com/infor-design/enterprise/issues/2490))

(53 Issues Solved This Release, Backlog Enterprise 342, Backlog Ng 81, 892 Functional Tests, 909 e2e Tests)

## v4.21.0

### v4.21.0 Deprecation

- `[Icons]` Removed the hardcoded red color of the `icon-flag` so it can be used as a normal icon. If red is desired please add an additional class of `icon-flag icon-error`. ([#2548](https://github.com/infor-design/enterprise/issues/2548))

### v4.21.0 Features

- `[Calendar]` Added the ability to show tooltip on event and event icon and the ability to fire a context menu event. ([#2518](https://github.com/infor-design/enterprise/issues/2518))
- `[Datagrid]` Added the ability to use frozen columns with tree grid. ([#2102](https://github.com/infor-design/enterprise/issues/2102))
- `[Datagrid]` Added support for a fixed row size, this can be used in some cases like frozen columns where rows may have a different size than the three row heights (normal, short, medium). ([#2101](https://github.com/infor-design/enterprise/issues/2101))
- `[Datagrid]` Added filter row editor options to api setting. ([#2648](https://github.com/infor-design/enterprise/issues/2648))
- `[Datagrid]` Fixed an issue that alert text is cut off when using the textEllipsis option. ([#2773](https://github.com/infor-design/enterprise/issues/2773))
- `[Editor]` Added events to trigger on view change. ([#2430](https://github.com/infor-design/enterprise/issues/2430))
- `[Homepage]` Added a parameter to the `resize` event that provides metadata about the Homepage's state, including a calculated container height. ([#2446](https://github.com/infor-design/enterprise/issues/2446))
- `[Locale]` Added support for big numbers (18.6) to formatNumber and parseNumber. ([#1800](https://github.com/infor-design/enterprise/issues/1800))

### v4.21.0 Fixes

- `[Application Menu]` Fixed an indentation issue with child elements in an accordion in the Angular application (enterprise-ng). ([#2616](https://github.com/infor-design/enterprise/issues/2616))
- `[AppMenu/Accordion]` Improved performance on Angular by not calling siftFor on the app menu build. ([#2767](https://github.com/infor-design/enterprise/issues/2767))
- `[AppMenu/Accordion]` Fixed a bug where the busy indicator would immediately close. ([#2767](https://github.com/infor-design/enterprise/issues/2767))
- `[Button]` Fixed an issue where updated method was not teardown and re-init. ([#2304](https://github.com/infor-design/enterprise/issues/2304))
- `[Circle Pager]` Fixed a bug where it was not showing on mobile view. ([#2589](https://github.com/infor-design/enterprise/issues/2589))
- `[Contextual Action Panel]` Fixed an issue where if the title is longer, there will be an overflow causing a white space on the right on mobile view. ([#2605](https://github.com/infor-design/enterprise/issues/2605))
- `[Custom Builds]` Fixed a problem where including components with extra punctuation (periods, etc) may cause a build to fail. ([#1322](https://github.com/infor-design/enterprise/issues/1322))
- `[Datagrid]` Fixed an issue where key navigation was not working for inlineEditor. ([#2157](https://github.com/infor-design/enterprise/issues/2157))
- `[Datagrid]` Fixed a bug where calling update rows in the filter callback will cause an infinite loop. ([#2526](https://github.com/infor-design/enterprise/issues/2526))
- `[Datagrid]` Fixed a bug where the value would clear when using a lookup editor with a mask on new rows. ([#2305](https://github.com/infor-design/enterprise/issues/2305))
- `[Datagrid]` Fixed a bug where horizontal scrolling would not work when in a card/widget. ([#1785](https://github.com/infor-design/enterprise/issues/1785))
- `[Datagrid]` Fixed an issue where dirty and row status on the same cell would cause a UI issue. ([#2641](https://github.com/infor-design/enterprise/issues/2641))
- `[Datagrid]` Changed the onKeyDown callback to fire on any key. ([#536](https://github.com/infor-design/enterprise-ng/issues/536))
- `[Datagrid]` Added a more descriptive aria-label to checkboxes if the required descriptors exist. ([#2031](https://github.com/infor-design/enterprise-ng/issues/2031))
- `[Datagrid]` Added an announcement of the selection state of a row. ([#2535](https://github.com/infor-design/enterprise/issues/2535))
- `[Datagrid]` Fixed filtering on time columns when time is a string. ([#2535](https://github.com/infor-design/enterprise/issues/2535))
- `[Datagrid]` Fixed icon layout issues on the filter row in medium rowHeight mode. ([#2709](https://github.com/infor-design/enterprise/issues/2709))
- `[Datagrid]` Fixed an issue where short row height was misaligning in Uplift theme. ([#2717](https://github.com/infor-design/enterprise/issues/2717))
- `[Datagrid]` Fixed an issue where new row and dirty cell were not working when combined. ([#2729](https://github.com/infor-design/enterprise/issues/2729))
- `[Dropdown]` Fixed an issue where tooltip on all browsers and ellipsis on firefox, ie11 was not showing with long text after update. ([#2534](https://github.com/infor-design/enterprise/issues/2534))
- `[Editor]` Fixed an issue where clear formatting was causing to break while switch mode on Firefox. ([#2424](https://github.com/infor-design/enterprise/issues/2424))
- `[Empty Message]` Fixed padding and alignment issues, the icon is now centered better. ([#2424](https://github.com/infor-design/enterprise/issues/2733))
- `[Fileupload Advanced]` Added custom errors example page. ([#2620](https://github.com/infor-design/enterprise/issues/2620))
- `[Flex Toolbar]` Fixed a lifecycle problem that was preventing Menu Buttons with a `removeOnDestroy` setting from opening. ([#2664](https://github.com/infor-design/enterprise/issues/2664))
- `[Homepage]` Fixed an issue where dynamically added widget was not positioning correctly. ([#2425](https://github.com/infor-design/enterprise/issues/2425))
- `[Icons]` Fixed an issue with partially invisible empty messages in uplift theme. ([#2474](https://github.com/infor-design/enterprise/issues/2474))
- `[Icons (Component)]` Fixed a bug where it was possible to store a full base-tag prefixed URL in the `use` setting, which shouldn't be possible. ([PR#2738](https://github.com/infor-design/enterprise/pull/2738))
- `[Locale]` Fixed a bug where getCulturePath does not work if the sohoxi.js file name has a hash part. ([#2637](https://github.com/infor-design/enterprise/issues/2637))
- `[Locale]` Fixed a bug found when using NG8 that the default us locale causes issues. It is now an official requirement that you set a locale for all components that require locale information. ([#2640](https://github.com/infor-design/enterprise/issues/2640))
- `[Locale]` Fixed an occurrence where an nonstandard locale filename was not correctly processed. ([#2684](https://github.com/infor-design/enterprise/issues/2684))
- `[Lookup]` Fixed memory leak issues after destroy. ([#2494](https://github.com/infor-design/enterprise/issues/2494))
- `[Modal]` Fixed memory leak issues after destroy. ([#2497](https://github.com/infor-design/enterprise/issues/2497))
- `[Popupmenu]` Fixed DOM leak where many arrows could be inserted in the DOM. ([#568](https://github.com/infor-design/enterprise-ng/issues/568))
- `[Pager]` Fixed a bug where clicking disabled buttons caused a refresh of the page in NG. ([#2170](https://github.com/infor-design/enterprise/issues/2170))
- `[Slider]` Updated the color variant logic to match new uplift theming. ([#2647](https://github.com/infor-design/enterprise/issues/2647))
- `[Tabs]` Fixed a memory leak caused by removing a tab. ([#2686](https://github.com/infor-design/enterprise/issues/2686))
- `[Toast]` Fixed memory leak issues after destroy. ([#2634](https://github.com/infor-design/enterprise/issues/2634))
- `[Toolbar]` Fixed the conditions for when `noSearchfieldReinvoke` destroys an inner Searchfield that's been previously invoked. ([PR#2738](https://github.com/infor-design/enterprise/pull/2738))
- `[Uplift Theme]` Various improvements to the Dark/Contrast variants, with a focus on passing WCAG ([#2541](https://github.com/infor-design/enterprise/issues/2541)) ([#2588](https://github.com/infor-design/enterprise/issues/2588))

### v4.21.0 Chores & Maintenance

- `[Custom Builds]` Improved Sass builder's ability to code split and include partials once. ([#1038](https://github.com/infor-design/enterprise/issues/1038))

(61 Issues Solved This Release, Backlog Enterprise 335, Backlog Ng 76, 867 Functional Tests, 880 e2e Tests)

## v4.20.0

### v4.20.0 Deprecation

- `[ListFilter]` Deprecated `startsWith` in favor of `wordStartsWith`, due to the addition of the `phraseStartsWith` filterMode. ([#1606](https://github.com/infor-design/enterprise/issues/1606))
- `[Popdown]` Deprecated `Popdown` in favor of `Popover`. Both components have similar functionality and we want to trim the code logic down. ([#2468](https://github.com/infor-design/enterprise/issues/2468))
- `[StepProcess]` Deprecated `StepProcess` as the component is no longer commonly used. We will remove it within 3-6 versions. ([#1476](https://github.com/infor-design/enterprise/issues/1476))
- `[CompositeForm]` Deprecated `CompositeForm` as the component is no longer commonly used. We will remove it within 3-6 versions. ([#1476](https://github.com/infor-design/enterprise/issues/1476))
- `[FieldOptions]` Deprecated `FieldOptions` as the component is no longer commonly used. We will remove it within 3-6 versions. ([#1476](https://github.com/infor-design/enterprise/issues/1476))

### v4.20.0 Features

- `[Datagrid]` Added support to resize column widths after a value change via the stretchColumnOnChange setting. ([#2174](https://github.com/infor-design/enterprise/issues/2174))
- `[Datagrid]` Added a Sort Function to the datagrid column to allow the value to be formatted for the sort. ([#2274](https://github.com/infor-design/enterprise/issues/2274)))
- `[Datagrid]` Added placeholder functionality to Lookup, Dropdown, and Decimal Formatters. ([#2408](https://github.com/infor-design/enterprise/issues/2408)))
- `[Datagrid]` Added support to restrict the size of a column with minWidth and maxWidth setting on the column. ([#2313](https://github.com/infor-design/enterprise/issues/2313))
- `[Datagrid]` Automatically remove nonVisibleCellError when a row is removed. ([#2436](https://github.com/infor-design/enterprise/issues/2436))
- `[Datagrid]` Fixed header alignment with textOverflow ellipsis setting. ([#2351](https://github.com/infor-design/enterprise/issues/2351))
- `[Datagrid]` Fixed an issue where code-block editor focus was not working. ([#526](https://github.com/infor-design/enterprise-ng/issues/526))
- `[Datagrid]` Automatically remove nonVisibleCellError when a row is removed. ([#2436](https://github.com/infor-design/enterprise/issues/2436))
- `[Datagrid]` Add a fix to show ellipsis text on lookups in the datagrid filter. ([#2122](https://github.com/infor-design/enterprise/issues/2122))
- `[Datagrid]` Made grouping work better with editable, including fixes to addRow, removeRow, messages, and dirty indication. ([#1851](https://github.com/infor-design/enterprise/issues/1851))
- `[Datagrid]` Changed the beforeCommitCellEdit event into a function on the column that is synchronous. ([#2442](https://github.com/infor-design/enterprise/issues/2442))
- `[Datagrid]` Fixed a bug that the selected event would fire when no rows are deselected and on initial load. ([#2472](https://github.com/infor-design/enterprise/issues/2472))
- `[Datagrid]` Removed a white background from the colorpicker editor in high contrast theme. ([#1574](https://github.com/infor-design/enterprise/issues/1574))
- `[Datepicker]` Made the showMonthYearPicker option true by default and added a newly designed panel to select the year and day. ([#1958](https://github.com/infor-design/enterprise/issues/1958))
- `[Datepicker]` Fixed a layout issue in IE 11 with the datepicker title. ([#2598](https://github.com/infor-design/enterprise/issues/2598))
- `[Datepicker]` Fixed issues with the mask when using the range picker. ([#2597](https://github.com/infor-design/enterprise/issues/2597))
- `[Dropdown]` Fixed an issue where ellipsis was not working when use firefox new tab. ([#2236](https://github.com/infor-design/enterprise/issues/2236))
- `[Form Compact]` Added checkboxes/radios, and improved visual style. ([#2193](https://github.com/infor-design/enterprise/issues/2193))
- `[Images]` Created an additional image class to apply focus state without coercing width and height. ([#2025](https://github.com/infor-design/enterprise/issues/2025))
- `[ListFilter]` Added `phraseStartsWith` filterMode for only matching a search term against the beginning of a string. ([#1606](https://github.com/infor-design/enterprise/issues/1606))
- `[Multiselect]` Changed interactions in filtered lists to no longer reset text inside the search input and the contents of the list. ([#920](https://github.com/infor-design/enterprise/issues/920))
- `[Toast]` Added api settings for drag drop and save position. ([#1876](https://github.com/infor-design/enterprise/issues/1876))
- `[Uplift Theme]` Various minor improvements. ([#2318](https://github.com/infor-design/enterprise/issues/2318))

### v4.20.0 Fixes

- `[Alerts]` Removed dirty tracker from the page due to layout issues. ([#1679](https://github.com/infor-design/enterprise/issues/1679))
- `[App Menu]` Fixed an issue where the lower toolbar inverts left and right keyboard actions. ([#2240](https://github.com/infor-design/enterprise/issues/2240))
- `[Bar Chart]` Fixed an issue where the tooltip would not show. ([#2097](https://github.com/infor-design/enterprise/issues/2097))
- `[Calendar]` Added more information to the onMonthRendered callback. ([#2419](https://github.com/infor-design/enterprise/issues/2419))
- `[Calendar]` Changed updated method so it can reinit the calendar with new data. ([#2419](https://github.com/infor-design/enterprise/issues/2419))
- `[Calendar]` Fixed stack exceeded error in angular using updated and legend. ([#2419](https://github.com/infor-design/enterprise/issues/2419))
- `[Calendar]` Added an eventclick and eventdoubleclick information to the onMonthRendered callback. ([#2419](https://github.com/infor-design/enterprise/issues/2419))
- `[Calendar]` Allow Validation of the Calendar Popup. ([#1742](https://github.com/infor-design/enterprise/issues/1742))
- `[Calendar]` Prevent double click from reopening the event popup. ([#1705](https://github.com/infor-design/enterprise/issues/1705))
- `[Calendar]` Enable vertical scrolling at short window sizes in monthview. ([#2489](https://github.com/infor-design/enterprise/issues/2489))
- `[Charts]` Made fixes so all charts change color in uplift theme. ([#2058](https://github.com/infor-design/enterprise/issues/2058))
- `[Charts]` Fixes dynamic tooltips on a bar chart. ([#2447](https://github.com/infor-design/enterprise/issues/2447))
- `[Colorpicker]` Fixed colorpicker left and right keys advanced oppositely in right-to-left mode. ([#2352](https://github.com/infor-design/enterprise/issues/2352))
- `[Column Chart]` Fixed an issue where the tooltip would not show. ([#2097](https://github.com/infor-design/enterprise/issues/2097))
- `[Datagrid]` Fixes an issue where method selectedRows() was returning incorrect information when new row added via addRow(). ([#1794](https://github.com/infor-design/enterprise/issues/1794))
- `[Datagrid]` Fixed the text width functions for better auto sized columns when using editors and special formatters. ([#2270](https://github.com/infor-design/enterprise/issues/2270))
- `[Datagrid]` Fixes the alignment of the alert and warning icons on a lookup editor. ([#2175](https://github.com/infor-design/enterprise/issues/2175))
- `[Datagrid]` Fixes tooltip on the non displayed table errors. ([#2264](https://github.com/infor-design/enterprise/issues/2264))
- `[Datagrid]` Fixes an issue with alignment when toggling the filter row. ([#2332](https://github.com/infor-design/enterprise/issues/2332))
- `[Datagrid]` Fixes an issue where method setFilterConditions() were not working for multiselect filter. ([#2414](https://github.com/infor-design/enterprise/issues/2414))
- `[Datagrid]` Fixes an error on tree grid when using server-side paging. ([#2132](https://github.com/infor-design/enterprise/issues/2132))
- `[Datagrid]` Fixed an issue where autocompletes popped up on cell editors. ([#1575](https://github.com/infor-design/enterprise/issues/1575))
- `[Datagrid]` Fixes reset columns to set the correct hidden status. ([#2315](https://github.com/infor-design/enterprise/issues/2315))
- `[Datagrid]` Fixes the filtering of null values. ([#2336](https://github.com/infor-design/enterprise/issues/2336))
- `[Datagrid]` Fixed an issue where performance was significantly slower for export methods. ([#2291](https://github.com/infor-design/enterprise/issues/2291))
- `[Datagrid]` Fixes a bug that stopped the search in datagrid personalization from working. ([#2299](https://github.com/infor-design/enterprise/issues/2299))
- `[Datagrid]` Fixes an error on tree grid when using server-side paging. ([#2132](https://github.com/infor-design/enterprise/issues/2132))
- `[Datagrid]` Fixed an issue where autocompletes popped up on cell editors. ([#1575](https://github.com/infor-design/enterprise/issues/1575))
- `[Datagrid]` Fixes the filtering of null values. ([#2336](https://github.com/infor-design/enterprise/issues/2336))
- `[Datagrid]` Fixed an issue where performance was significantly slower for export methods. ([#2291](https://github.com/infor-design/enterprise/issues/2291))
- `[Datagrid]` Fixed an issue where source would not fire on sorting. ([#2390](https://github.com/infor-design/enterprise/issues/2390))
- `[Datagrid]` Fixes the styling of non editable checkbox cells so they look disabled. ([#2340](https://github.com/infor-design/enterprise/issues/2340))
- `[Datagrid]` Changed the dynamic column tooltip function to pass the row and more details. This changes the order of parameters but since this feature is new did not consider this a breaking change. If you are using this please take note. ([#2333](https://github.com/infor-design/enterprise/issues/2333))
- `[Datagrid]` Fixed a bug is the isEditable column callback in editable tree grid where some data was missing in the callback. ([#2357](https://github.com/infor-design/enterprise/issues/2357))
- `[Datepicker]` Removed the advanceMonths option as the dropdowns for this are no longer there in the new design. ([#970](https://github.com/infor-design/enterprise/issues/970))
- `[Datepicker]` Fixed an issue where range selection was not working. ([#2569](https://github.com/infor-design/enterprise/issues/2569))
- `[Datepicker]` Fixed some issue where footer buttons were not working properly with range selection. ([#2595](https://github.com/infor-design/enterprise/issues/2595))
- `[Datepicker]` Fixed an issue where time was not updating after change on range selection. ([#2599](https://github.com/infor-design/enterprise/issues/2599))
- `[Datagrid]` Fixed a bug where deselect all would not deselect some rows when using grouping. ([#1796](https://github.com/infor-design/enterprise/issues/1796))
- `[Datagrid]` Fixed a bug where summary counts in grouping would show even if the group is collapsed. ([#2221](https://github.com/infor-design/enterprise/issues/2221))
- `[Datagrid]` Fixed issues when using paging (client side) and removeRow. ([#2590](https://github.com/infor-design/enterprise/issues/2590))
- `[Demoapp]` When displaying Uplift theme, now shows the correct alternate fonts for some locales when switching via the `locale` query string. ([#2365](https://github.com/infor-design/enterprise/issues/2365))
- `[Dropdown]` Fixed a memory leak when calling destroy. ([#2493](https://github.com/infor-design/enterprise/issues/2493))
- `[Editor]` Fixed a bug where tab or shift tab would break out of the editor when doing an indent/outdent. ([#2421](https://github.com/infor-design/enterprise/issues/2421))
- `[Editor]` Fixed a bug where the dirty indicator would be hidden above. ([#2577](https://github.com/infor-design/enterprise/issues/2577))
- `[Fieldfilter]` Fixed an issue where fields were getting wrap to second line on iPhone SE. ([#1861](https://github.com/infor-design/enterprise/issues/1861))
- `[Fieldfilter]` Fixed an issue where Dropdown was not switching mode on example page. ([#2288](https://github.com/infor-design/enterprise/issues/2288))
- `[Field Options]` Fixed an issue where input example was not working. ([#2348](https://github.com/infor-design/enterprise/issues/2348))
- `[Homepages]` Fixed an issue where personalize and chart text colors were not working with hero. ([#2097](https://github.com/infor-design/enterprise/issues/2097))
- `[Images]` Fixed an issue where images were not tabbable or receiving a visual focus state. ([#2025](https://github.com/infor-design/enterprise/issues/2025))
- `[Listview]` Fixed a bug that caused the listview to run initialize too many times. ([#2179](https://github.com/infor-design/enterprise/issues/2179))
- `[Lookup]` Added `autocomplete="off"` to lookup input fields to prevent browser interference. ([#2366](https://github.com/infor-design/enterprise/issues/2366))
- `[Lookup]` Fixed a bug that caused a filter to reapply when reopening the modal. ([#2566](https://github.com/infor-design/enterprise/issues/2566))
- `[Lookup]` Fixed a bug that caused a selections to reapply when reopening the modal. ([#2568](https://github.com/infor-design/enterprise/issues/2568))
- `[Locale]` Fixed race condition when using initialize and loading locales with a parent locale. ([#2540](https://github.com/infor-design/enterprise/issues/2540))
- `[Lookup]` Fixed a double scrollbar when the modal needs to be scrolled. ([#2586](https://github.com/infor-design/enterprise/issues/2586))
- `[Modal]` Fixed an issue where the modal component would disappear if its content had a checkbox in it in RTL. ([#332](https://github.com/infor-design/enterprise-ng/issues/332))
- `[Modal]` Fixed an issue where tabbing was very slow on large DOMs in IE 11. ([#2607](https://github.com/infor-design/enterprise/issues/2607))
- `[Personalization]` Fixed an issue where the text color was too dark. Changed the text color to be more readable in high contrast mode. ([#2539](https://github.com/infor-design/enterprise/issues/2539))
- `[Personalization]` Updated some of the colors to more readable in contrast mode. ([#2097](https://github.com/infor-design/enterprise/issues/2097))
- `[Personalization]` Fixes an issue where text color was too dark. ([#2476](https://github.com/infor-design/enterprise/issues/2476))
- `[Pager]` Fixed an issue where click was not firing on any of the buttons with ie11. ([#2560](https://github.com/infor-design/enterprise/issues/2560))
- `[Pager]` Added a complete Popupmenu settings object for configuring the Page Size Selector Button, and deprecated the `attachPageSizeMenuToBody` setting in favor of `pageSizeMenuSettings.attachToBody`. ([#2356](https://github.com/infor-design/enterprise/issues/2356))
- `[Pager]` Fixed memory leak when using the `attachToBody` setting to change the menu's render location. ([#2482](https://github.com/infor-design/enterprise/issues/2482))
- `[Popdown]` Fixed usability issue where the Popdown could close prematurely when attempting to use inner components, such as Dropdowns. ([#2092](https://github.com/infor-design/enterprise/issues/2092))
- `[Popover]` Correctly align the popover close button. ([#1576](https://github.com/infor-design/enterprise/issues/1576))
- `[Popover]` Fixed an issue where buttons inside the popover would overflow at smaller screen sizes. ([#2271](https://github.com/infor-design/enterprise/issues/2271))
- `[Popupmenu]` Fixed an issue where js error was showing after removing a menu item. ([#414](https://github.com/infor-design/enterprise-ng/issues/414))
- `[Popupmenu]` Fixed a layout issue on disabled checkboxes in multiselect popupmenus. ([#2340](https://github.com/infor-design/enterprise/issues/2340))
- `[Popupmenu]` Fixed a bug on IOS that prevented menu scrolling. ([#645](https://github.com/infor-design/enterprise/issues/645))
- `[Popupmenu]` Fixed a bug on IOS that prevented some submenus from showing. ([#1928](https://github.com/infor-design/enterprise/issues/1928))
- `[Popupmenu]` Added a type-check during building/rebuilding of submenus that prevents an error when a submenu `<ul>` tag is not present. ([#2458](https://github.com/infor-design/enterprise/issues/2458))
- `[Scatter Plot]` Fixed the incorrect color on the tooltips. ([#1066](https://github.com/infor-design/enterprise/issues/1066))
- `[Stepprocess]` Fixed an issue where a newly enabled step is not shown. ([#2391](https://github.com/infor-design/enterprise/issues/2391))
- `[Searchfield]` Fixed an issue where the close icon on a searchfield is inoperable. ([#2578](https://github.com/infor-design/enterprise/issues/2578))
- `[Searchfield]` Fixed strange alignment of text/icons on the Uplift theme. ([#2612](https://github.com/infor-design/enterprise/issues/2612))
- `[Tabs]` Fixed the more tabs button to style as disabled when the tabs component is disabled. ([#2347](https://github.com/infor-design/enterprise/issues/2347))
- `[Tabs]` Added the select method inside the hide method to ensure proper focusing of the selected tab. ([#2346](https://github.com/infor-design/enterprise/issues/2346))
- `[Tabs]` Added an independent count for adding new tabs and their associated IDs to prevent duplication. ([#2345](https://github.com/infor-design/enterprise/issues/2345))
- `[Toolbar]` Fixed memory leaks. ([#2496](https://github.com/infor-design/enterprise/issues/2496))
- `[Toolbar]` Fixed an issue where `noSearchfieldReinvoke` was not being respected during the teardown method, causing lifecycle issues in Angular. ([#2691](https://github.com/infor-design/enterprise/issues/2691))
- `[Toolbar Flex]` Removed a 100% height on the toolbar which caused issues when nested in some situations. ([#474](https://github.com/infor-design/enterprise-ng/issues/474))
- `[Listview]` Fixed search to work when not using templates. ([#466](https://github.com/infor-design/enterprise-ng/issues/466))

### v4.20.0 Chores & Maintenance

- `[Build]` Add a file verification tool to the build process to ensure all necessary files are present. ([#2384](https://github.com/infor-design/enterprise/issues/2384))
- `[Demo App]` Add the uplift theme to the theme switcher menu. ([#2335](https://github.com/infor-design/enterprise/issues/2335))
- `[Demo App]` Fixed routing issues that could cause 500 errors or crash the Demoapp. ([#2343](https://github.com/infor-design/enterprise/issues/2343))
- `[Demo App]` Fixed an issue where the sorting was wrong on compressor data. ([#2390](https://github.com/infor-design/enterprise/issues/2390))

(95 Issues Solved This Release, Backlog Enterprise 296, Backlog Ng 79, 852 Functional Tests, 865 e2e Tests)

## v4.19.3

- `[Datagrid]` Fixes the multiselect filter on header from reloading during serverside filtering. ([#2383](https://github.com/infor-design/enterprise/issues/2383))
- `[Datagrid]` Fixed an issue where contextmenu was not opening with first click. ([#2398](https://github.com/infor-design/enterprise/issues/2398))
- `[Datagrid / Tooltip]` Fixed an error on some datagrid cells when tooltips are attached. ([#2403](https://github.com/infor-design/enterprise/issues/2403))

## v4.19.2

- `[Build]` Fixes missing minified files in the build and a missing svg-extended.html deprecated file for backwards compatibility. ([Teams](https://bit.ly/2FlzYCT))

## v4.19.0

### v4.19.0 Deprecations

- `[CSS]` The Soho light theme CSS file has been renamed from `light-theme.css` to `theme-soho-light.css` ([1972](https://github.com/infor-design/enterprise/issues/1972))
- `[CSS]` The Soho dark theme CSS file has been renamed from `dark-theme.css` to `theme-soho-dark.css` ([1972](https://github.com/infor-design/enterprise/issues/1972))
- `[CSS]` The Soho high-contrast theme CSS file has been renamed from `high-contrast-theme.css` to `theme-soho-contrast.css` ([1972](https://github.com/infor-design/enterprise/issues/1972))
- `[Datagrid]` The older savedColumns method has been deprecated since 4.10 and is now removed. Use saveUserSettings instead. ([#1766](https://github.com/infor-design/enterprise/issues/1766))

### v4.19.0 Features

- `[App Menu]` Improved style of personalized app menu. ([#2195](https://github.com/infor-design/enterprise/pull/2195))
- `[Column]` Added support to existing custom tooltip content in the callback setting. ([#1909](https://github.com/infor-design/enterprise/issues/1909))
- `[Contextual Action Panel]` Fixed an issue where the close button was misaligned. ([#1943](https://github.com/infor-design/enterprise/issues/1943))
- `[Datagrid]` Added support for disabling rows by data or a dynamic function, rows are disabled from selection and editing. ([#1614](https://github.com/infor-design/enterprise/issues/1614))
- `[Datagrid]` Fixes a column alignment issue when resizing and sorting columns that were originally set to percentage width. ([#1797](https://github.com/infor-design/enterprise/issues/1797))
- `[Datagrid]` Fixes a column alignment issue when there are duplicate column ids. ([#1797](https://github.com/infor-design/enterprise/issues/1797))
- `[Datagrid]` Fixes a column alignment by clearing a cache to help prevent column misalignment from randomly happening. ([#1797](https://github.com/infor-design/enterprise/issues/1797))
- `[Datagrid]` Fixes an issue that caused the active page to not restore correctly when saving user settings, . ([#1766](https://github.com/infor-design/enterprise/issues/1766))
- `[Datagrid]` Fixes an issue with dropdown filters when the ids are numbers. ([#1879](https://github.com/infor-design/enterprise/issues/1879))
- `[Datagrid]` Fixed alignment issues in the new uplift theme. ([#2212](https://github.com/infor-design/enterprise/issues/2212))
- `[Datagrid]` Fixes Datagrid time filtering for string type dates. ([#2281](https://github.com/infor-design/enterprise/issues/2281))
- `[Form Compact]` Adds support for Datepicker, Timepicker, Lookup, and File Uploader fields. ([#1955](https://github.com/infor-design/enterprise/issues/1955))
- `[Keyboard]` Added a new API that you can call at anytime to see what key is being pressed at the moment. ([#1906](https://github.com/infor-design/enterprise/issues/1906))
- `[Targeted/Completion Chart]` Added back the ability to inline svg icons and hyperlinks. ([#2152](https://github.com/infor-design/enterprise/issues/2152))
- `[Themes]` Added support for multiple themes in the demo app and renamed distribute Uplift (only) theme files. ([#1972](https://github.com/infor-design/enterprise/issues/1972))

### v4.19.0 Fixes

- `[App Menu]` Fixed an issue where the menu would not be entirely colored if short. ([#2062](https://github.com/infor-design/enterprise/issues/2062))
- `[App Menu]` Changed the scroll area to the outside when using a footer. ([#2062](https://github.com/infor-design/enterprise/issues/2062))
- `[App Menu]` Expandable area updates within application menu. ([#1982](https://github.com/infor-design/enterprise/pull/1982))
- `[App Menu]` Fixed an issue where role switcher was not clickable with long title. ([#2060](https://github.com/infor-design/enterprise/issues/2060))
- `[App Menu]` Fixed an issue where it was not possible to manually add a filter field that you can control on your own. Caveat to this is if you set filterable: false it will no longer remove the filter field from the DOM, if you do that you must now do it manually. ([#2066](https://github.com/infor-design/enterprise/issues/2066))
- `[App Menu]` Added support for mobile when dismissOnClickMobile setting is true to dismiss application menu when a role is selected. ([#2520](https://github.com/infor-design/enterprise/issues/2520))
- `[App Menu]` Fixed an issue with the logo which was positioned badly when scrolling. ([#2116](https://github.com/infor-design/enterprise/issues/2116))
- `[Calendar]` Fixed some bugs having a calendar month along or just a legend, fixed the clicking of upcoming days and added a dblclick even emitter. ([#2149](https://github.com/infor-design/enterprise/issues/2149))
- `[Colorpicker]` Fixed an issue where the colorpicker label is cut off in extra small input field. ([#2023](https://github.com/infor-design/enterprise/issues/2023))
- `[Colorpicker]` Fixed an issue where the colorpickers are not responsive at mobile screen sizes. ([#1995](https://github.com/infor-design/enterprise/issues/1995))
- `[Colorpicker]` Fixed an issue where the text is not visible on IE11 after choosing a color. ([#2134](https://github.com/infor-design/enterprise/issues/2134))
- `[Completion Chart]` Cleaned up excessive padding in some cases. ([#2171](https://github.com/infor-design/enterprise/issues/2171))
- `[Context Menu]` Fixes a bug where a left click on the originating field would not close a context menu opened with a right click. ([#1992](https://github.com/infor-design/enterprise/issues/1992))
- `[Contextual Action Panel]` Fixed an issue where the CAP title is too close to the edge at small screen sizes. ([#2249](https://github.com/infor-design/enterprise/issues/2249))
- `[Datagrid]` Fixed an issue where using the context menu with datagrid was not properly destroyed which being created multiple times. ([#392](https://github.com/infor-design/enterprise-ng/issues/392))
- `[Datagrid]` Fixed charts in columns not resizing correctly to short row height. ([#1930](https://github.com/infor-design/enterprise/issues/1930))
- `[Datagrid]` Fixed an issue for xss where console.log was not sanitizing and make grid to not render. ([#1941](https://github.com/infor-design/enterprise/issues/1941))
- `[Datagrid]` Fixed charts in columns not resizing correctly to short row height. ([#1930](https://github.com/infor-design/enterprise/issues/1930))
- `[Datagrid]` Fixed a layout issue on primary buttons in expandable rows. ([#1999](https://github.com/infor-design/enterprise/issues/1999))
- `[Datagrid]` Fixed a layout issue on short row grouped header buttons. ([#2005](https://github.com/infor-design/enterprise/issues/2005))
- `[Datagrid]` Fixed an issue where disabled button color for contextual toolbar was not applying. ([#2150](https://github.com/infor-design/enterprise/issues/2150))
- `[Datagrid]` Fixed an issue for xss where console.log was not sanitizing and make grid to not render. ([#1941](https://github.com/infor-design/enterprise/issues/1941))
- `[Datagrid]` Added an onBeforeSelect call back that you can return false from to disable row selection. ([#1906](https://github.com/infor-design/enterprise/issues/1906))
- `[Datagrid]` Fixed an issue where header checkbox was not sync after removing selected rows. ([#2226](https://github.com/infor-design/enterprise/issues/2226))
- `[Datagrid]` Fixed an issue where custom filter conditions were not setting up filter button. ([#2234](https://github.com/infor-design/enterprise/issues/2234))
- `[Datagrid]` Fixed an issue where pager was not updating while removing rows. ([#1985](https://github.com/infor-design/enterprise/issues/1985))
- `[Datagrid]` Adds a function to add a visual dirty indictaor and a new function to get all modified rows. Modified means either dirty, in-progress or in error. Existing API's are not touched. ([#2091](https://github.com/infor-design/enterprise/issues/2091))
- `[Datagrid]` Fixes an error when saving columns if you have a lookup column. ([#2279](https://github.com/infor-design/enterprise/issues/2279))
- `[Datagrid]` Fixed a bug with column reset not working sometimes. ([#1921](https://github.com/infor-design/enterprise/issues/1921))
- `[Datagrid]` Fixed grouped headers not sorting when selectable is multiselect. ([#2251](https://github.com/infor-design/enterprise/issues/2251))
- `[Datagrid]` Fixed a bug where the sort indicator disappeared when changing pages. ([#2228](https://github.com/infor-design/enterprise/issues/2228))
- `[Datagrid]` Fixed rendering on modals with single columns. ([#1923](https://github.com/infor-design/enterprise/issues/1923))
- `[Datagrid]` Fixed double firing of popupmenu events. ([#2140](https://github.com/infor-design/enterprise/issues/2140))
- `[Datagrid]` Fixed incorrect pattern in filterConditions. ([#2159](https://github.com/infor-design/enterprise/issues/2159))
- `[Datepicker]` Fixed an issue loading on IE 11. ([#2183](https://github.com/infor-design/enterprise-ng/issues/2183))
- `[Dropdown]` Fixed the dropdown appearing misaligned at smaller screen sizes. ([#2248](https://github.com/infor-design/enterprise/issues/2248))
- `[Editor]` Fixed an issue where button state for toolbar buttons were wrong when clicked one after another. ([#391](https://github.com/infor-design/enterprise/issues/391))
- `[Hierarchy]` Fixed a bug where the hierarchy will only partially load with two instances on a page. ([#2205](https://github.com/infor-design/enterprise/issues/2205))
- `[Field Options]` Fixed an issue where field options were misaligning, especially spin box was focusing outside of the field. ([#1862](https://github.com/infor-design/enterprise/issues/1862))
- `[Field Options]` Fixed a border alignment issue. ([#2107](https://github.com/infor-design/enterprise/issues/2107))
- `[Fileuploader]` Fixed an issue where the fileuploader icon and close icon were misplaced and not visible in RTL after uploading a file. ([#2098](https://github.com/infor-design/enterprise/issues/2098))
- `[Fileuploader]` Fixed an issue where backspace in IE11 caused the browser to go back instead of removing the uploaded file from the input. ([#2184](https://github.com/infor-design/enterprise/issues/2184))
- `[Input]` Improved alignment of icons in the uplift theme input components. ([#2072](https://github.com/infor-design/enterprise/issues/2072))
- `[Listview]` Improved accessibility when configured as selectable (all types), as well as re-enabled accessibility e2e Tests. ([#403](https://github.com/infor-design/enterprise/issues/403))
- `[Locale]` Synced up date and time patterns with the CLDR several time patterns in particular were corrected. ([#2022](https://github.com/infor-design/enterprise/issues/2022))
- `[Locale]` Fixed an issue loading duplicate locales such as en-GB where the strings are copies, before you might get undefined strings. ([#2216](https://github.com/infor-design/enterprise/issues/2216))
- `[Locale]` Added support for es-419 locale. ([#2204](https://github.com/infor-design/enterprise/issues/2204))
- `[Locale]` Restored functionality for dynamically changing fonts for some languages. ([#2144](https://github.com/infor-design/enterprise/issues/2144))
- `[Modal]` Fixed a demoapp issue where the select all checkbox wasn't selecting all. ([2225](https://github.com/infor-design/enterprise/issues/2225))
- `[Monthview]` Fixed an issue where the previous and next buttons were not correctly reversed in right-to-left mode. ([1910](https://github.com/infor-design/enterprise/issues/1910))
- `[Personalization]` Changed the default turquoise personalization to a darker one. ([#2063](https://github.com/infor-design/enterprise/issues/2063))
- `[Personalization]` Changed the default turquoise personalization to a darker one. ([#2063](https://github.com/infor-design/enterprise/issues/2063))
- `[Personalization]` Added a default option to the personalization color pickers. ([#2063](https://github.com/infor-design/enterprise/issues/2063))
- `[Personalization]` Added more classes and examples for the personalization colors so that you can personalize certain form elements. ([#2120](https://github.com/infor-design/enterprise/issues/2120))
- `[Personalization]` Added several form examples with buttons and completion chart that can be personalized. ([#1963](https://github.com/infor-design/enterprise/issues/1963))
- `[Personalization]` Added an example of normal tabs behaving like header tabs in a personalized area. ([#1962](https://github.com/infor-design/enterprise/issues/1962))
- `[Personalization]` Added completion chart and alerts to the list of header items that will work when personalized. ([#2171](https://github.com/infor-design/enterprise/issues/2171))
- `[Personalization]` Fixed a bug where the overlay would not disappear when manually loading stylesheets. ([#2258](https://github.com/infor-design/enterprise/issues/2258))
- `[Popupmenu]` Fixed an issue where disabled submenus were opening on mouseover. ([#1863](https://github.com/infor-design/enterprise/issues/1863))
- `[Radios]` Fixed an issue where in `RTL` the radio seems visually separate from it's label. ([#2096](https://github.com/infor-design/enterprise/issues/2096))
- `[Summary Form]` Updated to improve readability. ([#1765](https://github.com/infor-design/enterprise/issues/1765))
- `[Targeted Achievement]` Updated to work in uplift theme. ([#2220](https://github.com/infor-design/enterprise/issues/2220))
- `[Timepicker]` Fixed an issue where AM/PM dropdown tooltip was displaying on android devices. ([#1446](https://github.com/infor-design/enterprise/issues/1446))
- `[Timepicker]` Fixed an issue where dropdown popup was out of position on android devices. ([#2021](https://github.com/infor-design/enterprise/issues/2021))
- `[Timepicker]` Updated the Swedish translation for Set Time. ([#2153](https://github.com/infor-design/enterprise/issues/2153))
- `[Tree]` Fixed an issue where children property null was breaking tree to not render. ([#1908](https://github.com/infor-design/enterprise/issues/1908))

### v4.19.0 Chores & Maintenance

- `[General]` Updated to jquery 3.4.1 to fix a jquery bug seen occasionally. ([#2109](https://github.com/infor-design/enterprise/issues/2109))
- `[General]` Fixed relative links in several markdown files.
- `[Demo App]` Fixed CSP and handling of image paths for better support of images in examples on IDS demo sites (demo.design.infor.com). ([#1888](https://github.com/infor-design/enterprise/issues/1888))
- `[Personalize]` Separated personalization styles into standalone file for improved maintainability. ([#2127](https://github.com/infor-design/enterprise/issues/2127))

(84 Issues Solved This Release, Backlog Enterprise 311, Backlog Ng 79, 839 Functional Tests, 876 e2e Tests)

## v4.18.2

### v4.18.2 Fixes

- `[Autocomplete]` Fixed an XSS injection issue. ([#502](https://github.com/infor-design/enterprise-ng/issues/502)).
- `[Dropdown]` Fixed an XSS injection issue. ([#503](https://github.com/infor-design/enterprise-ng/issues/503)).

## v4.18.1

### v4.18.1 Fixes

- `[Input]` Added backwards-compatibility for previous accessibility changes to labels. ([#2118](https://github.com/infor-design/enterprise/issues/2118)). Additional information can be found in the [Form Component documentation](https://github.com/infor-design/enterprise/blob/4.18.x/src/components/form/readme.md#field-labels).

## v4.18.0

### v4.18.0 Features

- `[App Menu]` Added support for personalization by adding the `is-personalizable` class the menu will now change colors along with headers ([#1847](https://github.com/infor-design/enterprise/issues/1847))
- `[App Menu]` Added a special role switcher dropdown to change the menu role. ([#1935](https://github.com/infor-design/enterprise/issues/1935))
- `[Personalize]` Added classes for the personalization colors so that you can personalize certain form elements. ([#1847](https://github.com/infor-design/enterprise/issues/1847))
- `[Expandable Area]` Added example of a standalone button the toggles a form area. ([#1935](https://github.com/infor-design/enterprise/issues/1935))
- `[Datagrid]` Added support so if there are multiple inputs within an editor they work with the keyboard tab key. ([#355](https://github.com/infor-design/enterprise-ng/issues/355))
- `[Datagrid]` Fixed an error on IE when doing an excel export. ([#2018](https://github.com/infor-design/enterprise/issues/2018))
- `[Editor]` Added a JS setting and CSS styles to support usage of a Flex Toolbar ([#1120](https://github.com/infor-design/enterprise/issues/1120))
- `[Header]` Added a JS setting and CSS styles to support usage of a Flex Toolbar ([#1120](https://github.com/infor-design/enterprise/issues/1120))
- `[Mask]` Added a setting for passing a locale string, allowing Number masks to be localized.  This enables usage of the `groupSize` property, among others, from locale data in the Mask. ([#440](https://github.com/infor-design/enterprise/issues/440))
- `[Masthead]` Added CSS styles to support usage of a Flex Toolbar ([#1120](https://github.com/infor-design/enterprise/issues/1120))
- `[Notification]` Added example of a Widget/Card with notification and add code to truncate the text (via ellipsis) if it is lengthy. ([#1881](https://github.com/infor-design/enterprise/issues/1881))
- `[Theme/Colors]` Added new component for getting theme and color information. This is used throughout the code. There was a hidden property `Soho.theme`, if you used this in some way you should now use `Soho.theme.currentTheme`. ([#1866](https://github.com/infor-design/enterprise/issues/1866))

### v4.18.0 Fixes

- `[App Menu]` Fixed some accessibility issues on the nav menu. ([#1721](https://github.com/infor-design/enterprise/issues/1721))
- `[Busy Indicator]` Fixed a bug that causes a javascript error when the busy indicator is used on the body tag. ([#1918](https://github.com/infor-design/enterprise/issues/1918))
- `[Css/Sass]` Fixed an issue where the High Contrast theme and Uplift theme were not using the right tokens. ([#1897](https://github.com/infor-design/enterprise/pull/1897))
- `[Colors]` Fixed the color palette demo page to showcase the correct hex values based on the current theme ([#1801](https://github.com/infor-design/enterprise/issues/1801))
- `[Contextual Action Panel]` Fixed an issue where cap modal would only open the first time. ([#1993](https://github.com/infor-design/enterprise/issues/1993))
- `[Datepicker]` Fixed an issue in NG where the custom validation is removed during the teardown of a datepicker.([NG #411](https://github.com/infor-design/enterprise-ng/issues/411))
- `[Datagrid]` Fixed an issue where lookup filterConditions were not rendering. ([#1873](https://github.com/infor-design/enterprise/issues/1873))
- `[Datagrid]` Fixed an issue where when using filtering and server side paging the filter operations would cause two ajax requests. ([#2069](https://github.com/infor-design/enterprise/issues/2069))
- `[Datagrid]` Fixed issue where header columns are misaligned with body columns on load. ([#1892](https://github.com/infor-design/enterprise/issues/1892))
- `[Datagrid]` Fixed an issue where filtering was missing translation. ([#1900](https://github.com/infor-design/enterprise/issues/1900))
- `[Datagrid]` Fixed an issue with the checkbox formatter where string based 1 or 0 would not work as a dataset source. ([#1948](https://github.com/infor-design/enterprise/issues/1948))
- `[Datagrid]` Fixed a bug where text would be misaligned when repeatedly toggling the filter row. ([#1969](https://github.com/infor-design/enterprise/issues/1969))
- `[Datagrid]` Added an example of expandOnActivate on a customer editor. ([#353](https://github.com/infor-design/enterprise-ng/issues/353))
- `[Datagrid]` Added ability to pass a function to the tooltip option for custom formatting. ([#354](https://github.com/infor-design/enterprise-ng/issues/354))
- `[Datagrid]` Fixed `aria-checked` not toggling correctly on selection of multiselect checkbox. ([#1961](https://github.com/infor-design/enterprise/issues/1961))
- `[Datagrid]` Fixed incorrectly exported CSV/Excel data. ([#2001](https://github.com/infor-design/enterprise/issues/2001))
- `[Dropdown]` Changed the way dropdowns work with screen readers to be a collapsible listbox.([#404](https://github.com/infor-design/enterprise/issues/404))
- `[Dropdown]` Fixed an issue where multiselect dropdown unchecking "Select All" was not getting clear after close list with Safari browser.([#1882](https://github.com/infor-design/enterprise/issues/1882))
- `[Dropdown]` Added an example of a color dropdown showing palette colors as icons.([#2013](https://github.com/infor-design/enterprise/issues/2013))
- `[Datagrid]` Fixed a misalignment of the close icon on mobile. ([#2018](https://github.com/infor-design/enterprise/issues/2018))
- `[List/Detail]` Removed some legacy CSS code that was causing text inside of inline Toolbar Searchfields to become transparent. ([#2075](https://github.com/infor-design/enterprise/issues/2075))
- `[Listbuilder]` Fixed an issue where the text was not sanitizing. ([#1692](https://github.com/infor-design/enterprise/issues/1692))
- `[Lookup]` Fixed an issue where the tooltip was using audible text in the code block component. ([#354](https://github.com/infor-design/enterprise-ng/issues/354))
- `[Locale]` Fixed trailing zeros were getting ignored when displaying thousands values. ([#404](https://github.com/infor-design/enterprise/issues/1840))
- `[MenuButton]` Improved the way menu buttons work with screen readers.([#404](https://github.com/infor-design/enterprise/issues/404))
- `[Message]` Added an audible announce of the message type.([#964](https://github.com/infor-design/enterprise/issues/964))
- `[Message]` Change audible announce of message type added in #964 to an option that is strictly audible.([#2120](https://github.com/infor-design/enterprise/issues/2120))
- `[Modal]` Changed text and button font colors to pass accessibility checks.([#964](https://github.com/infor-design/enterprise/issues/964))
- `[Multiselect]` Fixed an issue where previous selection was still selected after clear all by "Select All" option. ([#2003](https://github.com/infor-design/enterprise/issues/2003))
- `[Notifications]` Fixed a few issues with notification background colors by using the corresponding ids-identity token for each. ([1857](https://github.com/infor-design/enterprise/issues/1857), [1865](https://github.com/infor-design/enterprise/issues/1865))
- `[Notifications]` Fixed an issue where you couldn't click the close icon in Firefox. ([1573](https://github.com/infor-design/enterprise/issues/1573))
- `[Radios]` Fixed the last radio item was being selected when clicking on the first when displayed horizontal. ([#1878](https://github.com/infor-design/enterprise/issues/1878))
- `[Signin]` Fixed accessibility issues. ([#421](https://github.com/infor-design/enterprise/issues/421))
- `[Skiplink]` Fixed a z-index issue on skip links over the nav menu. ([#1721](https://github.com/infor-design/enterprise/issues/1721))
- `[Slider]` Changed the demo so the tooltip will hide when resizing the page. ([#2033](https://github.com/infor-design/enterprise/issues/2033))
- `[Stepprocess]` Fixed rtl style issues. ([#413](https://github.com/infor-design/enterprise/issues/413))
- `[Swaplist]` Fixed disabled styling on swap header buttons. ([#2019](https://github.com/infor-design/enterprise/issues/2019))
- `[Tabs]` Fixed an issue where focus was changed after enable/disable tabs. ([#1934](https://github.com/infor-design/enterprise/issues/1934))
- `[Tabs-Module]` Fixed an issue where the close icon was outside the searchfield. ([#1704](https://github.com/infor-design/enterprise/issues/1704))
- `[Toolbar]` Fixed issues when tooltip shows on hover of toolbar ([#1622](https://github.com/infor-design/enterprise/issues/1622))
- `[Validation]` Fixed an issue where the isAlert settings set to true, the border color, control text color, control icon color was displaying the color for the alert rather than displaying the default color. ([#1922](https://github.com/infor-design/enterprise/issues/1922))

### v4.18.0 Chore & Maintenance

- `[Buttons]` Updated button disabled states with corresponding ids-identity tokens. ([1914](https://github.com/infor-design/enterprise/issues/1914)
- `[Docs]` Added a statement on supporting accessibility. ([#1540](https://github.com/infor-design/enterprise/issues/1540))
- `[Docs]` Added the supported screen readers and some notes on accessibility. ([#1722](https://github.com/infor-design/enterprise/issues/1722))

(50 Issues Solved This Release, Backlog Enterprise 294, Backlog Ng 80, 809 Functional Tests, 803 e2e Tests)

## v4.17.1

### v4.17.1 Fixes

- `[Datagrid]` Fixed an issue where the second to last column was having resize issues with frozen column sets.(<https://github.com/infor-design/enterprise/issues/1890>)
- `[Datagrid]` Re-align icons and items in the datagrid's "short header" configuration.(<https://github.com/infor-design/enterprise/issues/1880>)
- `[Locale]` Fixed incorrect "groupsize" for `en-US` locale.(<https://github.com/infor-design/enterprise/issues/1907>)

### v4.17.1 Chores & Maintenance

- `[Demoapp]` Fixed embedded icons example with missing icons.(<https://github.com/infor-design/enterprise/issues/1889>)
- `[Demoapp]` Fixed notification demo examples.(<https://github.com/infor-design/enterprise/issues/1893>, <https://github.com/infor-design/enterprise/pull/1896>)

(5 Issues Solved this patch release)

## v4.17.0

- [Npm Package](https://www.npmjs.com/package/ids-enterprise)
- [IDS Enterprise Angular Change Log](https://github.com/infor-design/enterprise-ng/blob/master/docs/CHANGELOG.md)

### v4.17.0 Future Deprecation

- `[Mask]` Using legacy mask options is now deprecated (was starting 4.3.2) and we will remove this in approximately 6 months from the code base. This means using the `data-mask` option and the `mode` as well as legacy patterns in favor of the newer settings and regexes. ([#439](https://github.com/infor-design/enterprise/issues/439))

### v4.17.0 Features

- `[Datagrid]` Added support for ellipsis to header text. ([#842](https://github.com/infor-design/enterprise/issues/842))
- `[Datagrid]` Added support to cancel `rowactivated` event. Now it will trigger the new event `beforerowactivated` which will wait/sync to cancel or proceed to do `rowactivated` event. ([#1021](https://github.com/infor-design/enterprise/issues/1021))
- `[Datagrid]` Added option to align grouped headers text. ([#1714](https://github.com/infor-design/enterprise/issues/1714))
- `[Datagrid]` Tabbing through a new row moves focus to next line for a lookup column. ([#1822](https://github.com/infor-design/enterprise/issues/1822))
- `[Datagrid]` Validation tooltip does not wrap words correctly across multiple lines. ([#1829](https://github.com/infor-design/enterprise/issues/1829))
- `[Dropdown]` Added support to make dropdown readonly fields optionally not tab-able. ([#1591](https://github.com/infor-design/enterprise/issues/1591))
- `[Form Compact]` Implemented design for field-heavy forms. This design is experimental, likely not production ready, and subject to change without notice. ([#1699](https://github.com/infor-design/enterprise/issues/1699))
- `[Hierarchy]` Changed the newer stacked layout to support mutiple root elements. ([#1677](https://github.com/infor-design/enterprise/issues/1677))
- `[Locale]` Added support for passing in `locale` or `language` to the `parse` and `format` and `translation` functions so they will work without changing the current locale or language. ([#462](https://github.com/infor-design/enterprise/issues/462))
- `[Locale]` Added support for setting a specific group size other than the ones in the locale. This includes using no group size. ([#462](https://github.com/infor-design/enterprise/issues/462))
- `[Locale]` Added support for showing timezones in the current language with a fall back for IE 11. ([#592](https://github.com/infor-design/enterprise/issues/592))
- `[Locale]` Added support for different group sizes. This was previously not working correctly for locales like hi-IN (using 3, 2 group sizes) and en-US (using 3, 0 group sizes). We will later make this work on masks on a separate issue. ([#441](https://github.com/infor-design/enterprise/issues/441))
- `[Locale]` Its now possible to add new locales in by adding them to the `defaultLocales` and `supportedLocales` sets. ([#402](https://github.com/infor-design/enterprise/issues/402))
- `[Locale]` Added an example to show extending locales with new strings and an api method to make it easier. because of the way this is split, if your directly adding to `Locale.cultures` you will need to adjust your code to extend from `Locale.languages` instead. ([#402](https://github.com/infor-design/enterprise/issues/402))
- `[Locale]` Added support for having a different language and locale. This is done by calling the new `setLanguage` function. ([#1552](https://github.com/infor-design/enterprise/issues//1552))
- `[Locale / Mask]` Added limited initial support for some unicode languages. This means you can convert to and from numbers typed in Devangari, Arabic, and Chinese (Financial and Simplified). ([#439](https://github.com/infor-design/enterprise/issues/439))
- `[Locale]` Added support for passing a `locale` other the the current locale to calendar, monthview, datepicker and timepicker. ([#462](https://github.com/infor-design/enterprise/issues/462))
- `[Mask]` It is now possible to type numbers in unicode such as Devangari, Arabic, and Chinese (Financial and Simplified) into the the masks that involve numbers. ([#439](https://github.com/infor-design/enterprise/issues/439))
- `[Modal]` Added an option to dictate the maximum width of the modal. ([#1802](https://github.com/infor-design/enterprise/issues/1802))
- `[Icons]` Add support for creating an svg file for the Uplift theme's (alpha) new icons from ids-identity@2.4.0 assets. ([#1759](https://github.com/infor-design/enterprise/issues/1759))
- `[Radar]` Added support to three label sizes (name, abbrName, shortName). ([#1553](https://github.com/infor-design/enterprise/issues/1553))

### v4.17.0 Fixes

- `[Accordion]` Fixed a bug where some truncated text elements were not generating a tooltip. ([#1736](https://github.com/infor-design/enterprise/issues/1736))
- `[Builder]` Cropped Header for Builder Panel When Text is Long. ([#1814](https://github.com/infor-design/enterprise/issues/1814))
- `[Calendar]` Event model title color is not correct if the modal is opened and another event is selected. ([#1739](https://github.com/infor-design/enterprise/issues/1739))
- `[Calendar]` Modal is still displayed after changing months. ([#1741](https://github.com/infor-design/enterprise/issues/1741))
- `[Calendar]` Changing some event spans is causing missing dates on the dialogs. ([#1708](https://github.com/infor-design/enterprise/issues/1708))
- `[Composite Form]` Fix a bug in IE11 where composite form content overflows to the lower container. ([#1768](https://github.com/infor-design/enterprise/issues/1768))
- `[Datagrid]` Added a fix where the column is next to the edge of the browser and the filter dropdown popup overflow the page.([#1604](https://github.com/infor-design/enterprise/issues/1604))
- `[Datagrid]` Added a fix to allow the commit of a cell edit after tabbing into a cell once having clicked into a previous cell.([#1608](https://github.com/infor-design/enterprise/issues/1608))
- `[Datagrid]` Stretch column not working in Edge browser. ([#1716](https://github.com/infor-design/enterprise/issues/1716))
- `[Datagrid]` Fixed a bug where the source callback was not called when filtering. ([#1688](https://github.com/infor-design/enterprise/issues/1688))
- `[Datagrid]` Fixed a bug where filtering Order Date with `is-not-empty` on a null value would not correctly filter out results. ([#1718](https://github.com/infor-design/enterprise/issues/1718))
- `[Datagrid]` Fixed a bug where when using the `disableClientSideFilter` setting the filtered event would not be called correctly. ([#1689](https://github.com/infor-design/enterprise/issues/1689))
- `[Datagrid]` Fixed a bug where hidden columns inside a colspan were aligning incorrectly. ([#1764](https://github.com/infor-design/enterprise/issues/1764))
- `[Dropdown]` Fixed a layout error on non inline fields with errors. ([#1770](https://github.com/infor-design/enterprise/issues/1770))
- `[Dropdown]` Fixed a bug where the dropdown did not close when tabbing if using the `noSearch` setting. ([#1731](https://github.com/infor-design/enterprise/issues/1731))
- `[Modal]` Fixed a bug where the modal can overflow the page. ([#1802](https://github.com/infor-design/enterprise/issues/1802))
- `[Radio Button]` Fixed a rendering problem on the selected state of Radio Buttons used inside of Accordion components. ([#1568](https://github.com/infor-design/enterprise/issues/1568))
- `[Radio Button]` Fixed a z-index issue that was causing radio buttons to sometimes display over top of page sections where they should have instead scrolled beneath. ([#1014](https://github.com/infor-design/enterprise/issues/1014))

### v4.17.0 Chore & Maintenance

- `[Css/Sass]` Replaced font-size numerical declarations with their ids-identity token counterpart. ([#1640](https://github.com/infor-design/enterprise/issues/1640))
- `[Demoapp]` Removed query parameter for changing fonts. ([#1747](https://github.com/infor-design/enterprise/issues/1747))
- `[Build]` Added a process to notify developers that things are being deprecated or going away. Documented the current deprecations in this system and made [notes for developers](https://github.com/infor-design/enterprise/blob/master/docs/CODING-STANDARDS.md#deprecations). ([#1747](https://github.com/infor-design/enterprise/issues/1747))

(30 Issues Solved This Release, Backlog Enterprise 224, Backlog Ng 59, 785 Functional Tests, 793 e2e Tests)

## v4.16.0

- [Npm Package](https://www.npmjs.com/package/ids-enterprise)
- [IDS Enterprise Angular Change Log](https://github.com/infor-design/enterprise-ng/blob/master/docs/CHANGELOG.md)

### v4.16.0 Features

- `[Busy Indicator]` Made a fix to make it possible to use a busy indicator on a modals. ([#827](https://github.com/infor-design/enterprise/issues/827))
- `[Datagrid]` Added an option to freeze columns from scrolling on the left and/or right. The new option is called `frozenColumns`. See notes on what works and doesnt with frozen column in the datagrid docs frozen column section. ([#464](https://github.com/infor-design/enterprise/issues/464))
- `[Editor]` Added new state called "preview" a non editable mode to editor. Where it only shows the HTML with no toolbar, borders etc. ([#1413](https://github.com/infor-design/enterprise/issues/1413))
- `[Field Filter]` Added support to get and set filter type programmatically. ([#1181](https://github.com/infor-design/enterprise/issues/1181))
- `[Hierarchy]` Add print media styles to decrease ink usage and increase presentability for print format. Note that you may need to enable the setting to print background images, both Mac and PC have a setting for this. ([#456](https://github.com/infor-design/enterprise/issues/456))
- `[Hierarchy]` Added a new "stacked" layout to eventually replace the current layouts. This works better responsively and prevents horizontal scrolling. ([#1629](https://github.com/infor-design/enterprise/issues/1629))
- `[Pager]` Added a "condensed" page size selector button for use on pagers in smaller containers, such as the list side of the list/detail pattern. ([#1459](https://github.com/infor-design/enterprise/issues/1459))

### v4.16.0 Future Deprecation

- `[Hierarchy]` The following options are now deprecated and will be removed approximately 2019-05-15. `paging` and `mobileView`. ([#1629](https://github.com/infor-design/enterprise/issues/1629))
- `[Hierarchy]` Stacked layout will become the default layout in favor of the existing horizontal layout, so the horizontal layout is now considered deprecated and will be removed approximately 2019-05-15. ([#1629](https://github.com/infor-design/enterprise/issues/1629))

### v4.16.0 Fixes

- `[Application Menu]` Fixed the truncation of long text in an accordion element in the application menu by adding a tooltip to truncated elements. ([#457](https://github.com/infor-design/enterprise/issues/457))
- `[Calendar]` Disable the new event modal when no template is defined. ([#1700](https://github.com/infor-design/enterprise/issues/1700))
- `[Dropdown]` Fixed a bug where the ellipsis was not showing on long text in some browsers. ([#1550](https://github.com/infor-design/enterprise/issues/1550))
- `[Datagrid]` Fixed a bug in equals filter on multiselect filters. ([#1586](https://github.com/infor-design/enterprise/issues/1586))
- `[Datagrid]` Fixed a bug where incorrect data is shown in the events in tree grid. ([#315](https://github.com/infor-design/enterprise-ng/issues/315))
- `[Datagrid]` Fixed a bug where when using minWidth on a column and sorting the column will become misaligned. ([#1481](https://github.com/infor-design/enterprise/issues/1481))
- `[Datagrid]` Fixed a bug where when resizing the last column may become invisible. ([#1456](https://github.com/infor-design/enterprise/issues/1456))
- `[Datagrid]` Fixed a bug where a checkbox column will become checked when selecting if there is no selection checkbox. ([#1641](https://github.com/infor-design/enterprise/issues/1641))
- `[Datagrid]` Fixed a bug where the last column would sometimes not render fully for buttons with longer text. ([#1246](https://github.com/infor-design/enterprise/issues/1246))
- `[Datagrid]` Fixed a bug where showMonthYearPicker did not work correctly on date filters. ([#1532](https://github.com/infor-design/enterprise-ng/issues/1532))
- `[Validation]` Fixed a bug in removeError where the icon is sometimes not removed. ([#1556](https://github.com/infor-design/enterprise/issues/1556))
- `[Datepicker]` Fixed the range picker to clear when changing months in a filter. ([#1537](https://github.com/infor-design/enterprise/issues/1537))
- `[Datepicker]` Fixed disabled dates example to validate again on disabled dates. ([#1445](https://github.com/infor-design/enterprise/issues/1445))
- `[Datagrid]` Fixed a Date Editor bug when passing a series of zeroes to a datagrid cell with an editable date. ([#1020](https://github.com/infor-design/enterprise/issues/1020))
- `[Dropdown]` Fixed a bug where a dropdown will never reopen if it is closed by clicking a menu button. ([#1670](https://github.com/infor-design/enterprise/issues/1670))
- `[Icons]` Established missing icon sourcing and sizing consistency from ids-identity icon/svg assets. ([PR#1628](https://github.com/infor-design/enterprise/pull/1628))
- `[Listview]` Addressed performance issues with paging on all platforms, especially Windows and IE/Edge browsers. As part of this, reworked all components that integrate with the Pager component to render their contents based on a dataset, as opposed to DOM elements. ([#922](https://github.com/infor-design/enterprise/issues/922))
- `[Lookup]` Fixed a bug with settings: async, server-side, and single select modes.  The grid was not deselecting the previously selected value when a new row was clicked.  If the value is preselected in the markup, the lookup modal will no longer close prematurely. ([PR#1654](https://github.com/infor-design/enterprise/issues/1654))
- `[Pager]` Made it possible to set and persist custom tooltips on first, previous, next and last pager buttons. ([#922](https://github.com/infor-design/enterprise/issues/922))
- `[Pager]` Fixed propagation of the `pagesizes` setting when using `updated()`. Previously the array was deep extended instead of being replaced outright. ([#1466](https://github.com/infor-design/enterprise/issues/1466))
- `[Tree]` Fixed a bug when calling the disable or enable methods of the tree. This was not working with ie11. ([PR#1600](https://github.com/infor-design/enterprise/issues/1600))
- `[Stepprocess]` Fixed a bug where the step folder was still selected when it was collapsed or expanded. ([#1633](https://github.com/infor-design/enterprise/issues/1633))
- `[Swaplist]` Fixed a bug where items were not able to drag anymore after make the search. ([#1703](https://github.com/infor-design/enterprise/issues/1703))
- `[Toolbar Flex]` Added the ability to pass in a `beforeOpen` callback to the More Actions menu (fixes a bug where it wasn't possible to dynamically add content to the More Actions menu in same way that was possible on the original Toolbar component)
- `[Toolbar Flex]` Fixed a bug where selected events were not bubbling up for a menu button on a flex toolbar. ([#1709](https://github.com/infor-design/enterprise/issues/1709))
- `[Stepprocess]` Disabled step selected when using the next or previous button. ([#1697](https://github.com/infor-design/enterprise/issues/1697))
- `[Tree]` Fixed a bug when calling the disable or enable methods of the tree. This was not working with ie11. ([PR#1600](https://github.com/infor-design/enterprise/issues/1600))

### v4.16.0 Chore & Maintenance

- `[Demo App]` Removed the search icon from the header on test pages as it doesn't function. ([#1449](https://github.com/infor-design/enterprise/issues/1449))
- `[Demo App]` Added a fix for incorrect links when running on windows. ([#1549](https://github.com/infor-design/enterprise/issues/1549))
- `[Docs]` Added a fix to prevent the documentation generator from failing intermittently. ([#1377](https://github.com/infor-design/enterprise/issues/1377))

(29 Issues Solved This Release, Backlog Enterprise 203, Backlog Ng 69, 735 Functional Tests, 670 e2e Tests)

## v4.15.0

- [Npm Package](https://www.npmjs.com/package/ids-enterprise)
- [IDS Enterprise Angular Change Log](https://github.com/infor-design/enterprise-ng/blob/master/docs/CHANGELOG.md)

### v4.15.0 Features

- `[Datagrid]` Added support for lookup in the datagrid filter. ([#653](https://github.com/infor-design/enterprise/issues/653))
- `[Datagrid]` Added support for masks on lookup editors. ([#406](https://github.com/infor-design/enterprise/issues/406))
- `[Validation]` When using legacy mode validation, made the icon dim if the text was on top of it. ([#644](https://github.com/infor-design/enterprise/issues/644))
- `[Calendar]` Now possible to edit events both with the API and by clicking/double clicking events. And other improvements. ([#1436](https://github.com/infor-design/enterprise/issues/1436))
- `[Datagrid]` Added new methods to clear dirty cells on cells, rows, and all. ([#1303](https://github.com/infor-design/enterprise/issues/1303))
- `[Tree]` Added several improvements: the ability to show a dropdown on the tree node, the ability to add nodes in between current nodes, the ability to set checkboxes for selection only on some nodes, and the ability to customize icons. ([#1364](https://github.com/infor-design/enterprise/issues/1364))
- `[Datagrid]` Added the ability to display or hide the new row indicator with a new `showNewIndicator` option. ([#1589](https://github.com/infor-design/enterprise/issues/1589))

### v4.15.0 Fixes

- `[Icons]` Icons with the word `confirm` have been changed to `success`. This is partially backwards compatible for now. We deprecated `confirm` and will remove in the next major version so rename your icons. Example `icon-confirm` to `icon-success`. ([#963](https://github.com/infor-design/enterprise/issues/963))
- `[Icons]` The alert icons now have a white background allowing them to appear on colored sections. There are now two versions, for example: `icon-error` and `icon-error-solid`. These are used in calendar. ([#1436](https://github.com/infor-design/enterprise/issues/1436))
- `[Circle Pager]` Made significant improvements to resizing, especially on tabs. ([#1284](https://github.com/infor-design/enterprise/issues/1284))
- `[Datagrid]` In high contrast mode the background is now white when editing cells. ([#1421](https://github.com/infor-design/enterprise/issues/1421))
- `[Dropdown]` Fixed an issue where filter did not work in no-search mode with the Caps Lock key. ([#1500](https://github.com/infor-design/enterprise/issues/1500))
- `[Popupmenu]` Fixed an issue when using the same menu on multiple inputs wherein destroying one instance actually destroyed all instances. ([#1025](https://github.com/infor-design/enterprise/issues/1025))
- `[Swaplist]` Fixed a bug where Shift+M did not work when typing in the search. ([#1408](https://github.com/infor-design/enterprise/issues/1408))
- `[Popupmenu]` Fixed a bug in immediate mode where right click only worked the first time. ([#1507](https://github.com/infor-design/enterprise/issues/1507))
- `[Editor]` Fixed a bug where clear formatting did not work in safari. ([#911](https://github.com/infor-design/enterprise/issues/911))
- `[Colorpicker]` Fixed a bug in Angular where the picker did not respond correctly to `editable=false` and `disabled=true`. ([#257](https://github.com/infor-design/enterprise-ng/issues/257))
- `[Locale]` Fixed a bug where the callback did not complete on nonexistent locales. ([#1267](https://github.com/infor-design/enterprise/issues/1267))
- `[Calendar]` Fixed a bug where event details remain when filtering event types. ([#1436](https://github.com/infor-design/enterprise/issues/1436))
- `[Busy Indicator]` Fixed a bug where the indicator closed when clicking on accordions. ([#281](https://github.com/infor-design/enterprise-ng/issues/281))
- `[Datagrid Tree]` Fixed the need for unique IDs on the tree nodes. ([#1361](https://github.com/infor-design/enterprise/issues/1361))
- `[Editor]` Improved the result of pasting bullet lists from MS Word. ([#1351](https://github.com/infor-design/enterprise/issues/1351))
- `[Hierarchy]` Fixed layout issues in the context menu in RTL mode. ([#1310](https://github.com/infor-design/enterprise/issues/1310))
- `[Datagrid]` Added a setting `allowChildExpandOnMatch` that optionally determines if a search/filter will show and allow nonmatching children to be shown. ([#1422](https://github.com/infor-design/enterprise/issues/1422))
- `[Datagrid]` If a link is added with a href it will now be followed when clicking, rather than needing to use the click method setting on columns. ([#1473](https://github.com/infor-design/enterprise/issues/1473))
- `[Datagrid Tree]` Fixed a bug where Expand/Collapse text is added into the +/- cell. ([#1145](https://github.com/infor-design/enterprise/issues/1145))
- `[Dropdown]` Fixed a bug in NG where two dropdowns in different components would cause each other to freeze. ([#229](https://github.com/infor-design/enterprise-ng/issues/229))
- `[Editor]` Verified a past fix where editor would not work with all buttons when in a modal. ([#408](https://github.com/infor-design/enterprise/issues/408))
- `[Datagrid Tree]` Fixed a bug in `updateRow` that caused the indent of the tree grid to collapse. ([#405](https://github.com/infor-design/enterprise/issues/405))
- `[Empty Message]` Fixed a bug where a null empty message would not be possible. This is used to show no empty message on initial load delays. ([#1467](https://github.com/infor-design/enterprise/issues/1467))
- `[Lookup]` Fixed a bug where nothing is inserted when you click a link editor in the lookup. ([#1315](https://github.com/infor-design/enterprise/issues/1315))
- `[About]` Fixed a bug where the version would not show when set. It would show the IDS version. ([#1414](https://github.com/infor-design/enterprise/issues/1414))
- `[Datagrid]` Fixed a bug in `disableClientSort` / `disableClientFilter`. It now retains visual indicators on sort and filter. ([#1248](https://github.com/infor-design/enterprise/issues/1248))
- `[Tree]` Fixed a bug where selected nodes are selected again after loading child nodes. ([#1270](https://github.com/infor-design/enterprise/issues/1270))
- `[Input]` Fixed a bug where inputs that have tooltips will not be selectable with the cursor. ([#1354](https://github.com/infor-design/enterprise/issues/1354))
- `[Accordion]` Fixed a bug where double clicking a header will open and then close the accordion. ([#1314](https://github.com/infor-design/enterprise/issues/1314))
- `[Datagrid]` Fixed a bug on hover with taller cells where the hover state would not cover the entire cell. ([#1490](https://github.com/infor-design/enterprise/issues/1490))
- `[Editor]` Fixed a bug where the image would still be shown if you press the Esc key and cancel the image dialog. ([#1489](https://github.com/infor-design/enterprise/issues/1489))
- `[Datagrid Lookup]` Added additional missing event info for ajax requests and filtering. ([#1486](https://github.com/infor-design/enterprise/issues/1486))
- `[Tabs]` Added protection from inserting HTML tags in the add method (XSS). ([#1462](https://github.com/infor-design/enterprise/issues/1462))
- `[App Menu]` Added better text wrapping for longer titles. ([#1116](https://github.com/infor-design/enterprise/issues/1116))
- `[Contextual Action Panel]` Fixed some examples so that they reopen more than one time. ([#1116](https://github.com/infor-design/enterprise/issues/506))
- `[Searchfield]` Fixed a border styling issue on longer labels in the search. ([#1500](https://github.com/infor-design/enterprise/issues/1500))
- `[Tabs Multi]` Improved the experience on mobile by collapsing the menus a bit. ([#971](https://github.com/infor-design/enterprise/issues/971))
- `[Lookup]` Fixed missing ellipsis menu on mobile devices. ([#1068](https://github.com/infor-design/enterprise/issues/1068))
- `[Accordion]` Fixed incorrect font size on p tags in the accordion. ([#1116](https://github.com/infor-design/enterprise/issues/1116))
- `[Line Chart]` Fixed and improved the legend text on mobile viewport. ([#609](https://github.com/infor-design/enterprise/issues/609))

### v4.15.0 Chore & Maintenance

- `[General]` Migrated sass to use IDS color variables. ([#1435](https://github.com/infor-design/enterprise/issues/1435))
- `[Angular]` Added all settings from 4.13 in time for future 5.1.0 ([#274](https://github.com/infor-design/enterprise-ng/issues/274))
- `[General]` Fixed some incorrect layouts. ([#1357](https://github.com/infor-design/enterprise/issues/1357))
- `[Targeted Achievement]` Removed some older non working examples. ([#520](https://github.com/infor-design/enterprise/issues/520))

(50 Issues Solved This Release, Backlog Enterprise 294, Backlog Ng 80, 809 Functional Tests, 716 e2e Tests)

## v4.14.0

- [Npm Package](https://www.npmjs.com/package/ids-enterprise)
- [IDS Enterprise Angular Change Log](https://github.com/infor-design/enterprise-ng/blob/master/docs/CHANGELOG.md)

### v4.14.0 Features

- `[Datepicker/Monthview]` Added a setting for the day of week the calendar starts that can be used outside of the Locale setting. ([#1179](https://github.com/infor-design/enterprise/issues/1179))
- `[Datagrid]` Made the tree datagrid work a lot better with filtering. ([#1281](https://github.com/infor-design/enterprise/issues/1281))
- `[Autocomplete/SearchField]` Added a caseSensitive filtering option. ([#385](https://github.com/infor-design/enterprise/issues/385))
- `[Datagrid]` Added an option `headerAlign` to set alignment on the header different than the rows. ([#420](https://github.com/infor-design/enterprise/issues/420))
- `[Message]` Added the ability to use certain formatter html tags in the message content. ([#379](https://github.com/infor-design/enterprise/issues/379))

### v4.14.0 Fixes

- `[Swaplist]` Fixed a bug that if you drag really fast everything disappears. ([#1195](https://github.com/infor-design/enterprise/issues/1195))
- `[Hierarchy]` Fixed a bug that part of the profile menu is cut off. ([#931](https://github.com/infor-design/enterprise/issues/931))
- `[Datagrid/Dropdown]` Fixed a bug that part of the dropdown menu is cut off. ([#1420](https://github.com/infor-design/enterprise/issues/1420))
- `[Modal]` Fixed bugs where with certain field types modal validation was not working. ([#1213](https://github.com/infor-design/enterprise/issues/1213))
- `[Dropdown]` Fixed a regression where the tooltip was not showing when data is overflowed. ([#1400](https://github.com/infor-design/enterprise/issues/1400))
- `[Tooltip]` Fixed a bugs where a tooltip would show up in unexpected places. ([#1396](https://github.com/infor-design/enterprise/issues/1396))
- `[Datagrid/Dropdown]` Fixed a bug where an error would occur if showSelectAll is used. ([#1360](https://github.com/infor-design/enterprise/issues/1360))
- `[Datagrid/Tooltip]` Fixed a bugs where a tooltip would show up in the header unexpectedly. ([#1395](https://github.com/infor-design/enterprise/issues/1395))
- `[Popupmenu]` Fixed incorrect highlighting on disabled list items.  ([#982](https://github.com/infor-design/enterprise/issues/982))
- `[Contextual Action Panel]` Fixed issues with certain styles of invoking the CAP where it would not reopen a second time. ([#1139](https://github.com/infor-design/enterprise/issues/1139))
- `[Spinbox]` Added a fix so the page will not zoom when click + and - on mobile devices. ([#1070](https://github.com/infor-design/enterprise/issues/1070))
- `[Splitter]` Removed the tooltip from the expand/collapse button as it was superfluous. ([#1180](https://github.com/infor-design/enterprise/issues/1180))
- `[Datagrid]` Added a fix so the last column when stretching will do so with percentage so it will stay when the page resize or the menu opens/closes. ([#1168](https://github.com/infor-design/enterprise/issues/1168))
- `[Datagrid]` Fixed bugs in the server side and filtering example. ([#396](https://github.com/infor-design/enterprise/issues/396))
- `[Datagrid]` Fixed a bug in applyFilter with datefields. ([#1269](https://github.com/infor-design/enterprise/issues/1269))
- `[Datagrid]` Fixed a bug in updateCellNode where sometimes it did not work. ([#1122](https://github.com/infor-design/enterprise/issues/1122))
- `[Hierarchy]` Made the empty image ring the same color as the left edge. ([#932](https://github.com/infor-design/enterprise/issues/932))
- `[Datagrid/Dropdown]` Fixed an issue that tab did not close dropdown editors. ([#1198](https://github.com/infor-design/enterprise/issues/1198))
- `[Datagrid/Dropdown]` Fixed a bug that if you click open a dropdown editor then you cannot use arrow keys to select. ([#1387](https://github.com/infor-design/enterprise/issues/1387))
- `[Datagrid/Dropdown]` Fixed a bug that if a smaller number of items the menu would be too short. ([#1298](https://github.com/infor-design/enterprise/issues/1298))
- `[Searchfield]` Fixed a bug that the search field didnt work in safari. ([#225](https://github.com/infor-design/enterprise/issues/225))
- `[Datagrid/Dropdown]` Fixed a bug that source is used the values may be cleared out when opening the list. ([#1185](https://github.com/infor-design/enterprise/issues/1185))
- `[Personalization]` Fixed a bug that when calling initialize the personalization would reset. ([#1231](https://github.com/infor-design/enterprise/issues/1231))
- `[Tabs]` Fixed the alignment of the closing icon. ([#1056](https://github.com/infor-design/enterprise/issues/1056))
- `[Dropdown]` Fixed list alignment issues on mobile. ([#1069](https://github.com/infor-design/enterprise/issues/1069))
- `[Dropdown]` Fixed issues where the listbox would not close on mobile. ([#1119](https://github.com/infor-design/enterprise/issues/1119))
- `[Dropdown]` Fixed a bug where modals would close on url hash change. ([#1207](https://github.com/infor-design/enterprise/issues/1207))
- `[Contextual Action Panel]` Fixed an issue where buttons would occasionally be out of view. ([#283](https://github.com/infor-design/enterprise/issues/283))
- `[Empty Message]` Added a new icon to indicate using the search function. ([#1325](https://github.com/infor-design/enterprise/issues/1325))
- `[Searchfield]` Added a fix for landscape mode on mobile. ([#1102](https://github.com/infor-design/enterprise/issues/1102))
- `[Datagrid]` Added a fix for hard to read fields in high contrast mode. ([#1193](https://github.com/infor-design/enterprise/issues/1193))

### v4.14.0 Chore & Maintenance

- `[General]` Fixed problems with the css mapping where the line numbers were wrong in the map files. ([#962](https://github.com/infor-design/enterprise/issues/962))
- `[Docs]` Added setting so themes can be shown in the documentation pages. ([#1327](https://github.com/infor-design/enterprise/issues/1327))
- `[Docs]` Made links to example pages open in a new window. ([#1132](https://github.com/infor-design/enterprise/issues/1132))

(43 Issues Solved This Release, Backlog Enterprise 181, Backlog Ng 64, 682 Functional Tests, 612 e2e Tests)

## v4.13.0

- [Npm Package](https://www.npmjs.com/package/ids-enterprise)
- [IDS Enterprise Angular Change Log](https://github.com/infor-design/enterprise-ng/blob/master/docs/CHANGELOG.md)

### v4.13.0 Features

- `[Calendar]` Added some new features such as upcoming events view, RTL, keyboard support and fixed styling issues and bugs. ([#1221](https://github.com/infor-design/enterprise/issues/1221))
- `[Flex Toolbar]` Added search field integration, so that the search field is mainly close to being able to replace the legacy toolbar. ([#269](https://github.com/infor-design/enterprise/issues/269))
- `[Bar]` Added short, medium label support for adapting the chart to responsive views. ([#1094](https://github.com/infor-design/enterprise/issues/1094))
- `[Textarea]` Added maxLength option to prevent typing over a set maximum. ([#1046](https://github.com/infor-design/enterprise/issues/1046))
- `[Textarea]` Added maxGrow option to prevent growing when typing over a set max. ([#1147](https://github.com/infor-design/enterprise/issues/1147))
- `[Datagrid]` If using the `showDirty` option the indication will now be on each cell. ([#1183](https://github.com/infor-design/enterprise/issues/1183))
- `[Datepicker]` Added an option `useCurrentTime` that will insert current time instead of noon time with date and timepickers. ([#1087](https://github.com/infor-design/enterprise/issues/1087))
- `[General]` Included an IE 11 polyfill for ES6 Promises, this is a new dependency in the package.json you should include. ([#1172](https://github.com/infor-design/enterprise/issues/1172))
- `[General]` Add translations in 38 languages including new support for Slovak (sk-SK). ([#557](https://github.com/infor-design/enterprise/issues/557))

### v4.13.0 Fixes

- `[Tooltips]` Fixed an important bug where tooltips would stick around in the page on the top corner. ([#1273](https://github.com/infor-design/enterprise/issues/1273))
- `[Tooltips]` Fixed some contrast issues on the high contrast theme. ([#1249](https://github.com/infor-design/enterprise/issues/1249))
- `[Tooltips]` Fixed a bug where Toolbar "More Actions" menu buttons could incorrectly display a tooltip overlapping an open menu. ([#1242](https://github.com/infor-design/enterprise/issues/1242))
- `[Datepicker / Timepicker]` Removed the need to use the customValidation setting. You can remove this option from your code. The logic will pick up if you added customValidation to your input by adding a data-validate option. You also may need to add `date` or `availableDate` validation to your  data-validate attribute if these validations are desired along with your custom or required validation. ([#862](https://github.com/infor-design/enterprise/issues/862))
- `[Menubutton]` Added a new setting `hideMenuArrow` you can use for buttons that don't require an arrow, such as menu buttons. ([#1088](https://github.com/infor-design/enterprise/issues/1088))
- `[Dropdown]` Fixed issues with destroy when multiple dropdown components are on the page. ([#1202](https://github.com/infor-design/enterprise/issues/1202))
- `[Datagrid]` Fixed alignment issues when using filtering with some columns that do not have a filter. ([#1124](https://github.com/infor-design/enterprise/issues/1124))
- `[Datagrid]` Fixed an error when dynamically adding context menus. ([#1216](https://github.com/infor-design/enterprise/issues/1216))
- `[Datagrid]` Added an example of dynamic intermediate paging and filtering. ([#396](https://github.com/infor-design/enterprise/issues/396))
- `[Dropdown]` Fixed alignment issues on mobile devices. ([#1069](https://github.com/infor-design/enterprise/issues/1069))
- `[Datepicker]` Fixed incorrect assumptions, causing incorrect umalqura calendar calculations. ([#1189](https://github.com/infor-design/enterprise/issues/1189))
- `[Datepicker]` Fixed an issue where the dialog would not close on click out if opening the time dropdown components first. ([#1278](https://github.com/infor-design/enterprise/issues/))
- `[General]` Added the ability to stop renderLoop. ([#214](https://github.com/infor-design/enterprise/issues/214))
- `[Datepicker]` Fixed an issue reselecting ranges with the date picker range option. ([#1197](https://github.com/infor-design/enterprise/issues/1197))
- `[Editor]` Fixed bugs on IE with background color option. ([#392](https://github.com/infor-design/enterprise/issues/392))
- `[Colorpicker]` Fixed issue where the palette is not closed on enter key / click. ([#1050](https://github.com/infor-design/enterprise/issues/1050))
- `[Accordion]` Fixed issues with context menus on the accordion. ([#639](https://github.com/infor-design/enterprise/issues/639))
- `[Searchfield]` Made no results appear not clickable. ([#329](https://github.com/infor-design/enterprise/issues/329))
- `[Datagrid]` Added an example of groups and paging. ([#435](https://github.com/infor-design/enterprise/issues/435))
- `[Editor]` Fixed the dirty indicator when using toolbar items. ([#910](https://github.com/infor-design/enterprise/issues/910))
- `[Datagrid]` Fixed a bug that made tooltips disappear when a lookup editor is closed. ([#1186](https://github.com/infor-design/enterprise/issues/1186))
- `[Datagrid]` Fixed a bug where not all rows are removed in the removeSelected function. ([#1036](https://github.com/infor-design/enterprise/issues/1036))
- `[Datagrid]` Fixed bugs in activateRow and deactivateRow in some edge cases. ([#948](https://github.com/infor-design/enterprise/issues/948))
- `[Datagrid]` Fixed formatting of tooltips on the header and filter. ([#955](https://github.com/infor-design/enterprise/issues/955))
- `[Datagrid]` Fixed wrong page number when saving the page number in localstorage and reloading. ([#798](https://github.com/infor-design/enterprise/issues/798))
- `[Tree]` Fixed issues when expanding and collapsing after dragging nodes around. ([#1183](https://github.com/infor-design/enterprise/issues/1183))
- `[ContextualActionPanel]` Fixed a bug where the CAP will be closed if clicking an accordion in it. ([#1138](https://github.com/infor-design/enterprise/issues/1138))
- `[Colorpicker]` Added a setting (customColors) to prevent adding default colors if totally custom colors are used. ([#1135](https://github.com/infor-design/enterprise/issues/1135))
- `[AppMenu]` Improved contrast in high contrast theme. ([#1146](https://github.com/infor-design/enterprise/issues/1146))
- `[Searchfield]` Fixed issue where ascenders/descenders are cut off. ([#1101](https://github.com/infor-design/enterprise/issues/1101))
- `[Tree]` Added sortstop and sortstart events. ([#1003](https://github.com/infor-design/enterprise/issues/1003))
- `[Searchfield]` Fixed some alignment issues in different browsers. ([#1106](https://github.com/infor-design/enterprise/issues/1106))
- `[Searchfield]` Fixed some contrast issues in different browsers. ([#1104](https://github.com/infor-design/enterprise/issues/1104))
- `[Searchfield]` Prevent multiple selected events from firing. ([#1259](https://github.com/infor-design/enterprise/issues/1259))
- `[Autocomplete]` Added a beforeOpen setting ([#398](https://github.com/infor-design/enterprise/issues/398))
- `[Toolbar]` Fixed an error where toolbar tried to focus a DOM item that was removed. ([#1177](https://github.com/infor-design/enterprise/issues/1177))
- `[Dropdown]` Fixed a problem where the bottom of some lists is cropped. ([#909](https://github.com/infor-design/enterprise/issues/909))
- `[General]` Fixed a few components so that they could still initialize when hidden. ([#230](https://github.com/infor-design/enterprise/issues/230))
- `[Datagrid]` Fixed missing tooltips on new row. ([#1081](https://github.com/infor-design/enterprise/issues/1081))
- `[Lookup]` Fixed a bug using select all where it would select the previous list. ([#295](https://github.com/infor-design/enterprise/issues/295))
- `[Datagrid]` Fixed missing summary row on initial render in some cases. ([#330](https://github.com/infor-design/enterprise/issues/330))
- `[Button]` Fixed alignment of text and icons. ([#973](https://github.com/infor-design/enterprise/issues/973))
- `[Datagrid]` Fixed missing source call when loading last page first. ([#1162](https://github.com/infor-design/enterprise/issues/1162))
- `[SwapList]` Made sure swap list will work in all cases and in angular. ([#152](https://github.com/infor-design/enterprise/issues/152))
- `[Toast]` Fixed a bug where some toasts on certain urls may not close. ([#1305](https://github.com/infor-design/enterprise/issues/1305))
- `[Datepicker / Lookup]` Fixed bugs where they would not load on tabs. ([#1304](https://github.com/infor-design/enterprise/issues/1304))

### v4.13.0 Chore & Maintenance

- `[General]` Added more complete visual tests. ([#978](https://github.com/infor-design/enterprise/issues/978))
- `[General]` Cleaned up some of the sample pages start at A, making sure examples work and tests are covered for better QA (on going). ([#1136](https://github.com/infor-design/enterprise/issues/1136))
- `[General]` Upgraded to ids-identity 2.0.x ([#1062](https://github.com/infor-design/enterprise/issues/1062))
- `[General]` Cleanup missing files in the directory listings. ([#985](https://github.com/infor-design/enterprise/issues/985))
- `[Angular 1.0]` We removed the angular 1.0 directives from the code and examples. These are no longer being updated. You can still use older versions of this or move on to Angular 7.x ([#1136](https://github.com/infor-design/enterprise/issues/1136))
- `[Uplift]` Included the uplift theme again as alpha for testing. It will show with a watermark and is only available via the personalize api or url params in the demo app. ([#1224](https://github.com/infor-design/enterprise/issues/1224))

(69 Issues Solved This Release, Backlog Enterprise 199, Backlog Ng 63, 662 Functional Tests, 659 e2e Tests)

## v4.12.0

- [Npm Package](https://www.npmjs.com/package/ids-enterprise)
- [IDS Enterprise Angular Change Log](https://github.com/infor-design/enterprise-ng/blob/master/docs/CHANGELOG.md)

### v4.12.0 Features

- `[General]` The ability to make custom/smaller builds has further been improved. We improved the component matching, made it possible to run the tests on only included components, fixed the banner, and improved the terminal functionality. Also removed/deprecated the older mapping tool. ([#417](https://github.com/infor-design/enterprise/issues/417))
- `[Message]` Added the ability to have different types (Info, Confirm, Error, Alert). ([#963](https://github.com/infor-design/enterprise/issues/963))
- `[General]` Further fixes to for xss issues. ([#683](https://github.com/infor-design/enterprise/issues/683))
- `[Pager]` Made it possible to use the pager as a standalone component. ([#250](https://github.com/infor-design/enterprise/issues/250))
- `[Editor]` Added a clear formatting button. ([#473](https://github.com/infor-design/enterprise/issues/473))
- `[Datepicker]` Added an option to show the time as current time instead of midnight. ([#889](https://github.com/infor-design/enterprise/issues/889))
- `[About]` Dialog now shows device information. ([#684](https://github.com/infor-design/enterprise/issues/684))

### v4.12.0 Fixes

- `[Datagrid Tree]` Fixed incorrect data on activated event. ([#412](https://github.com/infor-design/enterprise/issues/412))
- `[Datagrid]` Improved the export function so it works on different locales. ([#378](https://github.com/infor-design/enterprise/issues/378))
- `[Tabs]` Fixed a bug where clicking the x on tabs with a dropdowns would incorrectly open the dropdown. ([#276](https://github.com/infor-design/enterprise/issues/276))
- `[Datagrid]` Changed the `settingschange` event so it will only fire once. ([#903](https://github.com/infor-design/enterprise/issues/903))
- `[Listview]` Improved rendering performance. ([#430](https://github.com/infor-design/enterprise/issues/430))
- `[General]` Fixed issues when using base tag, that caused icons to disappear. ([#766](https://github.com/infor-design/enterprise/issues/766))
- `[Empty Message]` Made it possible to assign code to the button click if used. ([#667](https://github.com/infor-design/enterprise/issues/667))
- `[Datagrid]` Added translations for the new tooltip. ([#227](https://github.com/infor-design/enterprise/issues/227))
- `[Dropdown]` Fixed contrast issue in high contrast theme. ([#945](https://github.com/infor-design/enterprise/issues/945))
- `[Datagrid]` Reset to default did not reset dropdown columns. ([#847](https://github.com/infor-design/enterprise/issues/847))
- `[Datagrid]` Fixed bugs in keyword search highlighting with special characters. ([#849](https://github.com/infor-design/enterprise/issues/849))
- `[Datagrid]` Fixed bugs that causes NaN to appear in date fields. ([#891](https://github.com/infor-design/enterprise/issues/891))
- `[Dropdown]` Fixed issue where validation is not trigger on IOS on click out. ([#659](https://github.com/infor-design/enterprise/issues/659))
- `[Lookup]` Fixed bug in select all in multiselect with paging. ([#926](https://github.com/infor-design/enterprise/issues/926))
- `[Modal]` Fixed bug where the modal would close if hitting enter on a checkbox and inputs. ([#320](https://github.com/infor-design/enterprise/issues/320))
- `[Lookup]` Fixed bug trying to reselect a second time. ([#296](https://github.com/infor-design/enterprise/issues/296))
- `[Tabs]` Fixed behavior when closing and disabling tabs. ([#947](https://github.com/infor-design/enterprise/issues/947))
- `[Dropdown]` Fixed layout issues when using icons in the dropdown. ([#663](https://github.com/infor-design/enterprise/issues/663))
- `[Datagrid]` Fixed a bug where the tooltip did not show on validation. ([#1008](https://github.com/infor-design/enterprise/issues/1008))
- `[Tabs]` Fixed issue with opening spillover on IOS. ([#619](https://github.com/infor-design/enterprise/issues/619))
- `[Datagrid]` Fixed bugs when using `exportable: false` in certain column positions. ([#787](https://github.com/infor-design/enterprise/issues/787))
- `[Searchfield]` Removed double border. ([#328](https://github.com/infor-design/enterprise/issues/328))

### v4.12.0 Chore & Maintenance

- `[Masks]` Added missing and more documentation, cleaned up existing docs. ([#1033](https://github.com/infor-design/enterprise/issues/1033))
- `[General]` Based on design site comments, we improved some pages and fixed some missing links. ([#1034](https://github.com/infor-design/enterprise/issues/1034))
- `[Bar Chart]` Added test coverage. ([#848](https://github.com/infor-design/enterprise/issues/848))
- `[Datagrid]` Added full api test coverage. ([#242](https://github.com/infor-design/enterprise/issues/242))

(55 Issues Solved This Release, Backlog Enterprise 185, Backlog Ng 50, 628 Functional Tests, 562 e2e Tests)

## v4.11.0

- [Npm Package](https://www.npmjs.com/package/ids-enterprise)
- [IDS Enterprise Angular Change Log](https://github.com/infor-design/enterprise-ng/blob/master/docs/CHANGELOG.md)

### v4.11.0 Features

- `[General]` It is now possible to make custom builds. With a custom build you specify a command with a list of components that you use. This can be used to reduce the bundle size for both js and css. ([#417](https://github.com/infor-design/enterprise/issues/417))
- `[Calendar]` Added more features including: a readonly view, ability for events to span days, tooltips and notifications ([#417](https://github.com/infor-design/enterprise/issues/417))
- `[Lookup]` Added the ability to select across pages, even when doing server side paging. ([#375](https://github.com/infor-design/enterprise/issues/375))
- `[Datagrid]` Improved tooltip performance, and now tooltips show on cells that are not fully displayed. ([#447](https://github.com/infor-design/enterprise/issues/447))

### v4.11.0 Fixes

- `[Dropdown]` The onKeyDown callback was not firing if CTRL key is used. This is fixed. ([#793](https://github.com/infor-design/enterprise/issues/793))
- `[Tree]` Added a small feature to preserve the tree node states on reload. ([#792](https://github.com/infor-design/enterprise/issues/792))
- `[Tree]` Added a disable/enable method to disable/enable the whole tree. ([#752](https://github.com/infor-design/enterprise/issues/752))
- `[App Menu]` Fixed a bug clearing the search filter box. ([#702](https://github.com/infor-design/enterprise/issues/702))
- `[Column Chart]` Added a yAxis option, you can use to format the yAxis in custom ways. ([#627](https://github.com/infor-design/enterprise/issues/627))
- `[General]` More fixes to use external ids tokens. ([#708](https://github.com/infor-design/enterprise/issues/708))
- `[Datagrid]` Fixed an error calling selectRows with an integer. ([#756](https://github.com/infor-design/enterprise/issues/756))
- `[Tree]` Fixed a bug that caused newly added rows to not be draggable. ([#618](https://github.com/infor-design/enterprise/issues/618))
- `[Dropdown / Multiselect]` Re-added the ability to have a placeholder on the component. ([#832](https://github.com/infor-design/enterprise/issues/832))
- `[Datagrid]` Fixed a bug that caused dropdown filters to not save on reload of page (saveUserSettings) ([#791](https://github.com/infor-design/enterprise/issues/791))
- `[Dropdown]` Fixed a bug that caused an unneeded scrollbar. ([#786](https://github.com/infor-design/enterprise/issues/786))
- `[Tree]` Added drag events and events for when the data is changed. ([#801](https://github.com/infor-design/enterprise/issues/801))
- `[Datepicker]` Fixed a bug updating settings, where time was not changing correctly. ([#305](https://github.com/infor-design/enterprise/issues/305))
- `[Tree]` Fixed a bug where the underlying dataset was not synced up. ([#718](https://github.com/infor-design/enterprise/issues/718))
- `[Lookup]` Fixed incorrect text color on chrome. ([#762](https://github.com/infor-design/enterprise/issues/762))
- `[Editor]` Fixed duplicate ID's on the popup dialogs. ([#746](https://github.com/infor-design/enterprise/issues/746))
- `[Dropdown]` Fixed misalignment of icons on IOS. ([#657](https://github.com/infor-design/enterprise/issues/657))
- `[Demos]` Fixed a bug that caused RTL pages to sometimes load blank. ([#814](https://github.com/infor-design/enterprise/issues/814))
- `[Modal]` Fixed a bug that caused the modal to close when clicking an accordion on the modal. ([#747](https://github.com/infor-design/enterprise/issues/747))
- `[Tree]` Added a restoreOriginalState method to set the tree back to its original state. ([#751](https://github.com/infor-design/enterprise/issues/751))
- `[Datagrid]` Added an example of a nested datagrid with scrolling. ([#172](https://github.com/infor-design/enterprise/issues/172))
- `[Datagrid]` Fixed column alignment issues on grouped column examples. ([#147](https://github.com/infor-design/enterprise/issues/147))
- `[Datagrid]` Fixed bugs when dragging and resizing grouped columns. ([#374](https://github.com/infor-design/enterprise/issues/374))
- `[Validation]` Fixed a bug that caused validations with changing messages to not go away on correction. ([#640](https://github.com/infor-design/enterprise/issues/640))
- `[Datagrid]` Fixed bugs in actionable mode (enter was not moving down). ([#788](https://github.com/infor-design/enterprise/issues/788))
- `[Bar Charts]` Fixed bug that caused tooltips to occasionally not show up. ([#739](https://github.com/infor-design/enterprise/issues/739))
- `[Dirty]` Fixed appearance/contrast on high contrast theme. ([#692](https://github.com/infor-design/enterprise/issues/692))
- `[Locale]` Fixed incorrect date time format. ([#608](https://github.com/infor-design/enterprise/issues/608))
- `[Dropdown]` Fixed bug where filtering did not work with CAPS lock on. ([#608](https://github.com/infor-design/enterprise/issues/608))
- `[Accordion]` Fixed styling issue on safari. ([#282](https://github.com/infor-design/enterprise/issues/282))
- `[Dropdown]` Fixed a bug on mobile devices, where the list would close on scrolling. ([#656](https://github.com/infor-design/enterprise/issues/656))

### v4.11.0 Chore & Maintenance

- `[Textarea]` Added additional test coverage. ([#337](https://github.com/infor-design/enterprise/issues/337))
- `[Tree]` Added additional test coverage. ([#752](https://github.com/infor-design/enterprise/issues/752))
- `[Busy Indicator]` Added additional test coverage. ([#233](https://github.com/infor-design/enterprise/issues/233))
- `[Docs]` Added additional information for developers on how to use IDS. ([#721](https://github.com/infor-design/enterprise/issues/721))
- `[Docs]` Added Id's and test notes to all pages. ([#259](https://github.com/infor-design/enterprise/issues/259))
- `[Docs]` Fixed issues on the wizard docs. ([#824](https://github.com/infor-design/enterprise/issues/824))
- `[Accordion]` Added additional test coverage. ([#516](https://github.com/infor-design/enterprise/issues/516))
- `[General]` Added sass linter (stylelint). ([#767](https://github.com/infor-design/enterprise/issues/767))

(53 Issues Solved This Release, Backlog Enterprise 170, Backlog Ng 41, 587 Functional Tests, 458 e2e Tests)

## v4.10.0

- [Npm Package](https://www.npmjs.com/package/ids-enterprise)
- [IDS Enterprise Angular Change Log](https://github.com/infor-design/enterprise-ng/blob/master/docs/CHANGELOG.md)

### v4.10.0 Features

- `[Tooltips]` Will now activate on longpress on mobile devices. ([#400](https://github.com/infor-design/enterprise/issues/400))
- `[Contextmenu]` Will now activate on longpress on mobile devices (except when on inputs). ([#245](https://github.com/infor-design/enterprise/issues/245))
- `[Locale]` Added support for zh-Hant and zh-Hans. ([#397](https://github.com/infor-design/enterprise/issues/397))
- `[Tree]` Greatly improved rendering and expanding performance. ([#251](https://github.com/infor-design/enterprise/issues/251))
- `[General]` Internally all of the sass is now extended from [IDS Design tokens]( https://github.com/infor-design/design-system) ([#354](https://github.com/infor-design/enterprise/issues/354))
- `[Calendar]` Added initial readonly calendar. At the moment the calendar can only render events and has a filtering feature. More will be added next sprint. ([#261](https://github.com/infor-design/enterprise/issues/261))

### v4.10.0 Fixes

- `[Dropdown]` Minor Breaking Change for Xss reasons we removed the ability to set a custom hex color on icons in the dropdown. You can still pass in one of the alert colors from the colorpalette (fx alert, good, info). This was not even shown in the examples so may not be missed. ([#256](https://github.com/infor-design/enterprise/issues/256))
- `[Popupmenu]` Fixed a problem in popupmenu, if it was opened in immediate mode, submenus will be cleared of their text when the menu is eventually closed. ([#701](https://github.com/infor-design/enterprise/issues/701))
- `[Editor]` Fixed xss injection problem on the link dialog. ([#257](https://github.com/infor-design/enterprise/issues/257))
- `[Spinbox]` Fixed a height / alignment issue on spinboxes when used in short height configuration. ([#547](https://github.com/infor-design/enterprise/issues/547))
- `[Datepicker / Mask]` Fixed an issue in angular that caused using backspace to not save back to the model. ([#51](https://github.com/infor-design/enterprise-ng/issues/51))
- `[Field Options]` Fixed mobile support so they now work on touch better on IOS and Android. ([#555](https://github.com/infor-design/enterprise-ng/issues/555))
- `[Tree]` Tree with + and - for the folders was inversed visually. This was fixed, update your svg.html ([#685](https://github.com/infor-design/enterprise-ng/issues/685))
- `[Modal]` Fixed an alignment issue with the closing X on the top corner. ([#662](https://github.com/infor-design/enterprise-ng/issues/662))
- `[Popupmenu]` Fixed a visual flickering when opening dynamic submenus. ([#588](https://github.com/infor-design/enterprise/issues/588))
- `[Tree]` Added full unit and functional tests. ([#264](https://github.com/infor-design/enterprise/issues/264))
- `[Lookup]` Added full unit and functional tests. ([#344](https://github.com/infor-design/enterprise/issues/344))
- `[Datagrid]` Added more unit and functional tests. ([#242](https://github.com/infor-design/enterprise/issues/242))
- `[General]` Updated the develop tools and sample app to Node 10. During this update we set package-lock.json to be ignored in .gitignore ([#540](https://github.com/infor-design/enterprise/issues/540))
- `[Modal]` Allow beforeOpen callback to run optionally whether you have content or not passed back. ([#409](https://github.com/infor-design/enterprise/issues/409))
- `[Datagrid]` The lookup editor now supports left, right, and center align on the column settings. ([#228](https://github.com/infor-design/enterprise/issues/228))
- `[Mask]` When adding prefixes and suffixes (like % and $) if all the rest of the text is cleared, these will also now be cleared. ([#433](https://github.com/infor-design/enterprise/issues/433))
- `[Popupmenu]` Fixed low contrast selection icons in high contrast theme. ([#410](https://github.com/infor-design/enterprise/issues/410))
- `[Header Popupmenu]` Fixed missing focus state. ([#514](https://github.com/infor-design/enterprise/issues/514))
- `[Datepicker]` When using legends on days, fixed a problem that the hover states are shown incorrectly when changing month. ([#514](https://github.com/infor-design/enterprise/issues/514))
- `[Listview]` When the search field is disabled, it was not shown with disabled styling, this is fixed. ([#422](https://github.com/infor-design/enterprise/issues/422))
- `[Donut]` When having 4 or 2 sliced the tooltip would not show up on some slices. This is fixed. ([#482](https://github.com/infor-design/enterprise/issues/482))
- `[Datagrid]` Added a searchExpandableRow option so that you can control if data in expandable rows is searched/expanded. ([#480](https://github.com/infor-design/enterprise/issues/480))
- `[Multiselect]` If more items then fit are selected the tooltip was not showing on initial load, it only showed after changing values. This is fixed. ([#633](https://github.com/infor-design/enterprise/issues/633))
- `[Tooltip]` An example was added showing how you can show tooltips on disabled buttons. ([#453](https://github.com/infor-design/enterprise/issues/453))
- `[Modal]` A title with brackets in it was not escaping the text correctly. ([#246](https://github.com/infor-design/enterprise/issues/246))
- `[Modal]` Pressing enter when on inputs such as file upload no longer closes the modal. ([#321](https://github.com/infor-design/enterprise/issues/321))
- `[Locale]` Sent out translations so things like the Editor New/Same window dialog will be translated in the future. ([#511](https://github.com/infor-design/enterprise/issues/511))
- `[Nested Datagrid]` Fixed focus issues, the wrong cell in the nest was getting focused. ([#371](https://github.com/infor-design/enterprise/issues/371))

(44 Issues Solved This Release, Backlog Enterprise 173, Backlog Ng 44, 565 Functional Tests, 426 e2e Tests)

## v4.9.0

- [Npm Package](https://www.npmjs.com/package/ids-enterprise)
- [IDS Enterprise Angular Change Log](https://github.com/infor-design/enterprise-ng/blob/master/docs/CHANGELOG.md)

### v4.9.0 Features

- `[Datagrid]` Changed the way alerts work on rows. It now no longer requires an extra column. The rowStatus column will now be ignored so can be removed. When an alert / error / info message is added to the row the whole row will highlight. ([Check out the example.](https://bit.ly/2LC33iJ) ([#258](https://github.com/infor-design/enterprise/issues/258))
- `[Modal]` Added an option `showCloseBtn` which when set to true will show a X button on the top left corner. ([#358](https://github.com/infor-design/enterprise/issues/358))
- `[Multiselect / Dropdown]` Added the ability to see the search term during ajax requests. ([#267](https://github.com/infor-design/enterprise/issues/267))
- `[Scatterplot]` Added a scatter plot chart similar to a bubble chart but with shapes. ([Check out the example.](https://bit.ly/2K9N59M) ([#341](https://github.com/infor-design/enterprise/issues/341))
- `[Toast]` Added an option `allowLink` which when set to true will allow you to specify a `<a>` in the message content to add a link to the message. ([#341](https://github.com/infor-design/enterprise/issues/341))

### v4.9.0 Fixes

- `[Accordion]` Fixed an issue that prevented a right click menu from working on the accordion. ([#238](https://github.com/infor-design/enterprise/issues/238))
- `[Charts]` Fixed up missing empty states and selection methods so they work on all charts. ([#265](https://github.com/infor-design/enterprise/issues/265))
- `[Datagrid]` Fixed the performance of pasting from excel. ([#240](https://github.com/infor-design/enterprise/issues/240))
- `[Datagrid]` The keyword search will now clear when reloading data. ([#307](https://github.com/infor-design/enterprise/issues/307))
- `[Docs]` Fixed several noted missing pages and broken links in the docs. ([#244](https://github.com/infor-design/enterprise/issues/244))
- `[Dropdown]` Fixed bug in badges configuration. ([#270](https://github.com/infor-design/enterprise/issues/270))
- `[Flex Layout]` Fixed field-flex to work better on IE. ([#252](https://github.com/infor-design/enterprise/issues/252))
- `[Editor]` Fixed bug that made it impossible to edit the visual tab. ([#478](https://github.com/infor-design/enterprise/issues/478))
- `[Editor]` Fixed a bug with dirty indicator that caused a messed up layout. ([#241](https://github.com/infor-design/enterprise/issues/241))
- `[Lookup]` Fixed it so that select will work correctly when filtering. ([#248](https://github.com/infor-design/enterprise/issues/248))
- `[Header]` Fixed missing `More` tooltip on the header. ([#345](https://github.com/infor-design/enterprise/issues/345))
- `[Validation]` Added fixes to prevent `error` and `valid` events from going off more than once. ([#237](https://github.com/infor-design/enterprise/issues/237))
- `[Validation]` Added fixes to make multiple messages work better. There is now a `getMessages()` function that will return all erros on a field as an array. The older `getMessage()` will still return a string. ([#237](https://github.com/infor-design/enterprise/issues/237))
- `[Validation]` Fixed un-needed event handlers when using fields on a tab. ([#332](https://github.com/infor-design/enterprise/issues/332))

### v4.9.0 Chore & Maintenance

- `[Blockgrid]` Added full test coverage ([#234](https://github.com/infor-design/enterprise/issues/234))
- `[CAP]` Fixed some examples that would not close ([#283](https://github.com/infor-design/enterprise/issues/283))
- `[Datepicker]` Added full test coverage ([#243](https://github.com/infor-design/enterprise/issues/243))
- `[Datagrid]` Fixed an example so that it shows how to clear a dropdown filter. ([#254](https://github.com/infor-design/enterprise/issues/254))
- `[Docs]` Added TEAMS.MD for collecting info on the teams using ids. If you are not in the list let us know or make a pull request. ([#350](https://github.com/infor-design/enterprise/issues/350))
- `[Listview]` Fixed some links in the sample app that caused some examples to fail. ([#273](https://github.com/infor-design/enterprise/issues/273))
- `[Tabs]` Added more test coverage ([#239](https://github.com/infor-design/enterprise/issues/239))
- `[Toast]` Added full test coverage ([#232](https://github.com/infor-design/enterprise/issues/232))
- `[Testing]` Added visual regression tests, and more importantly a system for doing them via CI. ([#255](https://github.com/infor-design/enterprise/issues/255))

(34 Issues Solved This Release, Backlog Enterprise 158, Backlog Ng 41, 458 Functional Tests, 297 e2e Tests)

## v4.8.0

- [Npm Package](https://www.npmjs.com/package/ids-enterprise)
- [IDS Enterprise Angular Change Log](https://github.com/infor-design/enterprise-ng/blob/master/docs/CHANGELOG.md)

### v4.8.0 Features

- `[Datagrid]` Added an example of Nested Datagrids with ([basic nested grid support.](https://bit.ly/2lGKM4a)) ([#SOHO-3474](https://jira.infor.com/browse/SOHO-3474))
- `[Datagrid]` Added support for async validation. ([#SOHO-7943](https://jira.infor.com/browse/SOHO-7943))
- `[Export]` Extracted excel export code so it can be run outside the datagrid. ([#SOHO-7246](https://jira.infor.com/browse/SOHO-7246))

### v4.8.0 Fixes

- `[Searchfield / Toolbar Searchfield]` Merged code between them so there is just one component. This reduced code and fixed many bugs. ([#161](https://github.com/infor-design/enterprise/pull/161))
- `[Datagrid]` Fixed issues using expand row after hiding/showing columns. ([#SOHO-8103](https://jira.infor.com/browse/SOHO-8103))
- `[Datagrid]` Fixed issue that caused nested grids in expandable rows to hide after hiding/showing columns on the parent grid. ([#SOHO-8102](https://jira.infor.com/browse/SOHO-8102))
- `[Datagrid]` Added an example showing Math rounding on numeric columns ([#SOHO-5168](https://jira.infor.com/browse/SOHO-5168))
- `[Datagrid]` Date editors now maintain date format correctly. ([#SOHO-5861](https://jira.infor.com/browse/SOHO-5861))
- `[Datagrid]` Fixed alignment off sort indicator on centered columns. ([#SOHO-7444](https://jira.infor.com/browse/SOHO-7444))
- `[Datagrid]` Behavior Change - Sorting clicking now no longer refocuses last cell. ([#SOHO-7682](https://jira.infor.com/browse/SOHO-7682))
- `[Datagrid]` Fixed formatter error that showed NaN on some number cells. ([#SOHO-7839](https://jira.infor.com/browse/SOHO-7682))
- `[Datagrid]` Fixed a bug rendering last column in some situations. ([#SOHO-7987](https://jira.infor.com/browse/SOHO-7987))
- `[Datagrid]` Fixed incorrect data in context menu event. ([#SOHO-7991](https://jira.infor.com/browse/SOHO-7991))
- `[Dropdown]` Added an onKeyDown option so keys can be overriden. ([#SOHO-4815](https://jira.infor.com/browse/SOHO-4815))
- `[Slider]` Fixed step slider to work better jumping across steps. ([#SOHO-6271](https://jira.infor.com/browse/SOHO-6271))
- `[Tooltip]` Will strip tooltip markup to prevent xss. ([#SOHO-6522](https://jira.infor.com/browse/SOHO-6522))
- `[Contextual Action Panel]` Fixed alignment issue on x icon. ([#SOHO-6612](https://jira.infor.com/browse/SOHO-6612))
- `[Listview]` Fixed scrollbar size when removing items. ([#SOHO-7402](https://jira.infor.com/browse/SOHO-7402))
- `[Navigation Popup]` Fixed a bug setting initial selected value. ([#SOHO-7411](https://jira.infor.com/browse/SOHO-7411))
- `[Grid]` Added a no-margin setting for nested grids with no indentation. ([#SOHO-7495](https://jira.infor.com/browse/SOHO-7495))
- `[Grid]` Fixed positioning of checkboxes in the grid. ([#SOHO-7979](https://jira.infor.com/browse/SOHO-7979))
- `[Tabs]` Fixed bug calling add in NG applications. ([#SOHO-7511](https://jira.infor.com/browse/SOHO-7511))
- `[Listview]` Selected event now contains the dataset row. ([#SOHO-7512](https://jira.infor.com/browse/SOHO-7512))
- `[Multiselect]` Fixed incorrect showing of delselect button in certain states. ([#SOHO-7535](https://jira.infor.com/browse/SOHO-7535))
- `[Search]` Fixed bug where highlight search terms where not shown in bold. ([#SOHO-7796](https://jira.infor.com/browse/SOHO-7796))
- `[Multiselect]` Improved performance on select all. ([#SOHO-7816](https://jira.infor.com/browse/SOHO-7816))
- `[Spinbox]` Fixed problem where you could arrow up in a readonly spinbox. ([#SOHO-8025](https://jira.infor.com/browse/SOHO-8025))
- `[Dropdown]` Fixed bug selecting two items with same value. ([#SOHO-8029](https://jira.infor.com/browse/SOHO-8029))
- `[Modal]` Fixed incorrect enabling of submit on validating modals. ([#SOHO-8042](https://jira.infor.com/browse/SOHO-8042))
- `[Modal]` Fixed incorrect closing of modal on enter key. ([#SOHO-8059](https://jira.infor.com/browse/SOHO-8059))
- `[Rating]` Allow decimal values for example 4.3. ([#SOHO-8063](https://jira.infor.com/browse/SOHO-8063))
- `[Datepicker]` Prevent datepicker from scrolling to the top of the browser. ([#SOHO-8107](https://jira.infor.com/browse/SOHO-8107))
- `[Tag]` Fixed layout on Right-To-Left. ([#SOHO-8120](https://jira.infor.com/browse/SOHO-8120))
- `[Listview]` Fixed missing render event. ([#SOHO-8129](https://jira.infor.com/browse/SOHO-8129))
- `[Angular Datagrid]` Fixed maskOptions input definition. ([#SOHO-8131](https://jira.infor.com/browse/SOHO-8131))
- `[Datepicker]` Fixed several bugs on the UmAlQura Calendar. ([#SOHO-8147](https://jira.infor.com/browse/SOHO-8147))
- `[Datagrid]` Fixed bug on expanding and collapsing multiple expandable rows. ([#SOHO-8154](https://jira.infor.com/browse/SOHO-8154))
- `[Pager]` Fixed focus state clicking page numbers. ([#SOHO-4528](https://jira.infor.com/browse/SOHO-4528))
- `[SearchField]` Fixed bug initializing search field with text. ([#SOHO-4820](https://jira.infor.com/browse/SOHO-4820))
- `[ColorPicker]` Fixed bug with incorrect cursor on readonly color picker. ([#SOHO-8030](https://jira.infor.com/browse/SOHO-8030))
- `[Pie]` Fixed ui glitch on mobile when pressing slices. ([#SOHO-8141](https://jira.infor.com/browse/SOHO-8141))

### v4.8.0 Chore & Maintenance

- `[Npm Package]` Added back sass files in correct folder structure. ([#SOHO-7583](https://jira.infor.com/browse/SOHO-7583))
- `[Menu Button]` Added button functional and e2e Tests. ([#SOHO-7600](https://jira.infor.com/browse/SOHO-7600))
- `[Textarea]` Added Textarea functional and e2e Tests. ([#SOHO-7929](https://jira.infor.com/browse/SOHO-7929))
- `[ListFilter]` Added ListFilter functional and e2e Tests. ([#SOHO-7975](https://jira.infor.com/browse/SOHO-7975))
- `[Colorpicker]` Added Colorpicker functional and e2e Tests. ([#SOHO-8078](https://jira.infor.com/browse/SOHO-8078))
- `[Site / Docs]` Fixed a few broken links ([#SOHO-7993](https://jira.infor.com/browse/SOHO-7993))

(62 Jira Issues Solved This Release, Backlog Dev 186, Design 110, Unresolved 349, Test Count 380 Functional, 178 e2e )

## v4.7.0

- [Full Jira Release Notes](https://bit.ly/2HyT3zF)
- [Npm Package](https://www.npmjs.com/package/ids-enterprise)
- [IDS Enterprise Angular Change Log](https://github.com/infor-design/enterprise-ng/blob/master/docs/CHANGELOG.md)

### v4.7.0 Features

- `[Github]` The project was migrated to be open source on github with a new workflow and testing suite.
- `[Tag]` Added a Tag angular component. ([#SOHO-8005](https://jira.infor.com/browse/SOHO-8006))
- `[Validate]` Exposed validate and removeMessage methods. ([#SOHO-8003](https://jira.infor.com/browse/SOHO-8003))
- `[General]` Upgrade to Angular 6 ([#SOHO-7927](https://jira.infor.com/browse/SOHO-7927))
- `[General]` Introduced nightly versions in npm ([#SOHO-7804](https://jira.infor.com/browse/SOHO-7804))
- `[Multiselect]` A tooltip now shows if more content is selected than fits in the input. ([#SOHO-7799](https://jira.infor.com/browse/SOHO-7799))
- `[Datepicker]` Added an option to restrict moving to months that are not available to select from. ([#SOHO-7384](https://jira.infor.com/browse/SOHO-7384))
- `[Validation]` Added and icon alert([#SOHO-7225](https://jira.infor.com/browse/SOHO-7225)
- `[General]` Code is now available on ([public npm](https://www.npmjs.com/package/ids-enterprise)) ([#SOHO-7083](https://jira.infor.com/browse/SOHO-7083))

### v4.7.0 Fixes

- `[Lookup]` Fixed existing example that shows using an autocomplete on a lookup. ([#SOHO-8070](https://jira.infor.com/browse/SOHO-8070))
- `[Lookup]` Fixed existing example that shows creating a customized dialog on the lookup ([#SOHO-8069](https://jira.infor.com/browse/SOHO-8069))
- `[Lookup]` Fixed existing example that incorrectly showed a checkbox column. ([#SOHO-8068](https://jira.infor.com/browse/SOHO-8068))
- `[Line Chart]` Fixed an error when provoking the tooltip. ([#/SOHO-8051](https://jira.infor.com/browse/SOHO-8051))
- `[Module Tabs]` Fixed a bug toggling the menu on mobile. ([#/SOHO-8043](https://jira.infor.com/browse/SOHO-8043))
- `[Autocomplete]` Fixed a bug that made enter key not work to select. ([#SOHO-8036](https://jira.infor.com/browse/SOHO-8036))
- `[Tabs]` Removed an errant scrollbar that appeared sometimes on IE ([#SOHO-8034](https://jira.infor.com/browse/SOHO-8034))
- `[Datagrid]` The drill down click event now currently shows the right row information in the event data. ([#SOHO-8023](https://jira.infor.com/browse/SOHO-8023))
- `[Datagrid]` Fixed a broken nested data example. ([#SOHO-8019](https://jira.infor.com/browse/SOHO-8019))
- `[Datagrid]` Fixed a broken paging example. ([#SOHO-8013](https://jira.infor.com/browse/SOHO-8013))
- `[Datagrid]` Hyperlinks now can be clicked when in a datagrid expandable row. ([#SOHO-8009](https://jira.infor.com/browse/SOHO-8009))
- `[Popupmenu]` Removed extra padding on icon menus ([#SOHO-8006](https://jira.infor.com/browse/SOHO-8006))
- `[Spinbox]` Range limits now work correctly ([#SOHO-7999](https://jira.infor.com/browse/SOHO-7999))
- `[Dropdown]` Fixed not working filtering on nosearch option. ([#SOHO-7998](https://jira.infor.com/browse/SOHO-7998))
- `[Hierarchy]` Children layout and in general layouts where improved. ([#SOHO-7992](https://jira.infor.com/browse/SOHO-7992))
- `[Buttons]` Fixed layout issues on mobile. ([#SOHO-7982](https://jira.infor.com/browse/SOHO-7982))
- `[Datagrid]` Fixed format initialization issue ([#SOHO-7982](https://jira.infor.com/browse/SOHO-7982))
- `[Lookup]` Fixed a problem that caused the lookup to only work once. ([#SOHO-7971](https://jira.infor.com/browse/SOHO-7971))
- `[Treemap]` Fix a bug using `fixture.detectChanges()`. ([#SOHO-7969](https://jira.infor.com/browse/SOHO-7969))
- `[Textarea]` Fixed a bug that made it possible for the count to go to a negative value. ([#SOHO-7952](https://jira.infor.com/browse/SOHO-7952))
- `[Tabs]` Fixed a bug that made extra events fire. ([#SOHO-7948](https://jira.infor.com/browse/SOHO-7948))
- `[Toolbar]` Fixed a with showing icons and text in the overflowmenu. ([#SOHO-7942](https://jira.infor.com/browse/SOHO-7942))
- `[DatePicker]` Fixed an error when restricting dates. ([#SOHO-7922](https://jira.infor.com/browse/SOHO-7922))
- `[TimePicker]` Fixed sort order of times in arabic locales. ([#SOHO-7920](https://jira.infor.com/browse/SOHO-7920))
- `[Multiselect]` Fixed initialization of selected items. ([#SOHO-7916](https://jira.infor.com/browse/SOHO-7916))
- `[Line Chart]` Solved a problem clicking lines to select. ([#SOHO-7912](https://jira.infor.com/browse/SOHO-7912))
- `[Hierarchy]` Improved RTL version ([#SOHO-7888](https://jira.infor.com/browse/SOHO-7888))
- `[Datagrid]` Row click event now shows correct data when using Groups ([#SOHO-7861](https://jira.infor.com/browse/SOHO-7861))
- `[Modal]` Fixed cut of border on checkboxe focus states. ([#SOHO-7856](https://jira.infor.com/browse/SOHO-7856))
- `[Colorpicker]` Fixed cropped labels when longer ([#SOHO-7817](https://jira.infor.com/browse/SOHO-7817))
- `[Label]` Fixed cut off Thai characters ([#SOHO-7814](https://jira.infor.com/browse/SOHO-7814))
- `[Colorpicker]` Fixed styling issue on margins ([#SOHO-7776](https://jira.infor.com/browse/SOHO-7776))
- `[Hierarchy]` Fixed several layout issues and changed the paging example to show the back button on the left. ([#SOHO-7622](https://jira.infor.com/browse/SOHO-7622))
- `[Bar Chart]` Fixed RTL layout issues ([#SOHO-5196](https://jira.infor.com/browse/SOHO-5196))
- `[Lookup]` Made delimiter an option / changable ([#SOHO-4695](https://jira.infor.com/browse/SOHO-4695))

### v4.7.0 Chore & Maintenance

- `[Timepicker]` Added functional and e2e Tests ([#SOHO-7809](https://jira.infor.com/browse/SOHO-7809))
- `[General]` Restructured the project to clean up and separate the demo app from code. ([#SOHO-7803](https://jira.infor.com/browse/SOHO-7803))

(56 Jira Issues Solved This Release, Backlog Dev 218, Design 101, Unresolved 391, Test Count 232 Functional, 117 e2e )

## v4.6.0

- [Full Jira Release Notes](https://bit.ly/2jodbem)
- [Npm Package](http://npm.infor.com)
- [IDS Enterprise Angular Change Log](https://github.com/infor-design/enterprise-ng/blob/master/docs/CHANGELOG.md)

### v4.6.0 Key New Features

- `[Treemap]` New Component Added
- `[Website]` Launch of new docs site <https://design.infor.com/code/ids-enterprise/latest>
- `[Security]` Ids Now passes CSP (Content Security Policy) Compliance for info see <docs/SECURITY.md>.
- `[Toolbar]` New ["toolbar"](http://usalvlhlpool1.infor.com/4.6.0/components/toolbar-flex/list)
    - Based on css so it is much faster.
    - Expect a future breaking change from flex-toolbar to this toolbar when all features are implemented.
    - As of now collapsible search is not supported yet.

### v4.6.0 Behavior Changes

- `[App Menu]` Now automatically closes when items are clicked on mobile devices.

### v4.6.0 Improvements

- `[Angular]` Validation now allows dynamic functions.
- `[Editor]` Added a clear method.
- `[Locale]` Map iw locale to Hebrew.
- `[Locale]` Now defaults locals with no country. For example en maps to en-US es and es-ES.
- `[Color Picker]` Added option to clear the color.
- `[Angular]` Allow Formatters, Editors to work with Soho. without the migration script.
- `[Added a new labels example <http://usalvlhlpool1.infor.com/4.6.0/components/form/example-labels.html>
- `[Angular]` Added new Chart Wrappers (Line, Bar, Column ect ).
- `[Datagrid]` Added file up load editor.
- `[Editor]` Its possible to put a link on an image now.

### v4.6.0 Code Updates / Breaking Changes

- `[Templates]` The internal template engine changed for better XSS security as a result one feature is no longer supported. If you have a delimiter syntax to embed html like `{{& name}}`, change this to be `{{{name}}}`.
- `[jQuery]` Updated from 3.1.1 to 3.3.1.

### v4.6.0 Bug Fixes

- `[Angular]` Added fixes so that the `soho.migrate` script is no longer needed.
- `[Angular Datagrid]` Added filterWhenTyping option.
- `[Angular Popup]` Expose close, isOpen and keepOpen.
- `[Angular Linechart]` Added "xAxis" and "yAxis" options.
- `[Angular Treemap]` Added new wrapper.
- `[Angular Rating]` Added a rating wrapper.
- `[Angular Circle Page]` Added new wrapper.
- `[Checkbox]` Fixed issue when you click the top left of the page, would toggle the last checkbox.
- `[Composite Form]` Fixed broken swipe.
- `[Colorpicker]` Fixed cases where change did not fire.
- `[Colorpicker]` Added short field option.
- `[Completion Chart]` Added more colors.
- `[Datagrid]` Fixed some misaligned icons on short row height.
- `[Datagrid]` Fixed issue that blank dropdown filter items would not show.
- `[Datagrid]` Added click arguments for more information on editor clicks and callback data.
- `[Datagrid]` Fixed wrong data on events on second page with expandable row.
- `[Datagrid]` Fixed focus / filter bugs.
- `[Datagrid]` Fixed bug with filter dropdowns on IOS.
- `[Datagrid]` Fixed column alignment when scrolling and RTL.
- `[Datagrid]` Fixed NaN error when using the colspan example.
- `[Datagrid]` Made totals work correctly when filtering.
- `[Datagrid]` Fixed issue with focus when multiple grids on a page.
- `[Datagrid]` Removed extra rows from the grid export when using expandable rows.
- `[Datagrid]` Fixed performance of select all on paging client side.
- `[Datagrid]` Fixed text alignment on header when some columns are not filterable.
- `[Datagrid]` Fixed wrong cursor on non actionable rows.
- `[Hierarchy]` Fixed layout issues.
- `[Mask]` Fixed issue when not using decimals in the pattern option.
- `[Modal]` Allow editor and dropdown to properly block the submit button.
- `[Menu Button]` Fixed beforeOpen so it also runs on submenus.
- `[Message]` Fixed XSS vulnerability.
- `[Pager]` Added fixes for RTL.
- `[List Detail]` Improved amount of space the header takes
- `[Multiselect]` Fixed problems when using the tab key well manipulating the multiselect.
- `[Multiselect]` Fixed bug with select all not working correctly.
- `[Multiselect]` Fixed bug with required validation rule.
- `[Spinbox]` Fixed issue on short field versions.
- `[Textarea]` Fixed issue with counter when in angular and on a modal.
- `[Toast]` Fixed XSS vulnerability.
- `[Tree]` Fixed checkbox click issue.
- `[Lookup]` Fixed issue in the example when running on Edge.
- `[Validation]` Fixed broken form submit validation.
- `[Vertical Tabs]` Fix cut off header.

(98 Jira Issues Solved This Release, Backlog Dev 388, Design 105, Unresolved 595, Test Coverage 6.66%)

## v4.5.0

### v4.5.0 Key New Features

- `[Font]` Experimental new font added from IDS as explained.
- `[Datagrid]` Added support for pasting from excel.
- `[Datagrid]` Added option to specify which column stretches.

### v4.5.0 Behavior Changes

- `[Search Field]` `ESC` incorrectly cleared the field and was inconsistent. The proper key is `ctrl + backspace` (PC )/ `alt + delete` (mac) to clear all field contents. `ESC` no longer does anything.

### v4.5.0 Improvements

- `[Datagrid]` Added support for a two line title on the header.
- `[Dropdown]` Added onKeyPress override for custom key strokes.
- `[Contextual Action Panel]` Added an option to add a right side close button.
- `[Datepicker]` Added support to select ranges.
- `[Maintenence]` Added more unit tests.
- `[Maintenence]` Removed jsHint in favor of Eslint.

### v4.5.0 Code Updates / Breaking Changes

- `[Swaplist]` changed custom events `beforeswap and swapupdate` data (SOHO-7407). From `Array: list-items-moved` to `Object: from: container-info, to: container-info and items: list-items-moved`. It now uses data in a more reliable way

### v4.5.0 Bug Fixes

- `[Angular]` Added new wrappers for Radar, Bullet, Line, Pie, Sparkline.
- `[Angular Dropdown]` Fixed missing data from select event.
- `[Colorpicker]` Added better translation support.
- `[Compound Field]` Fixed layout with some field types.
- `[Datepicker]` Fixed issues with validation in certain locales.
- `[Datepicker]` Not able to validate on MMMM.
- `[Datagrid]` Fixed bug that filter did not work when it started out hidden.
- `[Datagrid]` Fixed issue with context menu not opening repeatedly.
- `[Datagrid]` Fixed bug in indeterminate paging with smaller page sizes.
- `[Datagrid]` Fixed error when editing some numbers.
- `[Datagrid]` Added support for single line markup.
- `[Datagrid]` Fixed exportable option, which was not working for both csv and xls export.
- `[Datagrid]` Fixed column sizing logic to work better with alerts and alerts plus text.
- `[Datagrid]` Fixed bug when reordering rows with expandable rows.
- `[Datagrid]` Added events for opening and closing the filter row.
- `[Datagrid]` Fixed bugs on multiselect + tree grid.
- `[Datagrid]` Fixed problems with missing data on click events when paging.
- `[Datagrid]` Fixed problems editing with paging.
- `[Datagrid]` Fixed Column alignment calling updateDataset.
- `[Datagrid]` Now passes sourceArgs for the filter row.
- `[Dropdown]` Fixed cursor on disabled items.
- `[Editor]` Added paste support for links.
- `[Editor]` Fixed bug that prevented some shortcut keys from working.
- `[Editor]` Fixed link pointers in readonly mode.
- `[Expandable Area]` Fixed bug when not working on second page.
- `[General]` Some ES6 imports missing.
- `[Personalization]` Added support for cache bust.
- `[Locale]` Fixed some months missing in some cultures.
- `[Listview]` Removed redundant resize events.
- `[Line]` Fixed problems updating data.
- `[Mask]` Fixed bug on alpha masks that ignored the last character.
- `[Modal]` Allow enter key to be stopped for forms.
- `[Modal]` Allow filter row to work if a grid is on a modal.
- `[Fileupload]` Fixed bug when running in Contextual Action Panel.
- `[Searchfield]` Fixed wrong width.
- `[Step Process]` Improved layout and responsive.
- `[Step Process]` Improved wrapping of step items.
- `[Targeted Achievement]` Fixed icon alignment.
- `[Timepicker]` Fixed error calling removePunctuation.
- `[Text Area]` Adding missing classes for use in responsive-forms.
- `[Toast]` Fixed missing animation.
- `[Tree]` Fixed a bug where if the callback is not async the node wont open.
- `[Track Dirty]` Fixed error when used on a file upload.
- `[Track Dirty]` Did not work to reset dirty on editor and Multiselect.
- `[Validation]` Fixed more extra events firing.

(67 Jira Issues Solved This Release, Backlog Dev 378, Design 105, Unresolved 585, Test Coverage 6% )<|MERGE_RESOLUTION|>--- conflicted
+++ resolved
@@ -10,11 +10,8 @@
 ### v4.31.0 Fixes
 
 - `[Application Menu]` Fixed a bug where the border top color is wrong in uplift dark and high contrast theme. ([#4042](https://github.com/infor-design/enterprise/issues/4042))
-<<<<<<< HEAD
+- `[Application Menu]` Fixed a bug where some buttons did not have labels for the icon buttons in toolbars. Check your application if you use this pattern. ([#4085](https://github.com/infor-design/enterprise/issues/4085))
 - `[Buttons]` Reverted an inner Css rule change that set 'btn' classes to contains vs starts with. ([#4120](https://github.com/infor-design/enterprise/issues/4120))
-=======
-- `[Application Menu]` Fixed a bug where some buttons did not have labels for the icon buttons in toolbars. Check your application if you use this pattern. ([#4085](https://github.com/infor-design/enterprise/issues/4085))
->>>>>>> 4022656b
 - `[Datagrid]` Fixed an issue where the tooltip for tree grid was not working properly. ([#827](https://github.com/infor-design/enterprise-ng/issues/827))
 - `[Datagrid]` Fixed an issue where if a context menu is opened and then closed with ESC the focus would be reset to the top of the page. ([#4085](https://github.com/infor-design/enterprise/issues/4085))
 - `[Datagrid]` Fixed an issue where the tooltip would not show up if you focus a cell with ellipsis text with the keyboard. ([#4085](https://github.com/infor-design/enterprise/issues/4085))
