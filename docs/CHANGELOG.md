# What's New with Enterprise

## v4.54.0 Features

- `[Datagrid]` Added support to row reorder for groupable settings. ([#5233](https://github.com/infor-design/enterprise/issues/5233))

## v4.54.0 Fixes

- `[Blockgrid]` Added additional design with no image ([#5379](https://github.com/infor-design/enterprise/issues/5379))
- `[Charts]` Fixed a bug where the vertical grid line strokes were invisible when in High Contrast and Colors was non-Default ([#5301](https://github.com/infor-design/enterprise/issues/5301))
- `[CirclePager]` Fixed a bug where the CSS was the same for all of the circles in homepage/example-hero-widget ([#5337](https://github.com/infor-design/enterprise/issues/5337))
- `[ContextualActionPanel]` Added `title` prop in CAP to control the title via `modaSettings`, and added missing `beforeclose` event. ([NG#1048](https://github.com/infor-design/enterprise-ng/issues/1048))
- `[Datagrid]` - Fixed a bug where the first two columns row heights did not match the others for the Medium setting ([#5366](https://github.com/infor-design/enterprise/issues/5366))
- `[Datepicker]` Fixed a bug where the -/+ keys were not detected in datepicker. ([#5353](https://github.com/infor-design/enterprise/issues/5353))
- `[Donut]` Changed legend design when item exceeds maximum width of chart. ([#5292](https://github.com/infor-design/enterprise/issues/5292))
- `[Dropdown]` Fixed a bug where backspace in Dropdown is not working when pressed. ([#5113](https://github.com/infor-design/enterprise/issues/5113))
- `[Icon]` Changed button icon colors to slate6 ([#5307](https://github.com/infor-design/enterprise/issues/5307))
- `[Input]` Fixed a bug where clear icon were not properly aligned with the input field in classic mode. ([#5324](https://github.com/infor-design/enterprise/issues/5324))
- `[Lookup]` Added api setting to allow duplicate selected value to input element. ([#986](https://github.com/infor-design/enterprise-ng/issues/986))
- `[Modal]` Enter key will trigger primary button when in an input field. ([#5198](https://github.com/infor-design/enterprise/issues/5198))
- `[Monthview]` Fixed a bug where a vertical scroll is showing when it is unnecessary. ([#5350](https://github.com/infor-design/enterprise/issues/5350))
- `[Multiselect]` Fixed a regression bug where clear icon were not properly aligned on compact mode. ([#5396](https://github.com/infor-design/enterprise/issues/5396))
- `[Popdown]` Remove deprecation console warning. We still consider this component deprecated but will not remove until 5.0 version. The warning was only removed for now. ([#1070](https://github.com/infor-design/enterprise-ng/issues/1070))
<<<<<<< HEAD
- `[Tabs]` Remove tabs animation when clicking tabs. ([#4818](https://github.com/infor-design/enterprise-ng/issues/4818))
=======
-`[Datagrid]` Fixed a bug where the font color on tags was black when a row was hovered over in dark mode. Font color now white. ([#5289](https://github.com/infor-design/enterprise/issues/5289))
>>>>>>> 8870fb25

### v4.54.0 Markup Changes

- `[TrackDirty]` Removed Track Dirty from the main components list and integrated the underlying examples into their corresponding individual components.

## v4.53.0 Features

- `[Action Sheet]` Added a mobile device-friendly action sheet component. ([#5256](https://github.com/infor-design/enterprise/issues/5256))
- `[Cards]` Added card variations (Status, Hyperlink and Photo Card) with improve hitboxes for tapping. ([#5250](https://github.com/infor-design/enterprise/issues/5250))
- `[Cards]` Added improvements to the expandable cards and made a jQuery instance to be available in the angular wrapper. ([#5252](https://github.com/infor-design/enterprise/issues/5252))
- `[ContextualActionPanel]` Added vertical tabs example on the Contextual Action Panel. ([#5234](https://github.com/infor-design/enterprise/issues/5234))
- `[Swipe Action]` Added a mobile device-friendly swipe action component. ([#5254](https://github.com/infor-design/enterprise/issues/5254))

## v4.53.0 Fixes

- `[Application Menu]` Fixed a bug where the menu list will not properly rendered on autocomplete if you type a character that is not available in the list. ([#4863](https://github.com/infor-design/enterprise/issues/4863))
- `[Calendar]` Fixed a bug where calendar event is not rendered on WeekView if add event (modal) is used before add event (api). ([#5236](https://github.com/infor-design/enterprise/issues/5236))
- `[Circle Pager]` Fixed size interactions and changes for mobile view port. ([#5251](https://github.com/infor-design/enterprise/issues/5251))
- `[Datagrid]` Fixed an issue where personalize column headers were not rendering properly. ([#5361](https://github.com/infor-design/enterprise/issues/5361))
- `[Datagrid]` Fixed a bug where animation blue circle is off-center. ([#5246](https://github.com/infor-design/enterprise/issues/5246))
- `[Datagrid]` Fixed a bug where hovering lookup cells showed a grey background. ([#5157](https://github.com/infor-design/enterprise/issues/5157))
- `[Datagrid]` Fixed an issue for xss where special characters was not sanitizing and make grid to not render. ([#975](https://github.com/infor-design/enterprise-ng/issues/975))
- `[Datagrid]` Fixed a bug where the home and end key should behave as default when in editable cell and not shifting to the first and end row in datagrid. ([#5179](https://github.com/infor-design/enterprise/issues/5179))
- `[Datepicker]` Fixed a bug where the setting attributes were missing in datepicker input and datepicker trigger on NG wrapper. ([#1044](https://github.com/infor-design/enterprise-ng/issues/1044))
- `[Datepicker]` Fixed a bug where the selection range was not being properly rendered in mobile. ([#5211](https://github.com/infor-design/enterprise/issues/5211))
- `[Datepicker]` Made the `autocomplete` attribute configurable by using the `autocompleteAttribute` setting. ([#5092](https://github.com/infor-design/enterprise/issues/5092))
- `[Dropdown]` Made the `noSearch` setting prevent filtering using the Dropdown's search input element as expected. ([#5159](https://github.com/infor-design/enterprise/issues/5159))
- `[Dropdown]` Prevented the Dropdown from re-selecting and firing change events if the same value is picked from its list. ([#5159](https://github.com/infor-design/enterprise/issues/5159))
- `[Dropdown]` Fixed a bug that resulted in the updatable dropdown value being changed when selecting the more actions button. ([#5222](https://github.com/infor-design/enterprise/issues/5222))
- `[Editor]` Fixed a bug where automation id attributes are not properly rendered on editor elements. ([#5082](https://github.com/infor-design/enterprise/issues/5082))
- `[Lookup]` Fixed a bug where lookup attributes are not added in the cancel and apply/save button. ([#5202](https://github.com/infor-design/enterprise/issues/5202))
- `[Lookup]` Exposed two events from the datagrid `afterpaging` and `selected` for more flexibility. ([#986](https://github.com/infor-design/enterprise-ng/issues/986))
- `[Locale]` Fixed a bug where very large numbers with negative added an extra zero in formatNumber. ([#5308](https://github.com/infor-design/enterprise/issues/5308))
- `[Locale]` Fixed a bug where very large numbers would get a zero added. ([#5308](https://github.com/infor-design/enterprise/issues/5308))
- `[Locale]` Fixed a bug where very large numbers with negative added an extra zero in formatNumber. ([#5318](https://github.com/infor-design/enterprise/issues/5318))
- `[Lookup]` Fixed a regression bug where the close/clear icon were not properly aligned on mobile and tablet viewport. ([#5299](https://github.com/infor-design/enterprise/issues/5299))
- `[Lookup]` Fixed a bug where rows become unselected when reopened. ([#5261](https://github.com/infor-design/enterprise/issues/5261))
- `[Modal]` Added the ability to set the tabindex. ([#5358](https://github.com/infor-design/enterprise/issues/5358))
- `[Monthview]` Fixed an issue where month year pick list was misaligning for inpage. ([#5345](https://github.com/infor-design/enterprise/issues/5345))
- `[Multiselect]` Fixed a regression bug where close icon in badge/tags were not properly aligned. ([#5351](https://github.com/infor-design/enterprise/issues/5351))
- `[Page-Patterns]` Fixed an issue where the weight range slider was overlapping the sales amount text area. ([#5284](https://github.com/infor-design/enterprise/issues/5284))
- `[Pager]` Fixed an issue where tooltip was not working after switch to 2nd page for disable/enable buttons with standalone Pager. ([#1047](https://github.com/infor-design/enterprise-ng/issues/1047))
- `[Personalization]` Fixed a bug where user was unable to see highlighted text in the header when using the new light default theme. ([#5219](https://github.com/infor-design/enterprise/issues/5219))
- `[Personalization]` Fixed an issue where hyperlinks were not showing up for dark theme. ([#5144](https://github.com/infor-design/enterprise-ng/issues/5144))
- `[Popupmenu]` Fixed a bug where unwanted link/hash occurs if the menu if the menu is destroyed when clicking a menu item. ([#NG1046](https://github.com/infor-design/enterprise-ng/issues/1046))
- `[Spinbox]` Fixed a bug where spinbox and its border is not properly rendered on responsive view. ([#5146](https://github.com/infor-design/enterprise/issues/5146))
- `[Searchfield]` Fixed a bug where the close button is not rendered properly on mobile view. ([#5182](https://github.com/infor-design/enterprise/issues/5182))
- `[Searchfield]` Fixed a bug where the search icon in search field is not aligned properly on firefox view. ([#5290](https://github.com/infor-design/enterprise/issues/5290))
- `[Searchfield]` Made the `autocomplete` attribute configurable by using the `autocompleteAttribute` setting. ([#5092](https://github.com/infor-design/enterprise/issues/5092))
- `[Searchfield]` Fixed a bug where the button does not have the same height as the searchfield input. ([#5314](https://github.com/infor-design/enterprise/issues/5314))
- `[Searchbar]` Fixed a bug where searchbar overlapped the "Websites" header when browser is minimized or viewed in mobile. ([#5248](https://github.com/infor-design/enterprise/issues/5248))
- `[Slider]` Fixed a bug where the slider produces NaN value on tooltip. ([#5336](https://github.com/infor-design/enterprise/issues/5336))
- `[Splitter]` Fixed position of splitter button. ([#5121](https://github.com/infor-design/enterprise/issues/5121))
- `[Tooltip/Popover]` Split the Popover and Tooltip into separate components. ([#5197](https://github.com/infor-design/enterprise/issues/5197))

(52 Issues Solved This Release, Backlog Enterprise 147, Backlog Ng 28, 1095 Functional Tests, 1668 e2e Tests)

## v4.52.2 Fixes

- `[Locale]` Fixed a bug where very large numbers would get a zero added. ([#5308](https://github.com/infor-design/enterprise/issues/5308))
- `[Locale]` Fixed a bug where very large numbers with negative added an extra zero in formatNumber. ([#5318](https://github.com/infor-design/enterprise/issues/5318))

## v4.52.1 Fixes

- `[Datagrid]` Fixed an issue where personalize column headers were not rendering properly. ([#5361](https://github.com/infor-design/enterprise/issues/5361))

## v4.52.0

### v4.52.0 Markup Changes

- `[Datagrid]` When fixing bugs in datagrid hover states we removed the use of `is-focused` on table `td` elements. ([#5091](https://github.com/infor-design/enterprise/issues/5091))

### v4.52.0 Fixes

- `[Application Menu]` Fixed a bug where the expanded accordion were incorrectly coloured as selected when uses the personalization colors. ([#5128](https://github.com/infor-design/enterprise/issues/5128))
- `[About]` Fixed a bug where overflowing scrollbar in About Modal is shown on a smaller viewport. ([#5206](https://github.com/infor-design/enterprise/issues/5206))
- `[Bar Chart]` Fixed an issue where onerror script was able to execute. ([#1030](https://github.com/infor-design/enterprise-ng/issues/1030))
- `[Calendar]` Fixed a bug where if the calendar event is not set to whole day then the week view and day view will not properly render on UI. ([#5195](https://github.com/infor-design/enterprise/issues/5195))
- `[Datagrid]` Fixed a bug where changing a selection mode between single and mixed on a datagrid with frozen columns were not properly rendered on UI. ([#5067](https://github.com/infor-design/enterprise/issues/5067))
- `[Datagrid]` Fixed a bug where filter options were not opening anymore after doing sorting on server-side paging. ([#5073](https://github.com/infor-design/enterprise/issues/5073))
- `[Datagrid/Lookup]` Fixed a bug where unselecting all items in an active page affects other selected items on other pages. ([#4503](https://github.com/infor-design/enterprise/issues/4503))
- `[Datagrid]` When fixing bugs in datagrid hover states we removed the use of `is-focused` on table `td` elements. ([#5091](https://github.com/infor-design/enterprise/issues/5091))
- `[Datagrid/Lookup]` Fixed a bug where the plus minus icon animation was cut off. ([#4962](https://github.com/infor-design/enterprise/issues/4962))
- `[Datagrid]` Fixed a bug where unselecting all items in an active page affects other selected items on other pages. ([#4503](https://github.com/infor-design/enterprise/issues/4503))
- `[Datagrid]` Fixed a bug where the tag text in the column is not shown properly when hovering it on Alternate Row Shading. ([#5210](https://github.com/infor-design/enterprise/issues/5210))
- `[Datagrid]` Fixed a bug where the clear filter icons position were not properly aligned with the lookup. ([#5239](https://github.com/infor-design/enterprise/issues/5239))
- `[Dropdown]` Fixed a bug where automatic highlighting of a blank option after opening the list was not working ([#5095](https://github.com/infor-design/enterprise/issues/5095))
- `[Dropdown/Multiselect]` Fixed a bug where the id attribute prefix were missing from the dropdown list when searching with typeahead settings. ([#5053](https://github.com/infor-design/enterprise/issues/5053))
- `[Field Options]` Fixed misalignment of field options for the colorpicker, clearable input field, and clearable searchfield with its close icon. ([#5139](https://github.com/infor-design/enterprise/issues/5139))
- `[Field Options]` Fixed misalignment of close button in searchfield with field options. ([#5138](https://github.com/infor-design/enterprise/issues/5138))
- `[Homepage]` Fixed an issue where remove card event was not triggered on card/widget. ([#4798](https://github.com/infor-design/enterprise/issues/4798))
- `[Locale]` Changed the start day of the week to monday as per translation team request. ([#5199](https://github.com/infor-design/enterprise/issues/5199))
- `[Mask/Datagrid]` Fixed a bug in number masks where entering a decimal while the field's entire text content was selected could cause unexpected formatting. ([#4974](https://github.com/infor-design/enterprise/issues/4974))
- `[Monthview]` Fixed an issue where selected date was not stay on provided day/month/year. ([#5064](https://github.com/infor-design/enterprise/issues/5064))
- `[Monthview]` Added support for mobile view. ([#5075](https://github.com/infor-design/enterprise/issues/5075))
- `[Spinbox]` Fixed a bug where spinbox and its border is not properly rendered on responsive view. ([#5146](https://github.com/infor-design/enterprise/issues/5146))
- `[Tabs Module]` Fixed a bug where long tab labels overflowed behind the close icon. ([#5187](https://github.com/infor-design/enterprise/issues/5187))

(33 Issues Solved This Release, Backlog Enterprise 134, Backlog Ng 34, 1183 Functional Tests, 1652 e2e Tests)

## v4.51.4

### v4.51.4 Fixes

- `[Locale]` Fixed a bug where very large numbers would get a zero added. ([#5308](https://github.com/infor-design/enterprise/issues/5308))

## v4.51.3

### v4.51.3 Fixes

- `[Locale]` Fixed a bug where very large numbers with negative added an extra zero in formatNumber. ([#5308](https://github.com/infor-design/enterprise/issues/5308))
- `[Mask/Datagrid]` Fixed a bug in number masks where entering a decimal while the field's entire text content was selected could cause unexpected formatting. ([#4974](https://github.com/infor-design/enterprise/issues/4974))

## v4.51.2

### v4.51.2 Fixes

- `[Locale]` Fixed a bug where very large numbers with negative added an extra zero in formatNumber. ([#5308](https://github.com/infor-design/enterprise/issues/5308))
- `[Mask/Datagrid]` Fixed a bug in number masks where entering a decimal while the field's entire text content was selected could cause unexpected formatting. ([#4974](https://github.com/infor-design/enterprise/issues/4974))

## v4.51.1

### v4.51.1 Fixes

- `[Datagrid]` Fixed a bug where cells with a leading space triggered the dirty indicator even without changing the cell value on second blur/selection. ([#4825](https://github.com/infor-design/enterprise/issues/4825))
- `[Radio]` Fixed a bug where legend tag blinks when clicking the radio buttons. ([#4901](https://github.com/infor-design/enterprise/issues/4901))

## v4.51.0

### v4.51.0 Markup Changes

- `[About]` The version in the html section of the document was not added correctly and is now showing the correct version string. ([#5069](https://github.com/infor-design/enterprise/issues/5069))
- `[Datagrid]` Fixed a bug where cells with a leading space triggered the dirty indicator even without changing the cell value on second blur/selection. ([#4825](https://github.com/infor-design/enterprise/issues/4825))
- `[Datepicker/Monthview/Calendar]` We changed all Chinese locales to have monday as the first day of the week and this could impact scripts. ([#5147](https://github.com/infor-design/enterprise/issues/5147))
- `[Dropdown]` We added  `aria-readonly` to all readonly dropdowns. ([#5107](https://github.com/infor-design/enterprise/issues/5107))
- `[Dropdown]` Dropdowns are now appended to the section in the page with `role="main"` there should be just one of these sections in each page. ([#1033](https://github.com/infor-design/enterprise-ng/issues/1033))
- `[Input]` If using the password reveal feature, note that we change dit from using a `type="password"` to using a class to toggle the state. ([#5099](https://github.com/infor-design/enterprise/issues/5099))
- `[Pager]` When fixing an accessibility complaint on pager we made all pager buttons tabable and removed the `tabindex` this could impact some test scripts. ([#4862](https://github.com/infor-design/enterprise/issues/4862))
- `[Tabs]` We add the ability to drag tabs, if this is enabled there are a number of sort properties and classes that have been added that may need to be scripted in the future. ([#4520](https://github.com/infor-design/enterprise/issues/4520))

### v4.51.0 Fixes

- `[Circlepager]` Fixed a bug where circle buttons doesn't work on smaller viewport and first initialization of the page. ([#4966](https://github.com/infor-design/enterprise/issues/4966))
- `[General]` The master branch is now called main. Also cleaned up some language in the repo known to be less inclusive. ([#5027](https://github.com/infor-design/enterprise/issues/5027))
- `[Datagrid]` Fixed an issue where stretching the last column of a table was not consistent when resizing the window. ([#5045](https://github.com/infor-design/enterprise/issues/5045))
- `[Datagrid]` Fixed an issue where time format HHmm was not working for time picker editor. ([#4926](https://github.com/infor-design/enterprise/issues/4926))
- `[Datagrid]` Fixed an issue where setting stretchColumn to 'last' did not stretch the last column in the table. ([#4913](https://github.com/infor-design/enterprise/issues/4913))
- `[Datagrid]` Fixed an issue where when focusing dropdowns and then using arrow key, it would move across the grid columns leaving multiple open dropdowns. ([#4851](https://github.com/infor-design/enterprise/issues/4851))
- `[Datagrid]` Fixed an issue where the copy paste html to editable cell was cause to generate new cells. ([#4848](https://github.com/infor-design/enterprise/issues/4848))
- `[Datagrid]` Fixed some visual glitches related to focus/hover state and editable date/time cells. ([#5091](https://github.com/infor-design/enterprise/issues/5091))
- `[Datepicker]` Fixed an issue where time was changing, if selected time was before noon for Danish language locale da-DK. ([#4987](https://github.com/infor-design/enterprise/issues/4987))
- `[Datepicker]` Removed deprecation warning for close method. ([#5120](https://github.com/infor-design/enterprise/issues/5120))
- `[Dropdown]` Fixed a bug where the dropdown list gets detached to the input field. ([5056](https://github.com/infor-design/enterprise/issues/5056))
- `[Dropdown]` Improved accessibility on readonly dropdowns by adding the aria-readonly property. ([#5107](https://github.com/infor-design/enterprise/issues/5107))
- `[Editor]` Fixed a bug where the anchor link does not firing the change event. ([#5141](https://github.com/infor-design/enterprise/issues/5141))
- `[Editor]` Fixed a bug that links would not wrap in the editor when multiline. ([#5145](https://github.com/infor-design/enterprise/issues/5145))
- `[General]` Fixed incorrect version that was showing up as `[Object]` in the about dialog and html. ([#5069](https://github.com/infor-design/enterprise/issues/5069))
- `[Hierarchy]` Improved accessibility on readonly dropdowns by adding the aria-readonly property. ([#5107](https://github.com/infor-design/enterprise/issues/5107))
- `[Hierarchy]` Fixed an issue where the action refs passed around were broken. ([#5124](https://github.com/infor-design/enterprise/issues/5124))
- `[Listview]` Fixed a bug where changing selectable setting from 'mixed' to 'single' does not remove checkboxes. ([#5048](https://github.com/infor-design/enterprise/issues/5048))
- `[Locale]` Fixed an issue where the date and available date validation was not working for Croatian locale hr-HR. ([#4964](https://github.com/infor-design/enterprise/issues/4964))
- `[Locale]` Fixed an issue where the am/pm dot was causing issue to parseDate() method for greek language. ([#4793](https://github.com/infor-design/enterprise/issues/4793))
- `[Locale]` Fixed all chinese locales to have monday as the first day of the week. ([#5147](https://github.com/infor-design/enterprise/issues/5147))
- `[Lookup]` Fixed an issue where readonly lookups showed up as enabled. ([#5149](https://github.com/infor-design/enterprise/issues/5149))
- `[Multiselect]` Fixed a bug where the position of dropdown list was not correct when selecting multiple items on mobile. ([#5021](https://github.com/infor-design/enterprise/issues/5021))
- `[Modal]` Fixed a bug that prevented modals from closing while a tooltip was displayed inside ([#5047](https://github.com/infor-design/enterprise/issues/5047))
- `[Pager]` Fixed an accessibility issue to use tabs instead arrow keys. ([#4862](https://github.com/infor-design/enterprise/issues/4862))
- `[Password]` Changed the password reveal feature to not use `text="password"` and use css instead. This makes it possible to hide autocomplete. ([#5098](https://github.com/infor-design/enterprise/issues/5098))
- `[Radio]` Fixed a bug where legend tag blinks when clicking the radio buttons. ([#4901](https://github.com/infor-design/enterprise/issues/4901))
- `[Tabs]` Fixed a bug where where if urls contain a href with a forward slash (paths), then this would error. Note that in this situation you need to make sure the tab panel is linked without the hash. ([#5014](https://github.com/infor-design/enterprise/issues/5014))
- `[Tabs]` Added support to sortable drag and drop tabs. Non touch devices it good with almost every type of tabs `Module`, `Vertical`, `Header`, `Scrollable` and `Regular`. For touch devices only support with `Module` and `Vertical` Tabs. ([#4520](https://github.com/infor-design/enterprise/issues/4520))
- `[Tabs]` Changed the `rename()` method to also modify a tab's corresponding "More Tabs" menu item, if the menu is open. ([#5105](https://github.com/infor-design/enterprise/issues/5105))
- `[Toast]` Fixed a bug where toast message were unable to drag down to it's current position when `position` sets to 'bottom right'. ([#5015](https://github.com/infor-design/enterprise/issues/5015))
- `[Toolbar]` Add fix for invisible inputs in the toolbar. ([#5122](https://github.com/infor-design/enterprise/issues/5122))
- `[Toolbar]` Prevent individual buttons from getting stuck inside the Toolbar's overflow menu ([#4857](https://github.com/infor-design/enterprise/issues/4857))
- `[Tree]` Added api support for collapse/expand node methods. ([#4707](https://github.com/infor-design/enterprise/issues/4707))

(42 Issues Solved This Release, Backlog Enterprise 166, Backlog Ng 28, 1081 Functional Tests, 1647 e2e Tests)

## v4.50.4

### v4.50.4 Fixes

- `[Locale]` Fixed a bug where very large numbers with negative added an extra zero in formatNumber. ([#5308](https://github.com/infor-design/enterprise/issues/5308))

## v4.50.3

### v4.50.3 Fixes

- `[Lookup]` Fixed an issue where readonly lookups showed up as enabled. ([#5149](https://github.com/infor-design/enterprise/issues/5149))

## v4.50.2

### v4.50.2 Fixes

- `[General]` Fixed incorrect version that was showing up as `[Object]` in the about dialog and html. ([#5069](https://github.com/infor-design/enterprise/issues/5069))

## v4.50.1

### v4.50.1 Fixes

- `[Datagrid]` Set the tabbable feature off for the datagrid editors. ([#5089](https://github.com/infor-design/enterprise/issues/5089))
- `[Datagrid]` Fixed issues with misalignment on filter fields with icons. ([#5063](https://github.com/infor-design/enterprise/issues/5063))
- `[Lookup]` Fixed a bug where non editable lookups could not be clicked/opened. ([#5062](https://github.com/infor-design/enterprise/issues/5062))
- `[Lookup]` Fixed a bug where non strict / non editable lookups could not be clicked/opened. ([#5087](https://github.com/infor-design/enterprise/issues/5087))

## v4.50.0

### v4.50.0 Important Notes

- `[General]` We bumped the version from 4.39 (four - thirty nine) to 4.50 (four - fifty) to correspond with the general release of Soho (IDS) Design system 4.5 so the versions sync up better. We could not use 4.5 since it was already in use previously. ([#5012](https://github.com/infor-design/enterprise/issues/5012))
- `[General]` We Updated development dependencies. Most important things to note are: we now support node 14 for development and this is recommended. ([#4998](https://github.com/infor-design/enterprise/issues/4998))
- `[Tabs]` Changed the target element from 'li' to 'a' to be consistent. ([#4566](https://github.com/infor-design/enterprise/issues/4566))

### v4.50.0 Fixes

- `[Breadcrumb]` Changed the colors for disabled breadcrumbs to make them lighter than the enabled ones. ([#4917](https://github.com/infor-design/enterprise/issues/4917))
- `[Bar Chart]` Added support for double click to Bar, Bar Grouped, Bar Stacked. ([#3229](https://github.com/infor-design/enterprise/issues/3229))
- `[Bullet Chart]` Added support for double click. ([#3229](https://github.com/infor-design/enterprise/issues/3229))
- `[BusyIndicator]` Fixed a bug that caused the busy-indicator to show below the busy indicator container. ([#4953](https://github.com/infor-design/enterprise/issues/4953))
- `[Color Picker]`Fix issue with text disappearing and improve responsiveness when there isn't space horizontally ([#4930](https://github.com/infor-design/enterprise/issues/4930))
- `[Column Chart]` Added support for double click to Column, Column Grouped, Column Stacked, Column Stacked-singular and Column Positive Negative. ([#3229](https://github.com/infor-design/enterprise/issues/3229))
- `[Datagrid]` Added api setting `allowChildExpandOnMatchOnly` with Datagrid. It will show/hide children match only or all of them this setting only will effect if use with `allowChildExpandOnMatch:true`. ([#4209](https://github.com/infor-design/enterprise/issues/4209))
- `[Datagrid]` Fixed a bug where filter dropdown menus did not close when focusing a filter input. ([#4766](https://github.com/infor-design/enterprise/issues/4766))
- `[Datagrid]` Fixed an issue where the keyboard was not working to sort data for sortable columns. ([#4858](https://github.com/infor-design/enterprise/issues/4858))
- `[Datagrid]` Fixed an issue where the keyboard was not working to select all from header checkbox. ([#4859](https://github.com/infor-design/enterprise/issues/4859))
- `[Datagrid]` Fixed an issue where the selection was getting clear after use pagesize dropdown for client side paging. ([#4915](https://github.com/infor-design/enterprise/issues/4915))
- `[Datagrid]` Fixed an error seen clicking items if using a flex toolbar for the datagrid toolbar. ([#4941](https://github.com/infor-design/enterprise/issues/4941))
- `[Datagrid]` Only show row status when dirty indicator and row status both exist to address conflicting visual issue. ([#4918](https://github.com/infor-design/enterprise/issues/4918))
- `[Datagrid]` Fixed an issue where selecting a row added background to row-status. ([#4918](https://github.com/infor-design/enterprise/issues/4918))
- `[Datagrid]` Fixed an issue where the filter menu would not reopen in some cases. ([#4995](https://github.com/infor-design/enterprise/issues/4995))
- `[Datepicker]` Added a setting that replaces the trigger icon with an actual button for better accessibility, enabled by default. ([#4820](https://github.com/infor-design/enterprise/issues/4820))
- `[Datepicker]` Updated validation.js to check if date picker contains a time value ([#4888](https://github.com/infor-design/enterprise/issues/4888))
- `[Datepicker]` Fixed a UI issue where the apply and cancel buttons were unable to see on small screens. ([#4950](https://github.com/infor-design/enterprise/issues/4950))
- `[Datagrid]` Clean up hover appearance of datagrid actions button when the grid is viewed as a list. ([#4963](https://github.com/infor-design/enterprise/issues/4963))
- `[Editor]`Adjusted the editor to not treat separators after headers as leading and removing them. ([#4751](https://github.com/infor-design/enterprise/issues/4751))
- `[Environment]`Updated the regular expression search criteria from Edge to Edg to resolve the EDGE is not detected issue. ([#4603](https://github.com/infor-design/enterprise/issues/4603))
- `[Field Filter]` Fixed a UI issues where the input field has a missing border and the dropdown list does not properly align when it opened. ([#4982](https://github.com/infor-design/enterprise/issues/4982))
- `[Editor]`Adjusted the editor to not treat separators after headers as leading and removing them. ([#4751](https://github.com/infor-design/enterprise/issues/4751))
- `[General]` Can run stylelint command on W10 cmd for development ([#4993](https://github.com/infor-design/enterprise/issues/4993))
- `[General]` We Updated jQuery to use 3.6.0. ([#1690](https://github.com/infor-design/enterprise/issues/1690))
- `[Header]` Removed breadcrumb coloring from current class, which was causing the wrong kind of emphasis for breadcrumbs in headers. ([#5003](https://github.com/infor-design/enterprise/issues/5003))
- `[Input]` Changed the disabled search field color for Safari to match that of other browsers. ([#4611](https://github.com/infor-design/enterprise/issues/4611))
- `[Lookup]` Isolated the scss/css .close.icon class inside of .modal-content and removed any extra top property to fix the alignment issue.([#4933](https://github.com/infor-design/enterprise/issues/4933))
- `[Lookup]` Added a setting that replaces the trigger icon with an actual button for better accessibility, enabled by default. ([#4820](https://github.com/infor-design/enterprise/issues/4820))
- `[Lookup]` fix close button alignment issue. ([#5088](https://github.com/infor-design/enterprise/issues/5088))
- `[Line Chart]` Added support for double click to Area, Bubble, Line and Scatterplot. ([#3229](https://github.com/infor-design/enterprise/issues/3229))
- `[Message]` Added automation id's to the message's modal main area dialog as well with `modal` prefix. ([#4871](https://github.com/infor-design/enterprise/issues/4871))
- `[Modal]` Fixed a bug where full size responsive setting doesn't work on android phones in landscape mode. ([#4451](https://github.com/infor-design/enterprise/issues/4451))
- `[Pie Chart]` Added support for double click to Pie and Donut. ([#3229](https://github.com/infor-design/enterprise/issues/3229))
- `[Pie Chart]` Fixed bug were pie chart type does not remove old class name ([#3144](https://github.com/infor-design/enterprise/issues/3144))
- `[Pie Chart]` Improved the accessibility of legend items with roles and offscreen labels. ([#4831](https://github.com/infor-design/enterprise/issues/4831))
- `[Radar Chart]` Added support for double click. ([#3229](https://github.com/infor-design/enterprise/issues/3229))
- `[Rating]` Fixed color of the un-checked rating star. ([#4853](https://github.com/infor-design/enterprise/issues/4853))
- `[Popupmenu]` Fixed a lifecycle issue on menus that are shared between trigger elements, where these menus were incorrectly being torn down. ([NG#987](https://github.com/infor-design/enterprise-ng/issues/987))
- `[Searchfield]` Fixed alignment issues with the close button in various scenarios ([#4989](https://github.com/infor-design/enterprise/issues/4989), [#5096](https://github.com/infor-design/enterprise/issues/5096), [#5158](https://github.com/infor-design/enterprise/issues/4989), [#5090](https://github.com/infor-design/enterprise/issues/4989))
- `[Switch]` Adjust styles to be more discernable between checked and checked+disabled ([#4341](https://github.com/infor-design/enterprise/issues/4341))
- `[Tabs (Horizontal/Header)]` Fixed bug with the placement of the focus state in RTL mode, and other minor visual improvements. ([#4877](https://github.com/infor-design/enterprise/issues/4877))
- `[Tabs Module]` Fixed a bug where clear button was missing when clearable setting is activated in tabs module searchfield. ([#4898](https://github.com/infor-design/enterprise/issues/4898))
- `[Textarea]` Fixed a bug where the textarea options like autogrow, autoGrowMaxHeight doesn't work after the initialization inside of the accordion. ([#4977](https://github.com/infor-design/enterprise/issues/4977))
- `[Timepicker]` Added a setting that replaces the trigger icon with an actual button for better accessibility, enabled by default. ([#4820](https://github.com/infor-design/enterprise/issues/4820))
- `[Toast]` Fixed a bug where the first toast in the page is not announced to screen readers. ([#4519](https://github.com/infor-design/enterprise/issues/4519))
- `[Tooltip]` Fixed a bug in tooltip that prevented linking id-based tooltip content. ([#4827](https://github.com/infor-design/enterprise/issues/4827))

(48 Issues Solved This Release, Backlog Enterprise 152, Backlog Ng 32, 1086 Functional Tests, 1640 e2e Tests)

## v4.38.1

### v4.38.1 Fixes

- `[BusyIndicator]` Fixed a bug that caused the busy-indicator to show below the busy indicator container. ([#4953](https://github.com/infor-design/enterprise/issues/4953))

## v4.38.0

### v4.38.0 Important Changes

- `[Themes]` Renamed the concept of themes to versions and renamed uplift to new and soho to classic. The new/uplift theme is now the default and its recommend you use it as your default. The old scripts and names will still work ok but new copies with the new names are added for you. In addition Variants are now called Modes. But we got rid of the older script names from 2017 as they have been deprecated for a while now. In addition the ids-identity package thats included was bumped to 4.0 if using tokens directly from this the paths there have been changed to reflect the new names. ([#2606](https://github.com/infor-design/enterprise/issues/2606))

### v4.38.0 Fixes

- `[Application Menu]` Fixed visibility of expander icon on classic theme. ([#4874](https://github.com/infor-design/enterprise/issues/4874))
- `[Accordion]` Fixed an issue where the afterexpand and aftercollapse events fired before the states are set.  ([#4838](https://github.com/infor-design/enterprise/issues/4838))
- `[Breadcrumb]` Fixed unnecessary scrollbar in safari on a flex toolbar. ([#4839](https://github.com/infor-design/enterprise/issues/4839))
- `[Calendar]` Fixed calendar event details listview on mobile perspective. ([#4886](https://github.com/infor-design/enterprise/issues/4886))
- `[Datagrid]` Fixed an issue with missing scrollbars when in frozen column mode on wide screens. ([#4922](https://github.com/infor-design/enterprise/issues/4922))
- `[Datagrid]` Added the ability to use shift click to select in mixed selection mode. ([#4748](https://github.com/infor-design/enterprise/issues/4748))
- `[Datagrid]` Fixed alignment issue when editing. ([#4814](https://github.com/infor-design/enterprise/issues/4814))
- `[Datagrid]` Added a fix for checkbox aria cells, the aria was in the wrong location. ([#4790](https://github.com/infor-design/enterprise/issues/4790))
- `[Datagrid]` Fixed a bug where shift+f10 did not open the context menu in the Datagrid. ([#4614](https://github.com/infor-design/enterprise/issues/4614))
- `[Datagrid]` Fixed an issue where tooltips on buttons in the contextual action toolbar in datagrid would never show up. ([#4876](https://github.com/infor-design/enterprise/issues/4876))
- `[Datagrid]` Fixed an issue where when using selectAllCurrentPage the deselect all did not trigger an event. ([#4916](https://github.com/infor-design/enterprise/issues/4916))
- `[Datagrid]` Fixed an issue where when using a scroll-flex container to contain datagrid it did not show the Y scrollbar. ([#4914](https://github.com/infor-design/enterprise/issues/4914))
- `[EmptyMessage]` Fixed an issue where you may get double the click handlers. ([#4889](https://github.com/infor-design/enterprise/issues/4889))
- `[Environment]` Fixed feature detection classes and routines on IPad 13 and up. ([#4855](https://github.com/infor-design/enterprise/issues/4855))
- `[Fileupload Advanced]` Fixed a bug where the disable and enable methods were not working correctly. ([#4872](https://github.com/infor-design/enterprise/issues/4872))
- `[General]` Increased windows custom css scrollbars from 8px to 12px. ([#4837](https://github.com/infor-design/enterprise/issues/4837))
- `[Input]` Fixed a bug where the cursor overlapped the icon in right aligned lookup and input fields when selecting the field. ([#4718](https://github.com/infor-design/enterprise/issues/4718))
- `[ListView]` Fixed an issue selecting after focusing the list with the keyboard. ([#4621](https://github.com/infor-design/enterprise/issues/4621))
- `[Lookup]` Fixed an issue with select all across pages in lookup. ([#4503](https://github.com/infor-design/enterprise/issues/4503))
- `[Lookup]` Fixed an issue clearing selections with selectAcrossPages. ([#4539](https://github.com/infor-design/enterprise/issues/4539))
- `[Message]` Fixed multiple events were firing. ([#953](https://github.com/infor-design/enterprise-ng/issues/953))
- `[Popover]` Fixed a bug where the close button did not get an automation ID and added automation ID to the title. ([#4743](https://github.com/infor-design/enterprise/issues/4743))
- `[Locale/Multiselect]` Fixed a bug where translations could not be made correctly on All label and Selected Label, so we dropped having the label in the field. You can use the allTextString and selectedTextString if you want something special. ([#4505](https://github.com/infor-design/enterprise/issues/4505))
- `[Locale]` Fixed a bug in Estonian translations. ([#4805](https://github.com/infor-design/enterprise/issues/4805))
- `[Locale]` Fixed several bugs in Greek translations. ([#4791](https://github.com/infor-design/enterprise/issues/4791))
- `[Locale]` Fixed a bug in Turkish translations. ([#4788](https://github.com/infor-design/enterprise/issues/4788))
- `[Locale]` Fixed a bug in Thai translations. ([#4738](https://github.com/infor-design/enterprise/issues/4738))
- `[Searchfield]` Fixed an accessibility issue where the X was not tabbable with the keyboard. To fix this added a tabbable setting which is on by default. If you want it off you can set it to false but you would pass accessibility testing. ([#4815](https://github.com/infor-design/enterprise/issues/4815))
- `[Tabs]` Fixed an iOS bug that was preventing dismissible tabs to be dismissed by tap. ([#4763](https://github.com/infor-design/enterprise/issues/4763))
- `[Tabs Module]` Fixed positioning of the icon in tabs module. ([#4842](https://github.com/infor-design/enterprise/issues/4842))
- `[Tabs Module]` Fixed the focus border of the home button and make it tabbable in tabs module. ([#4850](https://github.com/infor-design/enterprise/issues/4850))
- `[Tabs Vertical]` Fixed black hover state in new (uplift) theme contrast mode. ([#4867](https://github.com/infor-design/enterprise/issues/4867))
- `[Validation]` Fixed an issue where validation messages did not have the correct aria for accessibility. ([#4830](https://github.com/infor-design/enterprise/issues/4830))
- `[TabsModule]` Fixed positioning of the icon in tabs module. ([#4842](https://github.com/infor-design/enterprise/issues/4842))
- `[Timepicker]` Improved accessibility on both the input field and its inner picker elements. ([#4403](https://github.com/infor-design/enterprise/issues/4403))

(37 Issues Solved This Release, Backlog Enterprise 136, Backlog Ng 32, 1082 Functional Tests, 1638 e2e Tests)

## v4.37.3

### v4.37.3 Fixes

- `[BusyIndicator]` Fixed a bug that caused the busy-indicator to show below the busy indicator container. ([#4953](https://github.com/infor-design/enterprise/issues/4953))

### v4.37.2 Fixes

- `[Datagrid]` Fixed an issue with missing scrollbars when in frozen column mode on wide screens. ([#4922](https://github.com/infor-design/enterprise/issues/4922))

## v4.37.1

### v4.37.1 Fixes

- `[General]` Increased windows custom css scrollbars from 8px to 12px. ([#4837](https://github.com/infor-design/enterprise/issues/4837))
- `[Datagrid]` Fixed an issue where when using a scroll-flex container to contain datagrid it did not show the Y scrollbar. ([#4914](https://github.com/infor-design/enterprise/issues/4914))

## v4.37.0

### v4.37.0 Features

- `[FileUpload]` Added the ability to drag files onto the file upload field like in 3.x versions. ([#4723](https://github.com/infor-design/enterprise/issues/4723))
- `[Datagrid]` Added the ability to edit columns formatted with tags and badges with an Input editor. ([#4637](https://github.com/infor-design/enterprise/issues/4637))
- `[Datagrid]` Added the ability to pass a locale numberFormat to the TargetedAchievement formatter and also set the default to two decimals. ([#4802](https://github.com/infor-design/enterprise/issues/4802))
- `[Dropdown]` Added basic virtual scrolling to dropdown for if you have thousands of items. Only basic dropdown functionality will work with this setting but it improved performance on larger dropdown lists. ([#4708](https://github.com/infor-design/enterprise/issues/4708))
- `[Sidebar]` Added the ability to hide and show the side bar with the list detail view. ([#4394](https://github.com/infor-design/enterprise/issues/4394))

### v4.37.0 Fixes

- `[App Menu]` Fixed a regression bug  where the searchfield icon duplicated and were not properly aligned with the searchfield. ([#4737](https://github.com/infor-design/enterprise/issues/4737))
- `[App Menu]` Removed the close button animation on the hamburger button when app menus open. ([#4756](https://github.com/infor-design/enterprise/issues/4756))
- `[Bar Chart]` Fixed an issue where the data was passing wrong for grouped type custom tooltip. ([#4548](https://github.com/infor-design/enterprise/issues/4548))
- `[Busy Indicator]` Fixed an error was showing when called `close()` method too soon after `activate()`. ([#980](https://github.com/infor-design/enterprise-ng/issues/980))
- `[Calendar]` Fixed a regression where clicking Legend checkboxes was no longer possible. ([#4746](https://github.com/infor-design/enterprise/issues/4746))
- `[Checkboxes]` Fixed a bug where if checkboxes are in a specific relative layout the checkboxes may click the wrong one. ([#4808](https://github.com/infor-design/enterprise/issues/4808))
- `[Column Chart]` Fixed an issue where the data was passing wrong for grouped type custom tooltip. ([#4548](https://github.com/infor-design/enterprise/issues/4548))
- `[Datagrid]` Fixed an issue where the filter border on readonly lookups was not displayed in high contrast mode. ([#4724](https://github.com/infor-design/enterprise/issues/4724))
- `[Datagrid]` Added missing aria row group role to the datagrid. ([#4479](https://github.com/infor-design/enterprise/issues/4479))
- `[Datagrid]` Fixed a bug where when setting a group and decimal out of the current locale then editing would not work. ([#4806](https://github.com/infor-design/enterprise/issues/4806))
- `[Dropdown]` Fixed an issue where some elements did not correctly get an id in the dropdown. ([#4742](https://github.com/infor-design/enterprise/issues/4742))
- `[Dropdown]` Fixed a bug where you could click the label and focus a disabled dropdown. ([#4739](https://github.com/infor-design/enterprise/issues/4739))
- `[Homepage]` Fixed the wrong metadata was sending for resize, reorder and remove card events. ([#4798](https://github.com/infor-design/enterprise/issues/4798))
- `[Locale]` Fixed an issue where if the 11th digit is a zero the formatNumbers and truncateDecimals function will loose a digit. ([#4656](https://github.com/infor-design/enterprise/issues/4656))
- `[Modal]` Improved detection of non-focusable elements when a Modal is configured to auto focus one of its inner components. ([#4740](https://github.com/infor-design/enterprise/issues/4740))
- `[Module Tabs]` Fixed a bug related to automatic linking of Application Menu trigger tabs in Angular environments ([#4736](https://github.com/infor-design/enterprise/issues/4736))
- `[ProcessIndicator]` Fixed a layout issue on the index page and added a rejected icon. ([#4770](https://github.com/infor-design/enterprise/issues/4770))
- `[Rating]` Fixed an issue where the rating was not clear on toggle. ([#4571](https://github.com/infor-design/enterprise/issues/4571))
- `[Splitter]` Fixed the splitter was dragging to wrong direction in RTL. ([#1813](https://github.com/infor-design/enterprise/issues/1813))
- `[Swaplist]` Fixed an issue where the user attributes need to be override existing attributes. ([#4694](https://github.com/infor-design/enterprise/issues/4694))
- `[Tabs]` Fixed a bug where the info icon were not aligned correctly in the tab, and info message were not visible. ([#4711](https://github.com/infor-design/enterprise/issues/4711))
- `[Tabs]` Fixed a bug where the tab key would move through tabs rather than moving to the tab content. ([#4745](https://github.com/infor-design/enterprise/issues/4745))
- `[Toolbar Searchfield]` Fixed a bug where the toolbar searchfield were unable to focused when tabbing through the page. ([#4683](https://github.com/infor-design/enterprise/issues/4683))
- `[Toolbar Searchfield]` Fixed a bug where the search bar were showing extra outline when focused. ([#4682](https://github.com/infor-design/enterprise/issues/4682))
- `[Track Dirty]` Fixed an error that was showing when using dirty indicator within a tab component. ([#936](https://github.com/infor-design/enterprise-ng/issues/936))
- `[Tree]` Fixed an issue where the character entity was stripped for addNode() method. ([#4694](https://github.com/infor-design/enterprise/issues/4694))

(49 Issues Solved This Release, Backlog Enterprise 137, Backlog Ng 35, 1082 Functional Tests, 1639 e2e Tests)

## v4.36.2

### v4.36.2 Fixes

- `[App Menu]` Removed the close button animation on the hamburger button when app menus open. ([#4756](https://github.com/infor-design/enterprise/issues/4756))
- `[App Menu]` Fixed a regression bug  where the searchfield icon duplicated and were not properly aligned with the searchfield. ([#4737](https://github.com/infor-design/enterprise/issues/4737))
- `[Calendar]` Fixed a regression where clicking Legend checkboxes was no longer possible. ([#4746](https://github.com/infor-design/enterprise/issues/4746))
- `[FileUpload]` Added the ability to drag files onto the file upload field like in 3.x versions. ([#4723](https://github.com/infor-design/enterprise/issues/4723))
- `[Modal]` Improved detection of non-focusable elements when a Modal is configured to auto focus one of its inner components. ([#4740](https://github.com/infor-design/enterprise/issues/4740))
- `[Locale]` Fixed an issue where if the 11th digit is a zero the formatNumbers and truncateDecimals function will loose a digit. ([#4656](https://github.com/infor-design/enterprise/issues/4656))
- `[Rating]` Fixed an issue where the rating was not clear on toggle. ([#4571](https://github.com/infor-design/enterprise/issues/4571))

## v4.36.1

### v4.36.1 Fixes

- `[Calendar]` Fixed a regression where clicking Legend checkboxes was no longer possible. ([#4746](https://github.com/infor-design/enterprise/issues/4746))
- `[Dropdown]` Fixed an issue where some elements did not correctly get an id in the dropdow n. ([#4742](https://github.com/infor-design/enterprise/issues/4742))
- `[Editor]` Fixed a follow up issue with readonly links in the editor. ([#4702](https://github.com/infor-design/enterprise/issues/4702))

## v4.36.0

### v4.36.0 Important Changes

- `[Datagrid]` Fixed a bug where the datagrid header checkbox had the wrong aria-checked state when only some rows are selected, this change occured because the aria-checked was not on the focusable element so was not announced. If using automation scripts on this attribute, you should be aware and adjust accordingly. ([#4491](https://github.com/infor-design/enterprise/issues/4491))

### v4.36.0 Features

- `[Datagrid]` Made the summary row sticky on the bottom of the datagrid. ([#4645](https://github.com/infor-design/enterprise/issues/4645))
- `[Lookup]` Added a clear callback function like the click callback that fires when clicking the clear X if enabled. ([#4693](https://github.com/infor-design/enterprise/issues/4693))
- `[Tabs]` Added a setting for making the text on Module Tabs' optional Application Menu trigger only accessible to screen readers. ([#4590](https://github.com/infor-design/enterprise/issues/4590))

### v4.36.0 Fixes

- `[Application Menu]` Fixed an issue with filtering where nested items matching the filter were not always displayed. ([#4592](https://github.com/infor-design/enterprise/issues/4592))
- `[Column Chart]` Fixed an alignment issue with the labels in grouped column charts. ([#4645](https://github.com/infor-design/enterprise/issues/4645))
- `[Datagrid]` Fixed a bug where filterWhenTyping did not work on lookup filter columns. ([#4678](https://github.com/infor-design/enterprise/issues/4678))
- `[Datagrid]` Fixed an issue where updateRow will not correctly sync and merge data. ([#4674](https://github.com/infor-design/enterprise/issues/4674))
- `[Datagrid]` Fixed a bug where the error icon overlapped to the calendar icon when a row has been selected and hovered. ([#4670](https://github.com/infor-design/enterprise/issues/4670))
- `[Datagrid]` Fixed a bug where multiselect would loose selection across pages when using selectRowsAcrossPages. ([#954](https://github.com/infor-design/enterprise-ng/issues/954))
- `[Datagrid]` Made a fix that when calling applyFilter the lookup checkbox did not update. ([#4693](https://github.com/infor-design/enterprise/issues/4693))
- `[Datagrid]` Added the datagrid api to the current clearArguments setting's callback. ([#4693](https://github.com/infor-design/enterprise/issues/4693))
- `[Datagrid]` Fixed the inbuilt date validation to use the datagrid column settings for date fields. ([#4693](https://github.com/infor-design/enterprise/issues/4730))
- `[Dropdown]` Fixed a bug where the tooltips are invoked for each dropdown item. This was slow with a lot of items. ([#4672](https://github.com/infor-design/enterprise/issues/4672))
- `[Dropdown]` Fixed a bug where mouseup was used rather than click to open the list and this was inconsistent. ([#4638](https://github.com/infor-design/enterprise/issues/4638))
- `[Editor]` Fixed an issue where the dirty indicator was not reset when the contents contain `<br>` tags. ([#4624](https://github.com/infor-design/enterprise/issues/4624))
- `[Editor]` Fixed a bug where hyperlinks were not clickable in readonly state. ([#4702](https://github.com/infor-design/enterprise/issues/4702))
- `[Homepage]` Fixed a bug where the border behaves differently and does not change back correctly when hovering in editable mode. ([#4640](https://github.com/infor-design/enterprise/issues/4640))
- `[Homepage]` Added support for small size (260x260) widgets and six columns. ([#4663](https://github.com/infor-design/enterprise/issues/4663))
- `[Homepage]` Fixed an issue where the animation was not working on widget removed. ([#4686](https://github.com/infor-design/enterprise/issues/4686))
- `[Homepage]` Fixed a bug where the border behaves differently and does not change back correctly when hovering in editable mode. ([#4640](https://github.com/infor-design/enterprise/issues/4640))
- `[Listview]` Fixed an issue where the contextmenu was not open on longpress and text as not selectable for iOS device. ([#4655](https://github.com/infor-design/enterprise/issues/4655))
- `[Locale]` Don't attempt to set d3 locale if d3 is not being used ([#4668](https://github.com/infor-design/enterprise/issues/4486))
- `[Modal]` Fixed a bug where the autofocus was not working on anchor tag inside of the modal and moving the first button as a default focus if there's no `isDefault` property set up.
- `[Pager]` Fixed a bug that automation id's are not added when the attachToBody is used. ([#4692](https://github.com/infor-design/enterprise/issues/4692))
- `[Rating]` Fixed a bug with the readonly function, it did not toggle the readonly state correctly. ([#958](https://github.com/infor-design/enterprise-ng/issues/958))
- `[Tabs]` Added support for a "More Actions" button to exist beside horizontal/header tabs. ([#4532](https://github.com/infor-design/enterprise/issues/4532))
- `[Tree]` Fixed an issue where the parent value was get deleted after use `addNode()` method. ([#4486](https://github.com/infor-design/enterprise/issues/4486))
- `[Wizard]` Fixed a slight layout issue with the highlighted step in RTL mode. ([#4714](https://github.com/infor-design/enterprise/issues/4714))

(42 Issues Solved This Release, Backlog Enterprise 136, Backlog Ng 32, 1084 Functional Tests, 1642 e2e Tests)

## v4.35.4

### v4.35.4 Fixes

- `[Datagrid]` Added the datagrid api to the current clearArguments setting's callback. ([#4693](https://github.com/infor-design/enterprise/issues/4693))

## v4.35.3

### v4.35.3 Fixes

- `[Datagrid]` Made a fix that when calling applyFilter the lookup checkbox did not update. ([#4693](https://github.com/infor-design/enterprise/issues/4693))
- `[Dropdown]` Fixed a bug where the tooltips are invoked for each dropdown item. This was slow with a lot of items. ([#4672](https://github.com/infor-design/enterprise/issues/4672))
- `[Dropdown]` Fixed a bug where mouseup was used rather than click to open the list and this was inconsistent. ([#4638](https://github.com/infor-design/enterprise/issues/4638))
- `[Lookup]` Added a clear callback function like the click callback that fires when clicking the clear X if enabled. ([#4693](https://github.com/infor-design/enterprise/issues/4693))
- `[Pager]` Fixed a bug that automation id's are not added when the attachToBody is used. ([#4692](https://github.com/infor-design/enterprise/issues/4692))
- `[Rating]` Fixed a bug with the readonly function, it did not toggle the readonly state correctly. ([#958](https://github.com/infor-design/enterprise-ng/issues/958))

## v4.35.2

### v4.35.2 Fixes

- `[Datagrid]` Fixed an additional issue where updateRow will cause rows to no longer be reorderable. ([#4674](https://github.com/infor-design/enterprise/issues/4674))

## v4.35.1

### v4.35.1 Fixes

- `[Datagrid]` Fixed an issue where updateRow will not correctly sync and merge data. ([#4674](https://github.com/infor-design/enterprise/issues/4674))
- `[Datagrid]` Fixed a bug where filterWhenTyping did not work on lookup filter columns. ([#4678](https://github.com/infor-design/enterprise/issues/4678))
- `[Editor]` Fixed an issue where the dirty indicator was not reset when the contents contain `<br>` tags. ([#4624](https://github.com/infor-design/enterprise/issues/4624))

## v4.35.0

### v4.35.0 Important Notes

- `[Breadcrumb]` We added support for the use of `span` in place of `a` tags inside Breadcrumb List Items at the component API level.  In order to facilitate this, some internal API methods had to be changed to recognize the list item instead of the anchor.  If you rely on the Breadcrumb API and reference breadcrumb item anchor tags, please note that before adopting this version, you should change your code to instead reference the list items, or only use the BreadcrumbItem API.

### v4.35.0 Features

- `[Datagrid]` Added support to select all rows on current page only for client side paging. ([#4265](https://github.com/infor-design/enterprise/issues/4265))
- `[Datagrid]` Added a new ProcessIndicator formatter. ([#3918](https://github.com/infor-design/enterprise/issues/3918))
- `[Dropdown]` Improved behavior of list item navigation/selection when a Dropdown is configured with "no search" mode activated. ([#4483](https://github.com/infor-design/enterprise/issues/4483))
- `[Lookup]` Added the ability to change the lookup icon. ([#4527](https://github.com/infor-design/enterprise/issues/4527))
- `[ProcessIndicator]` Added: labels, more icon support, and a content areas and made it responsive. ([#3918](https://github.com/infor-design/enterprise/issues/3918))

### v4.35.0 Fixes

- `[Application Menu]` Fixed accessibility issues getting redundant info in expand/collapse button. ([#4462](https://github.com/infor-design/enterprise/issues/4462))
- `[Application Menu]` Fixed accessibility issues with missing instructional text and incorrect aria-role assignments on the App Menu triggers (hamburger buttons) and Role switcher buttons. ([#4489](https://github.com/infor-design/enterprise/issues/4489))
- `[About]` Made it possible to close About dialogs that previously had open, nested Modals present. ([NG#915](https://github.com/infor-design/enterprise-ng/issues/915))
- `[Badges]` Fixed alignment issues in uplift theme. ([#4578](https://github.com/infor-design/enterprise/issues/4578))
- `[Busy Indicator]` Fixed an issue where the whole page and parent div was shifts when active. ([#746](https://github.com/infor-design/enterprise-ng/issues/746))
- `[Button]` Fixed the tooltip in action button to be not visible when there's no title attribute. ([#4473](https://github.com/infor-design/enterprise/issues/4473))
- `[Column Chart]` Fixed a minor alignment issue in the xAxis labels ([#4460](https://github.com/infor-design/enterprise/issues/4460))
- `[Colorpicker]` Fixed an issue where values were not being selecting when multiple colopickers are present. ([#4146](https://github.com/infor-design/enterprise/issues/4146))
- `[Datagrid]` Fix a bug where changing selectable on the fly did not change the select behavior. ([#4575](https://github.com/infor-design/enterprise/issues/4575))
- `[Datagrid]` Fixed an issue where the click event was not fire for hyperlinks keyword search results. ([#4550](https://github.com/infor-design/enterprise/issues/4550))
- `[Datagrid]` Added api setting for selection on enter edit mode. ([#4485](https://github.com/infor-design/enterprise/issues/4485))
- `[Datagrid]` Fixed a bug where the onPostRenderCell function would get an empty container if using frozen columns. ([#947](https://github.com/infor-design/enterprise-ng/issues/947))
- `[Datagrid]` Fix a bug where changing selectable on the fly did not change the select behavior. ([#4575](https://github.com/infor-design/enterprise/issues/4575))
- `[Dropdown]` Fixed a bug where the last option icon changes when searching/filtering in dropdown search field. ([#4474](https://github.com/infor-design/enterprise/issues/4474))
- `[Editor/Fontpicker]` Fixed a bug where the label relationship were not valid in the editor role. Adding aria-labelledby will fix the association for both editor and the label. Also, added an audible label in fontpicker. ([#4454](https://github.com/infor-design/enterprise/issues/4454))
- `[Field Options]` Fixed an issue where the action button was misaligned for safari. ([#4610](https://github.com/infor-design/enterprise/issues/4610))
- `[FileUploadAdvanced]` Fixed an issue where abort method was not working properly to remove the file block when upload fails. ([#938](https://github.com/infor-design/enterprise-ng/issues/938))
- `[Header]` Fixed a bug where the searchfield automatically expands when clicking the app menu button. ([#4617](https://github.com/infor-design/enterprise/issues/4617))
- `[Lookup]` Fixed some layout issues when using the editable and clearable options on the filter row. ([#4527](https://github.com/infor-design/enterprise/issues/4527))
- `[Lookup]` Fixed incorrect counts when using allowSelectAcrossPages. ([#4316](https://github.com/infor-design/enterprise/issues/4316))
- `[Mask]` Fixed broken date/time masks in the `sv-SE` locale. ([#4613](https://github.com/infor-design/enterprise/issues/4613))
- `[Tree]` Fixed an issue where the character entity references were render differently for parent and child levels. ([#4512](https://github.com/infor-design/enterprise/issues/4512))
- `[Tooltip/Pager]` Fixed an issue where the tooltip would show at the top when clicking paging buttons. ([#218](https://github.com/infor-design/enterprise-ng/issues/218))

(40 Issues Solved This Release, Backlog Enterprise 173, Backlog Ng 42, 1083 Functional Tests, 1638 e2e Tests)

## v4.34.3

### v4.34.3 Fixes

- `[Lookup]` Added the ability to change the lookup icon. ([#4527](https://github.com/infor-design/enterprise/issues/4527))
- `[Lookup]` Fixed some layout issues when using the editable and clearable options on the filter row. ([#4527](https://github.com/infor-design/enterprise/issues/4527))

## v4.34.2

### v4.34.2 Fixes

- `[Dropdown/Autocomplete]` Fix a bug where these components would fail in IE 11. Note that IE 11 isn't "supported" but we fixed these issues to give teams more time to migrate. ([#4608](https://github.com/infor-design/enterprise/issues/4608))
- `[General]` Fix a bug where the regex scripts will error on Big Sur. ([#4612](https://github.com/infor-design/enterprise/issues/4612))

## v4.34.1

### v4.34.1 Fixes

- `[Datagrid]` Fix a bug where changing selectable on the fly did not change the select behavior. ([#4575](https://github.com/infor-design/enterprise/issues/4575)

## v4.34.0

### v4.34.0 Features

- `[All Components]` Added `attributes` setting to set automation id's and id's. ([#4498](https://github.com/infor-design/enterprise/issues/4498))
- `[Datagrid]` Added a limited experimental sticky header feature. ([#3993](https://github.com/infor-design/enterprise/issues/3993))
- `[Input]` Add a `revealText` plugin that will add a button to password fields to hide and show sensitive information such as SIN or passwords. ([#4098](https://github.com/infor-design/enterprise/issues/4098))
- `[Listview]` Added a new setting `allowDeselect` which will make it such that if you select an item you cant deselect, you can only select another item. ([#4376](https://github.com/infor-design/enterprise/issues/4376))
- `[Locale]` Added a new set of translations from the translation team. ([#4501](https://github.com/infor-design/enterprise/issues/4501))
- `[Locale/Charts]` The numbers inside charts are now formatted using the current locale's, number settings. This can be disabled/changed in some charts by passing in a localeInfo object to override the default settings. ([#4437](https://github.com/infor-design/enterprise/issues/4437))
- `[Treemap]` Added ability to show a tooltip. ([#2794](https://github.com/infor-design/enterprise/issues/2794))

### v4.34.0 Fixes

- `[Autocomplete]` Fixed an issue where a slow and incomplete ajax request would cause the dropdown to briefly show wrong contents. ([#4387](https://github.com/infor-design/enterprise/issues/4387))
- `[Breadcrumb]` Fixed an issue where css only breadcrumbs were missing styles. ([#4501](https://github.com/infor-design/enterprise/issues/4501))
- `[Datepicker]` Fixed an issue where range highlight was not aligning for Mac/Safari. ([#4352](https://github.com/infor-design/enterprise/issues/4352))
- `[Datagrid]` Fixed an issue with a custom toolbar, where buttons would click twice. ([#4471](https://github.com/infor-design/enterprise/issues/4471))
- `[Datagrid]` Fixed an issue where the special characters (é, à, ü, û, ...) export to csv was not generated them correctly. ([#4347](https://github.com/infor-design/enterprise/issues/4347))
- `[Datagrid]` Fixed an issue where the leading spaces were removed on editing cells. ([#4380](https://github.com/infor-design/enterprise/issues/4380))
- `[Datagrid]` Fixed an issue where the double click event was not firing for checkbox columns. ([#4381](https://github.com/infor-design/enterprise/issues/4381))
- `[Datagrid]` Fixed an issue where the dropdown in a datagrid would stay open when clicking to the next page of results. ([#4396](https://github.com/infor-design/enterprise/issues/4396))
- `[Datagrid]` Fixed a bug where a scroll bar shows even when there's no data in datagrid. ([#4228](https://github.com/infor-design/enterprise/issues/4228))
- `[Datagrid]` Fixed an issue where calling setFocus on the datagrid would stop open menus from working. ([#4429](https://github.com/infor-design/enterprise/issues/4429))
- `[Datagrid]` To allow for some script tools to work we now set draggable to true. ([#4490](https://github.com/infor-design/enterprise/issues/4490))
- `[Datagrid]` Fixed an error on the filter box on the personalization dialog where it would error if there is a column with no name field. ([#4495](https://github.com/infor-design/enterprise/issues/4495))
- `[Datagrid]` Fixed links when changing personalization as they would inherit the wrong color. ([#4481](https://github.com/infor-design/enterprise/issues/4481))
- `[Datagrid]` Fixed a bug where seaching with the search on the toolbar would not highlight results. ([#4488](https://github.com/infor-design/enterprise/issues/4488))
- `[Datagrid]` Fixed an issue with a custom toolbar, where buttons would click twice. ([#4471](https://github.com/infor-design/enterprise/issues/4471))
- `[Datagrid]` Fixed a bug in updateRow where it did not sync up all data passed in with the dataset. ([#4476](https://github.com/infor-design/enterprise/issues/4476))
- `[Datepicker]` Changed the month/year picker to skip 10 years instead of one. ([#4388](https://github.com/infor-design/enterprise/issues/4388))
- `[Dropdown]` Improved the behavior of the `noSearch` dropdown when using the keyboard. ([#4388](https://github.com/infor-design/enterprise/issues/4388))
- `[Editor]` Fixed an issue where the focus was getting lost after pressing toolbar buttons. ([#4335](https://github.com/infor-design/enterprise/issues/4335))
- `[Editor]` Fixed an issue where the color picker was not opening the popup for overflow menu and had name as undefined in list. ([#4398](https://github.com/infor-design/enterprise/issues/4398))
- `[Editor]` Fixed an issue where font-size tags are stripped from the css. ([#4557](https://github.com/infor-design/enterprise/issues/4557))
- `[Favorites]` Removed the favorites component as its not really a component, info on it can be found under buttons in the toggle example. ([#4405](https://github.com/infor-design/enterprise/issues/4405))
- `[Fieldset]` Fixed a bug where summary form data gets cut off on a smaller viewport. ([#3861](https://github.com/infor-design/enterprise/issues/3861))
- `[Homepage]` Fixed an issue where the four column widgets were incorrectly positioned, left aligned on large screen. ([#4541](https://github.com/infor-design/enterprise/issues/4541))
- `[List Detail]` Fixed css height for list detail in responsive view ([#4426](https://github.com/infor-design/enterprise/issues/4426))
- `[Listview]` Fixed a bug where readonly and non-selectable listview should not have hover state. ([#4452](https://github.com/infor-design/enterprise/issues/4452))
- `[Lookup]` Fixed a bug where the filter header together with the checkbox column is not properly align. ([#3774](https://github.com/infor-design/enterprise/issues/3774))
- `[MenuButton]` Removed the menubutton component sections as its not really a component, info on it can be found under buttons in the MenuButton examples. ([#4416](https://github.com/infor-design/enterprise/issues/4416))
- `[Message]` Added support for lists in the message, also fixed a problem when doing so, with screen readers. ([#4400](https://github.com/infor-design/enterprise/issues/4400))
- `[Message]` Added the `noRefocus` setting that will feed through to the modal. ([#4507](https://github.com/infor-design/enterprise/issues/4507))
- `[Splitter]` Added missing audible labels in splitter collapse button and splitter handle. ([#4404](https://github.com/infor-design/enterprise/issues/4404))
- `[Tabs Module]` Fixed a bug where tab items were not centered correctly in uplift theme. ([#4538](https://github.com/infor-design/enterprise/issues/4538))
- `[Treemap]` Fixed a bug where small slices may show a "tip" below the chart. ([#2794](https://github.com/infor-design/enterprise/issues/2794))

(56 Issues Solved This Release, Backlog Enterprise 185, Backlog Ng 42, 1082 Functional Tests, 1612 e2e Tests)

## v4.33.2

### v4.33.2 Fixes

`[General]` Fix a bug where the regex blows up on Mac Big Sur. ([#4612](https://github.com/infor-design/enterprise/issues/4612))

## v4.33.1

### v4.33.1 Fixes

- `[Breadcrumb]` Fixed an issue were css only breadcrumbs were missing styles. ([#4501](https://github.com/infor-design/enterprise/issues/4501))

## v4.33.0

### v4.33.0 Features

- `[Locale]` Added a new dateTimeMillis and timeStampMillis format if milliseconds are needed. ([#4384](https://github.com/infor-design/enterprise/issues/4384))
- `[Toast]` Added a setting to enable setting ids or other attributes on the toast element. ([#4275](https://github.com/infor-design/enterprise/issues/4275))

### v4.33.0 Fixes

- `[Autocomplete]` Fix a bug when connected to NG where pressing the enter key would not select Autocomplete items/. ([ng#901](https://github.com/infor-design/enterprise-ng/issues/901))
- `[Autocomplete]` Fixed an issue where the Searchfield items were not selectable after 'All results for "xx"' was selected. ([#4446](https://github.com/infor-design/enterprise/issues/4446))
- `[Calendar]` Removed some extra keyboard stops when tabing. ([#4318](https://github.com/infor-design/enterprise/issues/4318))
- `[Calendar]` Fixed a bug where the incorrect color was shown when events are added with the dialog. ([#4439](https://github.com/infor-design/enterprise/issues/4439))
- `[Colorpicker]` Fixed an issue where the colorpicker closes when pressing or clicking outside the swatch. ([#3559](https://github.com/infor-design/enterprise/issues/3559))
- `[Datagrid]` Fixed an issue where activated row on 2nd or any subsequent page was not highlighting for mixed selection mode. ([ng#900](https://github.com/infor-design/enterprise-ng/issues/900))
- `[Datagrid]` Added support to disable column buttons. ([1590](https://github.com/infor-design/enterprise/issues/1590))
- `[Datagrid]` Fixed an issue where short field icon padding was misaligned in RTL mode. ([#1812](https://github.com/infor-design/enterprise/issues/1812))
- `[Datagrid]` Added support to `In Range` filter operator for numeric columns. ([#3988](https://github.com/infor-design/enterprise/issues/3988))
- `[Datagrid]` Fixed an issue where filter was not working if user types slow in the filter input for treegrid. ([#4270](https://github.com/infor-design/enterprise/issues/4270))
- `[Datagrid]` Fixed an issue where the icons right text was truncated for extra-small row height. ([#4355](https://github.com/infor-design/enterprise/issues/4355))
- `[Datagrid]` Fixed an issue where the column icons and content was overlapping. ([#4264](https://github.com/infor-design/enterprise/issues/4264))
- `[Datagrid]` Fixed an issue where using flex toolbar as a custom toolbar did not work. ([#4385](https://github.com/infor-design/enterprise/issues/4385))
- `[Datepicker]` Added missing off screen text for the picker buttons in the datepicker month/year view. ([#4318](https://github.com/infor-design/enterprise/issues/4318))
- `[Editor]` Fixed a bug where the Fontpicker's displayed style wasn't updating to match the current text selection in some cases. ([#4309](https://github.com/infor-design/enterprise/issues/4309))
- `[Editor]` Fixed a bug where b tags in an empty p tag would be stripped. ([#4411](https://github.com/infor-design/enterprise/issues/4411))
- `[Locale]` Added a new translation token for Records Per Page with no number. ([#4334](https://github.com/infor-design/enterprise/issues/4334))
- `[Locale]` Fixed an max stack error when setting `nb-NO` as a language. ([#874](https://github.com/infor-design/enterprise-ng/issues/874))
- `[Lookup]` Fixed an issue where the event `beforeShow` was only triggered the first time. ([#899](https://github.com/infor-design/enterprise-ng/issues/899))
- `[Lookup]` Fixed a bug where the lookup count doesn't update correctly. ([#4312](https://github.com/infor-design/enterprise/issues/4312))
- `[Mask]` Enabled editable sections of Date masks.  Editing within a section will no longer incorrectly alter values that may already exist in a date field's other editable sections. ([#4079](https://github.com/infor-design/enterprise/issues/4079))
- `[Modal Manager]` Modals now pass `isCancelled` properly when the Modal Manager API detects a request to close by using the Escape key. ([#4298](https://github.com/infor-design/enterprise/issues/4298))
- `[Pager]` Fixed an error when using arrow keys to select in the pagesize selector. ([#4383](https://github.com/infor-design/enterprise/issues/4383))
- `[Searchfield]` Allow for search terms to include special characters. ([#4291](https://github.com/infor-design/enterprise/issues/4291))
- `[Stepprocess]` Fixed a bug where padding and scrolling was missing. Note that this pattern will eventually be removed and we do not suggest any one use it for new development. ([#4249](https://github.com/infor-design/enterprise/issues/4249))
- `[Tabs]` Fixed multiple bugs where error icon in tabs and the animation bar were not properly aligned in RTL uplift theme. ([#4326](https://github.com/infor-design/enterprise/issues/4326))
- `[Tabs]` Fixed a bug where removing a nested tab would cause an error due to being invisible. ([#4356](https://github.com/infor-design/enterprise/issues/4356))
- `[Tabs]` Fixed a bug where the focus/activated state does not display correctly in RTL. ([#4332](https://github.com/infor-design/enterprise/issues/4332))
- `[Toolbar Flex]` Fixed detection of overflow in some toolbars where items were not properly displaying all overflowed items in the "More Actions" menu. ([#4296](https://github.com/infor-design/enterprise/issues/4296))
- `[Toolbar Flex]` Fixed an issue where in some examples/cases the first item did not get an initial tabindex. ([#4418](https://github.com/infor-design/enterprise/issues/4418))
- `[Tree]` Fixed an issue where calling togglenode without first doing a select/unselect was not working properly. ([#3927](https://github.com/infor-design/enterprise/issues/3927))
- `[Tree]` Fixed a bug that adding icons in with the tree text would encode it when using addNode. ([#4305](https://github.com/infor-design/enterprise/issues/4305))
- `[Validation]` Fixed an issue where after the execution `resetForm()` was not resting dropdown and editor the fields. ([#4259](https://github.com/infor-design/enterprise/issues/4259))

(48 Issues Solved This Release, Backlog Enterprise 184, Backlog Ng 48, 1084 Functional Tests, 1530 e2e Tests)

## v4.32.0

### v4.32.0 Important Notes

- `[Colors]` In Uplift (Vibrant) theme there is no longer any colors in graphite. All are slate. This involved bringing in a new version 3.0 of the design system with some breaking changes you should not if using the tokens directly. See the [design system change log](https://github.com/infor-design/design-system/blob/main/docs/CHANGELOG.md) for details. ([#4206](https://github.com/infor-design/enterprise/issues/4206))

### v4.32.0 Features

- `[Breadcrumb]` Add truncated style and made it the default for all Breadcrumb lists. ([#4091](https://github.com/infor-design/enterprise/issues/4091))
- `[Datagrid]` Add a new `RowNumber` formatter that will show a row number column that remains the same no matter how the grid is sorted. ([#1904](https://github.com/infor-design/enterprise/issues/1904))
- `[Datepicker]` Added the ability to use the range selection in date picker when using the UmAlQura Calendar (RTL). ([#4227](https://github.com/infor-design/enterprise/issues/4227))
- `[Homepage]` Added ability to support a 5 column option. ([#4101](https://github.com/infor-design/enterprise/issues/4101))
- `[Locale]` Added an example page to test translation strings more accurately. ([#4189](https://github.com/infor-design/enterprise/issues/4189))

### v4.32.0 Fixes

- `[Accordion]` Fixed a bug where disabled headers texts and icons were barely recognizable as disabled in uplift theme. ([#4065](https://github.com/infor-design/enterprise/issues/4065))
- `[Accordion]` Fixed a bug in the vibrant theme where nested header text was not showing because the width was pushing it to the next line. ([#4145](https://github.com/infor-design/enterprise/issues/4145))
- `[Application Menu]` Fixed too much spacing level when there's an icon in accordion header in uplift theme. ([#4202](http://localhost:4000/components/applicationmenu/test-six-levels-icons.html?theme=uplift&variant=light&colors=0066D4))
- `[Contextual Action Panel]` Made the close button work in cases where subcomponents are open inside the CAP. ([#4112](https://github.com/infor-design/enterprise/issues/4112))
- `[Colorpicker]` The sizes were inconsistent with other components in width so we adjusted them. ([#4310](https://github.com/infor-design/enterprise/issues/4310))
- `[Datagrid]` Fixed an issue where the selectedRows array contents continued to multiply each time running `selectAllRows`. ([#4195](https://github.com/infor-design/enterprise/issues/4195))
- `[Datagrid]` Fixed an issue where the dynamic tooltip was not working properly. ([#4260](https://github.com/infor-design/enterprise/issues/4260))
- `[Datagrid]` Fixed an issue where the check box filter was not working. ([#4271](https://github.com/infor-design/enterprise/issues/4271))
- `[Datagrid]` Fixed an issue where the filter and paging for treegrid was not working properly. ([#4293](https://github.com/infor-design/enterprise/issues/4293))
- `[Datepicker]` Fixed an issue where the minute and second interval for timepicker was not working properly when use along useCurrentTime setting. ([#4230](https://github.com/infor-design/enterprise/issues/4230))
- `[Dropdown]` Fixed a bug where italic-style highlighting would represent a matched filter term instead of bold-style on a Dropdown List item in some cases. ([#4141](https://github.com/infor-design/enterprise/issues/4141))
- `[Editor]` Fixed issue with incorrect padding when using bullets in RTL mode. ([#4327](https://github.com/infor-design/enterprise/issues/4327))
- `[General]` Fixed high contrast error color to have better contrast. ([#4344](https://github.com/infor-design/enterprise/issues/4344))
- `[FileUploadAdvanced]` Fixed an issue where the method `status.setCompleted()` not firing event `fileremoved`. ([#4294](https://github.com/infor-design/enterprise/issues/4294))
- `[Homepage]` Fixed an issue where the columns were not showing properly after resize by using the maximize button. ([#894](https://github.com/infor-design/enterprise-ng/issues/894))
- `[Homepage]` Fixed an issue where the columns were not showing properly after resize browser window. ([#895](https://github.com/infor-design/enterprise-ng/issues/895))
- `[Input]` Fixed a bug where the text input error state border color would be wrong in the vibrant, dark and high contrast. ([#4248](https://github.com/infor-design/enterprise/issues/4248))
- `[Locale]` Fixed issues with some timezone and datetime formats. ([#4297](https://github.com/infor-design/enterprise/issues/4297))
- `[Popupmenu]` Fixed a minor issue with the shortcut text on small breakpoints. ([#3984](https://github.com/infor-design/enterprise/issues/3984))
- `[Popover]` Fixed a regression where passing a popover content as a hash link to an ID no longer worked. ([#4281](https://github.com/infor-design/enterprise/issues/4281))
- `[Personalize]` Fixed an issue regarding the layout and scroll ability of a page. ([#3330](https://github.com/infor-design/enterprise/issues/3330))
- `[Searchfield]` Added a shadow to the focus state of searchfields with category buttons. ([#4181](https://github.com/infor-design/enterprise-ng/issues/4181))
- `[Splitter]` Fixes an issue where the collapse button was not working when splitter is on the right. ([#1730](https://github.com/infor-design/enterprise-ng/issues/1730))
- `[Tabs]` Added detection for width/height/style changes on a Tabs component, which now triggers a resize event. ([ng#860](https://github.com/infor-design/enterprise-ng/issues/860))
- `[Tabs]` Fixed a small error by removing a - 1 involved with testing. ([#4093](https://github.com/infor-design/enterprise/issues/4093))
- `[Tabs]` Fixed a bug where using `#` in a Tab title was not possible. ([#4179](https://github.com/infor-design/enterprise/issues/4179))
- `[Tabs Header]` Fixed a bug where the add icon were too small and the page form layout has a big space on top of it. ([#4289](https://github.com/infor-design/enterprise/issues/4289))
- `[Toolbar Flex]` Fixed a bug where in some cases a un-needed scrollbar would appear. [[#4325](https://github.com/infor-design/enterprise/issues/4325)]
- `[Toolbar Searchfield]` Fixed a bug where the searchfield doesn't perfectly align together with flex toolbar. [[#4226](https://github.com/infor-design/enterprise/issues/4226)]
- `[Tree]` Fixed an issue where the return focus state was not working properly after closing the context menu. ([#4252](https://github.com/infor-design/enterprise/issues/4252))
- `[Vertical Tabs]` Fixed an issue where the error icon was misaligning. ([#873](https://github.com/infor-design/enterprise-ng/issues/873))

(49 Issues Solved This Release, Backlog Enterprise 196, Backlog Ng 51, 1079 Functional Tests, 1525 e2e Tests)

## v4.31.5

### v4.31.5 Fixes

- `[General]` Fix a bug where the regex blows up on Mac Big Sur. ([#4612](https://github.com/infor-design/enterprise/issues/4612))

## v4.31.4

### v4.31.4 Fixes

- `[Datagrid]` Fixed an issue where the icons right text was truncated for extra-small row height. ([#4355](https://github.com/infor-design/enterprise/issues/4355))

## v4.31.3

### v4.31.3 Fixes

- `[Editor]` Fixed a bug where b tags in an empty p tag would be stripped. ([#4411](https://github.com/infor-design/enterprise/issues/4411))

## v4.31.2

### v4.31.2 Fixes

- `[Datagrid]` Added the ability to resize frozen columns, if you do not want this you must set columns to `resizable: false`. ([#3852](https://github.com/infor-design/enterprise/issues/3852))
- `[Datagrid]` Fixed hideColumn method to check if the column is hidden. ([#3852](https://github.com/infor-design/enterprise/issues/3852))
- `[Popdown]` Added a safety check to the destroy. ([#3852](https://github.com/infor-design/enterprise/issues/3852))

## v4.31.1

### v4.31.1 Fixes

- `[Datagrid]` Fixed a bug with icon alignment in editors in small or xtra small layout. ([#4266](https://github.com/infor-design/enterprise/issues/4266))
- `[Datagrid]` Fixed selection checkbox alignment. ([#4266](https://github.com/infor-design/enterprise/issues/4266))

## v4.31.0

### v4.31.0 Important Notes

- `[Buttons]` We reverted an inner Css rule that set all 'btn' classes to use contains vs starts with since this caused issues. One consequence is that if you use a class `dismissible-btn` it should now be `btn-dismissible`. This is a possible breaking change but for most cases this button is added by the tags component. ([#4120](https://github.com/infor-design/enterprise/issues/4120))

### v4.31.0 Features

- `[Calendar]` Added the ability to override an event `color` and `borderColor` see docs for details. ([#3923](https://github.com/infor-design/enterprise/issues/3923))
- `[Calendar]` Added the ability to use the monthview legend setting to colorsize day backgrounds. To use this set the `dayLegend` property. And this uses the same format for legend in the monthView. Just renamed it to avoid confusing with the event legend. ([#3893](https://github.com/infor-design/enterprise/issues/3893))
- `[Datagrid]` Added a `spacerColumn` setting, with this setting the last column fills any empty space instead of stretching everything out. ([#4032](https://github.com/infor-design/enterprise/issues/4032))
- `[Datagrid]` Added a `columnSizing` setting which impacts how the column widths are auto calculated. Options are: `both` (default), `data` or `header` (including filter). ([#4017](https://github.com/infor-design/enterprise/issues/4017))
- `[Datagrid]` Added the setting for empty message small height. ([#3609](https://github.com/infor-design/enterprise/issues/3609))
- `[Datagrid]` Fixed an alignment issue on rows when using alerts and tags with frozen columns and short row. ([#4237](https://github.com/infor-design/enterprise/issues/4237))
- `[Datagrid]` Fixed an alignment issue on hiding and showing rows when using grouped headers and frozen columns together. ([#4247](https://github.com/infor-design/enterprise/issues/4247))
- `[Datepicker]` Added the ability to use +/- to increment the day in the calendar. This is in addition to arrow key functionality. This works in the field or when the calendar is open. ([#4001](https://github.com/infor-design/enterprise/issues/4001))
- `[Masthead]` Added the ability use user images, status and initials in the masthead and masthead menu buttons. ([#800](https://github.com/infor-design/enterprise-ng/issues/800))
- `[MultiSelect]` Fixed an issue update multiselect on ajax with values already selected. ([#885](https://github.com/infor-design/enterprise-ng/issues/885))
- `[Tree]` Added option to add new child node on top or bottom. ([#3915](https://github.com/infor-design/enterprise/issues/3915))
- `[General]` Moved all the examples, patterns and layouts into their own sections or with the components they live with page patterns can now be found at `components/page-patterns` and layouts at `components/page-layouts`. Added a first pass of docs about these as well as more doc updates to forms, autocomplete and grid. ([#428](https://github.com/infor-design/enterprise/issues/428))

### v4.31.0 Fixes

- `[Application Menu]` Fixed an issue where the Header was unable to hide for RTL and ie11. ([#2154](https://github.com/infor-design/enterprise/issues/2154))
- `[Application Menu]` Fixed a bug where the border top color is wrong in uplift dark and high contrast theme. ([#4042](https://github.com/infor-design/enterprise/issues/4042))
- `[Application Menu]` Fixed a bug where some buttons did not have labels for the icon buttons in toolbars. Check your application if you use this pattern. ([#4085](https://github.com/infor-design/enterprise/issues/4085))
- `[Autocomplete]` Fixed an issue where the JavaScript error was thrown for ie11. ([#4148](https://github.com/infor-design/enterprise/issues/4148))
- `[Blockgrid]` Fixed an issue with paged datasets that would occasionally cause a JS console error. ([ng#836](https://github.com/infor-design/enterprise-ng/issues/836))
- `[Blockgrid]` Fixed a bug where first/last pager buttons would show and be disabled by default (buttons are now hidden by default). ([ng#836](https://github.com/infor-design/enterprise-ng/issues/836))
- `[Buttons]` Reverted an inner Css rule change that set 'btn' classes to contains vs starts with. ([#4120](https://github.com/infor-design/enterprise/issues/4120))
- `[Datagrid]` Fixed an issue when hiding columns after loading a datagrid up with grouped headers and frozen columns. ([#4218](https://github.com/infor-design/enterprise/issues/4218))
- `[Datagrid]` Fixed an issue where the rows where not render properly when use method `updateDataset()` for treegrid. ([#4213](https://github.com/infor-design/enterprise/issues/4213))
- `[Datagrid]` Fixed an issue where the tooltip for tree grid was not working properly. ([#827](https://github.com/infor-design/enterprise-ng/issues/827))
- `[Datagrid]` Fixed an issue where the keyword search was not working for server side paging. ([#3977](https://github.com/infor-design/enterprise/issues/3977))
- `[Datagrid]` Fixed a bug that nested datagrid columns could not be clicked. ([#4197](https://github.com/infor-design/enterprise/issues/4197))
- `[Datagrid]` Fixed an issue where the 'value' and 'oldValue' on cell change event where showing escaped. ([#4028](https://github.com/infor-design/enterprise/issues/4028))
- `[Datagrid]` Fixed an issue where the keyword search was not working for group headers. ([#4068](https://github.com/infor-design/enterprise/issues/4068))
- `[Datagrid]` Fixed an issue where the column filter results were inconsistent for tree grid. ([#4031](https://github.com/infor-design/enterprise/issues/4031))
- `[Datagrid]` Fixed an issue where the data was not exporting to excel when using the groupable setting. ([#4081](https://github.com/infor-design/enterprise/issues/4081))
- `[Datagrid]` Fixed an issue where if a context menu is opened and then closed with ESC the focus would be reset to the top of the page. ([#4085](https://github.com/infor-design/enterprise/issues/4085))
- `[Datagrid]` Fixed an issue where the tooltip would not show up if you focus a cell with ellipsis text with the keyboard. ([#4085](https://github.com/infor-design/enterprise/issues/4085))
- `[Datagrid]` Made the header checkbox focusable. ([#4085](https://github.com/infor-design/enterprise/issues/4085))
- `[Datagrid]` The selection checkbox cell had aria-selected on it which was incorrect. ([#4085](https://github.com/infor-design/enterprise/issues/4085))
- `[Datagrid]` Changed the auto width sizing of columns to include the padding of the rowHeight (16 16 8 8). So the column sizes are now more compact in lower rowHeight settings. Also to do this the grid is now rerendered when changing rowHeight. ([#4016](https://github.com/infor-design/enterprise/issues/4016))
- `[Datagrid]` Fixed a design QA bug where the column and data cell padding was not following the design system. Its now using 16px large, 16px medium, 8 px short and 8 px extar-short for text indenting. ([#4154](https://github.com/infor-design/enterprise/issues/4154))
- `[Datagrid]` Fixed an issue where the client side selection was not working. ([#4138](https://github.com/infor-design/enterprise/issues/4138))
- `[Datagrid]` Changed invalid css fill-available property. ([#4133](https://github.com/infor-design/enterprise/issues/4133))
- `[Datagrid]` Fixed issue where double keydown was required to open dropdown lists in datagrid cell. ([#3980](https://github.com/infor-design/enterprise/issues/3980))
- `[Datagrid]` Fixed an issue where the time picker editor was switching between AM and PM when set to 12:00. ([#4149](https://github.com/infor-design/enterprise/issues/4149))
- `[Datepicker]` Fixed a number of translation issues in the datepicker component. ([#4046](https://github.com/infor-design/enterprise/issues/4046))
- `[Datepicker]` Fixed a bug that the datepicker would focus the field when closing the month and year pane. ([#4085](https://github.com/infor-design/enterprise/issues/4085))
- `[Datepicker]` Fixed a bug where two dates may appear selected when moving forward/back in the picker dialog. ([#4018](https://github.com/infor-design/enterprise/issues/4018))
- `[Datepicker]` Fixed a bug where an error may occur if using the gregorian calendar on ar-SA locale. ([#4130](https://github.com/infor-design/enterprise/issues/4130))
- `[Dropdown]` Fixed an issue where "phraseStartsWith" does not filter the list after deleting a character. ([#4047](https://github.com/infor-design/enterprise/issues/4047))
- `[Dropdown]` Fixed a bug when backspacing in windows or fn + delete in Mac OS would render a ascii character in the input field. ([#4020](https://github.com/infor-design/enterprise/issues/4020))
- `[Editor]` Fixed a number of translation issues in the editor component. ([#4049](https://github.com/infor-design/enterprise/issues/4049))
- `[Editor]` Fixed an issue where the selection for shift + arrow keys was not working properly. ([#4070](https://github.com/infor-design/enterprise/issues/4070))
- `[Locale]` The Added placeholder for missing Thai `Locale` translation. ([#4041](https://github.com/infor-design/enterprise/issues/4041))
- `[Locale]` The Added placeholder for incorrect French `SetTime` translation. ([#4045](https://github.com/infor-design/enterprise/issues/4045))
- `[Lookup]` Fixed a bug where values are duplicated when selecting row on other pages and when paging is activated. ([#758](https://github.com/infor-design/enterprise-ng/issues/758))
- `[Locale]` Added July 2020 translation strings from the translation team. ([#4045](https://github.com/infor-design/enterprise/issues/4045))
- `[Mask]` Added the ability to pass date/time formats to the Mask API that do not contain separators or other literals. ([#3963](https://github.com/infor-design/enterprise/issues/3963))
- `[Masthead]` Added updated color and styles for uplift theme. ([#800](https://github.com/infor-design/enterprise-ng/issues/800))
- `[Mask]` Improved example pages in the demoapp, added some to the documentation index page for Mask. ([#556](https://github.com/infor-design/enterprise/issues/556))
- `[Modal]` Reverted nested modal behavior to being visually stacked, instead of one-at-a-time. Made it possible to show one-at-a-time via `hideUnderneath` setting. ([#3910](https://github.com/infor-design/enterprise/issues/3910))
- `[Multiselect]` Fixed an issue where multiselect fields with tags were not rendering properly. ([#4139](https://github.com/infor-design/enterprise/issues/4139))
- `[Popupmenu]` Fixed an issue where the icons were overlapping. ([#4201](https://github.com/infor-design/enterprise/issues/4201))
- `[Popupmenu]` Fixed a bug that the aria items are in the wrong place. Its now using [this guide](https://www.w3.org/TR/wai-aria-practices/examples/menu-button/menu-button-links.html). ([#4085](https://github.com/infor-design/enterprise/issues/4085))
- `[Popupmenu]` Fixed a bug where the heading doesn't display properly with multi-select menu. ([#3926](https://github.com/infor-design/enterprise/issues/3926))
- `[Searchfield]` Fixed an issue where some of the searchfield examples did not have focus states. ([#1060](https://github.com/infor-design/enterprise/issues/1060))
- `[Searchfield]` The `clear` function was misnamed as it didnt clear, it made the field clearable. Now we have a `clear` and `makeClearable` function. ([#4173](https://github.com/infor-design/enterprise/issues/4173))
- `[Textarea]` Fixed inconsistencies on styling of disabled field when using disable function, now the label will disable on all components when using this function. In general the label should be dimmed on disabled fields as per the design. ([#3917](https://github.com/infor-design/enterprise/issues/3917))
- `[Timepicker]` Fixed inconsistencies on readonly styling throughout different themes and variants. ([#4152](https://github.com/infor-design/enterprise/issues/4152))
- `[Toast]` Fixed a bug where the toast message doesn't close when pressing escape, and when it has multiple trigger elements and uses unique id's. ([#3986](https://github.com/infor-design/enterprise/issues/3986))
- `[Tooltip]` Fixed a bug where the title doesn't display when the title starts with '#'. ([#2512](https://github.com/infor-design/enterprise/issues/2512))
- `[Tooltip]` Fixed an issue where the tooltip would not show up if you focus a button with the keyboard. ([#4085](https://github.com/infor-design/enterprise/issues/4085))
- `[Tree]` Fixed an issue where the tree node still shows folder icon after all children and `children` property deleted. ([#4026](https://github.com/infor-design/enterprise/issues/4026))
- `[Tree]` Fixed an issue where the custom icon was changing back to default on toggle after use of method updateNode(). ([#4027](https://github.com/infor-design/enterprise/issues/4027))

(81 Issues Solved This Release, Backlog Enterprise 183, Backlog Ng 48, 1077 Functional Tests, 1489 e2e Tests)

## v4.30.1

### v4.30.1 Fixes

- `[Datepicker]` Fixed the datepicker in ar-SA setting timestamps would null the times in some situations. ([#4160](https://github.com/infor-design/enterprise/issues/4160))
- `[Datagrid]` The last row border was removed but this was incorrect, reverted this. ([#4140](https://github.com/infor-design/enterprise/issues/4140))
- `[Datagrid]` Fixed an alignment issue in datagrid filter that caused some fields to be misaligned. ([#4151](https://github.com/infor-design/enterprise/issues/4151))
- `[Datagrid]` Fixed an alignment issue with column colspan. In some situations it was not rendering correctly causing some cells to be misaligned. ([#4109](https://github.com/infor-design/enterprise/issues/4109))
- `[Datagrid]` Changed invalid css fill-available property. ([#4133](https://github.com/infor-design/enterprise/issues/4133))
- `[Locale]` Fixed a bug with MMMM dd format in ar-SA. ([#4160](https://github.com/infor-design/enterprise/issues/4160))
- `[Locale]` Changed the arguments names for better symmetry fromGregorian == toUmalqura and toGregorian === options.fromUmalqura. ([#4160](https://github.com/infor-design/enterprise/issues4160))

(71 Issues Solved This Release, Backlog Enterprise 197, Backlog Ng 53, 1078 Functional Tests, 1482 e2e Tests)

## v4.30.0

### v4.30.0 Announcements

- `[Datagrid]` The rowHeight setting has been changed to support extra-small, small, medium and large. short and normal are deprecated. If you have a custom toolbar you may need to update your [markup](https://github.com/infor-design/enterprise/blob/main/app/views/components/datagrid/example-custom-toolbar.html#L40-L44). ([#3755](https://github.com/infor-design/enterprise/issues/3755))

### v4.30.0 Features

- `[Breadcrumb]` Javascript Component API is now available. ([infor-design/enterprise-ng#700](https://github.com/infor-design/enterprise-ng/issues/700))
- `[Custom Builds]` The build script can now produce an ES Module version of the components that can be imported by your application. ([#3771](https://github.com/infor-design/enterprise/issues/3771))
- `[Datagrid]` Added a setting disableRowDeselection that if enabled does not allow selected rows to be toggled to deselected. ([#3791](https://github.com/infor-design/enterprise/issues/3791))
- `[Datagrid]` Added an additional row size extra-small. This row size may need a bit of further fleshing out. All of the previous row sizes have been renamed but using the old settings are supported but deprecated. The new sizes are Extra Small, Small, Medium, Large (Normal). ([#3755](https://github.com/infor-design/enterprise/issues/3755))
- `[Demoapp]` Added the ability to set runtime flags for persisting settings that were previously only possible to set via URL query parameters. ([n/a])
- `[Icons]` Changed the tree node icon to be more meaningful in uplift theme. Added a print-preview icon. This replaces the update-preview icon which has confusing meaning but was not removed.
- `[Searchfield]` Added the ability to clear the searchfield by calling a public clear() function. ([#3810](https://github.com/infor-design/enterprise/issues/3810))
- `[Tree]` Added a setting to support to expanding/collapsing when clicking only the icon portion of the tree node. ([#3730](https://github.com/infor-design/enterprise/issues/3730))
- `[Tree]` Added the ability to have separate icon button for expand/collapse and children count. ([#3847](https://github.com/infor-design/enterprise/issues/3847))

### v4.30.0 Fixes

- `[Accordion]` Fixed an issue where the chevron icon is not properly centered in Safari. ([#2161](https://github.com/infor-design/enterprise/issues/2161))
- `[Application Menu]` Fixed an issue where the dropdown icon is not properly centered in Safari. ([#3766](https://github.com/infor-design/enterprise/issues/3766))
- `[Accordion]` Fixed issue where hidden headers were not excluded from tab navigation. ([#3835](https://github.com/infor-design/enterprise/issues/3835))
- `[Calendar]` Fixed a bug that when setting accordions to allowOnePane it did not work. ([#3773](https://github.com/infor-design/enterprise/issues/3773))
- `[Calendar]` Fixed a bug where the accordion sections would show a line on hover in high contrast mode. ([#2779](https://github.com/infor-design/enterprise/issues/2779))
- `[Calendar]` Fixed a bug where the days would be out of alignment if the end and starts dates intersect. ([#1725](https://github.com/infor-design/enterprise/issues/1725))
- `[Contextual Action Panel]` Fixed an issue where the searchfield should be collapsible on mobile view. ([#918](https://github.com/infor-design/enterprise/issues/918))
- `[Counts]` Revamped the look and feel of widget counts in uplift theme. ([#3666](https://github.com/infor-design/enterprise/issues/3666))
- `[Datagrid]` Fixed an issue where the table doesn't filled the datagrid wrapper inside of modal. ([#3897](https://github.com/infor-design/enterprise/issues/3897))
- `[Datagrid]` Fix a bug with columns with buttons, they had an unneeded animation that caused states to be delayed when painting. ([#3808](https://github.com/infor-design/enterprise/issues/3808))
- `[Datagrid]` Fixed an issue where example page for filter and pager was not working properly. ([#3856](https://github.com/infor-design/enterprise/issues/3856))
- `[Datagrid]` Fix a bug with cellNavigation false, the focus state was still visible. ([#3937](https://github.com/infor-design/enterprise/issues/3937))
- `[Datagrid]` Updated example page for keyword search to fix error state. ([#3961](https://github.com/infor-design/enterprise/issues/3961))
- `[Datagrid]` Fix a bug with cellNavigation false, the focus state was incorrect on stretched rows in IE. ([#1644](https://github.com/infor-design/enterprise/issues/1644))
- `[Datagrid]` Fixed an issue where an extra border is shown in grid list mode and RTL. ([#3895](https://github.com/infor-design/enterprise/issues/3895))
- `[Datagrid]` Fixed a bug inside validateRow when passing in a zero the function would exit. ([#4002](https://github.com/infor-design/enterprise/issues/4002))
- `[Datagrid]` Fixed an issue where select all using keyboard in multiSelect/mixedSelect was not working. ([#3921](https://github.com/infor-design/enterprise/issues/3921))
- `[Datagrid]` Fix a bug with columns with buttons, they had an unneeded animation that caused states to be delayed when painting. ([#3808](https://github.com/infor-design/enterprise/issues/3808))
- `[Datagrid]` Fixed an issue where data was not in sync for row reorder and paging. ([#3749](https://github.com/infor-design/enterprise/issues/3749))
- `[Datagrid]` Fixed an issue where using selectRowsAcrossPages setting the selected rows were reseting by filter, to use this feature you may need to set columnIds in the settings to form whats unique for the row. ([#3601](https://github.com/infor-design/enterprise/issues/3601))
- `[Datagrid]` Fixed an issue where when using the contentTooltip setting on a datagrid on a modal, the column would expand when hovering rows. ([#3541](https://github.com/infor-design/enterprise/issues/3541))
- `[Datagrid]` Fixed an issue the arrow on tooltips flowed in the wrong direction. ([#3854](https://github.com/infor-design/enterprise/issues/3854))
- `[Datagrid]` Fixed an issue where readonly and checkbox cells would show up on the summary row. ([#3862](https://github.com/infor-design/enterprise/issues/3862))
- `[Datagrid]` Fixed an issue where text in nested objects where not encoded correctly. ([#4058](https://github.com/infor-design/enterprise/issues/3862))
- `[Datagrid]` Fixed an issue where text editor style editors are not saved properly. ([#4058](https://github.com/infor-design/enterprise/issues/4058))
- `[Datagrid]` Fixed an issue where checkboxes in an expandable area could not be checked. ([#4062](https://github.com/infor-design/enterprise/issues/4062))
- `[Datagrid]` Fix a bug where multiselect checkboxes were misaligned in a modal. ([#4086](https://github.com/infor-design/enterprise/issues/4086))
- `[Datepicker]` Fixed an issue where some languages like fr-CA and pt-BR (that are languages in a non default locale), would error when opening the picker. ([#4035](https://github.com/infor-design/enterprise/issues/4035))
- `[Datepicker]` Fixed an issue where change did not fire when rangeselecting the same day. ([#4075](https://github.com/infor-design/enterprise/issues/4075))
- `[Datepicker]` Fixed an issue where change did not fire when selecting today after having a cleared value in the field. ([#853](https://github.com/infor-design/enterprise-ng/issues/853))
- `[Dropdown]` Changed the keyboard dropdown so it will select the active item when tabbing out. ([#3028](https://github.com/infor-design/enterprise/issues/3028))
- `[Dropdown]` Fixed an issue where the search field does not stay in the initial position. ([#2659](https://github.com/infor-design/enterprise/issues/2659))
- `[Dropdown]` Fixed an issue where the search field does not stay in the initial position. ([#2659](https://github.com/infor-design/enterprise/issues/2659))
- `[Editor]` Fixed missing tooltips. ([#issues](https://github.com/infor-design/enterprise/issues/issues))
- `[Field Options]` Fixed an issue where the focus style was not aligning. ([#3628](https://github.com/infor-design/enterprise/issues/3628))
- `[Hierarchy]` Fixed an issue selection causes tab selection to be removed. ([#3597](https://github.com/infor-design/enterprise/issues/3597))
- `[Icons]` Fixed an issue with the amend icon in uplift theme. The meaning was lost on a design change and it has been updated. ([#3613](https://github.com/infor-design/enterprise/issues/3613))
- `[Locale]` Changed results text to lower case. ([#3974](https://github.com/infor-design/enterprise/issues/3974))
- `[Locale]` Fixed abbreviated chinese month translations. ([#4034](https://github.com/infor-design/enterprise/issues/4034))
- `[Lookup]` Fixed an issue in the min width examples that showed up in Safari only. ([#3949](https://github.com/infor-design/enterprise/issues/3949))
- `[Lookup]` Added example page for server side keyword search. ([#2806](https://github.com/infor-design/enterprise/issues/2806))
- `[Lookup]` Fixed a bug that the required validation would not reset from empty in certain cases. ([#810](https://github.com/infor-design/enterprise-ng/issues/810))
- `[Lookup]` Fixed an issue in the min width examples that showed up in Safari only. ([#3949](https://github.com/infor-design/enterprise/issues/3949))
- `[Popover]` Corrected the tabindex order of Popover elements when the Popover is contained within a Modal. ([#3644](https://github.com/infor-design/enterprise/issues/3644))
- `[Mask]` Fixed issue where languages with `,` as decimal were causing the fields to only show `.` instead of the actual characters that were input. ([#3933](https://github.com/infor-design/enterprise/issues/3933))
- `[Multiselect]` Fixed a bug that would incorrectly cause both text and tags to be rendered on the page when using the Select All checkbox. ([#3767](https://github.com/infor-design/enterprise/issues/3767))
- `[Multiselect]` When using the `showSelectAll` setting, if no selectable options are present, the Select All checkbox will now remain hidden and unusable. ([#3777](https://github.com/infor-design/enterprise/issues/3777))
- `[Multiselect]` Changed "Select All" checkbox's default behavior to only select items that match the current search filter, if a search filter is present.  The original filter behavior is available by setting `selectAllFilterOnly` to false. ([#3845](https://github.com/infor-design/enterprise/issues/3845))
- `[Textarea]` Added tests to show that the textarea count text is translated. ([#3807](https://github.com/infor-design/enterprise/issues/3807))
- `[Tooltip]` Fixed tooltip behavior so clicking and mousing out will not show the tooltip and fixed tooltip delay. ([#4050](https://github.com/infor-design/enterprise/issues/#4050))
- `[Tree]` Fixed an issue where previous text selection was not clearing after clicked to any tree-node. ([#3794](https://github.com/infor-design/enterprise/issues/3794))

(75 Issues Solved This Release, Backlog Enterprise 235, Backlog Ng 62, 1071 Functional Tests, 1448 e2e Tests)

## v4.29.0

### v4.29.0 Announcements

- `[General]` Heads Up that effective October 31, 2020 we will no longer support IE 11. Until that date we will test IE 11 but only critical issues will be fixed. See the linked issue for more details. ([#3756](https://github.com/infor-design/enterprise/issues/3756))

### v4.29.0 Features

- `[Accordion]` Added the ability to call collapse and expand with a header ID. ([#783](https://github.com/infor-design/enterprise-ng/issues/783))
- `[Lookup]` Added a tooltip functionality when the data is overflowed. ([#3703](https://github.com/infor-design/enterprise/issues/3703))
- `[Lookup]` Added a clear (x icon) button to clear the field. ([#740](https://github.com/infor-design/enterprise/issues/740))
- `[Lookup]` Added a clear (x icon) button and apply button inside of modal so there are now two options to clear the field. ([#2507](https://github.com/infor-design/enterprise/issues/2507))
- `[Lookup]` Fixed a bug where validation did not work if the lookup is non-editable (select only). ([#3950](https://github.com/infor-design/enterprise/issues/3950))
- `[Multiselect]` Moved the functionality for displaying the Multiselect List's searchfield underneath/above the pseudo element into a configurable setting. ([#3864](https://github.com/infor-design/enterprise/issues/3864))
- `[Popdown]` Fixed some integration problems with nested Lookups that were causing closing to happen prematurely. ([ng#760](https://github.com/infor-design/enterprise-ng/issues/760))
- `[Slider]` Added the ability to set position of the tooltip. ([#3746](https://github.com/infor-design/enterprise/issues/3746))
- `[Toast]` Added the ability to dismiss toasts via keyboard. ([#3521](https://github.com/infor-design/enterprise/issues/3521))
- `[Homepage]` Homepage edit events (resize, reorder, remove widgets) now fire on widget elements too ([#3679](https://github.com/infor-design/enterprise/issues/3679))

### v4.29.0 Fixes

- `[About]` Fixed a bug where About dialogs disappeared when being closed by the Modal Manager API. ([#3898](https://github.com/infor-design/enterprise/issues/3898))
- `[Application Menu]` Fixed personalization regressions on Soho theme ([#3704](github.com/infor-design/enterprise/issues/3704))
- `[General]` We Updated a lot of development dependencies. Most important things to note are: we now support node 12 for development and this is recommended, from tests 13 will also work. Node 14 will not work. We updated jQuery to 3.5.1 as a client side dependency and d3 to 5.16.0. If copying files from the `dist` folder note that the d3 file is called d3.v5.js. ([#1690](https://github.com/infor-design/enterprise/issues/1690))
- `[Bar Chart]` Fixed an issue where height was not calculating properly when used other elements along content container. ([#2670](https://github.com/infor-design/enterprise/issues/2670))
- `[Application Menu]` - Made it possible for App Menu Toolbars to dismiss the menu when the `dismissOnClickMobile` setting is true. ([#2831](https://github.com/infor-design/enterprise/issues/2831))
- `[Calendar/Weekview/Monthview]` Added more docs and exposed them on the design site. ([#3575](https://github.com/infor-design/enterprise/issues/3758))
- `[Checkbox]` Fixed an issue where the error icon was inconsistent between subtle and vibrant themes. ([#3575](https://github.com/infor-design/enterprise/issues/3575))
- `[Column Chart]` Fixed an issue where height was not calculating properly when used other elements along content container. ([#2670](https://github.com/infor-design/enterprise/issues/2670))
- `[Datagrid]` Fixed an issue where blank tooltip was showing when use Alert Formatter and no text. ([#2852](https://github.com/infor-design/enterprise/issues/2852))
- `[Datagrid]` Fixed a bug where the datagrid had blocked the clicking of buttons in an empty message area. ([#3922](https://github.com/infor-design/enterprise/issues/3922))
- `[Datagrid]` Fixed an issue where keyword search results were breaking the html markup for icons and badges. ([#3855](https://github.com/infor-design/enterprise/issues/3855))
- `[Datagrid]` Fixed an issue where keyword search results were breaking the html markup for hyperlink. ([#3731](https://github.com/infor-design/enterprise/issues/3731))
- `[Datagrid]` Fixed an issue where keyword search results were not showing for paging, if searched from other than 1st page it came blank table. ([#3629](https://github.com/infor-design/enterprise/issues/3629))
- `[Datagrid]` Fixed an issue where contents filtertype was not working on example page. ([#2887](https://github.com/infor-design/enterprise/issues/2887))
- `[Datagrid]` Fixed a bug in some themes, where the multi line cell would not be lined up correctly with a single line of data. ([#2703](https://github.com/infor-design/enterprise/issues/2703))
- `[Datagrid]` Fixed visibility of sort icons when toggling and when the column is in active. ([#3692](https://github.com/infor-design/enterprise/issues/3692))
- `[Datagrid]` Fixed a bug where the data passed to resultsText was incorrect in the case of reseting a filter. ([#2177](https://github.com/infor-design/enterprise/issues/2177))
- `[Datagrid/General]` Fixed an additional bug where when loading the datagrid with a columns object that contain recursive objects the grid would crash in saveColumns. [3759](https://github.com/infor-design/enterprise/issues/3759))
- `[Datepicker]` Fixed a bug where the modal would take aspects of the personalize colors by mistake. ([#3997](https://github.com/infor-design/enterprise/issues/3997))
- `[Dropdown]` Fixed tooltip content gets cut off inside of modal. ([#3106](https://github.com/infor-design/enterprise/issues/3106))
- `[DemoApp]` Fixed an issue with some pages in the design site where the did not have a height. ([#878](https://github.com/infor-design/website/issues/878))
- `[Fonts]` A note that the Source Sans Pro font thats used in the new theme and served at google fonts, now have a fix for the issue that capitalized letters and numbers had different heights. You may need to release any special caching. ([#1789](https://github.com/infor-design/enterprise/issues/1789))
- `[Form]` Fix broken links in the form readme file. ([#818](https://github.com/infor-design/website/issues/818))
- `[Line Chart]` Fixed an issue where height was not calculating properly when used other elements along content container. ([#2670](https://github.com/infor-design/enterprise/issues/2670))
- `[Locale]` Fixed the es-419 date time value, as it was incorrectly using the medium length date format. ([#3830](https://github.com/infor-design/enterprise/issues/3830))
- `[Modal]` Fixed the inconsistencies of spacing on required fields. ([#3587](https://github.com/infor-design/enterprise/issues/3587))
- `[Modal]` Fixed a bug where the title would overflow too soon. ([#3996](https://github.com/infor-design/enterprise/issues/3996))
- `[Multiselect]` Added ability to detect selected items from incoming data via `callSource()`. ([#2656](https://github.com/infor-design/enterprise/issues/2656))
- `[Multiselect]` Added support to api settings to `allTextString` and `selectedTextString` for custom headers. ([#3554](https://github.com/infor-design/enterprise/issues/3554))
- `[Pie Chart]` Fixed an issue where height was not calculating properly when used other elements along content container. ([#2670](https://github.com/infor-design/enterprise/issues/2670))
- `[Pie]` Fixed an issue where rounds decimal places for percent values were not working. ([#3599](https://github.com/infor-design/enterprise/issues/3599))
- `[Pie/Donut]` Fixed an issue where placing legend on bottom was not working for Homepage widget/Cards. ([#3560](https://github.com/infor-design/enterprise/issues/3560))
- `[Pager]` Reduced the space between buttons. ([#1942](https://github.com/infor-design/enterprise/issues/1942))
- `[Popupmenu]` Fixed an issue the shortcut text leaves gap when no icons are present. ([#3849](https://github.com/infor-design/enterprise/issues/3849))
- `[Tabs]` Fixed info and alert icons alignment on tabs and inside of modal. ([#2695](https://github.com/infor-design/enterprise/issues/2695))
- `[Tabs]` Fixes an issue where the search bar background color was going to transparent on smaller breakpoints. ([#3871](https://github.com/infor-design/enterprise/issues/3871))
- `[Notification]` Fixed an issue where the icons were lagging in the animation. ([#2099](https://github.com/infor-design/enterprise/issues/2099))
- `[Tree]` Fixed an issue where data was not in sync for children property. ([#1690](https://github.com/infor-design/enterprise/issues/1690))
- `[Splitter]` Fixed an issue the drag handle characters render incorrectly. ([#1458](https://github.com/infor-design/enterprise/issues/1458))
- `[Splitter]` Fixed an issue where dragging for RTL direction was not working. ([#1813](https://github.com/infor-design/enterprise/issues/1813))
- `[Spinbox]` Fixed an issue where a two or more digit min value would make it difficult to type in the spinbox. To fix this the values will only be validated on blur by default. ([#3909](https://github.com/infor-design/enterprise/issues/3909))
- `[Spinbox]` Fixed an issue where the number mask did not match the max value of the spinbox. ([#3939](https://github.com/infor-design/enterprise/issues/3939))
- `[Slider]` Improved the sliding so that decimal values would not trigger the change event. ([#787](https://github.com/infor-design/enterprise-ng/issues/787))
- `[Slider]` Reduced the number of change events that fire while sliding. ([#788](https://github.com/infor-design/enterprise-ng/issues/788))
- `[Swaplist]` Fixed an issue where dragging items more than once was not working on Android or iOS devices. ([#1423](https://github.com/infor-design/enterprise/issues/1423))
- `[Tree]` Fixed an issue where tree could not be expanded when using multiselect mode in IE 11. ([#3936](https://github.com/infor-design/enterprise/issues/3936))
- `[Tabs]` Fixed an issue where calling destroy did not remove the add tab button. ([#1439](https://github.com/infor-design/enterprise/issues/1439))
- `[Vertical Tabs]` Made personalization possible. ([#3029](https://github.com/infor-design/enterprise/issues/3029))

(64 Issues Solved This Release, Backlog Enterprise 248, Backlog Ng 69, 1149 Functional Tests, 1404 e2e Tests)

## v4.28.5

### v4.28.5 Fixes

- `[Datepicker]` Fixed an issue where change events did not fire consistently. ([#4087](https://github.com/infor-design/enterprise/issues/4087))

## v4.28.4

### v4.28.4 Fixes

- `[Datagrid]` Fixed an issue where checkboxes in an expandable area could not be checked. ([#4062](https://github.com/infor-design/enterprise/issues/4062))

## v4.28.3

### v4.28.3 Fixes

- `[Datepicker]` Fixed an issue where change did not fire when rangeselecting the same day. ([#4075](https://github.com/infor-design/enterprise/issues/4075))
- `[Datepicker]` Fixed an issue where change did not fire when selecting today after having a cleared value in the field. ([#853](https://github.com/infor-design/enterprise-ng/issues/853))

## v4.28.2

### v4.28.2 Fixes

- `[Splitter]` Fixed an issue where the splitter would remove the modal overlay in some cases. ([#3982](https://github.com/infor-design/enterprise/issues/3982))

## v4.28.1

### v4.28.1 Fixes

- `[Datagrid]` Fixed a bug where the datagrid had blocked the clicking of buttons in an empty message area. ([#3922](https://github.com/infor-design/enterprise/issues/3922))
- `[Datagrid]` Added ability to set the datagrid emptymessage as primary. ([#3922](https://github.com/infor-design/enterprise/issues/3922))

## v4.28.0

### v4.28.0 Important Changes

- `[Pager]` The Deprecated `pager` getter method was removed. Use `pagerAPI` instead for the same thing if accessing this internal object directly. ([#3759](https://github.com/infor-design/enterprise/issues/3759))

### v4.28.0 Features

- `[Bar Chart]` Added support to ellipsis for yaxis labels. ([#3702](https://github.com/infor-design/enterprise/issues/3702))
- `[Contextmenu]` Added support for shortcut display in menus. ([#3490](https://github.com/infor-design/enterprise/issues/3490))
- `[Datepicker]` Added support for custom api callback to disable passed dates and to disable dates by years. ([#3462](https://github.com/infor-design/enterprise/issues/3462))
- `[Datagrid]` Added and fixed up datagrid grouping aggregators. There is now aggregators for avg, count, list, max, min and sum. In addition null and undefined data will not cause issues. ([#3752](https://github.com/infor-design/enterprise/issues/3752))
- `[Error Page]` Added a new example showing a static error page. For example for a 404 page or generic error. ([#281](https://github.com/infor-design/design-system/issues/281))
- `[FileUploadAdvanced]` Added support to api settings `maxFiles` to limit number of uploads. ([#3512](https://github.com/infor-design/enterprise/issues/3512))
- `[FileUploadAdvanced]` Added support to fire event `fileremoved` for attached file removed. ([#3548](https://github.com/infor-design/enterprise/issues/3548))
- `[Line Chart]` Added support to ellipsis for yaxis labels. ([#3702](https://github.com/infor-design/enterprise/issues/3702))
- `[Modal]` Improved handling of multiple Modal windows stemming from a single trigger element. ([ng#705](https://github.com/infor-design/enterprise-ng/issues/705))

### v4.28.0 Fixes

- `[Accordion]` Fixed a regression where updating individual headers within an Accordion was no longer working ([#3826](https://github.com/infor-design/enterprise/issues/3070))
- `[Application Menu]` Fixed the icons on breaking apart it's appearance when zooming out the browser in IE11, uplift theme. ([#3070](https://github.com/infor-design/enterprise/issues/3070))
- `[Application Menu]` Fixed misalignment/size of bullet icons in the accordion on Android devices. ([#1429](http://localhost:4000/components/applicationmenu/test-six-levels.html))
- `[Application Menu]` Add keyboard support for closing Role Switcher panel ([#3477](https://github.com/infor-design/enterprise/issues/3477))
- `[Autocomplete]` Added a check to prevent the autocomplete from incorrectly stealing form focus, by checking for inner focus before opening a list on typeahead. ([#3639](https://github.com/infor-design/enterprise/issues/3070))
- `[Autocomplete]` Fixed an issue where an change event was not firing when selecting from the menu. ([#804](https://github.com/infor-design/enterprise/issues/804))
- `[Bubble Chart]` Fixed an issue where an extra axis line was shown when using the domain formatter. ([#501](https://github.com/infor-design/enterprise/issues/501))
- `[Bullet Chart]` Added support to format ranges and difference values. ([#3447](https://github.com/infor-design/enterprise/issues/3447))
- `[Button]` Fixed the button disabled method to no longer use class `is-disabled`. ([#3447](https://github.com/infor-design/enterprise-ng/issues/799))
- `[Charts]` Fixed an issue where selected items were being deselected after resizing the page. ([#323](https://github.com/infor-design/enterprise/issues/323))
- `[Colorpicker]` Fixed an issue where the color swatches shift when the colorpicker has a scrollbar. ([#2266](https://github.com/infor-design/enterprise/issues/2266))
- `[Custom Builds]` Fixed issues related to custom building Datagrid. ([#3784](https://github.com/infor-design/enterprise/issues/3784))
- `[Custom Builds]` Fixed issues related to custom building Locale. ([#3839](https://github.com/infor-design/enterprise/issues/3839))
- `[Custom Builds]` Fixed issues related to custom building Modal. ([#3822](https://github.com/infor-design/enterprise/issues/3822))
- `[Datagrid]` Fixed an issue where row data was not available for serializer with Treegrid. ([#3663](https://github.com/infor-design/enterprise/issues/3724))
- `[ContextualActionPanel]` Fixed an issue where toolbars in CAP are not torn down on destroy. ([#3785](https://github.com/infor-design/enterprise/issues/3785))
- `[ContextualActionPanel]` Fixed an issue where nested caps or closing and reopening caps would not work. ([#801](https://github.com/infor-design/enterprise-ng/issues/801))
- `[Datagrid]` Fixed a css issue in dark uplift mode where the group row lines were not visible. ([#3649](https://github.com/infor-design/enterprise/issues/3649))
- `[Datagrid]` Fixed some styling issues in alerts and tags, and made clickable tags available in the formatter. ([#3631](https://github.com/infor-design/enterprise/issues/3631))
- `[Datagrid]` Fixed a css issue in dark uplift mode where the group row lines were not visible . ([#3649](https://github.com/infor-design/enterprise/issues/3649))
- `[Datagrid]` Fixed lookup modal title to be visible and adjust the position to make it centered. ([#3635](https://github.com/infor-design/enterprise/issues/3635))
- `[Datagrid]` Fixed an issue where selected rows are not reset when calling loadData. ([#3718](https://github.com/infor-design/enterprise/issues/3718))
- `[Datagrid]` Fixed an issue where if using grouping totals and hiding and showing columns the page is not refreshed properly. ([#2564](https://github.com/infor-design/enterprise/issues/2564)
- `[Datagrid]` Fixed an issue the selected row header icon is the wrong state when using allowSelectAcrossPages. ([#3043](https://github.com/infor-design/enterprise/issues/3043)
- `[Datagrid]` Improved the `datagrid-default-modal-width` concept if setting a modal datagrid default with so it works on any parent. [3562](https://github.com/infor-design/enterprise/issues/3562))
- `[Datagrid]` Fixed a bug in the indeterminate paging example, that the select checkbox would not work and be out of sync when changing pages. [2230](https://github.com/infor-design/enterprise/issues/2230))
- `[Datagrid]` Fixed a bug when resizing the first column of the center pane when using frozen columns, the resize would jump out the size of the frozen section. [3741](https://github.com/infor-design/enterprise/issues/3741))
- `[Datagrid]` Fixed an issue where the filter condition leaves two selected if you just reorder. ([#3779](https://github.com/infor-design/enterprise/issues/3779))
- `[Datagrid/General]` Fixed a bug where when loading the datagrid with a columns object that contain recursive objects the grid would crash. [3759](https://github.com/infor-design/enterprise/issues/3759))
- `[Datagrid/Hyperlink]` Fixed layout issues with links in right text align mode. To do this refactored links to not use a psuedo element for the focus style. ([#3680](https://github.com/infor-design/enterprise/issues/3680))
- `[Datepicker]` Fixed a bug where for some locales like `af-ZA` and `fi_FI` with dots in the day periods, setting 24 hr time to AM did not work. [3750](https://github.com/infor-design/enterprise/issues/3750))
- `[Datepicker]` Fixed a bug where date picker erred on arabic dates. [3804](https://github.com/infor-design/enterprise/issues/3804))
- `[Datepicker]` Fixed a bug where date picker could not change arabic dates. [3819](https://github.com/infor-design/enterprise/issues/3819))
- `[Datepicker]` Fixed a bug the month only picker would error the second time opened. [3817](https://github.com/infor-design/enterprise/issues/3817))
- `[Datepicker]` Added fix for dates with month and day only format where day is first, this was incorrectly validating as invalid. ([#3833](https://github.com/infor-design/enterprise/issues/3833))
- `[Demoapp]` Fixed incorrect directory list hyperlinks in listview and listbuilder components. ([1783](https://github.com/infor-design/enterprise/issues/1783))
- `[Demoapp]` Did cleanup on the icons and patterns links. ([3790](https://github.com/infor-design/enterprise/issues/3790))
- `[Demoapp]` When deployed on a proxy the icons page would not change contents when changing theme. ([3790](https://github.com/infor-design/enterprise/issues/3790))
- `[Dropdown]` Fixed an issue that Dropdown did not close when scrolling in some nested containers. ([#3436](https://github.com/infor-design/enterprise/issues/3436))
- `[EmptyMessage]` Updated the text to be more subtle. ([#3476](https://github.com/infor-design/enterprise/issues/3476))
- `[Fieldset]` Fixed fieldset text data overlapping in compact mode on mobile view. ([#3627](https://github.com/infor-design/enterprise/issues/3627))
- `[General]` Added a number of small accessibility fixes base on older testing feedback. ([#1539](https://github.com/infor-design/enterprise/issues/1539))
- `[Hierarchy]` Added support for separators in the actions menu on a hierarchy leaf. ([#3636](https://github.com/infor-design/enterprise/issues/3636))
- `[Hierarchy]` Fixed an issue where clicking the "More Actions" menu trigger wouldn't open the menu anymore. ([#3873](https://github.com/infor-design/enterprise/issues/3873))
- `[Lookup]` Fixed an issue where `keywordFilter: true` and `filterable: true` used together cause the lookup modal to break. ([#3772](https://github.com/infor-design/enterprise/issues/3772))
- `[Masthead]` Fixed layout and color issues in uplift theme. ([#3526](https://github.com/infor-design/enterprise/issues/3526))
- `[Modal]` Fixed modal title to a two line with ellipsis when it's too long. ([#3479](https://github.com/infor-design/enterprise/issues/3479))
- `[Multiselect]` Fixed tags dismiss button on mobile devices. ([#3640](https://github.com/infor-design/enterprise/issues/3640))
- `[Icons]` Added new locked/unlocked icons in ids-identity [#3732](https://github.com/infor-design/enterprise/issues/3732)
- `[Radar Chart]` Fixed an issue where labels were cutoff at desktop view. ([#3510](https://github.com/infor-design/enterprise/issues/3510))
- `[Splitter]` Fixed an issue where collapse button was misaligned. ([#3825](https://github.com/infor-design/enterprise/issues/3825))
- `[Swaplist]` Fixed disabled swap buttons color in dark variant subtle theme. ([#3709](https://github.com/infor-design/enterprise/issues/3709))
- `[Utils]` Exposed `Soho.utils.isInViewport(elem)` for external use. ([#3436](https://github.com/infor-design/enterprise/issues/3436))
- `[Toolbar]` Improved the placeholder text color to be more visible in uplift (dark variant). ([#3727](https://github.com/infor-design/enterprise/issues/3727))
- `[Tree]` Fixed an issue where use `UpdateNode()` method the data was not sync. ([#3724](https://github.com/infor-design/enterprise/issues/3724))

(71 Issues Solved This Release, Backlog Enterprise 260, Backlog Ng 82, 1048 Functional Tests, 1370 e2e Tests)

## v4.27.4

### v4.27.4 Fixes

`[Button]` Fixed the button disabled method to no longer use class `is-disabled`. ([#3447](https://github.com/infor-design/enterprise-ng/issues/801))
`[Button]` Fixed a regression where some buttons would get a 100% width on mobile. ([#801](https://github.com/infor-design/enterprise-ng/issues/801))

## v4.27.3

### v4.27.3 Fixes

- `[Datagrid]` Fixed a bug in the indeterminate paging example, that the select checkbox would not work and be out of sync when changing pages. [2230](https://github.com/infor-design/enterprise/issues/2230))

## v4.27.2

### v4.27.2 Fixes

- `[Datagrid]` Fixed an issue in datagrid frozen columns, actions that re-render like sorting may cause rendering issues. ([#3735](https://github.com/infor-design/enterprise/issues/3735))
- `[Datagrid]` Fixed an issue in lookup datagrid editors that clicking a trigger in the cell would commit the cell causing editing not to work in some cases. ([#785](https://github.com/infor-design/enterprise-ng/issues/785))

## v4.27.1

### v4.27.1 Fixes

- `[Icons]` Added a fix to support both `href` and `xlink:href` in icons. ([#3734](https://github.com/infor-design/enterprise/issues/3734))

## v4.27.0

### v4.27.0 Important Changes

- `[Hierarchy]` Removed the following deprecated options `paging: <bool>` and `mobileView: <bool>`. Instead use `layout='paging'` or `layout='mobile-only'`.
- `[Icons]` Changed the svg icons to use `href` instead of deprecated `xlink:href`. This isnt a breaking change either will work but `href` works better with Ivy in Angular. ([#3611](https://github.com/infor-design/enterprise/issues/3611))

### v4.27.0 Features

- `[Button]` Add `toData()` and related API for programmatically handling control of buttons. ([ng#467](https://github.com/infor-design/enterprise-ng/issues/467))
- `[Calendar]` Enhanced the look and feel of monthview calendar by displaying legend and calendar event on mobile view. ([#925](https://github.com/infor-design/enterprise/issues/925))
- `[Modal]` Created API for controlling the Modal ButtonSet. ([ng#467](https://github.com/infor-design/enterprise-ng/issues/467))
- `[Datagrid]` Added support for api setting on expand and collapse children. ([#3274](https://github.com/infor-design/enterprise/issues/3274))
- `[Datagrid]` Updated the fixedRowHeight setting to accept `auto` as an option. This will calculate the row height for all frozenRows section. If you have a lot of rows this may be slow so a number is preferred. ([#3374](https://github.com/infor-design/enterprise/issues/3374))
- `[Editor]` Added an option to set the height of the editor in `rows`. If you set this the estimated number for rows can be specified for the source and html pane. It will scroll after that. ([#3688](https://github.com/infor-design/enterprise/issues/3688))
- `[Homepage]` Added support for reordering, resizing, and removing widgets by enabling edit mode on the homepage component. ([#3531](https://github.com/infor-design/enterprise/issues/3531))

### v4.27.0 Fixes

- `[Accordion]` Removed stoppage of event propagation when accordion headers are clicked, in order to allow external click event listeners to propagate. ([ng#321](https://github.com/infor-design/enterprise-ng/issues/321))
- `[Bar Chart]` Fixed an issue where chart was not resizing on homepage widget resize. ([#2669](https://github.com/infor-design/enterprise/issues/2669))
- `[Blockgrid]` Fixed an issue where there was no index if the data is empty, and removed deprecated internal calls. ([#748](https://github.com/infor-design/enterprise-ng/issues/748))
- `[Busy Indicator]` Fixed an issue where it throws an error when a display delay, the busy-indicator parent removed and added via ngIf before the busyindicator shown. ([#703](https://github.com/infor-design/enterprise-ng/issues/703))
- `[Busy Indicator]` Fixed an issue where the overlay would close when closing the Modal. ([#3424](https://github.com/infor-design/enterprise/issues/3424))
- `[Busy Indicator]` Fixed an issue where position was not aligning. ([#3341](https://github.com/infor-design/enterprise/issues/3341))
- `[Colorpicker]` Fixed the dropdown icon position is too close to the right edge of the field. ([#3508](https://github.com/infor-design/enterprise/issues/3508))
- `[Contextual Action Panel]` Fixed misaligned search icon in uplift theme. ([#3630](https://github.com/infor-design/enterprise/issues/3630))
- `[Contextual Action Panel]` Fixed close icon button in getting cut off on mobile view ([#3586](https://github.com/infor-design/enterprise/issues/3586))
- `[Datagrid]` Fixed an issue where lookup editor was removing all characters following and including the '|' pipe character. ([#3556](https://github.com/infor-design/enterprise/issues/3556))
- `[Datagrid]` Fixed an issue where date range filter was unable to filter data. ([#3503](https://github.com/infor-design/enterprise/issues/3503))
- `[Datagrid]` Fixed a bug where datagrid tree would have very big text in the tree nodes on IOS. ([#3347](https://github.com/infor-design/enterprise/issues/3347))
- `[Datagrid]` Fixed a focus trap issue when using actionable mode, tab will now move up and down rows. ([#2399](https://github.com/infor-design/enterprise/issues/2399))
- `[Datagrid]` Fixed a bug when setting the UI indicator with `setSortIndicator` then it would take two clicks to sort the inverse direction. ([#3391](https://github.com/infor-design/enterprise/issues/3391))
- `[Datagrid]` Fixed an issue where date range filter was not working. ([#3337](https://github.com/infor-design/enterprise/issues/3337))
- `[Datagrid]` Fixed a bug when combining multiselect and expandable rows. If using the shift key to select multiple rows the selection would include incorrect rows. ([#2302](https://github.com/infor-design/enterprise/issues/2302))
- `[Datagrid]` Added support for dragging and reordering columns in RTL and some minor style cleanup with dragging to reorder. ([#3552](https://github.com/infor-design/enterprise/issues/3552))
- `[Datagrid]` Fixed an issue that the click event did not show the item data when the keyboard is used. ([#3645](https://github.com/infor-design/enterprise/issues/3645))
- `[Datagrid]` Fixed an issue where datagrid tree did not show empty messages. ([#3642](https://github.com/infor-design/enterprise/issues/3642))
- `[Datagrid]` Fixed an issue where grouped rows did not render when combined with frozen columns. ([#3367](https://github.com/infor-design/enterprise/issues/3367))
- `[Datagrid]` Fixed an issue where the overlay was closing after close Modal. ([#735](https://github.com/infor-design/enterprise-ng/issues/735))
- `[Datagrid]` Fixed a misaligned drag and drop column icon on IE 11. ([#3648](https://github.com/infor-design/enterprise/issues/3648))
- `[Datagrid]` Fixed an issue when using the colspan column option along with frozenColumns. ([#3416](https://github.com/infor-design/enterprise/issues/3416))
- `[Datagrid]` Fixed an issue where the empty message might still show if the amount of rows do not fill the page. ([#3697](https://github.com/infor-design/enterprise/issues/3697))
- `[Datepicker]` Fixed popover height and datepicker layout on mobile view. ([#2569](https://github.com/infor-design/enterprise/issues/3569))
- `[Datepicker]` Fixed an issue where date range with minimum range was not working. ([#3268](https://github.com/infor-design/enterprise/issues/3268))
- `[Datepicker]` Fixed an issue where date range was reverting to initial values after clearing. ([#1306](https://github.com/infor-design/enterprise/issues/1306))
- `[Datepicker]` Fixed an issue where dates would be invalid in ko-KO locale. ([#3470](https://github.com/infor-design/enterprise/issues/3470))
- `[Datepicker]` Fixed an issue where dates would be invalid in zh-TW locale. ([#3473](https://github.com/infor-design/enterprise/issues/3473))
- `[Datepicker]` Fixed an issue where AM/PM could not be set in hi-IN locale. ([#3474](https://github.com/infor-design/enterprise/issues/3474))
- `[Datepicker]` Fixed an issue where change would fire twice or when the value is still blank. ([#3423](https://github.com/infor-design/enterprise/issues/3423))
- `[Datepicker]` Fixed an issue where time would be reset to 12:00 AM when setting the time and clicking today. ([#3202](https://github.com/infor-design/enterprise/issues/3202))
- `[Dropdown]` Fixed a bug where it was not possible for Dropdowns in certain scrollable Modal regions to close on scroll. ([#2650](https://github.com/infor-design/enterprise/issues/2650))
- `[Dropdown]` Fixed a bug that dropdowns are in the wrong position if flowing up and other minor cases. ([#2068](https://github.com/infor-design/enterprise/issues/2068))
- `[Dropdown]` Fixed alignment when using dropdown in compound field. ([#3647](https://github.com/infor-design/enterprise/issues/3647))
- `[Editor]` Added ui updates to the toolbar in uplift (vibrant mode) and minor style fixes. ([#3577](https://github.com/infor-design/enterprise/issues/3577))
- `[Editor]` Added fixes to reseting the dirty indicator when used in an editor. ([#3662](https://github.com/infor-design/enterprise/issues/3662))
- `[Editor]` Fixed a width change when toggle source view when the editor is on a modal, this is also based on UI feedback that the switch was confusing, so we now disable the buttons. ([#3594](https://github.com/infor-design/enterprise/issues/3594))
- `[Editor]` Fixed an issue where bullet and number lists could not be converted to headings and regular text with the font picker. ([#2679](https://github.com/infor-design/enterprise/issues/2679))
- `[Editor]` Fixed an issue where some settings like bold and italics would not be reset consistently when applying headings and regular text with the font picker. ([#2256](https://github.com/infor-design/enterprise/issues/2256))
- `[Editor]` Fixed an issue where the dirty events did not fire changing the source view. ([#3598](https://github.com/infor-design/enterprise/issues/3598))
- `[Editor]` Adding missing bottom spacing under heading elements. ([#3288](https://github.com/infor-design/enterprise/issues/3288))
- `[Field Filter]` Fixed an issue where switching to In Range filter type with a value in the field was causing an error. ([#3515](https://github.com/infor-design/enterprise/issues/3515))
- `[Editor]` Added a font color for rest/none swatch. ([#2035](https://github.com/infor-design/enterprise/issues/2035))
- `[Field Filter]` Fixed an issue where switching to In Range filter type with a value in the field was causing an error. ([#3515](https://github.com/infor-design/enterprise/issues/3515))
- `[Field Filter]` Fixed an issue where date range was not working after using other filter. ([#2764](https://github.com/infor-design/enterprise/issues/2764))
- `[Field Filter]` Fixed an issue where stray text would be shown if the filters are hidden and then shown later. ([#3687](https://github.com/infor-design/enterprise/issues/3687))
- `[Line Chart]` Fixed an issue where x-axis labels were overlapping for small viewport on homepage widget. ([#2674](https://github.com/infor-design/enterprise/issues/2674))
- `[Lookup]` Fixed an issue where selected values were clearing when use server side data. ([#588](https://github.com/infor-design/enterprise-ng/issues/588))
- `[Locale]` Added missing Afrikaans translations. ([#3685](https://github.com/infor-design/enterprise/issues/3685))
- `[Masthead]` Fixed layout and color issues in uplift theme. ([#3526](https://github.com/infor-design/enterprise/issues/3526))
- `[Modal]` Fixed an iOS bug where after opening several Modals/Messages, it would occasionally be impossible to scroll a scrollable page area. ([#3389](https://github.com/infor-design/enterprise/issues/3389))
- `[Modal]` Fixed a bug where when iframe elements are present, focus traps could occur and cause focus on elements outside of the Modal, but within the iframe. ([#2287](https://github.com/infor-design/enterprise/issues/2287))
- `[Modal]` Added a check for preventing Tooltips inside a Modal from opening while the Modal is not visible ([#3588](https://github.com/infor-design/enterprise/issues/3588))
- `[Modal]` Fixed dropdown position when the field is required. ([#3482](https://github.com/infor-design/enterprise/issues/3482))
- `[Modal]` Fixed a regression where some Close buttons were not properly closing. ([#3615](https://github.com/infor-design/enterprise/issues/3615))
- `[Process Indicator]` Fixed icons that are not centered inside the circle indicators. ([#3509](https://github.com/infor-design/enterprise/issues/3509))
- `[Personalize]` Fixed an issue that colorschanged events do not fire on when doing a set to default ation. ([#751](https://github.com/infor-design/enterprise-ng/issues/751))
- `[Searchfield]` Correct the background color of toolbar search fields. ([#3527](https://github.com/infor-design/enterprise/issues/3527))
- `[Spinbox]` Corrected an issue in the enable method, where it did not fully remove the readonly state. ([#3527](https://github.com/infor-design/enterprise/issues/3527))
- `[Swaplist]` Fixed an issue where lists were overlapping on uplift theme. ([#3452](https://github.com/infor-design/enterprise/issues/3452))
- `[Tabs]` Fixed the position of error icon too close to the border on focus state. ([#3544](https://github.com/infor-design/enterprise/issues/3544))
- `[Tabs-Vertical]` Fixed an issue where the content cannot scroll on mobile view. ([#3542](https://github.com/infor-design/enterprise/issues/3542))
- `[Tags]` Fixed a regression on Tag Buttons, where they were visually, vertically misaligned with Tag text. ([#3604](https://github.com/infor-design/enterprise/issues/3604))
- `[Week-View]` Changed the look of the week-view and day-view day of the week so its a 3 (or 2) letter abbreviation and emphasizes the date and spans two lines. This makes all the days of the week the same length. ([#3262](https://github.com/infor-design/enterprise/issues/3262))
- `[Validation]` Fixed a bug where addMessage did not add messages to the parent. ([#711](https://github.com/infor-design/enterprise-ng/issues/711))

(87 Issues Solved This Release, Backlog Enterprise 279, Backlog Ng 75, 1033 Functional Tests, 1322 e2e Tests)

## v4.26.2

### v4.26.2 Fixes

- `[Textarea]` Fixed missing text in safari on disabled text areas. ([#3638](https://github.com/infor-design/enterprise/issues/3638))

## v4.26.1

### v4.26.1 Fixes

- `[Demo App]` Fixed the embedded layout to show uplift theme. ([#861](https://github.com/infor-design/website/issues/861))

## v4.26.0

### v4.26.0 Features

- `[Datagrid]` Added support for expandable row to expand across all frozen columns, and fixed span layout issues on the right side frozen columns. ([#2867](https://github.com/infor-design/enterprise/issues/2867))
- `[Datagrid]` Added a new `resizeMode` option that allows you to pick between `flex` and `fit`. `flex` will resize columns independently shifting other columns to fit the table layout if needed. `fit` will resize using the neighbor's column width. This is possible more useful when you have less columns. ([#3251](https://github.com/infor-design/enterprise/issues/3251))
- `[Calendar]` Made the monthview, weekview and calendar work in RTL mode and added official support for UmAlQura calendar. ([#2788](https://github.com/infor-design/enterprise/issues/2788))
- `[Icons]` Added new icons `icon-play, icon-stop, icon-record, icon-pause` for video players. ([#411](https://github.com/infor-design/design-system/issues/411))
- `[Icons]` Added new icons `icon-security-off, icon-security-on` for toggles related to security/secure items. ([#397](https://github.com/infor-design/design-system/issues/397))
- `[Searchfield]` Added a setting that makes it possible to adjust the "collapsed" size of a Toolbar Searchfield to better accommodate some use cases. ([#3296](https://github.com/infor-design/enterprise/issues/3296))

### v4.26.0 Fixes

- `[Application Menu]` Fixed bugs with filtering where it was not possible to have the filter match text within content areas, as well as general expand/collapse bugs with filtering. ([#3131](https://github.com/infor-design/enterprise/issues/3131))
- `[Application Menu]` Fixed overlap button when label is too long, and aligned dropdown icon in application menu uplift theme. ([#3133](https://github.com/infor-design/enterprise/issues/3133))
[Contextual Action Panel] - Fixed shade colors of text and icon buttons in uplift theme high contrast. (#3394)
- `[Accordion]` - Fixed an issue with a missing border on the last element in certain states. ([#3885](https://github.com/infor-design/enterprise/issues/3885))
- `[Calendar]` Fixed issue where on month view in events info `Date` and `Duration` fields were not working with some events and `Duration` field. Now `Duration` field support `Days, Hours and Minutes` text. ([#2777](https://github.com/infor-design/enterprise/issues/2777))
- `[Calendar]` Fixed an issue where link was not working on monthview to switch to day view when clicked on more events on that day. ([#3181](https://github.com/infor-design/enterprise/issues/3181))
- `[Calendar]` Fixed a calendar event where the start date today is not displaying as upcoming event in different timezone. ([#2776](https://github.com/infor-design/enterprise/issues/2776))
- `[Calendar]` Fixed an issue where adding an event was inconsistent in Safari. ([#3079](https://github.com/infor-design/enterprise/issues/3079))
- `[Calendar]` Fixed an issue where any event was not rendering in day and week view. ([#3222](https://github.com/infor-design/enterprise/issues/3222))
- `[Calendar]` Fixed an issue where date selection was not persist when switching from month view to week view to day view. ([#3319](https://github.com/infor-design/enterprise/issues/3319))
- `[Colors]` Fixed an incorrect ruby06 color, and made the background change on theme change now (again). ([#3448](https://github.com/infor-design/enterprise/issues/3448))
- `[Datagrid]` Fixed an issue where focus on reload data was forced to be on active cell. ([#358](https://github.com/infor-design/enterprise-ng/issues/358))
- `[Datagrid]` Fixed RTL issues in the filter row. ([#3517](https://github.com/infor-design/enterprise/issues/3517))
- `[Datagrid]` Improved the column resize behavior in speed and usability with the cursor being more accurate during resize. ([#3251](https://github.com/infor-design/enterprise/issues/3251))
- `[Datagrid]` Improved the column resize behavior to work much better in RTL mode. ([#1924](https://github.com/infor-design/enterprise/issues/1924))
- `[Datagrid]` Fixed a bug where if a filter row column is frozen the mask and editor options would not be applied. ([#2553](https://github.com/infor-design/enterprise-ng/issues/2553))
- `[Datagrid]` Fixed an issue where when using rowTemplate/expandableRows and frozenColumns on both sides the right side did not render properly. ([#2867](https://github.com/infor-design/enterprise/issues/2867))
- `[Datagrid]` Fixed an issue where height was not aligning to expandable row for frozen columns. ([#3516](https://github.com/infor-design/enterprise/issues/3516))
- `[Datagrid]` Fixed hover color should not be similar to alternate rows when hovering in uplift high contrast. ([#3338](https://github.com/infor-design/enterprise/issues/3338))
- `[Datagrid]` Fixed a demo app issue filtering decimal fields in some examples. ([#3351](https://github.com/infor-design/enterprise/issues/3351))
- `[Datagrid]` Fixed an issue where some columns were disappear after resizing the browser or after changing themes. ([#3434](https://github.com/infor-design/enterprise/issues/3434))
- `[Datagrid]` Fixed an issue that the filter row type dropdowns did not close when the grid is scrolled. ([#3216](https://github.com/infor-design/enterprise/issues/3216))
- `[Datagrid]` Added an example showing the configuration needed to filter date time fields on just dates without the time part. ([#2865](https://github.com/infor-design/enterprise/issues/2865))
- `[Datagrid]` Changed the isFilter added value to datasets to a more unique value to avoid clashes. ([#2668](https://github.com/infor-design/enterprise/issues/2668))
- `[Datagrid]` Added a `getDataset` method that will return the current dataset without any added properties. ([#2668](https://github.com/infor-design/enterprise/issues/2668))
- `[Datagrid]` Fixed an issue that when reordering filter columns the filter values would disappear. ([#2565](https://github.com/infor-design/enterprise/issues/2565))
- `[Datagrid]` Fixed an issue that dropdown lists in filter rows did not close when scrolling. ([#2056](https://github.com/infor-design/enterprise/issues/2565))
- `[Datagrid]` Added a `filterType` option to the filter event data so the type can be determined. ([#826](https://github.com/infor-design/enterprise/issues/826))
- `[Datagrid]` Add options to `toolbar.filterRow` so that instead of true/false you can set `showFilter, clearFilter, runFilter` independently. ([#1479](https://github.com/infor-design/enterprise/issues/1479))
- `[Datagrid]` Added fixes to improve the usage of the textarea editor. ([#3417](https://github.com/infor-design/enterprise/issues/3417))
- `[Datagrid]` Fixed an issue where reset to default was not working properly. ([#3487](https://github.com/infor-design/enterprise/issues/3487))
- `[Datepicker]` Fixed an issue where setting date format with comma character was not working. ([#3008](https://github.com/infor-design/enterprise/issues/3008))
- `[Editor]` Made the link and image link fields required on the dialogs. ([#3008](https://github.com/infor-design/enterprise/issues/3008))
- `[Editor]` Fixed an issue where it was possible to clear text and end up with text outside the default paragraph separator. ([#2268](https://github.com/infor-design/enterprise/issues/2268))
- `[Fileupload]` Fixed an issue where tabbing out of a fileupload in was causing the modal dialog to disappear. ([#3458](https://github.com/infor-design/enterprise/issues/3458))
- `[Form Compact Layout]` Added support for `form-compact-layout` the remaining components. ([#3008](https://github.com/infor-design/enterprise/issues/3329))
- `[Dropdown]` Fixed a bug that was causing the `selectValue()` method not to update the visual display of the in-page Dropdown element. ([#3432](https://github.com/infor-design/enterprise/issues/3432))
- `[Forms]` Fixed an issue where radio group was overlapping fields. ([#3466](https://github.com/infor-design/enterprise/issues/3466))
- `[Forms Compact]` Fixed an issue where fileupload was misaligned in RTL mode in uplift theme. ([#3483](https://github.com/infor-design/enterprise/issues/3483))
- `[Icons]` Fixed color inconsistencies of the icons when the fields are in readonly state. ([#3176](https://github.com/infor-design/enterprise/issues/3176))
- `[Input]` Added the ability to line up data labels with inputs by adding class `field-height` to the `data` element and placing it in a responsive grid. ([#987](https://github.com/infor-design/enterprise/issues/987))
- `[Input]` Added the ability to use standalone required spans, this will help on responsive fields if they are cut off. ([#3115](https://github.com/infor-design/enterprise/issues/3115))
- `[Input/Forms]` Added the ability to add a class to rows to align the fields on the bottom, this will line up fields if they have wrapping labels or long labels with required fields. To enable this add class `flex-align-bottom` to the grid `row`. ([#443](https://github.com/infor-design/enterprise/issues/443))
- `[Locale]` Fixed an issue where formatDate() method was not working for es-419. ([#3363](https://github.com/infor-design/enterprise/issues/3363))
- `[Locale]` Fixed an issue where setting language to `nb` would error. ([#3455](https://github.com/infor-design/enterprise/issues/3455))
- `[Locale]` Fixed incorrect time separators in the no, nn, and nn locales. ([#3468](https://github.com/infor-design/enterprise/issues/3468))
- `[Locale]` Added further separation of language from formatting in date oriented components (calendar, datepicker, timepicker ect). [3244](https://github.com/infor-design/enterprise/issues/3244))
- `[Locale]` Added support for `nn` locale and language, but this will change to no language as only this is translated as its the same. ([#3455](https://github.com/infor-design/enterprise/issues/3455))
- `[Locale]` Correct the month names in Russian locale and capitalized the day names. ([#3464](https://github.com/infor-design/enterprise/issues/3464))
- `[Module Tabs]` Fixed color tab indicator and small gap below when selected/opened for all color variations in uplift theme. ([#3312](https://github.com/infor-design/enterprise/issues/3312))
- `[Modal]` Fixed colors in dark mode for the primary disabled button and error and background contrast. ([#2754](https://github.com/infor-design/enterprise/issues/2754))
- `[Pie]` Fixed an issue where initial selection was getting error. ([#3157](https://github.com/infor-design/enterprise/issues/3157))
- `[Popupmenu]` Fixed an issue where list separators were disappearing when reduced the browser zoom level e.g. 70-80%. ([#3407](https://github.com/infor-design/enterprise/issues/3407))
- `[Radar Chart]` Fixed an issue where labels was cut off for some screen sizes. ([#3320](https://github.com/infor-design/enterprise/issues/3320))
- `[Searchfield]` Fixed a bug where changing filter results while the autocomplete is open may result in the menu being positioned incorrectly. ([#3243](https://github.com/infor-design/enterprise/issues/3243))
- `[Searchfield]` Fixed a bug in Toolbar Searchfields where a component configured with `collapsible: false` and `collapseSize` defined, the searchfield would incorrectly collapse. ([NG#719](https://github.com/infor-design/enterprise-ng/issues/719))
- `[Splitter]` Fixed an issue in the destroy function where the expand button was not removed. ([#3371](https://github.com/infor-design/enterprise/issues/3371))
- `[Swaplist]` Fixed an issue where top buttons were not aligned in Firefox. ([#3425](https://github.com/infor-design/enterprise/issues/3425))
- `[Textarea]` Fixed an issue where using `rows` stopped working, and fixed the autoGrow option to work better. ([#3471](https://github.com/infor-design/enterprise/issues/3471))
- `[Toolbar]` Fixed an issue where some `destroy()` methods being called in `teardown()` were not type-checking for the `destroy()` method, and sometimes would incorrectly try to call this on an object or data property defined as `button`. ([#3449](https://github.com/infor-design/enterprise/issues/3449))
- `[Tooltip/Popover]` Fixed incorrect placement when in RTL modes, as well as some broken styles on the RTL Popover. ([#3119](https://github.com/infor-design/enterprise/issues/3119))
- `[Validation/Checkboxes]` Fixed issues with making checkboxes required, the styling did not work for it and the scrollIntoView function and validation failed to fire. Note that to add required to the checkbox you need to add an extra span, adding a class to the label will not work because the checkbox is styled using the label already. ([#3147](https://github.com/infor-design/enterprise/issues/3147))
- `[Validation]` Fixed an issue where calling removeMessage would not remove a manually added error class. ([#3318](https://github.com/infor-design/enterprise/issues/3318))

(78 Issues Solved This Release, Backlog Enterprise 336, Backlog Ng 77, 989 Functional Tests, 1246 e2e Tests)

## v4.25.3

### v4.25.3 Fixes

- `[Bar]` Fixed an error rendering charts with only one dataset point. ([#3505](https://github.com/infor-design/enterprise/issues/3505))
- `[Datagrid]` Fixed an issue where date range filter was unable to filter data. ([#3503](https://github.com/infor-design/enterprise/issues/3503))
- `[Datagrid]` Fixed an issue where date range filter was not working. ([#3337](https://github.com/infor-design/enterprise/issues/3337))
- `[Datepicker]` Fixed an issue where date range with minimum range was not working. ([#3268](https://github.com/infor-design/enterprise/issues/3268))
- `[Datepicker]` Fixed an issue where date range was reverting to initial values after clearing. ([#1306](https://github.com/infor-design/enterprise/issues/1306))
- `[Field Filter]` Fixed an issue where switching to In Range filter type with a value in the field was causesing an error. ([#3515](https://github.com/infor-design/enterprise/issues/3515))
- `[Field Filter]` Fixed an issue where date range was not working after using other filter. ([#2764](https://github.com/infor-design/enterprise/issues/2764))

## v4.25.2

### v4.25.2 Fixes

- `[Fileupload]` Fixed an issue where tabbing out of a fileupload in was causing the modal dialog to disappear. ([#3458](https://github.com/infor-design/enterprise/issues/3458))

## v4.25.1

### v4.25.1 Fixes

- `[Datagrid]` Fixed a bug where if there was an editor datagrid might error when loading. ([#3313](https://github.com/infor-design/enterprise/issues/3313))
- `[Mask]` Fixed a bug where leading zeroes were not possible to apply against Number Masks on standard input fields that also handled formatting for thousands separators. ([#3315](https://github.com/infor-design/enterprise/issues/3315))
- `[General]` Improved the colors of windows chrome custom scrollbars in uplift themes. ([#3413](https://github.com/infor-design/enterprise/issues/3413))

## v4.25.0

### v4.25.0 Features

- `[Fields]` Added a form level class to toggle all fields in the form to a more compact (shorter) mode called `form-layout-compact`. Added and fixed existing components so that there is now the option to have more compact forms by using shorter fields. ([#3249](https://github.com/infor-design/enterprise/issues/3249))
- `[Tag]` Added a new style for linkable tags that will work for default, info, good, error, alert, and neutral styles. ([#3113](https://github.com/infor-design/enterprise/issues/3113))
- `[Multiselect]` Added Tag Display as a new style for interacting with selected results in Multiselect components. ([#3114](https://github.com/infor-design/enterprise/issues/3114))
- `[Popdown]` Added support for tabbing into and exit out of it. ([#3218](https://github.com/infor-design/enterprise/issues/3218))
- `[Colors]` Updated design system tokens to new colors for uplift and did a pass on all three theme variants. This impacts and improves many internal colors in components and charts. ([#3007](https://github.com/infor-design/enterprise/issues/3007))

### v4.25.0 Fixes

- `[About]` Added further indication for Microsoft Edge Chrome next to the underlying chrome version. ([#3073](https://github.com/infor-design/enterprise/issues/3073))
- `[About]` Fixed a bug where the browser language was shown as the locale name, we now show browser language and IDs language and locale separate. ([#2913](https://github.com/infor-design/enterprise/issues/2913))
- `[About]` Fixed a bug where the OS version was duplicated. ([#1650](https://github.com/infor-design/enterprise/issues/1650))
- `[Accordion]` Fixed inconsistency style of focus element after clicking on a certain accordion header. ([#3082](https://github.com/infor-design/enterprise/issues/3082))
- `[Accordion]` Fixed an issue that when all panes are expanded then they could no longer be closed. ([#701](https://github.com/infor-design/enterprise-ng/issues/3217))
- `[Application Menu]` Fixed minor usability issues when attempting to filter on application menus, display of hidden filtered children, and filtering reset when a Searchfield is blurred. ([#3285](https://github.com/infor-design/enterprise/issues/3285))
- `[Application Menu]` Fixed incorrect font-size/padding around list item headers' bullet points. ([#3364](https://github.com/infor-design/enterprise/issues/3364))
- `[Application Menu]` Tweaked some font colors on the Vibrant theme. ([#3400](https://github.com/infor-design/enterprise/issues/3400))
- `[Autocomplete]` Fixed an issue where selected event was not firing when its parent is partly overflowing. ([#3072](https://github.com/infor-design/enterprise/issues/3072))
- `[Calendar]` Fixed an issue setting the legend checked elements to false in the api. ([#3170](https://github.com/infor-design/enterprise/issues/3170))
- `[Datagrid]` Fixed an issue where the data after commit edit was not in sync for tree. ([#659](https://github.com/infor-design/enterprise-ng/issues/659))
- `[Datagrid]` Fixed an issue where the add row or load new data for grouping was not working. ([#2801](https://github.com/infor-design/enterprise/issues/2801))
- `[Datagrid]` Fixed an issue where time picker filter trigger icon and text was overlapping. ([#3062](https://github.com/infor-design/enterprise/issues/3062))
- `[Datagrid]` Fixed a bug where floating point math would cause the grouping sum aggregator to round incorrectly. ([#3233](https://github.com/infor-design/enterprise/issues/3233))
- `[Datagrid]` Fixed style issues in all theme and theme variants when using the list style including grouped headers and states. ([#3265](https://github.com/infor-design/enterprise/issues/3265))
- `[Datagrid]` Fixed issues with the stretch columns minimum width. ([#3308](https://github.com/infor-design/enterprise/issues/3308))
- `[Datagrid]` Fixed an issue where converting circular structure to JSON was throwing an error. ([#3309](https://github.com/infor-design/enterprise/issues/3309))
- `[Datagrid]` Fixed an issue where focus in date picker field was not aligning. ([#3350](https://github.com/infor-design/enterprise/issues/3350))
- `[Datagrid]` Added fixes for editing lookup fields, fixed the styling of the lookup editor and improved padding, also fixed the sort indicator color. ([#3160](https://github.com/infor-design/enterprise/issues/3160))
- `[Datagrid]` Fixed a bug that made selecting blank items in lists in a dropdown not possible. ([#3313](https://github.com/infor-design/enterprise/issues/3313))
- `[Editor]` Fixed an issue where line spacing was inconsistent. ([#3335](https://github.com/infor-design/enterprise/issues/3335))
- `[General]` Added detection for wkWebView which is paired with safari. This caused issues with all black text as this browser had previously been unknown. ([#3336](https://github.com/infor-design/enterprise/issues/3336))
- `[Homepage]` Fixed an issue where the DOM order was not working for triple width widgets. ([#3101](https://github.com/infor-design/enterprise/issues/3101))
- `[Locale]` Fixed an issue where enter all digits was not working for fr-FR. ([#3217](https://github.com/infor-design/enterprise/issues/3217))
- `[Locale]` Added the ability to set a 5 digit language (`fr-FR` and `fr-CA` vs `fr`) and added separate strings for `fr-CA` vs `fr-FR`. ([#3245](https://github.com/infor-design/enterprise/issues/3245))
- `[Locale]` Changed incorrect Chinese locale year formats to the correct format as noted by translators. For example `2019年 12月`. ([#3081](https://github.com/infor-design/enterprise/issues/3081))
- `[Locale]` Corrected and added the firstDayofWeek setting for every locale. ([#3060](https://github.com/infor-design/enterprise/issues/3060))
- `[Mask]` Fixed an issue when applying Masks to input fields configured for numbers, where errors would be thrown when the Mask attempted to overwrite the input field value. ([#3315](https://github.com/infor-design/enterprise/issues/3315))
- `[Modal]` Fixed an issue where the returns focus to button after closing was not working. ([#3166](https://github.com/infor-design/enterprise/issues/3166))
- `[Multiselect]` Adjusted the placeholder color as it was too dark. ([#3276](https://github.com/infor-design/enterprise/issues/3276))
- `[Pie]` Fixed cut off line labels when something other than value is used. ([#3143](https://github.com/infor-design/enterprise/issues/3143))
- `[Popupmenu]` Switched the `attachToBody` setting to be true by default. ([#3331](https://github.com/infor-design/enterprise/issues/3331))
- `[Searchfield]` Fixed an issue where multiselect items' checkboxes and text were misaligned in RTL mode. ([#1811](https://github.com/infor-design/enterprise/issues/1811))
- `[Searchfield]` Fixed placeholder text alignment issues on Vibrant theme in Firefox. ([#3055](https://github.com/infor-design/enterprise/issues/3055))
- `[Scrollbar]` Fixed styles for windows chrome to work with all themes. ([#3172](https://github.com/infor-design/enterprise/issues/3172))
- `[Searchfield]` Fixed an overlapping text in searchfield when close icon button is showed. ([#3135](https://github.com/infor-design/enterprise/issues/3135))
- `[Tabs]` Fixed an issue where scroll was not working on mobile view for scrollable-flex layout. ([#2931](https://github.com/infor-design/enterprise/issues/2931))

(47 Issues Solved This Release, Backlog Enterprise 374, Backlog Ng 96, 980 Functional Tests, 1196 e2e Tests)

## v4.24.0

### v4.24.0 Important Changes

- `[Icons]` Reversed a change in previous versions to make alert icons all have a white background as this caused issues. Concerning alert icons there are now the following `icon-[name]` - which will have transparent background, in Uplift these are linear in style, in soho these are solid in style. We also add a `icon-[name]-alert` for alert icons with a white background. If you need a white background you can use these otherwise we have restored the functionality from the 4.21 version, you might need a white background in calendar icons. Also the pending icon is fixed and now orange. ([#3052](https://github.com/infor-design/enterprise/issues/3052))
- `[Datagrid]` Changed the way tables are rendered to avoid gaps at the end of the grid and fix the sizes so they work in resize. This is done by using css position: sticky for headers. It has a few consequences. The spaceColumn option which was never completed was removed. The stretchColumn option is still working but is less important now and defaults to no stretch. IE 11 will now no longer support sticky headers because it does not support css position sticky, so it will degrade in functionality. This improves all issues with columns getting out of alignment. ([#2825](https://github.com/infor-design/enterprise/issues/2825))

### v4.24.0 Deprecation

### v4.24.0 Features

- `[Datagrid]` Added support to get only changed values as return array for get modified rows method. ([#2958](https://github.com/infor-design/enterprise/issues/2958))
- `[Editor]` Replaced the `h3` and `h4` buttons with a more robust Fontpicker component. ([#2722](https://github.com/infor-design/enterprise/issues/2722))
- `[Spinbox]` Standardized Spinbox field sizes to match other input field sizes, added responsive form (fluid) functionality for Spinbox, and reworked the standard size of the Spinbox to match other form fields. ([#1344](https://github.com/infor-design/enterprise/issues/1344))

### v4.24.0 Fixes

- `[All]` Removed the property `-webkit-text-fill-color` from usage throughout out our codebase, except for one rule that changes it to `unset` if it's present. ([#3041](https://github.com/infor-design/enterprise/issues/3041))
- `[Application Menu]` Fixed issue in application menu where scrollbar is visible even if it's not needed in uplift theme. ([#3134](https://github.com/infor-design/enterprise/issues/3134))
- `[Datagrid]` Fixed an issue where the hide pager on one page setting was not working correctly when applying a filter. ([#2676](https://github.com/infor-design/enterprise/issues/2676))
- `[Datagrid]` Fixed an issue where if the grid is initialized with an empty array then updateColumns is used the resetColumns function failed. ([#690](https://github.com/infor-design/enterprise-ng/issues/690))
- `[Datagrid]` Fixed an issue where the dirty cell indicator was not updating after remove row. ([#2960](https://github.com/infor-design/enterprise/issues/2960))
- `[Datagrid]` Fixed an issue where the method getModifiedRows was not working, it had duplicate entries for the same row. ([#2908](https://github.com/infor-design/enterprise/issues/2908))
- `[Datagrid]` Fixed an issue where the personalized columns were not working when toggle columns and drag drop. ([#3004](https://github.com/infor-design/enterprise/issues/3004))
- `[Datagrid]` Fixed an issue where the grouping filter was not working after do sort. ([#3012](https://github.com/infor-design/enterprise/issues/3012))
- `[Datagrid]` Fixed an issue where the editable single column was not working. ([#3023](https://github.com/infor-design/enterprise/issues/3023))
- `[Datagrid]` Fixed an issue where when hovering a parent row the same row index in the child row will show the hover state. ([#2227](https://github.com/infor-design/enterprise/issues/2227))
- `[Datagrid]` Fixed an issue where the focus state for action button formatter was not working correctly. ([#3006](https://github.com/infor-design/enterprise/issues/3006))
- `[Datagrid]` Fixed an issue where the personalization dialog was not centered on IE 11. ([#3175](https://github.com/infor-design/enterprise/issues/3175))
- `[Datagrid]` Fixed an issue finally so that all columns will always align and will never come out of alignment. ([#2835](https://github.com/infor-design/enterprise/issues/2835))
- `[Datagrid]` Fixed an issue where in some cases when there is no data you could not scroll right. ([#2363](https://github.com/infor-design/enterprise/issues/2363))
- `[Datagrid]` Fixed an issue where in some cases where you could not scroll right over the empty message. ([#2864](https://github.com/infor-design/enterprise/issues/2864))
- `[Datagrid]` Fixed an issue where the IOS text would appear very large on group headers. ([#2224](https://github.com/infor-design/enterprise/issues/2224))
- `[Datagrid]` Fixed an issue where in some cases where if you have one column and are in edit mode resizing the page behaved strangely. ([#3193](https://github.com/infor-design/enterprise/issues/3193))
- `[Datagrid]` Changed the rendering of columns so that there will never be a gap on the left side, changed the default of stretchColumn to null which will fill. ([#1818](https://github.com/infor-design/enterprise/issues/1818))
- `[Datagrid]` Fixed an issue that hyperlinks in the datagrid would redirect. ([#3207](https://github.com/infor-design/enterprise/issues/3207))
- `[Datagrid]` Changed the behavior of column resizing to use "fit" during resize, which means adjacent columns only will be resized. ([#605](https://github.com/infor-design/enterprise/issues/605))
- `[Datagrid]` Fixed an issue that resizing the last column would create a gap. ([#1671](https://github.com/infor-design/enterprise/issues/1671))
- `[Datepicker]` Fixed missing background color on disable dates and adjusted the colors in all themes. ([#2910](https://github.com/infor-design/enterprise/issues/2910))
- `[Datepicker]` Fixed a layout issue on the focus state on colored/legend days. ([#2910](https://github.com/infor-design/enterprise/issues/2910))
- `[Datepicker]` Fixed an issue where the calendar layout was not working on ie11. ([#3226](https://github.com/infor-design/enterprise/issues/3226))
- `[Dropdown]` Fix a bug where a dropdown in a datagrid cell would sometimes not display the correct value when selected. ([#2919](https://github.com/infor-design/enterprise/issues/2919))
- `[Dropdown]` Fix a layout issue in RTL on the badges example. ([#3150](https://github.com/infor-design/enterprise/issues/3150))
- `[Editor]` Corrected CSP errors and broken images in the Editor Preview when inserting the default image. ([#2937](https://github.com/infor-design/enterprise/issues/2937))
- `[Editor]` Fixes issues with Editors configured to use Flex Toolbar, where toolbar buttons were not properly triggering selected events, and overflowed items were not triggering editor actions as expected. ([#2938](https://github.com/infor-design/enterprise/issues/2938))
- `[Editor]` The Editor now uses the same routine for stripping disallowed tags and attributes from pasted content when it transitions from the Source View to the Preview. This makes it impossible to paste/type HTML tags containing a `style` property with CSS rules that are not allowed to be applied to inline Editor elements, such as `font-family`. ([#2987](https://github.com/infor-design/enterprise/issues/2987))
- `[Editor]` Fixed a problem in Safari that would cause scrolling to occur inside Flex Toolbars unexpectedly. ([#3033](https://github.com/infor-design/enterprise/issues/3033))
- `[Editor]` Fixed many memory leaks related to view swapping and `destroy()` in the Editor. ([#3112](https://github.com/infor-design/enterprise/issues/3112))
- `[EmptyMessage]` Added a fix so that click will only fire on the button part of the empty message. ([#3139](https://github.com/infor-design/enterprise/issues/3139))
- `[Header]` Update the header placeholder text color to match better. ([#3040](https://github.com/infor-design/enterprise/issues/3040))
- `[Locale]` Fixed a problem in fi-FI where some date formats where incorrect with one digit days. ([#3019](https://github.com/infor-design/enterprise/issues/3019))
- `[Locale]` Added new conversion methods for gregorian to umalqura dates and vice versa with Locale. The fromGregorian and togregorian methods were in two separate locations ar-SA and ar-EG. These new methods gregorianToUmalqura and umalquraToGregorian now moved to to one location in locale and removed the maxDate on them. ([#3051](https://github.com/infor-design/enterprise/issues/3051))
- `[Locale]` Fixed an issue when formatting with `SSS` in the format string, the leading zeros were incorrectly removed from the millisecond output. ([#2696](https://github.com/infor-design/enterprise/issues/2696))
- `[Locale/Datagrid]` Fixed an issue in the datagrid/locale that meant if a string is provided in the current locale for a number it wont parse correctly if the decimal format is a `,` (such as nl-NL). ([#3165](https://github.com/infor-design/enterprise/issues/3165))
- `[Locale]` Fixed an issue when loading en-XX locales where some data may be mixed with en-US. ([#3208](https://github.com/infor-design/enterprise/issues/3208))
- `[Mask]` Fixed a Safari bug where certain masked values would not trigger a "change" event on the input field. ([#3002](https://github.com/infor-design/enterprise/issues/3002))
- `[Modal]` Added a new setting `overlayOpacity` that give the user to control the opacity level of the modal/message dialog overlay. ([#2975](https://github.com/infor-design/enterprise/issues/2975))
- `[Popover]` Fixed an issue where the content was disappearing when change themes on IE11. ([#2954](https://github.com/infor-design/enterprise/issues/2954))
- `[Progress]` Added the ability to init the progress and update it to zero, this was previously not working. ([#3020](https://github.com/infor-design/enterprise/issues/3020))
- `[Sparkline Chart]` Fixed an issue where an error was thrown while a sparkline chart was present during a theme chnage. ([#3159](https://github.com/infor-design/enterprise/issues/3159))
- `[Tabs Module]` Fixed missing ellipsis and spacing issue on mobile view in searchfield of tabs module when resizing the browser. ([#2940](https://github.com/infor-design/enterprise/issues/2940))
- `[Toast]` Fixed an issue where the saved position was not working for whole app. ([#3025](https://github.com/infor-design/enterprise/issues/3025))
- `[Tree]` Fixed an issue where the nodes were not rendering. ([#3194](https://github.com/infor-design/enterprise/issues/3194))

### v4.24.0 Chores & Maintenance

- `[Demoapp]` Allow the query params that affect theming/personalization (theme/variant/colors) to be appended/adjusted on the browser's URL without affecting other query parameters, or adding unnecessary paramters that weren't changed.
- `[Toolbar Searchfield]` Increased the amount of text shown when the Searchfield is not expanded, and appears similar to a button.  Also modified some styles in all themes to make alignment of the text better between the Searchfield and buttons when the Searchfield is not expanded. ([#2944](https://github.com/infor-design/enterprise/issues/2944))

(74 Issues Solved This Release, Backlog Enterprise 374, Backlog Ng 85, 974 Functional Tests, 1191 e2e Tests)

## v4.23.0

### v4.23.0 Deprecation

- `[Icons]` We added per theme empty state icons for both uplift (vibrant) and soho (subtle) themes. Because of this `svg-empty.html` is now deprecated. Please use the theme based files `theme-soho-svg-empty.html` and `theme-uplift-svg-empty.html`. ([#426](https://github.com/infor-design/design-system/issues/426))

### v4.23.0 Features

- `[Accordion]` Added a new setting `expanderDisplay` that can display all expander button icons in the classic style, or with all "chevron" or "plus-minus"-style icons.  Deprecated the legacy `displayChevron` setting in favor of this change. ([#2900](https://github.com/infor-design/enterprise/issues/2900))
- `[Calendar / Day View]` A new component Week View was created, you can configure it to show a single day as well, or several days so we now have a day view. ([#2780](https://github.com/infor-design/enterprise/issues/2780))
- `[Calendar / Week View]` A new component Week View was added. You can show events in a series of days. This is also integrated into view switcher in the calendar component. ([#1757](https://github.com/infor-design/enterprise/issues/1757))
- `[Empty Messages]` Added a new icon `empty-no-users`. ([#3046](https://github.com/infor-design/enterprise/issues/3046))
- `[Locale]` Added updated translation files for 16 in house languages. ([#3049](https://github.com/infor-design/enterprise/issues/3049))
- `[Modal]` Added a new setting `overlayOpacity` that gives the developer ability to control the opacity level of the modal/message dialog overlay. ([#2975](https://github.com/infor-design/enterprise/issues/2975))

### v4.23.0 Fixes

- `[Accordion]` Fixed the font color when hovered on uplift high contrast. ([#3042](https://github.com/infor-design/enterprise/issues/3042))
- `[Autocomplete]` Fixed memory leaks by preventing re-rendering of an open autocomplete list from attaching new events, adding multiple `aria-polite` elements, etc. ([#2888](https://github.com/infor-design/enterprise/issues/2888))
- `[Calendar]` Pass calendar tooltip settings down to week-view component. ([#3179](https://github.com/infor-design/enterprise/issues/3179))
- `[Calendar]` Fixed disabled legend label color on vibrant/uplift with dark Variant theme. ([#2965](https://github.com/infor-design/enterprise/issues/2965))
- `[Calendar]` Fixed missing arrow and scrolling issues in the event popup. ([#2962](https://github.com/infor-design/enterprise/issues/2962))
- `[Contextual Action Panel]` Fixed an issue where the CAP close but beforeclose event not fired. ([#2826](https://github.com/infor-design/enterprise/issues/2826))
- `[Context Menu]` Fixed a placement bug that would cut the size of the menu to an unusable size in small viewport displays. ([#2899](https://github.com/infor-design/enterprise/issues/2899))
- `[Contextual Action Panel]` Fixed placement of `(X)` close button on both standard and Flex toolbars when using the `showCloseBtn` setting. ([#2834](https://github.com/infor-design/enterprise/issues/2834))
- `[Datagrid]` Fixed column headers font color in uplift high contrast. ([#2830](https://github.com/infor-design/enterprise/issues/2830))
- `[Datagrid]` Fixed an issue where the tree children expand and collapse was not working. ([#633](https://github.com/infor-design/enterprise-ng/issues/633))
- `[Datagrid]` Fixed an issue where the pager was not updating with updated method. ([#2759](https://github.com/infor-design/enterprise/issues/2759))
- `[Datagrid]` Fixed an issue where the browser contextmenu was not showing by default. ([#2842](https://github.com/infor-design/enterprise/issues/2842))
- `[Datagrid]` Fixed an issue where string include zeroes not working with text filter. ([#2854](https://github.com/infor-design/enterprise/issues/2854))
- `[Datagrid]` Fixed an issue where the select all button for multiselect grouping was not working. ([#2895](https://github.com/infor-design/enterprise/issues/2895))
- `[Datagrid]` Fixed an issue where the select children for tree was not working. ([#2961](https://github.com/infor-design/enterprise/issues/2961))
- `[Datepicker]` Fixed an issue where the selected date was getting cleared and creating js error after changing month or year in Umalqura date and Calendar. ([#3093](https://github.com/infor-design/enterprise/issues/3093))
- `[Datepicker]` Fixed an issue where the validation after body re-initialize was not working. ([#2410](https://github.com/infor-design/enterprise/issues/2410))
- `[Datepicker]` Fixed an issue where the islamic-umalqura calendar was not working, when used with user vs settings locale and translate data was not loading from parent locale. ([#2878](https://github.com/infor-design/enterprise/issues/2878))
- `[Datepicker]` Fixed layout issues in RTL mode, also the buttons are switched the to the opposite side now. ([#3068](https://github.com/infor-design/enterprise/issues/3068))
- `[Dropdown]` Fixed an issue where the dropdown icons are misaligned in IE11 in the Uplift theme. ([#2826](https://github.com/infor-design/enterprise/issues/2912))
- `[Dropdown]` Fixed an issue where the placeholder was incorrectly renders when initially set selected item. ([#2870](https://github.com/infor-design/enterprise/issues/2870))
- `[Dropdown]` Fixed placement logic when dropdown's flip, as well as a visual bug with checkmark/icon placement on some browsers. ([#3058](https://github.com/infor-design/enterprise/issues/3058))
- `[Dropdown]` Fixed an issue where it was possible to inject xss when clearing the typeahead. ([#650](https://github.com/infor-design/enterprise-ng/issues/650))
- `[Field Filter]` Fixed an issues where the icons are not vertically centered, and layout issues when opening the dropdown in a smaller height browser. ([#2951](https://github.com/infor-design/enterprise/issues/2951))
- `[Header]` Fixed an iOS bug where the theme switcher wasn't working after Popupmenu lifecycle changes. ([#2986](https://github.com/infor-design/enterprise/issues/2986))
- `[Header Tabs]` Added a more distinct style to selected header tabs. ([infor-design/design-system#422](https://github.com/infor-design/design-system/issues/422))
- `[Hierarchy]` Fixed the border color on hierarchy cards. ([#423](https://github.com/infor-design/design-system/issues/423))
- `[Locale]` Fixed an issue where the parseDate method was not working for leap year. ([#2737](https://github.com/infor-design/enterprise/issues/2737))
- `[Locale]` Fixed an issue where some culture files does not have a name property in the calendar. ([#2880](https://github.com/infor-design/enterprise/issues/2880))
- `[Locale]` Fixed an issue where cultures with a group of space was not parsing correctly. ([#2959](https://github.com/infor-design/enterprise/issues/2959))
- `[Locale]` Fixed a problem loading nb-NO locale where it would fail to find translations and possibly error. ([#3035](https://github.com/infor-design/enterprise/issues/3035))
- `[Lookup]` Fixed missing X button in searchfield on a mobile viewport. ([#2948](https://github.com/infor-design/enterprise/issues/2948))
- `[Message]` Fixed an issue with an extra scroll bar, updated padding. ([#2964](https://github.com/infor-design/enterprise/issues/2964))
- `[Modal]` Fixed a layout issue when using 2 or more buttons on some smaller devices. ([#3014](https://github.com/infor-design/enterprise/issues/3014))
- `[Monthview]` Fixed an issue that the month/year text will reset when pressing cancel. ([#3080](https://github.com/infor-design/enterprise/issues/3080))
- `[Monthview]` Fixed a layout issue on the header in IE 11. ([#2862](https://github.com/infor-design/enterprise/issues/2862))
- `[Pie]` Fixed an issue where legends in pie chart gets cut off on mobile view. ([#902](https://github.com/infor-design/enterprise/issues/902))
- `[Popupmenu]` In mobile settings (specifically iOS), input fields will now allow for text input when also being assigned a context menu. ([#2613](https://github.com/infor-design/enterprise/issues/2613))
- `[Popupmenu]` Fixed an issue where the destroy event was bubbling up to other parent components. ([#2809](https://github.com/infor-design/enterprise/issues/2809))
- `[Popupmenu]` Fixed an issue where checkable menu items were not causing a popupmenu list to become properly formatted to fit the checkmarks when generated as part of a Flex Toolbar.  Also reworked the selection system to better handle selectable sections. ([#2989](https://github.com/infor-design/enterprise/issues/2809))
- `[Toolbar]` Fixed a bug where the dropdown/toolbar menu is being cut off on iOS device. ([#2800](https://github.com/infor-design/enterprise/issues/2800))
- `[Tooltip]` Fixed a personalization bug on Dark Themes where text colors were sometimes illegible when using certain color configurations. ([#3011](https://github.com/infor-design/enterprise/issues/3011))

### v4.23.0 Chores & Maintenance

- `[Build System]` Created separate sets linting rules for demoapp, source code, and tests, as well as a base set of rules for all environments. ([#2662](https://github.com/infor-design/enterprise/issues/2662))

(70 Issues Solved This Release, Backlog Enterprise 378, Backlog Ng 82, 939 Functional Tests, 1136 e2e Tests)

## v4.22.0

### v4.22.0 Deprecation

- `[Icons]` The alert icons now all have a white background allowing them to appear on colored areas. There was previously a special `-solid` version of the icons created that is now not needed, if you used the `icon-<name>-solid` icon change it to just `icon-<name>`. ([#396](https://github.com/infor-design/design-system/issues/396))

### v4.22.0 Features

- `[Build]` Replaced UglifyES in the minification script with Terser ([#2660](https://github.com/infor-design/enterprise/issues/2660))
- `[Build]` Added the Locale culture files to the minification script. `.min.js` versions of each locale are now available in the `dist/` folder. ([#2660](https://github.com/infor-design/enterprise/issues/2660))
- `[Calendar / Weekview]` Added a new week-view component that can be used standalone and ability switch to calendar week view in calendar. ([#1757](https://github.com/infor-design/enterprise/issues/1757))
- `[Application Menu]` Improved design of the App Menu Accordion's hierarchy, among other visual improvements, in the Uplift theme. ([#2739](https://github.com/infor-design/enterprise/issues/2739))
- `[Calendar]` Fixed layout issues in uplift theme. ([#2907](https://github.com/infor-design/enterprise/issues/2907))
- `[Charts]` Added support for context menu event with charts. ([#2699](https://github.com/infor-design/enterprise/issues/2699))
- `[Checkboxes]` Fixed layout issues when in grid rows. ([#2907](https://github.com/infor-design/enterprise/issues/2907))
- `[Contextual Action Panel]` Added support for passing in a full range of settings to the underlying Modal component API. ([#2433](https://github.com/infor-design/enterprise/issues/2433))
- `[Export]` Added support for separator to use custom string or object type with Export to CSV. ([#2490](https://github.com/infor-design/enterprise/issues/2490))
- `[Locale]` Added support for fetching minified culture files. ([#2660](https://github.com/infor-design/enterprise/issues/2660))
- `[Locale]` Added new translations for missing entries. ([#2896](https://github.com/infor-design/enterprise/issues/2896))
- `[Locale]` Fixed a bug that the language would reset when opening some components if a seperate language is used. ([#2982](https://github.com/infor-design/enterprise/issues/2982))
- `[Modal]` Added support for a "fullsize" sheet display at all times, or simply beneath the responsive breakpoint. ([#2433](https://github.com/infor-design/enterprise/issues/2433))
- `[Tabs-Vertical]` Added the ability to personalize Vertical Tabs in accordance with theming. ([#2824](https://github.com/infor-design/enterprise/issues/2824))
- `[Wizard]` Added support for short labels. If short labels not supplied it will add ellipsis to text and tooltip. ([#2604](https://github.com/infor-design/enterprise/issues/2604))

### v4.22.0 Fixes

- `[Accordion]` Fixed a Safari bug where accordion headers would not lose focus when another accordion header was clicked. ([#2851](https://github.com/infor-design/enterprise/issues/2851))
- `[Application Menu]` Fixed an issue where footer toolbar area was overlapping to menu content. ([#2552](https://github.com/infor-design/enterprise/issues/2552))
- `[Application Menu]` Fixed an issue where tooltip was showing white text on white background which makes text to be unreadable. ([#2811](https://github.com/infor-design/enterprise/issues/2811))
- `[Application Menu]` Fixed a bug where application menus were not dismissed when clicking directly on Popupmenu triggers in a mobile setting. ([#2831](https://github.com/infor-design/enterprise/issues/2831))
- `[Application Menu]` Fixed an issue on mobile where the body was scroll bouncing when dragging/scrolling in the app menu. ([#2434](https://github.com/infor-design/enterprise/issues/2434))
- `[Bar Chart]` Fixed an issue where labels were overwritten when use more then one chart on page. ([#2723](https://github.com/infor-design/enterprise/issues/2723))
- `[Buttons]` Adjust the contrast of buttons (tertiary) on uplift theme. ([#396](https://github.com/infor-design/design-system/issues/396))
- `[Calendar]` Fixed an issue where the upcoming event description was overlapping the upcoming duration when text is too long, adjust width of spinbox count and fixed alignment of all day checkbox in uplift light theme. ([#2778](https://github.com/infor-design/enterprise/issues/2778))
- `[Datagrid]` Fixed an issue where if you have duplicate Id's the columns many become misaligned. ([#2687](https://github.com/infor-design/enterprise/issues/2687))
- `[Datagrid]` Made the text all white on the targeted achievement formatter. ([#2730](https://github.com/infor-design/enterprise/issues/2730))
- `[Datagrid]` Fixed keyword search so that it will again work with client side paging. ([#2797](https://github.com/infor-design/enterprise/issues/2797))
- `[Datagrid]` Fixed an issue where the header and cells do not align perfectly. ([#2849](https://github.com/infor-design/enterprise/issues/2849))
- `[Datagrid]` Fixed an issue where actions menu was not opening after reload the data. ([#2876](https://github.com/infor-design/enterprise/issues/2876))
- `[Datepicker]` Moved the today button to the datepicker header and adding a setting to hide it if wanted. ([#2704](https://github.com/infor-design/enterprise/issues/2704))
- `[FieldSet]` Fixed an issue where the fieldset text in chart completion overlap when resizing the browser. ([#2610](https://github.com/infor-design/enterprise/issues/2610))
- `[Datepicker]` Fixed a bug in datepicker where the destroy method does not readd the masking functionality. [2832](https://github.com/infor-design/enterprise/issues/2832))
- `[Field Options]` Fixed an issue where the option menu is misaligned in full length input field in uplift theme. ([#2765](https://github.com/infor-design/enterprise/issues/2765))
- `[Icons]` Added and updated the following icons: icon-new, icon-calculator, icon-save-new, icon-doc-check. ([#391](https://github.com/infor-design/design-system/issues/391))
- `[Icons]` Added and updated the following icons: icon-bed, icon-user-clock, icon-phone-filled, icon-phone-empty. ([#419](https://github.com/infor-design/design-system/issues/419))
- `[Listview]` Fixed an issue where empty message would not be centered if the listview in a flex container. ([#2716](https://github.com/infor-design/enterprise/issues/2716))
- `[Locale/Initialize]` Fixed an issue where opening some components like Contextual Action Panel would change the current locale because it calls initialize when it loads. ([#2873](https://github.com/infor-design/enterprise/issues/2873))
- `[Mask]` Added an example showing how to user percent format with the locale. ([#434](https://github.com/infor-design/enterprise/issues/434))
- `[Modal]` Fixed an issue where encoded html would not be recoded on the title. ([#246](https://github.com/infor-design/enterprise/issues/246))
- `[Modal]` Fixed an issue where the page content behind the modal is still scrollable while the modal window is open on iOS devices. ([#2678](https://github.com/infor-design/enterprise/issues/2678))
- `[Popupmenu]` Prevent popupmenus from closing after exit and reentry to the popupmenu submenu structure. ([#2702](https://github.com/infor-design/enterprise/issues/2702))
- `[Swaplist]` Fixed an issue where passed data for searched items were not syncing for beforeswap event. ([#2819](https://github.com/infor-design/enterprise/issues/2819))
- `[Tabs]` Add more padding to the count styles. ([#2744](https://github.com/infor-design/enterprise/issues/2744))
- `[Tabs]` Fixed the disabled tab color. ([#396](https://github.com/infor-design/design-system/issues/396))
- `[Tabs-Module]` Fixed styling and appearance issues on an example page demonstrating the Go Button alongside a Searchfield with Categories. ([#2745](https://github.com/infor-design/enterprise/issues/2745))
- `[Tabs-Multi]` Fixed an issue where tooltip was not showing when hovering a tab with cut-off text. ([#2747](https://github.com/infor-design/enterprise/issues/2747))
- `[Toolbar Flex]` Fixed a bug in toolbar flex where the title is getting truncated even if there's enough space for it. ([#2810](https://github.com/infor-design/enterprise/issues/2810))
- `[Validation]` Fixed an issue where if the mask is set to use a time other than the default time for the locale, this was not taken into account in validation. ([#2821](https://github.com/infor-design/enterprise/issues/2821))

### v4.22.0 Chores & Maintenance

- `[Demo App]` Changed the theme switch to call the page refresh. ([#2743](https://github.com/infor-design/enterprise/issues/2743))
- `[Export]` Added support for separator to use custom string or object type with Export to CSV. ([#2490](https://github.com/infor-design/enterprise/issues/2490))

(53 Issues Solved This Release, Backlog Enterprise 342, Backlog Ng 81, 892 Functional Tests, 909 e2e Tests)

## v4.21.0

### v4.21.0 Deprecation

- `[Icons]` Removed the hardcoded red color of the `icon-flag` so it can be used as a normal icon. If red is desired please add an additional class of `icon-flag icon-error`. ([#2548](https://github.com/infor-design/enterprise/issues/2548))

### v4.21.0 Features

- `[Calendar]` Added the ability to show tooltip on event and event icon and the ability to fire a context menu event. ([#2518](https://github.com/infor-design/enterprise/issues/2518))
- `[Datagrid]` Added the ability to use frozen columns with tree grid. ([#2102](https://github.com/infor-design/enterprise/issues/2102))
- `[Datagrid]` Added support for a fixed row size, this can be used in some cases like frozen columns where rows may have a different size than the three row heights (normal, short, medium). ([#2101](https://github.com/infor-design/enterprise/issues/2101))
- `[Datagrid]` Added filter row editor options to api setting. ([#2648](https://github.com/infor-design/enterprise/issues/2648))
- `[Datagrid]` Fixed an issue that alert text is cut off when using the textEllipsis option. ([#2773](https://github.com/infor-design/enterprise/issues/2773))
- `[Editor]` Added events to trigger on view change. ([#2430](https://github.com/infor-design/enterprise/issues/2430))
- `[Homepage]` Added a parameter to the `resize` event that provides metadata about the Homepage's state, including a calculated container height. ([#2446](https://github.com/infor-design/enterprise/issues/2446))
- `[Locale]` Added support for big numbers (18.6) to formatNumber and parseNumber. ([#1800](https://github.com/infor-design/enterprise/issues/1800))

### v4.21.0 Fixes

- `[Application Menu]` Fixed an indentation issue with child elements in an accordion in the Angular application (enterprise-ng). ([#2616](https://github.com/infor-design/enterprise/issues/2616))
- `[AppMenu/Accordion]` Improved performance on Angular by not calling siftFor on the app menu build. ([#2767](https://github.com/infor-design/enterprise/issues/2767))
- `[AppMenu/Accordion]` Fixed a bug where the busy indicator would immediately close. ([#2767](https://github.com/infor-design/enterprise/issues/2767))
- `[Button]` Fixed an issue where updated method was not teardown and re-init. ([#2304](https://github.com/infor-design/enterprise/issues/2304))
- `[Circle Pager]` Fixed a bug where it was not showing on mobile view. ([#2589](https://github.com/infor-design/enterprise/issues/2589))
- `[Contextual Action Panel]` Fixed an issue where if the title is longer, there will be an overflow causing a white space on the right on mobile view. ([#2605](https://github.com/infor-design/enterprise/issues/2605))
- `[Custom Builds]` Fixed a problem where including components with extra punctuation (periods, etc) may cause a build to fail. ([#1322](https://github.com/infor-design/enterprise/issues/1322))
- `[Datagrid]` Fixed an issue where key navigation was not working for inlineEditor. ([#2157](https://github.com/infor-design/enterprise/issues/2157))
- `[Datagrid]` Fixed a bug where calling update rows in the filter callback will cause an infinite loop. ([#2526](https://github.com/infor-design/enterprise/issues/2526))
- `[Datagrid]` Fixed a bug where the value would clear when using a lookup editor with a mask on new rows. ([#2305](https://github.com/infor-design/enterprise/issues/2305))
- `[Datagrid]` Fixed a bug where horizontal scrolling would not work when in a card/widget. ([#1785](https://github.com/infor-design/enterprise/issues/1785))
- `[Datagrid]` Fixed an issue where dirty and row status on the same cell would cause a UI issue. ([#2641](https://github.com/infor-design/enterprise/issues/2641))
- `[Datagrid]` Changed the onKeyDown callback to fire on any key. ([#536](https://github.com/infor-design/enterprise-ng/issues/536))
- `[Datagrid]` Added a more descriptive aria-label to checkboxes if the required descriptors exist. ([#2031](https://github.com/infor-design/enterprise-ng/issues/2031))
- `[Datagrid]` Added an announcement of the selection state of a row. ([#2535](https://github.com/infor-design/enterprise/issues/2535))
- `[Datagrid]` Fixed filtering on time columns when time is a string. ([#2535](https://github.com/infor-design/enterprise/issues/2535))
- `[Datagrid]` Fixed icon layout issues on the filter row in medium rowHeight mode. ([#2709](https://github.com/infor-design/enterprise/issues/2709))
- `[Datagrid]` Fixed an issue where short row height was misaligning in Uplift theme. ([#2717](https://github.com/infor-design/enterprise/issues/2717))
- `[Datagrid]` Fixed an issue where new row and dirty cell were not working when combined. ([#2729](https://github.com/infor-design/enterprise/issues/2729))
- `[Dropdown]` Fixed an issue where tooltip on all browsers and ellipsis on firefox, ie11 was not showing with long text after update. ([#2534](https://github.com/infor-design/enterprise/issues/2534))
- `[Editor]` Fixed an issue where clear formatting was causing to break while switch mode on Firefox. ([#2424](https://github.com/infor-design/enterprise/issues/2424))
- `[Empty Message]` Fixed padding and alignment issues, the icon is now centered better. ([#2424](https://github.com/infor-design/enterprise/issues/2733))
- `[Fileupload Advanced]` Added custom errors example page. ([#2620](https://github.com/infor-design/enterprise/issues/2620))
- `[Flex Toolbar]` Fixed a lifecycle problem that was preventing Menu Buttons with a `removeOnDestroy` setting from opening. ([#2664](https://github.com/infor-design/enterprise/issues/2664))
- `[Homepage]` Fixed an issue where dynamically added widget was not positioning correctly. ([#2425](https://github.com/infor-design/enterprise/issues/2425))
- `[Icons]` Fixed an issue with partially invisible empty messages in uplift theme. ([#2474](https://github.com/infor-design/enterprise/issues/2474))
- `[Icons (Component)]` Fixed a bug where it was possible to store a full base-tag prefixed URL in the `use` setting, which shouldn't be possible. ([PR#2738](https://github.com/infor-design/enterprise/pull/2738))
- `[Locale]` Fixed a bug where getCulturePath does not work if the sohoxi.js file name has a hash part. ([#2637](https://github.com/infor-design/enterprise/issues/2637))
- `[Locale]` Fixed a bug found when using NG8 that the default us locale causes issues. It is now an official requirement that you set a locale for all components that require locale information. ([#2640](https://github.com/infor-design/enterprise/issues/2640))
- `[Locale]` Fixed an occurrence where an nonstandard locale filename was not correctly processed. ([#2684](https://github.com/infor-design/enterprise/issues/2684))
- `[Lookup]` Fixed memory leak issues after destroy. ([#2494](https://github.com/infor-design/enterprise/issues/2494))
- `[Modal]` Fixed memory leak issues after destroy. ([#2497](https://github.com/infor-design/enterprise/issues/2497))
- `[Popupmenu]` Fixed DOM leak where many arrows could be inserted in the DOM. ([#568](https://github.com/infor-design/enterprise-ng/issues/568))
- `[Pager]` Fixed a bug where clicking disabled buttons caused a refresh of the page in NG. ([#2170](https://github.com/infor-design/enterprise/issues/2170))
- `[Slider]` Updated the color variant logic to match new uplift theming. ([#2647](https://github.com/infor-design/enterprise/issues/2647))
- `[Tabs]` Fixed a memory leak caused by removing a tab. ([#2686](https://github.com/infor-design/enterprise/issues/2686))
- `[Toast]` Fixed memory leak issues after destroy. ([#2634](https://github.com/infor-design/enterprise/issues/2634))
- `[Toolbar]` Fixed the conditions for when `noSearchfieldReinvoke` destroys an inner Searchfield that's been previously invoked. ([PR#2738](https://github.com/infor-design/enterprise/pull/2738))
- `[Uplift Theme]` Various improvements to the Dark/Contrast variants, with a focus on passing WCAG ([#2541](https://github.com/infor-design/enterprise/issues/2541)) ([#2588](https://github.com/infor-design/enterprise/issues/2588))

### v4.21.0 Chores & Maintenance

- `[Custom Builds]` Improved Sass builder's ability to code split and include partials once. ([#1038](https://github.com/infor-design/enterprise/issues/1038))

(61 Issues Solved This Release, Backlog Enterprise 335, Backlog Ng 76, 867 Functional Tests, 880 e2e Tests)

## v4.20.0

### v4.20.0 Deprecation

- `[ListFilter]` Deprecated `startsWith` in favor of `wordStartsWith`, due to the addition of the `phraseStartsWith` filterMode. ([#1606](https://github.com/infor-design/enterprise/issues/1606))
- `[Popdown]` Deprecated `Popdown` in favor of `Popover`. Both components have similar functionality and we want to trim the code logic down. ([#2468](https://github.com/infor-design/enterprise/issues/2468))
- `[StepProcess]` Deprecated `StepProcess` as the component is no longer commonly used. We will remove it within 3-6 versions. ([#1476](https://github.com/infor-design/enterprise/issues/1476))
- `[CompositeForm]` Deprecated `CompositeForm` as the component is no longer commonly used. We will remove it within 3-6 versions. ([#1476](https://github.com/infor-design/enterprise/issues/1476))
- `[FieldOptions]` Deprecated `FieldOptions` as the component is no longer commonly used. We will remove it within 3-6 versions. ([#1476](https://github.com/infor-design/enterprise/issues/1476))

### v4.20.0 Features

- `[Datagrid]` Added support to resize column widths after a value change via the stretchColumnOnChange setting. ([#2174](https://github.com/infor-design/enterprise/issues/2174))
- `[Datagrid]` Added a Sort Function to the datagrid column to allow the value to be formatted for the sort. ([#2274](https://github.com/infor-design/enterprise/issues/2274)))
- `[Datagrid]` Added placeholder functionality to Lookup, Dropdown, and Decimal Formatters. ([#2408](https://github.com/infor-design/enterprise/issues/2408)))
- `[Datagrid]` Added support to restrict the size of a column with minWidth and maxWidth setting on the column. ([#2313](https://github.com/infor-design/enterprise/issues/2313))
- `[Datagrid]` Automatically remove nonVisibleCellError when a row is removed. ([#2436](https://github.com/infor-design/enterprise/issues/2436))
- `[Datagrid]` Fixed header alignment with textOverflow ellipsis setting. ([#2351](https://github.com/infor-design/enterprise/issues/2351))
- `[Datagrid]` Fixed an issue where code-block editor focus was not working. ([#526](https://github.com/infor-design/enterprise-ng/issues/526))
- `[Datagrid]` Automatically remove nonVisibleCellError when a row is removed. ([#2436](https://github.com/infor-design/enterprise/issues/2436))
- `[Datagrid]` Add a fix to show ellipsis text on lookups in the datagrid filter. ([#2122](https://github.com/infor-design/enterprise/issues/2122))
- `[Datagrid]` Made grouping work better with editable, including fixes to addRow, removeRow, messages, and dirty indication. ([#1851](https://github.com/infor-design/enterprise/issues/1851))
- `[Datagrid]` Changed the beforeCommitCellEdit event into a function on the column that is synchronous. ([#2442](https://github.com/infor-design/enterprise/issues/2442))
- `[Datagrid]` Fixed a bug that the selected event would fire when no rows are deselected and on initial load. ([#2472](https://github.com/infor-design/enterprise/issues/2472))
- `[Datagrid]` Removed a white background from the colorpicker editor in high contrast theme. ([#1574](https://github.com/infor-design/enterprise/issues/1574))
- `[Datepicker]` Made the showMonthYearPicker option true by default and added a newly designed panel to select the year and day. ([#1958](https://github.com/infor-design/enterprise/issues/1958))
- `[Datepicker]` Fixed a layout issue in IE 11 with the datepicker title. ([#2598](https://github.com/infor-design/enterprise/issues/2598))
- `[Datepicker]` Fixed issues with the mask when using the range picker. ([#2597](https://github.com/infor-design/enterprise/issues/2597))
- `[Dropdown]` Fixed an issue where ellipsis was not working when use firefox new tab. ([#2236](https://github.com/infor-design/enterprise/issues/2236))
- `[Form Compact]` Added checkboxes/radios, and improved visual style. ([#2193](https://github.com/infor-design/enterprise/issues/2193))
- `[Images]` Created an additional image class to apply focus state without coercing width and height. ([#2025](https://github.com/infor-design/enterprise/issues/2025))
- `[ListFilter]` Added `phraseStartsWith` filterMode for only matching a search term against the beginning of a string. ([#1606](https://github.com/infor-design/enterprise/issues/1606))
- `[Multiselect]` Changed interactions in filtered lists to no longer reset text inside the search input and the contents of the list. ([#920](https://github.com/infor-design/enterprise/issues/920))
- `[Toast]` Added api settings for drag drop and save position. ([#1876](https://github.com/infor-design/enterprise/issues/1876))
- `[Uplift Theme]` Various minor improvements. ([#2318](https://github.com/infor-design/enterprise/issues/2318))

### v4.20.0 Fixes

- `[Alerts]` Removed dirty tracker from the page due to layout issues. ([#1679](https://github.com/infor-design/enterprise/issues/1679))
- `[App Menu]` Fixed an issue where the lower toolbar inverts left and right keyboard actions. ([#2240](https://github.com/infor-design/enterprise/issues/2240))
- `[Bar Chart]` Fixed an issue where the tooltip would not show. ([#2097](https://github.com/infor-design/enterprise/issues/2097))
- `[Calendar]` Added more information to the onMonthRendered callback. ([#2419](https://github.com/infor-design/enterprise/issues/2419))
- `[Calendar]` Changed updated method so it can reinit the calendar with new data. ([#2419](https://github.com/infor-design/enterprise/issues/2419))
- `[Calendar]` Fixed stack exceeded error in angular using updated and legend. ([#2419](https://github.com/infor-design/enterprise/issues/2419))
- `[Calendar]` Added an eventclick and eventdoubleclick information to the onMonthRendered callback. ([#2419](https://github.com/infor-design/enterprise/issues/2419))
- `[Calendar]` Allow Validation of the Calendar Popup. ([#1742](https://github.com/infor-design/enterprise/issues/1742))
- `[Calendar]` Prevent double click from reopening the event popup. ([#1705](https://github.com/infor-design/enterprise/issues/1705))
- `[Calendar]` Enable vertical scrolling at short window sizes in monthview. ([#2489](https://github.com/infor-design/enterprise/issues/2489))
- `[Charts]` Made fixes so all charts change color in uplift theme. ([#2058](https://github.com/infor-design/enterprise/issues/2058))
- `[Charts]` Fixes dynamic tooltips on a bar chart. ([#2447](https://github.com/infor-design/enterprise/issues/2447))
- `[Colorpicker]` Fixed colorpicker left and right keys advanced oppositely in right-to-left mode. ([#2352](https://github.com/infor-design/enterprise/issues/2352))
- `[Column Chart]` Fixed an issue where the tooltip would not show. ([#2097](https://github.com/infor-design/enterprise/issues/2097))
- `[Datagrid]` Fixes an issue where method selectedRows() was returning incorrect information when new row added via addRow(). ([#1794](https://github.com/infor-design/enterprise/issues/1794))
- `[Datagrid]` Fixed the text width functions for better auto sized columns when using editors and special formatters. ([#2270](https://github.com/infor-design/enterprise/issues/2270))
- `[Datagrid]` Fixes the alignment of the alert and warning icons on a lookup editor. ([#2175](https://github.com/infor-design/enterprise/issues/2175))
- `[Datagrid]` Fixes tooltip on the non displayed table errors. ([#2264](https://github.com/infor-design/enterprise/issues/2264))
- `[Datagrid]` Fixes an issue with alignment when toggling the filter row. ([#2332](https://github.com/infor-design/enterprise/issues/2332))
- `[Datagrid]` Fixes an issue where method setFilterConditions() were not working for multiselect filter. ([#2414](https://github.com/infor-design/enterprise/issues/2414))
- `[Datagrid]` Fixes an error on tree grid when using server-side paging. ([#2132](https://github.com/infor-design/enterprise/issues/2132))
- `[Datagrid]` Fixed an issue where autocompletes popped up on cell editors. ([#1575](https://github.com/infor-design/enterprise/issues/1575))
- `[Datagrid]` Fixes reset columns to set the correct hidden status. ([#2315](https://github.com/infor-design/enterprise/issues/2315))
- `[Datagrid]` Fixes the filtering of null values. ([#2336](https://github.com/infor-design/enterprise/issues/2336))
- `[Datagrid]` Fixed an issue where performance was significantly slower for export methods. ([#2291](https://github.com/infor-design/enterprise/issues/2291))
- `[Datagrid]` Fixes a bug that stopped the search in datagrid personalization from working. ([#2299](https://github.com/infor-design/enterprise/issues/2299))
- `[Datagrid]` Fixes an error on tree grid when using server-side paging. ([#2132](https://github.com/infor-design/enterprise/issues/2132))
- `[Datagrid]` Fixed an issue where autocompletes popped up on cell editors. ([#1575](https://github.com/infor-design/enterprise/issues/1575))
- `[Datagrid]` Fixes the filtering of null values. ([#2336](https://github.com/infor-design/enterprise/issues/2336))
- `[Datagrid]` Fixed an issue where performance was significantly slower for export methods. ([#2291](https://github.com/infor-design/enterprise/issues/2291))
- `[Datagrid]` Fixed an issue where source would not fire on sorting. ([#2390](https://github.com/infor-design/enterprise/issues/2390))
- `[Datagrid]` Fixes the styling of non editable checkbox cells so they look disabled. ([#2340](https://github.com/infor-design/enterprise/issues/2340))
- `[Datagrid]` Changed the dynamic column tooltip function to pass the row and more details. This changes the order of parameters but since this feature is new did not consider this a breaking change. If you are using this please take note. ([#2333](https://github.com/infor-design/enterprise/issues/2333))
- `[Datagrid]` Fixed a bug is the isEditable column callback in editable tree grid where some data was missing in the callback. ([#2357](https://github.com/infor-design/enterprise/issues/2357))
- `[Datepicker]` Removed the advanceMonths option as the dropdowns for this are no longer there in the new design. ([#970](https://github.com/infor-design/enterprise/issues/970))
- `[Datepicker]` Fixed an issue where range selection was not working. ([#2569](https://github.com/infor-design/enterprise/issues/2569))
- `[Datepicker]` Fixed some issue where footer buttons were not working properly with range selection. ([#2595](https://github.com/infor-design/enterprise/issues/2595))
- `[Datepicker]` Fixed an issue where time was not updating after change on range selection. ([#2599](https://github.com/infor-design/enterprise/issues/2599))
- `[Datagrid]` Fixed a bug where deselect all would not deselect some rows when using grouping. ([#1796](https://github.com/infor-design/enterprise/issues/1796))
- `[Datagrid]` Fixed a bug where summary counts in grouping would show even if the group is collapsed. ([#2221](https://github.com/infor-design/enterprise/issues/2221))
- `[Datagrid]` Fixed issues when using paging (client side) and removeRow. ([#2590](https://github.com/infor-design/enterprise/issues/2590))
- `[Demoapp]` When displaying Uplift theme, now shows the correct alternate fonts for some locales when switching via the `locale` query string. ([#2365](https://github.com/infor-design/enterprise/issues/2365))
- `[Dropdown]` Fixed a memory leak when calling destroy. ([#2493](https://github.com/infor-design/enterprise/issues/2493))
- `[Editor]` Fixed a bug where tab or shift tab would break out of the editor when doing an indent/outdent. ([#2421](https://github.com/infor-design/enterprise/issues/2421))
- `[Editor]` Fixed a bug where the dirty indicator would be hidden above. ([#2577](https://github.com/infor-design/enterprise/issues/2577))
- `[Fieldfilter]` Fixed an issue where fields were getting wrap to second line on iPhone SE. ([#1861](https://github.com/infor-design/enterprise/issues/1861))
- `[Fieldfilter]` Fixed an issue where Dropdown was not switching mode on example page. ([#2288](https://github.com/infor-design/enterprise/issues/2288))
- `[Field Options]` Fixed an issue where input example was not working. ([#2348](https://github.com/infor-design/enterprise/issues/2348))
- `[Homepages]` Fixed an issue where personalize and chart text colors were not working with hero. ([#2097](https://github.com/infor-design/enterprise/issues/2097))
- `[Images]` Fixed an issue where images were not tabbable or receiving a visual focus state. ([#2025](https://github.com/infor-design/enterprise/issues/2025))
- `[Listview]` Fixed a bug that caused the listview to run initialize too many times. ([#2179](https://github.com/infor-design/enterprise/issues/2179))
- `[Lookup]` Added `autocomplete="off"` to lookup input fields to prevent browser interference. ([#2366](https://github.com/infor-design/enterprise/issues/2366))
- `[Lookup]` Fixed a bug that caused a filter to reapply when reopening the modal. ([#2566](https://github.com/infor-design/enterprise/issues/2566))
- `[Lookup]` Fixed a bug that caused a selections to reapply when reopening the modal. ([#2568](https://github.com/infor-design/enterprise/issues/2568))
- `[Locale]` Fixed race condition when using initialize and loading locales with a parent locale. ([#2540](https://github.com/infor-design/enterprise/issues/2540))
- `[Lookup]` Fixed a double scrollbar when the modal needs to be scrolled. ([#2586](https://github.com/infor-design/enterprise/issues/2586))
- `[Modal]` Fixed an issue where the modal component would disappear if its content had a checkbox in it in RTL. ([#332](https://github.com/infor-design/enterprise-ng/issues/332))
- `[Modal]` Fixed an issue where tabbing was very slow on large DOMs in IE 11. ([#2607](https://github.com/infor-design/enterprise/issues/2607))
- `[Personalization]` Fixed an issue where the text color was too dark. Changed the text color to be more readable in high contrast mode. ([#2539](https://github.com/infor-design/enterprise/issues/2539))
- `[Personalization]` Updated some of the colors to more readable in contrast mode. ([#2097](https://github.com/infor-design/enterprise/issues/2097))
- `[Personalization]` Fixes an issue where text color was too dark. ([#2476](https://github.com/infor-design/enterprise/issues/2476))
- `[Pager]` Fixed an issue where click was not firing on any of the buttons with ie11. ([#2560](https://github.com/infor-design/enterprise/issues/2560))
- `[Pager]` Added a complete Popupmenu settings object for configuring the Page Size Selector Button, and deprecated the `attachPageSizeMenuToBody` setting in favor of `pageSizeMenuSettings.attachToBody`. ([#2356](https://github.com/infor-design/enterprise/issues/2356))
- `[Pager]` Fixed memory leak when using the `attachToBody` setting to change the menu's render location. ([#2482](https://github.com/infor-design/enterprise/issues/2482))
- `[Popdown]` Fixed usability issue where the Popdown could close prematurely when attempting to use inner components, such as Dropdowns. ([#2092](https://github.com/infor-design/enterprise/issues/2092))
- `[Popover]` Correctly align the popover close button. ([#1576](https://github.com/infor-design/enterprise/issues/1576))
- `[Popover]` Fixed an issue where buttons inside the popover would overflow at smaller screen sizes. ([#2271](https://github.com/infor-design/enterprise/issues/2271))
- `[Popupmenu]` Fixed an issue where js error was showing after removing a menu item. ([#414](https://github.com/infor-design/enterprise-ng/issues/414))
- `[Popupmenu]` Fixed a layout issue on disabled checkboxes in multiselect popupmenus. ([#2340](https://github.com/infor-design/enterprise/issues/2340))
- `[Popupmenu]` Fixed a bug on IOS that prevented menu scrolling. ([#645](https://github.com/infor-design/enterprise/issues/645))
- `[Popupmenu]` Fixed a bug on IOS that prevented some submenus from showing. ([#1928](https://github.com/infor-design/enterprise/issues/1928))
- `[Popupmenu]` Added a type-check during building/rebuilding of submenus that prevents an error when a submenu `<ul>` tag is not present. ([#2458](https://github.com/infor-design/enterprise/issues/2458))
- `[Scatter Plot]` Fixed the incorrect color on the tooltips. ([#1066](https://github.com/infor-design/enterprise/issues/1066))
- `[Stepprocess]` Fixed an issue where a newly enabled step is not shown. ([#2391](https://github.com/infor-design/enterprise/issues/2391))
- `[Searchfield]` Fixed an issue where the close icon on a searchfield is inoperable. ([#2578](https://github.com/infor-design/enterprise/issues/2578))
- `[Searchfield]` Fixed strange alignment of text/icons on the Uplift theme. ([#2612](https://github.com/infor-design/enterprise/issues/2612))
- `[Tabs]` Fixed the more tabs button to style as disabled when the tabs component is disabled. ([#2347](https://github.com/infor-design/enterprise/issues/2347))
- `[Tabs]` Added the select method inside the hide method to ensure proper focusing of the selected tab. ([#2346](https://github.com/infor-design/enterprise/issues/2346))
- `[Tabs]` Added an independent count for adding new tabs and their associated IDs to prevent duplication. ([#2345](https://github.com/infor-design/enterprise/issues/2345))
- `[Toolbar]` Fixed memory leaks. ([#2496](https://github.com/infor-design/enterprise/issues/2496))
- `[Toolbar]` Fixed an issue where `noSearchfieldReinvoke` was not being respected during the teardown method, causing lifecycle issues in Angular. ([#2691](https://github.com/infor-design/enterprise/issues/2691))
- `[Toolbar Flex]` Removed a 100% height on the toolbar which caused issues when nested in some situations. ([#474](https://github.com/infor-design/enterprise-ng/issues/474))
- `[Listview]` Fixed search to work when not using templates. ([#466](https://github.com/infor-design/enterprise-ng/issues/466))

### v4.20.0 Chores & Maintenance

- `[Build]` Add a file verification tool to the build process to ensure all necessary files are present. ([#2384](https://github.com/infor-design/enterprise/issues/2384))
- `[Demo App]` Add the uplift theme to the theme switcher menu. ([#2335](https://github.com/infor-design/enterprise/issues/2335))
- `[Demo App]` Fixed routing issues that could cause 500 errors or crash the Demoapp. ([#2343](https://github.com/infor-design/enterprise/issues/2343))
- `[Demo App]` Fixed an issue where the sorting was wrong on compressor data. ([#2390](https://github.com/infor-design/enterprise/issues/2390))

(95 Issues Solved This Release, Backlog Enterprise 296, Backlog Ng 79, 852 Functional Tests, 865 e2e Tests)

## v4.19.3

- `[Datagrid]` Fixes the multiselect filter on header from reloading during serverside filtering. ([#2383](https://github.com/infor-design/enterprise/issues/2383))
- `[Datagrid]` Fixed an issue where contextmenu was not opening with first click. ([#2398](https://github.com/infor-design/enterprise/issues/2398))
- `[Datagrid / Tooltip]` Fixed an error on some datagrid cells when tooltips are attached. ([#2403](https://github.com/infor-design/enterprise/issues/2403))

## v4.19.2

- `[Build]` Fixes missing minified files in the build and a missing svg-extended.html deprecated file for backwards compatibility. ([Teams](https://bit.ly/2FlzYCT))

## v4.19.0

### v4.19.0 Deprecations

- `[CSS]` The Soho light theme CSS file has been renamed from `light-theme.css` to `theme-soho-light.css` ([1972](https://github.com/infor-design/enterprise/issues/1972))
- `[CSS]` The Soho dark theme CSS file has been renamed from `dark-theme.css` to `theme-soho-dark.css` ([1972](https://github.com/infor-design/enterprise/issues/1972))
- `[CSS]` The Soho high-contrast theme CSS file has been renamed from `high-contrast-theme.css` to `theme-soho-contrast.css` ([1972](https://github.com/infor-design/enterprise/issues/1972))
- `[Datagrid]` The older savedColumns method has been deprecated since 4.10 and is now removed. Use saveUserSettings instead. ([#1766](https://github.com/infor-design/enterprise/issues/1766))

### v4.19.0 Features

- `[App Menu]` Improved style of personalized app menu. ([#2195](https://github.com/infor-design/enterprise/pull/2195))
- `[Column]` Added support to existing custom tooltip content in the callback setting. ([#1909](https://github.com/infor-design/enterprise/issues/1909))
- `[Contextual Action Panel]` Fixed an issue where the close button was misaligned. ([#1943](https://github.com/infor-design/enterprise/issues/1943))
- `[Datagrid]` Added support for disabling rows by data or a dynamic function, rows are disabled from selection and editing. ([#1614](https://github.com/infor-design/enterprise/issues/1614))
- `[Datagrid]` Fixes a column alignment issue when resizing and sorting columns that were originally set to percentage width. ([#1797](https://github.com/infor-design/enterprise/issues/1797))
- `[Datagrid]` Fixes a column alignment issue when there are duplicate column ids. ([#1797](https://github.com/infor-design/enterprise/issues/1797))
- `[Datagrid]` Fixes a column alignment by clearing a cache to help prevent column misalignment from randomly happening. ([#1797](https://github.com/infor-design/enterprise/issues/1797))
- `[Datagrid]` Fixes an issue that caused the active page to not restore correctly when saving user settings, . ([#1766](https://github.com/infor-design/enterprise/issues/1766))
- `[Datagrid]` Fixes an issue with dropdown filters when the ids are numbers. ([#1879](https://github.com/infor-design/enterprise/issues/1879))
- `[Datagrid]` Fixed alignment issues in the new uplift theme. ([#2212](https://github.com/infor-design/enterprise/issues/2212))
- `[Datagrid]` Fixes Datagrid time filtering for string type dates. ([#2281](https://github.com/infor-design/enterprise/issues/2281))
- `[Form Compact]` Adds support for Datepicker, Timepicker, Lookup, and File Uploader fields. ([#1955](https://github.com/infor-design/enterprise/issues/1955))
- `[Keyboard]` Added a new API that you can call at anytime to see what key is being pressed at the moment. ([#1906](https://github.com/infor-design/enterprise/issues/1906))
- `[Targeted/Completion Chart]` Added back the ability to inline svg icons and hyperlinks. ([#2152](https://github.com/infor-design/enterprise/issues/2152))
- `[Themes]` Added support for multiple themes in the demo app and renamed distribute Uplift (only) theme files. ([#1972](https://github.com/infor-design/enterprise/issues/1972))

### v4.19.0 Fixes

- `[App Menu]` Fixed an issue where the menu would not be entirely colored if short. ([#2062](https://github.com/infor-design/enterprise/issues/2062))
- `[App Menu]` Changed the scroll area to the outside when using a footer. ([#2062](https://github.com/infor-design/enterprise/issues/2062))
- `[App Menu]` Expandable area updates within application menu. ([#1982](https://github.com/infor-design/enterprise/pull/1982))
- `[App Menu]` Fixed an issue where role switcher was not clickable with long title. ([#2060](https://github.com/infor-design/enterprise/issues/2060))
- `[App Menu]` Fixed an issue where it was not possible to manually add a filter field that you can control on your own. Caveat to this is if you set filterable: false it will no longer remove the filter field from the DOM, if you do that you must now do it manually. ([#2066](https://github.com/infor-design/enterprise/issues/2066))
- `[App Menu]` Added support for mobile when dismissOnClickMobile setting is true to dismiss application menu when a role is selected. ([#2520](https://github.com/infor-design/enterprise/issues/2520))
- `[App Menu]` Fixed an issue with the logo which was positioned badly when scrolling. ([#2116](https://github.com/infor-design/enterprise/issues/2116))
- `[Calendar]` Fixed some bugs having a calendar month along or just a legend, fixed the clicking of upcoming days and added a dblclick even emitter. ([#2149](https://github.com/infor-design/enterprise/issues/2149))
- `[Colorpicker]` Fixed an issue where the colorpicker label is cut off in extra small input field. ([#2023](https://github.com/infor-design/enterprise/issues/2023))
- `[Colorpicker]` Fixed an issue where the colorpickers are not responsive at mobile screen sizes. ([#1995](https://github.com/infor-design/enterprise/issues/1995))
- `[Colorpicker]` Fixed an issue where the text is not visible on IE11 after choosing a color. ([#2134](https://github.com/infor-design/enterprise/issues/2134))
- `[Completion Chart]` Cleaned up excessive padding in some cases. ([#2171](https://github.com/infor-design/enterprise/issues/2171))
- `[Context Menu]` Fixes a bug where a left click on the originating field would not close a context menu opened with a right click. ([#1992](https://github.com/infor-design/enterprise/issues/1992))
- `[Contextual Action Panel]` Fixed an issue where the CAP title is too close to the edge at small screen sizes. ([#2249](https://github.com/infor-design/enterprise/issues/2249))
- `[Datagrid]` Fixed an issue where using the context menu with datagrid was not properly destroyed which being created multiple times. ([#392](https://github.com/infor-design/enterprise-ng/issues/392))
- `[Datagrid]` Fixed charts in columns not resizing correctly to short row height. ([#1930](https://github.com/infor-design/enterprise/issues/1930))
- `[Datagrid]` Fixed an issue for xss where console.log was not sanitizing and make grid to not render. ([#1941](https://github.com/infor-design/enterprise/issues/1941))
- `[Datagrid]` Fixed charts in columns not resizing correctly to short row height. ([#1930](https://github.com/infor-design/enterprise/issues/1930))
- `[Datagrid]` Fixed a layout issue on primary buttons in expandable rows. ([#1999](https://github.com/infor-design/enterprise/issues/1999))
- `[Datagrid]` Fixed a layout issue on short row grouped header buttons. ([#2005](https://github.com/infor-design/enterprise/issues/2005))
- `[Datagrid]` Fixed an issue where disabled button color for contextual toolbar was not applying. ([#2150](https://github.com/infor-design/enterprise/issues/2150))
- `[Datagrid]` Fixed an issue for xss where console.log was not sanitizing and make grid to not render. ([#1941](https://github.com/infor-design/enterprise/issues/1941))
- `[Datagrid]` Added an onBeforeSelect call back that you can return false from to disable row selection. ([#1906](https://github.com/infor-design/enterprise/issues/1906))
- `[Datagrid]` Fixed an issue where header checkbox was not sync after removing selected rows. ([#2226](https://github.com/infor-design/enterprise/issues/2226))
- `[Datagrid]` Fixed an issue where custom filter conditions were not setting up filter button. ([#2234](https://github.com/infor-design/enterprise/issues/2234))
- `[Datagrid]` Fixed an issue where pager was not updating while removing rows. ([#1985](https://github.com/infor-design/enterprise/issues/1985))
- `[Datagrid]` Adds a function to add a visual dirty indictaor and a new function to get all modified rows. Modified means either dirty, in-progress or in error. Existing API's are not touched. ([#2091](https://github.com/infor-design/enterprise/issues/2091))
- `[Datagrid]` Fixes an error when saving columns if you have a lookup column. ([#2279](https://github.com/infor-design/enterprise/issues/2279))
- `[Datagrid]` Fixed a bug with column reset not working sometimes. ([#1921](https://github.com/infor-design/enterprise/issues/1921))
- `[Datagrid]` Fixed grouped headers not sorting when selectable is multiselect. ([#2251](https://github.com/infor-design/enterprise/issues/2251))
- `[Datagrid]` Fixed a bug where the sort indicator disappeared when changing pages. ([#2228](https://github.com/infor-design/enterprise/issues/2228))
- `[Datagrid]` Fixed rendering on modals with single columns. ([#1923](https://github.com/infor-design/enterprise/issues/1923))
- `[Datagrid]` Fixed double firing of popupmenu events. ([#2140](https://github.com/infor-design/enterprise/issues/2140))
- `[Datagrid]` Fixed incorrect pattern in filterConditions. ([#2159](https://github.com/infor-design/enterprise/issues/2159))
- `[Datepicker]` Fixed an issue loading on IE 11. ([#2183](https://github.com/infor-design/enterprise-ng/issues/2183))
- `[Dropdown]` Fixed the dropdown appearing misaligned at smaller screen sizes. ([#2248](https://github.com/infor-design/enterprise/issues/2248))
- `[Editor]` Fixed an issue where button state for toolbar buttons were wrong when clicked one after another. ([#391](https://github.com/infor-design/enterprise/issues/391))
- `[Hierarchy]` Fixed a bug where the hierarchy will only partially load with two instances on a page. ([#2205](https://github.com/infor-design/enterprise/issues/2205))
- `[Field Options]` Fixed an issue where field options were misaligning, especially spin box was focusing outside of the field. ([#1862](https://github.com/infor-design/enterprise/issues/1862))
- `[Field Options]` Fixed a border alignment issue. ([#2107](https://github.com/infor-design/enterprise/issues/2107))
- `[Fileuploader]` Fixed an issue where the fileuploader icon and close icon were misplaced and not visible in RTL after uploading a file. ([#2098](https://github.com/infor-design/enterprise/issues/2098))
- `[Fileuploader]` Fixed an issue where backspace in IE11 caused the browser to go back instead of removing the uploaded file from the input. ([#2184](https://github.com/infor-design/enterprise/issues/2184))
- `[Input]` Improved alignment of icons in the uplift theme input components. ([#2072](https://github.com/infor-design/enterprise/issues/2072))
- `[Listview]` Improved accessibility when configured as selectable (all types), as well as re-enabled accessibility e2e Tests. ([#403](https://github.com/infor-design/enterprise/issues/403))
- `[Locale]` Synced up date and time patterns with the CLDR several time patterns in particular were corrected. ([#2022](https://github.com/infor-design/enterprise/issues/2022))
- `[Locale]` Fixed an issue loading duplicate locales such as en-GB where the strings are copies, before you might get undefined strings. ([#2216](https://github.com/infor-design/enterprise/issues/2216))
- `[Locale]` Added support for es-419 locale. ([#2204](https://github.com/infor-design/enterprise/issues/2204))
- `[Locale]` Restored functionality for dynamically changing fonts for some languages. ([#2144](https://github.com/infor-design/enterprise/issues/2144))
- `[Modal]` Fixed a demoapp issue where the select all checkbox wasn't selecting all. ([2225](https://github.com/infor-design/enterprise/issues/2225))
- `[Monthview]` Fixed an issue where the previous and next buttons were not correctly reversed in right-to-left mode. ([1910](https://github.com/infor-design/enterprise/issues/1910))
- `[Personalization]` Changed the default turquoise personalization to a darker one. ([#2063](https://github.com/infor-design/enterprise/issues/2063))
- `[Personalization]` Changed the default turquoise personalization to a darker one. ([#2063](https://github.com/infor-design/enterprise/issues/2063))
- `[Personalization]` Added a default option to the personalization color pickers. ([#2063](https://github.com/infor-design/enterprise/issues/2063))
- `[Personalization]` Added more classes and examples for the personalization colors so that you can personalize certain form elements. ([#2120](https://github.com/infor-design/enterprise/issues/2120))
- `[Personalization]` Added several form examples with buttons and completion chart that can be personalized. ([#1963](https://github.com/infor-design/enterprise/issues/1963))
- `[Personalization]` Added an example of normal tabs behaving like header tabs in a personalized area. ([#1962](https://github.com/infor-design/enterprise/issues/1962))
- `[Personalization]` Added completion chart and alerts to the list of header items that will work when personalized. ([#2171](https://github.com/infor-design/enterprise/issues/2171))
- `[Personalization]` Fixed a bug where the overlay would not disappear when manually loading stylesheets. ([#2258](https://github.com/infor-design/enterprise/issues/2258))
- `[Popupmenu]` Fixed an issue where disabled submenus were opening on mouseover. ([#1863](https://github.com/infor-design/enterprise/issues/1863))
- `[Radios]` Fixed an issue where in `RTL` the radio seems visually separate from it's label. ([#2096](https://github.com/infor-design/enterprise/issues/2096))
- `[Summary Form]` Updated to improve readability. ([#1765](https://github.com/infor-design/enterprise/issues/1765))
- `[Targeted Achievement]` Updated to work in uplift theme. ([#2220](https://github.com/infor-design/enterprise/issues/2220))
- `[Timepicker]` Fixed an issue where AM/PM dropdown tooltip was displaying on android devices. ([#1446](https://github.com/infor-design/enterprise/issues/1446))
- `[Timepicker]` Fixed an issue where dropdown popup was out of position on android devices. ([#2021](https://github.com/infor-design/enterprise/issues/2021))
- `[Timepicker]` Updated the Swedish translation for Set Time. ([#2153](https://github.com/infor-design/enterprise/issues/2153))
- `[Tree]` Fixed an issue where children property null was breaking tree to not render. ([#1908](https://github.com/infor-design/enterprise/issues/1908))

### v4.19.0 Chores & Maintenance

- `[General]` Updated to jquery 3.4.1 to fix a jquery bug seen occasionally. ([#2109](https://github.com/infor-design/enterprise/issues/2109))
- `[General]` Fixed relative links in several markdown files.
- `[Demo App]` Fixed CSP and handling of image paths for better support of images in examples on IDS demo sites (demo.design.infor.com). ([#1888](https://github.com/infor-design/enterprise/issues/1888))
- `[Personalize]` Separated personalization styles into standalone file for improved maintainability. ([#2127](https://github.com/infor-design/enterprise/issues/2127))

(84 Issues Solved This Release, Backlog Enterprise 311, Backlog Ng 79, 839 Functional Tests, 876 e2e Tests)

## v4.18.2

### v4.18.2 Fixes

- `[Autocomplete]` Fixed an XSS injection issue. ([#502](https://github.com/infor-design/enterprise-ng/issues/502)).
- `[Dropdown]` Fixed an XSS injection issue. ([#503](https://github.com/infor-design/enterprise-ng/issues/503)).

## v4.18.1

### v4.18.1 Fixes

- `[Input]` Added backwards-compatibility for previous accessibility changes to labels. ([#2118](https://github.com/infor-design/enterprise/issues/2118)). Additional information can be found in the [Form Component documentation](https://github.com/infor-design/enterprise/blob/4.18.x/src/components/form/readme.md#field-labels).

## v4.18.0

### v4.18.0 Features

- `[App Menu]` Added support for personalization by adding the `is-personalizable` class the menu will now change colors along with headers ([#1847](https://github.com/infor-design/enterprise/issues/1847))
- `[App Menu]` Added a special role switcher dropdown to change the menu role. ([#1935](https://github.com/infor-design/enterprise/issues/1935))
- `[Personalize]` Added classes for the personalization colors so that you can personalize certain form elements. ([#1847](https://github.com/infor-design/enterprise/issues/1847))
- `[Expandable Area]` Added example of a standalone button the toggles a form area. ([#1935](https://github.com/infor-design/enterprise/issues/1935))
- `[Datagrid]` Added support so if there are multiple inputs within an editor they work with the keyboard tab key. ([#355](https://github.com/infor-design/enterprise-ng/issues/355))
- `[Datagrid]` Fixed an error on IE when doing an excel export. ([#2018](https://github.com/infor-design/enterprise/issues/2018))
- `[Editor]` Added a JS setting and CSS styles to support usage of a Flex Toolbar ([#1120](https://github.com/infor-design/enterprise/issues/1120))
- `[Header]` Added a JS setting and CSS styles to support usage of a Flex Toolbar ([#1120](https://github.com/infor-design/enterprise/issues/1120))
- `[Mask]` Added a setting for passing a locale string, allowing Number masks to be localized.  This enables usage of the `groupSize` property, among others, from locale data in the Mask. ([#440](https://github.com/infor-design/enterprise/issues/440))
- `[Masthead]` Added CSS styles to support usage of a Flex Toolbar ([#1120](https://github.com/infor-design/enterprise/issues/1120))
- `[Notification]` Added example of a Widget/Card with notification and add code to truncate the text (via ellipsis) if it is lengthy. ([#1881](https://github.com/infor-design/enterprise/issues/1881))
- `[Theme/Colors]` Added new component for getting theme and color information. This is used throughout the code. There was a hidden property `Soho.theme`, if you used this in some way you should now use `Soho.theme.currentTheme`. ([#1866](https://github.com/infor-design/enterprise/issues/1866))

### v4.18.0 Fixes

- `[App Menu]` Fixed some accessibility issues on the nav menu. ([#1721](https://github.com/infor-design/enterprise/issues/1721))
- `[Busy Indicator]` Fixed a bug that causes a javascript error when the busy indicator is used on the body tag. ([#1918](https://github.com/infor-design/enterprise/issues/1918))
- `[Css/Sass]` Fixed an issue where the High Contrast theme and Uplift theme were not using the right tokens. ([#1897](https://github.com/infor-design/enterprise/pull/1897))
- `[Colors]` Fixed the color palette demo page to showcase the correct hex values based on the current theme ([#1801](https://github.com/infor-design/enterprise/issues/1801))
- `[Contextual Action Panel]` Fixed an issue where cap modal would only open the first time. ([#1993](https://github.com/infor-design/enterprise/issues/1993))
- `[Datepicker]` Fixed an issue in NG where the custom validation is removed during the teardown of a datepicker.([NG #411](https://github.com/infor-design/enterprise-ng/issues/411))
- `[Datagrid]` Fixed an issue where lookup filterConditions were not rendering. ([#1873](https://github.com/infor-design/enterprise/issues/1873))
- `[Datagrid]` Fixed an issue where when using filtering and server side paging the filter operations would cause two ajax requests. ([#2069](https://github.com/infor-design/enterprise/issues/2069))
- `[Datagrid]` Fixed issue where header columns are misaligned with body columns on load. ([#1892](https://github.com/infor-design/enterprise/issues/1892))
- `[Datagrid]` Fixed an issue where filtering was missing translation. ([#1900](https://github.com/infor-design/enterprise/issues/1900))
- `[Datagrid]` Fixed an issue with the checkbox formatter where string based 1 or 0 would not work as a dataset source. ([#1948](https://github.com/infor-design/enterprise/issues/1948))
- `[Datagrid]` Fixed a bug where text would be misaligned when repeatedly toggling the filter row. ([#1969](https://github.com/infor-design/enterprise/issues/1969))
- `[Datagrid]` Added an example of expandOnActivate on a customer editor. ([#353](https://github.com/infor-design/enterprise-ng/issues/353))
- `[Datagrid]` Added ability to pass a function to the tooltip option for custom formatting. ([#354](https://github.com/infor-design/enterprise-ng/issues/354))
- `[Datagrid]` Fixed `aria-checked` not toggling correctly on selection of multiselect checkbox. ([#1961](https://github.com/infor-design/enterprise/issues/1961))
- `[Datagrid]` Fixed incorrectly exported CSV/Excel data. ([#2001](https://github.com/infor-design/enterprise/issues/2001))
- `[Dropdown]` Changed the way dropdowns work with screen readers to be a collapsible listbox.([#404](https://github.com/infor-design/enterprise/issues/404))
- `[Dropdown]` Fixed an issue where multiselect dropdown unchecking "Select All" was not getting clear after close list with Safari browser.([#1882](https://github.com/infor-design/enterprise/issues/1882))
- `[Dropdown]` Added an example of a color dropdown showing palette colors as icons.([#2013](https://github.com/infor-design/enterprise/issues/2013))
- `[Datagrid]` Fixed a misalignment of the close icon on mobile. ([#2018](https://github.com/infor-design/enterprise/issues/2018))
- `[List/Detail]` Removed some legacy CSS code that was causing text inside of inline Toolbar Searchfields to become transparent. ([#2075](https://github.com/infor-design/enterprise/issues/2075))
- `[Listbuilder]` Fixed an issue where the text was not sanitizing. ([#1692](https://github.com/infor-design/enterprise/issues/1692))
- `[Lookup]` Fixed an issue where the tooltip was using audible text in the code block component. ([#354](https://github.com/infor-design/enterprise-ng/issues/354))
- `[Locale]` Fixed trailing zeros were getting ignored when displaying thousands values. ([#404](https://github.com/infor-design/enterprise/issues/1840))
- `[MenuButton]` Improved the way menu buttons work with screen readers.([#404](https://github.com/infor-design/enterprise/issues/404))
- `[Message]` Added an audible announce of the message type.([#964](https://github.com/infor-design/enterprise/issues/964))
- `[Message]` Change audible announce of message type added in #964 to an option that is strictly audible.([#2120](https://github.com/infor-design/enterprise/issues/2120))
- `[Modal]` Changed text and button font colors to pass accessibility checks.([#964](https://github.com/infor-design/enterprise/issues/964))
- `[Multiselect]` Fixed an issue where previous selection was still selected after clear all by "Select All" option. ([#2003](https://github.com/infor-design/enterprise/issues/2003))
- `[Notifications]` Fixed a few issues with notification background colors by using the corresponding ids-identity token for each. ([1857](https://github.com/infor-design/enterprise/issues/1857), [1865](https://github.com/infor-design/enterprise/issues/1865))
- `[Notifications]` Fixed an issue where you couldn't click the close icon in Firefox. ([1573](https://github.com/infor-design/enterprise/issues/1573))
- `[Radios]` Fixed the last radio item was being selected when clicking on the first when displayed horizontal. ([#1878](https://github.com/infor-design/enterprise/issues/1878))
- `[Signin]` Fixed accessibility issues. ([#421](https://github.com/infor-design/enterprise/issues/421))
- `[Skiplink]` Fixed a z-index issue on skip links over the nav menu. ([#1721](https://github.com/infor-design/enterprise/issues/1721))
- `[Slider]` Changed the demo so the tooltip will hide when resizing the page. ([#2033](https://github.com/infor-design/enterprise/issues/2033))
- `[Stepprocess]` Fixed rtl style issues. ([#413](https://github.com/infor-design/enterprise/issues/413))
- `[Swaplist]` Fixed disabled styling on swap header buttons. ([#2019](https://github.com/infor-design/enterprise/issues/2019))
- `[Tabs]` Fixed an issue where focus was changed after enable/disable tabs. ([#1934](https://github.com/infor-design/enterprise/issues/1934))
- `[Tabs-Module]` Fixed an issue where the close icon was outside the searchfield. ([#1704](https://github.com/infor-design/enterprise/issues/1704))
- `[Toolbar]` Fixed issues when tooltip shows on hover of toolbar ([#1622](https://github.com/infor-design/enterprise/issues/1622))
- `[Validation]` Fixed an issue where the isAlert settings set to true, the border color, control text color, control icon color was displaying the color for the alert rather than displaying the default color. ([#1922](https://github.com/infor-design/enterprise/issues/1922))

### v4.18.0 Chore & Maintenance

- `[Buttons]` Updated button disabled states with corresponding ids-identity tokens. ([1914](https://github.com/infor-design/enterprise/issues/1914)
- `[Docs]` Added a statement on supporting accessibility. ([#1540](https://github.com/infor-design/enterprise/issues/1540))
- `[Docs]` Added the supported screen readers and some notes on accessibility. ([#1722](https://github.com/infor-design/enterprise/issues/1722))

(50 Issues Solved This Release, Backlog Enterprise 294, Backlog Ng 80, 809 Functional Tests, 803 e2e Tests)

## v4.17.1

### v4.17.1 Fixes

- `[Datagrid]` Fixed an issue where the second to last column was having resize issues with frozen column sets.(<https://github.com/infor-design/enterprise/issues/1890>)
- `[Datagrid]` Re-align icons and items in the datagrid's "short header" configuration.(<https://github.com/infor-design/enterprise/issues/1880>)
- `[Locale]` Fixed incorrect "groupsize" for `en-US` locale.(<https://github.com/infor-design/enterprise/issues/1907>)

### v4.17.1 Chores & Maintenance

- `[Demoapp]` Fixed embedded icons example with missing icons.(<https://github.com/infor-design/enterprise/issues/1889>)
- `[Demoapp]` Fixed notification demo examples.(<https://github.com/infor-design/enterprise/issues/1893>, <https://github.com/infor-design/enterprise/pull/1896>)

(5 Issues Solved this patch release)

## v4.17.0

- [Npm Package](https://www.npmjs.com/package/ids-enterprise)
- [IDS Enterprise Angular Change Log](https://github.com/infor-design/enterprise-ng/blob/main/docs/CHANGELOG.md)

### v4.17.0 Future Deprecation

- `[Mask]` Using legacy mask options is now deprecated (was starting 4.3.2) and we will remove this in approximately 6 months from the code base. This means using the `data-mask` option and the `mode` as well as legacy patterns in favor of the newer settings and regexes. ([#439](https://github.com/infor-design/enterprise/issues/439))

### v4.17.0 Features

- `[Datagrid]` Added support for ellipsis to header text. ([#842](https://github.com/infor-design/enterprise/issues/842))
- `[Datagrid]` Added support to cancel `rowactivated` event. Now it will trigger the new event `beforerowactivated` which will wait/sync to cancel or proceed to do `rowactivated` event. ([#1021](https://github.com/infor-design/enterprise/issues/1021))
- `[Datagrid]` Added option to align grouped headers text. ([#1714](https://github.com/infor-design/enterprise/issues/1714))
- `[Datagrid]` Tabbing through a new row moves focus to next line for a lookup column. ([#1822](https://github.com/infor-design/enterprise/issues/1822))
- `[Datagrid]` Validation tooltip does not wrap words correctly across multiple lines. ([#1829](https://github.com/infor-design/enterprise/issues/1829))
- `[Dropdown]` Added support to make dropdown readonly fields optionally not tab-able. ([#1591](https://github.com/infor-design/enterprise/issues/1591))
- `[Form Compact]` Implemented design for field-heavy forms. This design is experimental, likely not production ready, and subject to change without notice. ([#1699](https://github.com/infor-design/enterprise/issues/1699))
- `[Hierarchy]` Changed the newer stacked layout to support mutiple root elements. ([#1677](https://github.com/infor-design/enterprise/issues/1677))
- `[Locale]` Added support for passing in `locale` or `language` to the `parse` and `format` and `translation` functions so they will work without changing the current locale or language. ([#462](https://github.com/infor-design/enterprise/issues/462))
- `[Locale]` Added support for setting a specific group size other than the ones in the locale. This includes using no group size. ([#462](https://github.com/infor-design/enterprise/issues/462))
- `[Locale]` Added support for showing timezones in the current language with a fall back for IE 11. ([#592](https://github.com/infor-design/enterprise/issues/592))
- `[Locale]` Added support for different group sizes. This was previously not working correctly for locales like hi-IN (using 3, 2 group sizes) and en-US (using 3, 0 group sizes). We will later make this work on masks on a separate issue. ([#441](https://github.com/infor-design/enterprise/issues/441))
- `[Locale]` Its now possible to add new locales in by adding them to the `defaultLocales` and `supportedLocales` sets. ([#402](https://github.com/infor-design/enterprise/issues/402))
- `[Locale]` Added an example to show extending locales with new strings and an api method to make it easier. because of the way this is split, if your directly adding to `Locale.cultures` you will need to adjust your code to extend from `Locale.languages` instead. ([#402](https://github.com/infor-design/enterprise/issues/402))
- `[Locale]` Added support for having a different language and locale. This is done by calling the new `setLanguage` function. ([#1552](https://github.com/infor-design/enterprise/issues//1552))
- `[Locale / Mask]` Added limited initial support for some unicode languages. This means you can convert to and from numbers typed in Devangari, Arabic, and Chinese (Financial and Simplified). ([#439](https://github.com/infor-design/enterprise/issues/439))
- `[Locale]` Added support for passing a `locale` other the the current locale to calendar, monthview, datepicker and timepicker. ([#462](https://github.com/infor-design/enterprise/issues/462))
- `[Mask]` It is now possible to type numbers in unicode such as Devangari, Arabic, and Chinese (Financial and Simplified) into the the masks that involve numbers. ([#439](https://github.com/infor-design/enterprise/issues/439))
- `[Modal]` Added an option to dictate the maximum width of the modal. ([#1802](https://github.com/infor-design/enterprise/issues/1802))
- `[Icons]` Add support for creating an svg file for the Uplift theme's (alpha) new icons from ids-identity@2.4.0 assets. ([#1759](https://github.com/infor-design/enterprise/issues/1759))
- `[Radar]` Added support to three label sizes (name, abbrName, shortName). ([#1553](https://github.com/infor-design/enterprise/issues/1553))

### v4.17.0 Fixes

- `[Accordion]` Fixed a bug where some truncated text elements were not generating a tooltip. ([#1736](https://github.com/infor-design/enterprise/issues/1736))
- `[Builder]` Cropped Header for Builder Panel When Text is Long. ([#1814](https://github.com/infor-design/enterprise/issues/1814))
- `[Calendar]` Event model title color is not correct if the modal is opened and another event is selected. ([#1739](https://github.com/infor-design/enterprise/issues/1739))
- `[Calendar]` Modal is still displayed after changing months. ([#1741](https://github.com/infor-design/enterprise/issues/1741))
- `[Calendar]` Changing some event spans is causing missing dates on the dialogs. ([#1708](https://github.com/infor-design/enterprise/issues/1708))
- `[Composite Form]` Fix a bug in IE11 where composite form content overflows to the lower container. ([#1768](https://github.com/infor-design/enterprise/issues/1768))
- `[Datagrid]` Added a fix where the column is next to the edge of the browser and the filter dropdown popup overflow the page.([#1604](https://github.com/infor-design/enterprise/issues/1604))
- `[Datagrid]` Added a fix to allow the commit of a cell edit after tabbing into a cell once having clicked into a previous cell.([#1608](https://github.com/infor-design/enterprise/issues/1608))
- `[Datagrid]` Stretch column not working in Edge browser. ([#1716](https://github.com/infor-design/enterprise/issues/1716))
- `[Datagrid]` Fixed a bug where the source callback was not called when filtering. ([#1688](https://github.com/infor-design/enterprise/issues/1688))
- `[Datagrid]` Fixed a bug where filtering Order Date with `is-not-empty` on a null value would not correctly filter out results. ([#1718](https://github.com/infor-design/enterprise/issues/1718))
- `[Datagrid]` Fixed a bug where when using the `disableClientSideFilter` setting the filtered event would not be called correctly. ([#1689](https://github.com/infor-design/enterprise/issues/1689))
- `[Datagrid]` Fixed a bug where hidden columns inside a colspan were aligning incorrectly. ([#1764](https://github.com/infor-design/enterprise/issues/1764))
- `[Dropdown]` Fixed a layout error on non inline fields with errors. ([#1770](https://github.com/infor-design/enterprise/issues/1770))
- `[Dropdown]` Fixed a bug where the dropdown did not close when tabbing if using the `noSearch` setting. ([#1731](https://github.com/infor-design/enterprise/issues/1731))
- `[Modal]` Fixed a bug where the modal can overflow the page. ([#1802](https://github.com/infor-design/enterprise/issues/1802))
- `[Radio Button]` Fixed a rendering problem on the selected state of Radio Buttons used inside of Accordion components. ([#1568](https://github.com/infor-design/enterprise/issues/1568))
- `[Radio Button]` Fixed a z-index issue that was causing radio buttons to sometimes display over top of page sections where they should have instead scrolled beneath. ([#1014](https://github.com/infor-design/enterprise/issues/1014))

### v4.17.0 Chore & Maintenance

- `[Css/Sass]` Replaced font-size numerical declarations with their ids-identity token counterpart. ([#1640](https://github.com/infor-design/enterprise/issues/1640))
- `[Demoapp]` Removed query parameter for changing fonts. ([#1747](https://github.com/infor-design/enterprise/issues/1747))
- `[Build]` Added a process to notify developers that things are being deprecated or going away. Documented the current deprecations in this system and made [notes for developers](https://github.com/infor-design/enterprise/blob/main/docs/CODING-STANDARDS.md#deprecations). ([#1747](https://github.com/infor-design/enterprise/issues/1747))

(30 Issues Solved This Release, Backlog Enterprise 224, Backlog Ng 59, 785 Functional Tests, 793 e2e Tests)

## v4.16.0

- [Npm Package](https://www.npmjs.com/package/ids-enterprise)
- [IDS Enterprise Angular Change Log](https://github.com/infor-design/enterprise-ng/blob/main/docs/CHANGELOG.md)

### v4.16.0 Features

- `[Busy Indicator]` Made a fix to make it possible to use a busy indicator on a modals. ([#827](https://github.com/infor-design/enterprise/issues/827))
- `[Datagrid]` Added an option to freeze columns from scrolling on the left and/or right. The new option is called `frozenColumns`. See notes on what works and doesnt with frozen column in the datagrid docs frozen column section. ([#464](https://github.com/infor-design/enterprise/issues/464))
- `[Editor]` Added new state called "preview" a non editable mode to editor. Where it only shows the HTML with no toolbar, borders etc. ([#1413](https://github.com/infor-design/enterprise/issues/1413))
- `[Field Filter]` Added support to get and set filter type programmatically. ([#1181](https://github.com/infor-design/enterprise/issues/1181))
- `[Hierarchy]` Add print media styles to decrease ink usage and increase presentability for print format. Note that you may need to enable the setting to print background images, both Mac and PC have a setting for this. ([#456](https://github.com/infor-design/enterprise/issues/456))
- `[Hierarchy]` Added a new "stacked" layout to eventually replace the current layouts. This works better responsively and prevents horizontal scrolling. ([#1629](https://github.com/infor-design/enterprise/issues/1629))
- `[Pager]` Added a "condensed" page size selector button for use on pagers in smaller containers, such as the list side of the list/detail pattern. ([#1459](https://github.com/infor-design/enterprise/issues/1459))

### v4.16.0 Future Deprecation

- `[Hierarchy]` The following options are now deprecated and will be removed approximately 2019-05-15. `paging` and `mobileView`. ([#1629](https://github.com/infor-design/enterprise/issues/1629))
- `[Hierarchy]` Stacked layout will become the default layout in favor of the existing horizontal layout, so the horizontal layout is now considered deprecated and will be removed approximately 2019-05-15. ([#1629](https://github.com/infor-design/enterprise/issues/1629))

### v4.16.0 Fixes

- `[Application Menu]` Fixed the truncation of long text in an accordion element in the application menu by adding a tooltip to truncated elements. ([#457](https://github.com/infor-design/enterprise/issues/457))
- `[Calendar]` Disable the new event modal when no template is defined. ([#1700](https://github.com/infor-design/enterprise/issues/1700))
- `[Dropdown]` Fixed a bug where the ellipsis was not showing on long text in some browsers. ([#1550](https://github.com/infor-design/enterprise/issues/1550))
- `[Datagrid]` Fixed a bug in equals filter on multiselect filters. ([#1586](https://github.com/infor-design/enterprise/issues/1586))
- `[Datagrid]` Fixed a bug where incorrect data is shown in the events in tree grid. ([#315](https://github.com/infor-design/enterprise-ng/issues/315))
- `[Datagrid]` Fixed a bug where when using minWidth on a column and sorting the column will become misaligned. ([#1481](https://github.com/infor-design/enterprise/issues/1481))
- `[Datagrid]` Fixed a bug where when resizing the last column may become invisible. ([#1456](https://github.com/infor-design/enterprise/issues/1456))
- `[Datagrid]` Fixed a bug where a checkbox column will become checked when selecting if there is no selection checkbox. ([#1641](https://github.com/infor-design/enterprise/issues/1641))
- `[Datagrid]` Fixed a bug where the last column would sometimes not render fully for buttons with longer text. ([#1246](https://github.com/infor-design/enterprise/issues/1246))
- `[Datagrid]` Fixed a bug where showMonthYearPicker did not work correctly on date filters. ([#1532](https://github.com/infor-design/enterprise-ng/issues/1532))
- `[Validation]` Fixed a bug in removeError where the icon is sometimes not removed. ([#1556](https://github.com/infor-design/enterprise/issues/1556))
- `[Datepicker]` Fixed the range picker to clear when changing months in a filter. ([#1537](https://github.com/infor-design/enterprise/issues/1537))
- `[Datepicker]` Fixed disabled dates example to validate again on disabled dates. ([#1445](https://github.com/infor-design/enterprise/issues/1445))
- `[Datagrid]` Fixed a Date Editor bug when passing a series of zeroes to a datagrid cell with an editable date. ([#1020](https://github.com/infor-design/enterprise/issues/1020))
- `[Dropdown]` Fixed a bug where a dropdown will never reopen if it is closed by clicking a menu button. ([#1670](https://github.com/infor-design/enterprise/issues/1670))
- `[Icons]` Established missing icon sourcing and sizing consistency from ids-identity icon/svg assets. ([PR#1628](https://github.com/infor-design/enterprise/pull/1628))
- `[Listview]` Addressed performance issues with paging on all platforms, especially Windows and IE/Edge browsers. As part of this, reworked all components that integrate with the Pager component to render their contents based on a dataset, as opposed to DOM elements. ([#922](https://github.com/infor-design/enterprise/issues/922))
- `[Lookup]` Fixed a bug with settings: async, server-side, and single select modes.  The grid was not deselecting the previously selected value when a new row was clicked.  If the value is preselected in the markup, the lookup modal will no longer close prematurely. ([PR#1654](https://github.com/infor-design/enterprise/issues/1654))
- `[Pager]` Made it possible to set and persist custom tooltips on first, previous, next and last pager buttons. ([#922](https://github.com/infor-design/enterprise/issues/922))
- `[Pager]` Fixed propagation of the `pagesizes` setting when using `updated()`. Previously the array was deep extended instead of being replaced outright. ([#1466](https://github.com/infor-design/enterprise/issues/1466))
- `[Tree]` Fixed a bug when calling the disable or enable methods of the tree. This was not working with ie11. ([PR#1600](https://github.com/infor-design/enterprise/issues/1600))
- `[Stepprocess]` Fixed a bug where the step folder was still selected when it was collapsed or expanded. ([#1633](https://github.com/infor-design/enterprise/issues/1633))
- `[Swaplist]` Fixed a bug where items were not able to drag anymore after make the search. ([#1703](https://github.com/infor-design/enterprise/issues/1703))
- `[Toolbar Flex]` Added the ability to pass in a `beforeOpen` callback to the More Actions menu (fixes a bug where it wasn't possible to dynamically add content to the More Actions menu in same way that was possible on the original Toolbar component)
- `[Toolbar Flex]` Fixed a bug where selected events were not bubbling up for a menu button on a flex toolbar. ([#1709](https://github.com/infor-design/enterprise/issues/1709))
- `[Stepprocess]` Disabled step selected when using the next or previous button. ([#1697](https://github.com/infor-design/enterprise/issues/1697))
- `[Tree]` Fixed a bug when calling the disable or enable methods of the tree. This was not working with ie11. ([PR#1600](https://github.com/infor-design/enterprise/issues/1600))

### v4.16.0 Chore & Maintenance

- `[Demo App]` Removed the search icon from the header on test pages as it doesn't function. ([#1449](https://github.com/infor-design/enterprise/issues/1449))
- `[Demo App]` Added a fix for incorrect links when running on windows. ([#1549](https://github.com/infor-design/enterprise/issues/1549))
- `[Docs]` Added a fix to prevent the documentation generator from failing intermittently. ([#1377](https://github.com/infor-design/enterprise/issues/1377))

(29 Issues Solved This Release, Backlog Enterprise 203, Backlog Ng 69, 735 Functional Tests, 670 e2e Tests)

## v4.15.0

- [Npm Package](https://www.npmjs.com/package/ids-enterprise)
- [IDS Enterprise Angular Change Log](https://github.com/infor-design/enterprise-ng/blob/main/docs/CHANGELOG.md)

### v4.15.0 Features

- `[Datagrid]` Added support for lookup in the datagrid filter. ([#653](https://github.com/infor-design/enterprise/issues/653))
- `[Datagrid]` Added support for masks on lookup editors. ([#406](https://github.com/infor-design/enterprise/issues/406))
- `[Validation]` When using legacy mode validation, made the icon dim if the text was on top of it. ([#644](https://github.com/infor-design/enterprise/issues/644))
- `[Calendar]` Now possible to edit events both with the API and by clicking/double clicking events. And other improvements. ([#1436](https://github.com/infor-design/enterprise/issues/1436))
- `[Datagrid]` Added new methods to clear dirty cells on cells, rows, and all. ([#1303](https://github.com/infor-design/enterprise/issues/1303))
- `[Tree]` Added several improvements: the ability to show a dropdown on the tree node, the ability to add nodes in between current nodes, the ability to set checkboxes for selection only on some nodes, and the ability to customize icons. ([#1364](https://github.com/infor-design/enterprise/issues/1364))
- `[Datagrid]` Added the ability to display or hide the new row indicator with a new `showNewIndicator` option. ([#1589](https://github.com/infor-design/enterprise/issues/1589))

### v4.15.0 Fixes

- `[Icons]` Icons with the word `confirm` have been changed to `success`. This is partially backwards compatible for now. We deprecated `confirm` and will remove in the next major version so rename your icons. Example `icon-confirm` to `icon-success`. ([#963](https://github.com/infor-design/enterprise/issues/963))
- `[Icons]` The alert icons now have a white background allowing them to appear on colored sections. There are now two versions, for example: `icon-error` and `icon-error-solid`. These are used in calendar. ([#1436](https://github.com/infor-design/enterprise/issues/1436))
- `[Circle Pager]` Made significant improvements to resizing, especially on tabs. ([#1284](https://github.com/infor-design/enterprise/issues/1284))
- `[Datagrid]` In high contrast mode the background is now white when editing cells. ([#1421](https://github.com/infor-design/enterprise/issues/1421))
- `[Dropdown]` Fixed an issue where filter did not work in no-search mode with the Caps Lock key. ([#1500](https://github.com/infor-design/enterprise/issues/1500))
- `[Popupmenu]` Fixed an issue when using the same menu on multiple inputs wherein destroying one instance actually destroyed all instances. ([#1025](https://github.com/infor-design/enterprise/issues/1025))
- `[Swaplist]` Fixed a bug where Shift+M did not work when typing in the search. ([#1408](https://github.com/infor-design/enterprise/issues/1408))
- `[Popupmenu]` Fixed a bug in immediate mode where right click only worked the first time. ([#1507](https://github.com/infor-design/enterprise/issues/1507))
- `[Editor]` Fixed a bug where clear formatting did not work in safari. ([#911](https://github.com/infor-design/enterprise/issues/911))
- `[Colorpicker]` Fixed a bug in Angular where the picker did not respond correctly to `editable=false` and `disabled=true`. ([#257](https://github.com/infor-design/enterprise-ng/issues/257))
- `[Locale]` Fixed a bug where the callback did not complete on nonexistent locales. ([#1267](https://github.com/infor-design/enterprise/issues/1267))
- `[Calendar]` Fixed a bug where event details remain when filtering event types. ([#1436](https://github.com/infor-design/enterprise/issues/1436))
- `[Busy Indicator]` Fixed a bug where the indicator closed when clicking on accordions. ([#281](https://github.com/infor-design/enterprise-ng/issues/281))
- `[Datagrid Tree]` Fixed the need for unique IDs on the tree nodes. ([#1361](https://github.com/infor-design/enterprise/issues/1361))
- `[Editor]` Improved the result of pasting bullet lists from MS Word. ([#1351](https://github.com/infor-design/enterprise/issues/1351))
- `[Hierarchy]` Fixed layout issues in the context menu in RTL mode. ([#1310](https://github.com/infor-design/enterprise/issues/1310))
- `[Datagrid]` Added a setting `allowChildExpandOnMatch` that optionally determines if a search/filter will show and allow nonmatching children to be shown. ([#1422](https://github.com/infor-design/enterprise/issues/1422))
- `[Datagrid]` If a link is added with a href it will now be followed when clicking, rather than needing to use the click method setting on columns. ([#1473](https://github.com/infor-design/enterprise/issues/1473))
- `[Datagrid Tree]` Fixed a bug where Expand/Collapse text is added into the +/- cell. ([#1145](https://github.com/infor-design/enterprise/issues/1145))
- `[Dropdown]` Fixed a bug in NG where two dropdowns in different components would cause each other to freeze. ([#229](https://github.com/infor-design/enterprise-ng/issues/229))
- `[Editor]` Verified a past fix where editor would not work with all buttons when in a modal. ([#408](https://github.com/infor-design/enterprise/issues/408))
- `[Datagrid Tree]` Fixed a bug in `updateRow` that caused the indent of the tree grid to collapse. ([#405](https://github.com/infor-design/enterprise/issues/405))
- `[Empty Message]` Fixed a bug where a null empty message would not be possible. This is used to show no empty message on initial load delays. ([#1467](https://github.com/infor-design/enterprise/issues/1467))
- `[Lookup]` Fixed a bug where nothing is inserted when you click a link editor in the lookup. ([#1315](https://github.com/infor-design/enterprise/issues/1315))
- `[About]` Fixed a bug where the version would not show when set. It would show the IDS version. ([#1414](https://github.com/infor-design/enterprise/issues/1414))
- `[Datagrid]` Fixed a bug in `disableClientSort` / `disableClientFilter`. It now retains visual indicators on sort and filter. ([#1248](https://github.com/infor-design/enterprise/issues/1248))
- `[Tree]` Fixed a bug where selected nodes are selected again after loading child nodes. ([#1270](https://github.com/infor-design/enterprise/issues/1270))
- `[Input]` Fixed a bug where inputs that have tooltips will not be selectable with the cursor. ([#1354](https://github.com/infor-design/enterprise/issues/1354))
- `[Accordion]` Fixed a bug where double clicking a header will open and then close the accordion. ([#1314](https://github.com/infor-design/enterprise/issues/1314))
- `[Datagrid]` Fixed a bug on hover with taller cells where the hover state would not cover the entire cell. ([#1490](https://github.com/infor-design/enterprise/issues/1490))
- `[Editor]` Fixed a bug where the image would still be shown if you press the Esc key and cancel the image dialog. ([#1489](https://github.com/infor-design/enterprise/issues/1489))
- `[Datagrid Lookup]` Added additional missing event info for ajax requests and filtering. ([#1486](https://github.com/infor-design/enterprise/issues/1486))
- `[Tabs]` Added protection from inserting HTML tags in the add method (XSS). ([#1462](https://github.com/infor-design/enterprise/issues/1462))
- `[App Menu]` Added better text wrapping for longer titles. ([#1116](https://github.com/infor-design/enterprise/issues/1116))
- `[Contextual Action Panel]` Fixed some examples so that they reopen more than one time. ([#1116](https://github.com/infor-design/enterprise/issues/506))
- `[Searchfield]` Fixed a border styling issue on longer labels in the search. ([#1500](https://github.com/infor-design/enterprise/issues/1500))
- `[Tabs Multi]` Improved the experience on mobile by collapsing the menus a bit. ([#971](https://github.com/infor-design/enterprise/issues/971))
- `[Lookup]` Fixed missing ellipsis menu on mobile devices. ([#1068](https://github.com/infor-design/enterprise/issues/1068))
- `[Accordion]` Fixed incorrect font size on p tags in the accordion. ([#1116](https://github.com/infor-design/enterprise/issues/1116))
- `[Line Chart]` Fixed and improved the legend text on mobile viewport. ([#609](https://github.com/infor-design/enterprise/issues/609))

### v4.15.0 Chore & Maintenance

- `[General]` Migrated sass to use IDS color variables. ([#1435](https://github.com/infor-design/enterprise/issues/1435))
- `[Angular]` Added all settings from 4.13 in time for future 5.1.0 ([#274](https://github.com/infor-design/enterprise-ng/issues/274))
- `[General]` Fixed some incorrect layouts. ([#1357](https://github.com/infor-design/enterprise/issues/1357))
- `[Targeted Achievement]` Removed some older non working examples. ([#520](https://github.com/infor-design/enterprise/issues/520))

(50 Issues Solved This Release, Backlog Enterprise 294, Backlog Ng 80, 809 Functional Tests, 716 e2e Tests)

## v4.14.0

- [Npm Package](https://www.npmjs.com/package/ids-enterprise)
- [IDS Enterprise Angular Change Log](https://github.com/infor-design/enterprise-ng/blob/main/docs/CHANGELOG.md)

### v4.14.0 Features

- `[Datepicker/Monthview]` Added a setting for the day of week the calendar starts that can be used outside of the Locale setting. ([#1179](https://github.com/infor-design/enterprise/issues/1179))
- `[Datagrid]` Made the tree datagrid work a lot better with filtering. ([#1281](https://github.com/infor-design/enterprise/issues/1281))
- `[Autocomplete/SearchField]` Added a caseSensitive filtering option. ([#385](https://github.com/infor-design/enterprise/issues/385))
- `[Datagrid]` Added an option `headerAlign` to set alignment on the header different than the rows. ([#420](https://github.com/infor-design/enterprise/issues/420))
- `[Message]` Added the ability to use certain formatter html tags in the message content. ([#379](https://github.com/infor-design/enterprise/issues/379))

### v4.14.0 Fixes

- `[Swaplist]` Fixed a bug that if you drag really fast everything disappears. ([#1195](https://github.com/infor-design/enterprise/issues/1195))
- `[Hierarchy]` Fixed a bug that part of the profile menu is cut off. ([#931](https://github.com/infor-design/enterprise/issues/931))
- `[Datagrid/Dropdown]` Fixed a bug that part of the dropdown menu is cut off. ([#1420](https://github.com/infor-design/enterprise/issues/1420))
- `[Modal]` Fixed bugs where with certain field types modal validation was not working. ([#1213](https://github.com/infor-design/enterprise/issues/1213))
- `[Dropdown]` Fixed a regression where the tooltip was not showing when data is overflowed. ([#1400](https://github.com/infor-design/enterprise/issues/1400))
- `[Tooltip]` Fixed a bugs where a tooltip would show up in unexpected places. ([#1396](https://github.com/infor-design/enterprise/issues/1396))
- `[Datagrid/Dropdown]` Fixed a bug where an error would occur if showSelectAll is used. ([#1360](https://github.com/infor-design/enterprise/issues/1360))
- `[Datagrid/Tooltip]` Fixed a bugs where a tooltip would show up in the header unexpectedly. ([#1395](https://github.com/infor-design/enterprise/issues/1395))
- `[Popupmenu]` Fixed incorrect highlighting on disabled list items.  ([#982](https://github.com/infor-design/enterprise/issues/982))
- `[Contextual Action Panel]` Fixed issues with certain styles of invoking the CAP where it would not reopen a second time. ([#1139](https://github.com/infor-design/enterprise/issues/1139))
- `[Spinbox]` Added a fix so the page will not zoom when click + and - on mobile devices. ([#1070](https://github.com/infor-design/enterprise/issues/1070))
- `[Splitter]` Removed the tooltip from the expand/collapse button as it was superfluous. ([#1180](https://github.com/infor-design/enterprise/issues/1180))
- `[Datagrid]` Added a fix so the last column when stretching will do so with percentage so it will stay when the page resize or the menu opens/closes. ([#1168](https://github.com/infor-design/enterprise/issues/1168))
- `[Datagrid]` Fixed bugs in the server side and filtering example. ([#396](https://github.com/infor-design/enterprise/issues/396))
- `[Datagrid]` Fixed a bug in applyFilter with datefields. ([#1269](https://github.com/infor-design/enterprise/issues/1269))
- `[Datagrid]` Fixed a bug in updateCellNode where sometimes it did not work. ([#1122](https://github.com/infor-design/enterprise/issues/1122))
- `[Hierarchy]` Made the empty image ring the same color as the left edge. ([#932](https://github.com/infor-design/enterprise/issues/932))
- `[Datagrid/Dropdown]` Fixed an issue that tab did not close dropdown editors. ([#1198](https://github.com/infor-design/enterprise/issues/1198))
- `[Datagrid/Dropdown]` Fixed a bug that if you click open a dropdown editor then you cannot use arrow keys to select. ([#1387](https://github.com/infor-design/enterprise/issues/1387))
- `[Datagrid/Dropdown]` Fixed a bug that if a smaller number of items the menu would be too short. ([#1298](https://github.com/infor-design/enterprise/issues/1298))
- `[Searchfield]` Fixed a bug that the search field didnt work in safari. ([#225](https://github.com/infor-design/enterprise/issues/225))
- `[Datagrid/Dropdown]` Fixed a bug that source is used the values may be cleared out when opening the list. ([#1185](https://github.com/infor-design/enterprise/issues/1185))
- `[Personalization]` Fixed a bug that when calling initialize the personalization would reset. ([#1231](https://github.com/infor-design/enterprise/issues/1231))
- `[Tabs]` Fixed the alignment of the closing icon. ([#1056](https://github.com/infor-design/enterprise/issues/1056))
- `[Dropdown]` Fixed list alignment issues on mobile. ([#1069](https://github.com/infor-design/enterprise/issues/1069))
- `[Dropdown]` Fixed issues where the listbox would not close on mobile. ([#1119](https://github.com/infor-design/enterprise/issues/1119))
- `[Dropdown]` Fixed a bug where modals would close on url hash change. ([#1207](https://github.com/infor-design/enterprise/issues/1207))
- `[Contextual Action Panel]` Fixed an issue where buttons would occasionally be out of view. ([#283](https://github.com/infor-design/enterprise/issues/283))
- `[Empty Message]` Added a new icon to indicate using the search function. ([#1325](https://github.com/infor-design/enterprise/issues/1325))
- `[Searchfield]` Added a fix for landscape mode on mobile. ([#1102](https://github.com/infor-design/enterprise/issues/1102))
- `[Datagrid]` Added a fix for hard to read fields in high contrast mode. ([#1193](https://github.com/infor-design/enterprise/issues/1193))

### v4.14.0 Chore & Maintenance

- `[General]` Fixed problems with the css mapping where the line numbers were wrong in the map files. ([#962](https://github.com/infor-design/enterprise/issues/962))
- `[Docs]` Added setting so themes can be shown in the documentation pages. ([#1327](https://github.com/infor-design/enterprise/issues/1327))
- `[Docs]` Made links to example pages open in a new window. ([#1132](https://github.com/infor-design/enterprise/issues/1132))

(43 Issues Solved This Release, Backlog Enterprise 181, Backlog Ng 64, 682 Functional Tests, 612 e2e Tests)

## v4.13.0

- [Npm Package](https://www.npmjs.com/package/ids-enterprise)
- [IDS Enterprise Angular Change Log](https://github.com/infor-design/enterprise-ng/blob/main/docs/CHANGELOG.md)

### v4.13.0 Features

- `[Calendar]` Added some new features such as upcoming events view, RTL, keyboard support and fixed styling issues and bugs. ([#1221](https://github.com/infor-design/enterprise/issues/1221))
- `[Flex Toolbar]` Added search field integration, so that the search field is mainly close to being able to replace the legacy toolbar. ([#269](https://github.com/infor-design/enterprise/issues/269))
- `[Bar]` Added short, medium label support for adapting the chart to responsive views. ([#1094](https://github.com/infor-design/enterprise/issues/1094))
- `[Textarea]` Added maxLength option to prevent typing over a set maximum. ([#1046](https://github.com/infor-design/enterprise/issues/1046))
- `[Textarea]` Added maxGrow option to prevent growing when typing over a set max. ([#1147](https://github.com/infor-design/enterprise/issues/1147))
- `[Datagrid]` If using the `showDirty` option the indication will now be on each cell. ([#1183](https://github.com/infor-design/enterprise/issues/1183))
- `[Datepicker]` Added an option `useCurrentTime` that will insert current time instead of noon time with date and timepickers. ([#1087](https://github.com/infor-design/enterprise/issues/1087))
- `[General]` Included an IE 11 polyfill for ES6 Promises, this is a new dependency in the package.json you should include. ([#1172](https://github.com/infor-design/enterprise/issues/1172))
- `[General]` Add translations in 38 languages including new support for Slovak (sk-SK). ([#557](https://github.com/infor-design/enterprise/issues/557))

### v4.13.0 Fixes

- `[Tooltips]` Fixed an important bug where tooltips would stick around in the page on the top corner. ([#1273](https://github.com/infor-design/enterprise/issues/1273))
- `[Tooltips]` Fixed some contrast issues on the high contrast theme. ([#1249](https://github.com/infor-design/enterprise/issues/1249))
- `[Tooltips]` Fixed a bug where Toolbar "More Actions" menu buttons could incorrectly display a tooltip overlapping an open menu. ([#1242](https://github.com/infor-design/enterprise/issues/1242))
- `[Datepicker / Timepicker]` Removed the need to use the customValidation setting. You can remove this option from your code. The logic will pick up if you added customValidation to your input by adding a data-validate option. You also may need to add `date` or `availableDate` validation to your  data-validate attribute if these validations are desired along with your custom or required validation. ([#862](https://github.com/infor-design/enterprise/issues/862))
- `[Menubutton]` Added a new setting `hideMenuArrow` you can use for buttons that don't require an arrow, such as menu buttons. ([#1088](https://github.com/infor-design/enterprise/issues/1088))
- `[Dropdown]` Fixed issues with destroy when multiple dropdown components are on the page. ([#1202](https://github.com/infor-design/enterprise/issues/1202))
- `[Datagrid]` Fixed alignment issues when using filtering with some columns that do not have a filter. ([#1124](https://github.com/infor-design/enterprise/issues/1124))
- `[Datagrid]` Fixed an error when dynamically adding context menus. ([#1216](https://github.com/infor-design/enterprise/issues/1216))
- `[Datagrid]` Added an example of dynamic intermediate paging and filtering. ([#396](https://github.com/infor-design/enterprise/issues/396))
- `[Dropdown]` Fixed alignment issues on mobile devices. ([#1069](https://github.com/infor-design/enterprise/issues/1069))
- `[Datepicker]` Fixed incorrect assumptions, causing incorrect umalqura calendar calculations. ([#1189](https://github.com/infor-design/enterprise/issues/1189))
- `[Datepicker]` Fixed an issue where the dialog would not close on click out if opening the time dropdown components first. ([#1278](https://github.com/infor-design/enterprise/issues/))
- `[General]` Added the ability to stop renderLoop. ([#214](https://github.com/infor-design/enterprise/issues/214))
- `[Datepicker]` Fixed an issue reselecting ranges with the date picker range option. ([#1197](https://github.com/infor-design/enterprise/issues/1197))
- `[Editor]` Fixed bugs on IE with background color option. ([#392](https://github.com/infor-design/enterprise/issues/392))
- `[Colorpicker]` Fixed issue where the palette is not closed on enter key / click. ([#1050](https://github.com/infor-design/enterprise/issues/1050))
- `[Accordion]` Fixed issues with context menus on the accordion. ([#639](https://github.com/infor-design/enterprise/issues/639))
- `[Searchfield]` Made no results appear not clickable. ([#329](https://github.com/infor-design/enterprise/issues/329))
- `[Datagrid]` Added an example of groups and paging. ([#435](https://github.com/infor-design/enterprise/issues/435))
- `[Editor]` Fixed the dirty indicator when using toolbar items. ([#910](https://github.com/infor-design/enterprise/issues/910))
- `[Datagrid]` Fixed a bug that made tooltips disappear when a lookup editor is closed. ([#1186](https://github.com/infor-design/enterprise/issues/1186))
- `[Datagrid]` Fixed a bug where not all rows are removed in the removeSelected function. ([#1036](https://github.com/infor-design/enterprise/issues/1036))
- `[Datagrid]` Fixed bugs in activateRow and deactivateRow in some edge cases. ([#948](https://github.com/infor-design/enterprise/issues/948))
- `[Datagrid]` Fixed formatting of tooltips on the header and filter. ([#955](https://github.com/infor-design/enterprise/issues/955))
- `[Datagrid]` Fixed wrong page number when saving the page number in localstorage and reloading. ([#798](https://github.com/infor-design/enterprise/issues/798))
- `[Tree]` Fixed issues when expanding and collapsing after dragging nodes around. ([#1183](https://github.com/infor-design/enterprise/issues/1183))
- `[ContextualActionPanel]` Fixed a bug where the CAP will be closed if clicking an accordion in it. ([#1138](https://github.com/infor-design/enterprise/issues/1138))
- `[Colorpicker]` Added a setting (customColors) to prevent adding default colors if totally custom colors are used. ([#1135](https://github.com/infor-design/enterprise/issues/1135))
- `[AppMenu]` Improved contrast in high contrast theme. ([#1146](https://github.com/infor-design/enterprise/issues/1146))
- `[Searchfield]` Fixed issue where ascenders/descenders are cut off. ([#1101](https://github.com/infor-design/enterprise/issues/1101))
- `[Tree]` Added sortstop and sortstart events. ([#1003](https://github.com/infor-design/enterprise/issues/1003))
- `[Searchfield]` Fixed some alignment issues in different browsers. ([#1106](https://github.com/infor-design/enterprise/issues/1106))
- `[Searchfield]` Fixed some contrast issues in different browsers. ([#1104](https://github.com/infor-design/enterprise/issues/1104))
- `[Searchfield]` Prevent multiple selected events from firing. ([#1259](https://github.com/infor-design/enterprise/issues/1259))
- `[Autocomplete]` Added a beforeOpen setting ([#398](https://github.com/infor-design/enterprise/issues/398))
- `[Toolbar]` Fixed an error where toolbar tried to focus a DOM item that was removed. ([#1177](https://github.com/infor-design/enterprise/issues/1177))
- `[Dropdown]` Fixed a problem where the bottom of some lists is cropped. ([#909](https://github.com/infor-design/enterprise/issues/909))
- `[General]` Fixed a few components so that they could still initialize when hidden. ([#230](https://github.com/infor-design/enterprise/issues/230))
- `[Datagrid]` Fixed missing tooltips on new row. ([#1081](https://github.com/infor-design/enterprise/issues/1081))
- `[Lookup]` Fixed a bug using select all where it would select the previous list. ([#295](https://github.com/infor-design/enterprise/issues/295))
- `[Datagrid]` Fixed missing summary row on initial render in some cases. ([#330](https://github.com/infor-design/enterprise/issues/330))
- `[Button]` Fixed alignment of text and icons. ([#973](https://github.com/infor-design/enterprise/issues/973))
- `[Datagrid]` Fixed missing source call when loading last page first. ([#1162](https://github.com/infor-design/enterprise/issues/1162))
- `[SwapList]` Made sure swap list will work in all cases and in angular. ([#152](https://github.com/infor-design/enterprise/issues/152))
- `[Toast]` Fixed a bug where some toasts on certain urls may not close. ([#1305](https://github.com/infor-design/enterprise/issues/1305))
- `[Datepicker / Lookup]` Fixed bugs where they would not load on tabs. ([#1304](https://github.com/infor-design/enterprise/issues/1304))

### v4.13.0 Chore & Maintenance

- `[General]` Added more complete visual tests. ([#978](https://github.com/infor-design/enterprise/issues/978))
- `[General]` Cleaned up some of the sample pages start at A, making sure examples work and tests are covered for better QA (on going). ([#1136](https://github.com/infor-design/enterprise/issues/1136))
- `[General]` Upgraded to ids-identity 2.0.x ([#1062](https://github.com/infor-design/enterprise/issues/1062))
- `[General]` Cleanup missing files in the directory listings. ([#985](https://github.com/infor-design/enterprise/issues/985))
- `[Angular 1.0]` We removed the angular 1.0 directives from the code and examples. These are no longer being updated. You can still use older versions of this or move on to Angular 7.x ([#1136](https://github.com/infor-design/enterprise/issues/1136))
- `[Uplift]` Included the uplift theme again as alpha for testing. It will show with a watermark and is only available via the personalize api or url params in the demo app. ([#1224](https://github.com/infor-design/enterprise/issues/1224))

(69 Issues Solved This Release, Backlog Enterprise 199, Backlog Ng 63, 662 Functional Tests, 659 e2e Tests)

## v4.12.0

- [Npm Package](https://www.npmjs.com/package/ids-enterprise)
- [IDS Enterprise Angular Change Log](https://github.com/infor-design/enterprise-ng/blob/main/docs/CHANGELOG.md)

### v4.12.0 Features

- `[General]` The ability to make custom/smaller builds has further been improved. We improved the component matching, made it possible to run the tests on only included components, fixed the banner, and improved the terminal functionality. Also removed/deprecated the older mapping tool. ([#417](https://github.com/infor-design/enterprise/issues/417))
- `[Message]` Added the ability to have different types (Info, Confirm, Error, Alert). ([#963](https://github.com/infor-design/enterprise/issues/963))
- `[General]` Further fixes to for xss issues. ([#683](https://github.com/infor-design/enterprise/issues/683))
- `[Pager]` Made it possible to use the pager as a standalone component. ([#250](https://github.com/infor-design/enterprise/issues/250))
- `[Editor]` Added a clear formatting button. ([#473](https://github.com/infor-design/enterprise/issues/473))
- `[Datepicker]` Added an option to show the time as current time instead of midnight. ([#889](https://github.com/infor-design/enterprise/issues/889))
- `[About]` Dialog now shows device information. ([#684](https://github.com/infor-design/enterprise/issues/684))

### v4.12.0 Fixes

- `[Datagrid Tree]` Fixed incorrect data on activated event. ([#412](https://github.com/infor-design/enterprise/issues/412))
- `[Datagrid]` Improved the export function so it works on different locales. ([#378](https://github.com/infor-design/enterprise/issues/378))
- `[Tabs]` Fixed a bug where clicking the x on tabs with a dropdowns would incorrectly open the dropdown. ([#276](https://github.com/infor-design/enterprise/issues/276))
- `[Datagrid]` Changed the `settingschange` event so it will only fire once. ([#903](https://github.com/infor-design/enterprise/issues/903))
- `[Listview]` Improved rendering performance. ([#430](https://github.com/infor-design/enterprise/issues/430))
- `[General]` Fixed issues when using base tag, that caused icons to disappear. ([#766](https://github.com/infor-design/enterprise/issues/766))
- `[Empty Message]` Made it possible to assign code to the button click if used. ([#667](https://github.com/infor-design/enterprise/issues/667))
- `[Datagrid]` Added translations for the new tooltip. ([#227](https://github.com/infor-design/enterprise/issues/227))
- `[Dropdown]` Fixed contrast issue in high contrast theme. ([#945](https://github.com/infor-design/enterprise/issues/945))
- `[Datagrid]` Reset to default did not reset dropdown columns. ([#847](https://github.com/infor-design/enterprise/issues/847))
- `[Datagrid]` Fixed bugs in keyword search highlighting with special characters. ([#849](https://github.com/infor-design/enterprise/issues/849))
- `[Datagrid]` Fixed bugs that causes NaN to appear in date fields. ([#891](https://github.com/infor-design/enterprise/issues/891))
- `[Dropdown]` Fixed issue where validation is not trigger on IOS on click out. ([#659](https://github.com/infor-design/enterprise/issues/659))
- `[Lookup]` Fixed bug in select all in multiselect with paging. ([#926](https://github.com/infor-design/enterprise/issues/926))
- `[Modal]` Fixed bug where the modal would close if hitting enter on a checkbox and inputs. ([#320](https://github.com/infor-design/enterprise/issues/320))
- `[Lookup]` Fixed bug trying to reselect a second time. ([#296](https://github.com/infor-design/enterprise/issues/296))
- `[Tabs]` Fixed behavior when closing and disabling tabs. ([#947](https://github.com/infor-design/enterprise/issues/947))
- `[Dropdown]` Fixed layout issues when using icons in the dropdown. ([#663](https://github.com/infor-design/enterprise/issues/663))
- `[Datagrid]` Fixed a bug where the tooltip did not show on validation. ([#1008](https://github.com/infor-design/enterprise/issues/1008))
- `[Tabs]` Fixed issue with opening spillover on IOS. ([#619](https://github.com/infor-design/enterprise/issues/619))
- `[Datagrid]` Fixed bugs when using `exportable: false` in certain column positions. ([#787](https://github.com/infor-design/enterprise/issues/787))
- `[Searchfield]` Removed double border. ([#328](https://github.com/infor-design/enterprise/issues/328))

### v4.12.0 Chore & Maintenance

- `[Masks]` Added missing and more documentation, cleaned up existing docs. ([#1033](https://github.com/infor-design/enterprise/issues/1033))
- `[General]` Based on design site comments, we improved some pages and fixed some missing links. ([#1034](https://github.com/infor-design/enterprise/issues/1034))
- `[Bar Chart]` Added test coverage. ([#848](https://github.com/infor-design/enterprise/issues/848))
- `[Datagrid]` Added full api test coverage. ([#242](https://github.com/infor-design/enterprise/issues/242))

(55 Issues Solved This Release, Backlog Enterprise 185, Backlog Ng 50, 628 Functional Tests, 562 e2e Tests)

## v4.11.0

- [Npm Package](https://www.npmjs.com/package/ids-enterprise)
- [IDS Enterprise Angular Change Log](https://github.com/infor-design/enterprise-ng/blob/main/docs/CHANGELOG.md)

### v4.11.0 Features

- `[General]` It is now possible to make custom builds. With a custom build you specify a command with a list of components that you use. This can be used to reduce the bundle size for both js and css. ([#417](https://github.com/infor-design/enterprise/issues/417))
- `[Calendar]` Added more features including: a readonly view, ability for events to span days, tooltips and notifications ([#417](https://github.com/infor-design/enterprise/issues/417))
- `[Lookup]` Added the ability to select across pages, even when doing server side paging. ([#375](https://github.com/infor-design/enterprise/issues/375))
- `[Datagrid]` Improved tooltip performance, and now tooltips show on cells that are not fully displayed. ([#447](https://github.com/infor-design/enterprise/issues/447))

### v4.11.0 Fixes

- `[Dropdown]` The onKeyDown callback was not firing if CTRL key is used. This is fixed. ([#793](https://github.com/infor-design/enterprise/issues/793))
- `[Tree]` Added a small feature to preserve the tree node states on reload. ([#792](https://github.com/infor-design/enterprise/issues/792))
- `[Tree]` Added a disable/enable method to disable/enable the whole tree. ([#752](https://github.com/infor-design/enterprise/issues/752))
- `[App Menu]` Fixed a bug clearing the search filter box. ([#702](https://github.com/infor-design/enterprise/issues/702))
- `[Column Chart]` Added a yAxis option, you can use to format the yAxis in custom ways. ([#627](https://github.com/infor-design/enterprise/issues/627))
- `[General]` More fixes to use external ids tokens. ([#708](https://github.com/infor-design/enterprise/issues/708))
- `[Datagrid]` Fixed an error calling selectRows with an integer. ([#756](https://github.com/infor-design/enterprise/issues/756))
- `[Tree]` Fixed a bug that caused newly added rows to not be draggable. ([#618](https://github.com/infor-design/enterprise/issues/618))
- `[Dropdown / Multiselect]` Re-added the ability to have a placeholder on the component. ([#832](https://github.com/infor-design/enterprise/issues/832))
- `[Datagrid]` Fixed a bug that caused dropdown filters to not save on reload of page (saveUserSettings) ([#791](https://github.com/infor-design/enterprise/issues/791))
- `[Dropdown]` Fixed a bug that caused an unneeded scrollbar. ([#786](https://github.com/infor-design/enterprise/issues/786))
- `[Tree]` Added drag events and events for when the data is changed. ([#801](https://github.com/infor-design/enterprise/issues/801))
- `[Datepicker]` Fixed a bug updating settings, where time was not changing correctly. ([#305](https://github.com/infor-design/enterprise/issues/305))
- `[Tree]` Fixed a bug where the underlying dataset was not synced up. ([#718](https://github.com/infor-design/enterprise/issues/718))
- `[Lookup]` Fixed incorrect text color on chrome. ([#762](https://github.com/infor-design/enterprise/issues/762))
- `[Editor]` Fixed duplicate ID's on the popup dialogs. ([#746](https://github.com/infor-design/enterprise/issues/746))
- `[Dropdown]` Fixed misalignment of icons on IOS. ([#657](https://github.com/infor-design/enterprise/issues/657))
- `[Demos]` Fixed a bug that caused RTL pages to sometimes load blank. ([#814](https://github.com/infor-design/enterprise/issues/814))
- `[Modal]` Fixed a bug that caused the modal to close when clicking an accordion on the modal. ([#747](https://github.com/infor-design/enterprise/issues/747))
- `[Tree]` Added a restoreOriginalState method to set the tree back to its original state. ([#751](https://github.com/infor-design/enterprise/issues/751))
- `[Datagrid]` Added an example of a nested datagrid with scrolling. ([#172](https://github.com/infor-design/enterprise/issues/172))
- `[Datagrid]` Fixed column alignment issues on grouped column examples. ([#147](https://github.com/infor-design/enterprise/issues/147))
- `[Datagrid]` Fixed bugs when dragging and resizing grouped columns. ([#374](https://github.com/infor-design/enterprise/issues/374))
- `[Validation]` Fixed a bug that caused validations with changing messages to not go away on correction. ([#640](https://github.com/infor-design/enterprise/issues/640))
- `[Datagrid]` Fixed bugs in actionable mode (enter was not moving down). ([#788](https://github.com/infor-design/enterprise/issues/788))
- `[Bar Charts]` Fixed bug that caused tooltips to occasionally not show up. ([#739](https://github.com/infor-design/enterprise/issues/739))
- `[Dirty]` Fixed appearance/contrast on high contrast theme. ([#692](https://github.com/infor-design/enterprise/issues/692))
- `[Locale]` Fixed incorrect date time format. ([#608](https://github.com/infor-design/enterprise/issues/608))
- `[Dropdown]` Fixed bug where filtering did not work with CAPS lock on. ([#608](https://github.com/infor-design/enterprise/issues/608))
- `[Accordion]` Fixed styling issue on safari. ([#282](https://github.com/infor-design/enterprise/issues/282))
- `[Dropdown]` Fixed a bug on mobile devices, where the list would close on scrolling. ([#656](https://github.com/infor-design/enterprise/issues/656))

### v4.11.0 Chore & Maintenance

- `[Textarea]` Added additional test coverage. ([#337](https://github.com/infor-design/enterprise/issues/337))
- `[Tree]` Added additional test coverage. ([#752](https://github.com/infor-design/enterprise/issues/752))
- `[Busy Indicator]` Added additional test coverage. ([#233](https://github.com/infor-design/enterprise/issues/233))
- `[Docs]` Added additional information for developers on how to use IDS. ([#721](https://github.com/infor-design/enterprise/issues/721))
- `[Docs]` Added Id's and test notes to all pages. ([#259](https://github.com/infor-design/enterprise/issues/259))
- `[Docs]` Fixed issues on the wizard docs. ([#824](https://github.com/infor-design/enterprise/issues/824))
- `[Accordion]` Added additional test coverage. ([#516](https://github.com/infor-design/enterprise/issues/516))
- `[General]` Added sass linter (stylelint). ([#767](https://github.com/infor-design/enterprise/issues/767))

(53 Issues Solved This Release, Backlog Enterprise 170, Backlog Ng 41, 587 Functional Tests, 458 e2e Tests)

## v4.10.0

- [Npm Package](https://www.npmjs.com/package/ids-enterprise)
- [IDS Enterprise Angular Change Log](https://github.com/infor-design/enterprise-ng/blob/main/docs/CHANGELOG.md)

### v4.10.0 Features

- `[Tooltips]` Will now activate on longpress on mobile devices. ([#400](https://github.com/infor-design/enterprise/issues/400))
- `[Contextmenu]` Will now activate on longpress on mobile devices (except when on inputs). ([#245](https://github.com/infor-design/enterprise/issues/245))
- `[Locale]` Added support for zh-Hant and zh-Hans. ([#397](https://github.com/infor-design/enterprise/issues/397))
- `[Tree]` Greatly improved rendering and expanding performance. ([#251](https://github.com/infor-design/enterprise/issues/251))
- `[General]` Internally all of the sass is now extended from [IDS Design tokens]( https://github.com/infor-design/design-system) ([#354](https://github.com/infor-design/enterprise/issues/354))
- `[Calendar]` Added initial readonly calendar. At the moment the calendar can only render events and has a filtering feature. More will be added next sprint. ([#261](https://github.com/infor-design/enterprise/issues/261))

### v4.10.0 Fixes

- `[Dropdown]` Minor Breaking Change for Xss reasons we removed the ability to set a custom hex color on icons in the dropdown. You can still pass in one of the alert colors from the colorpalette (fx alert, good, info). This was not even shown in the examples so may not be missed. ([#256](https://github.com/infor-design/enterprise/issues/256))
- `[Popupmenu]` Fixed a problem in popupmenu, if it was opened in immediate mode, submenus will be cleared of their text when the menu is eventually closed. ([#701](https://github.com/infor-design/enterprise/issues/701))
- `[Editor]` Fixed xss injection problem on the link dialog. ([#257](https://github.com/infor-design/enterprise/issues/257))
- `[Spinbox]` Fixed a height / alignment issue on spinboxes when used in short height configuration. ([#547](https://github.com/infor-design/enterprise/issues/547))
- `[Datepicker / Mask]` Fixed an issue in angular that caused using backspace to not save back to the model. ([#51](https://github.com/infor-design/enterprise-ng/issues/51))
- `[Field Options]` Fixed mobile support so they now work on touch better on IOS and Android. ([#555](https://github.com/infor-design/enterprise-ng/issues/555))
- `[Tree]` Tree with + and - for the folders was inversed visually. This was fixed, update your svg.html ([#685](https://github.com/infor-design/enterprise-ng/issues/685))
- `[Modal]` Fixed an alignment issue with the closing X on the top corner. ([#662](https://github.com/infor-design/enterprise-ng/issues/662))
- `[Popupmenu]` Fixed a visual flickering when opening dynamic submenus. ([#588](https://github.com/infor-design/enterprise/issues/588))
- `[Tree]` Added full unit and functional tests. ([#264](https://github.com/infor-design/enterprise/issues/264))
- `[Lookup]` Added full unit and functional tests. ([#344](https://github.com/infor-design/enterprise/issues/344))
- `[Datagrid]` Added more unit and functional tests. ([#242](https://github.com/infor-design/enterprise/issues/242))
- `[General]` Updated the develop tools and sample app to Node 10. During this update we set package-lock.json to be ignored in .gitignore ([#540](https://github.com/infor-design/enterprise/issues/540))
- `[Modal]` Allow beforeOpen callback to run optionally whether you have content or not passed back. ([#409](https://github.com/infor-design/enterprise/issues/409))
- `[Datagrid]` The lookup editor now supports left, right, and center align on the column settings. ([#228](https://github.com/infor-design/enterprise/issues/228))
- `[Mask]` When adding prefixes and suffixes (like % and $) if all the rest of the text is cleared, these will also now be cleared. ([#433](https://github.com/infor-design/enterprise/issues/433))
- `[Popupmenu]` Fixed low contrast selection icons in high contrast theme. ([#410](https://github.com/infor-design/enterprise/issues/410))
- `[Header Popupmenu]` Fixed missing focus state. ([#514](https://github.com/infor-design/enterprise/issues/514))
- `[Datepicker]` When using legends on days, fixed a problem that the hover states are shown incorrectly when changing month. ([#514](https://github.com/infor-design/enterprise/issues/514))
- `[Listview]` When the search field is disabled, it was not shown with disabled styling, this is fixed. ([#422](https://github.com/infor-design/enterprise/issues/422))
- `[Donut]` When having 4 or 2 sliced the tooltip would not show up on some slices. This is fixed. ([#482](https://github.com/infor-design/enterprise/issues/482))
- `[Datagrid]` Added a searchExpandableRow option so that you can control if data in expandable rows is searched/expanded. ([#480](https://github.com/infor-design/enterprise/issues/480))
- `[Multiselect]` If more items then fit are selected the tooltip was not showing on initial load, it only showed after changing values. This is fixed. ([#633](https://github.com/infor-design/enterprise/issues/633))
- `[Tooltip]` An example was added showing how you can show tooltips on disabled buttons. ([#453](https://github.com/infor-design/enterprise/issues/453))
- `[Modal]` A title with brackets in it was not escaping the text correctly. ([#246](https://github.com/infor-design/enterprise/issues/246))
- `[Modal]` Pressing enter when on inputs such as file upload no longer closes the modal. ([#321](https://github.com/infor-design/enterprise/issues/321))
- `[Locale]` Sent out translations so things like the Editor New/Same window dialog will be translated in the future. ([#511](https://github.com/infor-design/enterprise/issues/511))
- `[Nested Datagrid]` Fixed focus issues, the wrong cell in the nest was getting focused. ([#371](https://github.com/infor-design/enterprise/issues/371))

(44 Issues Solved This Release, Backlog Enterprise 173, Backlog Ng 44, 565 Functional Tests, 426 e2e Tests)

## v4.9.0

- [Npm Package](https://www.npmjs.com/package/ids-enterprise)
- [IDS Enterprise Angular Change Log](https://github.com/infor-design/enterprise-ng/blob/main/docs/CHANGELOG.md)

### v4.9.0 Features

- `[Datagrid]` Changed the way alerts work on rows. It now no longer requires an extra column. The rowStatus column will now be ignored so can be removed. When an alert / error / info message is added to the row the whole row will highlight. ([Check out the example.](https://bit.ly/2LC33iJ) ([#258](https://github.com/infor-design/enterprise/issues/258))
- `[Modal]` Added an option `showCloseBtn` which when set to true will show a X button on the top left corner. ([#358](https://github.com/infor-design/enterprise/issues/358))
- `[Multiselect / Dropdown]` Added the ability to see the search term during ajax requests. ([#267](https://github.com/infor-design/enterprise/issues/267))
- `[Scatterplot]` Added a scatter plot chart similar to a bubble chart but with shapes. ([Check out the example.](https://bit.ly/2K9N59M) ([#341](https://github.com/infor-design/enterprise/issues/341))
- `[Toast]` Added an option `allowLink` which when set to true will allow you to specify a `<a>` in the message content to add a link to the message. ([#341](https://github.com/infor-design/enterprise/issues/341))

### v4.9.0 Fixes

- `[Accordion]` Fixed an issue that prevented a right click menu from working on the accordion. ([#238](https://github.com/infor-design/enterprise/issues/238))
- `[Charts]` Fixed up missing empty states and selection methods so they work on all charts. ([#265](https://github.com/infor-design/enterprise/issues/265))
- `[Datagrid]` Fixed the performance of pasting from excel. ([#240](https://github.com/infor-design/enterprise/issues/240))
- `[Datagrid]` The keyword search will now clear when reloading data. ([#307](https://github.com/infor-design/enterprise/issues/307))
- `[Docs]` Fixed several noted missing pages and broken links in the docs. ([#244](https://github.com/infor-design/enterprise/issues/244))
- `[Dropdown]` Fixed bug in badges configuration. ([#270](https://github.com/infor-design/enterprise/issues/270))
- `[Flex Layout]` Fixed field-flex to work better on IE. ([#252](https://github.com/infor-design/enterprise/issues/252))
- `[Editor]` Fixed bug that made it impossible to edit the visual tab. ([#478](https://github.com/infor-design/enterprise/issues/478))
- `[Editor]` Fixed a bug with dirty indicator that caused a messed up layout. ([#241](https://github.com/infor-design/enterprise/issues/241))
- `[Lookup]` Fixed it so that select will work correctly when filtering. ([#248](https://github.com/infor-design/enterprise/issues/248))
- `[Header]` Fixed missing `More` tooltip on the header. ([#345](https://github.com/infor-design/enterprise/issues/345))
- `[Validation]` Added fixes to prevent `error` and `valid` events from going off more than once. ([#237](https://github.com/infor-design/enterprise/issues/237))
- `[Validation]` Added fixes to make multiple messages work better. There is now a `getMessages()` function that will return all erros on a field as an array. The older `getMessage()` will still return a string. ([#237](https://github.com/infor-design/enterprise/issues/237))
- `[Validation]` Fixed un-needed event handlers when using fields on a tab. ([#332](https://github.com/infor-design/enterprise/issues/332))

### v4.9.0 Chore & Maintenance

- `[Blockgrid]` Added full test coverage ([#234](https://github.com/infor-design/enterprise/issues/234))
- `[CAP]` Fixed some examples that would not close ([#283](https://github.com/infor-design/enterprise/issues/283))
- `[Datepicker]` Added full test coverage ([#243](https://github.com/infor-design/enterprise/issues/243))
- `[Datagrid]` Fixed an example so that it shows how to clear a dropdown filter. ([#254](https://github.com/infor-design/enterprise/issues/254))
- `[Docs]` Added TEAMS.MD for collecting info on the teams using ids. If you are not in the list let us know or make a pull request. ([#350](https://github.com/infor-design/enterprise/issues/350))
- `[Listview]` Fixed some links in the sample app that caused some examples to fail. ([#273](https://github.com/infor-design/enterprise/issues/273))
- `[Tabs]` Added more test coverage ([#239](https://github.com/infor-design/enterprise/issues/239))
- `[Toast]` Added full test coverage ([#232](https://github.com/infor-design/enterprise/issues/232))
- `[Testing]` Added visual regression tests, and more importantly a system for doing them via CI. ([#255](https://github.com/infor-design/enterprise/issues/255))

(34 Issues Solved This Release, Backlog Enterprise 158, Backlog Ng 41, 458 Functional Tests, 297 e2e Tests)

## v4.8.0

- [Npm Package](https://www.npmjs.com/package/ids-enterprise)
- [IDS Enterprise Angular Change Log](https://github.com/infor-design/enterprise-ng/blob/main/docs/CHANGELOG.md)

### v4.8.0 Features

- `[Datagrid]` Added an example of Nested Datagrids with ([basic nested grid support.](https://bit.ly/2lGKM4a)) ([#SOHO-3474](https://jira.infor.com/browse/SOHO-3474))
- `[Datagrid]` Added support for async validation. ([#SOHO-7943](https://jira.infor.com/browse/SOHO-7943))
- `[Export]` Extracted excel export code so it can be run outside the datagrid. ([#SOHO-7246](https://jira.infor.com/browse/SOHO-7246))

### v4.8.0 Fixes

- `[Searchfield / Toolbar Searchfield]` Merged code between them so there is just one component. This reduced code and fixed many bugs. ([#161](https://github.com/infor-design/enterprise/pull/161))
- `[Datagrid]` Fixed issues using expand row after hiding/showing columns. ([#SOHO-8103](https://jira.infor.com/browse/SOHO-8103))
- `[Datagrid]` Fixed issue that caused nested grids in expandable rows to hide after hiding/showing columns on the parent grid. ([#SOHO-8102](https://jira.infor.com/browse/SOHO-8102))
- `[Datagrid]` Added an example showing Math rounding on numeric columns ([#SOHO-5168](https://jira.infor.com/browse/SOHO-5168))
- `[Datagrid]` Date editors now maintain date format correctly. ([#SOHO-5861](https://jira.infor.com/browse/SOHO-5861))
- `[Datagrid]` Fixed alignment off sort indicator on centered columns. ([#SOHO-7444](https://jira.infor.com/browse/SOHO-7444))
- `[Datagrid]` Behavior Change - Sorting clicking now no longer refocuses last cell. ([#SOHO-7682](https://jira.infor.com/browse/SOHO-7682))
- `[Datagrid]` Fixed formatter error that showed NaN on some number cells. ([#SOHO-7839](https://jira.infor.com/browse/SOHO-7682))
- `[Datagrid]` Fixed a bug rendering last column in some situations. ([#SOHO-7987](https://jira.infor.com/browse/SOHO-7987))
- `[Datagrid]` Fixed incorrect data in context menu event. ([#SOHO-7991](https://jira.infor.com/browse/SOHO-7991))
- `[Dropdown]` Added an onKeyDown option so keys can be overriden. ([#SOHO-4815](https://jira.infor.com/browse/SOHO-4815))
- `[Slider]` Fixed step slider to work better jumping across steps. ([#SOHO-6271](https://jira.infor.com/browse/SOHO-6271))
- `[Tooltip]` Will strip tooltip markup to prevent xss. ([#SOHO-6522](https://jira.infor.com/browse/SOHO-6522))
- `[Contextual Action Panel]` Fixed alignment issue on x icon. ([#SOHO-6612](https://jira.infor.com/browse/SOHO-6612))
- `[Listview]` Fixed scrollbar size when removing items. ([#SOHO-7402](https://jira.infor.com/browse/SOHO-7402))
- `[Navigation Popup]` Fixed a bug setting initial selected value. ([#SOHO-7411](https://jira.infor.com/browse/SOHO-7411))
- `[Grid]` Added a no-margin setting for nested grids with no indentation. ([#SOHO-7495](https://jira.infor.com/browse/SOHO-7495))
- `[Grid]` Fixed positioning of checkboxes in the grid. ([#SOHO-7979](https://jira.infor.com/browse/SOHO-7979))
- `[Tabs]` Fixed bug calling add in NG applications. ([#SOHO-7511](https://jira.infor.com/browse/SOHO-7511))
- `[Listview]` Selected event now contains the dataset row. ([#SOHO-7512](https://jira.infor.com/browse/SOHO-7512))
- `[Multiselect]` Fixed incorrect showing of delselect button in certain states. ([#SOHO-7535](https://jira.infor.com/browse/SOHO-7535))
- `[Search]` Fixed bug where highlight search terms where not shown in bold. ([#SOHO-7796](https://jira.infor.com/browse/SOHO-7796))
- `[Multiselect]` Improved performance on select all. ([#SOHO-7816](https://jira.infor.com/browse/SOHO-7816))
- `[Spinbox]` Fixed problem where you could arrow up in a readonly spinbox. ([#SOHO-8025](https://jira.infor.com/browse/SOHO-8025))
- `[Dropdown]` Fixed bug selecting two items with same value. ([#SOHO-8029](https://jira.infor.com/browse/SOHO-8029))
- `[Modal]` Fixed incorrect enabling of submit on validating modals. ([#SOHO-8042](https://jira.infor.com/browse/SOHO-8042))
- `[Modal]` Fixed incorrect closing of modal on enter key. ([#SOHO-8059](https://jira.infor.com/browse/SOHO-8059))
- `[Rating]` Allow decimal values for example 4.3. ([#SOHO-8063](https://jira.infor.com/browse/SOHO-8063))
- `[Datepicker]` Prevent datepicker from scrolling to the top of the browser. ([#SOHO-8107](https://jira.infor.com/browse/SOHO-8107))
- `[Tag]` Fixed layout on Right-To-Left. ([#SOHO-8120](https://jira.infor.com/browse/SOHO-8120))
- `[Listview]` Fixed missing render event. ([#SOHO-8129](https://jira.infor.com/browse/SOHO-8129))
- `[Angular Datagrid]` Fixed maskOptions input definition. ([#SOHO-8131](https://jira.infor.com/browse/SOHO-8131))
- `[Datepicker]` Fixed several bugs on the UmAlQura Calendar. ([#SOHO-8147](https://jira.infor.com/browse/SOHO-8147))
- `[Datagrid]` Fixed bug on expanding and collapsing multiple expandable rows. ([#SOHO-8154](https://jira.infor.com/browse/SOHO-8154))
- `[Pager]` Fixed focus state clicking page numbers. ([#SOHO-4528](https://jira.infor.com/browse/SOHO-4528))
- `[SearchField]` Fixed bug initializing search field with text. ([#SOHO-4820](https://jira.infor.com/browse/SOHO-4820))
- `[ColorPicker]` Fixed bug with incorrect cursor on readonly color picker. ([#SOHO-8030](https://jira.infor.com/browse/SOHO-8030))
- `[Pie]` Fixed ui glitch on mobile when pressing slices. ([#SOHO-8141](https://jira.infor.com/browse/SOHO-8141))

### v4.8.0 Chore & Maintenance

- `[Npm Package]` Added back sass files in correct folder structure. ([#SOHO-7583](https://jira.infor.com/browse/SOHO-7583))
- `[Menu Button]` Added button functional and e2e Tests. ([#SOHO-7600](https://jira.infor.com/browse/SOHO-7600))
- `[Textarea]` Added Textarea functional and e2e Tests. ([#SOHO-7929](https://jira.infor.com/browse/SOHO-7929))
- `[ListFilter]` Added ListFilter functional and e2e Tests. ([#SOHO-7975](https://jira.infor.com/browse/SOHO-7975))
- `[Colorpicker]` Added Colorpicker functional and e2e Tests. ([#SOHO-8078](https://jira.infor.com/browse/SOHO-8078))
- `[Site / Docs]` Fixed a few broken links ([#SOHO-7993](https://jira.infor.com/browse/SOHO-7993))

(62 Jira Issues Solved This Release, Backlog Dev 186, Design 110, Unresolved 349, Test Count 380 Functional, 178 e2e )

## v4.7.0

- [Full Jira Release Notes](https://bit.ly/2HyT3zF)
- [Npm Package](https://www.npmjs.com/package/ids-enterprise)
- [IDS Enterprise Angular Change Log](https://github.com/infor-design/enterprise-ng/blob/main/docs/CHANGELOG.md)

### v4.7.0 Features

- `[Github]` The project was migrated to be open source on github with a new workflow and testing suite.
- `[Tag]` Added a Tag angular component. ([#SOHO-8005](https://jira.infor.com/browse/SOHO-8006))
- `[Validate]` Exposed validate and removeMessage methods. ([#SOHO-8003](https://jira.infor.com/browse/SOHO-8003))
- `[General]` Upgrade to Angular 6 ([#SOHO-7927](https://jira.infor.com/browse/SOHO-7927))
- `[General]` Introduced nightly versions in npm ([#SOHO-7804](https://jira.infor.com/browse/SOHO-7804))
- `[Multiselect]` A tooltip now shows if more content is selected than fits in the input. ([#SOHO-7799](https://jira.infor.com/browse/SOHO-7799))
- `[Datepicker]` Added an option to restrict moving to months that are not available to select from. ([#SOHO-7384](https://jira.infor.com/browse/SOHO-7384))
- `[Validation]` Added and icon alert([#SOHO-7225](https://jira.infor.com/browse/SOHO-7225)
- `[General]` Code is now available on ([public npm](https://www.npmjs.com/package/ids-enterprise)) ([#SOHO-7083](https://jira.infor.com/browse/SOHO-7083))

### v4.7.0 Fixes

- `[Lookup]` Fixed existing example that shows using an autocomplete on a lookup. ([#SOHO-8070](https://jira.infor.com/browse/SOHO-8070))
- `[Lookup]` Fixed existing example that shows creating a customized dialog on the lookup ([#SOHO-8069](https://jira.infor.com/browse/SOHO-8069))
- `[Lookup]` Fixed existing example that incorrectly showed a checkbox column. ([#SOHO-8068](https://jira.infor.com/browse/SOHO-8068))
- `[Line Chart]` Fixed an error when provoking the tooltip. ([#/SOHO-8051](https://jira.infor.com/browse/SOHO-8051))
- `[Module Tabs]` Fixed a bug toggling the menu on mobile. ([#/SOHO-8043](https://jira.infor.com/browse/SOHO-8043))
- `[Autocomplete]` Fixed a bug that made enter key not work to select. ([#SOHO-8036](https://jira.infor.com/browse/SOHO-8036))
- `[Tabs]` Removed an errant scrollbar that appeared sometimes on IE ([#SOHO-8034](https://jira.infor.com/browse/SOHO-8034))
- `[Datagrid]` The drill down click event now currently shows the right row information in the event data. ([#SOHO-8023](https://jira.infor.com/browse/SOHO-8023))
- `[Datagrid]` Fixed a broken nested data example. ([#SOHO-8019](https://jira.infor.com/browse/SOHO-8019))
- `[Datagrid]` Fixed a broken paging example. ([#SOHO-8013](https://jira.infor.com/browse/SOHO-8013))
- `[Datagrid]` Hyperlinks now can be clicked when in a datagrid expandable row. ([#SOHO-8009](https://jira.infor.com/browse/SOHO-8009))
- `[Popupmenu]` Removed extra padding on icon menus ([#SOHO-8006](https://jira.infor.com/browse/SOHO-8006))
- `[Spinbox]` Range limits now work correctly ([#SOHO-7999](https://jira.infor.com/browse/SOHO-7999))
- `[Dropdown]` Fixed not working filtering on nosearch option. ([#SOHO-7998](https://jira.infor.com/browse/SOHO-7998))
- `[Hierarchy]` Children layout and in general layouts where improved. ([#SOHO-7992](https://jira.infor.com/browse/SOHO-7992))
- `[Buttons]` Fixed layout issues on mobile. ([#SOHO-7982](https://jira.infor.com/browse/SOHO-7982))
- `[Datagrid]` Fixed format initialization issue ([#SOHO-7982](https://jira.infor.com/browse/SOHO-7982))
- `[Lookup]` Fixed a problem that caused the lookup to only work once. ([#SOHO-7971](https://jira.infor.com/browse/SOHO-7971))
- `[Treemap]` Fix a bug using `fixture.detectChanges()`. ([#SOHO-7969](https://jira.infor.com/browse/SOHO-7969))
- `[Textarea]` Fixed a bug that made it possible for the count to go to a negative value. ([#SOHO-7952](https://jira.infor.com/browse/SOHO-7952))
- `[Tabs]` Fixed a bug that made extra events fire. ([#SOHO-7948](https://jira.infor.com/browse/SOHO-7948))
- `[Toolbar]` Fixed a with showing icons and text in the overflowmenu. ([#SOHO-7942](https://jira.infor.com/browse/SOHO-7942))
- `[DatePicker]` Fixed an error when restricting dates. ([#SOHO-7922](https://jira.infor.com/browse/SOHO-7922))
- `[TimePicker]` Fixed sort order of times in arabic locales. ([#SOHO-7920](https://jira.infor.com/browse/SOHO-7920))
- `[Multiselect]` Fixed initialization of selected items. ([#SOHO-7916](https://jira.infor.com/browse/SOHO-7916))
- `[Line Chart]` Solved a problem clicking lines to select. ([#SOHO-7912](https://jira.infor.com/browse/SOHO-7912))
- `[Hierarchy]` Improved RTL version ([#SOHO-7888](https://jira.infor.com/browse/SOHO-7888))
- `[Datagrid]` Row click event now shows correct data when using Groups ([#SOHO-7861](https://jira.infor.com/browse/SOHO-7861))
- `[Modal]` Fixed cut of border on checkboxe focus states. ([#SOHO-7856](https://jira.infor.com/browse/SOHO-7856))
- `[Colorpicker]` Fixed cropped labels when longer ([#SOHO-7817](https://jira.infor.com/browse/SOHO-7817))
- `[Label]` Fixed cut off Thai characters ([#SOHO-7814](https://jira.infor.com/browse/SOHO-7814))
- `[Colorpicker]` Fixed styling issue on margins ([#SOHO-7776](https://jira.infor.com/browse/SOHO-7776))
- `[Hierarchy]` Fixed several layout issues and changed the paging example to show the back button on the left. ([#SOHO-7622](https://jira.infor.com/browse/SOHO-7622))
- `[Bar Chart]` Fixed RTL layout issues ([#SOHO-5196](https://jira.infor.com/browse/SOHO-5196))
- `[Lookup]` Made delimiter an option / changable ([#SOHO-4695](https://jira.infor.com/browse/SOHO-4695))

### v4.7.0 Chore & Maintenance

- `[Timepicker]` Added functional and e2e Tests ([#SOHO-7809](https://jira.infor.com/browse/SOHO-7809))
- `[General]` Restructured the project to clean up and separate the demo app from code. ([#SOHO-7803](https://jira.infor.com/browse/SOHO-7803))

(56 Jira Issues Solved This Release, Backlog Dev 218, Design 101, Unresolved 391, Test Count 232 Functional, 117 e2e )

## v4.6.0

- [Full Jira Release Notes](https://bit.ly/2jodbem)
- [Npm Package](http://npm.infor.com)
- [IDS Enterprise Angular Change Log](https://github.com/infor-design/enterprise-ng/blob/main/docs/CHANGELOG.md)

### v4.6.0 Key New Features

- `[Treemap]` New Component Added
- `[Website]` Launch of new docs site <https://design.infor.com/code/ids-enterprise/latest>
- `[Security]` Ids Now passes CSP (Content Security Policy) Compliance for info see <docs/SECURITY.md>.
- `[Toolbar]` New ["toolbar"](http://usalvlhlpool1.infor.com/4.6.0/components/toolbar-flex/list)
    - Based on css so it is much faster.
    - Expect a future breaking change from flex-toolbar to this toolbar when all features are implemented.
    - As of now collapsible search is not supported yet.

### v4.6.0 Behavior Changes

- `[App Menu]` Now automatically closes when items are clicked on mobile devices.

### v4.6.0 Improvements

- `[Angular]` Validation now allows dynamic functions.
- `[Editor]` Added a clear method.
- `[Locale]` Map iw locale to Hebrew.
- `[Locale]` Now defaults locals with no country. For example en maps to en-US es and es-ES.
- `[Color Picker]` Added option to clear the color.
- `[Angular]` Allow Formatters, Editors to work with Soho. without the migration script.
- `[Added a new labels example <http://usalvlhlpool1.infor.com/4.6.0/components/form/example-labels.html>
- `[Angular]` Added new Chart Wrappers (Line, Bar, Column ect ).
- `[Datagrid]` Added file up load editor.
- `[Editor]` Its possible to put a link on an image now.

### v4.6.0 Code Updates / Breaking Changes

- `[Templates]` The internal template engine changed for better XSS security as a result one feature is no longer supported. If you have a delimiter syntax to embed html like `{{& name}}`, change this to be `{{{name}}}`.
- `[jQuery]` Updated from 3.1.1 to 3.3.1.

### v4.6.0 Bug Fixes

- `[Angular]` Added fixes so that the `soho.migrate` script is no longer needed.
- `[Angular Datagrid]` Added filterWhenTyping option.
- `[Angular Popup]` Expose close, isOpen and keepOpen.
- `[Angular Linechart]` Added "xAxis" and "yAxis" options.
- `[Angular Treemap]` Added new wrapper.
- `[Angular Rating]` Added a rating wrapper.
- `[Angular Circle Page]` Added new wrapper.
- `[Checkbox]` Fixed issue when you click the top left of the page, would toggle the last checkbox.
- `[Composite Form]` Fixed broken swipe.
- `[Colorpicker]` Fixed cases where change did not fire.
- `[Colorpicker]` Added short field option.
- `[Completion Chart]` Added more colors.
- `[Datagrid]` Fixed some misaligned icons on short row height.
- `[Datagrid]` Fixed issue that blank dropdown filter items would not show.
- `[Datagrid]` Added click arguments for more information on editor clicks and callback data.
- `[Datagrid]` Fixed wrong data on events on second page with expandable row.
- `[Datagrid]` Fixed focus / filter bugs.
- `[Datagrid]` Fixed bug with filter dropdowns on IOS.
- `[Datagrid]` Fixed column alignment when scrolling and RTL.
- `[Datagrid]` Fixed NaN error when using the colspan example.
- `[Datagrid]` Made totals work correctly when filtering.
- `[Datagrid]` Fixed issue with focus when multiple grids on a page.
- `[Datagrid]` Removed extra rows from the grid export when using expandable rows.
- `[Datagrid]` Fixed performance of select all on paging client side.
- `[Datagrid]` Fixed text alignment on header when some columns are not filterable.
- `[Datagrid]` Fixed wrong cursor on non actionable rows.
- `[Hierarchy]` Fixed layout issues.
- `[Mask]` Fixed issue when not using decimals in the pattern option.
- `[Modal]` Allow editor and dropdown to properly block the submit button.
- `[Menu Button]` Fixed beforeOpen so it also runs on submenus.
- `[Message]` Fixed XSS vulnerability.
- `[Pager]` Added fixes for RTL.
- `[List Detail]` Improved amount of space the header takes
- `[Multiselect]` Fixed problems when using the tab key well manipulating the multiselect.
- `[Multiselect]` Fixed bug with select all not working correctly.
- `[Multiselect]` Fixed bug with required validation rule.
- `[Spinbox]` Fixed issue on short field versions.
- `[Textarea]` Fixed issue with counter when in angular and on a modal.
- `[Toast]` Fixed XSS vulnerability.
- `[Tree]` Fixed checkbox click issue.
- `[Lookup]` Fixed issue in the example when running on Edge.
- `[Validation]` Fixed broken form submit validation.
- `[Vertical Tabs]` Fix cut off header.

(98 Jira Issues Solved This Release, Backlog Dev 388, Design 105, Unresolved 595, Test Coverage 6.66%)

## v4.5.0

### v4.5.0 Key New Features

- `[Font]` Experimental new font added from IDS as explained.
- `[Datagrid]` Added support for pasting from excel.
- `[Datagrid]` Added option to specify which column stretches.

### v4.5.0 Behavior Changes

- `[Search Field]` `ESC` incorrectly cleared the field and was inconsistent. The proper key is `ctrl + backspace` (PC )/ `alt + delete` (mac) to clear all field contents. `ESC` no longer does anything.

### v4.5.0 Improvements

- `[Datagrid]` Added support for a two line title on the header.
- `[Dropdown]` Added onKeyPress override for custom key strokes.
- `[Contextual Action Panel]` Added an option to add a right side close button.
- `[Datepicker]` Added support to select ranges.
- `[Maintenence]` Added more unit tests.
- `[Maintenence]` Removed jsHint in favor of Eslint.

### v4.5.0 Code Updates / Breaking Changes

- `[Swaplist]` changed custom events `beforeswap and swapupdate` data (SOHO-7407). From `Array: list-items-moved` to `Object: from: container-info, to: container-info and items: list-items-moved`. It now uses data in a more reliable way

### v4.5.0 Bug Fixes

- `[Angular]` Added new wrappers for Radar, Bullet, Line, Pie, Sparkline.
- `[Angular Dropdown]` Fixed missing data from select event.
- `[Colorpicker]` Added better translation support.
- `[Compound Field]` Fixed layout with some field types.
- `[Datepicker]` Fixed issues with validation in certain locales.
- `[Datepicker]` Not able to validate on MMMM.
- `[Datagrid]` Fixed bug that filter did not work when it started out hidden.
- `[Datagrid]` Fixed issue with context menu not opening repeatedly.
- `[Datagrid]` Fixed bug in indeterminate paging with smaller page sizes.
- `[Datagrid]` Fixed error when editing some numbers.
- `[Datagrid]` Added support for single line markup.
- `[Datagrid]` Fixed exportable option, which was not working for both csv and xls export.
- `[Datagrid]` Fixed column sizing logic to work better with alerts and alerts plus text.
- `[Datagrid]` Fixed bug when reordering rows with expandable rows.
- `[Datagrid]` Added events for opening and closing the filter row.
- `[Datagrid]` Fixed bugs on multiselect + tree grid.
- `[Datagrid]` Fixed problems with missing data on click events when paging.
- `[Datagrid]` Fixed problems editing with paging.
- `[Datagrid]` Fixed Column alignment calling updateDataset.
- `[Datagrid]` Now passes sourceArgs for the filter row.
- `[Dropdown]` Fixed cursor on disabled items.
- `[Editor]` Added paste support for links.
- `[Editor]` Fixed bug that prevented some shortcut keys from working.
- `[Editor]` Fixed link pointers in readonly mode.
- `[Expandable Area]` Fixed bug when not working on second page.
- `[General]` Some ES6 imports missing.
- `[Personalization]` Added support for cache bust.
- `[Locale]` Fixed some months missing in some cultures.
- `[Listview]` Removed redundant resize events.
- `[Line]` Fixed problems updating data.
- `[Mask]` Fixed bug on alpha masks that ignored the last character.
- `[Modal]` Allow enter key to be stopped for forms.
- `[Modal]` Allow filter row to work if a grid is on a modal.
- `[Fileupload]` Fixed bug when running in Contextual Action Panel.
- `[Searchfield]` Fixed wrong width.
- `[Step Process]` Improved layout and responsive.
- `[Step Process]` Improved wrapping of step items.
- `[Targeted Achievement]` Fixed icon alignment.
- `[Timepicker]` Fixed error calling removePunctuation.
- `[Text Area]` Adding missing classes for use in responsive-forms.
- `[Toast]` Fixed missing animation.
- `[Tree]` Fixed a bug where if the callback is not async the node wont open.
- `[Track Dirty]` Fixed error when used on a file upload.
- `[Track Dirty]` Did not work to reset dirty on editor and Multiselect.
- `[Validation]` Fixed more extra events firing.

(67 Jira Issues Solved This Release, Backlog Dev 378, Design 105, Unresolved 585, Test Coverage 6% )<|MERGE_RESOLUTION|>--- conflicted
+++ resolved
@@ -11,6 +11,7 @@
 - `[CirclePager]` Fixed a bug where the CSS was the same for all of the circles in homepage/example-hero-widget ([#5337](https://github.com/infor-design/enterprise/issues/5337))
 - `[ContextualActionPanel]` Added `title` prop in CAP to control the title via `modaSettings`, and added missing `beforeclose` event. ([NG#1048](https://github.com/infor-design/enterprise-ng/issues/1048))
 - `[Datagrid]` - Fixed a bug where the first two columns row heights did not match the others for the Medium setting ([#5366](https://github.com/infor-design/enterprise/issues/5366))
+- `[Datagrid]` - Fixed a bug where the font color on tags was black when a row was hovered over in dark mode. Font color now white. ([#5289](https://github.com/infor-design/enterprise/issues/5289))
 - `[Datepicker]` Fixed a bug where the -/+ keys were not detected in datepicker. ([#5353](https://github.com/infor-design/enterprise/issues/5353))
 - `[Donut]` Changed legend design when item exceeds maximum width of chart. ([#5292](https://github.com/infor-design/enterprise/issues/5292))
 - `[Dropdown]` Fixed a bug where backspace in Dropdown is not working when pressed. ([#5113](https://github.com/infor-design/enterprise/issues/5113))
@@ -21,11 +22,7 @@
 - `[Monthview]` Fixed a bug where a vertical scroll is showing when it is unnecessary. ([#5350](https://github.com/infor-design/enterprise/issues/5350))
 - `[Multiselect]` Fixed a regression bug where clear icon were not properly aligned on compact mode. ([#5396](https://github.com/infor-design/enterprise/issues/5396))
 - `[Popdown]` Remove deprecation console warning. We still consider this component deprecated but will not remove until 5.0 version. The warning was only removed for now. ([#1070](https://github.com/infor-design/enterprise-ng/issues/1070))
-<<<<<<< HEAD
 - `[Tabs]` Remove tabs animation when clicking tabs. ([#4818](https://github.com/infor-design/enterprise-ng/issues/4818))
-=======
--`[Datagrid]` Fixed a bug where the font color on tags was black when a row was hovered over in dark mode. Font color now white. ([#5289](https://github.com/infor-design/enterprise/issues/5289))
->>>>>>> 8870fb25
 
 ### v4.54.0 Markup Changes
 
