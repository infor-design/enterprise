# What's New with Enterprise

## v4.29.0

### v4.29.0 Features

- `[Toast]` Added the ability to dismiss toasts via keyboard. ([#3521](https://github.com/infor-design/enterprise/issues/3521))

### v4.29.0 Fixes

- `[Checkbox]` Fixed an issue where the error icon was inconsistent between subtle and vibrant themes. ([#3575](https://github.com/infor-design/enterprise/issues/3575))
<<<<<<< HEAD
- `[Datagrid]` Fixed an issue where blank tooltip was showing when use Alert Formatter and no text. ([#2852](https://github.com/infor-design/enterprise/issues/2852))
=======
- `[Datagrid]` Fixed an issue where keyword search results were breaking the html markup for icons and badges. ([#3855](https://github.com/infor-design/enterprise/issues/3855))
- `[Datagrid]` Fixed an issue where keyword search results were breaking the html markup for hyperlink. ([#3731](https://github.com/infor-design/enterprise/issues/3731))
>>>>>>> 3108ce20
- `[Datagrid]` Fixed an issue where contents filtertype was not working on example page. ([#2887](https://github.com/infor-design/enterprise/issues/2887))
- `[Datagrid]` Fixed a bug in some themes, where the multi line cell would not be lined up correctly with a single line of data. ([#2703](https://github.com/infor-design/enterprise/issues/2703))
- `[Datagrid]` Fixed visibility of sort icons when toggling and when the column is in active. ([#3692](https://github.com/infor-design/enterprise/issues/3692))
- `[Datagrid]` Fixed a bug where the data passed to resultsText was incorrect in the case of reseting a filter. ([#2177](https://github.com/infor-design/enterprise/issues/2177))
- `[Fonts]` A note that the Source Sans Pro font thats used in the new theme and served at google fonts, now have a fix for the issue that capitalized letters and numbers had different heights. You may need to release any special caching. ([#1789](https://github.com/infor-design/enterprise/issues/1789))
- `[Form]` Fix broken links in the form readme file. ([#818](https://github.com/infor-design/website/issues/818))
- `[Locale]` Fixed the es-419 date time value, as it was incorrectly using the medium length date format. ([#3830](https://github.com/infor-design/enterprise/issues/3830))
- `[Modal]` Fixed the inconsistencies of spacing on required fields. ([#3587](https://github.com/infor-design/enterprise/issues/3587))
- `[Multiselect]` Added support to api settings to `allTextString` and `selectedTextString` for custom headers. ([#3554](https://github.com/infor-design/enterprise/issues/3554))
- `[Pie]` Fixed an issue where rounds decimal places for percent values were not working. ([#3599](https://github.com/infor-design/enterprise/issues/3599))
- `[Pie/Donut]` Fixed an issue where placing legend on bottom was not working for Homepage widget/Cards. ([#3560](https://github.com/infor-design/enterprise/issues/3560))
- `[Pager]` Reduced the space between buttons. ([#1942](https://github.com/infor-design/enterprise/issues/1942))
- `[Tabs]` Fixed info and alert icons alignment on tabs and inside of modal. ([#2695](https://github.com/infor-design/enterprise/issues/2695))
- `[Notification]` Fixed an issue where the icons were lagging in the animation. ([#2099](https://github.com/infor-design/enterprise/issues/2099))
- `[Tree]` Fixed an issue where data was not in sync for children property. ([#1690](https://github.com/infor-design/enterprise/issues/1690))

## v4.28.0

### v4.28.0 Important Changes

- `[Pager]` The Deprecated `pager` getter method was removed. Use `pagerAPI` instead for the same thing if accessing this internal object directly. ([#3759](https://github.com/infor-design/enterprise/issues/3759))

### v4.28.0 Features

- `[Bar Chart]` Added support to ellipsis for yaxis labels. ([#3702](https://github.com/infor-design/enterprise/issues/3702))
- `[Contextmenu]` Added support for shortcut display in menus. ([#3490](https://github.com/infor-design/enterprise/issues/3490))
- `[Datepicker]` Added support for custom api callback to disable passed dates and to disable dates by years. ([#3462](https://github.com/infor-design/enterprise/issues/3462))
- `[Datagrid]` Added and fixed up datagrid grouping aggregators. There is now aggregators for avg, count, list, max, min and sum. In addition null and undefined data will not cause issues. ([#3752](https://github.com/infor-design/enterprise/issues/3752))
- `[Error Page]` Added a new example showing a static error page. For example for a 404 page or generic error. ([#281](https://github.com/infor-design/design-system/issues/281))
- `[FileUploadAdvanced]` Added support to api settings `maxFiles` to limit number of uploads. ([#3512](https://github.com/infor-design/enterprise/issues/3512))
- `[FileUploadAdvanced]` Added support to fire event `fileremoved` for attached file removed. ([#3548](https://github.com/infor-design/enterprise/issues/3548))
- `[Line Chart]` Added support to ellipsis for yaxis labels. ([#3702](https://github.com/infor-design/enterprise/issues/3702))
- `[Modal]` Improved handling of multiple Modal windows stemming from a single trigger element. ([ng#705](https://github.com/infor-design/enterprise-ng/issues/705))

### v4.28.0 Fixes

- `[Accordion]` Fixed a regression where updating individual headers within an Accordion was no longer working ([#3826](https://github.com/infor-design/enterprise/issues/3070))
- `[Application Menu]` Fixed the icons on breaking apart it's appearance when zooming out the browser in IE11, uplift theme. ([#3070](https://github.com/infor-design/enterprise/issues/3070))
- `[Application Menu]` Fixed misalignment/size of bullet icons in the accordion on Android devices. ([#1429](http://localhost:4000/components/applicationmenu/test-six-levels.html))
- `[Application Menu]` Add keyboard support for closing Role Switcher panel ([#3477](https://github.com/infor-design/enterprise/issues/3477))
- `[Autocomplete]` Added a check to prevent the autocomplete from incorrectly stealing form focus, by checking for inner focus before opening a list on typeahead. ([#3639](https://github.com/infor-design/enterprise/issues/3070))
- `[Autocomplete]` Fixed an issue where an change event was not firing when selecting from the menu. ([#804](https://github.com/infor-design/enterprise/issues/804))
- `[Bubble Chart]` Fixed an issue where an extra axis line was shown when using the domain formatter. ([#501](https://github.com/infor-design/enterprise/issues/501))
- `[Bullet Chart]` Added support to format ranges and difference values. ([#3447](https://github.com/infor-design/enterprise/issues/3447))
- `[Button]` Fixed the button disabled method to no longer use class `is-disabled`. ([#3447](https://github.com/infor-design/enterprise-ng/issues/799))
- `[Charts]` Fixed an issue where selected items were being deselected after resizing the page. ([#323](https://github.com/infor-design/enterprise/issues/323))
- `[Colorpicker]` Fixed an issue where the color swatches shift when the colorpicker has a scrollbar. ([#2266](https://github.com/infor-design/enterprise/issues/2266))
- `[Custom Builds]` Fixed issues related to custom building Datagrid. ([#3784](https://github.com/infor-design/enterprise/issues/3784))
- `[Custom Builds]` Fixed issues related to custom building Locale. ([#3839](https://github.com/infor-design/enterprise/issues/3839))
- `[Custom Builds]` Fixed issues related to custom building Modal. ([#3822](https://github.com/infor-design/enterprise/issues/3822))
- `[Datagrid]` Fixed an issue where row data was not available for serializer with Treegrid. ([#3663](https://github.com/infor-design/enterprise/issues/3724))
- `[ContextualActionPanel]` Fixed an issue where toolbars in CAP are not torn down on destroy. ([#3785](https://github.com/infor-design/enterprise/issues/3785))
- `[ContextualActionPanel]` Fixed an issue where nested caps or closing and reopening caps would not work. ([#801](https://github.com/infor-design/enterprise-ng/issues/801))
- `[Datagrid]` Fixed a css issue in dark uplift mode where the group row lines were not visible. ([#3649](https://github.com/infor-design/enterprise/issues/3649))
- `[Datagrid]` Fixed some styling issues in alerts and tags, and made clickable tags available in the formatter. ([#3631](https://github.com/infor-design/enterprise/issues/3631))
- `[Datagrid]` Fixed a css issue in dark uplift mode where the group row lines were not visible . ([#3649](https://github.com/infor-design/enterprise/issues/3649))
- `[Datagrid]` Fixed lookup modal title to be visible and adjust the position to make it centered. ([#3635](https://github.com/infor-design/enterprise/issues/3635))
- `[Datagrid]` Fixed an issue where selected rows are not reset when calling loadData. ([#3718](https://github.com/infor-design/enterprise/issues/3718))
- `[Datagrid]` Fixed an issue where if using grouping totals and hiding and showing columns the page is not refreshed properly. ([#2564](https://github.com/infor-design/enterprise/issues/2564)
- `[Datagrid]` Fixed an issue the selected row header icon is the wrong state when using allowSelectAcrossPages. ([#3043](https://github.com/infor-design/enterprise/issues/3043)
- `[Datagrid]` Improved the `datagrid-default-modal-width` concept if setting a modal datagrid default with so it works on any parent. [3562](https://github.com/infor-design/enterprise/issues/3562))
- `[Datagrid]` Fixed a bug in the indeterminate paging example, that the select checkbox would not work and be out of sync when changing pages. [2230](https://github.com/infor-design/enterprise/issues/2230))
- `[Datagrid]` Fixed a bug when resizing the first column of the center pane when using frozen columns, the resize would jump out the size of the frozen section. [3741](https://github.com/infor-design/enterprise/issues/3741))
- `[Datagrid]` Fixed an issue where the filter condition leaves two selected if you just reorder. ([#3779](https://github.com/infor-design/enterprise/issues/3779))
- `[Datagrid/General]` Fixed a bug where when loading the datagrid with a columns object that contain recursive objects the grid would crash. [3759](https://github.com/infor-design/enterprise/issues/3759))
- `[Datagrid/Hyperlink]` Fixed layout issues with links in right text align mode. To do this refactored links to not use a psuedo element for the focus style. ([#3680](https://github.com/infor-design/enterprise/issues/3680))
- `[Datepicker]` Fixed a bug where for some locales like `af-ZA` and `fi_FI` with dots in the day periods, setting 24 hr time to AM did not work. [3750](https://github.com/infor-design/enterprise/issues/3750))
- `[Datepicker]` Fixed a bug where date picker erred on arabic dates. [3804](https://github.com/infor-design/enterprise/issues/3804))
- `[Datepicker]` Fixed a bug where date picker could not change arabic dates. [3819](https://github.com/infor-design/enterprise/issues/3819))
- `[Datepicker]` Fixed a bug the month only picker would error the second time opened. [3817](https://github.com/infor-design/enterprise/issues/3817))
- `[Datepicker]` Added fix for dates with month and day only format where day is first, this was incorrectly validating as invalid. ([#3833](https://github.com/infor-design/enterprise/issues/3833))
- `[Demoapp]` Fixed incorrect directory list hyperlinks in listview and listbuilder components. ([1783](https://github.com/infor-design/enterprise/issues/1783))
- `[Demoapp]` Did cleanup on the icons and patterns links. ([3790](https://github.com/infor-design/enterprise/issues/3790))
- `[Demoapp]` When deployed on a proxy the icons page would not change contents when changing theme. ([3790](https://github.com/infor-design/enterprise/issues/3790))
- `[Dropdown]` Fixed an issue that Dropdown did not close when scrolling in some nested containers. ([#3436](https://github.com/infor-design/enterprise/issues/3436))
- `[EmptyMessage]` Updated the text to be more subtle. ([#3476](https://github.com/infor-design/enterprise/issues/3476))
- `[Fieldset]` Fixed fieldset text data overlapping in compact mode on mobile view. ([#3627](https://github.com/infor-design/enterprise/issues/3627))
- `[General]` Added a number of small accessibility fixes base on older testing feedback. ([#1539](https://github.com/infor-design/enterprise/issues/1539))
- `[Hierarchy]` Added support for separators in the actions menu on a hierarchy leaf. ([#3636](https://github.com/infor-design/enterprise/issues/3636))
- `[Hierarchy]` Fixed an issue where clicking the "More Actions" menu trigger wouldn't open the menu anymore. ([#3873](https://github.com/infor-design/enterprise/issues/3873))
- `[Lookup]` Fixed an issue where `keywordFilter: true` and `filterable: true` used together cause the lookup modal to break. ([#3772](https://github.com/infor-design/enterprise/issues/3772))
- `[Masthead]` Fixed layout and color issues in uplift theme. ([#3526](https://github.com/infor-design/enterprise/issues/3526))
- `[Modal]` Fixed modal title to a two line with ellipsis when it's too long. ([#3479](https://github.com/infor-design/enterprise/issues/3479))
- `[Multiselect]` Fixed tags dismiss button on mobile devices. ([#3640](https://github.com/infor-design/enterprise/issues/3640))
- `[Icons]` Added new locked/unlocked icons in ids-identity [#3732](https://github.com/infor-design/enterprise/issues/3732)
- `[Radar Chart]` Fixed an issue where labels were cutoff at desktop view. ([#3510](https://github.com/infor-design/enterprise/issues/3510))
- `[Splitter]` Fixed an issue where collapse button was misaligned. ([#3825](https://github.com/infor-design/enterprise/issues/3825))
- `[Swaplist]` Fixed disabled swap buttons color in dark variant subtle theme. ([#3709](https://github.com/infor-design/enterprise/issues/3709))
- `[Utils]` Exposed `Soho.utils.isInViewport(elem)` for external use. ([#3436](https://github.com/infor-design/enterprise/issues/3436))
- `[Toolbar]` Improved the placeholder text color to be more visible in uplift (dark variant). ([#3727](https://github.com/infor-design/enterprise/issues/3727))
- `[Tree]` Fixed an issue where use `UpdateNode()` method the data was not sync. ([#3724](https://github.com/infor-design/enterprise/issues/3724))

(71 Issues Solved this release, Backlog Enterprise 260, Backlog Ng 82, 1048 Functional Tests, 1370 e2e Test)

## v4.27.4

### v4.27.4 Fixes

`[Button]` Fixed the button disabled method to no longer use class `is-disabled`. ([#3447](https://github.com/infor-design/enterprise-ng/issues/801))
`[Button]` Fixed a regression where some buttons would get a 100% width on mobile. ([#801](https://github.com/infor-design/enterprise-ng/issues/801))

## v4.27.3

### v4.27.3 Fixes

- `[Datagrid]` Fixed a bug in the indeterminate paging example, that the select checkbox would not work and be out of sync when changing pages. [2230](https://github.com/infor-design/enterprise/issues/2230))

## v4.27.2

### v4.27.2 Fixes

- `[Datagrid]` Fixed an issue in datagrid frozen columns, actions that re-render like sorting may cause rendering issues. ([#3735](https://github.com/infor-design/enterprise/issues/3735))
- `[Datagrid]` Fixed an issue in lookup datagrid editors that clicking a trigger in the cell would commit the cell causing editing not to work in some cases. ([#785](https://github.com/infor-design/enterprise-ng/issues/785))

## v4.27.1

### v4.27.1 Fixes

- `[Icons]` Added a fix to support both `href` and `xlink:href` in icons. ([#3734](https://github.com/infor-design/enterprise/issues/3734))

## v4.27.0

### v4.27.0 Important Changes

- `[Hierarchy]` Removed the following deprecated options `paging: <bool>` and `mobileView: <bool>`. Instead use `layout='paging'` or `layout='mobile-only'`.
- `[Icons]` Changed the svg icons to use `href` instead of deprecated `xlink:href`. This isnt a breaking change either will work but `href` works better with Ivy in Angular. ([#3611](https://github.com/infor-design/enterprise/issues/3611))

### v4.27.0 Features

- `[Button]` Add `toData()` and related API for programmatically handling control of buttons. ([ng#467](https://github.com/infor-design/enterprise-ng/issues/467))
- `[Calendar]` Enhanced the look and feel of monthview calendar by displaying legend and calendar event on mobile view. ([#925](https://github.com/infor-design/enterprise/issues/925))
- `[Modal]` Created API for controlling the Modal ButtonSet. ([ng#467](https://github.com/infor-design/enterprise-ng/issues/467))
- `[Datagrid]` Added support for api setting on expand and collapse children. ([#3274](https://github.com/infor-design/enterprise/issues/3274))
- `[Datagrid]` Updated the fixedRowHeight setting to accept `auto` as an option. This will calculate the row height for all frozenRows section. If you have a lot of rows this may be slow so a number is preferred. ([#3374](https://github.com/infor-design/enterprise/issues/3374))
- `[Editor]` Added an option to set the height of the editor in `rows`. If you set this the estimated number for rows can be specified for the source and html pane. It will scroll after that. ([#3688](https://github.com/infor-design/enterprise/issues/3688))
- `[Homepage]` Added support for reordering, resizing, and removing widgets by enabling edit mode on the homepage component. ([#3531](https://github.com/infor-design/enterprise/issues/3531))

### v4.27.0 Fixes

- `[Accordion]` Removed stoppage of event propagation when accordion headers are clicked, in order to allow external click event listeners to propagate. ([ng#321](https://github.com/infor-design/enterprise-ng/issues/321))
- `[Bar Chart]` Fixed an issue where chart was not resizing on homepage widget resize. ([#2669](https://github.com/infor-design/enterprise/issues/2669))
- `[Blockgrid]` Fixed an issue where there was no index if the data is empty, and removed deprecated internal calls. ([#748](https://github.com/infor-design/enterprise-ng/issues/748))
- `[Busy Indicator]` Fixed an issue where it throws an error when a display delay, the busy-indicator parent removed and added via ngIf before the busyindicator shown. ([#703](https://github.com/infor-design/enterprise-ng/issues/703))
- `[Busy Indicator]` Fixed an issue where the overlay would close when closing the Modal. ([#3424](https://github.com/infor-design/enterprise/issues/3424))
- `[Busy Indicator]` Fixed an issue where position was not aligning. ([#3341](https://github.com/infor-design/enterprise/issues/3341))
- `[Colorpicker]` Fixed the dropdown icon position is too close to the right edge of the field. ([#3508](https://github.com/infor-design/enterprise/issues/3508))
- `[Contextual Action Panel]` Fixed misaligned search icon in uplift theme. ([#3630](https://github.com/infor-design/enterprise/issues/3630))
- `[Contextual Action Panel]` Fixed close icon button in getting cut off on mobile view ([#3586](https://github.com/infor-design/enterprise/issues/3586))
- `[Datagrid]` Fixed an issue where lookup editor was removing all characters following and including the '|' pipe character. ([#3556](https://github.com/infor-design/enterprise/issues/3556))
- `[Datagrid]` Fixed an issue where date range filter was unable to filter data. ([#3503](https://github.com/infor-design/enterprise/issues/3503))
- `[Datagrid]` Fixed a bug were datagrid tree would have very big text in the tree nodes on IOS. ([#3347](https://github.com/infor-design/enterprise/issues/3347))
- `[Datagrid]` Fixed a focus trap issue when using actionable mode, tab will now move up and down rows. ([#2399](https://github.com/infor-design/enterprise/issues/2399))
- `[Datagrid]` Fixed a bug when setting the UI indicator with `setSortIndicator` then it would take two clicks to sort the inverse direction. ([#3391](https://github.com/infor-design/enterprise/issues/3391))
- `[Datagrid]` Fixed an issue where date range filter was not working. ([#3337](https://github.com/infor-design/enterprise/issues/3337))
- `[Datagrid]` Fixed a bug when combining multiselect and expandable rows. If using the shift key to select multiple rows the selection would include incorrect rows. ([#2302](https://github.com/infor-design/enterprise/issues/2302))
- `[Datagrid]` Added support for dragging and reordering columns in RTL and some minor style cleanup with dragging to reorder. ([#3552](https://github.com/infor-design/enterprise/issues/3552))
- `[Datagrid]` Fixed an issue that the click event did not show the item data when the keyboard is used. ([#3645](https://github.com/infor-design/enterprise/issues/3645))
- `[Datagrid]` Fixed an issue where datagrid tree did not show empty messages. ([#3642](https://github.com/infor-design/enterprise/issues/3642))
- `[Datagrid]` Fixed an issue where grouped rows did not render when combined with frozen columns. ([#3367](https://github.com/infor-design/enterprise/issues/3367))
- `[Datagrid]` Fixed an issue where the overlay was closing after close Modal. ([#735](https://github.com/infor-design/enterprise-ng/issues/735))
- `[Datagrid]` Fixed a misaligned drag and drop column icon on IE 11. ([#3648](https://github.com/infor-design/enterprise/issues/3648))
- `[Datagrid]` Fixed an issue when using the colspan column option along with frozenColumns. ([#3416](https://github.com/infor-design/enterprise/issues/3416))
- `[Datagrid]` Fixed an issue where the empty message might still show if the amount of rows do not fill the page. ([#3697](https://github.com/infor-design/enterprise/issues/3697))
- `[Datepicker]` Fixed popover height and datepicker layout on mobile view. ([#2569](https://github.com/infor-design/enterprise/issues/3569))
- `[Datepicker]` Fixed an issue where date range with minimum range was not working. ([#3268](https://github.com/infor-design/enterprise/issues/3268))
- `[Datepicker]` Fixed an issue where date range was reverting to initial values after clearing. ([#1306](https://github.com/infor-design/enterprise/issues/1306))
- `[Datepicker]` Fixed an issue where dates would be invalid in ko-KO locale. ([#3470](https://github.com/infor-design/enterprise/issues/3470))
- `[Datepicker]` Fixed an issue where dates would be invalid in zh-TW locale. ([#3473](https://github.com/infor-design/enterprise/issues/3473))
- `[Datepicker]` Fixed an issue where AM/PM could not be set in hi-IN locale. ([#3474](https://github.com/infor-design/enterprise/issues/3474))
- `[Datepicker]` Fixed an issue where change would fire twice or when the value is still blank. ([#3423](https://github.com/infor-design/enterprise/issues/3423))
- `[Datepicker]` Fixed an issue where time would be reset to 12:00 AM when setting the time and clicking today. ([#3202](https://github.com/infor-design/enterprise/issues/3202))
- `[Dropdown]` Fixed a bug where it was not possible for Dropdowns in certain scrollable Modal regions to close on scroll. ([#2650](https://github.com/infor-design/enterprise/issues/2650))
- `[Dropdown]` Fixed a bug that dropdowns are in the wrong position if flowing up and other minor cases. ([#2068](https://github.com/infor-design/enterprise/issues/2068))
- `[Dropdown]` Fixed alignment when using dropdown in compound field. ([#3647](https://github.com/infor-design/enterprise/issues/3647))
- `[Editor]` Added ui updates to the toolbar in uplift (vibrant mode) and minor style fixes. ([#3577](https://github.com/infor-design/enterprise/issues/3577))
- `[Editor]` Added fixes to reseting the dirty indicator when used in an editor. ([#3662](https://github.com/infor-design/enterprise/issues/3662))
- `[Editor]` Fixed a width change when toggle source view when the editor is on a modal, this is also based on UI feedback that the switch was confusing, so we now disable the buttons. ([#3594](https://github.com/infor-design/enterprise/issues/3594))
- `[Editor]` Fixed an issue where bullet and number lists could not be converted to headings and regular text with the font picker. ([#2679](https://github.com/infor-design/enterprise/issues/2679))
- `[Editor]` Fixed an issue where some settings like bold and italics would not be reset consistently when applying headings and regular text with the font picker. ([#2256](https://github.com/infor-design/enterprise/issues/2256))
- `[Editor]` Fixed an issue where the dirty events did not fire changing the source view. ([#3598](https://github.com/infor-design/enterprise/issues/3598))
- `[Editor]` Adding missing bottom spacing under heading elements. ([#3288](https://github.com/infor-design/enterprise/issues/3288))
- `[Field Filter]` Fixed an issue where switching to In Range filter type with a value in the field was causing an error. ([#3515](https://github.com/infor-design/enterprise/issues/3515))
- `[Editor]` Added a font color for rest/none swatch. ([#2035](https://github.com/infor-design/enterprise/issues/2035))
- `[Field Filter]` Fixed an issue where switching to In Range filter type with a value in the field was causing an error. ([#3515](https://github.com/infor-design/enterprise/issues/3515))
- `[Field Filter]` Fixed an issue where date range was not working after using other filter. ([#2764](https://github.com/infor-design/enterprise/issues/2764))
- `[Field Filter]` Fixed an issue where stray text would be shown if the filters are hidden and then shown later. ([#3687](https://github.com/infor-design/enterprise/issues/3687))
- `[Line Chart]` Fixed an issue where x-axis labels were overlapping for small viewport on homepage widget. ([#2674](https://github.com/infor-design/enterprise/issues/2674))
- `[Lookup]` Fixed an issue where selected values were clearing when use server side data. ([#588](https://github.com/infor-design/enterprise-ng/issues/588))
- `[Locale]` Added missing Afrikaans translations. ([#3685](https://github.com/infor-design/enterprise/issues/3685))
- `[Masthead]` Fixed layout and color issues in uplift theme. ([#3526](https://github.com/infor-design/enterprise/issues/3526))
- `[Modal]` Fixed an iOS bug where after opening several Modals/Messages, it would occasionally be impossible to scroll a scrollable page area. ([#3389](https://github.com/infor-design/enterprise/issues/3389))
- `[Modal]` Fixed a bug where when iframe elements are present, focus traps could occur and cause focus on elements outside of the Modal, but within the iframe. ([#2287](https://github.com/infor-design/enterprise/issues/2287))
- `[Modal]` Added a check for preventing Tooltips inside a Modal from opening while the Modal is not visible ([#3588](https://github.com/infor-design/enterprise/issues/3588))
- `[Modal]` Fixed dropdown position when the field is required. ([#3482](https://github.com/infor-design/enterprise/issues/3482))
- `[Modal]` Fixed a regression where some Close buttons were not properly closing. ([#3615](https://github.com/infor-design/enterprise/issues/3615))
- `[Process Indicator]` Fixed icons that are not centered inside the circle indicators. ([#3509](https://github.com/infor-design/enterprise/issues/3509))
- `[Personalize]` Fixed an issue that colorschanged events do not fire on when doing a set to default ation. ([#751](https://github.com/infor-design/enterprise-ng/issues/751))
- `[Searchfield]` Correct the background color of toolbar search fields. ([#3527](https://github.com/infor-design/enterprise/issues/3527))
- `[Spinbox]` Corrected an issue in the enable method, where it did not fully remove the readonly state. ([#3527](https://github.com/infor-design/enterprise/issues/3527))
- `[Swaplist]` Fixed an issue where lists were overlapping on uplift theme. ([#3452](https://github.com/infor-design/enterprise/issues/3452))
- `[Tabs]` Fixed the position of error icon too close to the border on focus state. ([#3544](https://github.com/infor-design/enterprise/issues/3544))
- `[Tabs-Vertical]` Fixed an issue where the content cannot scroll on mobile view. ([#3542](https://github.com/infor-design/enterprise/issues/3542))
- `[Tags]` Fixed a regression on Tag Buttons, where they were visually, vertically misaligned with Tag text. ([#3604](https://github.com/infor-design/enterprise/issues/3604))
- `[Week-View]` Changed the look of the week-view and day-view day of the week so its a 3 (or 2) letter abbreviation and emphasizes the date and spans two lines. This makes all the days of the week the same length. ([#3262](https://github.com/infor-design/enterprise/issues/3262))
- `[Validation]` Fixed a bug where addMessage did not add messages to the parent. ([#711](https://github.com/infor-design/enterprise-ng/issues/711))

(87 Issues Solved this release, Backlog Enterprise 279, Backlog Ng 75, 1033 Functional Tests, 1322 e2e Test)

## v4.26.2

### v4.26.2 Fixes

- `[Textarea]` Fixed missing text in safari on disabled text areas. ([#3638](https://github.com/infor-design/enterprise/issues/3638))

## v4.26.1

### v4.26.1 Fixes

- `[Demo App]` Fixed the embedded layout to show uplift theme. ([#861](https://github.com/infor-design/website/issues/861))

## v4.26.0

### v4.26.0 Features

- `[Datagrid]` Added support for expandable row to expand across all frozen columns, and fixed span layout issues on the right side frozen columns. ([#2867](https://github.com/infor-design/enterprise/issues/2867))
- `[Datagrid]` Added a new `resizeMode` option that allows you to pick between `flex` and `fit`. `flex` will resize columns independently shifting other columns to fit the table layout if needed. `fit` will resize using the neighbor's column width. This is possible more useful when you have less columns. ([#3251](https://github.com/infor-design/enterprise/issues/3251))
- `[Icons]` Added new icons `icon-play, icon-stop, icon-record, icon-pause` for video players. ([#411](https://github.com/infor-design/design-system/issues/411))
- `[Icons]` Added new icons `icon-security-off, icon-security-on` for toggles related to security/secure items. ([#397](https://github.com/infor-design/design-system/issues/397))
- `[Searchfield]` Added a setting that makes it possible to adjust the "collapsed" size of a Toolbar Searchfield to better accommodate some use cases. ([#3296](https://github.com/infor-design/enterprise/issues/3296))

### v4.26.0 Fixes

- `[Application Menu]` Fixed bugs with filtering where it was not possible to have the filter match text within content areas, as well as general expand/collapse bugs with filtering. ([#3131](https://github.com/infor-design/enterprise/issues/3131))
- `[Application Menu]` Fixed overlap button when label is too long, and aligned dropdown icon in application menu uplift theme. ([#3133](https://github.com/infor-design/enterprise/issues/3133))
- `[Contextual Action Panel]` - Fixed shade colors of text and icon buttons in uplift theme high contrast. ([#3394](https://github.com/infor-design/enterprise/issues/3394))
- `[Calendar]` Fixed issue where on month view in events info `Date` and `Duration` fields were not working with some events and `Duration` field. Now `Duration` field support `Days, Hours and Minutes` text. ([#2777](https://github.com/infor-design/enterprise/issues/2777))
- `[Calendar]` Fixed an issue where link was not working on monthview to switch to day view when clicked on more events on that day. ([#3181](https://github.com/infor-design/enterprise/issues/3181))
- `[Calendar]` Fixed a calendar event where the start date today is not displaying as upcoming event in different timezone. ([#2776](https://github.com/infor-design/enterprise/issues/2776))
- `[Calendar]` Fixed an issue where adding an event was inconsistent in Safari. ([#3079](https://github.com/infor-design/enterprise/issues/3079))
- `[Calendar]` Fixed an issue where any event was not rendering in day and week view. ([#3222](https://github.com/infor-design/enterprise/issues/3222))
- `[Calendar]` Fixed an issue where date selection was not persist when switching from month view to week view to day view. ([#3319](https://github.com/infor-design/enterprise/issues/3319))
- `[Colors]` Fixed an incorrect ruby06 color, and made the background change on theme change now (again). ([#3448](https://github.com/infor-design/enterprise/issues/3448))
- `[Datagrid]` Fixed an issue where focus on reload data was forced to be on active cell. ([#358](https://github.com/infor-design/enterprise-ng/issues/358))
- `[Datagrid]` Fixed RTL issues in the filter row. ([#3517](https://github.com/infor-design/enterprise/issues/3517))
- `[Datagrid]` Improved the column resize behavior in speed and usability with the cursor being more accurate during resize. ([#3251](https://github.com/infor-design/enterprise/issues/3251))
- `[Datagrid]` Improved the column resize behavior to work much better in RTL mode. ([#1924](https://github.com/infor-design/enterprise/issues/1924))
- `[Datagrid]` Fixed a bug where if a filter row column is frozen the mask and editor options would not be applied. ([#2553](https://github.com/infor-design/enterprise-ng/issues/2553))
- `[Datagrid]` Fixed an issue where when using rowTemplate/expandableRows and frozenColumns on both sides the right side did not render properly. ([#2867](https://github.com/infor-design/enterprise/issues/2867))
- `[Datagrid]` Fixed an issue where height was not aligning to expandable row for frozen columns. ([#3516](https://github.com/infor-design/enterprise/issues/3516))
- `[Datagrid]` Fixed hover color should not be similar to alternate rows when hovering in uplift high contrast. ([#3338](https://github.com/infor-design/enterprise/issues/3338))
- `[Datagrid]` Fixed a demo app issue filtering decimal fields in some examples. ([#3351](https://github.com/infor-design/enterprise/issues/3351))
- `[Datagrid]` Fixed an issue where some columns were disappear after resizing the browser or after changing themes. ([#3434](https://github.com/infor-design/enterprise/issues/3434))
- `[Datagrid]` Fixed an issue that the filter row type dropdowns did not close when the grid is scrolled. ([#3216](https://github.com/infor-design/enterprise/issues/3216))
- `[Datagrid]` Added an example showing the configuration needed to filter date time fields on just dates without the time part. ([#2865](https://github.com/infor-design/enterprise/issues/2865))
- `[Datagrid]` Changed the isFilter added value to datasets to a more unique value to avoid clashes. ([#2668](https://github.com/infor-design/enterprise/issues/2668))
- `[Datagrid]` Added a `getDataset` method that will return the current dataset without any added properties. ([#2668](https://github.com/infor-design/enterprise/issues/2668))
- `[Datagrid]` Fixed an issue that when reordering filter columns the filter values would disappear. ([#2565](https://github.com/infor-design/enterprise/issues/2565))
- `[Datagrid]` Fixed an issue that dropdown lists in filter rows did not close when scrolling. ([#2056](https://github.com/infor-design/enterprise/issues/2565))
- `[Datagrid]` Added a `filterType` option to the filter event data so the type can be determined. ([#826](https://github.com/infor-design/enterprise/issues/826))
- `[Datagrid]` Add options to `toolbar.filterRow` so that instead of true/false you can set `showFilter, clearFilter, runFilter` independently. ([#1479](https://github.com/infor-design/enterprise/issues/1479))
- `[Datagrid]` Added fixes to improve the usage of the textarea editor. ([#3417](https://github.com/infor-design/enterprise/issues/3417))
- `[Datagrid]` Fixed an issue where reset to default was not working properly. ([#3487](https://github.com/infor-design/enterprise/issues/3487))
- `[Datepicker]` Fixed an issue where setting date format with comma character was not working. ([#3008](https://github.com/infor-design/enterprise/issues/3008))
- `[Editor]` Made the link and image link fields required on the dialogs. ([#3008](https://github.com/infor-design/enterprise/issues/3008))
- `[Editor]` Fixed an issue where it was possible to clear text and end up with text outside the default paragraph seperator. ([#2268](https://github.com/infor-design/enterprise/issues/2268))
- `[Fileupload]` Fixed an issue where tabbing out of a fileupload in was causing the modal dialog to disappear. ([#3458](https://github.com/infor-design/enterprise/issues/3458))
- `[Form Compact Layout]` Added support for `form-compact-layout` the remaining components. ([#3008](https://github.com/infor-design/enterprise/issues/3329))
- `[Dropdown]` Fixed a bug that was causing the `selectValue()` method not to update the visual display of the in-page Dropdown element. ([#3432](https://github.com/infor-design/enterprise/issues/3432))
- `[Forms]` Fixed an issue where radio group was overlapping fields. ([#3466](https://github.com/infor-design/enterprise/issues/3466))
- `[Forms Compact]` Fixed an issue where fileupload was misaligned in RTL mode in uplift theme. ([#3483](https://github.com/infor-design/enterprise/issues/3483))
- `[Icons]` Fixed color inconsistencies of the icons when the fields are in readonly state. ([#3176](https://github.com/infor-design/enterprise/issues/3176))
- `[Input]` Added the ability to line up data labels with inputs by adding class `field-height` to the `data` element and placing it in a responsive grid. ([#987](https://github.com/infor-design/enterprise/issues/987))
- `[Input]` Added the ability to use standalone required spans, this will help on responsive fields if they are cut off. ([#3115](https://github.com/infor-design/enterprise/issues/3115))
- `[Input/Forms]` Added the ability to add a class to rows to align the fields on the bottom, this will line up fields if they have wrapping labels or long labels with required fields. To enable this add class `flex-align-bottom` to the grid `row`. ([#443](https://github.com/infor-design/enterprise/issues/443))
- `[Locale]` Fixed an issue where formatDate() method was not working for es-419. ([#3363](https://github.com/infor-design/enterprise/issues/3363))
- `[Locale]` Fixed an issue where setting language to `nb` would error. ([#3455](https://github.com/infor-design/enterprise/issues/3455))
- `[Locale]` Fixed incorrect time separators in the no, nn, and nn locales. ([#3468](https://github.com/infor-design/enterprise/issues/3468))
- `[Locale]` Added further separation of language from formatting in date oriented components (calendar, datepicker, timepicker ect). [3244](https://github.com/infor-design/enterprise/issues/3244))
- `[Locale]` Added support for `nn` locale and language, but this will change to no language as only this is translated as its the same. ([#3455](https://github.com/infor-design/enterprise/issues/3455))
- `[Locale]` Correct the month names in Russian locale and capitalized the day names. ([#3464](https://github.com/infor-design/enterprise/issues/3464))
- `[Module Tabs]` Fixed color tab indicator and small gap below when selected/opened for all color variations in uplift theme. ([#3312](https://github.com/infor-design/enterprise/issues/3312))
- `[Modal]` Fixed colors in dark mode for the primary disabled button and error and background contrast. ([#2754](https://github.com/infor-design/enterprise/issues/2754))
- `[Pie]` Fixed an issue where initial selection was getting error. ([#3157](https://github.com/infor-design/enterprise/issues/3157))
- `[Popupmenu]` Fixed an issue where list separators were disappearing when reduced the browser zoom level e.g. 70-80%. ([#3407](https://github.com/infor-design/enterprise/issues/3407))
- `[Radar Chart]` Fixed an issue where labels was cut off for some screen sizes. ([#3320](https://github.com/infor-design/enterprise/issues/3320))
- `[Searchfield]` Fixed a bug where changing filter results while the autocomplete is open may result in the menu being positioned incorrectly. ([#3243](https://github.com/infor-design/enterprise/issues/3243))
- `[Searchfield]` Fixed a bug in Toolbar Searchfields where a component configured with `collapsible: false` and `collapseSize` defined, the searchfield would incorrectly collapse. ([NG#719](https://github.com/infor-design/enterprise-ng/issues/719))
- `[Splitter]` Fixed an issue in the destroy function where the expand button was not removed. ([#3371](https://github.com/infor-design/enterprise/issues/3371))
- `[Swaplist]` Fixed an issue where top buttons were not aligned in Firefox. ([#3425](https://github.com/infor-design/enterprise/issues/3425))
- `[Textarea]` Fixed an issue where using `rows` stopped working, and fixed the autoGrow option to work better. ([#3471](https://github.com/infor-design/enterprise/issues/3471))
- `[Toolbar]` Fixed an issue where some `destroy()` methods being called in `teardown()` were not type-checking for the `destroy()` method, and sometimes would incorrectly try to call this on an object or data property defined as `button`. ([#3449](https://github.com/infor-design/enterprise/issues/3449))
- `[Tooltip/Popover]` Fixed incorrect placement when in RTL modes, as well as some broken styles on the RTL Popover. ([#3119](https://github.com/infor-design/enterprise/issues/3119))
- `[Validation/Checkboxes]` Fixed issues with making checkboxes required, the styling did not work for it and the scrollIntoView function and validation failed to fire. Note that to add required to the checkbox you need to add an extra span, adding a class to the label will not work because the checkbox is styled using the label already. ([#3147](https://github.com/infor-design/enterprise/issues/3147))
- `[Validation]` Fixed an issue where calling removeMessage would not remove a manually added error class. ([#3318](https://github.com/infor-design/enterprise/issues/3318))

(78 Issues Solved this release, Backlog Enterprise 336, Backlog Ng 77, 989 Functional Tests, 1246 e2e Test)

## v4.25.3

### v4.25.3 Fixes

- `[Bar]` Fixed an error rendering charts with only one dataset point. ([#3505](https://github.com/infor-design/enterprise/issues/3505))
- `[Datagrid]` Fixed an issue where date range filter was unable to filter data. ([#3503](https://github.com/infor-design/enterprise/issues/3503))
- `[Datagrid]` Fixed an issue where date range filter was not working. ([#3337](https://github.com/infor-design/enterprise/issues/3337))
- `[Datepicker]` Fixed an issue where date range with minimum range was not working. ([#3268](https://github.com/infor-design/enterprise/issues/3268))
- `[Datepicker]` Fixed an issue where date range was reverting to initial values after clearing. ([#1306](https://github.com/infor-design/enterprise/issues/1306))
- `[Field Filter]` Fixed an issue where switching to In Range filter type with a value in the field was causesing an error. ([#3515](https://github.com/infor-design/enterprise/issues/3515))
- `[Field Filter]` Fixed an issue where date range was not working after using other filter. ([#2764](https://github.com/infor-design/enterprise/issues/2764))

## v4.25.2

### v4.25.2 Fixes

- `[Fileupload]` Fixed an issue where tabbing out of a fileupload in was causing the modal dialog to disappear. ([#3458](https://github.com/infor-design/enterprise/issues/3458))

## v4.25.1

### v4.25.1 Fixes

- `[Datagrid]` Fixed a bug where if there was an editor datagrid might error when loading. ([#3313](https://github.com/infor-design/enterprise/issues/3313))
- `[Mask]` Fixed a bug where leading zeroes were not possible to apply against Number Masks on standard input fields that also handled formatting for thousands separators. ([#3315](https://github.com/infor-design/enterprise/issues/3315))
- `[General]` Improved the colors of windows chrome custom scrollbars in uplift themes. ([#3413](https://github.com/infor-design/enterprise/issues/3413))

## v4.25.0

### v4.25.0 Features

- `[Fields]` Added a form level class to toggle all fields in the form to a more compact (shorter) mode called `form-layout-compact`. Added and fixed existing components so that there is now the option to have more compact forms by using shorter fields. ([#3249](https://github.com/infor-design/enterprise/issues/3249))
- `[Tag]` Added a new style for linkable tags that will work for default, info, good, error, alert, and neutral styles. ([#3113](https://github.com/infor-design/enterprise/issues/3113))
- `[Multiselect]` Added Tag Display as a new style for interacting with selected results in Multiselect components. ([#3114](https://github.com/infor-design/enterprise/issues/3114))
- `[Popdown]` Added support for tabbing into and exit out of it. ([#3218](https://github.com/infor-design/enterprise/issues/3218))
- `[Colors]` Updated design system tokens to new colors for uplift and did a pass on all three theme variants. This impacts and improves many internal colors in components and charts. ([#3007](https://github.com/infor-design/enterprise/issues/3007))

### v4.25.0 Fixes

- `[About]` Added further indication for Microsoft Edge Chrome next to the underlying chrome version. ([#3073](https://github.com/infor-design/enterprise/issues/3073))
- `[About]` Fixed a bug where the browser language was shown as the locale name, we now show browser language and IDs language and locale separate. ([#2913](https://github.com/infor-design/enterprise/issues/2913))
- `[About]` Fixed a bug where the OS version was duplicated. ([#1650](https://github.com/infor-design/enterprise/issues/1650))
- `[Accordion]` Fixed inconsistency style of focus element after clicking on a certain accordion header. ([#3082](https://github.com/infor-design/enterprise/issues/3082))
- `[Accordion]` Fixed an issue that when all panes are expanded then they could no longer be closed. ([#701](https://github.com/infor-design/enterprise-ng/issues/3217))
- `[Application Menu]` Fixed minor usability issues when attempting to filter on application menus, display of hidden filtered children, and filtering reset when a Searchfield is blurred. ([#3285](https://github.com/infor-design/enterprise/issues/3285))
- `[Application Menu]` Fixed incorrect font-size/padding around list item headers' bullet points. ([#3364](https://github.com/infor-design/enterprise/issues/3364))
- `[Application Menu]` Tweaked some font colors on the Vibrant theme. ([#3400](https://github.com/infor-design/enterprise/issues/3400))
- `[Autocomplete]` Fixed an issue where selected event was not firing when its parent is partly overflowing. ([#3072](https://github.com/infor-design/enterprise/issues/3072))
- `[Calendar]` Fixed an issue setting the legend checked elements to false in the api. ([#3170](https://github.com/infor-design/enterprise/issues/3170))
- `[Datagrid]` Fixed an issue where the data after commit edit was not in sync for tree. ([#659](https://github.com/infor-design/enterprise-ng/issues/659))
- `[Datagrid]` Fixed an issue where the add row or load new data for grouping was not working. ([#2801](https://github.com/infor-design/enterprise/issues/2801))
- `[Datagrid]` Fixed an issue where time picker filter trigger icon and text was overlapping. ([#3062](https://github.com/infor-design/enterprise/issues/3062))
- `[Datagrid]` Fixed a bug where floating point math would cause the grouping sum aggregator to round incorrectly. ([#3233](https://github.com/infor-design/enterprise/issues/3233))
- `[Datagrid]` Fixed style issues in all theme and theme variants when using the list style including grouped headers and states. ([#3265](https://github.com/infor-design/enterprise/issues/3265))
- `[Datagrid]` Fixed issues with the stretch columns minimum width. ([#3308](https://github.com/infor-design/enterprise/issues/3308))
- `[Datagrid]` Fixed an issue where converting circular structure to JSON was throwing an error. ([#3309](https://github.com/infor-design/enterprise/issues/3309))
- `[Datagrid]` Fixed an issue where focus in date picker field was not aligning. ([#3350](https://github.com/infor-design/enterprise/issues/3350))
- `[Datagrid]` Added fixes for editing lookup fields, fixed the styling of the lookup editor and improved padding, also fixed the sort indicator color. ([#3160](https://github.com/infor-design/enterprise/issues/3160))
- `[Datagrid]` Fixed a bug that made selecting blank items in lists in a dropdown not possible. ([#3313](https://github.com/infor-design/enterprise/issues/3313))
- `[Editor]` Fixed an issue where line spacing was inconsistent. ([#3335](https://github.com/infor-design/enterprise/issues/3335))
- `[General]` Added detection for wkWebView which is paired with safari. This caused issues with all black text as this browser had previously been unknown. ([#3336](https://github.com/infor-design/enterprise/issues/3336))
- `[Homepage]` Fixed an issue where the DOM order was not working for triple width widgets. ([#3101](https://github.com/infor-design/enterprise/issues/3101))
- `[Locale]` Fixed an issue where enter all digits was not working for fr-FR. ([#3217](https://github.com/infor-design/enterprise/issues/3217))
- `[Locale]` Added the ability to set a 5 digit language (`fr-FR` and `fr-CA` vs `fr`) and added separate strings for `fr-CA` vs `fr-FR`. ([#3245](https://github.com/infor-design/enterprise/issues/3245))
- `[Locale]` Changed incorrect Chinese locale year formats to the correct format as noted by translators. For example `2019年 12月`. ([#3081](https://github.com/infor-design/enterprise/issues/3081))
- `[Locale]` Corrected and added the firstDayofWeek setting for every locale. ([#3060](https://github.com/infor-design/enterprise/issues/3060))
- `[Mask]` Fixed an issue when applying Masks to input fields configured for numbers, where errors would be thrown when the Mask attempted to overwrite the input field value. ([#3315](https://github.com/infor-design/enterprise/issues/3315))
- `[Modal]` Fixed an issue where the returns focus to button after closing was not working. ([#3166](https://github.com/infor-design/enterprise/issues/3166))
- `[Multiselect]` Adjusted the placeholder color as it was too dark. ([#3276](https://github.com/infor-design/enterprise/issues/3276))
- `[Pie]` Fixed cut off line labels when something other than value is used. ([#3143](https://github.com/infor-design/enterprise/issues/3143))
- `[Popupmenu]` Switched the `attachToBody` setting to be true by default. ([#3331](https://github.com/infor-design/enterprise/issues/3331))
- `[Searchfield]` Fixed an issue where multiselect items' checkboxes and text were misaligned in RTL mode. ([#1811](https://github.com/infor-design/enterprise/issues/1811))
- `[Searchfield]` Fixed placeholder text alignment issues on Vibrant theme in Firefox. ([#3055](https://github.com/infor-design/enterprise/issues/3055))
- `[Scrollbar]` Fixed styles for windows chrome to work with all themes. ([#3172](https://github.com/infor-design/enterprise/issues/3172))
- `[Searchfield]` Fixed an overlapping text in searchfield when close icon button is showed. ([#3135](https://github.com/infor-design/enterprise/issues/3135))
- `[Tabs]` Fixed an issue where scroll was not working on mobile view for scrollable-flex layout. ([#2931](https://github.com/infor-design/enterprise/issues/2931))

(47 Issues Solved this release, Backlog Enterprise 374, Backlog Ng 96, 980 Functional Tests, 1196 e2e Test)

## v4.24.0

### v4.24.0 Important Changes

- `[Icons]` Reversed a change in previous versions to make alert icons all have a white background as this caused issues. Concerning alert icons there are now the following `icon-[name]` - which will have transparent background, in Uplift these are linear in style, in soho these are solid in style. We also add a `icon-[name]-alert` for alert icons with a white background. If you need a white background you can use these otherwise we have restored the functionality from the 4.21 version, you might need a white background in calendar icons. Also the pending icon is fixed and now orange. ([#3052](https://github.com/infor-design/enterprise/issues/3052))
- `[Datagrid]` Changed the way tables are rendered to avoid gaps at the end of the grid and fix the sizes so they work in resize. This is done by using css position: sticky for headers. It has a few consequences. The spaceColumn option which was never completed was removed. The stretchColumn option is still working but is less important now and defaults to no stretch. IE 11 will now no longer support sticky headers because it does not support css position sticky, so it will degrade in functionality. This improves all issues with columns getting out of alignment. ([#2825](https://github.com/infor-design/enterprise/issues/2825))

### v4.24.0 Deprecation

### v4.24.0 Features

- `[Datagrid]` Added support to get only changed values as return array for get modified rows method. ([#2958](https://github.com/infor-design/enterprise/issues/2958))
- `[Editor]` Replaced the `h3` and `h4` buttons with a more robust Fontpicker component. ([#2722](https://github.com/infor-design/enterprise/issues/2722))
- `[Spinbox]` Standardized Spinbox field sizes to match other input field sizes, added responsive form (fluid) functionality for Spinbox, and reworked the standard size of the Spinbox to match other form fields. ([#1344](https://github.com/infor-design/enterprise/issues/1344))

### v4.24.0 Fixes

- `[All]` Removed the property `-webkit-text-fill-color` from usage throughout out our codebase, except for one rule that changes it to `unset` if it's present. ([#3041](https://github.com/infor-design/enterprise/issues/3041))
- `[Application Menu]` Fixed issue in application menu where scrollbar is visible even if it's not needed in uplift theme. ([#3134](https://github.com/infor-design/enterprise/issues/3134))
- `[Datagrid]` Fixed an issue where the hide pager on one page setting was not working correctly when applying a filter. ([#2676](https://github.com/infor-design/enterprise/issues/2676))
- `[Datagrid]` Fixed an issue where if the grid is initialized with an empty array then updateColumns is used the resetColumns function failed. ([#690](https://github.com/infor-design/enterprise-ng/issues/690))
- `[Datagrid]` Fixed an issue where the dirty cell indicator was not updating after remove row. ([#2960](https://github.com/infor-design/enterprise/issues/2960))
- `[Datagrid]` Fixed an issue where the method getModifiedRows was not working, it had duplicate entries for the same row. ([#2908](https://github.com/infor-design/enterprise/issues/2908))
- `[Datagrid]` Fixed an issue where the personalized columns were not working when toggle columns and drag drop. ([#3004](https://github.com/infor-design/enterprise/issues/3004))
- `[Datagrid]` Fixed an issue where the grouping filter was not working after do sort. ([#3012](https://github.com/infor-design/enterprise/issues/3012))
- `[Datagrid]` Fixed an issue where the editable single column was not working. ([#3023](https://github.com/infor-design/enterprise/issues/3023))
- `[Datagrid]` Fixed an issue where when hovering a parent row the same row index in the child row will show the hover state. ([#2227](https://github.com/infor-design/enterprise/issues/2227))
- `[Datagrid]` Fixed an issue where the focus state for action button formatter was not working correctly. ([#3006](https://github.com/infor-design/enterprise/issues/3006))
- `[Datagrid]` Fixed an issue where the personalization dialog was not centered on IE 11. ([#3175](https://github.com/infor-design/enterprise/issues/3175))
- `[Datagrid]` Fixed an issue finally so that all columns will always align and will never come out of alignment. ([#2835](https://github.com/infor-design/enterprise/issues/2835))
- `[Datagrid]` Fixed an issue where in some cases when there is no data you could not scroll right. ([#2363](https://github.com/infor-design/enterprise/issues/2363))
- `[Datagrid]` Fixed an issue where in some cases where you could not scroll right over the empty message. ([#2864](https://github.com/infor-design/enterprise/issues/2864))
- `[Datagrid]` Fixed an issue where the IOS text would appear very large on group headers. ([#2224](https://github.com/infor-design/enterprise/issues/2224))
- `[Datagrid]` Fixed an issue where in some cases where if you have one column and are in edit mode resizing the page behaved strangely. ([#3193](https://github.com/infor-design/enterprise/issues/3193))
- `[Datagrid]` Changed the rendering of columns so that there will never be a gap on the left side, changed the default of stretchColumn to null which will fill. ([#1818](https://github.com/infor-design/enterprise/issues/1818))
- `[Datagrid]` Fixed an issue that hyperlinks in the datagrid would redirect. ([#3207](https://github.com/infor-design/enterprise/issues/3207))
- `[Datagrid]` Changed the behavior of column resizing to use "fit" during resize, which means adjacent columns only will be resized. ([#605](https://github.com/infor-design/enterprise/issues/605))
- `[Datagrid]` Fixed an issue that resizing the last column would create a gap. ([#1671](https://github.com/infor-design/enterprise/issues/1671))
- `[Datepicker]` Fixed missing background color on disable dates and adjusted the colors in all themes. ([#2910](https://github.com/infor-design/enterprise/issues/2910))
- `[Datepicker]` Fixed a layout issue on the focus state on colored/legend days. ([#2910](https://github.com/infor-design/enterprise/issues/2910))
- `[Datepicker]` Fixed an issue where the calendar layout was not working on ie11. ([#3226](https://github.com/infor-design/enterprise/issues/3226))
- `[Dropdown]` Fix a bug where a dropdown in a datagrid cell would sometimes not display the correct value when selected. ([#2919](https://github.com/infor-design/enterprise/issues/2919))
- `[Dropdown]` Fix a layout issue in RTL on the badges example. ([#3150](https://github.com/infor-design/enterprise/issues/3150))
- `[Editor]` Corrected CSP errors and broken images in the Editor Preview when inserting the default image. ([#2937](https://github.com/infor-design/enterprise/issues/2937))
- `[Editor]` Fixes issues with Editors configured to use Flex Toolbar, where toolbar buttons were not properly triggering selected events, and overflowed items were not triggering editor actions as expected. ([#2938](https://github.com/infor-design/enterprise/issues/2938))
- `[Editor]` The Editor now uses the same routine for stripping disallowed tags and attributes from pasted content when it transitions from the Source View to the Preview. This makes it impossible to paste/type HTML tags containing a `style` property with CSS rules that are not allowed to be applied to inline Editor elements, such as `font-family`. ([#2987](https://github.com/infor-design/enterprise/issues/2987))
- `[Editor]` Fixed a problem in Safari that would cause scrolling to occur inside Flex Toolbars unexpectedly. ([#3033](https://github.com/infor-design/enterprise/issues/3033))
- `[Editor]` Fixed many memory leaks related to view swapping and `destroy()` in the Editor. ([#3112](https://github.com/infor-design/enterprise/issues/3112))
- `[EmptyMessage]` Added a fix so that click will only fire on the button part of the empty message. ([#3139](https://github.com/infor-design/enterprise/issues/3139))
- `[Header]` Update the header placeholder text color to match better. ([#3040](https://github.com/infor-design/enterprise/issues/3040))
- `[Locale]` Fixed a problem in fi-FI where some date formats where incorrect with one digit days. ([#3019](https://github.com/infor-design/enterprise/issues/3019))
- `[Locale]` Added new conversion methods for gregorian to umalqura dates and vice versa with Locale. The fromGregorian and togregorian methods were in two separate locations ar-SA and ar-EG. These new methods gregorianToUmalqura and umalquraToGregorian now moved to to one location in locale and removed the maxDate on them. ([#3051](https://github.com/infor-design/enterprise/issues/3051))
- `[Locale]` Fixed an issue when formatting with `SSS` in the format string, the leading zeros were incorrectly removed from the millisecond output. ([#2696](https://github.com/infor-design/enterprise/issues/2696))
- `[Locale/Datagrid]` Fixed an issue in the datagrid/locale that meant if a string is provided in the current locale for a number it wont parse correctly if the decimal format is a `,` (such as nl-NL). ([#3165](https://github.com/infor-design/enterprise/issues/3165))
- `[Locale]` Fixed an issue when loading en-XX locales where some data may be mixed with en-US. ([#3208](https://github.com/infor-design/enterprise/issues/3208))
- `[Mask]` Fixed a Safari bug where certain masked values would not trigger a "change" event on the input field. ([#3002](https://github.com/infor-design/enterprise/issues/3002))
- `[Modal]` Added a new setting `overlayOpacity` that give the user to control the opacity level of the modal/message dialog overlay. ([#2975](https://github.com/infor-design/enterprise/issues/2975))
- `[Popover]` Fixed an issue where the content was disappearing when change themes on IE11. ([#2954](https://github.com/infor-design/enterprise/issues/2954))
- `[Progress]` Added the ability to init the progress and update it to zero, this was previously not working. ([#3020](https://github.com/infor-design/enterprise/issues/3020))
- `[Sparkline Chart]` Fixed an issue where an error was thrown while a sparkline chart was present during a theme chnage. ([#3159](https://github.com/infor-design/enterprise/issues/3159))
- `[Tabs Module]` Fixed missing ellipsis and spacing issue on mobile view in searchfield of tabs module when resizing the browser. ([#2940](https://github.com/infor-design/enterprise/issues/2940))
- `[Toast]` Fixed an issue where the saved position was not working for whole app. ([#3025](https://github.com/infor-design/enterprise/issues/3025))
- `[Tree]` Fixed an issue where the nodes were not rendering. ([#3194](https://github.com/infor-design/enterprise/issues/3194))

### v4.24.0 Chores & Maintenance

- `[Demoapp]` Allow the query params that affect theming/personalization (theme/variant/colors) to be appended/adjusted on the browser's URL without affecting other query parameters, or adding unnecessary paramters that weren't changed.
- `[Toolbar Searchfield]` Increased the amount of text shown when the Searchfield is not expanded, and appears similar to a button.  Also modified some styles in all themes to make alignment of the text better between the Searchfield and buttons when the Searchfield is not expanded. ([#2944](https://github.com/infor-design/enterprise/issues/2944))

(74 Issues Solved this release, Backlog Enterprise 374, Backlog Ng 85, 974 Functional Tests, 1191 e2e Test)

## v4.23.0

### v4.23.0 Deprecation

- `[Icons]` We added per theme empty state icons for both uplift (vibrant) and soho (subtle) themes. Because of this `svg-empty.html` is now deprecated. Please use the theme based files `theme-soho-svg-empty.html` and `theme-uplift-svg-empty.html`. ([#426](https://github.com/infor-design/design-system/issues/426))

### v4.23.0 Features

- `[Accordion]` Added a new setting `expanderDisplay` that can display all expander button icons in the classic style, or with all "chevron" or "plus-minus"-style icons.  Deprecated the legacy `displayChevron` setting in favor of this change. ([#2900](https://github.com/infor-design/enterprise/issues/2900))
- `[Calendar / Day View]` A new component Week View was created, you can configure it to show a single day as well, or several days so we now have a day view. ([#2780](https://github.com/infor-design/enterprise/issues/2780))
- `[Calendar / Week View]` A new component Week View was added. You can show events in a series of days. This is also integrated into view switcher in the calendar component. ([#1757](https://github.com/infor-design/enterprise/issues/1757))
- `[Empty Messages]` Added a new icon `empty-no-users`. ([#3046](https://github.com/infor-design/enterprise/issues/3046))
- `[Locale]` Added updated translation files for 16 in house languages. ([#3049](https://github.com/infor-design/enterprise/issues/3049))
- `[Modal]` Added a new setting `overlayOpacity` that gives the developer ability to control the opacity level of the modal/message dialog overlay. ([#2975](https://github.com/infor-design/enterprise/issues/2975))

### v4.23.0 Fixes

- `[Accordion]` Fixed the font color when hovered on uplift high contrast. ([#3042](https://github.com/infor-design/enterprise/issues/3042))
- `[Autocomplete]` Fixed memory leaks by preventing re-rendering of an open autocomplete list from attaching new events, adding multiple `aria-polite` elements, etc. ([#2888](https://github.com/infor-design/enterprise/issues/2888))
- `[Calendar]` Pass calendar tooltip settings down to week-view component. ([#3179](https://github.com/infor-design/enterprise/issues/3179))
- `[Calendar]` Fixed disabled legend label color on vibrant/uplift with dark Variant theme. ([#2965](https://github.com/infor-design/enterprise/issues/2965))
- `[Calendar]` Fixed missing arrow and scrolling issues in the event popup. ([#2962](https://github.com/infor-design/enterprise/issues/2962))
- `[Contextual Action Panel]` Fixed an issue where the CAP close but beforeclose event not fired. ([#2826](https://github.com/infor-design/enterprise/issues/2826))
- `[Context Menu]` Fixed a placement bug that would cut the size of the menu to an unusable size in small viewport displays. ([#2899](https://github.com/infor-design/enterprise/issues/2899))
- `[Contextual Action Panel]` Fixed placement of `(X)` close button on both standard and Flex toolbars when using the `showCloseBtn` setting. ([#2834](https://github.com/infor-design/enterprise/issues/2834))
- `[Datagrid]` Fixed column headers font color in uplift high contrast. ([#2830](https://github.com/infor-design/enterprise/issues/2830))
- `[Datagrid]` Fixed an issue where the tree children expand and collapse was not working. ([#633](https://github.com/infor-design/enterprise-ng/issues/633))
- `[Datagrid]` Fixed an issue where the pager was not updating with updated method. ([#2759](https://github.com/infor-design/enterprise/issues/2759))
- `[Datagrid]` Fixed an issue where the browser contextmenu was not showing by default. ([#2842](https://github.com/infor-design/enterprise/issues/2842))
- `[Datagrid]` Fixed an issue where string include zeroes not working with text filter. ([#2854](https://github.com/infor-design/enterprise/issues/2854))
- `[Datagrid]` Fixed an issue where the select all button for multiselect grouping was not working. ([#2895](https://github.com/infor-design/enterprise/issues/2895))
- `[Datagrid]` Fixed an issue where the select children for tree was not working. ([#2961](https://github.com/infor-design/enterprise/issues/2961))
- `[Datepicker]` Fixed an issue where the selected date was getting cleared and creating js error after changing month or year in Umalqura date and Calendar. ([#3093](https://github.com/infor-design/enterprise/issues/3093))
- `[Datepicker]` Fixed an issue where the validation after body re-initialize was not working. ([#2410](https://github.com/infor-design/enterprise/issues/2410))
- `[Datepicker]` Fixed an issue where the islamic-umalqura calendar was not working, when used with user vs settings locale and translate data was not loading from parent locale. ([#2878](https://github.com/infor-design/enterprise/issues/2878))
- `[Datepicker]` Fixed layout issues in RTL mode, also the buttons are switched the to the opposite side now. ([#3068](https://github.com/infor-design/enterprise/issues/3068))
- `[Dropdown]` Fixed an issue where the dropdown icons are misaligned in IE11 in the Uplift theme. ([#2826](https://github.com/infor-design/enterprise/issues/2912))
- `[Dropdown]` Fixed an issue where the placeholder was incorrectly renders when initially set selected item. ([#2870](https://github.com/infor-design/enterprise/issues/2870))
- `[Dropdown]` Fixed placement logic when dropdown's flip, as well as a visual bug with checkmark/icon placement on some browsers. ([#3058](https://github.com/infor-design/enterprise/issues/3058))
- `[Dropdown]` Fixed an issue where it was possible to inject xss when clearing the typeahead. ([#650](https://github.com/infor-design/enterprise-ng/issues/650))
- `[Field Filter]` Fixed an issues where the icons are not vertically centered, and layout issues when opening the dropdown in a smaller height browser. ([#2951](https://github.com/infor-design/enterprise/issues/2951))
- `[Header]` Fixed an iOS bug where the theme switcher wasn't working after Popupmenu lifecycle changes. ([#2986](https://github.com/infor-design/enterprise/issues/2986))
- `[Header Tabs]` Added a more distinct style to selected header tabs. ([infor-design/design-system#422](https://github.com/infor-design/design-system/issues/422))
- `[Hierarchy]` Fixed the border color on hierarchy cards. ([#423](https://github.com/infor-design/design-system/issues/423))
- `[Locale]` Fixed an issue where the parseDate method was not working for leap year. ([#2737](https://github.com/infor-design/enterprise/issues/2737))
- `[Locale]` Fixed an issue where some culture files does not have a name property in the calendar. ([#2880](https://github.com/infor-design/enterprise/issues/2880))
- `[Locale]` Fixed an issue where cultures with a group of space was not parsing correctly. ([#2959](https://github.com/infor-design/enterprise/issues/2959))
- `[Locale]` Fixed a problem loading nb-NO locale where it would fail to find translations and possibly error. ([#3035](https://github.com/infor-design/enterprise/issues/3035))
- `[Lookup]` Fixed missing X button in searchfield on a mobile viewport. ([#2948](https://github.com/infor-design/enterprise/issues/2948))
- `[Message]` Fixed an issue with an extra scroll bar, updated padding. ([#2964](https://github.com/infor-design/enterprise/issues/2964))
- `[Modal]` Fixed a layout issue when using 2 or more buttons on some smaller devices. ([#3014](https://github.com/infor-design/enterprise/issues/3014))
- `[Monthview]` Fixed an issue that the month/year text will reset when pressing cancel. ([#3080](https://github.com/infor-design/enterprise/issues/3080))
- `[Monthview]` Fixed a layout issue on the header in IE 11. ([#2862](https://github.com/infor-design/enterprise/issues/2862))
- `[Pie]` Fixed an issue where legends in pie chart gets cut off on mobile view. ([#902](https://github.com/infor-design/enterprise/issues/902))
- `[Popupmenu]` In mobile settings (specifically iOS), input fields will now allow for text input when also being assigned a context menu. ([#2613](https://github.com/infor-design/enterprise/issues/2613))
- `[Popupmenu]` Fixed an issue where the destroy event was bubbling up to other parent components. ([#2809](https://github.com/infor-design/enterprise/issues/2809))
- `[Popupmenu]` Fixed an issue where checkable menu items were not causing a popupmenu list to become properly formatted to fit the checkmarks when generated as part of a Flex Toolbar.  Also reworked the selection system to better handle selectable sections. ([#2989](https://github.com/infor-design/enterprise/issues/2809))
- `[Toolbar]` Fixed a bug where the dropdown/toolbar menu is being cut off on iOS device. ([#2800](https://github.com/infor-design/enterprise/issues/2800))
- `[Tooltip]` Fixed a personalization bug on Dark Themes where text colors were sometimes illegible when using certain color configurations. ([#3011](https://github.com/infor-design/enterprise/issues/3011))

### v4.23.0 Chores & Maintenance

- `[Build System]` Created separate sets linting rules for demoapp, source code, and tests, as well as a base set of rules for all environments. ([#2662](https://github.com/infor-design/enterprise/issues/2662))

(70 Issues Solved this release, Backlog Enterprise 378, Backlog Ng 82, 939 Functional Tests, 1136 e2e Test)

## v4.22.0

### v4.22.0 Deprecation

- `[Icons]` The alert icons now all have a white background allowing them to appear on colored areas. There was previously a special `-solid` version of the icons created that is now not needed, if you used the `icon-<name>-solid` icon change it to just `icon-<name>`. ([#396](https://github.com/infor-design/design-system/issues/396))

### v4.22.0 Features

- `[Build]` Replaced UglifyES in the minification script with Terser ([#2660](https://github.com/infor-design/enterprise/issues/2660))
- `[Build]` Added the Locale culture files to the minification script. `.min.js` versions of each locale are now available in the `dist/` folder. ([#2660](https://github.com/infor-design/enterprise/issues/2660))
- `[Calendar / Weekview]` Added a new week-view component that can be used standalone and ability switch to calendar week view in calendar. ([#1757](https://github.com/infor-design/enterprise/issues/1757))
- `[Application Menu]` Improved design of the App Menu Accordion's hierarchy, among other visual improvements, in the Uplift theme. ([#2739](https://github.com/infor-design/enterprise/issues/2739))
- `[Calendar]` Fixed layout issues in uplift theme. ([#2907](https://github.com/infor-design/enterprise/issues/2907))
- `[Charts]` Added support for context menu event with charts. ([#2699](https://github.com/infor-design/enterprise/issues/2699))
- `[Checkboxes]` Fixed layout issues when in grid rows. ([#2907](https://github.com/infor-design/enterprise/issues/2907))
- `[Contextual Action Panel]` Added support for passing in a full range of settings to the underlying Modal component API. ([#2433](https://github.com/infor-design/enterprise/issues/2433))
- `[Export]` Added support for separator to use custom string or object type with Export to CSV. ([#2490](https://github.com/infor-design/enterprise/issues/2490))
- `[Locale]` Added support for fetching minified culture files. ([#2660](https://github.com/infor-design/enterprise/issues/2660))
- `[Locale]` Added new translations for missing entries. ([#2896](https://github.com/infor-design/enterprise/issues/2896))
- `[Locale]` Fixed a bug that the language would reset when opening some components if a seperate language is used. ([#2982](https://github.com/infor-design/enterprise/issues/2982))
- `[Modal]` Added support for a "fullsize" sheet display at all times, or simply beneath the responsive breakpoint. ([#2433](https://github.com/infor-design/enterprise/issues/2433))
- `[Tabs-Vertical]` Added the ability to personalize Vertical Tabs in accordance with theming. ([#2824](https://github.com/infor-design/enterprise/issues/2824))
- `[Wizard]` Added support for short labels. If short labels not supplied it will add ellipsis to text and tooltip. ([#2604](https://github.com/infor-design/enterprise/issues/2604))

### v4.22.0 Fixes

- `[Accordion]` Fixed a Safari bug where accordion headers would not lose focus when another accordion header was clicked. ([#2851](https://github.com/infor-design/enterprise/issues/2851))
- `[Application Menu]` Fixed an issue where footer toolbar area was overlapping to menu content. ([#2552](https://github.com/infor-design/enterprise/issues/2552))
- `[Application Menu]` Fixed an issue where tooltip was showing white text on white background which makes text to be unreadable. ([#2811](https://github.com/infor-design/enterprise/issues/2811))
- `[Application Menu]` Fixed a bug where application menus were not dismissed when clicking directly on Popupmenu triggers in a mobile setting. ([#2831](https://github.com/infor-design/enterprise/issues/2831))
- `[Application Menu]` Fixed an issue on mobile where the body was scroll bouncing when dragging/scrolling in the app menu. ([#2434](https://github.com/infor-design/enterprise/issues/2434))
- `[Bar Chart]` Fixed an issue where labels were overwritten when use more then one chart on page. ([#2723](https://github.com/infor-design/enterprise/issues/2723))
- `[Buttons]` Adjust the contrast of buttons (tertiary) on uplift theme. ([#396](https://github.com/infor-design/design-system/issues/396))
- `[Calendar]` Fixed an issue where the upcoming event description was overlapping the upcoming duration when text is too long, adjust width of spinbox count and fixed alignment of all day checkbox in uplift light theme. ([#2778](https://github.com/infor-design/enterprise/issues/2778))
- `[Datagrid]` Fixed an issue where if you have duplicate Id's the columns many become misaligned. ([#2687](https://github.com/infor-design/enterprise/issues/2687))
- `[Datagrid]` Made the text all white on the targeted achievement formatter. ([#2730](https://github.com/infor-design/enterprise/issues/2730))
- `[Datagrid]` Fixed keyword search so that it will again work with client side paging. ([#2797](https://github.com/infor-design/enterprise/issues/2797))
- `[Datagrid]` Fixed an issue where the header and cells do not align perfectly. ([#2849](https://github.com/infor-design/enterprise/issues/2849))
- `[Datagrid]` Fixed an issue where actions menu was not opening after reload the data. ([#2876](https://github.com/infor-design/enterprise/issues/2876))
- `[Datepicker]` Moved the today button to the datepicker header and adding a setting to hide it if wanted. ([#2704](https://github.com/infor-design/enterprise/issues/2704))
- `[FieldSet]` Fixed an issue where the fieldset text in chart completion overlap when resizing the browser. ([#2610](https://github.com/infor-design/enterprise/issues/2610))
- `[Datepicker]` Fixed a bug in datepicker where the destroy method does not readd the masking functionality. [2832](https://github.com/infor-design/enterprise/issues/2832))
- `[Field Options]` Fixed an issue where the option menu is misaligned in full length input field in uplift theme. ([#2765](https://github.com/infor-design/enterprise/issues/2765))
- `[Icons]` Added and updated the following icons: icon-new, icon-calculator, icon-save-new, icon-doc-check. ([#391](https://github.com/infor-design/design-system/issues/391))
- `[Icons]` Added and updated the following icons: icon-bed, icon-user-clock, icon-phone-filled, icon-phone-empty. ([#419](https://github.com/infor-design/design-system/issues/419))
- `[Listview]` Fixed an issue where empty message would not be centered if the listview in a flex container. ([#2716](https://github.com/infor-design/enterprise/issues/2716))
- `[Locale/Initialize]` Fixed an issue where opening some components like Contextual Action Panel would change the current locale because it calls initialize when it loads. ([#2873](https://github.com/infor-design/enterprise/issues/2873))
- `[Mask]` Added an example showing how to user percent format with the locale. ([#434](https://github.com/infor-design/enterprise/issues/434))
- `[Modal]` Fixed an issue where encoded html would not be recoded on the title. ([#246](https://github.com/infor-design/enterprise/issues/246))
- `[Modal]` Fixed an issue where the page content behind the modal is still scrollable while the modal window is open on iOS devices. ([#2678](https://github.com/infor-design/enterprise/issues/2678))
- `[Popupmenu]` Prevent popupmenus from closing after exit and reentry to the popupmenu submenu structure. ([#2702](https://github.com/infor-design/enterprise/issues/2702))
- `[Swaplist]` Fixed an issue where passed data for searched items were not syncing for beforeswap event. ([#2819](https://github.com/infor-design/enterprise/issues/2819))
- `[Tabs]` Add more padding to the count styles. ([#2744](https://github.com/infor-design/enterprise/issues/2744))
- `[Tabs]` Fixed the disabled tab color. ([#396](https://github.com/infor-design/design-system/issues/396))
- `[Tabs-Module]` Fixed styling and appearance issues on an example page demonstrating the Go Button alongside a Searchfield with Categories. ([#2745](https://github.com/infor-design/enterprise/issues/2745))
- `[Tabs-Multi]` Fixed an issue where tooltip was not showing when hovering a tab with cut-off text. ([#2747](https://github.com/infor-design/enterprise/issues/2747))
- `[Toolbar Flex]` Fixed a bug in toolbar flex where the title is getting truncated even if there's enough space for it. ([#2810](https://github.com/infor-design/enterprise/issues/2810))
- `[Validation]` Fixed an issue where if the mask is set to use a time other than the default time for the locale, this was not taken into account in validation. ([#2821](https://github.com/infor-design/enterprise/issues/2821))

### v4.22.0 Chores & Maintenance

- `[Demo App]` Changed the theme switch to call the page refresh. ([#2743](https://github.com/infor-design/enterprise/issues/2743))
- `[Export]` Added support for separator to use custom string or object type with Export to CSV. ([#2490](https://github.com/infor-design/enterprise/issues/2490))

(53 Issues Solved this release, Backlog Enterprise 342, Backlog Ng 81, 892 Functional Tests, 909 e2e Test)

## v4.21.0

### v4.21.0 Deprecation

- `[Icons]` Removed the hardcoded red color of the `icon-flag` so it can be used as a normal icon. If red is desired please add an additional class of `icon-flag icon-error`. ([#2548](https://github.com/infor-design/enterprise/issues/2548))

### v4.21.0 Features

- `[Calendar]` Added the ability to show tooltip on event and event icon and the ability to fire a context menu event. ([#2518](https://github.com/infor-design/enterprise/issues/2518))
- `[Datagrid]` Added the ability to use frozen columns with tree grid. ([#2102](https://github.com/infor-design/enterprise/issues/2102))
- `[Datagrid]` Added support for a fixed row size, this can be used in some cases like frozen columns where rows may have a different size than the three row heights (normal, short, medium). ([#2101](https://github.com/infor-design/enterprise/issues/2101))
- `[Datagrid]` Added filter row editor options to api setting. ([#2648](https://github.com/infor-design/enterprise/issues/2648))
- `[Datagrid]` Fixed an issue that alert text is cut off when using the textEllipsis option. ([#2773](https://github.com/infor-design/enterprise/issues/2773))
- `[Editor]` Added events to trigger on view change. ([#2430](https://github.com/infor-design/enterprise/issues/2430))
- `[Homepage]` Added a parameter to the `resize` event that provides metadata about the Homepage's state, including a calculated container height. ([#2446](https://github.com/infor-design/enterprise/issues/2446))
- `[Locale]` Added support for big numbers (18.6) to formatNumber and parseNumber. ([#1800](https://github.com/infor-design/enterprise/issues/1800))

### v4.21.0 Fixes

- `[Application Menu]` Fixed an indentation issue with child elements in an accordion in the Angular application (enterprise-ng). ([#2616](https://github.com/infor-design/enterprise/issues/2616))
- `[AppMenu/Accordion]` Improved performance on Angular by not calling siftFor on the app menu build. ([#2767](https://github.com/infor-design/enterprise/issues/2767))
- `[AppMenu/Accordion]` Fixed a bug where the busy indicator would immediately close. ([#2767](https://github.com/infor-design/enterprise/issues/2767))
- `[Button]` Fixed an issue where updated method was not teardown and re-init. ([#2304](https://github.com/infor-design/enterprise/issues/2304))
- `[Circle Pager]` Fixed a bug where it was not showing on mobile view. ([#2589](https://github.com/infor-design/enterprise/issues/2589))
- `[Contextual Action Panel]` Fixed an issue where if the title is longer, there will be an overflow causing a white space on the right on mobile view. ([#2605](https://github.com/infor-design/enterprise/issues/2605))
- `[Custom Builds]` Fixed a problem where including components with extra punctuation (periods, etc) may cause a build to fail. ([#1322](https://github.com/infor-design/enterprise/issues/1322))
- `[Datagrid]` Fixed an issue where key navigation was not working for inlineEditor. ([#2157](https://github.com/infor-design/enterprise/issues/2157))
- `[Datagrid]` Fixed a bug where calling update rows in the filter callback will cause an infinite loop. ([#2526](https://github.com/infor-design/enterprise/issues/2526))
- `[Datagrid]` Fixed a bug where the value would clear when using a lookup editor with a mask on new rows. ([#2305](https://github.com/infor-design/enterprise/issues/2305))
- `[Datagrid]` Fixed a bug where horizontal scrolling would not work when in a card/widget. ([#1785](https://github.com/infor-design/enterprise/issues/1785))
- `[Datagrid]` Fixed an issue where dirty and row status on the same cell would cause a UI issue. ([#2641](https://github.com/infor-design/enterprise/issues/2641))
- `[Datagrid]` Changed the onKeyDown callback to fire on any key. ([#536](https://github.com/infor-design/enterprise-ng/issues/536))
- `[Datagrid]` Added a more descriptive aria-label to checkboxes if the required descriptors exist. ([#2031](https://github.com/infor-design/enterprise-ng/issues/2031))
- `[Datagrid]` Added an announcement of the selection state of a row. ([#2535](https://github.com/infor-design/enterprise/issues/2535))
- `[Datagrid]` Fixed filtering on time columns when time is a string. ([#2535](https://github.com/infor-design/enterprise/issues/2535))
- `[Datagrid]` Fixed icon layout issues on the filter row in medium rowHeight mode. ([#2709](https://github.com/infor-design/enterprise/issues/2709))
- `[Datagrid]` Fixed an issue where short row height was misaligning in Uplift theme. ([#2717](https://github.com/infor-design/enterprise/issues/2717))
- `[Datagrid]` Fixed an issue where new row and dirty cell were not working when combined. ([#2729](https://github.com/infor-design/enterprise/issues/2729))
- `[Dropdown]` Fixed an issue where tooltip on all browsers and ellipsis on firefox, ie11 was not showing with long text after update. ([#2534](https://github.com/infor-design/enterprise/issues/2534))
- `[Editor]` Fixed an issue where clear formatting was causing to break while switch mode on Firefox. ([#2424](https://github.com/infor-design/enterprise/issues/2424))
- `[Empty Message]` Fixed padding and alignment issues, the icon is now centered better. ([#2424](https://github.com/infor-design/enterprise/issues/2733))
- `[Fileupload Advanced]` Added custom errors example page. ([#2620](https://github.com/infor-design/enterprise/issues/2620))
- `[Flex Toolbar]` Fixed a lifecycle problem that was preventing Menu Buttons with a `removeOnDestroy` setting from opening. ([#2664](https://github.com/infor-design/enterprise/issues/2664))
- `[Homepage]` Fixed an issue where dynamically added widget was not positioning correctly. ([#2425](https://github.com/infor-design/enterprise/issues/2425))
- `[Icons]` Fixed an issue with partially invisible empty messages in uplift theme. ([#2474](https://github.com/infor-design/enterprise/issues/2474))
- `[Icons (Component)]` Fixed a bug where it was possible to store a full base-tag prefixed URL in the `use` setting, which shouldn't be possible. ([PR#2738](https://github.com/infor-design/enterprise/pull/2738))
- `[Locale]` Fixed a bug where getCulturePath does not work if the sohoxi.js file name has a hash part. ([#2637](https://github.com/infor-design/enterprise/issues/2637))
- `[Locale]` Fixed a bug found when using NG8 that the default us locale causes issues. It is now an official requirement that you set a locale for all components that require locale information. ([#2640](https://github.com/infor-design/enterprise/issues/2640))
- `[Locale]` Fixed an occurrence where an nonstandard locale filename was not correctly processed. ([#2684](https://github.com/infor-design/enterprise/issues/2684))
- `[Lookup]` Fixed memory leak issues after destroy. ([#2494](https://github.com/infor-design/enterprise/issues/2494))
- `[Modal]` Fixed memory leak issues after destroy. ([#2497](https://github.com/infor-design/enterprise/issues/2497))
- `[Popupmenu]` Fixed DOM leak where many arrows could be inserted in the DOM. ([#568](https://github.com/infor-design/enterprise-ng/issues/568))
- `[Pager]` Fixed a bug where clicking disabled buttons caused a refresh of the page in NG. ([#2170](https://github.com/infor-design/enterprise/issues/2170))
- `[Slider]` Updated the color variant logic to match new uplift theming. ([#2647](https://github.com/infor-design/enterprise/issues/2647))
- `[Tabs]` Fixed a memory leak caused by removing a tab. ([#2686](https://github.com/infor-design/enterprise/issues/2686))
- `[Toast]` Fixed memory leak issues after destroy. ([#2634](https://github.com/infor-design/enterprise/issues/2634))
- `[Toolbar]` Fixed the conditions for when `noSearchfieldReinvoke` destroys an inner Searchfield that's been previously invoked. ([PR#2738](https://github.com/infor-design/enterprise/pull/2738))
- `[Uplift Theme]` Various improvements to the Dark/Contrast variants, with a focus on passing WCAG ([#2541](https://github.com/infor-design/enterprise/issues/2541)) ([#2588](https://github.com/infor-design/enterprise/issues/2588))

### v4.21.0 Chores & Maintenance

- `[Custom Builds]` Improved Sass builder's ability to code split and include partials once. ([#1038](https://github.com/infor-design/enterprise/issues/1038))

(61 Issues Solved this release, Backlog Enterprise 335, Backlog Ng 76, 867 Functional Tests, 880 e2e Test)

## v4.20.0

### v4.20.0 Deprecation

- `[ListFilter]` Deprecated `startsWith` in favor of `wordStartsWith`, due to the addition of the `phraseStartsWith` filterMode. ([#1606](https://github.com/infor-design/enterprise/issues/1606))
- `[Popdown]` Deprecated `Popdown` in favor of `Popover`. Both components have similar functionality and we want to trim the code logic down. ([#2468](https://github.com/infor-design/enterprise/issues/2468))
- `[StepProcess]` Deprecated `StepProcess` as the component is no longer commonly used. We will remove it within 3-6 versions. ([#1476](https://github.com/infor-design/enterprise/issues/1476))
- `[CompositeForm]` Deprecated `CompositeForm` as the component is no longer commonly used. We will remove it within 3-6 versions. ([#1476](https://github.com/infor-design/enterprise/issues/1476))
- `[FieldOptions]` Deprecated `FieldOptions` as the component is no longer commonly used. We will remove it within 3-6 versions. ([#1476](https://github.com/infor-design/enterprise/issues/1476))

### v4.20.0 Features

- `[Datagrid]` Added support to resize column widths after a value change via the stretchColumnOnChange setting. ([#2174](https://github.com/infor-design/enterprise/issues/2174))
- `[Datagrid]` Added a Sort Function to the datagrid column to allow the value to be formatted for the sort. ([#2274](https://github.com/infor-design/enterprise/issues/2274)))
- `[Datagrid]` Added placeholder functionality to Lookup, Dropdown, and Decimal Formatters. ([#2408](https://github.com/infor-design/enterprise/issues/2408)))
- `[Datagrid]` Added support to restrict the size of a column with minWidth and maxWidth setting on the column. ([#2313](https://github.com/infor-design/enterprise/issues/2313))
- `[Datagrid]` Automatically remove nonVisibleCellError when a row is removed. ([#2436](https://github.com/infor-design/enterprise/issues/2436))
- `[Datagrid]` Fixed header alignment with textOverflow ellipsis setting. ([#2351](https://github.com/infor-design/enterprise/issues/2351))
- `[Datagrid]` Fixed an issue where code-block editor focus was not working. ([#526](https://github.com/infor-design/enterprise-ng/issues/526))
- `[Datagrid]` Automatically remove nonVisibleCellError when a row is removed. ([#2436](https://github.com/infor-design/enterprise/issues/2436))
- `[Datagrid]` Add a fix to show ellipsis text on lookups in the datagrid filter. ([#2122](https://github.com/infor-design/enterprise/issues/2122))
- `[Datagrid]` Made grouping work better with editable, including fixes to addRow, removeRow, messages, and dirty indication. ([#1851](https://github.com/infor-design/enterprise/issues/1851))
- `[Datagrid]` Changed the beforeCommitCellEdit event into a function on the column that is synchronous. ([#2442](https://github.com/infor-design/enterprise/issues/2442))
- `[Datagrid]` Fixed a bug that the selected event would fire when no rows are deselected and on initial load. ([#2472](https://github.com/infor-design/enterprise/issues/2472))
- `[Datagrid]` Removed a white background from the colorpicker editor in high contrast theme. ([#1574](https://github.com/infor-design/enterprise/issues/1574))
- `[Datepicker]` Made the showMonthYearPicker option true by default and added a newly designed panel to select the year and day. ([#1958](https://github.com/infor-design/enterprise/issues/1958))
- `[Datepicker]` Fixed a layout issue in IE 11 with the datepicker title. ([#2598](https://github.com/infor-design/enterprise/issues/2598))
- `[Datepicker]` Fixed issues with the mask when using the range picker. ([#2597](https://github.com/infor-design/enterprise/issues/2597))
- `[Dropdown]` Fixed an issue where ellipsis was not working when use firefox new tab. ([#2236](https://github.com/infor-design/enterprise/issues/2236))
- `[Form Compact]` Added checkboxes/radios, and improved visual style. ([#2193](https://github.com/infor-design/enterprise/issues/2193))
- `[Images]` Created an additional image class to apply focus state without coercing width and height. ([#2025](https://github.com/infor-design/enterprise/issues/2025))
- `[ListFilter]` Added `phraseStartsWith` filterMode for only matching a search term against the beginning of a string. ([#1606](https://github.com/infor-design/enterprise/issues/1606))
- `[Multiselect]` Changed interactions in filtered lists to no longer reset text inside the search input and the contents of the list. ([#920](https://github.com/infor-design/enterprise/issues/920))
- `[Toast]` Added api settings for drag drop and save position. ([#1876](https://github.com/infor-design/enterprise/issues/1876))
- `[Uplift Theme]` Various minor improvements. ([#2318](https://github.com/infor-design/enterprise/issues/2318))

### v4.20.0 Fixes

- `[Alerts]` Removed dirty tracker from the page due to layout issues. ([#1679](https://github.com/infor-design/enterprise/issues/1679))
- `[App Menu]` Fixed an issue where the lower toolbar inverts left and right keyboard actions. ([#2240](https://github.com/infor-design/enterprise/issues/2240))
- `[Bar Chart]` Fixed an issue where the tooltip would not show. ([#2097](https://github.com/infor-design/enterprise/issues/2097))
- `[Calendar]` Added more information to the onMonthRendered callback. ([#2419](https://github.com/infor-design/enterprise/issues/2419))
- `[Calendar]` Changed updated method so it can reinit the calendar with new data. ([#2419](https://github.com/infor-design/enterprise/issues/2419))
- `[Calendar]` Fixed stack exceeded error in angular using updated and legend. ([#2419](https://github.com/infor-design/enterprise/issues/2419))
- `[Calendar]` Added an eventclick and eventdoubleclick information to the onMonthRendered callback. ([#2419](https://github.com/infor-design/enterprise/issues/2419))
- `[Calendar]` Allow Validation of the Calendar Popup. ([#1742](https://github.com/infor-design/enterprise/issues/1742))
- `[Calendar]` Prevent double click from reopening the event popup. ([#1705](https://github.com/infor-design/enterprise/issues/1705))
- `[Calendar]` Enable vertical scrolling at short window sizes in monthview. ([#2489](https://github.com/infor-design/enterprise/issues/2489))
- `[Charts]` Made fixes so all charts change color in uplift theme. ([#2058](https://github.com/infor-design/enterprise/issues/2058))
- `[Charts]` Fixes dynamic tooltips on a bar chart. ([#2447](https://github.com/infor-design/enterprise/issues/2447))
- `[Colorpicker]` Fixed colorpicker left and right keys advanced oppositely in right-to-left mode. ([#2352](https://github.com/infor-design/enterprise/issues/2352))
- `[Column Chart]` Fixed an issue where the tooltip would not show. ([#2097](https://github.com/infor-design/enterprise/issues/2097))
- `[Datagrid]` Fixes an issue where method selectedRows() was returning incorrect information when new row added via addRow(). ([#1794](https://github.com/infor-design/enterprise/issues/1794))
- `[Datagrid]` Fixed the text width functions for better auto sized columns when using editors and special formatters. ([#2270](https://github.com/infor-design/enterprise/issues/2270))
- `[Datagrid]` Fixes the alignment of the alert and warning icons on a lookup editor. ([#2175](https://github.com/infor-design/enterprise/issues/2175))
- `[Datagrid]` Fixes tooltip on the non displayed table errors. ([#2264](https://github.com/infor-design/enterprise/issues/2264))
- `[Datagrid]` Fixes an issue with alignment when toggling the filter row. ([#2332](https://github.com/infor-design/enterprise/issues/2332))
- `[Datagrid]` Fixes an issue where method setFilterConditions() were not working for multiselect filter. ([#2414](https://github.com/infor-design/enterprise/issues/2414))
- `[Datagrid]` Fixes an error on tree grid when using server-side paging. ([#2132](https://github.com/infor-design/enterprise/issues/2132))
- `[Datagrid]` Fixed an issue where autocompletes popped up on cell editors. ([#1575](https://github.com/infor-design/enterprise/issues/1575))
- `[Datagrid]` Fixes reset columns to set the correct hidden status. ([#2315](https://github.com/infor-design/enterprise/issues/2315))
- `[Datagrid]` Fixes the filtering of null values. ([#2336](https://github.com/infor-design/enterprise/issues/2336))
- `[Datagrid]` Fixed an issue where performance was significantly slower for export methods. ([#2291](https://github.com/infor-design/enterprise/issues/2291))
- `[Datagrid]` Fixes a bug that stopped the search in datagrid personalization from working. ([#2299](https://github.com/infor-design/enterprise/issues/2299))
- `[Datagrid]` Fixes an error on tree grid when using server-side paging. ([#2132](https://github.com/infor-design/enterprise/issues/2132))
- `[Datagrid]` Fixed an issue where autocompletes popped up on cell editors. ([#1575](https://github.com/infor-design/enterprise/issues/1575))
- `[Datagrid]` Fixes the filtering of null values. ([#2336](https://github.com/infor-design/enterprise/issues/2336))
- `[Datagrid]` Fixed an issue where performance was significantly slower for export methods. ([#2291](https://github.com/infor-design/enterprise/issues/2291))
- `[Datagrid]` Fixed an issue where source would not fire on sorting. ([#2390](https://github.com/infor-design/enterprise/issues/2390))
- `[Datagrid]` Fixes the styling of non editable checkbox cells so they look disabled. ([#2340](https://github.com/infor-design/enterprise/issues/2340))
- `[Datagrid]` Changed the dynamic column tooltip function to pass the row and more details. This changes the order of parameters but since this feature is new did not consider this a breaking change. If you are using this please take note. ([#2333](https://github.com/infor-design/enterprise/issues/2333))
- `[Datagrid]` Fixed a bug is the isEditable column callback in editable tree grid where some data was missing in the callback. ([#2357](https://github.com/infor-design/enterprise/issues/2357))
- `[Datepicker]` Removed the advanceMonths option as the dropdowns for this are no longer there in the new design. ([#970](https://github.com/infor-design/enterprise/issues/970))
- `[Datepicker]` Fixed an issue where range selection was not working. ([#2569](https://github.com/infor-design/enterprise/issues/2569))
- `[Datepicker]` Fixed some issue where footer buttons were not working properly with range selection. ([#2595](https://github.com/infor-design/enterprise/issues/2595))
- `[Datepicker]` Fixed an issue where time was not updating after change on range selection. ([#2599](https://github.com/infor-design/enterprise/issues/2599))
- `[Datagrid]` Fixed a bug where deselect all would not deselect some rows when using grouping. ([#1796](https://github.com/infor-design/enterprise/issues/1796))
- `[Datagrid]` Fixed a bug where summary counts in grouping would show even if the group is collapsed. ([#2221](https://github.com/infor-design/enterprise/issues/2221))
- `[Datagrid]` Fixed issues when using paging (client side) and removeRow. ([#2590](https://github.com/infor-design/enterprise/issues/2590))
- `[Demoapp]` When displaying Uplift theme, now shows the correct alternate fonts for some locales when switching via the `locale` query string. ([#2365](https://github.com/infor-design/enterprise/issues/2365))
- `[Dropdown]` Fixed a memory leak when calling destroy. ([#2493](https://github.com/infor-design/enterprise/issues/2493))
- `[Editor]` Fixed a bug where tab or shift tab would break out of the editor when doing an indent/outdent. ([#2421](https://github.com/infor-design/enterprise/issues/2421))
- `[Editor]` Fixed a bug where the dirty indicator would be hidden above. ([#2577](https://github.com/infor-design/enterprise/issues/2577))
- `[Fieldfilter]` Fixed an issue where fields were getting wrap to second line on iPhone SE. ([#1861](https://github.com/infor-design/enterprise/issues/1861))
- `[Fieldfilter]` Fixed an issue where Dropdown was not switching mode on example page. ([#2288](https://github.com/infor-design/enterprise/issues/2288))
- `[Field Options]` Fixed an issue where input example was not working. ([#2348](https://github.com/infor-design/enterprise/issues/2348))
- `[Homepages]` Fixed an issue where personalize and chart text colors were not working with hero. ([#2097](https://github.com/infor-design/enterprise/issues/2097))
- `[Images]` Fixed an issue where images were not tabbable or receiving a visual focus state. ([#2025](https://github.com/infor-design/enterprise/issues/2025))
- `[Listview]` Fixed a bug that caused the listview to run initialize too many times. ([#2179](https://github.com/infor-design/enterprise/issues/2179))
- `[Lookup]` Added `autocomplete="off"` to lookup input fields to prevent browser interference. ([#2366](https://github.com/infor-design/enterprise/issues/2366))
- `[Lookup]` Fixed a bug that caused a filter to reapply when reopening the modal. ([#2566](https://github.com/infor-design/enterprise/issues/2566))
- `[Lookup]` Fixed a bug that caused a selections to reapply when reopening the modal. ([#2568](https://github.com/infor-design/enterprise/issues/2568))
- `[Locale]` Fixed race condition when using initialize and loading locales with a parent locale. ([#2540](https://github.com/infor-design/enterprise/issues/2540))
- `[Lookup]` Fixed a double scrollbar when the modal needs to be scrolled. ([#2586](https://github.com/infor-design/enterprise/issues/2586))
- `[Modal]` Fixed an issue where the modal component would disappear if its content had a checkbox in it in RTL. ([#332](https://github.com/infor-design/enterprise-ng/issues/332))
- `[Modal]` Fixed an issue where tabbing was very slow on large DOMs in IE 11. ([#2607](https://github.com/infor-design/enterprise/issues/2607))
- `[Personalization]` Fixed an issue where the text color was too dark. Changed the text color to be more readable in high contrast mode. ([#2539](https://github.com/infor-design/enterprise/issues/2539))
- `[Personalization]` Updated some of the colors to more readable in contrast mode. ([#2097](https://github.com/infor-design/enterprise/issues/2097))
- `[Personalization]` Fixes an issue where text color was too dark. ([#2476](https://github.com/infor-design/enterprise/issues/2476))
- `[Pager]` Fixed an issue where click was not firing on any of the buttons with ie11. ([#2560](https://github.com/infor-design/enterprise/issues/2560))
- `[Pager]` Added a complete Popupmenu settings object for configuring the Page Size Selector Button, and deprecated the `attachPageSizeMenuToBody` setting in favor of `pageSizeMenuSettings.attachToBody`. ([#2356](https://github.com/infor-design/enterprise/issues/2356))
- `[Pager]` Fixed memory leak when using the `attachToBody` setting to change the menu's render location. ([#2482](https://github.com/infor-design/enterprise/issues/2482))
- `[Popdown]` Fixed usability issue where the Popdown could close prematurely when attempting to use inner components, such as Dropdowns. ([#2092](https://github.com/infor-design/enterprise/issues/2092))
- `[Popover]` Correctly align the popover close button. ([#1576](https://github.com/infor-design/enterprise/issues/1576))
- `[Popover]` Fixed an issue where buttons inside the popover would overflow at smaller screen sizes. ([#2271](https://github.com/infor-design/enterprise/issues/2271))
- `[Popupmenu]` Fixed an issue where js error was showing after removing a menu item. ([#414](https://github.com/infor-design/enterprise-ng/issues/414))
- `[Popupmenu]` Fixed a layout issue on disabled checkboxes in multiselect popupmenus. ([#2340](https://github.com/infor-design/enterprise/issues/2340))
- `[Popupmenu]` Fixed a bug on IOS that prevented menu scrolling. ([#645](https://github.com/infor-design/enterprise/issues/645))
- `[Popupmenu]` Fixed a bug on IOS that prevented some submenus from showing. ([#1928](https://github.com/infor-design/enterprise/issues/1928))
- `[Popupmenu]` Added a type-check during building/rebuilding of submenus that prevents an error when a submenu `<ul>` tag is not present. ([#2458](https://github.com/infor-design/enterprise/issues/2458))
- `[Scatter Plot]` Fixed the incorrect color on the tooltips. ([#1066](https://github.com/infor-design/enterprise/issues/1066))
- `[Stepprocess]` Fixed an issue where a newly enabled step is not shown. ([#2391](https://github.com/infor-design/enterprise/issues/2391))
- `[Searchfield]` Fixed an issue where the close icon on a searchfield is inoperable. ([#2578](https://github.com/infor-design/enterprise/issues/2578))
- `[Searchfield]` Fixed strange alignment of text/icons on the Uplift theme. ([#2612](https://github.com/infor-design/enterprise/issues/2612))
- `[Tabs]` Fixed the more tabs button to style as disabled when the tabs component is disabled. ([#2347](https://github.com/infor-design/enterprise/issues/2347))
- `[Tabs]` Added the select method inside the hide method to ensure proper focusing of the selected tab. ([#2346](https://github.com/infor-design/enterprise/issues/2346))
- `[Tabs]` Added an independent count for adding new tabs and their associated IDs to prevent duplication. ([#2345](https://github.com/infor-design/enterprise/issues/2345))
- `[Toolbar]` Fixed memory leaks. ([#2496](https://github.com/infor-design/enterprise/issues/2496))
- `[Toolbar]` Fixed an issue where `noSearchfieldReinvoke` was not being respected during the teardown method, causing lifecycle issues in Angular. ([#2691](https://github.com/infor-design/enterprise/issues/2691))
- `[Toolbar Flex]` Removed a 100% height on the toolbar which caused issues when nested in some situations. ([#474](https://github.com/infor-design/enterprise-ng/issues/474))
- `[Listview]` Fixed search to work when not using templates. ([#466](https://github.com/infor-design/enterprise-ng/issues/466))

### v4.20.0 Chores & Maintenance

- `[Build]` Add a file verification tool to the build process to ensure all necessary files are present. ([#2384](https://github.com/infor-design/enterprise/issues/2384))
- `[Demo App]` Add the uplift theme to the theme switcher menu. ([#2335](https://github.com/infor-design/enterprise/issues/2335))
- `[Demo App]` Fixed routing issues that could cause 500 errors or crash the Demoapp. ([#2343](https://github.com/infor-design/enterprise/issues/2343))
- `[Demo App]` Fixed an issue where the sorting was wrong on compressor data. ([#2390](https://github.com/infor-design/enterprise/issues/2390))

(95 Issues Solved this release, Backlog Enterprise 296, Backlog Ng 79, 852 Functional Tests, 865 e2e Test)

## v4.19.3

- `[Datagrid]` Fixes the multiselect filter on header from reloading during serverside filtering. ([#2383](https://github.com/infor-design/enterprise/issues/2383))
- `[Datagrid]` Fixed an issue where contextmenu was not opening with first click. ([#2398](https://github.com/infor-design/enterprise/issues/2398))
- `[Datagrid / Tooltip]` Fixed an error on some datagrid cells when tooltips are attached. ([#2403](https://github.com/infor-design/enterprise/issues/2403))

## v4.19.2

- `[Build]` Fixes missing minified files in the build and a missing svg-extended.html deprecated file for backwards compatibility. ([Teams](https://bit.ly/2FlzYCT))

## v4.19.0

### v4.19.0 Deprecations

- `[CSS]` The Soho light theme CSS file has been renamed from `light-theme.css` to `theme-soho-light.css` ([1972](https://github.com/infor-design/enterprise/issues/1972))
- `[CSS]` The Soho dark theme CSS file has been renamed from `dark-theme.css` to `theme-soho-dark.css` ([1972](https://github.com/infor-design/enterprise/issues/1972))
- `[CSS]` The Soho high-contrast theme CSS file has been renamed from `high-contrast-theme.css` to `theme-soho-contrast.css` ([1972](https://github.com/infor-design/enterprise/issues/1972))
- `[Datagrid]` The older savedColumns method has been deprecated since 4.10 and is now removed. Use saveUserSettings instead. ([#1766](https://github.com/infor-design/enterprise/issues/1766))

### v4.19.0 Features

- `[App Menu]` Improved style of personalized app menu. ([#2195](https://github.com/infor-design/enterprise/pull/2195))
- `[Column]` Added support to existing custom tooltip content in the callback setting. ([#1909](https://github.com/infor-design/enterprise/issues/1909))
- `[Contextual Action Panel]` Fixed an issue where the close button was misaligned. ([#1943](https://github.com/infor-design/enterprise/issues/1943))
- `[Datagrid]` Added support for disabling rows by data or a dynamic function, rows are disabled from selection and editing. ([#1614](https://github.com/infor-design/enterprise/issues/1614))
- `[Datagrid]` Fixes a column alignment issue when resizing and sorting columns that were originally set to percentage width. ([#1797](https://github.com/infor-design/enterprise/issues/1797))
- `[Datagrid]` Fixes a column alignment issue when there are duplicate column ids. ([#1797](https://github.com/infor-design/enterprise/issues/1797))
- `[Datagrid]` Fixes a column alignment by clearing a cache to help prevent column misalignment from randomly happening. ([#1797](https://github.com/infor-design/enterprise/issues/1797))
- `[Datagrid]` Fixes an issue that caused the active page to not restore correctly when saving user settings, . ([#1766](https://github.com/infor-design/enterprise/issues/1766))
- `[Datagrid]` Fixes an issue with dropdown filters when the ids are numbers. ([#1879](https://github.com/infor-design/enterprise/issues/1879))
- `[Datagrid]` Fixed alignment issues in the new uplift theme. ([#2212](https://github.com/infor-design/enterprise/issues/2212))
- `[Datagrid]` Fixes Datagrid time filtering for string type dates. ([#2281](https://github.com/infor-design/enterprise/issues/2281))
- `[Form Compact]` Adds support for Datepicker, Timepicker, Lookup, and File Uploader fields. ([#1955](https://github.com/infor-design/enterprise/issues/1955))
- `[Keyboard]` Added a new API that you can call at anytime to see what key is being pressed at the moment. ([#1906](https://github.com/infor-design/enterprise/issues/1906))
- `[Targeted/Completion Chart]` Added back the ability to inline svg icons and hyperlinks. ([#2152](https://github.com/infor-design/enterprise/issues/2152))
- `[Themes]` Added support for multiple themes in the demo app and renamed distribute Uplift (only) theme files. ([#1972](https://github.com/infor-design/enterprise/issues/1972))

### v4.19.0 Fixes

- `[App Menu]` Fixed an issue where the menu would not be entirely colored if short. ([#2062](https://github.com/infor-design/enterprise/issues/2062))
- `[App Menu]` Changed the scroll area to the outside when using a footer. ([#2062](https://github.com/infor-design/enterprise/issues/2062))
- `[App Menu]` Expandable area updates within application menu. ([#1982](https://github.com/infor-design/enterprise/pull/1982))
- `[App Menu]` Fixed an issue where role switcher was not clickable with long title. ([#2060](https://github.com/infor-design/enterprise/issues/2060))
- `[App Menu]` Fixed an issue where it was not possible to manually add a filter field that you can control on your own. Caveat to this is if you set filterable: false it will no longer remove the filter field from the DOM, if you do that you must now do it manually. ([#2066](https://github.com/infor-design/enterprise/issues/2066))
- `[App Menu]` Added support for mobile when dismissOnClickMobile setting is true to dismiss application menu when a role is selected. ([#2520](https://github.com/infor-design/enterprise/issues/2520))
- `[App Menu]` Fixed an issue with the logo which was positioned badly when scrolling. ([#2116](https://github.com/infor-design/enterprise/issues/2116))
- `[Calendar]` Fixed some bugs having a calendar month along or just a legend, fixed the clicking of upcoming days and added a dblclick even emitter. ([#2149](https://github.com/infor-design/enterprise/issues/2149))
- `[Colorpicker]` Fixed an issue where the colorpicker label is cut off in extra small input field. ([#2023](https://github.com/infor-design/enterprise/issues/2023))
- `[Colorpicker]` Fixed an issue where the colorpickers are not responsive at mobile screen sizes. ([#1995](https://github.com/infor-design/enterprise/issues/1995))
- `[Colorpicker]` Fixed an issue where the text is not visible on IE11 after choosing a color. ([#2134](https://github.com/infor-design/enterprise/issues/2134))
- `[Completion Chart]` Cleaned up excessive padding in some cases. ([#2171](https://github.com/infor-design/enterprise/issues/2171))
- `[Context Menu]` Fixes a bug where a left click on the originating field would not close a context menu opened with a right click. ([#1992](https://github.com/infor-design/enterprise/issues/1992))
- `[Contextual Action Panel]` Fixed an issue where the CAP title is too close to the edge at small screen sizes. ([#2249](https://github.com/infor-design/enterprise/issues/2249))
- `[Datagrid]` Fixed an issue where using the context menu with datagrid was not properly destroyed which being created multiple times. ([#392](https://github.com/infor-design/enterprise-ng/issues/392))
- `[Datagrid]` Fixed charts in columns not resizing correctly to short row height. ([#1930](https://github.com/infor-design/enterprise/issues/1930))
- `[Datagrid]` Fixed an issue for xss where console.log was not sanitizing and make grid to not render. ([#1941](https://github.com/infor-design/enterprise/issues/1941))
- `[Datagrid]` Fixed charts in columns not resizing correctly to short row height. ([#1930](https://github.com/infor-design/enterprise/issues/1930))
- `[Datagrid]` Fixed a layout issue on primary buttons in expandable rows. ([#1999](https://github.com/infor-design/enterprise/issues/1999))
- `[Datagrid]` Fixed a layout issue on short row grouped header buttons. ([#2005](https://github.com/infor-design/enterprise/issues/2005))
- `[Datagrid]` Fixed an issue where disabled button color for contextual toolbar was not applying. ([#2150](https://github.com/infor-design/enterprise/issues/2150))
- `[Datagrid]` Fixed an issue for xss where console.log was not sanitizing and make grid to not render. ([#1941](https://github.com/infor-design/enterprise/issues/1941))
- `[Datagrid]` Added an onBeforeSelect call back that you can return false from to disable row selection. ([#1906](https://github.com/infor-design/enterprise/issues/1906))
- `[Datagrid]` Fixed an issue where header checkbox was not sync after removing selected rows. ([#2226](https://github.com/infor-design/enterprise/issues/2226))
- `[Datagrid]` Fixed an issue where custom filter conditions were not setting up filter button. ([#2234](https://github.com/infor-design/enterprise/issues/2234))
- `[Datagrid]` Fixed an issue where pager was not updating while removing rows. ([#1985](https://github.com/infor-design/enterprise/issues/1985))
- `[Datagrid]` Adds a function to add a visual dirty indictaor and a new function to get all modified rows. Modified means either dirty, in-progress or in error. Existing API's are not touched. ([#2091](https://github.com/infor-design/enterprise/issues/2091))
- `[Datagrid]` Fixes an error when saving columns if you have a lookup column. ([#2279](https://github.com/infor-design/enterprise/issues/2279))
- `[Datagrid]` Fixed a bug with column reset not working sometimes. ([#1921](https://github.com/infor-design/enterprise/issues/1921))
- `[Datagrid]` Fixed grouped headers not sorting when selectable is multiselect. ([#2251](https://github.com/infor-design/enterprise/issues/2251))
- `[Datagrid]` Fixed a bug where the sort indicator disappeared when changing pages. ([#2228](https://github.com/infor-design/enterprise/issues/2228))
- `[Datagrid]` Fixed rendering on modals with single columns. ([#1923](https://github.com/infor-design/enterprise/issues/1923))
- `[Datagrid]` Fixed double firing of popupmenu events. ([#2140](https://github.com/infor-design/enterprise/issues/2140))
- `[Datagrid]` Fixed incorrect pattern in filterConditions. ([#2159](https://github.com/infor-design/enterprise/issues/2159))
- `[Datepicker]` Fixed an issue loading on IE 11. ([#2183](https://github.com/infor-design/enterprise-ng/issues/2183))
- `[Dropdown]` Fixed the dropdown appearing misaligned at smaller screen sizes. ([#2248](https://github.com/infor-design/enterprise/issues/2248))
- `[Editor]` Fixed an issue where button state for toolbar buttons were wrong when clicked one after another. ([#391](https://github.com/infor-design/enterprise/issues/391))
- `[Hierarchy]` Fixed a bug where the hierarchy will only partially load with two instances on a page. ([#2205](https://github.com/infor-design/enterprise/issues/2205))
- `[Field Options]` Fixed an issue where field options were misaligning, especially spin box was focusing outside of the field. ([#1862](https://github.com/infor-design/enterprise/issues/1862))
- `[Field Options]` Fixed a border alignment issue. ([#2107](https://github.com/infor-design/enterprise/issues/2107))
- `[Fileuploader]` Fixed an issue where the fileuploader icon and close icon were misplaced and not visible in RTL after uploading a file. ([#2098](https://github.com/infor-design/enterprise/issues/2098))
- `[Fileuploader]` Fixed an issue where backspace in IE11 caused the browser to go back instead of removing the uploaded file from the input. ([#2184](https://github.com/infor-design/enterprise/issues/2184))
- `[Input]` Improved alignment of icons in the uplift theme input components. ([#2072](https://github.com/infor-design/enterprise/issues/2072))
- `[Listview]` Improved accessibility when configured as selectable (all types), as well as re-enabled accessibility e2e tests. ([#403](https://github.com/infor-design/enterprise/issues/403))
- `[Locale]` Synced up date and time patterns with the CLDR several time patterns in particular were corrected. ([#2022](https://github.com/infor-design/enterprise/issues/2022))
- `[Locale]` Fixed an issue loading duplicate locales such as en-GB where the strings are copies, before you might get undefined strings. ([#2216](https://github.com/infor-design/enterprise/issues/2216))
- `[Locale]` Added support for es-419 locale. ([#2204](https://github.com/infor-design/enterprise/issues/2204))
- `[Locale]` Restored functionality for dynamically changing fonts for some languages. ([#2144](https://github.com/infor-design/enterprise/issues/2144))
- `[Modal]` Fixed a demoapp issue where the select all checkbox wasn't selecting all. ([2225](https://github.com/infor-design/enterprise/issues/2225))
- `[Monthview]` Fixed an issue where the previous and next buttons were not correctly reversed in right-to-left mode. ([1910](https://github.com/infor-design/enterprise/issues/1910))
- `[Personalization]` Changed the default turquoise personalization to a darker one. ([#2063](https://github.com/infor-design/enterprise/issues/2063))
- `[Personalization]` Changed the default turquoise personalization to a darker one. ([#2063](https://github.com/infor-design/enterprise/issues/2063))
- `[Personalization]` Added a default option to the personalization color pickers. ([#2063](https://github.com/infor-design/enterprise/issues/2063))
- `[Personalization]` Added more classes and examples for the personalization colors so that you can personalize certain form elements. ([#2120](https://github.com/infor-design/enterprise/issues/2120))
- `[Personalization]` Added several form examples with buttons and completion chart that can be personalized. ([#1963](https://github.com/infor-design/enterprise/issues/1963))
- `[Personalization]` Added an example of normal tabs behaving like header tabs in a personalized area. ([#1962](https://github.com/infor-design/enterprise/issues/1962))
- `[Personalization]` Added completion chart and alerts to the list of header items that will work when personalized. ([#2171](https://github.com/infor-design/enterprise/issues/2171))
- `[Personalization]` Fixed a bug where the overlay would not disappear when manually loading stylesheets. ([#2258](https://github.com/infor-design/enterprise/issues/2258))
- `[Popupmenu]` Fixed an issue where disabled submenus were opening on mouseover. ([#1863](https://github.com/infor-design/enterprise/issues/1863))
- `[Radios]` Fixed an issue where in `RTL` the radio seems visually separate from it's label. ([#2096](https://github.com/infor-design/enterprise/issues/2096))
- `[Summary Form]` Updated to improve readability. ([#1765](https://github.com/infor-design/enterprise/issues/1765))
- `[Targeted Achievement]` Updated to work in uplift theme. ([#2220](https://github.com/infor-design/enterprise/issues/2220))
- `[Timepicker]` Fixed an issue where AM/PM dropdown tooltip was displaying on android devices. ([#1446](https://github.com/infor-design/enterprise/issues/1446))
- `[Timepicker]` Fixed an issue where dropdown popup was out of position on android devices. ([#2021](https://github.com/infor-design/enterprise/issues/2021))
- `[Timepicker]` Updated the Swedish translation for Set Time. ([#2153](https://github.com/infor-design/enterprise/issues/2153))
- `[Tree]` Fixed an issue where children property null was breaking tree to not render. ([#1908](https://github.com/infor-design/enterprise/issues/1908))

### v4.19.0 Chores & Maintenance

- `[General]` Updated to jquery 3.4.1 to fix a jquery bug seen occasionally. ([#2109](https://github.com/infor-design/enterprise/issues/2109))
- `[General]` Fixed relative links in several markdown files.
- `[Demo App]` Fixed CSP and handling of image paths for better support of images in examples on IDS demo sites (demo.design.infor.com). ([#1888](https://github.com/infor-design/enterprise/issues/1888))
- `[Personalize]` Separated personalization styles into standalone file for improved maintainability. ([#2127](https://github.com/infor-design/enterprise/issues/2127))

(84 Issues Solved this release, Backlog Enterprise 311, Backlog Ng 79, 839 Functional Tests, 876 e2e Test)

## v4.18.2

### v4.18.2 Fixes

- `[Autocomplete]` Fixed an XSS injection issue. ([#502](https://github.com/infor-design/enterprise-ng/issues/502)).
- `[Dropdown]` Fixed an XSS injection issue. ([#503](https://github.com/infor-design/enterprise-ng/issues/503)).

## v4.18.1

### v4.18.1 Fixes

- `[Input]` Added backwards-compatibility for previous accessibility changes to labels. ([#2118](https://github.com/infor-design/enterprise/issues/2118)). Additional information can be found in the [Form Component documentation](https://github.com/infor-design/enterprise/blob/4.18.x/src/components/form/readme.md#field-labels).

## v4.18.0

### v4.18.0 Features

- `[App Menu]` Added support for personalization by adding the `is-personalizable` class the menu will now change colors along with headers ([#1847](https://github.com/infor-design/enterprise/issues/1847))
- `[App Menu]` Added a special role switcher dropdown to change the menu role. ([#1935](https://github.com/infor-design/enterprise/issues/1935))
- `[Personalize]` Added classes for the personalization colors so that you can personalize certain form elements. ([#1847](https://github.com/infor-design/enterprise/issues/1847))
- `[Expandable Area]` Added example of a standalone button the toggles a form area. ([#1935](https://github.com/infor-design/enterprise/issues/1935))
- `[Datagrid]` Added support so if there are multiple inputs within an editor they work with the keyboard tab key. ([#355](https://github.com/infor-design/enterprise-ng/issues/355))
- `[Datagrid]` Fixed an error on IE when doing an excel export. ([#2018](https://github.com/infor-design/enterprise/issues/2018))
- `[Editor]` Added a JS setting and CSS styles to support usage of a Flex Toolbar ([#1120](https://github.com/infor-design/enterprise/issues/1120))
- `[Header]` Added a JS setting and CSS styles to support usage of a Flex Toolbar ([#1120](https://github.com/infor-design/enterprise/issues/1120))
- `[Mask]` Added a setting for passing a locale string, allowing Number masks to be localized.  This enables usage of the `groupSize` property, among others, from locale data in the Mask. ([#440](https://github.com/infor-design/enterprise/issues/440))
- `[Masthead]` Added CSS styles to support usage of a Flex Toolbar ([#1120](https://github.com/infor-design/enterprise/issues/1120))
- `[Notification]` Added example of a Widget/Card with notification and add code to truncate the text (via ellipsis) if it is lengthy. ([#1881](https://github.com/infor-design/enterprise/issues/1881))
- `[Theme/Colors]` Added new component for getting theme and color information. This is used throughout the code. There was a hidden property `Soho.theme`, if you used this in some way you should now use `Soho.theme.currentTheme`. ([#1866](https://github.com/infor-design/enterprise/issues/1866))

### v4.18.0 Fixes

- `[App Menu]` Fixed some accessibility issues on the nav menu. ([#1721](https://github.com/infor-design/enterprise/issues/1721))
- `[Busy Indicator]` Fixed a bug that causes a javascript error when the busy indicator is used on the body tag. ([#1918](https://github.com/infor-design/enterprise/issues/1918))
- `[Css/Sass]` Fixed an issue where the High Contrast theme and Uplift theme were not using the right tokens. ([#1897](https://github.com/infor-design/enterprise/pull/1897))
- `[Colors]` Fixed the color palette demo page to showcase the correct hex values based on the current theme ([#1801](https://github.com/infor-design/enterprise/issues/1801))
- `[Contextual Action Panel]` Fixed an issue where cap modal would only open the first time. ([#1993](https://github.com/infor-design/enterprise/issues/1993))
- `[Datepicker]` Fixed an issue in NG where the custom validation is removed during the teardown of a datepicker.([NG #411](https://github.com/infor-design/enterprise-ng/issues/411))
- `[Datagrid]` Fixed an issue where lookup filterConditions were not rendering. ([#1873](https://github.com/infor-design/enterprise/issues/1873))
- `[Datagrid]` Fixed an issue where when using filtering and server side paging the filter operations would cause two ajax requests. ([#2069](https://github.com/infor-design/enterprise/issues/2069))
- `[Datagrid]` Fixed issue where header columns are misaligned with body columns on load. ([#1892](https://github.com/infor-design/enterprise/issues/1892))
- `[Datagrid]` Fixed an issue where filtering was missing translation. ([#1900](https://github.com/infor-design/enterprise/issues/1900))
- `[Datagrid]` Fixed an issue with the checkbox formatter where string based 1 or 0 would not work as a dataset source. ([#1948](https://github.com/infor-design/enterprise/issues/1948))
- `[Datagrid]` Fixed a bug where text would be misaligned when repeatedly toggling the filter row. ([#1969](https://github.com/infor-design/enterprise/issues/1969))
- `[Datagrid]` Added an example of expandOnActivate on a customer editor. ([#353](https://github.com/infor-design/enterprise-ng/issues/353))
- `[Datagrid]` Added ability to pass a function to the tooltip option for custom formatting. ([#354](https://github.com/infor-design/enterprise-ng/issues/354))
- `[Datagrid]` Fixed `aria-checked` not toggling correctly on selection of multiselect checkbox. ([#1961](https://github.com/infor-design/enterprise/issues/1961))
- `[Datagrid]` Fixed incorrectly exported CSV/Excel data. ([#2001](https://github.com/infor-design/enterprise/issues/2001))
- `[Dropdown]` Changed the way dropdowns work with screen readers to be a collapsible listbox.([#404](https://github.com/infor-design/enterprise/issues/404))
- `[Dropdown]` Fixed an issue where multiselect dropdown unchecking "Select All" was not getting clear after close list with Safari browser.([#1882](https://github.com/infor-design/enterprise/issues/1882))
- `[Dropdown]` Added an example of a color dropdown showing palette colors as icons.([#2013](https://github.com/infor-design/enterprise/issues/2013))
- `[Datagrid]` Fixed a misalignment of the close icon on mobile. ([#2018](https://github.com/infor-design/enterprise/issues/2018))
- `[List/Detail]` Removed some legacy CSS code that was causing text inside of inline Toolbar Searchfields to become transparent. ([#2075](https://github.com/infor-design/enterprise/issues/2075))
- `[Listbuilder]` Fixed an issue where the text was not sanitizing. ([#1692](https://github.com/infor-design/enterprise/issues/1692))
- `[Lookup]` Fixed an issue where the tooltip was using audible text in the code block component. ([#354](https://github.com/infor-design/enterprise-ng/issues/354))
- `[Locale]` Fixed trailing zeros were getting ignored when displaying thousands values. ([#404](https://github.com/infor-design/enterprise/issues/1840))
- `[MenuButton]` Improved the way menu buttons work with screen readers.([#404](https://github.com/infor-design/enterprise/issues/404))
- `[Message]` Added an audible announce of the message type.([#964](https://github.com/infor-design/enterprise/issues/964))
- `[Message]` Change audible announce of message type added in #964 to an option that is strictly audible.([#2120](https://github.com/infor-design/enterprise/issues/2120))
- `[Modal]` Changed text and button font colors to pass accessibility checks.([#964](https://github.com/infor-design/enterprise/issues/964))
- `[Multiselect]` Fixed an issue where previous selection was still selected after clear all by "Select All" option. ([#2003](https://github.com/infor-design/enterprise/issues/2003))
- `[Notifications]` Fixed a few issues with notification background colors by using the corresponding ids-identity token for each. ([1857](https://github.com/infor-design/enterprise/issues/1857), [1865](https://github.com/infor-design/enterprise/issues/1865))
- `[Notifications]` Fixed an issue where you couldn't click the close icon in Firefox. ([1573](https://github.com/infor-design/enterprise/issues/1573))
- `[Radios]` Fixed the last radio item was being selected when clicking on the first when displayed horizontal. ([#1878](https://github.com/infor-design/enterprise/issues/1878))
- `[Signin]` Fixed accessibility issues. ([#421](https://github.com/infor-design/enterprise/issues/421))
- `[Skiplink]` Fixed a z-index issue on skip links over the nav menu. ([#1721](https://github.com/infor-design/enterprise/issues/1721))
- `[Slider]` Changed the demo so the tooltip will hide when resizing the page. ([#2033](https://github.com/infor-design/enterprise/issues/2033))
- `[Stepprocess]` Fixed rtl style issues. ([#413](https://github.com/infor-design/enterprise/issues/413))
- `[Swaplist]` Fixed disabled styling on swap header buttons. ([#2019](https://github.com/infor-design/enterprise/issues/2019))
- `[Tabs]` Fixed an issue where focus was changed after enable/disable tabs. ([#1934](https://github.com/infor-design/enterprise/issues/1934))
- `[Tabs-Module]` Fixed an issue where the close icon was outside the searchfield. ([#1704](https://github.com/infor-design/enterprise/issues/1704))
- `[Toolbar]` Fixed issues when tooltip shows on hover of toolbar ([#1622](https://github.com/infor-design/enterprise/issues/1622))
- `[Validation]` Fixed an issue where the isAlert settings set to true, the border color, control text color, control icon color was displaying the color for the alert rather than displaying the default color. ([#1922](https://github.com/infor-design/enterprise/issues/1922))

### v4.18.0 Chore & Maintenance

- `[Buttons]` Updated button disabled states with corresponding ids-identity tokens. ([1914](https://github.com/infor-design/enterprise/issues/1914)
- `[Docs]` Added a statement on supporting accessibility. ([#1540](https://github.com/infor-design/enterprise/issues/1540))
- `[Docs]` Added the supported screen readers and some notes on accessibility. ([#1722](https://github.com/infor-design/enterprise/issues/1722))

(50 Issues Solved this release, Backlog Enterprise 294, Backlog Ng 80, 809 Functional Tests, 803 e2e Test)

## v4.17.1

### v4.17.1 Fixes

- `[Datagrid]` Fixed an issue where the second to last column was having resize issues with frozen column sets.(<https://github.com/infor-design/enterprise/issues/1890>)
- `[Datagrid]` Re-align icons and items in the datagrid's "short header" configuration.(<https://github.com/infor-design/enterprise/issues/1880>)
- `[Locale]` Fixed incorrect "groupsize" for `en-US` locale.(<https://github.com/infor-design/enterprise/issues/1907>)

### v4.17.1 Chores & Maintenance

- `[Demoapp]` Fixed embedded icons example with missing icons.(<https://github.com/infor-design/enterprise/issues/1889>)
- `[Demoapp]` Fixed notification demo examples.(<https://github.com/infor-design/enterprise/issues/1893>, <https://github.com/infor-design/enterprise/pull/1896>)

(5 Issues Solved this patch release)

## v4.17.0

- [Npm Package](https://www.npmjs.com/package/ids-enterprise)
- [IDS Enterprise Angular Change Log](https://github.com/infor-design/enterprise-ng/blob/master/docs/CHANGELOG.md)

### v4.17.0 Future Deprecation

- `[Mask]` Using legacy mask options is now deprecated (was starting 4.3.2) and we will remove this in approximately 6 months from the code base. This means using the `data-mask` option and the `mode` as well as legacy patterns in favor of the newer settings and regexes. ([#439](https://github.com/infor-design/enterprise/issues/439))

### v4.17.0 Features

- `[Datagrid]` Added support for ellipsis to header text. ([#842](https://github.com/infor-design/enterprise/issues/842))
- `[Datagrid]` Added support to cancel `rowactivated` event. Now it will trigger the new event `beforerowactivated` which will wait/sync to cancel or proceed to do `rowactivated` event. ([#1021](https://github.com/infor-design/enterprise/issues/1021))
- `[Datagrid]` Added option to align grouped headers text. ([#1714](https://github.com/infor-design/enterprise/issues/1714))
- `[Datagrid]` Tabbing through a new row moves focus to next line for a lookup column. ([#1822](https://github.com/infor-design/enterprise/issues/1822))
- `[Datagrid]` Validation tooltip does not wrap words correctly across multiple lines. ([#1829](https://github.com/infor-design/enterprise/issues/1829))
- `[Dropdown]` Added support to make dropdown readonly fields optionally not tab-able. ([#1591](https://github.com/infor-design/enterprise/issues/1591))
- `[Form Compact]` Implemented design for field-heavy forms. This design is experimental, likely not production ready, and subject to change without notice. ([#1699](https://github.com/infor-design/enterprise/issues/1699))
- `[Hierarchy]` Changed the newer stacked layout to support mutiple root elements. ([#1677](https://github.com/infor-design/enterprise/issues/1677))
- `[Locale]` Added support for passing in `locale` or `language` to the `parse` and `format` and `translation` functions so they will work without changing the current locale or language. ([#462](https://github.com/infor-design/enterprise/issues/462))
- `[Locale]` Added support for setting a specific group size other than the ones in the locale. This includes using no group size. ([#462](https://github.com/infor-design/enterprise/issues/462))
- `[Locale]` Added support for showing timezones in the current language with a fall back for IE 11. ([#592](https://github.com/infor-design/enterprise/issues/592))
- `[Locale]` Added support for different group sizes. This was previously not working correctly for locales like hi-IN (using 3, 2 group sizes) and en-US (using 3, 0 group sizes). We will later make this work on masks on a separate issue. ([#441](https://github.com/infor-design/enterprise/issues/441))
- `[Locale]` Its now possible to add new locales in by adding them to the `defaultLocales` and `supportedLocales` sets. ([#402](https://github.com/infor-design/enterprise/issues/402))
- `[Locale]` Added an example to show extending locales with new strings and an api method to make it easier. because of the way this is split, if your directly adding to `Locale.cultures` you will need to adjust your code to extend from `Locale.languages` instead. ([#402](https://github.com/infor-design/enterprise/issues/402))
- `[Locale]` Added support for having a different language and locale. This is done by calling the new `setLanguage` function. ([#1552](https://github.com/infor-design/enterprise/issues//1552))
- `[Locale / Mask]` Added limited initial support for some unicode languages. This means you can convert to and from numbers typed in Devangari, Arabic, and Chinese (Financial and Simplified). ([#439](https://github.com/infor-design/enterprise/issues/439))
- `[Locale]` Added support for passing a `locale` other the the current locale to calendar, monthview, datepicker and timepicker. ([#462](https://github.com/infor-design/enterprise/issues/462))
- `[Mask]` It is now possible to type numbers in unicode such as Devangari, Arabic, and Chinese (Financial and Simplified) into the the masks that involve numbers. ([#439](https://github.com/infor-design/enterprise/issues/439))
- `[Modal]` Added an option to dictate the maximum width of the modal. ([#1802](https://github.com/infor-design/enterprise/issues/1802))
- `[Icons]` Add support for creating an svg file for the Uplift theme's (alpha) new icons from ids-identity@2.4.0 assets. ([#1759](https://github.com/infor-design/enterprise/issues/1759))
- `[Radar]` Added support to three label sizes (name, abbrName, shortName). ([#1553](https://github.com/infor-design/enterprise/issues/1553))

### v4.17.0 Fixes

- `[Accordion]` Fixed a bug where some truncated text elements were not generating a tooltip. ([#1736](https://github.com/infor-design/enterprise/issues/1736))
- `[Builder]` Cropped Header for Builder Panel When Text is Long. ([#1814](https://github.com/infor-design/enterprise/issues/1814))
- `[Calendar]` Event model title color is not correct if the modal is opened and another event is selected. ([#1739](https://github.com/infor-design/enterprise/issues/1739))
- `[Calendar]` Modal is still displayed after changing months. ([#1741](https://github.com/infor-design/enterprise/issues/1741))
- `[Calendar]` Changing some event spans is causing missing dates on the dialogs. ([#1708](https://github.com/infor-design/enterprise/issues/1708))
- `[Composite Form]` Fix a bug in IE11 where composite form content overflows to the lower container. ([#1768](https://github.com/infor-design/enterprise/issues/1768))
- `[Datagrid]` Added a fix where the column is next to the edge of the browser and the filter dropdown popup overflow the page.([#1604](https://github.com/infor-design/enterprise/issues/1604))
- `[Datagrid]` Added a fix to allow the commit of a cell edit after tabbing into a cell once having clicked into a previous cell.([#1608](https://github.com/infor-design/enterprise/issues/1608))
- `[Datagrid]` Stretch column not working in Edge browser. ([#1716](https://github.com/infor-design/enterprise/issues/1716))
- `[Datagrid]` Fixed a bug where the source callback was not called when filtering. ([#1688](https://github.com/infor-design/enterprise/issues/1688))
- `[Datagrid]` Fixed a bug where filtering Order Date with `is-not-empty` on a null value would not correctly filter out results. ([#1718](https://github.com/infor-design/enterprise/issues/1718))
- `[Datagrid]` Fixed a bug where when using the `disableClientSideFilter` setting the filtered event would not be called correctly. ([#1689](https://github.com/infor-design/enterprise/issues/1689))
- `[Datagrid]` Fixed a bug where hidden columns inside a colspan were aligning incorrectly. ([#1764](https://github.com/infor-design/enterprise/issues/1764))
- `[Dropdown]` Fixed a layout error on non inline fields with errors. ([#1770](https://github.com/infor-design/enterprise/issues/1770))
- `[Dropdown]` Fixed a bug where the dropdown did not close when tabbing if using the `noSearch` setting. ([#1731](https://github.com/infor-design/enterprise/issues/1731))
- `[Modal]` Fixed a bug where the modal can overflow the page. ([#1802](https://github.com/infor-design/enterprise/issues/1802))
- `[Radio Button]` Fixed a rendering problem on the selected state of Radio Buttons used inside of Accordion components. ([#1568](https://github.com/infor-design/enterprise/issues/1568))
- `[Radio Button]` Fixed a z-index issue that was causing radio buttons to sometimes display over top of page sections where they should have instead scrolled beneath. ([#1014](https://github.com/infor-design/enterprise/issues/1014))

### v4.17.0 Chore & Maintenance

- `[Css/Sass]` Replaced font-size numerical declarations with their ids-identity token counterpart. ([#1640](https://github.com/infor-design/enterprise/issues/1640))
- `[Demoapp]` Removed query parameter for changing fonts. ([#1747](https://github.com/infor-design/enterprise/issues/1747))
- `[Build]` Added a process to notify developers that things are being deprecated or going away. Documented the current deprecations in this system and made [notes for developers](https://github.com/infor-design/enterprise/blob/master/docs/CODING-STANDARDS.md#deprecations). ([#1747](https://github.com/infor-design/enterprise/issues/1747))

(30 Issues Solved this release, Backlog Enterprise 224, Backlog Ng 59, 785 Functional Tests, 793 e2e Test)

## v4.16.0

- [Npm Package](https://www.npmjs.com/package/ids-enterprise)
- [IDS Enterprise Angular Change Log](https://github.com/infor-design/enterprise-ng/blob/master/docs/CHANGELOG.md)

### v4.16.0 Features

- `[Busy Indicator]` Made a fix to make it possible to use a busy indicator on a modals. ([#827](https://github.com/infor-design/enterprise/issues/827))
- `[Datagrid]` Added an option to freeze columns from scrolling on the left and/or right. The new option is called `frozenColumns`. See notes on what works and doesnt with frozen column in the datagrid docs frozen column section. ([#464](https://github.com/infor-design/enterprise/issues/464))
- `[Editor]` Added new state called "preview" a non editable mode to editor. Where it only shows the HTML with no toolbar, borders etc. ([#1413](https://github.com/infor-design/enterprise/issues/1413))
- `[Field Filter]` Added support to get and set filter type programmatically. ([#1181](https://github.com/infor-design/enterprise/issues/1181))
- `[Hierarchy]` Add print media styles to decrease ink usage and increase presentability for print format. Note that you may need to enable the setting to print background images, both Mac and PC have a setting for this. ([#456](https://github.com/infor-design/enterprise/issues/456))
- `[Hierarchy]` Added a new "stacked" layout to eventually replace the current layouts. This works better responsively and prevents horizontal scrolling. ([#1629](https://github.com/infor-design/enterprise/issues/1629))
- `[Pager]` Added a "condensed" page size selector button for use on pagers in smaller containers, such as the list side of the list/detail pattern. ([#1459](https://github.com/infor-design/enterprise/issues/1459))

### v4.16.0 Future Deprecation

- `[Hierarchy]` The following options are now deprecated and will be removed approximately 2019-05-15. `paging` and `mobileView`. ([#1629](https://github.com/infor-design/enterprise/issues/1629))
- `[Hierarchy]` Stacked layout will become the default layout in favor of the existing horizontal layout, so the horizontal layout is now considered deprecated and will be removed approximately 2019-05-15. ([#1629](https://github.com/infor-design/enterprise/issues/1629))

### v4.16.0 Fixes

- `[Application Menu]` Fixed the truncation of long text in an accordion element in the application menu by adding a tooltip to truncated elements. ([#457](https://github.com/infor-design/enterprise/issues/457))
- `[Calendar]` Disable the new event modal when no template is defined. ([#1700](https://github.com/infor-design/enterprise/issues/1700))
- `[Dropdown]` Fixed a bug where the ellipsis was not showing on long text in some browsers. ([#1550](https://github.com/infor-design/enterprise/issues/1550))
- `[Datagrid]` Fixed a bug in equals filter on multiselect filters. ([#1586](https://github.com/infor-design/enterprise/issues/1586))
- `[Datagrid]` Fixed a bug where incorrect data is shown in the events in tree grid. ([#315](https://github.com/infor-design/enterprise-ng/issues/315))
- `[Datagrid]` Fixed a bug where when using minWidth on a column and sorting the column will become misaligned. ([#1481](https://github.com/infor-design/enterprise/issues/1481))
- `[Datagrid]` Fixed a bug where when resizing the last column may become invisible. ([#1456](https://github.com/infor-design/enterprise/issues/1456))
- `[Datagrid]` Fixed a bug where a checkbox column will become checked when selecting if there is no selection checkbox. ([#1641](https://github.com/infor-design/enterprise/issues/1641))
- `[Datagrid]` Fixed a bug where the last column would sometimes not render fully for buttons with longer text. ([#1246](https://github.com/infor-design/enterprise/issues/1246))
- `[Datagrid]` Fixed a bug where showMonthYearPicker did not work correctly on date filters. ([#1532](https://github.com/infor-design/enterprise-ng/issues/1532))
- `[Validation]` Fixed a bug in removeError where the icon is sometimes not removed. ([#1556](https://github.com/infor-design/enterprise/issues/1556))
- `[Datepicker]` Fixed the range picker to clear when changing months in a filter. ([#1537](https://github.com/infor-design/enterprise/issues/1537))
- `[Datepicker]` Fixed disabled dates example to validate again on disabled dates. ([#1445](https://github.com/infor-design/enterprise/issues/1445))
- `[Datagrid]` Fixed a Date Editor bug when passing a series of zeroes to a datagrid cell with an editable date. ([#1020](https://github.com/infor-design/enterprise/issues/1020))
- `[Dropdown]` Fixed a bug where a dropdown will never reopen if it is closed by clicking a menu button. ([#1670](https://github.com/infor-design/enterprise/issues/1670))
- `[Icons]` Established missing icon sourcing and sizing consistency from ids-identity icon/svg assets. ([PR#1628](https://github.com/infor-design/enterprise/pull/1628))
- `[Listview]` Addressed performance issues with paging on all platforms, especially Windows and IE/Edge browsers. As part of this, reworked all components that integrate with the Pager component to render their contents based on a dataset, as opposed to DOM elements. ([#922](https://github.com/infor-design/enterprise/issues/922))
- `[Lookup]` Fixed a bug with settings: async, server-side, and single select modes.  The grid was not deselecting the previously selected value when a new row was clicked.  If the value is preselected in the markup, the lookup modal will no longer close prematurely. ([PR#1654](https://github.com/infor-design/enterprise/issues/1654))
- `[Pager]` Made it possible to set and persist custom tooltips on first, previous, next and last pager buttons. ([#922](https://github.com/infor-design/enterprise/issues/922))
- `[Pager]` Fixed propagation of the `pagesizes` setting when using `updated()`. Previously the array was deep extended instead of being replaced outright. ([#1466](https://github.com/infor-design/enterprise/issues/1466))
- `[Tree]` Fixed a bug when calling the disable or enable methods of the tree. This was not working with ie11. ([PR#1600](https://github.com/infor-design/enterprise/issues/1600))
- `[Stepprocess]` Fixed a bug where the step folder was still selected when it was collapsed or expanded. ([#1633](https://github.com/infor-design/enterprise/issues/1633))
- `[Swaplist]` Fixed a bug where items were not able to drag anymore after make the search. ([#1703](https://github.com/infor-design/enterprise/issues/1703))
- `[Toolbar Flex]` Added the ability to pass in a `beforeOpen` callback to the More Actions menu (fixes a bug where it wasn't possible to dynamically add content to the More Actions menu in same way that was possible on the original Toolbar component)
- `[Toolbar Flex]` Fixed a bug where selected events were not bubbling up for a menu button on a flex toolbar. ([#1709](https://github.com/infor-design/enterprise/issues/1709))
- `[Stepprocess]` Disabled step selected when using the next or previous button. ([#1697](https://github.com/infor-design/enterprise/issues/1697))
- `[Tree]` Fixed a bug when calling the disable or enable methods of the tree. This was not working with ie11. ([PR#1600](https://github.com/infor-design/enterprise/issues/1600))

### v4.16.0 Chore & Maintenance

- `[Demo App]` Removed the search icon from the header on test pages as it doesn't function. ([#1449](https://github.com/infor-design/enterprise/issues/1449))
- `[Demo App]` Added a fix for incorrect links when running on windows. ([#1549](https://github.com/infor-design/enterprise/issues/1549))
- `[Docs]` Added a fix to prevent the documentation generator from failing intermittently. ([#1377](https://github.com/infor-design/enterprise/issues/1377))

(29 Issues Solved this release, Backlog Enterprise 203, Backlog Ng 69, 735 Functional Tests, 670 e2e Test)

## v4.15.0

- [Npm Package](https://www.npmjs.com/package/ids-enterprise)
- [IDS Enterprise Angular Change Log](https://github.com/infor-design/enterprise-ng/blob/master/docs/CHANGELOG.md)

### v4.15.0 Features

- `[Datagrid]` Added support for lookup in the datagrid filter. ([#653](https://github.com/infor-design/enterprise/issues/653))
- `[Datagrid]` Added support for masks on lookup editors. ([#406](https://github.com/infor-design/enterprise/issues/406))
- `[Validation]` When using legacy mode validation, made the icon dim if the text was on top of it. ([#644](https://github.com/infor-design/enterprise/issues/644))
- `[Calendar]` Now possible to edit events both with the API and by clicking/double clicking events. And other improvements. ([#1436](https://github.com/infor-design/enterprise/issues/1436))
- `[Datagrid]` Added new methods to clear dirty cells on cells, rows, and all. ([#1303](https://github.com/infor-design/enterprise/issues/1303))
- `[Tree]` Added several improvements: the ability to show a dropdown on the tree node, the ability to add nodes in between current nodes, the ability to set checkboxes for selection only on some nodes, and the ability to customize icons. ([#1364](https://github.com/infor-design/enterprise/issues/1364))
- `[Datagrid]` Added the ability to display or hide the new row indicator with a new `showNewIndicator` option. ([#1589](https://github.com/infor-design/enterprise/issues/1589))

### v4.15.0 Fixes

- `[Icons]` Icons with the word `confirm` have been changed to `success`. This is partially backwards compatible for now. We deprecated `confirm` and will remove in the next major version so rename your icons. Example `icon-confirm` to `icon-success`. ([#963](https://github.com/infor-design/enterprise/issues/963))
- `[Icons]` The alert icons now have a white background allowing them to appear on colored sections. There are now two versions, for example: `icon-error` and `icon-error-solid`. These are used in calendar. ([#1436](https://github.com/infor-design/enterprise/issues/1436))
- `[Circle Pager]` Made significant improvements to resizing, especially on tabs. ([#1284](https://github.com/infor-design/enterprise/issues/1284))
- `[Datagrid]` In high contrast mode the background is now white when editing cells. ([#1421](https://github.com/infor-design/enterprise/issues/1421))
- `[Dropdown]` Fixed an issue where filter did not work in no-search mode with the Caps Lock key. ([#1500](https://github.com/infor-design/enterprise/issues/1500))
- `[Popupmenu]` Fixed an issue when using the same menu on multiple inputs wherein destroying one instance actually destroyed all instances. ([#1025](https://github.com/infor-design/enterprise/issues/1025))
- `[Swaplist]` Fixed a bug where Shift+M did not work when typing in the search. ([#1408](https://github.com/infor-design/enterprise/issues/1408))
- `[Popupmenu]` Fixed a bug in immediate mode where right click only worked the first time. ([#1507](https://github.com/infor-design/enterprise/issues/1507))
- `[Editor]` Fixed a bug where clear formatting did not work in safari. ([#911](https://github.com/infor-design/enterprise/issues/911))
- `[Colorpicker]` Fixed a bug in Angular where the picker did not respond correctly to `editable=false` and `disabled=true`. ([#257](https://github.com/infor-design/enterprise-ng/issues/257))
- `[Locale]` Fixed a bug where the callback did not complete on nonexistent locales. ([#1267](https://github.com/infor-design/enterprise/issues/1267))
- `[Calendar]` Fixed a bug where event details remain when filtering event types. ([#1436](https://github.com/infor-design/enterprise/issues/1436))
- `[Busy Indicator]` Fixed a bug where the indicator closed when clicking on accordions. ([#281](https://github.com/infor-design/enterprise-ng/issues/281))
- `[Datagrid Tree]` Fixed the need for unique IDs on the tree nodes. ([#1361](https://github.com/infor-design/enterprise/issues/1361))
- `[Editor]` Improved the result of pasting bullet lists from MS Word. ([#1351](https://github.com/infor-design/enterprise/issues/1351))
- `[Hierarchy]` Fixed layout issues in the context menu in RTL mode. ([#1310](https://github.com/infor-design/enterprise/issues/1310))
- `[Datagrid]` Added a setting `allowChildExpandOnMatch` that optionally determines if a search/filter will show and allow nonmatching children to be shown. ([#1422](https://github.com/infor-design/enterprise/issues/1422))
- `[Datagrid]` If a link is added with a href it will now be followed when clicking, rather than needing to use the click method setting on columns. ([#1473](https://github.com/infor-design/enterprise/issues/1473))
- `[Datagrid Tree]` Fixed a bug where Expand/Collapse text is added into the +/- cell. ([#1145](https://github.com/infor-design/enterprise/issues/1145))
- `[Dropdown]` Fixed a bug in NG where two dropdowns in different components would cause each other to freeze. ([#229](https://github.com/infor-design/enterprise-ng/issues/229))
- `[Editor]` Verified a past fix where editor would not work with all buttons when in a modal. ([#408](https://github.com/infor-design/enterprise/issues/408))
- `[Datagrid Tree]` Fixed a bug in `updateRow` that caused the indent of the tree grid to collapse. ([#405](https://github.com/infor-design/enterprise/issues/405))
- `[Empty Message]` Fixed a bug where a null empty message would not be possible. This is used to show no empty message on initial load delays. ([#1467](https://github.com/infor-design/enterprise/issues/1467))
- `[Lookup]` Fixed a bug where nothing is inserted when you click a link editor in the lookup. ([#1315](https://github.com/infor-design/enterprise/issues/1315))
- `[About]` Fixed a bug where the version would not show when set. It would show the IDS version. ([#1414](https://github.com/infor-design/enterprise/issues/1414))
- `[Datagrid]` Fixed a bug in `disableClientSort` / `disableClientFilter`. It now retains visual indicators on sort and filter. ([#1248](https://github.com/infor-design/enterprise/issues/1248))
- `[Tree]` Fixed a bug where selected nodes are selected again after loading child nodes. ([#1270](https://github.com/infor-design/enterprise/issues/1270))
- `[Input]` Fixed a bug where inputs that have tooltips will not be selectable with the cursor. ([#1354](https://github.com/infor-design/enterprise/issues/1354))
- `[Accordion]` Fixed a bug where double clicking a header will open and then close the accordion. ([#1314](https://github.com/infor-design/enterprise/issues/1314))
- `[Datagrid]` Fixed a bug on hover with taller cells where the hover state would not cover the entire cell. ([#1490](https://github.com/infor-design/enterprise/issues/1490))
- `[Editor]` Fixed a bug where the image would still be shown if you press the Esc key and cancel the image dialog. ([#1489](https://github.com/infor-design/enterprise/issues/1489))
- `[Datagrid Lookup]` Added additional missing event info for ajax requests and filtering. ([#1486](https://github.com/infor-design/enterprise/issues/1486))
- `[Tabs]` Added protection from inserting HTML tags in the add method (XSS). ([#1462](https://github.com/infor-design/enterprise/issues/1462))
- `[App Menu]` Added better text wrapping for longer titles. ([#1116](https://github.com/infor-design/enterprise/issues/1116))
- `[Contextual Action Panel]` Fixed some examples so that they reopen more than one time. ([#1116](https://github.com/infor-design/enterprise/issues/506))
- `[Searchfield]` Fixed a border styling issue on longer labels in the search. ([#1500](https://github.com/infor-design/enterprise/issues/1500))
- `[Tabs Multi]` Improved the experience on mobile by collapsing the menus a bit. ([#971](https://github.com/infor-design/enterprise/issues/971))
- `[Lookup]` Fixed missing ellipsis menu on mobile devices. ([#1068](https://github.com/infor-design/enterprise/issues/1068))
- `[Accordion]` Fixed incorrect font size on p tags in the accordion. ([#1116](https://github.com/infor-design/enterprise/issues/1116))
- `[Line Chart]` Fixed and improved the legend text on mobile viewport. ([#609](https://github.com/infor-design/enterprise/issues/609))

### v4.15.0 Chore & Maintenance

- `[General]` Migrated sass to use IDS color variables. ([#1435](https://github.com/infor-design/enterprise/issues/1435))
- `[Angular]` Added all settings from 4.13 in time for future 5.1.0 ([#274](https://github.com/infor-design/enterprise-ng/issues/274))
- `[General]` Fixed some incorrect layouts. ([#1357](https://github.com/infor-design/enterprise/issues/1357))
- `[Targeted Achievement]` Removed some older non working examples. ([#520](https://github.com/infor-design/enterprise/issues/520))

(50 Issues Solved this release, Backlog Enterprise 294, Backlog Ng 80, 809 Functional Tests, 716 e2e Test)

## v4.14.0

- [Npm Package](https://www.npmjs.com/package/ids-enterprise)
- [IDS Enterprise Angular Change Log](https://github.com/infor-design/enterprise-ng/blob/master/docs/CHANGELOG.md)

### v4.14.0 Features

- `[Datepicker/Monthview]` Added a setting for the day of week the calendar starts that can be used outside of the Locale setting. ([#1179](https://github.com/infor-design/enterprise/issues/1179))
- `[Datagrid]` Made the tree datagrid work a lot better with filtering. ([#1281](https://github.com/infor-design/enterprise/issues/1281))
- `[Autocomplete/SearchField]` Added a caseSensitive filtering option. ([#385](https://github.com/infor-design/enterprise/issues/385))
- `[Datagrid]` Added an option `headerAlign` to set alignment on the header different than the rows. ([#420](https://github.com/infor-design/enterprise/issues/420))
- `[Message]` Added the ability to use certain formatter html tags in the message content. ([#379](https://github.com/infor-design/enterprise/issues/379))

### v4.14.0 Fixes

- `[Swaplist]` Fixed a bug that if you drag really fast everything disappears. ([#1195](https://github.com/infor-design/enterprise/issues/1195))
- `[Hierarchy]` Fixed a bug that part of the profile menu is cut off. ([#931](https://github.com/infor-design/enterprise/issues/931))
- `[Datagrid/Dropdown]` Fixed a bug that part of the dropdown menu is cut off. ([#1420](https://github.com/infor-design/enterprise/issues/1420))
- `[Modal]` Fixed bugs where with certain field types modal validation was not working. ([#1213](https://github.com/infor-design/enterprise/issues/1213))
- `[Dropdown]` Fixed a regression where the tooltip was not showing when data is overflowed. ([#1400](https://github.com/infor-design/enterprise/issues/1400))
- `[Tooltip]` Fixed a bugs where a tooltip would show up in unexpected places. ([#1396](https://github.com/infor-design/enterprise/issues/1396))
- `[Datagrid/Dropdown]` Fixed a bug where an error would occur if showSelectAll is used. ([#1360](https://github.com/infor-design/enterprise/issues/1360))
- `[Datagrid/Tooltip]` Fixed a bugs where a tooltip would show up in the header unexpectedly. ([#1395](https://github.com/infor-design/enterprise/issues/1395))
- `[Popupmenu]` Fixed incorrect highlighting on disabled list items.  ([#982](https://github.com/infor-design/enterprise/issues/982))
- `[Contextual Action Panel]` Fixed issues with certain styles of invoking the CAP where it would not reopen a second time. ([#1139](https://github.com/infor-design/enterprise/issues/1139))
- `[Spinbox]` Added a fix so the page will not zoom when click + and - on mobile devices. ([#1070](https://github.com/infor-design/enterprise/issues/1070))
- `[Splitter]` Removed the tooltip from the expand/collapse button as it was superfluous. ([#1180](https://github.com/infor-design/enterprise/issues/1180))
- `[Datagrid]` Added a fix so the last column when stretching will do so with percentage so it will stay when the page resize or the menu opens/closes. ([#1168](https://github.com/infor-design/enterprise/issues/1168))
- `[Datagrid]` Fixed bugs in the server side and filtering example. ([#396](https://github.com/infor-design/enterprise/issues/396))
- `[Datagrid]` Fixed a bug in applyFilter with datefields. ([#1269](https://github.com/infor-design/enterprise/issues/1269))
- `[Datagrid]` Fixed a bug in updateCellNode where sometimes it did not work. ([#1122](https://github.com/infor-design/enterprise/issues/1122))
- `[Hierarchy]` Made the empty image ring the same color as the left edge. ([#932](https://github.com/infor-design/enterprise/issues/932))
- `[Datagrid/Dropdown]` Fixed an issue that tab did not close dropdown editors. ([#1198](https://github.com/infor-design/enterprise/issues/1198))
- `[Datagrid/Dropdown]` Fixed a bug that if you click open a dropdown editor then you cannot use arrow keys to select. ([#1387](https://github.com/infor-design/enterprise/issues/1387))
- `[Datagrid/Dropdown]` Fixed a bug that if a smaller number of items the menu would be too short. ([#1298](https://github.com/infor-design/enterprise/issues/1298))
- `[Searchfield]` Fixed a bug that the search field didnt work in safari. ([#225](https://github.com/infor-design/enterprise/issues/225))
- `[Datagrid/Dropdown]` Fixed a bug that source is used the values may be cleared out when opening the list. ([#1185](https://github.com/infor-design/enterprise/issues/1185))
- `[Personalization]` Fixed a bug that when calling initialize the personalization would reset. ([#1231](https://github.com/infor-design/enterprise/issues/1231))
- `[Tabs]` Fixed the alignment of the closing icon. ([#1056](https://github.com/infor-design/enterprise/issues/1056))
- `[Dropdown]` Fixed list alignment issues on mobile. ([#1069](https://github.com/infor-design/enterprise/issues/1069))
- `[Dropdown]` Fixed issues where the listbox would not close on mobile. ([#1119](https://github.com/infor-design/enterprise/issues/1119))
- `[Dropdown]` Fixed a bug where modals would close on url hash change. ([#1207](https://github.com/infor-design/enterprise/issues/1207))
- `[Contextual Action Panel]` Fixed an issue where buttons would occasionally be out of view. ([#283](https://github.com/infor-design/enterprise/issues/283))
- `[Empty Message]` Added a new icon to indicate using the search function. ([#1325](https://github.com/infor-design/enterprise/issues/1325))
- `[Searchfield]` Added a fix for landscape mode on mobile. ([#1102](https://github.com/infor-design/enterprise/issues/1102))
- `[Datagrid]` Added a fix for hard to read fields in high contrast mode. ([#1193](https://github.com/infor-design/enterprise/issues/1193))

### v4.14.0 Chore & Maintenance

- `[General]` Fixed problems with the css mapping where the line numbers were wrong in the map files. ([#962](https://github.com/infor-design/enterprise/issues/962))
- `[Docs]` Added setting so themes can be shown in the documentation pages. ([#1327](https://github.com/infor-design/enterprise/issues/1327))
- `[Docs]` Made links to example pages open in a new window. ([#1132](https://github.com/infor-design/enterprise/issues/1132))

(43 Issues Solved this release, Backlog Enterprise 181, Backlog Ng 64, 682 Functional Tests, 612 e2e Test)

## v4.13.0

- [Npm Package](https://www.npmjs.com/package/ids-enterprise)
- [IDS Enterprise Angular Change Log](https://github.com/infor-design/enterprise-ng/blob/master/docs/CHANGELOG.md)

### v4.13.0 Features

- `[Calendar]` Added some new features such as upcoming events view, RTL, keyboard support and fixed styling issues and bugs. ([#1221](https://github.com/infor-design/enterprise/issues/1221))
- `[Flex Toolbar]` Added search field integration, so that the search field is mainly close to being able to replace the legacy toolbar. ([#269](https://github.com/infor-design/enterprise/issues/269))
- `[Bar]` Added short, medium label support for adapting the chart to responsive views. ([#1094](https://github.com/infor-design/enterprise/issues/1094))
- `[Textarea]` Added maxLength option to prevent typing over a set maximum. ([#1046](https://github.com/infor-design/enterprise/issues/1046))
- `[Textarea]` Added maxGrow option to prevent growing when typing over a set max. ([#1147](https://github.com/infor-design/enterprise/issues/1147))
- `[Datagrid]` If using the `showDirty` option the indication will now be on each cell. ([#1183](https://github.com/infor-design/enterprise/issues/1183))
- `[Datepicker]` Added an option `useCurrentTime` that will insert current time instead of noon time with date and timepickers. ([#1087](https://github.com/infor-design/enterprise/issues/1087))
- `[General]` Included an IE 11 polyfill for ES6 Promises, this is a new dependency in the package.json you should include. ([#1172](https://github.com/infor-design/enterprise/issues/1172))
- `[General]` Add translations in 38 languages including new support for Slovak (sk-SK). ([#557](https://github.com/infor-design/enterprise/issues/557))

### v4.13.0 Fixes

- `[Tooltips]` Fixed an important bug where tooltips would stick around in the page on the top corner. ([#1273](https://github.com/infor-design/enterprise/issues/1273))
- `[Tooltips]` Fixed some contrast issues on the high contrast theme. ([#1249](https://github.com/infor-design/enterprise/issues/1249))
- `[Tooltips]` Fixed a bug where Toolbar "More Actions" menu buttons could incorrectly display a tooltip overlapping an open menu. ([#1242](https://github.com/infor-design/enterprise/issues/1242))
- `[Datepicker / Timepicker]` Removed the need to use the customValidation setting. You can remove this option from your code. The logic will pick up if you added customValidation to your input by adding a data-validate option. You also may need to add `date` or `availableDate` validation to your  data-validate attribute if these validations are desired along with your custom or required validation. ([#862](https://github.com/infor-design/enterprise/issues/862))
- `[Menubutton]` Added a new setting `hideMenuArrow` you can use for buttons that don't require an arrow, such as menu buttons. ([#1088](https://github.com/infor-design/enterprise/issues/1088))
- `[Dropdown]` Fixed issues with destroy when multiple dropdown components are on the page. ([#1202](https://github.com/infor-design/enterprise/issues/1202))
- `[Datagrid]` Fixed alignment issues when using filtering with some columns that do not have a filter. ([#1124](https://github.com/infor-design/enterprise/issues/1124))
- `[Datagrid]` Fixed an error when dynamically adding context menus. ([#1216](https://github.com/infor-design/enterprise/issues/1216))
- `[Datagrid]` Added an example of dynamic intermediate paging and filtering. ([#396](https://github.com/infor-design/enterprise/issues/396))
- `[Dropdown]` Fixed alignment issues on mobile devices. ([#1069](https://github.com/infor-design/enterprise/issues/1069))
- `[Datepicker]` Fixed incorrect assumptions, causing incorrect umalqura calendar calculations. ([#1189](https://github.com/infor-design/enterprise/issues/1189))
- `[Datepicker]` Fixed an issue where the dialog would not close on click out if opening the time dropdown components first. ([#1278](https://github.com/infor-design/enterprise/issues/))
- `[General]` Added the ability to stop renderLoop. ([#214](https://github.com/infor-design/enterprise/issues/214))
- `[Datepicker]` Fixed an issue reselecting ranges with the date picker range option. ([#1197](https://github.com/infor-design/enterprise/issues/1197))
- `[Editor]` Fixed bugs on IE with background color option. ([#392](https://github.com/infor-design/enterprise/issues/392))
- `[Colorpicker]` Fixed issue where the palette is not closed on enter key / click. ([#1050](https://github.com/infor-design/enterprise/issues/1050))
- `[Accordion]` Fixed issues with context menus on the accordion. ([#639](https://github.com/infor-design/enterprise/issues/639))
- `[Searchfield]` Made no results appear not clickable. ([#329](https://github.com/infor-design/enterprise/issues/329))
- `[Datagrid]` Added an example of groups and paging. ([#435](https://github.com/infor-design/enterprise/issues/435))
- `[Editor]` Fixed the dirty indicator when using toolbar items. ([#910](https://github.com/infor-design/enterprise/issues/910))
- `[Datagrid]` Fixed a bug that made tooltips disappear when a lookup editor is closed. ([#1186](https://github.com/infor-design/enterprise/issues/1186))
- `[Datagrid]` Fixed a bug where not all rows are removed in the removeSelected function. ([#1036](https://github.com/infor-design/enterprise/issues/1036))
- `[Datagrid]` Fixed bugs in activateRow and deactivateRow in some edge cases. ([#948](https://github.com/infor-design/enterprise/issues/948))
- `[Datagrid]` Fixed formatting of tooltips on the header and filter. ([#955](https://github.com/infor-design/enterprise/issues/955))
- `[Datagrid]` Fixed wrong page number when saving the page number in localstorage and reloading. ([#798](https://github.com/infor-design/enterprise/issues/798))
- `[Tree]` Fixed issues when expanding and collapsing after dragging nodes around. ([#1183](https://github.com/infor-design/enterprise/issues/1183))
- `[ContextualActionPanel]` Fixed a bug where the CAP will be closed if clicking an accordion in it. ([#1138](https://github.com/infor-design/enterprise/issues/1138))
- `[Colorpicker]` Added a setting (customColors) to prevent adding default colors if totally custom colors are used. ([#1135](https://github.com/infor-design/enterprise/issues/1135))
- `[AppMenu]` Improved contrast in high contrast theme. ([#1146](https://github.com/infor-design/enterprise/issues/1146))
- `[Searchfield]` Fixed issue where ascenders/descenders are cut off. ([#1101](https://github.com/infor-design/enterprise/issues/1101))
- `[Tree]` Added sortstop and sortstart events. ([#1003](https://github.com/infor-design/enterprise/issues/1003))
- `[Searchfield]` Fixed some alignment issues in different browsers. ([#1106](https://github.com/infor-design/enterprise/issues/1106))
- `[Searchfield]` Fixed some contrast issues in different browsers. ([#1104](https://github.com/infor-design/enterprise/issues/1104))
- `[Searchfield]` Prevent multiple selected events from firing. ([#1259](https://github.com/infor-design/enterprise/issues/1259))
- `[Autocomplete]` Added a beforeOpen setting ([#398](https://github.com/infor-design/enterprise/issues/398))
- `[Toolbar]` Fixed an error where toolbar tried to focus a DOM item that was removed. ([#1177](https://github.com/infor-design/enterprise/issues/1177))
- `[Dropdown]` Fixed a problem where the bottom of some lists is cropped. ([#909](https://github.com/infor-design/enterprise/issues/909))
- `[General]` Fixed a few components so that they could still initialize when hidden. ([#230](https://github.com/infor-design/enterprise/issues/230))
- `[Datagrid]` Fixed missing tooltips on new row. ([#1081](https://github.com/infor-design/enterprise/issues/1081))
- `[Lookup]` Fixed a bug using select all where it would select the previous list. ([#295](https://github.com/infor-design/enterprise/issues/295))
- `[Datagrid]` Fixed missing summary row on initial render in some cases. ([#330](https://github.com/infor-design/enterprise/issues/330))
- `[Button]` Fixed alignment of text and icons. ([#973](https://github.com/infor-design/enterprise/issues/973))
- `[Datagrid]` Fixed missing source call when loading last page first. ([#1162](https://github.com/infor-design/enterprise/issues/1162))
- `[SwapList]` Made sure swap list will work in all cases and in angular. ([#152](https://github.com/infor-design/enterprise/issues/152))
- `[Toast]` Fixed a bug where some toasts on certain urls may not close. ([#1305](https://github.com/infor-design/enterprise/issues/1305))
- `[Datepicker / Lookup]` Fixed bugs where they would not load on tabs. ([#1304](https://github.com/infor-design/enterprise/issues/1304))

### v4.13.0 Chore & Maintenance

- `[General]` Added more complete visual tests. ([#978](https://github.com/infor-design/enterprise/issues/978))
- `[General]` Cleaned up some of the sample pages start at A, making sure examples work and tests are covered for better QA (on going). ([#1136](https://github.com/infor-design/enterprise/issues/1136))
- `[General]` Upgraded to ids-identity 2.0.x ([#1062](https://github.com/infor-design/enterprise/issues/1062))
- `[General]` Cleanup missing files in the directory listings. ([#985](https://github.com/infor-design/enterprise/issues/985))
- `[Angular 1.0]` We removed the angular 1.0 directives from the code and examples. These are no longer being updated. You can still use older versions of this or move on to Angular 7.x ([#1136](https://github.com/infor-design/enterprise/issues/1136))
- `[Uplift]` Included the uplift theme again as alpha for testing. It will show with a watermark and is only available via the personalize api or url params in the demo app. ([#1224](https://github.com/infor-design/enterprise/issues/1224))

(69 Issues Solved this release, Backlog Enterprise 199, Backlog Ng 63, 662 Functional Tests, 659 e2e Test)

## v4.12.0

- [Npm Package](https://www.npmjs.com/package/ids-enterprise)
- [IDS Enterprise Angular Change Log](https://github.com/infor-design/enterprise-ng/blob/master/docs/CHANGELOG.md)

### v4.12.0 Features

- `[General]` The ability to make custom/smaller builds has further been improved. We improved the component matching, made it possible to run the tests on only included components, fixed the banner, and improved the terminal functionality. Also removed/deprecated the older mapping tool. ([#417](https://github.com/infor-design/enterprise/issues/417))
- `[Message]` Added the ability to have different types (Info, Confirm, Error, Alert). ([#963](https://github.com/infor-design/enterprise/issues/963))
- `[General]` Further fixes to for xss issues. ([#683](https://github.com/infor-design/enterprise/issues/683))
- `[Pager]` Made it possible to use the pager as a standalone component. ([#250](https://github.com/infor-design/enterprise/issues/250))
- `[Editor]` Added a clear formatting button. ([#473](https://github.com/infor-design/enterprise/issues/473))
- `[Datepicker]` Added an option to show the time as current time instead of midnight. ([#889](https://github.com/infor-design/enterprise/issues/889))
- `[About]` Dialog now shows device information. ([#684](https://github.com/infor-design/enterprise/issues/684))

### v4.12.0 Fixes

- `[Datagrid Tree]` Fixed incorrect data on activated event. ([#412](https://github.com/infor-design/enterprise/issues/412))
- `[Datagrid]` Improved the export function so it works on different locales. ([#378](https://github.com/infor-design/enterprise/issues/378))
- `[Tabs]` Fixed a bug where clicking the x on tabs with a dropdowns would incorrectly open the dropdown. ([#276](https://github.com/infor-design/enterprise/issues/276))
- `[Datagrid]` Changed the `settingschange` event so it will only fire once. ([#903](https://github.com/infor-design/enterprise/issues/903))
- `[Listview]` Improved rendering performance. ([#430](https://github.com/infor-design/enterprise/issues/430))
- `[General]` Fixed issues when using base tag, that caused icons to disappear. ([#766](https://github.com/infor-design/enterprise/issues/766))
- `[Empty Message]` Made it possible to assign code to the button click if used. ([#667](https://github.com/infor-design/enterprise/issues/667))
- `[Datagrid]` Added translations for the new tooltip. ([#227](https://github.com/infor-design/enterprise/issues/227))
- `[Dropdown]` Fixed contrast issue in high contrast theme. ([#945](https://github.com/infor-design/enterprise/issues/945))
- `[Datagrid]` Reset to default did not reset dropdown columns. ([#847](https://github.com/infor-design/enterprise/issues/847))
- `[Datagrid]` Fixed bugs in keyword search highlighting with special characters. ([#849](https://github.com/infor-design/enterprise/issues/849))
- `[Datagrid]` Fixed bugs that causes NaN to appear in date fields. ([#891](https://github.com/infor-design/enterprise/issues/891))
- `[Dropdown]` Fixed issue where validation is not trigger on IOS on click out. ([#659](https://github.com/infor-design/enterprise/issues/659))
- `[Lookup]` Fixed bug in select all in multiselect with paging. ([#926](https://github.com/infor-design/enterprise/issues/926))
- `[Modal]` Fixed bug where the modal would close if hitting enter on a checkbox and inputs. ([#320](https://github.com/infor-design/enterprise/issues/320))
- `[Lookup]` Fixed bug trying to reselect a second time. ([#296](https://github.com/infor-design/enterprise/issues/296))
- `[Tabs]` Fixed behavior when closing and disabling tabs. ([#947](https://github.com/infor-design/enterprise/issues/947))
- `[Dropdown]` Fixed layout issues when using icons in the dropdown. ([#663](https://github.com/infor-design/enterprise/issues/663))
- `[Datagrid]` Fixed a bug where the tooltip did not show on validation. ([#1008](https://github.com/infor-design/enterprise/issues/1008))
- `[Tabs]` Fixed issue with opening spillover on IOS. ([#619](https://github.com/infor-design/enterprise/issues/619))
- `[Datagrid]` Fixed bugs when using `exportable: false` in certain column positions. ([#787](https://github.com/infor-design/enterprise/issues/787))
- `[Searchfield]` Removed double border. ([#328](https://github.com/infor-design/enterprise/issues/328))

### v4.12.0 Chore & Maintenance

- `[Masks]` Added missing and more documentation, cleaned up existing docs. ([#1033](https://github.com/infor-design/enterprise/issues/1033))
- `[General]` Based on design site comments, we improved some pages and fixed some missing links. ([#1034](https://github.com/infor-design/enterprise/issues/1034))
- `[Bar Chart]` Added test coverage. ([#848](https://github.com/infor-design/enterprise/issues/848))
- `[Datagrid]` Added full api test coverage. ([#242](https://github.com/infor-design/enterprise/issues/242))

(55 Issues Solved this release, Backlog Enterprise 185, Backlog Ng 50, 628 Functional Tests, 562 e2e Test)

## v4.11.0

- [Npm Package](https://www.npmjs.com/package/ids-enterprise)
- [IDS Enterprise Angular Change Log](https://github.com/infor-design/enterprise-ng/blob/master/docs/CHANGELOG.md)

### v4.11.0 Features

- `[General]` It is now possible to make custom builds. With a custom build you specify a command with a list of components that you use. This can be used to reduce the bundle size for both js and css. ([#417](https://github.com/infor-design/enterprise/issues/417))
- `[Calendar]` Added more features including: a readonly view, ability for events to span days, tooltips and notifications ([#417](https://github.com/infor-design/enterprise/issues/417))
- `[Lookup]` Added the ability to select across pages, even when doing server side paging. ([#375](https://github.com/infor-design/enterprise/issues/375))
- `[Datagrid]` Improved tooltip performance, and now tooltips show on cells that are not fully displayed. ([#447](https://github.com/infor-design/enterprise/issues/447))

### v4.11.0 Fixes

- `[Dropdown]` The onKeyDown callback was not firing if CTRL key is used. This is fixed. ([#793](https://github.com/infor-design/enterprise/issues/793))
- `[Tree]` Added a small feature to preserve the tree node states on reload. ([#792](https://github.com/infor-design/enterprise/issues/792))
- `[Tree]` Added a disable/enable method to disable/enable the whole tree. ([#752](https://github.com/infor-design/enterprise/issues/752))
- `[App Menu]` Fixed a bug clearing the search filter box. ([#702](https://github.com/infor-design/enterprise/issues/702))
- `[Column Chart]` Added a yAxis option, you can use to format the yAxis in custom ways. ([#627](https://github.com/infor-design/enterprise/issues/627))
- `[General]` More fixes to use external ids tokens. ([#708](https://github.com/infor-design/enterprise/issues/708))
- `[Datagrid]` Fixed an error calling selectRows with an integer. ([#756](https://github.com/infor-design/enterprise/issues/756))
- `[Tree]` Fixed a bug that caused newly added rows to not be draggable. ([#618](https://github.com/infor-design/enterprise/issues/618))
- `[Dropdown / Multiselect]` Re-added the ability to have a placeholder on the component. ([#832](https://github.com/infor-design/enterprise/issues/832))
- `[Datagrid]` Fixed a bug that caused dropdown filters to not save on reload of page (saveUserSettings) ([#791](https://github.com/infor-design/enterprise/issues/791))
- `[Dropdown]` Fixed a bug that caused an unneeded scrollbar. ([#786](https://github.com/infor-design/enterprise/issues/786))
- `[Tree]` Added drag events and events for when the data is changed. ([#801](https://github.com/infor-design/enterprise/issues/801))
- `[Datepicker]` Fixed a bug updating settings, where time was not changing correctly. ([#305](https://github.com/infor-design/enterprise/issues/305))
- `[Tree]` Fixed a bug where the underlying dataset was not synced up. ([#718](https://github.com/infor-design/enterprise/issues/718))
- `[Lookup]` Fixed incorrect text color on chrome. ([#762](https://github.com/infor-design/enterprise/issues/762))
- `[Editor]` Fixed duplicate ID's on the popup dialogs. ([#746](https://github.com/infor-design/enterprise/issues/746))
- `[Dropdown]` Fixed misalignment of icons on IOS. ([#657](https://github.com/infor-design/enterprise/issues/657))
- `[Demos]` Fixed a bug that caused RTL pages to sometimes load blank. ([#814](https://github.com/infor-design/enterprise/issues/814))
- `[Modal]` Fixed a bug that caused the modal to close when clicking an accordion on the modal. ([#747](https://github.com/infor-design/enterprise/issues/747))
- `[Tree]` Added a restoreOriginalState method to set the tree back to its original state. ([#751](https://github.com/infor-design/enterprise/issues/751))
- `[Datagrid]` Added an example of a nested datagrid with scrolling. ([#172](https://github.com/infor-design/enterprise/issues/172))
- `[Datagrid]` Fixed column alignment issues on grouped column examples. ([#147](https://github.com/infor-design/enterprise/issues/147))
- `[Datagrid]` Fixed bugs when dragging and resizing grouped columns. ([#374](https://github.com/infor-design/enterprise/issues/374))
- `[Validation]` Fixed a bug that caused validations with changing messages to not go away on correction. ([#640](https://github.com/infor-design/enterprise/issues/640))
- `[Datagrid]` Fixed bugs in actionable mode (enter was not moving down). ([#788](https://github.com/infor-design/enterprise/issues/788))
- `[Bar Charts]` Fixed bug that caused tooltips to occasionally not show up. ([#739](https://github.com/infor-design/enterprise/issues/739))
- `[Dirty]` Fixed appearance/contrast on high contrast theme. ([#692](https://github.com/infor-design/enterprise/issues/692))
- `[Locale]` Fixed incorrect date time format. ([#608](https://github.com/infor-design/enterprise/issues/608))
- `[Dropdown]` Fixed bug where filtering did not work with CAPS lock on. ([#608](https://github.com/infor-design/enterprise/issues/608))
- `[Accordion]` Fixed styling issue on safari. ([#282](https://github.com/infor-design/enterprise/issues/282))
- `[Dropdown]` Fixed a bug on mobile devices, where the list would close on scrolling. ([#656](https://github.com/infor-design/enterprise/issues/656))

### v4.11.0 Chore & Maintenance

- `[Textarea]` Added additional test coverage. ([#337](https://github.com/infor-design/enterprise/issues/337))
- `[Tree]` Added additional test coverage. ([#752](https://github.com/infor-design/enterprise/issues/752))
- `[Busy Indicator]` Added additional test coverage. ([#233](https://github.com/infor-design/enterprise/issues/233))
- `[Docs]` Added additional information for developers on how to use IDS. ([#721](https://github.com/infor-design/enterprise/issues/721))
- `[Docs]` Added Id's and test notes to all pages. ([#259](https://github.com/infor-design/enterprise/issues/259))
- `[Docs]` Fixed issues on the wizard docs. ([#824](https://github.com/infor-design/enterprise/issues/824))
- `[Accordion]` Added additional test coverage. ([#516](https://github.com/infor-design/enterprise/issues/516))
- `[General]` Added sass linter (stylelint). ([#767](https://github.com/infor-design/enterprise/issues/767))

(53 Issues Solved this release, Backlog Enterprise 170, Backlog Ng 41, 587 Functional Tests, 458 e2e Test)

## v4.10.0

- [Npm Package](https://www.npmjs.com/package/ids-enterprise)
- [IDS Enterprise Angular Change Log](https://github.com/infor-design/enterprise-ng/blob/master/docs/CHANGELOG.md)

### v4.10.0 Features

- `[Tooltips]` Will now activate on longpress on mobile devices. ([#400](https://github.com/infor-design/enterprise/issues/400))
- `[Contextmenu]` Will now activate on longpress on mobile devices (except when on inputs). ([#245](https://github.com/infor-design/enterprise/issues/245))
- `[Locale]` Added support for zh-Hant and zh-Hans. ([#397](https://github.com/infor-design/enterprise/issues/397))
- `[Tree]` Greatly improved rendering and expanding performance. ([#251](https://github.com/infor-design/enterprise/issues/251))
- `[General]` Internally all of the sass is now extended from [IDS Design tokens]( https://github.com/infor-design/design-system) ([#354](https://github.com/infor-design/enterprise/issues/354))
- `[Calendar]` Added initial readonly calendar. At the moment the calendar can only render events and has a filtering feature. More will be added next sprint. ([#261](https://github.com/infor-design/enterprise/issues/261))

### v4.10.0 Fixes

- `[Dropdown]` Minor Breaking Change for Xss reasons we removed the ability to set a custom hex color on icons in the dropdown. You can still pass in one of the alert colors from the colorpallette (fx alert, good, info). This was not even shown in the examples so may not be missed. ([#256](https://github.com/infor-design/enterprise/issues/256))
- `[Popupmenu]` Fixed a problem in popupmenu, if it was opened in immediate mode, submenus will be cleared of their text when the menu is eventually closed. ([#701](https://github.com/infor-design/enterprise/issues/701))
- `[Editor]` Fixed xss injection problem on the link dialog. ([#257](https://github.com/infor-design/enterprise/issues/257))
- `[Spinbox]` Fixed a height / alignment issue on spinboxes when used in short height configuration. ([#547](https://github.com/infor-design/enterprise/issues/547))
- `[Datepicker / Mask]` Fixed an issue in angular that caused using backspace to not save back to the model. ([#51](https://github.com/infor-design/enterprise-ng/issues/51))
- `[Field Options]` Fixed mobile support so they now work on touch better on IOS and Android. ([#555](https://github.com/infor-design/enterprise-ng/issues/555))
- `[Tree]` Tree with + and - for the folders was inversed visually. This was fixed, update your svg.html ([#685](https://github.com/infor-design/enterprise-ng/issues/685))
- `[Modal]` Fixed an alignment issue with the closing X on the top corner. ([#662](https://github.com/infor-design/enterprise-ng/issues/662))
- `[Popupmenu]` Fixed a visual flickering when opening dynamic submenus. ([#588](https://github.com/infor-design/enterprise/issues/588))
- `[Tree]` Added full unit and functional tests. ([#264](https://github.com/infor-design/enterprise/issues/264))
- `[Lookup]` Added full unit and functional tests. ([#344](https://github.com/infor-design/enterprise/issues/344))
- `[Datagrid]` Added more unit and functional tests. ([#242](https://github.com/infor-design/enterprise/issues/242))
- `[General]` Updated the develop tools and sample app to Node 10. During this update we set package-lock.json to be ignored in .gitignore ([#540](https://github.com/infor-design/enterprise/issues/540))
- `[Modal]` Allow beforeOpen callback to run optionally whether you have content or not passed back. ([#409](https://github.com/infor-design/enterprise/issues/409))
- `[Datagrid]` The lookup editor now supports left, right, and center align on the column settings. ([#228](https://github.com/infor-design/enterprise/issues/228))
- `[Mask]` When adding prefixes and suffixes (like % and $) if all the rest of the text is cleared, these will also now be cleared. ([#433](https://github.com/infor-design/enterprise/issues/433))
- `[Popupmenu]` Fixed low contrast selection icons in high contrast theme. ([#410](https://github.com/infor-design/enterprise/issues/410))
- `[Header Popupmenu]` Fixed missing focus state. ([#514](https://github.com/infor-design/enterprise/issues/514))
- `[Datepicker]` When using legends on days, fixed a problem that the hover states are shown incorrectly when changing month. ([#514](https://github.com/infor-design/enterprise/issues/514))
- `[Listview]` When the search field is disabled, it was not shown with disabled styling, this is fixed. ([#422](https://github.com/infor-design/enterprise/issues/422))
- `[Donut]` When having 4 or 2 sliced the tooltip would not show up on some slices. This is fixed. ([#482](https://github.com/infor-design/enterprise/issues/482))
- `[Datagrid]` Added a searchExpandableRow option so that you can control if data in expandable rows is searched/expanded. ([#480](https://github.com/infor-design/enterprise/issues/480))
- `[Multiselect]` If more items then fit are selected the tooltip was not showing on initial load, it only showed after changing values. This is fixed. ([#633](https://github.com/infor-design/enterprise/issues/633))
- `[Tooltip]` An example was added showing how you can show tooltips on disabled buttons. ([#453](https://github.com/infor-design/enterprise/issues/453))
- `[Modal]` A title with brackets in it was not escaping the text correctly. ([#246](https://github.com/infor-design/enterprise/issues/246))
- `[Modal]` Pressing enter when on inputs such as file upload no longer closes the modal. ([#321](https://github.com/infor-design/enterprise/issues/321))
- `[Locale]` Sent out translations so things like the Editor New/Same window dialog will be translated in the future. ([#511](https://github.com/infor-design/enterprise/issues/511))
- `[Nested Datagrid]` Fixed focus issues, the wrong cell in the nest was getting focused. ([#371](https://github.com/infor-design/enterprise/issues/371))

(44 Issues Solved this release, Backlog Enterprise 173, Backlog Ng 44, 565 Functional Tests, 426 e2e Test)

## v4.9.0

- [Npm Package](https://www.npmjs.com/package/ids-enterprise)
- [IDS Enterprise Angular Change Log](https://github.com/infor-design/enterprise-ng/blob/master/docs/CHANGELOG.md)

### v4.9.0 Features

- `[Datagrid]` Changed the way alerts work on rows. It now no longer requires an extra column. The rowStatus column will now be ignored so can be removed. When an alert / error / info message is added to the row the whole row will highlight. ([Check out the example.](https://bit.ly/2LC33iJ) ([#258](https://github.com/infor-design/enterprise/issues/258))
- `[Modal]` Added an option `showCloseBtn` which when set to true will show a X button on the top left corner. ([#358](https://github.com/infor-design/enterprise/issues/358))
- `[Multiselect / Dropdown]` Added the ability to see the search term during ajax requests. ([#267](https://github.com/infor-design/enterprise/issues/267))
- `[Scatterplot]` Added a scatter plot chart similar to a bubble chart but with shapes. ([Check out the example.](https://bit.ly/2K9N59M) ([#341](https://github.com/infor-design/enterprise/issues/341))
- `[Toast]` Added an option `allowLink` which when set to true will allow you to specify a `<a>` in the message content to add a link to the message. ([#341](https://github.com/infor-design/enterprise/issues/341))

### v4.9.0 Fixes

- `[Accordion]` Fixed an issue that prevented a right click menu from working on the accordion. ([#238](https://github.com/infor-design/enterprise/issues/238))
- `[Charts]` Fixed up missing empty states and selection methods so they work on all charts. ([#265](https://github.com/infor-design/enterprise/issues/265))
- `[Datagrid]` Fixed the performance of pasting from excel. ([#240](https://github.com/infor-design/enterprise/issues/240))
- `[Datagrid]` The keyword search will now clear when reloading data. ([#307](https://github.com/infor-design/enterprise/issues/307))
- `[Docs]` Fixed several noted missing pages and broken links in the docs. ([#244](https://github.com/infor-design/enterprise/issues/244))
- `[Dropdown]` Fixed bug in badges configuration. ([#270](https://github.com/infor-design/enterprise/issues/270))
- `[Flex Layout]` Fixed field-flex to work better on IE. ([#252](https://github.com/infor-design/enterprise/issues/252))
- `[Editor]` Fixed bug that made it impossible to edit the visual tab. ([#478](https://github.com/infor-design/enterprise/issues/478))
- `[Editor]` Fixed a bug with dirty indicator that caused a messed up layout. ([#241](https://github.com/infor-design/enterprise/issues/241))
- `[Lookup]` Fixed it so that select will work correctly when filtering. ([#248](https://github.com/infor-design/enterprise/issues/248))
- `[Header]` Fixed missing `More` tooltip on the header. ([#345](https://github.com/infor-design/enterprise/issues/345))
- `[Validation]` Added fixes to prevent `error` and `valid` events from going off more than once. ([#237](https://github.com/infor-design/enterprise/issues/237))
- `[Validation]` Added fixes to make multiple messages work better. There is now a `getMessages()` function that will return all erros on a field as an array. The older `getMessage()` will still return a string. ([#237](https://github.com/infor-design/enterprise/issues/237))
- `[Validation]` Fixed un-needed event handlers when using fields on a tab. ([#332](https://github.com/infor-design/enterprise/issues/332))

### v4.9.0 Chore & Maintenance

- `[Blockgrid]` Added full test coverage ([#234](https://github.com/infor-design/enterprise/issues/234))
- `[CAP]` Fixed some examples that would not close ([#283](https://github.com/infor-design/enterprise/issues/283))
- `[Datepicker]` Added full test coverage ([#243](https://github.com/infor-design/enterprise/issues/243))
- `[Datagrid]` Fixed an example so that it shows how to clear a dropdown filter. ([#254](https://github.com/infor-design/enterprise/issues/254))
- `[Docs]` Added TEAMS.MD for collecting info on the teams using ids. If you are not in the list let us know or make a pull request. ([#350](https://github.com/infor-design/enterprise/issues/350))
- `[Listview]` Fixed some links in the sample app that caused some examples to fail. ([#273](https://github.com/infor-design/enterprise/issues/273))
- `[Tabs]` Added more test coverage ([#239](https://github.com/infor-design/enterprise/issues/239))
- `[Toast]` Added full test coverage ([#232](https://github.com/infor-design/enterprise/issues/232))
- `[Testing]` Added visual regression tests, and more importantly a system for doing them via CI. ([#255](https://github.com/infor-design/enterprise/issues/255))

(34 Issues Solved this release, Backlog Enterprise 158, Backlog Ng 41, 458 Functional Tests, 297 e2e Test)

## v4.8.0

- [Npm Package](https://www.npmjs.com/package/ids-enterprise)
- [IDS Enterprise Angular Change Log](https://github.com/infor-design/enterprise-ng/blob/master/docs/CHANGELOG.md)

### v4.8.0 Features

- `[Datagrid]` Added an example of Nested Datagrids with ([basic nested grid support.](https://bit.ly/2lGKM4a)) ([#SOHO-3474](https://jira.infor.com/browse/SOHO-3474))
- `[Datagrid]` Added support for async validation. ([#SOHO-7943](https://jira.infor.com/browse/SOHO-7943))
- `[Export]` Extracted excel export code so it can be run outside the datagrid. ([#SOHO-7246](https://jira.infor.com/browse/SOHO-7246))

### v4.8.0 Fixes

- `[Searchfield / Toolbar Searchfield]` Merged code between them so there is just one component. This reduced code and fixed many bugs. ([#161](https://github.com/infor-design/enterprise/pull/161))
- `[Datagrid]` Fixed issues using expand row after hiding/showing columns. ([#SOHO-8103](https://jira.infor.com/browse/SOHO-8103))
- `[Datagrid]` Fixed issue that caused nested grids in expandable rows to hide after hiding/showing columns on the parent grid. ([#SOHO-8102](https://jira.infor.com/browse/SOHO-8102))
- `[Datagrid]` Added an example showing Math rounding on numeric columns ([#SOHO-5168](https://jira.infor.com/browse/SOHO-5168))
- `[Datagrid]` Date editors now maintain date format correctly. ([#SOHO-5861](https://jira.infor.com/browse/SOHO-5861))
- `[Datagrid]` Fixed alignment off sort indicator on centered columns. ([#SOHO-7444](https://jira.infor.com/browse/SOHO-7444))
- `[Datagrid]` Behavior Change - Sorting clicking now no longer refocuses last cell. ([#SOHO-7682](https://jira.infor.com/browse/SOHO-7682))
- `[Datagrid]` Fixed formatter error that showed NaN on some number cells. ([#SOHO-7839](https://jira.infor.com/browse/SOHO-7682))
- `[Datagrid]` Fixed a bug rendering last column in some situations. ([#SOHO-7987](https://jira.infor.com/browse/SOHO-7987))
- `[Datagrid]` Fixed incorrect data in context menu event. ([#SOHO-7991](https://jira.infor.com/browse/SOHO-7991))
- `[Dropdown]` Added an onKeyDown option so keys can be overriden. ([#SOHO-4815](https://jira.infor.com/browse/SOHO-4815))
- `[Slider]` Fixed step slider to work better jumping across steps. ([#SOHO-6271](https://jira.infor.com/browse/SOHO-6271))
- `[Tooltip]` Will strip tooltip markup to prevent xss. ([#SOHO-6522](https://jira.infor.com/browse/SOHO-6522))
- `[Contextual Action Panel]` Fixed alignment issue on x icon. ([#SOHO-6612](https://jira.infor.com/browse/SOHO-6612))
- `[Listview]` Fixed scrollbar size when removing items. ([#SOHO-7402](https://jira.infor.com/browse/SOHO-7402))
- `[Navigation Popup]` Fixed a bug setting initial selected value. ([#SOHO-7411](https://jira.infor.com/browse/SOHO-7411))
- `[Grid]` Added a no-margin setting for nested grids with no indentation. ([#SOHO-7495](https://jira.infor.com/browse/SOHO-7495))
- `[Grid]` Fixed positioning of checkboxes in the grid. ([#SOHO-7979](https://jira.infor.com/browse/SOHO-7979))
- `[Tabs]` Fixed bug calling add in NG applications. ([#SOHO-7511](https://jira.infor.com/browse/SOHO-7511))
- `[Listview]` Selected event now contains the dataset row. ([#SOHO-7512](https://jira.infor.com/browse/SOHO-7512))
- `[Multiselect]` Fixed incorrect showing of delselect button in certain states. ([#SOHO-7535](https://jira.infor.com/browse/SOHO-7535))
- `[Search]` Fixed bug where highlight search terms where not shown in bold. ([#SOHO-7796](https://jira.infor.com/browse/SOHO-7796))
- `[Multiselect]` Improved performance on select all. ([#SOHO-7816](https://jira.infor.com/browse/SOHO-7816))
- `[Spinbox]` Fixed problem where you could arrow up in a readonly spinbox. ([#SOHO-8025](https://jira.infor.com/browse/SOHO-8025))
- `[Dropdown]` Fixed bug selecting two items with same value. ([#SOHO-8029](https://jira.infor.com/browse/SOHO-8029))
- `[Modal]` Fixed incorrect enabling of submit on validating modals. ([#SOHO-8042](https://jira.infor.com/browse/SOHO-8042))
- `[Modal]` Fixed incorrect closing of modal on enter key. ([#SOHO-8059](https://jira.infor.com/browse/SOHO-8059))
- `[Rating]` Allow decimal values for example 4.3. ([#SOHO-8063](https://jira.infor.com/browse/SOHO-8063))
- `[Datepicker]` Prevent datepicker from scrolling to the top of the browser. ([#SOHO-8107](https://jira.infor.com/browse/SOHO-8107))
- `[Tag]` Fixed layout on Right-To-Left. ([#SOHO-8120](https://jira.infor.com/browse/SOHO-8120))
- `[Listview]` Fixed missing render event. ([#SOHO-8129](https://jira.infor.com/browse/SOHO-8129))
- `[Angular Datagrid]` Fixed maskOptions input definition. ([#SOHO-8131](https://jira.infor.com/browse/SOHO-8131))
- `[Datepicker]` Fixed several bugs on the UmAlQura Calendar. ([#SOHO-8147](https://jira.infor.com/browse/SOHO-8147))
- `[Datagrid]` Fixed bug on expanding and collapsing multiple expandable rows. ([#SOHO-8154](https://jira.infor.com/browse/SOHO-8154))
- `[Pager]` Fixed focus state clicking page numbers. ([#SOHO-4528](https://jira.infor.com/browse/SOHO-4528))
- `[SearchField]` Fixed bug initializing search field with text. ([#SOHO-4820](https://jira.infor.com/browse/SOHO-4820))
- `[ColorPicker]` Fixed bug with incorrect cursor on readonly color picker. ([#SOHO-8030](https://jira.infor.com/browse/SOHO-8030))
- `[Pie]` Fixed ui glitch on mobile when pressing slices. ([#SOHO-8141](https://jira.infor.com/browse/SOHO-8141))

### v4.8.0 Chore & Maintenance

- `[Npm Package]` Added back sass files in correct folder structure. ([#SOHO-7583](https://jira.infor.com/browse/SOHO-7583))
- `[Menu Button]` Added button functional and e2e tests. ([#SOHO-7600](https://jira.infor.com/browse/SOHO-7600))
- `[Textarea]` Added Textarea functional and e2e tests. ([#SOHO-7929](https://jira.infor.com/browse/SOHO-7929))
- `[ListFilter]` Added ListFilter functional and e2e tests. ([#SOHO-7975](https://jira.infor.com/browse/SOHO-7975))
- `[Colorpicker]` Added Colorpicker functional and e2e tests. ([#SOHO-8078](https://jira.infor.com/browse/SOHO-8078))
- `[Site / Docs]` Fixed a few broken links ([#SOHO-7993](https://jira.infor.com/browse/SOHO-7993))

(62 Jira Issues Solved this release, Backlog Dev 186, Design 110, Unresolved 349, Test Count 380 Functional, 178 e2e )

## v4.7.0

- [Full Jira Release Notes](https://bit.ly/2HyT3zF)
- [Npm Package](https://www.npmjs.com/package/ids-enterprise)
- [IDS Enterprise Angular Change Log](https://github.com/infor-design/enterprise-ng/blob/master/docs/CHANGELOG.md)

### v4.7.0 Features

- `[Github]` The project was migrated to be open source on github with a new workflow and testing suite.
- `[Tag]` Added a Tag angular component. ([#SOHO-8005](https://jira.infor.com/browse/SOHO-8006))
- `[Validate]` Exposed validate and removeMessage methods. ([#SOHO-8003](https://jira.infor.com/browse/SOHO-8003))
- `[General]` Upgrade to Angular 6 ([#SOHO-7927](https://jira.infor.com/browse/SOHO-7927))
- `[General]` Introduced nightly versions in npm ([#SOHO-7804](https://jira.infor.com/browse/SOHO-7804))
- `[Multiselect]` A tooltip now shows if more content is selected than fits in the input. ([#SOHO-7799](https://jira.infor.com/browse/SOHO-7799))
- `[Datepicker]` Added an option to restrict moving to months that are not available to select from. ([#SOHO-7384](https://jira.infor.com/browse/SOHO-7384))
- `[Validation]` Added and icon alert([#SOHO-7225](https://jira.infor.com/browse/SOHO-7225)
- `[General]` Code is now available on ([public npm](https://www.npmjs.com/package/ids-enterprise)) ([#SOHO-7083](https://jira.infor.com/browse/SOHO-7083))

### v4.7.0 Fixes

- `[Lookup]` Fixed existing example that shows using an autocomplete on a lookup. ([#SOHO-8070](https://jira.infor.com/browse/SOHO-8070))
- `[Lookup]` Fixed existing example that shows creating a customized dialog on the lookup ([#SOHO-8069](https://jira.infor.com/browse/SOHO-8069))
- `[Lookup]` Fixed existing example that incorrectly showed a checkbox column. ([#SOHO-8068](https://jira.infor.com/browse/SOHO-8068))
- `[Line Chart]` Fixed an error when provoking the tooltip. ([#/SOHO-8051](https://jira.infor.com/browse/SOHO-8051))
- `[Module Tabs]` Fixed a bug toggling the menu on mobile. ([#/SOHO-8043](https://jira.infor.com/browse/SOHO-8043))
- `[Autocomplete]` Fixed a bug that made enter key not work to select. ([#SOHO-8036](https://jira.infor.com/browse/SOHO-8036))
- `[Tabs]` Removed an errant scrollbar that appeared sometimes on IE ([#SOHO-8034](https://jira.infor.com/browse/SOHO-8034))
- `[Datagrid]` The drill down click event now currently shows the right row information in the event data. ([#SOHO-8023](https://jira.infor.com/browse/SOHO-8023))
- `[Datagrid]` Fixed a broken nested data example. ([#SOHO-8019](https://jira.infor.com/browse/SOHO-8019))
- `[Datagrid]` Fixed a broken paging example. ([#SOHO-8013](https://jira.infor.com/browse/SOHO-8013))
- `[Datagrid]` Hyperlinks now can be clicked when in a datagrid expandable row. ([#SOHO-8009](https://jira.infor.com/browse/SOHO-8009))
- `[Popupmenu]` Removed extra padding on icon menus ([#SOHO-8006](https://jira.infor.com/browse/SOHO-8006))
- `[Spinbox]` Range limits now work correctly ([#SOHO-7999](https://jira.infor.com/browse/SOHO-7999))
- `[Dropdown]` Fixed not working filtering on nosearch option. ([#SOHO-7998](https://jira.infor.com/browse/SOHO-7998))
- `[Hierarchy]` Children layout and in general layouts where improved. ([#SOHO-7992](https://jira.infor.com/browse/SOHO-7992))
- `[Buttons]` Fixed layout issues on mobile. ([#SOHO-7982](https://jira.infor.com/browse/SOHO-7982))
- `[Datagrid]` Fixed format initialization issue ([#SOHO-7982](https://jira.infor.com/browse/SOHO-7982))
- `[Lookup]` Fixed a problem that caused the lookup to only work once. ([#SOHO-7971](https://jira.infor.com/browse/SOHO-7971))
- `[Treemap]` Fix a bug using `fixture.detectChanges()`. ([#SOHO-7969](https://jira.infor.com/browse/SOHO-7969))
- `[Textarea]` Fixed a bug that made it possible for the count to go to a negative value. ([#SOHO-7952](https://jira.infor.com/browse/SOHO-7952))
- `[Tabs]` Fixed a bug that made extra events fire. ([#SOHO-7948](https://jira.infor.com/browse/SOHO-7948))
- `[Toolbar]` Fixed a with showing icons and text in the overflowmenu. ([#SOHO-7942](https://jira.infor.com/browse/SOHO-7942))
- `[DatePicker]` Fixed an error when restricting dates. ([#SOHO-7922](https://jira.infor.com/browse/SOHO-7922))
- `[TimePicker]` Fixed sort order of times in arabic locales. ([#SOHO-7920](https://jira.infor.com/browse/SOHO-7920))
- `[Multiselect]` Fixed initialization of selected items. ([#SOHO-7916](https://jira.infor.com/browse/SOHO-7916))
- `[Line Chart]` Solved a problem clicking lines to select. ([#SOHO-7912](https://jira.infor.com/browse/SOHO-7912))
- `[Hierarchy]` Improved RTL version ([#SOHO-7888](https://jira.infor.com/browse/SOHO-7888))
- `[Datagrid]` Row click event now shows correct data when using Groups ([#SOHO-7861](https://jira.infor.com/browse/SOHO-7861))
- `[Modal]` Fixed cut of border on checkboxe focus states. ([#SOHO-7856](https://jira.infor.com/browse/SOHO-7856))
- `[Colorpicker]` Fixed cropped labels when longer ([#SOHO-7817](https://jira.infor.com/browse/SOHO-7817))
- `[Label]` Fixed cut off Thai characters ([#SOHO-7814](https://jira.infor.com/browse/SOHO-7814))
- `[Colorpicker]` Fixed styling issue on margins ([#SOHO-7776](https://jira.infor.com/browse/SOHO-7776))
- `[Hierarchy]` Fixed several layout issues and changed the paging example to show the back button on the left. ([#SOHO-7622](https://jira.infor.com/browse/SOHO-7622))
- `[Bar Chart]` Fixed RTL layout issues ([#SOHO-5196](https://jira.infor.com/browse/SOHO-5196))
- `[Lookup]` Made delimiter an option / changable ([#SOHO-4695](https://jira.infor.com/browse/SOHO-4695))

### v4.7.0 Chore & Maintenance

- `[Timepicker]` Added functional and e2e tests ([#SOHO-7809](https://jira.infor.com/browse/SOHO-7809))
- `[General]` Restructured the project to clean up and separate the demo app from code. ([#SOHO-7803](https://jira.infor.com/browse/SOHO-7803))

(56 Jira Issues Solved this release, Backlog Dev 218, Design 101, Unresolved 391, Test Count 232 Functional, 117 e2e )

## v4.6.0

- [Full Jira Release Notes](https://bit.ly/2jodbem)
- [Npm Package](http://npm.infor.com)
- [IDS Enterprise Angular Change Log](https://github.com/infor-design/enterprise-ng/blob/master/docs/CHANGELOG.md)

### v4.6.0 Key New Features

- `[Treemap]` New Component Added
- `[Website]` Launch of new docs site <https://design.infor.com/code/ids-enterprise/latest>
- `[Security]` Ids Now passes CSP (Content Security Policy) Compliance for info see <docs/SECURITY.md>.
- `[Toolbar]` New ["toolbar"](http://usalvlhlpool1.infor.com/4.6.0/components/toolbar-flex/list)
    - Based on css so it is much faster.
    - Expect a future breaking change from flex-toolbar to this toolbar when all features are implemented.
    - As of now collapsible search is not supported yet.

### v4.6.0 Behavior Changes

- `[App Menu]` Now automatically closes when items are clicked on mobile devices.

### v4.6.0 Improvements

- `[Angular]` Validation now allows dynamic functions.
- `[Editor]` Added a clear method.
- `[Locale]` Map iw locale to Hebrew.
- `[Locale]` Now defaults locals with no country. For example en maps to en-US es and es-ES.
- `[Color Picker]` Added option to clear the color.
- `[Angular]` Allow Formatters, Editors to work with Soho. without the migration script.
- `[Added a new labels example <http://usalvlhlpool1.infor.com/4.6.0/components/form/example-labels.html>
- `[Angular]` Added new Chart Wrappers (Line, Bar, Column ect ).
- `[Datagrid]` Added file up load editor.
- `[Editor]` Its possible to put a link on an image now.

### v4.6.0 Code Updates / Breaking Changes

- `[Templates]` The internal template engine changed for better XSS security as a result one feature is no longer supported. If you have a delimiter syntax to embed html like `{{& name}}`, change this to be `{{{name}}}`.
- `[jQuery]` Updated from 3.1.1 to 3.3.1.

### v4.6.0 Bug Fixes

- `[Angular]` Added fixes so that the `soho.migrate` script is no longer needed.
- `[Angular Datagrid]` Added filterWhenTyping option.
- `[Angular Popup]` Expose close, isOpen and keepOpen.
- `[Angular Linechart]` Added "xAxis" and "yAxis" options.
- `[Angular Treemap]` Added new wrapper.
- `[Angular Rating]` Added a rating wrapper.
- `[Angular Circle Page]` Added new wrapper.
- `[Checkbox]` Fixed issue when you click the top left of the page, would toggle the last checkbox.
- `[Composite Form]` Fixed broken swipe.
- `[Colorpicker]` Fixed cases where change did not fire.
- `[Colorpicker]` Added short field option.
- `[Completion Chart]` Added more colors.
- `[Datagrid]` Fixed some misaligned icons on short row height.
- `[Datagrid]` Fixed issue that blank dropdown filter items would not show.
- `[Datagrid]` Added click arguments for more information on editor clicks and callback data.
- `[Datagrid]` Fixed wrong data on events on second page with expandable row.
- `[Datagrid]` Fixed focus / filter bugs.
- `[Datagrid]` Fixed bug with filter dropdowns on IOS.
- `[Datagrid]` Fixed column alignment when scrolling and RTL.
- `[Datagrid]` Fixed NaN error when using the colspan example.
- `[Datagrid]` Made totals work correctly when filtering.
- `[Datagrid]` Fixed issue with focus when multiple grids on a page.
- `[Datagrid]` Removed extra rows from the grid export when using expandable rows.
- `[Datagrid]` Fixed performance of select all on paging client side.
- `[Datagrid]` Fixed text alignment on header when some columns are not filterable.
- `[Datagrid]` Fixed wrong cursor on non actionable rows.
- `[Hierarchy]` Fixed layout issues.
- `[Mask]` Fixed issue when not using decimals in the pattern option.
- `[Modal]` Allow editor and dropdown to properly block the submit button.
- `[Menu Button]` Fixed beforeOpen so it also runs on submenus.
- `[Message]` Fixed XSS vulnerability.
- `[Pager]` Added fixes for RTL.
- `[List Detail]` Improved amount of space the header takes
- `[Multiselect]` Fixed problems when using the tab key well manipulating the multiselect.
- `[Multiselect]` Fixed bug with select all not working correctly.
- `[Multiselect]` Fixed bug with required validation rule.
- `[Spinbox]` Fixed issue on short field versions.
- `[Textarea]` Fixed issue with counter when in angular and on a modal.
- `[Toast]` Fixed XSS vulnerability.
- `[Tree]` Fixed checkbox click issue.
- `[Lookup]` Fixed issue in the example when running on Edge.
- `[Validation]` Fixed broken form submit validation.
- `[Vertical Tabs]` Fix cut off header.

(98 Jira Issues Solved this release, Backlog Dev 388, Design 105, Unresolved 595, Test Coverage 6.66%)

## v4.5.0

### v4.5.0 Key New Features

- `[Font]` Experimental new font added from IDS as explained.
- `[Datagrid]` Added support for pasting from excel.
- `[Datagrid]` Added option to specify which column stretches.

### v4.5.0 Behavior Changes

- `[Search Field]` `ESC` incorrectly cleared the field and was inconsistent. The proper key is `ctrl + backspace` (PC )/ `alt + delete` (mac) to clear all field contents. `ESC` no longer does anything.

### v4.5.0 Improvements

- `[Datagrid]` Added support for a two line title on the header.
- `[Dropdown]` Added onKeyPress override for custom key strokes.
- `[Contextual Action Panel]` Added an option to add a right side close button.
- `[Datepicker]` Added support to select ranges.
- `[Maintenence]` Added more unit tests.
- `[Maintenence]` Removed jsHint in favor of Eslint.

### v4.5.0 Code Updates / Breaking Changes

- `[Swaplist]` changed custom events `beforeswap and swapupdate` data (SOHO-7407). From `Array: list-items-moved` to `Object: from: container-info, to: container-info and items: list-items-moved`. It now uses data in a more reliable way

### v4.5.0 Bug Fixes

- `[Angular]` Added new wrappers for Radar, Bullet, Line, Pie, Sparkline.
- `[Angular Dropdown]` Fixed missing data from select event.
- `[Colorpicker]` Added better translation support.
- `[Compound Field]` Fixed layout with some field types.
- `[Datepicker]` Fixed issues with validation in certain locales.
- `[Datepicker]` Not able to validate on MMMM.
- `[Datagrid]` Fixed bug that filter did not work when it started out hidden.
- `[Datagrid]` Fixed issue with context menu not opening repeatedly.
- `[Datagrid]` Fixed bug in indeterminate paging with smaller page sizes.
- `[Datagrid]` Fixed error when editing some numbers.
- `[Datagrid]` Added support for single line markup.
- `[Datagrid]` Fixed exportable option, which was not working for both csv and xls export.
- `[Datagrid]` Fixed column sizing logic to work better with alerts and alerts plus text.
- `[Datagrid]` Fixed bug when reordering rows with expandable rows.
- `[Datagrid]` Added events for opening and closing the filter row.
- `[Datagrid]` Fixed bugs on multiselect + tree grid.
- `[Datagrid]` Fixed problems with missing data on click events when paging.
- `[Datagrid]` Fixed problems editing with paging.
- `[Datagrid]` Fixed Column alignment calling updateDataset.
- `[Datagrid]` Now passes sourceArgs for the filter row.
- `[Dropdown]` Fixed cursor on disabled items.
- `[Editor]` Added paste support for links.
- `[Editor]` Fixed bug that prevented some shortcut keys from working.
- `[Editor]` Fixed link pointers in readonly mode.
- `[Expandable Area]` Fixed bug when not working on second page.
- `[General]` Some ES6 imports missing.
- `[Personalization]` Added support for cache bust.
- `[Locale]` Fixed some months missing in some cultures.
- `[Listview]` Removed redundant resize events.
- `[Line]` Fixed problems updating data.
- `[Mask]` Fixed bug on alpha masks that ignored the last character.
- `[Modal]` Allow enter key to be stopped for forms.
- `[Modal]` Allow filter row to work if a grid is on a modal.
- `[Fileupload]` Fixed bug when running in Contextual Action Panel.
- `[Searchfield]` Fixed wrong width.
- `[Step Process]` Improved layout and responsive.
- `[Step Process]` Improved wrapping of step items.
- `[Targeted Achievement]` Fixed icon alignment.
- `[Timepicker]` Fixed error calling removePunctuation.
- `[Text Area]` Adding missing classes for use in responsive-forms.
- `[Toast]` Fixed missing animation.
- `[Tree]` Fixed a bug where if the callback is not async the node wont open.
- `[Track Dirty]` Fixed error when used on a file upload.
- `[Track Dirty]` Did not work to reset dirty on editor and Multiselect.
- `[Validation]` Fixed more extra events firing.

(67 Jira Issues Solved this release, Backlog Dev 378, Design 105, Unresolved 585, Test Coverage 6% )<|MERGE_RESOLUTION|>--- conflicted
+++ resolved
@@ -9,12 +9,9 @@
 ### v4.29.0 Fixes
 
 - `[Checkbox]` Fixed an issue where the error icon was inconsistent between subtle and vibrant themes. ([#3575](https://github.com/infor-design/enterprise/issues/3575))
-<<<<<<< HEAD
 - `[Datagrid]` Fixed an issue where blank tooltip was showing when use Alert Formatter and no text. ([#2852](https://github.com/infor-design/enterprise/issues/2852))
-=======
 - `[Datagrid]` Fixed an issue where keyword search results were breaking the html markup for icons and badges. ([#3855](https://github.com/infor-design/enterprise/issues/3855))
 - `[Datagrid]` Fixed an issue where keyword search results were breaking the html markup for hyperlink. ([#3731](https://github.com/infor-design/enterprise/issues/3731))
->>>>>>> 3108ce20
 - `[Datagrid]` Fixed an issue where contents filtertype was not working on example page. ([#2887](https://github.com/infor-design/enterprise/issues/2887))
 - `[Datagrid]` Fixed a bug in some themes, where the multi line cell would not be lined up correctly with a single line of data. ([#2703](https://github.com/infor-design/enterprise/issues/2703))
 - `[Datagrid]` Fixed visibility of sort icons when toggling and when the column is in active. ([#3692](https://github.com/infor-design/enterprise/issues/3692))
