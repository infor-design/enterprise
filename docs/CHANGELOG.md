--- conflicted
+++ resolved
@@ -15,11 +15,8 @@
 - `[About]` Fixed a bug where the browser language was shown as the locale name, we now show browser language and IDs language and locale separate. ([#2913](https://github.com/infor-design/enterprise/issues/2913))
 - `[About]` Fixed a bug where the OS version was duplicated. ([#1650](https://github.com/infor-design/enterprise/issues/1650))
 - `[Accordion]` Fixed inconsistency style of focus element after clicking on a certain accordion header. ([#3082](https://github.com/infor-design/enterprise/issues/3082))
-<<<<<<< HEAD
+- `[Autocomplete]` Fixed an issue where selected event was not firing when its parent is partly overflowing. ([#3072](https://github.com/infor-design/enterprise/issues/3072))
 - `[Calendar]` Fixed an issue setting the legend checked elements to false in the api. ([#3170](https://github.com/infor-design/enterprise/issues/3170))
-=======
-- `[Autocomplete]` Fixed an issue where selected event was not firing when its parent is partly overflowing. ([#3072](https://github.com/infor-design/enterprise/issues/3072))
->>>>>>> 7d5bb67e
 - `[Datagrid]` Fixed an issue where the data after commit edit was not in sync for tree. ([#659](https://github.com/infor-design/enterprise-ng/issues/659))
 - `[Datagrid]` Fixed an issue where the add row or load new data for grouping was not working. ([#2801](https://github.com/infor-design/enterprise/issues/2801))
 - `[Datagrid]` Fixed an issue where time picker filter trigger icon and text was overlapping. ([#3062](https://github.com/infor-design/enterprise/issues/3062))
