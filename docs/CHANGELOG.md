--- conflicted
+++ resolved
@@ -4,12 +4,9 @@
 
 ### v4.38.0 Fixes
 
-<<<<<<< HEAD
 - `[Datagrid]` Added the ability to use shift click to select in mixed selection mode. ([#4748](https://github.com/infor-design/enterprise/issues/4748))
-=======
 - `[Datagrid]` Fixed alignment issue when editing. ([#4814](https://github.com/infor-design/enterprise/issues/4814))
 - `[Input]` Fixed a bug where the cursor overlapped the icon in right aligned lookup and input fields when selecting the field. ([#4718](https://github.com/infor-design/enterprise/issues/4718))
->>>>>>> 0046878f
 
 ## v4.37.0
 
