--- conflicted
+++ resolved
@@ -4,11 +4,8 @@
 
 ### v4.21.0 Fixes
 
-<<<<<<< HEAD
 - `[Datagrid]` Fixed a bug where calling update rows in the filter callback will cause an infinite loop. ([#2526](https://github.com/infor-design/enterprise/issues/2526))
-=======
 - `[Datagrid]` Fixed a bug where the value would clear when using a lookup editor with a mask on new rows. ([#2305](https://github.com/infor-design/enterprise/issues/2305))
->>>>>>> 22fbc1f7
 
 ## v4.20.0
 
