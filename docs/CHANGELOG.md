--- conflicted
+++ resolved
@@ -4,12 +4,9 @@
 
 - `[Datepicker]` Fixed a bug where the setting attributes were missing in datepicker input and datepicker trigger on NG wrapper. ([#1044](https://github.com/infor-design/enterprise-ng/issues/1044))
 - `[Datepicker]` Fixed a bug where the selection range was not being properly rendered in mobile. ([#5211](https://github.com/infor-design/enterprise/issues/5211))
-<<<<<<< HEAD
 - `[Lookup]` Fixed a bug where lookup attributes are not added in the cancel and apply/save button. ([#5202](https://github.com/infor-design/enterprise/issues/5202))
 - `[Spinbox]` Fixed a bug where spinbox and its border is not properly rendered on responsive view. ([#5146](https://github.com/infor-design/enterprise/issues/5146))
-=======
 - `[Searchbar]` Fixed a bug where searchbar overlapped the "Websites" header when browser is minimized or viewed in mobile. ([#5248](https://github.com/infor-design/enterprise/issues/5248))
->>>>>>> 1095e643
 
 ## v4.52.0
 
