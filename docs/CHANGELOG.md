--- conflicted
+++ resolved
@@ -5,13 +5,9 @@
 ## v4.86.0 Fixes
 
 - `[Bar]` Fixed a bug where the bottom axis label was cut off. ([#7612](https://github.com/infor-design/enterprise/issues/7612))
-<<<<<<< HEAD
 - `[Button]` Fixed a bug where submenu icons were not aligned correctly. ([#7626](https://github.com/infor-design/enterprise/issues/7626))
 - `[Column-Stacked]` Fixed a regression bug where the stacked column chart was not rendering correctly. ([#7644](https://github.com/infor-design/enterprise/issues/7644))
-=======
-- `[Column-Stacked]` Fixed a regression bug where the stacked column chart was not rendering correctly. ([#7644](https://github.com/infor-design/enterprise/issues/7644))
 - `[Editor]` Fixed an issue where an editor with an initial value containing `<br \>` tags were being seen as dirty when resetdirty is called. ([#7483](https://github.com/infor-design/enterprise/issues/7483))
->>>>>>> 6d18b366
 - `[Homepage]` In some cases the new background color did not fill all the way in the page. ([#7696](https://github.com/infor-design/enterprise/issues/7696))
 
 ## v4.85.0
