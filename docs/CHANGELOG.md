--- conflicted
+++ resolved
@@ -8,11 +8,7 @@
 
 ## v4.94.0 Fixes
 
-<<<<<<< HEAD
 - `[Bar]` Fixed axis label visibility by adding font-size in `axis-labels` container. ([#8431](https://github.com/infor-design/enterprise/issues/8431))
-- `[Datagrid/Card]` When in a card/widget the size of the datagrid would be incorrect and the pager would be moved to the wrong place. Now on default widget size the widget will contain the pager correctly. You may need css for custom sized widgets or non default widget sizes ([#8496](https://github.com/infor-design/enterprise/issues/8372))
-=======
->>>>>>> 636f2296
 - `[Datagrid]` Removed escaping HTML for cell nodes. ([#8516](https://github.com/infor-design/enterprise/issues/8516))
 - `[Datagrid/Card]` When in a card/widget the size of the datagrid would be incorrect and the pager would be moved to the wrong place. Now on default widget size the widget will contain the pager correctly. You may need css for custom sized widgets or non default widget sizes. ([#8496](https://github.com/infor-design/enterprise/issues/8372))
 - `[Calendar]` Fixed inconsistencies in border colors of events in calendar. ([#8452](https://github.com/infor-design/enterprise/issues/8452))
