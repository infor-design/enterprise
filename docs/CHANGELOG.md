# What's New with Enterprise

## v4.36.0

### v4.36.0 Features

- `[Datagrid]` Made the summary row sticky on the bottom of the datagrid. ([#4645](https://github.com/infor-design/enterprise/issues/4645))
- `[Lookup]` Added a clear callback function like the click callback that fires when clicking the clear X if enabled. ([#4693](https://github.com/infor-design/enterprise/issues/4693))

### v4.36.0 Fixes

- `[Column Chart]` Fixed an alignment issue with the labels in grouped column charts. ([#4645](https://github.com/infor-design/enterprise/issues/4645))
- `[Datagrid]` Fixed a bug where filterWhenTyping did not work on lookup filter columns. ([#4678](https://github.com/infor-design/enterprise/issues/4678))
- `[Datagrid]` Fixed an issue where updateRow will not correctly sync and merge data. ([#4674](https://github.com/infor-design/enterprise/issues/4674))
- `[Datagrid]` Fixed a bug where the error icon overlapped to the calendar icon when a row has been selected and hovered. ([#4670](https://github.com/infor-design/enterprise/issues/4670))
- `[Datagrid]` Fixed a bug where the datagrid header checkbox had the wrong aria-checked state when only some rows are selected. ([#4491](https://github.com/infor-design/enterprise/issues/4491))
- `[Dropdown]` Fixed a bug where the tooltips are invoked for each dropdown item. This was slow with a lot of items. ([#4672](https://github.com/infor-design/enterprise/issues/4672))
- `[Dropdown]` Fixed a bug where mouseup was used rather than click to open the list and this was inconsistent. ([#4638](https://github.com/infor-design/enterprise/issues/4638))
- `[Editor]` Fixed an issue where the dirty indicator was not reset when the contents contain `<br>` tags. ([#4624](https://github.com/infor-design/enterprise/issues/4624))
- `[Homepage]` Fixed a bug where the border behaves differently and does not change back correctly when hovering in editable mode. ([#4640](https://github.com/infor-design/enterprise/issues/4640))
- `[Locale]` Don't attempt to set d3 locale if d3 is not being used ([#4668](https://github.com/infor-design/enterprise/issues/4486))
<<<<<<< HEAD
- `[Modal]` Fixed a bug where the autofocus was not working on anchor tag inside of the modal and moving the first button as a default focus if there's no `isDefault` property set up.
=======
- `[Pager]` Fixed a bug that automation id's are not added when the attachToBody is used. ([#4692](https://github.com/infor-design/enterprise/issues/4692))
>>>>>>> 8c26bd46
- `[Tabs]` Added support for a "More Actions" button to exist beside horizontal/header tabs. ([#4532](https://github.com/infor-design/enterprise/issues/4532))
- `[Tree]` Fixed an issue where the parent value was get deleted after use `addNode()` method. ([#4486](https://github.com/infor-design/enterprise/issues/4486))

## v4.35.2

### v4.35.2 Fixes

- `[Datagrid]` Fixed an additional issue where updateRow will cause rows to no longer be reorderable. ([#4674](https://github.com/infor-design/enterprise/issues/4674))

## v4.35.1

### v4.35.1 Fixes

- `[Datagrid]` Fixed an issue where updateRow will not correctly sync and merge data. ([#4674](https://github.com/infor-design/enterprise/issues/4674))
- `[Datagrid]` Fixed a bug where filterWhenTyping did not work on lookup filter columns. ([#4678](https://github.com/infor-design/enterprise/issues/4678))
- `[Editor]` Fixed an issue where the dirty indicator was not reset when the contents contain `<br>` tags. ([#4624](https://github.com/infor-design/enterprise/issues/4624))

## v4.35.0

### v4.35.0 Important Notes

- `[Breadcrumb]` We added support for the use of `span` in place of `a` tags inside Breadcrumb List Items at the component API level.  In order to facilitate this, some internal API methods had to be changed to recognize the list item instead of the anchor.  If you rely on the Breadcrumb API and reference breadcrumb item anchor tags, please note that before adopting this version, you should change your code to instead reference the list items, or only use the BreadcrumbItem API.

### v4.35.0 Features

- `[Datagrid]` Added support to select all rows on current page only for client side paging. ([#4265](https://github.com/infor-design/enterprise/issues/4265))
- `[Datagrid]` Added a new ProcessIndicator formatter. ([#3918](https://github.com/infor-design/enterprise/issues/3918))
- `[Dropdown]` Improved behavior of list item navigation/selection when a Dropdown is configured with "no search" mode activated. ([#4483](https://github.com/infor-design/enterprise/issues/4483))
- `[Lookup]` Added the ability to change the lookup icon. ([#4527](https://github.com/infor-design/enterprise/issues/4527))
- `[ProcessIndicator]` Added: labels, more icon support, and a content areas and made it responsive. ([#3918](https://github.com/infor-design/enterprise/issues/3918))

### v4.35.0 Fixes

- `[Application Menu]` Fixed accessibility issues getting redundant info in expand/collapse button. ([#4462](https://github.com/infor-design/enterprise/issues/4462))
- `[Application Menu]` Fixed accessibility issues with missing instructional text and incorrect aria-role assignments on the App Menu triggers (hamburger buttons) and Role switcher buttons. ([#4489](https://github.com/infor-design/enterprise/issues/4489))
- `[About]` Made it possible to close About dialogs that previously had open, nested Modals present. ([NG#915](https://github.com/infor-design/enterprise-ng/issues/915))
- `[Badges]` Fixed alignment issues in uplift theme. ([#4578](https://github.com/infor-design/enterprise/issues/4578))
- `[Busy Indicator]` Fixed an issue where the whole page and parent div was shifts when active. ([#746](https://github.com/infor-design/enterprise-ng/issues/746))
- `[Button]` Fixed the tooltip in action button to be not visible when there's no title attribute. ([#4473](https://github.com/infor-design/enterprise/issues/4473))
- `[Column Chart]` Fixed a minor alignment issue in the xAxis labels ([#4460](https://github.com/infor-design/enterprise/issues/4460))
- `[Colorpicker]` Fixed an issue where values were not being selecting when multiple colopickers are present. ([#4146](https://github.com/infor-design/enterprise/issues/4146))
- `[Datagrid]` Fix a bug where changing selectable on the fly did not change the select behavior. ([#4575](https://github.com/infor-design/enterprise/issues/4575))
- `[Datagrid]` Fixed an issue where the click event was not fire for hyperlinks keyword search results. ([#4550](https://github.com/infor-design/enterprise/issues/4550))
- `[Datagrid]` Added api setting for selection on enter edit mode. ([#4485](https://github.com/infor-design/enterprise/issues/4485))
- `[Datagrid]` Fixed a bug where the onPostRenderCell function would get an empty container if using frozen columns. ([#947](https://github.com/infor-design/enterprise-ng/issues/947))
- `[Datagrid]` Fix a bug where changing selectable on the fly did not change the select behavior. ([#4575](https://github.com/infor-design/enterprise/issues/4575))
- `[Dropdown]` Fixed a bug where the last option icon changes when searching/filtering in dropdown search field. ([#4474](https://github.com/infor-design/enterprise/issues/4474))
- `[Editor/Fontpicker]` Fixed a bug where the label relationship were not valid in the editor role. Adding aria-labelledby will fix the association for both editor and the label. Also, added an audible label in fontpicker. ([#4454](https://github.com/infor-design/enterprise/issues/4454))
- `[Field Options]` Fixed an issue where the action button was misaligned for safari. ([#4610](https://github.com/infor-design/enterprise/issues/4610))
- `[FileUploadAdvanced]` Fixed an issue where abort method was not working properly to remove the file block when upload fails. ([#938](https://github.com/infor-design/enterprise-ng/issues/938))
- `[Header]` Fixed a bug where the searchfield automatically expands when clicking the app menu button. ([#4617](https://github.com/infor-design/enterprise/issues/4617))
- `[Lookup]` Fixed some layout issues when using the editable and clearable options on the filter row. ([#4527](https://github.com/infor-design/enterprise/issues/4527))
- `[Lookup]` Fixed incorrect counts when using allowSelectAcrossPages. ([#4316](https://github.com/infor-design/enterprise/issues/4316))
- `[Mask]` Fixed broken date/time masks in the `sv-SE` locale. ([#4613](https://github.com/infor-design/enterprise/issues/4613))
- `[Tree]` Fixed an issue where the character entity references were render differently for parent and child levels. ([#4512](https://github.com/infor-design/enterprise/issues/4512))
- `[Tooltip/Pager]` Fixed an issue where the tooltip would show at the top when clicking paging buttons. ([#218](https://github.com/infor-design/enterprise-ng/issues/218))

(40 Issues Solved This Release, Backlog Enterprise 173, Backlog Ng 42, 1083 Functional Tests, 1638 e2e Tests)

## v4.34.3

### v4.34.3 Fixes

- `[Lookup]` Added the ability to change the lookup icon. ([#4527](https://github.com/infor-design/enterprise/issues/4527))
- `[Lookup]` Fixed some layout issues when using the editable and clearable options on the filter row. ([#4527](https://github.com/infor-design/enterprise/issues/4527))

## v4.34.2

### v4.34.2 Fixes

- `[Dropdown/Autocomplete]` Fix a bug where these components would fail in IE 11. Note that IE 11 isn't "supported" but we fixed these issues to give teams more time to migrate. ([#4608](https://github.com/infor-design/enterprise/issues/4608))
- `[General]` Fix a bug where the regex scripts will error on Big Sur. ([#4612](https://github.com/infor-design/enterprise/issues/4612))

## v4.34.1

### v4.34.1 Fixes

- `[Datagrid]` Fix a bug where changing selectable on the fly did not change the select behavior. ([#4575](https://github.com/infor-design/enterprise/issues/4575)

## v4.34.0

### v4.34.0 Features

- `[All Components]` Added `attributes` setting to set automation ids's and id's. ([#4498](https://github.com/infor-design/enterprise/issues/4498))
- `[Datagrid]` Added a limited experimental sticky header feature. ([#3993](https://github.com/infor-design/enterprise/issues/3993))
- `[Input]` Add a `revealText` plugin that will add a button to password fields to hide and show sensitive information such as SIN or passwords. ([#4098](https://github.com/infor-design/enterprise/issues/4098))
- `[Listview]` Added a new setting `allowDeselect` which will make it such that if you select an item you cant deselect, you can only select another item. ([#4376](https://github.com/infor-design/enterprise/issues/4376))
- `[Locale]` Added a new set of translations from the translation team. ([#4501](https://github.com/infor-design/enterprise/issues/4501))
- `[Locale/Charts]` The numbers inside charts are now formatted using the current locale's, number settings. This can be disabled/changed in some charts by passing in a localeInfo object to override the default settings. ([#4437](https://github.com/infor-design/enterprise/issues/4437))
- `[Treemap]` Added ability to show a tooltip. ([#2794](https://github.com/infor-design/enterprise/issues/2794))

### v4.34.0 Fixes

- `[Autocomplete]` Fixed an issue where a slow and incomplete ajax request would cause the dropdown to briefly show wrong contents. ([#4387](https://github.com/infor-design/enterprise/issues/4387))
- `[Breadcrumb]` Fixed an issue where css only breadcrumbs were missing styles. ([#4501](https://github.com/infor-design/enterprise/issues/4501))
- `[Datepicker]` Fixed an issue where range highlight was not aligning for Mac/Safari. ([#4352](https://github.com/infor-design/enterprise/issues/4352))
- `[Datagrid]` Fixed an issue with a custom toolbar, where buttons would click twice. ([#4471](https://github.com/infor-design/enterprise/issues/4471))
- `[Datagrid]` Fixed an issue where the special characters (é, à, ü, û, ...) export to csv was not generated them correctly. ([#4347](https://github.com/infor-design/enterprise/issues/4347))
- `[Datagrid]` Fixed an issue where the leading spaces were removed on editing cells. ([#4380](https://github.com/infor-design/enterprise/issues/4380))
- `[Datagrid]` Fixed an issue where the double click event was not firing for checkbox columns. ([#4381](https://github.com/infor-design/enterprise/issues/4381))
- `[Datagrid]` Fixed an issue where the dropdown in a datagrid would stay open when clicking to the next page of results. ([#4396](https://github.com/infor-design/enterprise/issues/4396))
- `[Datagrid]` Fixed a bug where a scroll bar shows even when there's no data in datagrid. ([#4228](https://github.com/infor-design/enterprise/issues/4228))
- `[Datagrid]` Fixed an issue where calling setFocus on the datagrid would stop open menus from working. ([#4429](https://github.com/infor-design/enterprise/issues/4429))
- `[Datagrid]` To allow for some script tools to work we now set draggable to true. ([#4490](https://github.com/infor-design/enterprise/issues/4490))
- `[Datagrid]` Fixed an error on the filter box on the personalization dialog where it would error if there is a column with no name field. ([#4495](https://github.com/infor-design/enterprise/issues/4495))
- `[Datagrid]` Fixed links when changing personalization as they would inherit the wrong color. ([#4481](https://github.com/infor-design/enterprise/issues/4481))
- `[Datagrid]` Fixed a bug where seaching with the search on the toolbar would not highlight results. ([#4488](https://github.com/infor-design/enterprise/issues/4488))
- `[Datagrid]` Fixed an issue with a custom toolbar, where buttons would click twice. ([#4471](https://github.com/infor-design/enterprise/issues/4471))
- `[Datagrid]` Fixed a bug in updateRow where it did not sync up all data passed in with the dataset. ([#4476](https://github.com/infor-design/enterprise/issues/4476))
- `[Datepicker]` Changed the month/year picker to skip 10 years instead of one. ([#4388](https://github.com/infor-design/enterprise/issues/4388))
- `[Dropdown]` Improved the behavior of the `noSearch` dropdown when using the keyboard. ([#4388](https://github.com/infor-design/enterprise/issues/4388))
- `[Editor]` Fixed an issue where the focus was getting lost after pressing toolbar buttons. ([#4335](https://github.com/infor-design/enterprise/issues/4335))
- `[Editor]` Fixed an issue where the color picker was not opening the popup for overflow menu and had name as undefined in list. ([#4398](https://github.com/infor-design/enterprise/issues/4398))
- `[Editor]` Fixed an issue where font-size tags are stripped from the css. ([#4557](https://github.com/infor-design/enterprise/issues/4557))
- `[Favorites]` Removed the favorites component as its not really a component, info on it can be found under buttons in the toggle example. ([#4405](https://github.com/infor-design/enterprise/issues/4405))
- `[Fieldset]` Fixed a bug where summary form data gets cut off on a smaller viewport. ([#3861](https://github.com/infor-design/enterprise/issues/3861))
- `[Homepage]` Fixed an issue where the four column widgets were incorrectly positioned, left aligned on large screen. ([#4541](https://github.com/infor-design/enterprise/issues/4541))
- `[List Detail]` Fixed css height for list detail in responsive view ([#4426](https://github.com/infor-design/enterprise/issues/4426))
- `[Listview]` Fixed a bug where readonly and non-selectable listview should not have hover state. ([#4452](https://github.com/infor-design/enterprise/issues/4452))
- `[Lookup]` Fixed a bug where the filter header together with the checkbox column is not properly align. ([#3774](https://github.com/infor-design/enterprise/issues/3774))
- `[MenuButton]` Removed the menubutton component sections as its not really a component, info on it can be found under buttons in the MenuButton examples. ([#4416](https://github.com/infor-design/enterprise/issues/4416))
- `[Message]` Added support for lists in the message, also fixed a problem when doing so, with screen readers. ([#4400](https://github.com/infor-design/enterprise/issues/4400))
- `[Message]` Added the `noRefocus` setting that will feed through to the modal. ([#4507](https://github.com/infor-design/enterprise/issues/4507))
- `[Splitter]` Added missing audible labels in splitter collapse button and splitter handle. ([#4404](https://github.com/infor-design/enterprise/issues/4404))
- `[Tabs Module]` Fixed a bug where tab items were not centered correctly in uplift theme. ([#4538](https://github.com/infor-design/enterprise/issues/4538))
- `[Treemap]` Fixed a bug where small slices may show a "tip" below the chart. ([#2794](https://github.com/infor-design/enterprise/issues/2794))

(56 Issues Solved This Release, Backlog Enterprise 185, Backlog Ng 42, 1082 Functional Tests, 1612 e2e Tests)

## v4.33.2

### v4.33.2 Fixes

`[General]` Fix a bug where the regex blows up on Mac Big Sur. ([#4612](https://github.com/infor-design/enterprise/issues/4612))

## v4.33.1

### v4.33.1 Fixes

- `[Breadcrumb]` Fixed an issue were css only breadcrumbs were missing styles. ([#4501](https://github.com/infor-design/enterprise/issues/4501))

## v4.33.0

### v4.33.0 Features

- `[Locale]` Added a new dateTimeMillis and timeStampMillis format if milliseconds are needed. ([#4384](https://github.com/infor-design/enterprise/issues/4384))
- `[Toast]` Added a setting to enable setting ids or other attributes on the toast element. ([#4275](https://github.com/infor-design/enterprise/issues/4275))

### v4.33.0 Fixes

- `[Autocomplete]` Fix a bug when connected to NG where pressing the enter key would not select Autocomplete items/. ([ng#901](https://github.com/infor-design/enterprise-ng/issues/901))
- `[Autocomplete]` Fixed an issue where the Searchfield items were not selectable after 'All results for "xx"' was selected. ([#4446](https://github.com/infor-design/enterprise/issues/4446))
- `[Calendar]` Removed some extra keyboard stops when tabing. ([#4318](https://github.com/infor-design/enterprise/issues/4318))
- `[Calendar]` Fixed a bug where the incorrect color was shown when events are added with the dialog. ([#4439](https://github.com/infor-design/enterprise/issues/4439))
- `[Colorpicker]` Fixed an issue where the colorpicker closes when pressing or clicking outside the swatch. ([#3559](https://github.com/infor-design/enterprise/issues/3559))
- `[Datagrid]` Fixed an issue where activated row on 2nd or any subsequent page was not highlighting for mixed selection mode. ([ng#900](https://github.com/infor-design/enterprise-ng/issues/900))
- `[Datagrid]` Added support to disable column buttons. ([1590](https://github.com/infor-design/enterprise/issues/1590))
- `[Datagrid]` Fixed an issue where short field icon padding was misaligned in RTL mode. ([#1812](https://github.com/infor-design/enterprise/issues/1812))
- `[Datagrid]` Added support to `In Range` filter operator for numeric columns. ([#3988](https://github.com/infor-design/enterprise/issues/3988))
- `[Datagrid]` Fixed an issue where filter was not working if user types slow in the filter input for treegrid. ([#4270](https://github.com/infor-design/enterprise/issues/4270))
- `[Datagrid]` Fixed an issue where the icons right text was truncated for extra-small row height. ([#4355](https://github.com/infor-design/enterprise/issues/4355))
- `[Datagrid]` Fixed an issue where the column icons and content was overlapping. ([#4264](https://github.com/infor-design/enterprise/issues/4264))
- `[Datagrid]` Fixed an issue where using flex toolbar as a custom toolbar did not work. ([#4385](https://github.com/infor-design/enterprise/issues/4385))
- `[Datepicker]` Added missing off screen text for the picker buttons in the datepicker month/year view. ([#4318](https://github.com/infor-design/enterprise/issues/4318))
- `[Editor]` Fixed a bug where the Fontpicker's displayed style wasn't updating to match the current text selection in some cases. ([#4309](https://github.com/infor-design/enterprise/issues/4309))
- `[Editor]` Fixed a bug where b tags in an empty p tag would be stripped. ([#4411](https://github.com/infor-design/enterprise/issues/4411))
- `[Locale]` Added a new translation token for Records Per Page with no number. ([#4334](https://github.com/infor-design/enterprise/issues/4334))
- `[Locale]` Fixed an max stack error when setting `nb-NO` as a language. ([#874](https://github.com/infor-design/enterprise-ng/issues/874))
- `[Lookup]` Fixed an issue where the event `beforeShow` was only triggered the first time. ([#899](https://github.com/infor-design/enterprise-ng/issues/899))
- `[Lookup]` Fixed a bug where the lookup count doesn't update correctly. ([#4312](https://github.com/infor-design/enterprise/issues/4312))
- `[Mask]` Enabled editable sections of Date masks.  Editing within a section will no longer incorrectly alter values that may already exist in a date field's other editable sections. ([#4079](https://github.com/infor-design/enterprise/issues/4079))
- `[Modal Manager]` Modals now pass `isCancelled` properly when the Modal Manager API detects a request to close by using the Escape key. ([#4298](https://github.com/infor-design/enterprise/issues/4298))
- `[Pager]` Fixed an error when using arrow keys to select in the pagesize selector. ([#4383](https://github.com/infor-design/enterprise/issues/4383))
- `[Searchfield]` Allow for search terms to include special characters. ([#4291](https://github.com/infor-design/enterprise/issues/4291))
- `[Stepprocess]` Fixed a bug where padding and scrolling was missing. Note that this pattern will eventually be removed and we do not suggest any one use it for new development. ([#4249](https://github.com/infor-design/enterprise/issues/4249))
- `[Tabs]` Fixed multiple bugs where error icon in tabs and the animation bar were not properly aligned in RTL uplift theme. ([#4326](https://github.com/infor-design/enterprise/issues/4326))
- `[Tabs]` Fixed a bug where removing a nested tab would cause an error due to being invisible. ([#4356](https://github.com/infor-design/enterprise/issues/4356))
- `[Tabs]` Fixed a bug where the focus/activated state does not display correctly in RTL. ([#4332](https://github.com/infor-design/enterprise/issues/4332))
- `[Toolbar Flex]` Fixed detection of overflow in some toolbars where items were not properly displaying all overflowed items in the "More Actions" menu. ([#4296](https://github.com/infor-design/enterprise/issues/4296))
- `[Toolbar Flex]` Fixed an issue where in some examples/cases the first item did not get an initial tabindex. ([#4418](https://github.com/infor-design/enterprise/issues/4418))
- `[Tree]` Fixed an issue where calling togglenode without first doing a select/unselect was not working properly. ([#3927](https://github.com/infor-design/enterprise/issues/3927))
- `[Tree]` Fixed a bug that adding icons in with the tree text would encode it when using addNode. ([#4305](https://github.com/infor-design/enterprise/issues/4305))
- `[Validation]` Fixed an issue where after the execution `resetForm()` was not resting dropdown and editor the fields. ([#4259](https://github.com/infor-design/enterprise/issues/4259))

(48 Issues Solved This Release, Backlog Enterprise 184, Backlog Ng 48, 1084 Functional Tests, 1530 e2e Tests)

## v4.32.0

### v4.32.0 Important Notes

- `[Colors]` In Uplift (Vibrant) theme there is no longer any colors in graphite. All are slate. This involved bringing in a new version 3.0 of the design system with some breaking changes you should not if using the tokens directly. See the [design system change log](https://github.com/infor-design/design-system/blob/master/docs/CHANGELOG.md) for details. ([#4206](https://github.com/infor-design/enterprise/issues/4206))

### v4.32.0 Features

- `[Breadcrumb]` Add truncated style and made it the default for all Breadcrumb lists. ([#4091](https://github.com/infor-design/enterprise/issues/4091))
- `[Datagrid]` Add a new `RowNumber` formatter that will show a row number column that remains the same no matter how the grid is sorted. ([#1904](https://github.com/infor-design/enterprise/issues/1904))
- `[Datepicker]` Added the ability to use the range selection in date picker when using the UmAlQura Calendar (RTL). ([#4227](https://github.com/infor-design/enterprise/issues/4227))
- `[Homepage]` Added ability to support a 5 column option. ([#4101](https://github.com/infor-design/enterprise/issues/4101))
- `[Locale]` Added an example page to test translation strings more accurately. ([#4189](https://github.com/infor-design/enterprise/issues/4189))

### v4.32.0 Fixes

- `[Accordion]` Fixed a bug where disabled headers texts and icons were barely recognizable as disabled in uplift theme. ([#4065](https://github.com/infor-design/enterprise/issues/4065))
- `[Accordion]` Fixed a bug in the vibrant theme where nested header text was not showing because the width was pushing it to the next line. ([#4145](https://github.com/infor-design/enterprise/issues/4145))
- `[Application Menu]` Fixed too much spacing level when there's an icon in accordion header in uplift theme. ([#4202](http://localhost:4000/components/applicationmenu/test-six-levels-icons.html?theme=uplift&variant=light&colors=0066D4))
- `[Contextual Action Panel]` Made the close button work in cases where subcomponents are open inside the CAP. ([#4112](https://github.com/infor-design/enterprise/issues/4112))
- `[Colorpicker]` The sizes were inconsistent with other components in width so we adjusted them. ([#4310](https://github.com/infor-design/enterprise/issues/4310))
- `[Datagrid]` Fixed an issue where the selectedRows array contents continued to multiply each time running `selectAllRows`. ([#4195](https://github.com/infor-design/enterprise/issues/4195))
- `[Datagrid]` Fixed an issue where the dynamic tooltip was not working properly. ([#4260](https://github.com/infor-design/enterprise/issues/4260))
- `[Datagrid]` Fixed an issue where the check box filter was not working. ([#4271](https://github.com/infor-design/enterprise/issues/4271))
- `[Datagrid]` Fixed an issue where the filter and paging for treegrid was not working properly. ([#4293](https://github.com/infor-design/enterprise/issues/4293))
- `[Datepicker]` Fixed an issue where the minute and second interval for timepicker was not working properly when use along useCurrentTime setting. ([#4230](https://github.com/infor-design/enterprise/issues/4230))
- `[Dropdown]` Fixed a bug where italic-style highlighting would represent a matched filter term instead of bold-style on a Dropdown List item in some cases. ([#4141](https://github.com/infor-design/enterprise/issues/4141))
- `[Editor]` Fixed issue with incorrect padding when using bullets in RTL mode. ([#4327](https://github.com/infor-design/enterprise/issues/4327))
- `[General]` Fixed high contrast error color to have better contrast. ([#4344](https://github.com/infor-design/enterprise/issues/4344))
- `[FileUploadAdvanced]` Fixed an issue where the method `status.setCompleted()` not firing event `fileremoved`. ([#4294](https://github.com/infor-design/enterprise/issues/4294))
- `[Homepage]` Fixed an issue where the columns were not showing properly after resize by using the maximize button. ([#894](https://github.com/infor-design/enterprise-ng/issues/894))
- `[Homepage]` Fixed an issue where the columns were not showing properly after resize browser window. ([#895](https://github.com/infor-design/enterprise-ng/issues/895))
- `[Input]` Fixed a bug where the text input error state border color would be wrong in the vibrant, dark and high contrast. ([#4248](https://github.com/infor-design/enterprise/issues/4248))
- `[Locale]` Fixed issues with some timezone and datetime formats. ([#4297](https://github.com/infor-design/enterprise/issues/4297))
- `[Popupmenu]` Fixed a minor issue with the shortcut text on small breakpoints. ([#3984](https://github.com/infor-design/enterprise/issues/3984))
- `[Popover]` Fixed a a regression where passing a popover content as a hash link to an ID no longer worked. ([#4281](https://github.com/infor-design/enterprise/issues/4281))
- `[Personalize]` Fixed an issue regarding the layout and scroll ability of a page. ([#3330](https://github.com/infor-design/enterprise/issues/3330))
- `[Searchfield]` Added a shadow to the focus state of searchfields with category buttons. ([#4181](https://github.com/infor-design/enterprise-ng/issues/4181))
- `[Splitter]` Fixes an issue where the collapse button was not working when splitter is on the right. ([#1730](https://github.com/infor-design/enterprise-ng/issues/1730))
- `[Tabs]` Added detection for width/height/style changes on a Tabs component, which now triggers a resize event. ([ng#860](https://github.com/infor-design/enterprise-ng/issues/860))
- `[Tabs]` Fixed a small error by removing a - 1 involved with testing. ([#4093](https://github.com/infor-design/enterprise/issues/4093))
- `[Tabs]` Fixed a bug where using `#` in a Tab title was not possible. ([#4179](https://github.com/infor-design/enterprise/issues/4179))
- `[Tabs Header]` Fixed a bug where the add icon were too small and the page form layout has a big space on top of it. ([#4289](https://github.com/infor-design/enterprise/issues/4289))
- `[Toolbar Flex]` Fixed a bug where in some cases a un-needed scrollbar would appear. [[#4325](https://github.com/infor-design/enterprise/issues/4325)]
- `[Toolbar Searchfield]` Fixed a bug where the searchfield doesn't perfectly align together with flex toolbar. [[#4226](https://github.com/infor-design/enterprise/issues/4226)]
- `[Tree]` Fixed an issue where the return focus state was not working properly after closing the context menu. ([#4252](https://github.com/infor-design/enterprise/issues/4252))
- `[Vertical Tabs]` Fixed an issue where the error icon was misaligning. ([#873](https://github.com/infor-design/enterprise-ng/issues/873))

(49 Issues Solved This Release, Backlog Enterprise 196, Backlog Ng 51, 1079 Functional Tests, 1525 e2e Tests)

## v4.31.5

### v4.31.5 Fixes

- `[General]` Fix a bug where the regex blows up on Mac Big Sur. ([#4612](https://github.com/infor-design/enterprise/issues/4612))

## v4.31.4

### v4.31.4 Fixes

- `[Datagrid]` Fixed an issue where the icons right text was truncated for extra-small row height. ([#4355](https://github.com/infor-design/enterprise/issues/4355))

## v4.31.3

### v4.31.3 Fixes

- `[Editor]` Fixed a bug where b tags in an empty p tag would be stripped. ([#4411](https://github.com/infor-design/enterprise/issues/4411))

## v4.31.2

### v4.31.2 Fixes

- `[Datagrid]` Added the ability to resize frozen columns, if you do not want this you must set columns to `resizable: false`. ([#3852](https://github.com/infor-design/enterprise/issues/3852))
- `[Datagrid]` Fixed hideColumn method to check if the column is hidden. ([#3852](https://github.com/infor-design/enterprise/issues/3852))
- `[Popdown]` Added a safety check to the destroy. ([#3852](https://github.com/infor-design/enterprise/issues/3852))

## v4.31.1

### v4.31.1 Fixes

- `[Datagrid]` Fixed a bug with icon alignment in editors in small or xtra small layout. ([#4266](https://github.com/infor-design/enterprise/issues/4266))
- `[Datagrid]` Fixed selection checkbox alignment. ([#4266](https://github.com/infor-design/enterprise/issues/4266))

## v4.31.0

### v4.31.0 Important Notes

- `[Buttons]` We reverted an inner Css rule that set all 'btn' classes to use contains vs starts with since this caused issues. One consequence is that if you use a class `dismissible-btn` it should now be `btn-dismissible`. This is a possible breaking change but for most cases this button is added by the tags component. ([#4120](https://github.com/infor-design/enterprise/issues/4120))

### v4.31.0 Features

- `[Calendar]` Added the ability to override an event `color` and `borderColor` see docs for details. ([#3923](https://github.com/infor-design/enterprise/issues/3923))
- `[Calendar]` Added the ability to use the monthview legend setting to colorsize day backgrounds. To use this set the `dayLegend` property. And this uses the same format for legend in the monthView. Just renamed it to avoid confusing with the event legend. ([#3893](https://github.com/infor-design/enterprise/issues/3893))
- `[Datagrid]` Added a `spacerColumn` setting, with this setting the last column fills any empty space instead of stretching everything out. ([#4032](https://github.com/infor-design/enterprise/issues/4032))
- `[Datagrid]` Added a `columnSizing` setting which impacts how the column widths are auto calculated. Options are: `both` (default), `data` or `header` (including filter). ([#4017](https://github.com/infor-design/enterprise/issues/4017))
- `[Datagrid]` Added the setting for empty message small height. ([#3609](https://github.com/infor-design/enterprise/issues/3609))
- `[Datagrid]` Fixed an alignment issue on rows when using alerts and tags with frozen columns and short row. ([#4237](https://github.com/infor-design/enterprise/issues/4237))
- `[Datagrid]` Fixed an alignment issue on hiding and showing rows when using grouped headers and frozen columns together. ([#4247](https://github.com/infor-design/enterprise/issues/4247))
- `[Datepicker]` Added the ability to use +/- to increment the day in the calendar. This is in addition to arrow key functionality. This works in the field or when the calendar is open. ([#4001](https://github.com/infor-design/enterprise/issues/4001))
- `[Masthead]` Added the ability use user images, status and initials in the masthead and masthead menu buttons. ([#800](https://github.com/infor-design/enterprise-ng/issues/800))
- `[MultiSelect]` Fixed an issue update multiselect on ajax with values already selected. ([#885](https://github.com/infor-design/enterprise-ng/issues/885))
- `[Tree]` Added option to add new child node on top or bottom. ([#3915](https://github.com/infor-design/enterprise/issues/3915))
- `[General]` Moved all the examples, patterns and layouts into their own sections or with the components they live with page patterns can now be found at `components/page-patterns` and layouts at `components/page-layouts`. Added a first pass of docs about these as well as more doc updates to forms, autocomplete and grid. ([#428](https://github.com/infor-design/enterprise/issues/428))

### v4.31.0 Fixes

- `[Application Menu]` Fixed an issue where the Header was unable to hide for RTL and ie11. ([#2154](https://github.com/infor-design/enterprise/issues/2154))
- `[Application Menu]` Fixed a bug where the border top color is wrong in uplift dark and high contrast theme. ([#4042](https://github.com/infor-design/enterprise/issues/4042))
- `[Application Menu]` Fixed a bug where some buttons did not have labels for the icon buttons in toolbars. Check your application if you use this pattern. ([#4085](https://github.com/infor-design/enterprise/issues/4085))
- `[Autocomplete]` Fixed an issue where the JavaScript error was thrown for ie11. ([#4148](https://github.com/infor-design/enterprise/issues/4148))
- `[Blockgrid]` Fixed an issue with paged datasets that would occasionally cause a JS console error. ([ng#836](https://github.com/infor-design/enterprise-ng/issues/836))
- `[Blockgrid]` Fixed a bug where first/last pager buttons would show and be disabled by default (buttons are now hidden by default). ([ng#836](https://github.com/infor-design/enterprise-ng/issues/836))
- `[Buttons]` Reverted an inner Css rule change that set 'btn' classes to contains vs starts with. ([#4120](https://github.com/infor-design/enterprise/issues/4120))
- `[Datagrid]` Fixed an issue when hiding columns after loading a datagrid up with grouped headers and frozen columns. ([#4218](https://github.com/infor-design/enterprise/issues/4218))
- `[Datagrid]` Fixed an issue where the rows where not render properly when use method `updateDataset()` for treegrid. ([#4213](https://github.com/infor-design/enterprise/issues/4213))
- `[Datagrid]` Fixed an issue where the tooltip for tree grid was not working properly. ([#827](https://github.com/infor-design/enterprise-ng/issues/827))
- `[Datagrid]` Fixed an issue where the keyword search was not working for server side paging. ([#3977](https://github.com/infor-design/enterprise/issues/3977))
- `[Datagrid]` Fixed a bug that nested datagrid columns could not be clicked. ([#4197](https://github.com/infor-design/enterprise/issues/4197))
- `[Datagrid]` Fixed an issue where the 'value' and 'oldValue' on cell change event where showing escaped. ([#4028](https://github.com/infor-design/enterprise/issues/4028))
- `[Datagrid]` Fixed an issue where the keyword search was not working for group headers. ([#4068](https://github.com/infor-design/enterprise/issues/4068))
- `[Datagrid]` Fixed an issue where the column filter results were inconsistent for tree grid. ([#4031](https://github.com/infor-design/enterprise/issues/4031))
- `[Datagrid]` Fixed an issue where the data was not exporting to excel when using the groupable setting. ([#4081](https://github.com/infor-design/enterprise/issues/4081))
- `[Datagrid]` Fixed an issue where if a context menu is opened and then closed with ESC the focus would be reset to the top of the page. ([#4085](https://github.com/infor-design/enterprise/issues/4085))
- `[Datagrid]` Fixed an issue where the tooltip would not show up if you focus a cell with ellipsis text with the keyboard. ([#4085](https://github.com/infor-design/enterprise/issues/4085))
- `[Datagrid]` Made the header checkbox focusable. ([#4085](https://github.com/infor-design/enterprise/issues/4085))
- `[Datagrid]` The selection checkbox cell had aria-selected on it which was incorrect. ([#4085](https://github.com/infor-design/enterprise/issues/4085))
- `[Datagrid]` Changed the auto width sizing of columns to include the padding of the rowHeight (16 16 8 8). So the column sizes are now more compact in lower rowHeight settings. Also to do this the grid is now rerendered when changing rowHeight. ([#4016](https://github.com/infor-design/enterprise/issues/4016))
- `[Datagrid]` Fixed a design QA bug where the column and data cell padding was not following the design system. Its now using 16px large, 16px medium, 8 px short and 8 px extar-short for text indenting. ([#4154](https://github.com/infor-design/enterprise/issues/4154))
- `[Datagrid]` Fixed an issue where the client side selection was not working. ([#4138](https://github.com/infor-design/enterprise/issues/4138))
- `[Datagrid]` Changed invalid css fill-available property. ([#4133](https://github.com/infor-design/enterprise/issues/4133))
- `[Datagrid]` Fixed issue where double keydown was required to open dropdown lists in datagrid cell. ([#3980](https://github.com/infor-design/enterprise/issues/3980))
- `[Datagrid]` Fixed an issue where the time picker editor was switching between AM and PM when set to 12:00. ([#4149](https://github.com/infor-design/enterprise/issues/4149))
- `[Datepicker]` Fixed a number of translation issues in the datepicker component. ([#4046](https://github.com/infor-design/enterprise/issues/4046))
- `[Datepicker]` Fixed a bug that the datepicker would focus the field when closing the month and year pane. ([#4085](https://github.com/infor-design/enterprise/issues/4085))
- `[Datepicker]` Fixed a bug where two dates may appear selected when moving forward/back in the picker dialog. ([#4018](https://github.com/infor-design/enterprise/issues/4018))
- `[Datepicker]` Fixed a bug where an error may occur if using the gregorian calendar on ar-SA locale. ([#4130](https://github.com/infor-design/enterprise/issues/4130))
- `[Dropdown]` Fixed an issue where "phraseStartsWith" does not filter the list after deleting a character. ([#4047](https://github.com/infor-design/enterprise/issues/4047))
- `[Dropdown]` Fixed a bug when backspacing in windows or fn + delete in Mac OS would render a ascii character in the input field. ([#4020](https://github.com/infor-design/enterprise/issues/4020))
- `[Editor]` Fixed a number of translation issues in the editor component. ([#4049](https://github.com/infor-design/enterprise/issues/4049))
- `[Editor]` Fixed an issue where the selection for shift + arrow keys was not working properly. ([#4070](https://github.com/infor-design/enterprise/issues/4070))
- `[Locale]` The Added placeholder for missing Thai `Locale` translation. ([#4041](https://github.com/infor-design/enterprise/issues/4041))
- `[Locale]` The Added placeholder for incorrect French `SetTime` translation. ([#4045](https://github.com/infor-design/enterprise/issues/4045))
- `[Lookup]` Fixed a bug where values are duplicated when selecting row on other pages and when paging is activated. ([#758](https://github.com/infor-design/enterprise-ng/issues/758))
- `[Locale]` Added July 2020 translation strings from the translation team. ([#4045](https://github.com/infor-design/enterprise/issues/4045))
- `[Mask]` Added the ability to pass date/time formats to the Mask API that do not contain separators or other literals. ([#3963](https://github.com/infor-design/enterprise/issues/3963))
- `[Masthead]` Added updated color and styles for uplift theme. ([#800](https://github.com/infor-design/enterprise-ng/issues/800))
- `[Mask]` Improved example pages in the demoapp, added some to the documentation index page for Mask. ([#556](https://github.com/infor-design/enterprise/issues/556))
- `[Modal]` Reverted nested modal behavior to being visually stacked, instead of one-at-a-time. Made it possible to show one-at-a-time via `hideUnderneath` setting. ([#3910](https://github.com/infor-design/enterprise/issues/3910))
- `[Multiselect]` Fixed an issue where multiselect fields with tags were not rendering properly. ([#4139](https://github.com/infor-design/enterprise/issues/4139))
- `[Popupmenu]` Fixed an issue where the icons were overlapping. ([#4201](https://github.com/infor-design/enterprise/issues/4201))
- `[Popupmenu]` Fixed a bug that the aria items are in the wrong place. Its now using [this guide](https://www.w3.org/TR/wai-aria-practices/examples/menu-button/menu-button-links.html). ([#4085](https://github.com/infor-design/enterprise/issues/4085))
- `[Popupmenu]` Fixed a bug where the heading doesn't display properly with multi-select menu. ([#3926](https://github.com/infor-design/enterprise/issues/3926))
- `[Searchfield]` Fixed an issue where some of the searchfield examples did not have focus states. ([#1060](https://github.com/infor-design/enterprise/issues/1060))
- `[Searchfield]` The `clear` function was misnamed as it didnt clear, it made the field clearable. Now we have a `clear` and `makeClearable` function. ([#4173](https://github.com/infor-design/enterprise/issues/4173))
- `[Textarea]` Fixed inconsistencies on styling of disabled field when using disable function, now the label will disable on all components when using this function. In general the label should be dimmed on disabled fields as per the design. ([#3917](https://github.com/infor-design/enterprise/issues/3917))
- `[Timepicker]` Fixed inconsistencies on readonly styling throughout different themes and variants. ([#4152](https://github.com/infor-design/enterprise/issues/4152))
- `[Toast]` Fixed a bug where the toast message doesn't close when pressing escape, and when it has multiple trigger elements and uses unique id's. ([#3986](https://github.com/infor-design/enterprise/issues/3986))
- `[Tooltip]` Fixed a bug where the title doesn't display when the title starts with '#'. ([#2512](https://github.com/infor-design/enterprise/issues/2512))
- `[Tooltip]` Fixed an issue where the tooltip would not show up if you focus a button with the keyboard. ([#4085](https://github.com/infor-design/enterprise/issues/4085))
- `[Tree]` Fixed an issue where the tree node still shows folder icon after all children and `children` property deleted. ([#4026](https://github.com/infor-design/enterprise/issues/4026))
- `[Tree]` Fixed an issue where the custom icon was changing back to default on toggle after use of method updateNode(). ([#4027](https://github.com/infor-design/enterprise/issues/4027))

(81 Issues Solved This Release, Backlog Enterprise 183, Backlog Ng 48, 1077 Functional Tests, 1489 e2e Tests)

## v4.30.1

### v4.30.1 Fixes

- `[Datepicker]` Fixed the datepicker in ar-SA setting timestamps would null the times in some situations. ([#4160](https://github.com/infor-design/enterprise/issues/4160))
- `[Datagrid]` The last row border was removed but this was incorrect, reverted this. ([#4140](https://github.com/infor-design/enterprise/issues/4140))
- `[Datagrid]` Fixed an alignment issue in datagrid filter that caused some fields to be misaligned. ([#4151](https://github.com/infor-design/enterprise/issues/4151))
- `[Datagrid]` Fixed an alignment issue with column colspan. In some situations it was not rendering correctly causing some cells to be misaligned. ([#4109](https://github.com/infor-design/enterprise/issues/4109))
- `[Datagrid]` Changed invalid css fill-available property. ([#4133](https://github.com/infor-design/enterprise/issues/4133))
- `[Locale]` Fixed a bug with MMMM dd format in ar-SA. ([#4160](https://github.com/infor-design/enterprise/issues/4160))
- `[Locale]` Changed the arguments names for better symmetry fromGregorian == toUmalqura and toGregorian === options.fromUmalqura. ([#4160](https://github.com/infor-design/enterprise/issues4160))

(71 Issues Solved This Release, Backlog Enterprise 197, Backlog Ng 53, 1078 Functional Tests, 1482 e2e Tests)

## v4.30.0

### v4.30.0 Announcements

- `[Datagrid]` The rowHeight setting has been changed to support extra-small, small, medium and large. short and normal are deprecated. If you have a custom toolbar you may need to update your [markup](https://github.com/infor-design/enterprise/blob/master/app/views/components/datagrid/example-custom-toolbar.html#L40-L44). ([#3755](https://github.com/infor-design/enterprise/issues/3755))

### v4.30.0 Features

- `[Breadcrumb]` Javascript Component API is now available. ([infor-design/enterprise-ng#700](https://github.com/infor-design/enterprise-ng/issues/700))
- `[Custom Builds]` The build script can now produce an ES Module version of the components that can be imported by your application. ([#3771](https://github.com/infor-design/enterprise/issues/3771))
- `[Datagrid]` Added a setting disableRowDeselection that if enabled does not allow selected rows to be toggled to deselected. ([#3791](https://github.com/infor-design/enterprise/issues/3791))
- `[Datagrid]` Added an additional row size extra-small. This row size may need a bit of further fleshing out. All of the previous row sizes have been renamed but using the old settings are supported but deprecated. The new sizes are Extra Small, Small, Medium, Large (Normal). ([#3755](https://github.com/infor-design/enterprise/issues/3755))
- `[Demoapp]` Added the ability to set runtime flags for persisting settings that were previously only possible to set via URL query parameters. ([n/a])
- `[Icons]` Changed the tree node icon to be more meaningful in uplift theme. Added a print-preview icon. This replaces the update-preview icon which has confusing meaning but was not removed.
- `[Searchfield]` Added the ability to clear the searchfield by calling a public clear() function. ([#3810](https://github.com/infor-design/enterprise/issues/3810))
- `[Tree]` Added a setting to support to expanding/collapsing when clicking only the icon portion of the tree node. ([#3730](https://github.com/infor-design/enterprise/issues/3730))
- `[Tree]` Added the ability to have separate icon button for expand/collapse and children count. ([#3847](https://github.com/infor-design/enterprise/issues/3847))

### v4.30.0 Fixes

- `[Accordion]` Fixed an issue where the chevron icon is not properly centered in Safari. ([#2161](https://github.com/infor-design/enterprise/issues/2161))
- `[Application Menu]` Fixed an issue where the dropdown icon is not properly centered in Safari. ([#3766](https://github.com/infor-design/enterprise/issues/3766))
- `[Accordion]` Fixed issue where hidden headers were not excluded from tab navigation. ([#3835](https://github.com/infor-design/enterprise/issues/3835))
- `[Calendar]` Fixed a bug that when setting accordions to allowOnePane it did not work. ([#3773](https://github.com/infor-design/enterprise/issues/3773))
- `[Calendar]` Fixed a bug where the accordion sections would show a line on hover in high contrast mode. ([#2779](https://github.com/infor-design/enterprise/issues/2779))
- `[Calendar]` Fixed a bug where the days would be out of alignment if the end and starts dates intersect. ([#1725](https://github.com/infor-design/enterprise/issues/1725))
- `[Contextual Action Panel]` Fixed an issue where the searchfield should be collapsible on mobile view. ([#918](https://github.com/infor-design/enterprise/issues/918))
- `[Counts]` Revamped the look and feel of widget counts in uplift theme. ([#3666](https://github.com/infor-design/enterprise/issues/3666))
- `[Datagrid]` Fixed an issue where the table doesn't filled the datagrid wrapper inside of modal. ([#3897](https://github.com/infor-design/enterprise/issues/3897))
- `[Datagrid]` Fix a bug with columns with buttons, they had an unneeded animation that caused states to be delayed when painting. ([#3808](https://github.com/infor-design/enterprise/issues/3808))
- `[Datagrid]` Fixed an issue where example page for filter and pager was not working properly. ([#3856](https://github.com/infor-design/enterprise/issues/3856))
- `[Datagrid]` Fix a bug with cellNavigation false, the focus state was still visible. ([#3937](https://github.com/infor-design/enterprise/issues/3937))
- `[Datagrid]` Updated example page for keyword search to fix error state. ([#3961](https://github.com/infor-design/enterprise/issues/3961))
- `[Datagrid]` Fix a bug with cellNavigation false, the focus state was incorrect on stretched rows in IE. ([#1644](https://github.com/infor-design/enterprise/issues/1644))
- `[Datagrid]` Fixed an issue where an extra border is shown in grid list mode and RTL. ([#3895](https://github.com/infor-design/enterprise/issues/3895))
- `[Datagrid]` Fixed a bug inside validateRow when passing in a zero the function would exit. ([#4002](https://github.com/infor-design/enterprise/issues/4002))
- `[Datagrid]` Fixed an issue where select all using keyboard in multiSelect/mixedSelect was not working. ([#3921](https://github.com/infor-design/enterprise/issues/3921))
- `[Datagrid]` Fix a bug with columns with buttons, they had an unneeded animation that caused states to be delayed when painting. ([#3808](https://github.com/infor-design/enterprise/issues/3808))
- `[Datagrid]` Fixed an issue where data was not in sync for row reorder and paging. ([#3749](https://github.com/infor-design/enterprise/issues/3749))
- `[Datagrid]` Fixed an issue where using selectRowsAcrossPages setting the selected rows were reseting by filter, to use this feature you may need to set columnIds in the settings to form whats unique for the row. ([#3601](https://github.com/infor-design/enterprise/issues/3601))
- `[Datagrid]` Fixed an issue where when using the contentTooltip setting on a datagrid on a modal, the column would expand when hovering rows. ([#3541](https://github.com/infor-design/enterprise/issues/3541))
- `[Datagrid]` Fixed an issue the arrow on tooltips flowed in the wrong direction. ([#3854](https://github.com/infor-design/enterprise/issues/3854))
- `[Datagrid]` Fixed an issue where readonly and checkbox cells would show up on the summary row. ([#3862](https://github.com/infor-design/enterprise/issues/3862))
- `[Datagrid]` Fixed an issue where text in nested objects where not encoded correctly. ([#4058](https://github.com/infor-design/enterprise/issues/3862))
- `[Datagrid]` Fixed an issue where text editor style editors are not saved properly. ([#4058](https://github.com/infor-design/enterprise/issues/4058))
- `[Datagrid]` Fixed an issue where checkboxes in an expandable area could not be checked. ([#4062](https://github.com/infor-design/enterprise/issues/4062))
- `[Datagrid]` Fix a bug where multiselect checkboxes were misaligned in a modal. ([#4086](https://github.com/infor-design/enterprise/issues/4086))
- `[Datepicker]` Fixed an issue where some languages like fr-CA and pt-BR (that are languages in a non default locale), would error when opening the picker. ([#4035](https://github.com/infor-design/enterprise/issues/4035))
- `[Datepicker]` Fixed an issue where change did not fire when rangeselecting the same day. ([#4075](https://github.com/infor-design/enterprise/issues/4075))
- `[Datepicker]` Fixed an issue where change did not fire when selecting today after having a cleared value in the field. ([#853](https://github.com/infor-design/enterprise-ng/issues/853))
- `[Dropdown]` Changed the keyboard dropdown so it will select the active item when tabbing out. ([#3028](https://github.com/infor-design/enterprise/issues/3028))
- `[Dropdown]` Fixed an issue where the search field does not stay in the initial position. ([#2659](https://github.com/infor-design/enterprise/issues/2659))
- `[Dropdown]` Fixed an issue where the search field does not stay in the initial position. ([#2659](https://github.com/infor-design/enterprise/issues/2659))
- `[Editor]` Fixed missing tooltips. ([#issues](https://github.com/infor-design/enterprise/issues/issues))
- `[Field Options]` Fixed an issue where the focus style was not aligning. ([#3628](https://github.com/infor-design/enterprise/issues/3628))
- `[Hierarchy]` Fixed an issue selection causes tab selection to be removed. ([#3597](https://github.com/infor-design/enterprise/issues/3597))
- `[Icons]` Fixed an issue with the amend icon in uplift theme. The meaning was lost on a design change and it has been updated. ([#3613](https://github.com/infor-design/enterprise/issues/3613))
- `[Locale]` Changed results text to lower case. ([#3974](https://github.com/infor-design/enterprise/issues/3974))
- `[Locale]` Fixed abbreviated chinese month translations. ([#4034](https://github.com/infor-design/enterprise/issues/4034))
- `[Lookup]` Fixed an issue in the min width examples that showed up in Safari only. ([#3949](https://github.com/infor-design/enterprise/issues/3949))
- `[Lookup]` Added example page for server side keyword search. ([#2806](https://github.com/infor-design/enterprise/issues/2806))
- `[Lookup]` Fixed a bug that the required validation would not reset from empty in certain cases. ([#810](https://github.com/infor-design/enterprise-ng/issues/810))
- `[Lookup]` Fixed an issue in the min width examples that showed up in Safari only. ([#3949](https://github.com/infor-design/enterprise/issues/3949))
- `[Popover]` Corrected the tabindex order of Popover elements when the Popover is contained within a Modal. ([#3644](https://github.com/infor-design/enterprise/issues/3644))
- `[Mask]` Fixed issue where languages with `,` as decimal were causing the fields to only show `.` instead of the actual characters that were input. ([#3933](https://github.com/infor-design/enterprise/issues/3933))
- `[Multiselect]` Fixed a bug that would incorrectly cause both text and tags to be rendered on the page when using the Select All checkbox. ([#3767](https://github.com/infor-design/enterprise/issues/3767))
- `[Multiselect]` When using the `showSelectAll` setting, if no selectable options are present, the Select All checkbox will now remain hidden and unusable. ([#3777](https://github.com/infor-design/enterprise/issues/3777))
- `[Multiselect]` Changed "Select All" checkbox's default behavior to only select items that match the current search filter, if a search filter is present.  The original filter behavior is available by setting `selectAllFilterOnly` to false. ([#3845](https://github.com/infor-design/enterprise/issues/3845))
- `[Textarea]` Added tests to show that the textarea count text is translated. ([#3807](https://github.com/infor-design/enterprise/issues/3807))
- `[Tooltip]` Fixed tooltip behavior so clicking and mousing out will not show the tooltip and fixed tooltip delay. ([#4050](https://github.com/infor-design/enterprise/issues/#4050))
- `[Tree]` Fixed an issue where previous text selection was not clearing after clicked to any tree-node. ([#3794](https://github.com/infor-design/enterprise/issues/3794))

(75 Issues Solved This Release, Backlog Enterprise 235, Backlog Ng 62, 1071 Functional Tests, 1448 e2e Tests)

## v4.29.0

### v4.29.0 Announcements

- `[General]` Heads Up that effective October 31, 2020 we will no longer support IE 11. Until that date we will test IE 11 but only critical issues will be fixed. See the linked issue for more details. ([#3756](https://github.com/infor-design/enterprise/issues/3756))

### v4.29.0 Features

- `[Accordion]` Added the ability to call collapse and expand with a header ID. ([#783](https://github.com/infor-design/enterprise-ng/issues/783))
- `[Lookup]` Added a tooltip functionality when the data is overflowed. ([#3703](https://github.com/infor-design/enterprise/issues/3703))
- `[Lookup]` Added a clear (x icon) button to clear the field. ([#740](https://github.com/infor-design/enterprise/issues/740))
- `[Lookup]` Added a clear (x icon) button and apply button inside of modal so there are now two options to clear the field. ([#2507](https://github.com/infor-design/enterprise/issues/2507))
- `[Lookup]` Fixed a bug where validation did not work if the lookup is non-editable (select only). ([#3950](https://github.com/infor-design/enterprise/issues/3950))
- `[Multiselect]` Moved the functionality for displaying the Multiselect List's searchfield underneath/above the pseudo element into a configurable setting. ([#3864](https://github.com/infor-design/enterprise/issues/3864))
- `[Popdown]` Fixed some integration problems with nested Lookups that were causing closing to happen prematurely. ([ng#760](https://github.com/infor-design/enterprise-ng/issues/760))
- `[Slider]` Added the ability to set position of the tooltip. ([#3746](https://github.com/infor-design/enterprise/issues/3746))
- `[Toast]` Added the ability to dismiss toasts via keyboard. ([#3521](https://github.com/infor-design/enterprise/issues/3521))
- `[Homepage]` Homepage edit events (resize, reorder, remove widgets) now fire on widget elements too ([#3679](https://github.com/infor-design/enterprise/issues/3679))

### v4.29.0 Fixes

- `[About]` Fixed a bug where About dialogs disappeared when being closed by the Modal Manager API. ([#3898](https://github.com/infor-design/enterprise/issues/3898))
- `[Application Menu]` Fixed personalization regressions on Soho theme ([#3704](github.com/infor-design/enterprise/issues/3704))
- `[General]` We Updated a lot of development dependencies. Most important things to note are: we now support node 12 for development and this is recommended, from tests 13 will also work. Node 14 will not work. We updated jQuery to 3.5.1 as a client side dependency and d3 to 5.16.0. If copying files from the `dist` folder note that the d3 file is called d3.v5.js. ([#1690](https://github.com/infor-design/enterprise/issues/1690))
- `[Bar Chart]` Fixed an issue where height was not calculating properly when used other elements along content container. ([#2670](https://github.com/infor-design/enterprise/issues/2670))
- `[Application Menu]` - Made it possible for App Menu Toolbars to dismiss the menu when the `dismissOnClickMobile` setting is true. ([#2831](https://github.com/infor-design/enterprise/issues/2831))
- `[Calendar/Weekview/Monthview]` Added more docs and exposed them on the design site. ([#3575](https://github.com/infor-design/enterprise/issues/3758))
- `[Checkbox]` Fixed an issue where the error icon was inconsistent between subtle and vibrant themes. ([#3575](https://github.com/infor-design/enterprise/issues/3575))
- `[Column Chart]` Fixed an issue where height was not calculating properly when used other elements along content container. ([#2670](https://github.com/infor-design/enterprise/issues/2670))
- `[Datagrid]` Fixed an issue where blank tooltip was showing when use Alert Formatter and no text. ([#2852](https://github.com/infor-design/enterprise/issues/2852))
- `[Datagrid]` Fixed a bug where the datagrid had blocked the clicking of buttons in an empty message area. ([#3922](https://github.com/infor-design/enterprise/issues/3922))
- `[Datagrid]` Fixed an issue where keyword search results were breaking the html markup for icons and badges. ([#3855](https://github.com/infor-design/enterprise/issues/3855))
- `[Datagrid]` Fixed an issue where keyword search results were breaking the html markup for hyperlink. ([#3731](https://github.com/infor-design/enterprise/issues/3731))
- `[Datagrid]` Fixed an issue where keyword search results were not showing for paging, if searched from other than 1st page it came blank table. ([#3629](https://github.com/infor-design/enterprise/issues/3629))
- `[Datagrid]` Fixed an issue where contents filtertype was not working on example page. ([#2887](https://github.com/infor-design/enterprise/issues/2887))
- `[Datagrid]` Fixed a bug in some themes, where the multi line cell would not be lined up correctly with a single line of data. ([#2703](https://github.com/infor-design/enterprise/issues/2703))
- `[Datagrid]` Fixed visibility of sort icons when toggling and when the column is in active. ([#3692](https://github.com/infor-design/enterprise/issues/3692))
- `[Datagrid]` Fixed a bug where the data passed to resultsText was incorrect in the case of reseting a filter. ([#2177](https://github.com/infor-design/enterprise/issues/2177))
- `[Datagrid/General]` Fixed an additional bug where when loading the datagrid with a columns object that contain recursive objects the grid would crash in saveColumns. [3759](https://github.com/infor-design/enterprise/issues/3759))
- `[Datepicker]` Fixed a bug where the modal would take aspects of the personalize colors by mistake. ([#3997](https://github.com/infor-design/enterprise/issues/3997))
- `[Dropdown]` Fixed tooltip content gets cut off inside of modal. ([#3106](https://github.com/infor-design/enterprise/issues/3106))
- `[DemoApp]` Fixed an issue with some pages in the design site where the did not have a height. ([#878](https://github.com/infor-design/website/issues/878))
- `[Fonts]` A note that the Source Sans Pro font thats used in the new theme and served at google fonts, now have a fix for the issue that capitalized letters and numbers had different heights. You may need to release any special caching. ([#1789](https://github.com/infor-design/enterprise/issues/1789))
- `[Form]` Fix broken links in the form readme file. ([#818](https://github.com/infor-design/website/issues/818))
- `[Line Chart]` Fixed an issue where height was not calculating properly when used other elements along content container. ([#2670](https://github.com/infor-design/enterprise/issues/2670))
- `[Locale]` Fixed the es-419 date time value, as it was incorrectly using the medium length date format. ([#3830](https://github.com/infor-design/enterprise/issues/3830))
- `[Modal]` Fixed the inconsistencies of spacing on required fields. ([#3587](https://github.com/infor-design/enterprise/issues/3587))
- `[Modal]` Fixed a bug where the title would overflow too soon. ([#3996](https://github.com/infor-design/enterprise/issues/3996))
- `[Multiselect]` Added ability to detect selected items from incoming data via `callSource()`. ([#2656](https://github.com/infor-design/enterprise/issues/2656))
- `[Multiselect]` Added support to api settings to `allTextString` and `selectedTextString` for custom headers. ([#3554](https://github.com/infor-design/enterprise/issues/3554))
- `[Pie Chart]` Fixed an issue where height was not calculating properly when used other elements along content container. ([#2670](https://github.com/infor-design/enterprise/issues/2670))
- `[Pie]` Fixed an issue where rounds decimal places for percent values were not working. ([#3599](https://github.com/infor-design/enterprise/issues/3599))
- `[Pie/Donut]` Fixed an issue where placing legend on bottom was not working for Homepage widget/Cards. ([#3560](https://github.com/infor-design/enterprise/issues/3560))
- `[Pager]` Reduced the space between buttons. ([#1942](https://github.com/infor-design/enterprise/issues/1942))
- `[Popupmenu]` Fixed an issue the shortcut text leaves gap when no icons are present. ([#3849](https://github.com/infor-design/enterprise/issues/3849))
- `[Tabs]` Fixed info and alert icons alignment on tabs and inside of modal. ([#2695](https://github.com/infor-design/enterprise/issues/2695))
- `[Tabs]` Fixes an issue where the search bar background color was going to transparent on smaller breakpoints. ([#3871](https://github.com/infor-design/enterprise/issues/3871))
- `[Notification]` Fixed an issue where the icons were lagging in the animation. ([#2099](https://github.com/infor-design/enterprise/issues/2099))
- `[Tree]` Fixed an issue where data was not in sync for children property. ([#1690](https://github.com/infor-design/enterprise/issues/1690))
- `[Splitter]` Fixed an issue the drag handle characters render incorrectly. ([#1458](https://github.com/infor-design/enterprise/issues/1458))
- `[Splitter]` Fixed an issue where dragging for RTL direction was not working. ([#1813](https://github.com/infor-design/enterprise/issues/1813))
- `[Spinbox]` Fixed an issue where a two or more digit min value would make it difficult to type in the spinbox. To fix this the values will only be validated on blur by default. ([#3909](https://github.com/infor-design/enterprise/issues/3909))
- `[Spinbox]` Fixed an issue where the number mask did not match the max value of the spinbox. ([#3939](https://github.com/infor-design/enterprise/issues/3939))
- `[Slider]` Improved the sliding so that decimal values would not trigger the change event. ([#787](https://github.com/infor-design/enterprise-ng/issues/787))
- `[Slider]` Reduced the number of change events that fire while sliding. ([#788](https://github.com/infor-design/enterprise-ng/issues/788))
- `[Swaplist]` Fixed an issue where dragging items more than once was not working on Android or iOS devices. ([#1423](https://github.com/infor-design/enterprise/issues/1423))
- `[Tree]` Fixed an issue where tree could not be expanded when using multiselect mode in IE 11. ([#3936](https://github.com/infor-design/enterprise/issues/3936))
- `[Tabs]` Fixed an issue where calling destroy did not remove the add tab button. ([#1439](https://github.com/infor-design/enterprise/issues/1439))
- `[Vertical Tabs]` Made personalization possible. ([#3029](https://github.com/infor-design/enterprise/issues/3029))

(64 Issues Solved This Release, Backlog Enterprise 248, Backlog Ng 69, 1149 Functional Tests, 1404 e2e Tests)

## v4.28.5

### v4.28.5 Fixes

- `[Datepicker]` Fixed an issue where change events did not fire consistently. ([#4087](https://github.com/infor-design/enterprise/issues/4087))

## v4.28.4

### v4.28.4 Fixes

- `[Datagrid]` Fixed an issue where checkboxes in an expandable area could not be checked. ([#4062](https://github.com/infor-design/enterprise/issues/4062))

## v4.28.3

### v4.28.3 Fixes

- `[Datepicker]` Fixed an issue where change did not fire when rangeselecting the same day. ([#4075](https://github.com/infor-design/enterprise/issues/4075))
- `[Datepicker]` Fixed an issue where change did not fire when selecting today after having a cleared value in the field. ([#853](https://github.com/infor-design/enterprise-ng/issues/853))

## v4.28.2

### v4.28.2 Fixes

- `[Splitter]` Fixed an issue where the splitter would remove the modal overlay in some cases. ([#3982](https://github.com/infor-design/enterprise/issues/3982))

## v4.28.1

### v4.28.1 Fixes

- `[Datagrid]` Fixed a bug where the datagrid had blocked the clicking of buttons in an empty message area. ([#3922](https://github.com/infor-design/enterprise/issues/3922))
- `[Datagrid]` Added ability to set the datagrid emptymessage as primary. ([#3922](https://github.com/infor-design/enterprise/issues/3922))

## v4.28.0

### v4.28.0 Important Changes

- `[Pager]` The Deprecated `pager` getter method was removed. Use `pagerAPI` instead for the same thing if accessing this internal object directly. ([#3759](https://github.com/infor-design/enterprise/issues/3759))

### v4.28.0 Features

- `[Bar Chart]` Added support to ellipsis for yaxis labels. ([#3702](https://github.com/infor-design/enterprise/issues/3702))
- `[Contextmenu]` Added support for shortcut display in menus. ([#3490](https://github.com/infor-design/enterprise/issues/3490))
- `[Datepicker]` Added support for custom api callback to disable passed dates and to disable dates by years. ([#3462](https://github.com/infor-design/enterprise/issues/3462))
- `[Datagrid]` Added and fixed up datagrid grouping aggregators. There is now aggregators for avg, count, list, max, min and sum. In addition null and undefined data will not cause issues. ([#3752](https://github.com/infor-design/enterprise/issues/3752))
- `[Error Page]` Added a new example showing a static error page. For example for a 404 page or generic error. ([#281](https://github.com/infor-design/design-system/issues/281))
- `[FileUploadAdvanced]` Added support to api settings `maxFiles` to limit number of uploads. ([#3512](https://github.com/infor-design/enterprise/issues/3512))
- `[FileUploadAdvanced]` Added support to fire event `fileremoved` for attached file removed. ([#3548](https://github.com/infor-design/enterprise/issues/3548))
- `[Line Chart]` Added support to ellipsis for yaxis labels. ([#3702](https://github.com/infor-design/enterprise/issues/3702))
- `[Modal]` Improved handling of multiple Modal windows stemming from a single trigger element. ([ng#705](https://github.com/infor-design/enterprise-ng/issues/705))

### v4.28.0 Fixes

- `[Accordion]` Fixed a regression where updating individual headers within an Accordion was no longer working ([#3826](https://github.com/infor-design/enterprise/issues/3070))
- `[Application Menu]` Fixed the icons on breaking apart it's appearance when zooming out the browser in IE11, uplift theme. ([#3070](https://github.com/infor-design/enterprise/issues/3070))
- `[Application Menu]` Fixed misalignment/size of bullet icons in the accordion on Android devices. ([#1429](http://localhost:4000/components/applicationmenu/test-six-levels.html))
- `[Application Menu]` Add keyboard support for closing Role Switcher panel ([#3477](https://github.com/infor-design/enterprise/issues/3477))
- `[Autocomplete]` Added a check to prevent the autocomplete from incorrectly stealing form focus, by checking for inner focus before opening a list on typeahead. ([#3639](https://github.com/infor-design/enterprise/issues/3070))
- `[Autocomplete]` Fixed an issue where an change event was not firing when selecting from the menu. ([#804](https://github.com/infor-design/enterprise/issues/804))
- `[Bubble Chart]` Fixed an issue where an extra axis line was shown when using the domain formatter. ([#501](https://github.com/infor-design/enterprise/issues/501))
- `[Bullet Chart]` Added support to format ranges and difference values. ([#3447](https://github.com/infor-design/enterprise/issues/3447))
- `[Button]` Fixed the button disabled method to no longer use class `is-disabled`. ([#3447](https://github.com/infor-design/enterprise-ng/issues/799))
- `[Charts]` Fixed an issue where selected items were being deselected after resizing the page. ([#323](https://github.com/infor-design/enterprise/issues/323))
- `[Colorpicker]` Fixed an issue where the color swatches shift when the colorpicker has a scrollbar. ([#2266](https://github.com/infor-design/enterprise/issues/2266))
- `[Custom Builds]` Fixed issues related to custom building Datagrid. ([#3784](https://github.com/infor-design/enterprise/issues/3784))
- `[Custom Builds]` Fixed issues related to custom building Locale. ([#3839](https://github.com/infor-design/enterprise/issues/3839))
- `[Custom Builds]` Fixed issues related to custom building Modal. ([#3822](https://github.com/infor-design/enterprise/issues/3822))
- `[Datagrid]` Fixed an issue where row data was not available for serializer with Treegrid. ([#3663](https://github.com/infor-design/enterprise/issues/3724))
- `[ContextualActionPanel]` Fixed an issue where toolbars in CAP are not torn down on destroy. ([#3785](https://github.com/infor-design/enterprise/issues/3785))
- `[ContextualActionPanel]` Fixed an issue where nested caps or closing and reopening caps would not work. ([#801](https://github.com/infor-design/enterprise-ng/issues/801))
- `[Datagrid]` Fixed a css issue in dark uplift mode where the group row lines were not visible. ([#3649](https://github.com/infor-design/enterprise/issues/3649))
- `[Datagrid]` Fixed some styling issues in alerts and tags, and made clickable tags available in the formatter. ([#3631](https://github.com/infor-design/enterprise/issues/3631))
- `[Datagrid]` Fixed a css issue in dark uplift mode where the group row lines were not visible . ([#3649](https://github.com/infor-design/enterprise/issues/3649))
- `[Datagrid]` Fixed lookup modal title to be visible and adjust the position to make it centered. ([#3635](https://github.com/infor-design/enterprise/issues/3635))
- `[Datagrid]` Fixed an issue where selected rows are not reset when calling loadData. ([#3718](https://github.com/infor-design/enterprise/issues/3718))
- `[Datagrid]` Fixed an issue where if using grouping totals and hiding and showing columns the page is not refreshed properly. ([#2564](https://github.com/infor-design/enterprise/issues/2564)
- `[Datagrid]` Fixed an issue the selected row header icon is the wrong state when using allowSelectAcrossPages. ([#3043](https://github.com/infor-design/enterprise/issues/3043)
- `[Datagrid]` Improved the `datagrid-default-modal-width` concept if setting a modal datagrid default with so it works on any parent. [3562](https://github.com/infor-design/enterprise/issues/3562))
- `[Datagrid]` Fixed a bug in the indeterminate paging example, that the select checkbox would not work and be out of sync when changing pages. [2230](https://github.com/infor-design/enterprise/issues/2230))
- `[Datagrid]` Fixed a bug when resizing the first column of the center pane when using frozen columns, the resize would jump out the size of the frozen section. [3741](https://github.com/infor-design/enterprise/issues/3741))
- `[Datagrid]` Fixed an issue where the filter condition leaves two selected if you just reorder. ([#3779](https://github.com/infor-design/enterprise/issues/3779))
- `[Datagrid/General]` Fixed a bug where when loading the datagrid with a columns object that contain recursive objects the grid would crash. [3759](https://github.com/infor-design/enterprise/issues/3759))
- `[Datagrid/Hyperlink]` Fixed layout issues with links in right text align mode. To do this refactored links to not use a psuedo element for the focus style. ([#3680](https://github.com/infor-design/enterprise/issues/3680))
- `[Datepicker]` Fixed a bug where for some locales like `af-ZA` and `fi_FI` with dots in the day periods, setting 24 hr time to AM did not work. [3750](https://github.com/infor-design/enterprise/issues/3750))
- `[Datepicker]` Fixed a bug where date picker erred on arabic dates. [3804](https://github.com/infor-design/enterprise/issues/3804))
- `[Datepicker]` Fixed a bug where date picker could not change arabic dates. [3819](https://github.com/infor-design/enterprise/issues/3819))
- `[Datepicker]` Fixed a bug the month only picker would error the second time opened. [3817](https://github.com/infor-design/enterprise/issues/3817))
- `[Datepicker]` Added fix for dates with month and day only format where day is first, this was incorrectly validating as invalid. ([#3833](https://github.com/infor-design/enterprise/issues/3833))
- `[Demoapp]` Fixed incorrect directory list hyperlinks in listview and listbuilder components. ([1783](https://github.com/infor-design/enterprise/issues/1783))
- `[Demoapp]` Did cleanup on the icons and patterns links. ([3790](https://github.com/infor-design/enterprise/issues/3790))
- `[Demoapp]` When deployed on a proxy the icons page would not change contents when changing theme. ([3790](https://github.com/infor-design/enterprise/issues/3790))
- `[Dropdown]` Fixed an issue that Dropdown did not close when scrolling in some nested containers. ([#3436](https://github.com/infor-design/enterprise/issues/3436))
- `[EmptyMessage]` Updated the text to be more subtle. ([#3476](https://github.com/infor-design/enterprise/issues/3476))
- `[Fieldset]` Fixed fieldset text data overlapping in compact mode on mobile view. ([#3627](https://github.com/infor-design/enterprise/issues/3627))
- `[General]` Added a number of small accessibility fixes base on older testing feedback. ([#1539](https://github.com/infor-design/enterprise/issues/1539))
- `[Hierarchy]` Added support for separators in the actions menu on a hierarchy leaf. ([#3636](https://github.com/infor-design/enterprise/issues/3636))
- `[Hierarchy]` Fixed an issue where clicking the "More Actions" menu trigger wouldn't open the menu anymore. ([#3873](https://github.com/infor-design/enterprise/issues/3873))
- `[Lookup]` Fixed an issue where `keywordFilter: true` and `filterable: true` used together cause the lookup modal to break. ([#3772](https://github.com/infor-design/enterprise/issues/3772))
- `[Masthead]` Fixed layout and color issues in uplift theme. ([#3526](https://github.com/infor-design/enterprise/issues/3526))
- `[Modal]` Fixed modal title to a two line with ellipsis when it's too long. ([#3479](https://github.com/infor-design/enterprise/issues/3479))
- `[Multiselect]` Fixed tags dismiss button on mobile devices. ([#3640](https://github.com/infor-design/enterprise/issues/3640))
- `[Icons]` Added new locked/unlocked icons in ids-identity [#3732](https://github.com/infor-design/enterprise/issues/3732)
- `[Radar Chart]` Fixed an issue where labels were cutoff at desktop view. ([#3510](https://github.com/infor-design/enterprise/issues/3510))
- `[Splitter]` Fixed an issue where collapse button was misaligned. ([#3825](https://github.com/infor-design/enterprise/issues/3825))
- `[Swaplist]` Fixed disabled swap buttons color in dark variant subtle theme. ([#3709](https://github.com/infor-design/enterprise/issues/3709))
- `[Utils]` Exposed `Soho.utils.isInViewport(elem)` for external use. ([#3436](https://github.com/infor-design/enterprise/issues/3436))
- `[Toolbar]` Improved the placeholder text color to be more visible in uplift (dark variant). ([#3727](https://github.com/infor-design/enterprise/issues/3727))
- `[Tree]` Fixed an issue where use `UpdateNode()` method the data was not sync. ([#3724](https://github.com/infor-design/enterprise/issues/3724))

(71 Issues Solved This Release, Backlog Enterprise 260, Backlog Ng 82, 1048 Functional Tests, 1370 e2e Tests)

## v4.27.4

### v4.27.4 Fixes

`[Button]` Fixed the button disabled method to no longer use class `is-disabled`. ([#3447](https://github.com/infor-design/enterprise-ng/issues/801))
`[Button]` Fixed a regression where some buttons would get a 100% width on mobile. ([#801](https://github.com/infor-design/enterprise-ng/issues/801))

## v4.27.3

### v4.27.3 Fixes

- `[Datagrid]` Fixed a bug in the indeterminate paging example, that the select checkbox would not work and be out of sync when changing pages. [2230](https://github.com/infor-design/enterprise/issues/2230))

## v4.27.2

### v4.27.2 Fixes

- `[Datagrid]` Fixed an issue in datagrid frozen columns, actions that re-render like sorting may cause rendering issues. ([#3735](https://github.com/infor-design/enterprise/issues/3735))
- `[Datagrid]` Fixed an issue in lookup datagrid editors that clicking a trigger in the cell would commit the cell causing editing not to work in some cases. ([#785](https://github.com/infor-design/enterprise-ng/issues/785))

## v4.27.1

### v4.27.1 Fixes

- `[Icons]` Added a fix to support both `href` and `xlink:href` in icons. ([#3734](https://github.com/infor-design/enterprise/issues/3734))

## v4.27.0

### v4.27.0 Important Changes

- `[Hierarchy]` Removed the following deprecated options `paging: <bool>` and `mobileView: <bool>`. Instead use `layout='paging'` or `layout='mobile-only'`.
- `[Icons]` Changed the svg icons to use `href` instead of deprecated `xlink:href`. This isnt a breaking change either will work but `href` works better with Ivy in Angular. ([#3611](https://github.com/infor-design/enterprise/issues/3611))

### v4.27.0 Features

- `[Button]` Add `toData()` and related API for programmatically handling control of buttons. ([ng#467](https://github.com/infor-design/enterprise-ng/issues/467))
- `[Calendar]` Enhanced the look and feel of monthview calendar by displaying legend and calendar event on mobile view. ([#925](https://github.com/infor-design/enterprise/issues/925))
- `[Modal]` Created API for controlling the Modal ButtonSet. ([ng#467](https://github.com/infor-design/enterprise-ng/issues/467))
- `[Datagrid]` Added support for api setting on expand and collapse children. ([#3274](https://github.com/infor-design/enterprise/issues/3274))
- `[Datagrid]` Updated the fixedRowHeight setting to accept `auto` as an option. This will calculate the row height for all frozenRows section. If you have a lot of rows this may be slow so a number is preferred. ([#3374](https://github.com/infor-design/enterprise/issues/3374))
- `[Editor]` Added an option to set the height of the editor in `rows`. If you set this the estimated number for rows can be specified for the source and html pane. It will scroll after that. ([#3688](https://github.com/infor-design/enterprise/issues/3688))
- `[Homepage]` Added support for reordering, resizing, and removing widgets by enabling edit mode on the homepage component. ([#3531](https://github.com/infor-design/enterprise/issues/3531))

### v4.27.0 Fixes

- `[Accordion]` Removed stoppage of event propagation when accordion headers are clicked, in order to allow external click event listeners to propagate. ([ng#321](https://github.com/infor-design/enterprise-ng/issues/321))
- `[Bar Chart]` Fixed an issue where chart was not resizing on homepage widget resize. ([#2669](https://github.com/infor-design/enterprise/issues/2669))
- `[Blockgrid]` Fixed an issue where there was no index if the data is empty, and removed deprecated internal calls. ([#748](https://github.com/infor-design/enterprise-ng/issues/748))
- `[Busy Indicator]` Fixed an issue where it throws an error when a display delay, the busy-indicator parent removed and added via ngIf before the busyindicator shown. ([#703](https://github.com/infor-design/enterprise-ng/issues/703))
- `[Busy Indicator]` Fixed an issue where the overlay would close when closing the Modal. ([#3424](https://github.com/infor-design/enterprise/issues/3424))
- `[Busy Indicator]` Fixed an issue where position was not aligning. ([#3341](https://github.com/infor-design/enterprise/issues/3341))
- `[Colorpicker]` Fixed the dropdown icon position is too close to the right edge of the field. ([#3508](https://github.com/infor-design/enterprise/issues/3508))
- `[Contextual Action Panel]` Fixed misaligned search icon in uplift theme. ([#3630](https://github.com/infor-design/enterprise/issues/3630))
- `[Contextual Action Panel]` Fixed close icon button in getting cut off on mobile view ([#3586](https://github.com/infor-design/enterprise/issues/3586))
- `[Datagrid]` Fixed an issue where lookup editor was removing all characters following and including the '|' pipe character. ([#3556](https://github.com/infor-design/enterprise/issues/3556))
- `[Datagrid]` Fixed an issue where date range filter was unable to filter data. ([#3503](https://github.com/infor-design/enterprise/issues/3503))
- `[Datagrid]` Fixed a bug where datagrid tree would have very big text in the tree nodes on IOS. ([#3347](https://github.com/infor-design/enterprise/issues/3347))
- `[Datagrid]` Fixed a focus trap issue when using actionable mode, tab will now move up and down rows. ([#2399](https://github.com/infor-design/enterprise/issues/2399))
- `[Datagrid]` Fixed a bug when setting the UI indicator with `setSortIndicator` then it would take two clicks to sort the inverse direction. ([#3391](https://github.com/infor-design/enterprise/issues/3391))
- `[Datagrid]` Fixed an issue where date range filter was not working. ([#3337](https://github.com/infor-design/enterprise/issues/3337))
- `[Datagrid]` Fixed a bug when combining multiselect and expandable rows. If using the shift key to select multiple rows the selection would include incorrect rows. ([#2302](https://github.com/infor-design/enterprise/issues/2302))
- `[Datagrid]` Added support for dragging and reordering columns in RTL and some minor style cleanup with dragging to reorder. ([#3552](https://github.com/infor-design/enterprise/issues/3552))
- `[Datagrid]` Fixed an issue that the click event did not show the item data when the keyboard is used. ([#3645](https://github.com/infor-design/enterprise/issues/3645))
- `[Datagrid]` Fixed an issue where datagrid tree did not show empty messages. ([#3642](https://github.com/infor-design/enterprise/issues/3642))
- `[Datagrid]` Fixed an issue where grouped rows did not render when combined with frozen columns. ([#3367](https://github.com/infor-design/enterprise/issues/3367))
- `[Datagrid]` Fixed an issue where the overlay was closing after close Modal. ([#735](https://github.com/infor-design/enterprise-ng/issues/735))
- `[Datagrid]` Fixed a misaligned drag and drop column icon on IE 11. ([#3648](https://github.com/infor-design/enterprise/issues/3648))
- `[Datagrid]` Fixed an issue when using the colspan column option along with frozenColumns. ([#3416](https://github.com/infor-design/enterprise/issues/3416))
- `[Datagrid]` Fixed an issue where the empty message might still show if the amount of rows do not fill the page. ([#3697](https://github.com/infor-design/enterprise/issues/3697))
- `[Datepicker]` Fixed popover height and datepicker layout on mobile view. ([#2569](https://github.com/infor-design/enterprise/issues/3569))
- `[Datepicker]` Fixed an issue where date range with minimum range was not working. ([#3268](https://github.com/infor-design/enterprise/issues/3268))
- `[Datepicker]` Fixed an issue where date range was reverting to initial values after clearing. ([#1306](https://github.com/infor-design/enterprise/issues/1306))
- `[Datepicker]` Fixed an issue where dates would be invalid in ko-KO locale. ([#3470](https://github.com/infor-design/enterprise/issues/3470))
- `[Datepicker]` Fixed an issue where dates would be invalid in zh-TW locale. ([#3473](https://github.com/infor-design/enterprise/issues/3473))
- `[Datepicker]` Fixed an issue where AM/PM could not be set in hi-IN locale. ([#3474](https://github.com/infor-design/enterprise/issues/3474))
- `[Datepicker]` Fixed an issue where change would fire twice or when the value is still blank. ([#3423](https://github.com/infor-design/enterprise/issues/3423))
- `[Datepicker]` Fixed an issue where time would be reset to 12:00 AM when setting the time and clicking today. ([#3202](https://github.com/infor-design/enterprise/issues/3202))
- `[Dropdown]` Fixed a bug where it was not possible for Dropdowns in certain scrollable Modal regions to close on scroll. ([#2650](https://github.com/infor-design/enterprise/issues/2650))
- `[Dropdown]` Fixed a bug that dropdowns are in the wrong position if flowing up and other minor cases. ([#2068](https://github.com/infor-design/enterprise/issues/2068))
- `[Dropdown]` Fixed alignment when using dropdown in compound field. ([#3647](https://github.com/infor-design/enterprise/issues/3647))
- `[Editor]` Added ui updates to the toolbar in uplift (vibrant mode) and minor style fixes. ([#3577](https://github.com/infor-design/enterprise/issues/3577))
- `[Editor]` Added fixes to reseting the dirty indicator when used in an editor. ([#3662](https://github.com/infor-design/enterprise/issues/3662))
- `[Editor]` Fixed a width change when toggle source view when the editor is on a modal, this is also based on UI feedback that the switch was confusing, so we now disable the buttons. ([#3594](https://github.com/infor-design/enterprise/issues/3594))
- `[Editor]` Fixed an issue where bullet and number lists could not be converted to headings and regular text with the font picker. ([#2679](https://github.com/infor-design/enterprise/issues/2679))
- `[Editor]` Fixed an issue where some settings like bold and italics would not be reset consistently when applying headings and regular text with the font picker. ([#2256](https://github.com/infor-design/enterprise/issues/2256))
- `[Editor]` Fixed an issue where the dirty events did not fire changing the source view. ([#3598](https://github.com/infor-design/enterprise/issues/3598))
- `[Editor]` Adding missing bottom spacing under heading elements. ([#3288](https://github.com/infor-design/enterprise/issues/3288))
- `[Field Filter]` Fixed an issue where switching to In Range filter type with a value in the field was causing an error. ([#3515](https://github.com/infor-design/enterprise/issues/3515))
- `[Editor]` Added a font color for rest/none swatch. ([#2035](https://github.com/infor-design/enterprise/issues/2035))
- `[Field Filter]` Fixed an issue where switching to In Range filter type with a value in the field was causing an error. ([#3515](https://github.com/infor-design/enterprise/issues/3515))
- `[Field Filter]` Fixed an issue where date range was not working after using other filter. ([#2764](https://github.com/infor-design/enterprise/issues/2764))
- `[Field Filter]` Fixed an issue where stray text would be shown if the filters are hidden and then shown later. ([#3687](https://github.com/infor-design/enterprise/issues/3687))
- `[Line Chart]` Fixed an issue where x-axis labels were overlapping for small viewport on homepage widget. ([#2674](https://github.com/infor-design/enterprise/issues/2674))
- `[Lookup]` Fixed an issue where selected values were clearing when use server side data. ([#588](https://github.com/infor-design/enterprise-ng/issues/588))
- `[Locale]` Added missing Afrikaans translations. ([#3685](https://github.com/infor-design/enterprise/issues/3685))
- `[Masthead]` Fixed layout and color issues in uplift theme. ([#3526](https://github.com/infor-design/enterprise/issues/3526))
- `[Modal]` Fixed an iOS bug where after opening several Modals/Messages, it would occasionally be impossible to scroll a scrollable page area. ([#3389](https://github.com/infor-design/enterprise/issues/3389))
- `[Modal]` Fixed a bug where when iframe elements are present, focus traps could occur and cause focus on elements outside of the Modal, but within the iframe. ([#2287](https://github.com/infor-design/enterprise/issues/2287))
- `[Modal]` Added a check for preventing Tooltips inside a Modal from opening while the Modal is not visible ([#3588](https://github.com/infor-design/enterprise/issues/3588))
- `[Modal]` Fixed dropdown position when the field is required. ([#3482](https://github.com/infor-design/enterprise/issues/3482))
- `[Modal]` Fixed a regression where some Close buttons were not properly closing. ([#3615](https://github.com/infor-design/enterprise/issues/3615))
- `[Process Indicator]` Fixed icons that are not centered inside the circle indicators. ([#3509](https://github.com/infor-design/enterprise/issues/3509))
- `[Personalize]` Fixed an issue that colorschanged events do not fire on when doing a set to default ation. ([#751](https://github.com/infor-design/enterprise-ng/issues/751))
- `[Searchfield]` Correct the background color of toolbar search fields. ([#3527](https://github.com/infor-design/enterprise/issues/3527))
- `[Spinbox]` Corrected an issue in the enable method, where it did not fully remove the readonly state. ([#3527](https://github.com/infor-design/enterprise/issues/3527))
- `[Swaplist]` Fixed an issue where lists were overlapping on uplift theme. ([#3452](https://github.com/infor-design/enterprise/issues/3452))
- `[Tabs]` Fixed the position of error icon too close to the border on focus state. ([#3544](https://github.com/infor-design/enterprise/issues/3544))
- `[Tabs-Vertical]` Fixed an issue where the content cannot scroll on mobile view. ([#3542](https://github.com/infor-design/enterprise/issues/3542))
- `[Tags]` Fixed a regression on Tag Buttons, where they were visually, vertically misaligned with Tag text. ([#3604](https://github.com/infor-design/enterprise/issues/3604))
- `[Week-View]` Changed the look of the week-view and day-view day of the week so its a 3 (or 2) letter abbreviation and emphasizes the date and spans two lines. This makes all the days of the week the same length. ([#3262](https://github.com/infor-design/enterprise/issues/3262))
- `[Validation]` Fixed a bug where addMessage did not add messages to the parent. ([#711](https://github.com/infor-design/enterprise-ng/issues/711))

(87 Issues Solved This Release, Backlog Enterprise 279, Backlog Ng 75, 1033 Functional Tests, 1322 e2e Tests)

## v4.26.2

### v4.26.2 Fixes

- `[Textarea]` Fixed missing text in safari on disabled text areas. ([#3638](https://github.com/infor-design/enterprise/issues/3638))

## v4.26.1

### v4.26.1 Fixes

- `[Demo App]` Fixed the embedded layout to show uplift theme. ([#861](https://github.com/infor-design/website/issues/861))

## v4.26.0

### v4.26.0 Features

- `[Datagrid]` Added support for expandable row to expand across all frozen columns, and fixed span layout issues on the right side frozen columns. ([#2867](https://github.com/infor-design/enterprise/issues/2867))
- `[Datagrid]` Added a new `resizeMode` option that allows you to pick between `flex` and `fit`. `flex` will resize columns independently shifting other columns to fit the table layout if needed. `fit` will resize using the neighbor's column width. This is possible more useful when you have less columns. ([#3251](https://github.com/infor-design/enterprise/issues/3251))
- `[Calendar]` Made the monthview, weekview and calendar work in RTL mode and added official support for UmAlQura calendar. ([#2788](https://github.com/infor-design/enterprise/issues/2788))
- `[Icons]` Added new icons `icon-play, icon-stop, icon-record, icon-pause` for video players. ([#411](https://github.com/infor-design/design-system/issues/411))
- `[Icons]` Added new icons `icon-security-off, icon-security-on` for toggles related to security/secure items. ([#397](https://github.com/infor-design/design-system/issues/397))
- `[Searchfield]` Added a setting that makes it possible to adjust the "collapsed" size of a Toolbar Searchfield to better accommodate some use cases. ([#3296](https://github.com/infor-design/enterprise/issues/3296))

### v4.26.0 Fixes

- `[Application Menu]` Fixed bugs with filtering where it was not possible to have the filter match text within content areas, as well as general expand/collapse bugs with filtering. ([#3131](https://github.com/infor-design/enterprise/issues/3131))
- `[Application Menu]` Fixed overlap button when label is too long, and aligned dropdown icon in application menu uplift theme. ([#3133](https://github.com/infor-design/enterprise/issues/3133))
[Contextual Action Panel] - Fixed shade colors of text and icon buttons in uplift theme high contrast. (#3394)
- `[Accordion]` - Fixed an issue with a missing border on the last element in certain states. ([#3885](https://github.com/infor-design/enterprise/issues/3885))
- `[Calendar]` Fixed issue where on month view in events info `Date` and `Duration` fields were not working with some events and `Duration` field. Now `Duration` field support `Days, Hours and Minutes` text. ([#2777](https://github.com/infor-design/enterprise/issues/2777))
- `[Calendar]` Fixed an issue where link was not working on monthview to switch to day view when clicked on more events on that day. ([#3181](https://github.com/infor-design/enterprise/issues/3181))
- `[Calendar]` Fixed a calendar event where the start date today is not displaying as upcoming event in different timezone. ([#2776](https://github.com/infor-design/enterprise/issues/2776))
- `[Calendar]` Fixed an issue where adding an event was inconsistent in Safari. ([#3079](https://github.com/infor-design/enterprise/issues/3079))
- `[Calendar]` Fixed an issue where any event was not rendering in day and week view. ([#3222](https://github.com/infor-design/enterprise/issues/3222))
- `[Calendar]` Fixed an issue where date selection was not persist when switching from month view to week view to day view. ([#3319](https://github.com/infor-design/enterprise/issues/3319))
- `[Colors]` Fixed an incorrect ruby06 color, and made the background change on theme change now (again). ([#3448](https://github.com/infor-design/enterprise/issues/3448))
- `[Datagrid]` Fixed an issue where focus on reload data was forced to be on active cell. ([#358](https://github.com/infor-design/enterprise-ng/issues/358))
- `[Datagrid]` Fixed RTL issues in the filter row. ([#3517](https://github.com/infor-design/enterprise/issues/3517))
- `[Datagrid]` Improved the column resize behavior in speed and usability with the cursor being more accurate during resize. ([#3251](https://github.com/infor-design/enterprise/issues/3251))
- `[Datagrid]` Improved the column resize behavior to work much better in RTL mode. ([#1924](https://github.com/infor-design/enterprise/issues/1924))
- `[Datagrid]` Fixed a bug where if a filter row column is frozen the mask and editor options would not be applied. ([#2553](https://github.com/infor-design/enterprise-ng/issues/2553))
- `[Datagrid]` Fixed an issue where when using rowTemplate/expandableRows and frozenColumns on both sides the right side did not render properly. ([#2867](https://github.com/infor-design/enterprise/issues/2867))
- `[Datagrid]` Fixed an issue where height was not aligning to expandable row for frozen columns. ([#3516](https://github.com/infor-design/enterprise/issues/3516))
- `[Datagrid]` Fixed hover color should not be similar to alternate rows when hovering in uplift high contrast. ([#3338](https://github.com/infor-design/enterprise/issues/3338))
- `[Datagrid]` Fixed a demo app issue filtering decimal fields in some examples. ([#3351](https://github.com/infor-design/enterprise/issues/3351))
- `[Datagrid]` Fixed an issue where some columns were disappear after resizing the browser or after changing themes. ([#3434](https://github.com/infor-design/enterprise/issues/3434))
- `[Datagrid]` Fixed an issue that the filter row type dropdowns did not close when the grid is scrolled. ([#3216](https://github.com/infor-design/enterprise/issues/3216))
- `[Datagrid]` Added an example showing the configuration needed to filter date time fields on just dates without the time part. ([#2865](https://github.com/infor-design/enterprise/issues/2865))
- `[Datagrid]` Changed the isFilter added value to datasets to a more unique value to avoid clashes. ([#2668](https://github.com/infor-design/enterprise/issues/2668))
- `[Datagrid]` Added a `getDataset` method that will return the current dataset without any added properties. ([#2668](https://github.com/infor-design/enterprise/issues/2668))
- `[Datagrid]` Fixed an issue that when reordering filter columns the filter values would disappear. ([#2565](https://github.com/infor-design/enterprise/issues/2565))
- `[Datagrid]` Fixed an issue that dropdown lists in filter rows did not close when scrolling. ([#2056](https://github.com/infor-design/enterprise/issues/2565))
- `[Datagrid]` Added a `filterType` option to the filter event data so the type can be determined. ([#826](https://github.com/infor-design/enterprise/issues/826))
- `[Datagrid]` Add options to `toolbar.filterRow` so that instead of true/false you can set `showFilter, clearFilter, runFilter` independently. ([#1479](https://github.com/infor-design/enterprise/issues/1479))
- `[Datagrid]` Added fixes to improve the usage of the textarea editor. ([#3417](https://github.com/infor-design/enterprise/issues/3417))
- `[Datagrid]` Fixed an issue where reset to default was not working properly. ([#3487](https://github.com/infor-design/enterprise/issues/3487))
- `[Datepicker]` Fixed an issue where setting date format with comma character was not working. ([#3008](https://github.com/infor-design/enterprise/issues/3008))
- `[Editor]` Made the link and image link fields required on the dialogs. ([#3008](https://github.com/infor-design/enterprise/issues/3008))
- `[Editor]` Fixed an issue where it was possible to clear text and end up with text outside the default paragraph separator. ([#2268](https://github.com/infor-design/enterprise/issues/2268))
- `[Fileupload]` Fixed an issue where tabbing out of a fileupload in was causing the modal dialog to disappear. ([#3458](https://github.com/infor-design/enterprise/issues/3458))
- `[Form Compact Layout]` Added support for `form-compact-layout` the remaining components. ([#3008](https://github.com/infor-design/enterprise/issues/3329))
- `[Dropdown]` Fixed a bug that was causing the `selectValue()` method not to update the visual display of the in-page Dropdown element. ([#3432](https://github.com/infor-design/enterprise/issues/3432))
- `[Forms]` Fixed an issue where radio group was overlapping fields. ([#3466](https://github.com/infor-design/enterprise/issues/3466))
- `[Forms Compact]` Fixed an issue where fileupload was misaligned in RTL mode in uplift theme. ([#3483](https://github.com/infor-design/enterprise/issues/3483))
- `[Icons]` Fixed color inconsistencies of the icons when the fields are in readonly state. ([#3176](https://github.com/infor-design/enterprise/issues/3176))
- `[Input]` Added the ability to line up data labels with inputs by adding class `field-height` to the `data` element and placing it in a responsive grid. ([#987](https://github.com/infor-design/enterprise/issues/987))
- `[Input]` Added the ability to use standalone required spans, this will help on responsive fields if they are cut off. ([#3115](https://github.com/infor-design/enterprise/issues/3115))
- `[Input/Forms]` Added the ability to add a class to rows to align the fields on the bottom, this will line up fields if they have wrapping labels or long labels with required fields. To enable this add class `flex-align-bottom` to the grid `row`. ([#443](https://github.com/infor-design/enterprise/issues/443))
- `[Locale]` Fixed an issue where formatDate() method was not working for es-419. ([#3363](https://github.com/infor-design/enterprise/issues/3363))
- `[Locale]` Fixed an issue where setting language to `nb` would error. ([#3455](https://github.com/infor-design/enterprise/issues/3455))
- `[Locale]` Fixed incorrect time separators in the no, nn, and nn locales. ([#3468](https://github.com/infor-design/enterprise/issues/3468))
- `[Locale]` Added further separation of language from formatting in date oriented components (calendar, datepicker, timepicker ect). [3244](https://github.com/infor-design/enterprise/issues/3244))
- `[Locale]` Added support for `nn` locale and language, but this will change to no language as only this is translated as its the same. ([#3455](https://github.com/infor-design/enterprise/issues/3455))
- `[Locale]` Correct the month names in Russian locale and capitalized the day names. ([#3464](https://github.com/infor-design/enterprise/issues/3464))
- `[Module Tabs]` Fixed color tab indicator and small gap below when selected/opened for all color variations in uplift theme. ([#3312](https://github.com/infor-design/enterprise/issues/3312))
- `[Modal]` Fixed colors in dark mode for the primary disabled button and error and background contrast. ([#2754](https://github.com/infor-design/enterprise/issues/2754))
- `[Pie]` Fixed an issue where initial selection was getting error. ([#3157](https://github.com/infor-design/enterprise/issues/3157))
- `[Popupmenu]` Fixed an issue where list separators were disappearing when reduced the browser zoom level e.g. 70-80%. ([#3407](https://github.com/infor-design/enterprise/issues/3407))
- `[Radar Chart]` Fixed an issue where labels was cut off for some screen sizes. ([#3320](https://github.com/infor-design/enterprise/issues/3320))
- `[Searchfield]` Fixed a bug where changing filter results while the autocomplete is open may result in the menu being positioned incorrectly. ([#3243](https://github.com/infor-design/enterprise/issues/3243))
- `[Searchfield]` Fixed a bug in Toolbar Searchfields where a component configured with `collapsible: false` and `collapseSize` defined, the searchfield would incorrectly collapse. ([NG#719](https://github.com/infor-design/enterprise-ng/issues/719))
- `[Splitter]` Fixed an issue in the destroy function where the expand button was not removed. ([#3371](https://github.com/infor-design/enterprise/issues/3371))
- `[Swaplist]` Fixed an issue where top buttons were not aligned in Firefox. ([#3425](https://github.com/infor-design/enterprise/issues/3425))
- `[Textarea]` Fixed an issue where using `rows` stopped working, and fixed the autoGrow option to work better. ([#3471](https://github.com/infor-design/enterprise/issues/3471))
- `[Toolbar]` Fixed an issue where some `destroy()` methods being called in `teardown()` were not type-checking for the `destroy()` method, and sometimes would incorrectly try to call this on an object or data property defined as `button`. ([#3449](https://github.com/infor-design/enterprise/issues/3449))
- `[Tooltip/Popover]` Fixed incorrect placement when in RTL modes, as well as some broken styles on the RTL Popover. ([#3119](https://github.com/infor-design/enterprise/issues/3119))
- `[Validation/Checkboxes]` Fixed issues with making checkboxes required, the styling did not work for it and the scrollIntoView function and validation failed to fire. Note that to add required to the checkbox you need to add an extra span, adding a class to the label will not work because the checkbox is styled using the label already. ([#3147](https://github.com/infor-design/enterprise/issues/3147))
- `[Validation]` Fixed an issue where calling removeMessage would not remove a manually added error class. ([#3318](https://github.com/infor-design/enterprise/issues/3318))

(78 Issues Solved This Release, Backlog Enterprise 336, Backlog Ng 77, 989 Functional Tests, 1246 e2e Tests)

## v4.25.3

### v4.25.3 Fixes

- `[Bar]` Fixed an error rendering charts with only one dataset point. ([#3505](https://github.com/infor-design/enterprise/issues/3505))
- `[Datagrid]` Fixed an issue where date range filter was unable to filter data. ([#3503](https://github.com/infor-design/enterprise/issues/3503))
- `[Datagrid]` Fixed an issue where date range filter was not working. ([#3337](https://github.com/infor-design/enterprise/issues/3337))
- `[Datepicker]` Fixed an issue where date range with minimum range was not working. ([#3268](https://github.com/infor-design/enterprise/issues/3268))
- `[Datepicker]` Fixed an issue where date range was reverting to initial values after clearing. ([#1306](https://github.com/infor-design/enterprise/issues/1306))
- `[Field Filter]` Fixed an issue where switching to In Range filter type with a value in the field was causesing an error. ([#3515](https://github.com/infor-design/enterprise/issues/3515))
- `[Field Filter]` Fixed an issue where date range was not working after using other filter. ([#2764](https://github.com/infor-design/enterprise/issues/2764))

## v4.25.2

### v4.25.2 Fixes

- `[Fileupload]` Fixed an issue where tabbing out of a fileupload in was causing the modal dialog to disappear. ([#3458](https://github.com/infor-design/enterprise/issues/3458))

## v4.25.1

### v4.25.1 Fixes

- `[Datagrid]` Fixed a bug where if there was an editor datagrid might error when loading. ([#3313](https://github.com/infor-design/enterprise/issues/3313))
- `[Mask]` Fixed a bug where leading zeroes were not possible to apply against Number Masks on standard input fields that also handled formatting for thousands separators. ([#3315](https://github.com/infor-design/enterprise/issues/3315))
- `[General]` Improved the colors of windows chrome custom scrollbars in uplift themes. ([#3413](https://github.com/infor-design/enterprise/issues/3413))

## v4.25.0

### v4.25.0 Features

- `[Fields]` Added a form level class to toggle all fields in the form to a more compact (shorter) mode called `form-layout-compact`. Added and fixed existing components so that there is now the option to have more compact forms by using shorter fields. ([#3249](https://github.com/infor-design/enterprise/issues/3249))
- `[Tag]` Added a new style for linkable tags that will work for default, info, good, error, alert, and neutral styles. ([#3113](https://github.com/infor-design/enterprise/issues/3113))
- `[Multiselect]` Added Tag Display as a new style for interacting with selected results in Multiselect components. ([#3114](https://github.com/infor-design/enterprise/issues/3114))
- `[Popdown]` Added support for tabbing into and exit out of it. ([#3218](https://github.com/infor-design/enterprise/issues/3218))
- `[Colors]` Updated design system tokens to new colors for uplift and did a pass on all three theme variants. This impacts and improves many internal colors in components and charts. ([#3007](https://github.com/infor-design/enterprise/issues/3007))

### v4.25.0 Fixes

- `[About]` Added further indication for Microsoft Edge Chrome next to the underlying chrome version. ([#3073](https://github.com/infor-design/enterprise/issues/3073))
- `[About]` Fixed a bug where the browser language was shown as the locale name, we now show browser language and IDs language and locale separate. ([#2913](https://github.com/infor-design/enterprise/issues/2913))
- `[About]` Fixed a bug where the OS version was duplicated. ([#1650](https://github.com/infor-design/enterprise/issues/1650))
- `[Accordion]` Fixed inconsistency style of focus element after clicking on a certain accordion header. ([#3082](https://github.com/infor-design/enterprise/issues/3082))
- `[Accordion]` Fixed an issue that when all panes are expanded then they could no longer be closed. ([#701](https://github.com/infor-design/enterprise-ng/issues/3217))
- `[Application Menu]` Fixed minor usability issues when attempting to filter on application menus, display of hidden filtered children, and filtering reset when a Searchfield is blurred. ([#3285](https://github.com/infor-design/enterprise/issues/3285))
- `[Application Menu]` Fixed incorrect font-size/padding around list item headers' bullet points. ([#3364](https://github.com/infor-design/enterprise/issues/3364))
- `[Application Menu]` Tweaked some font colors on the Vibrant theme. ([#3400](https://github.com/infor-design/enterprise/issues/3400))
- `[Autocomplete]` Fixed an issue where selected event was not firing when its parent is partly overflowing. ([#3072](https://github.com/infor-design/enterprise/issues/3072))
- `[Calendar]` Fixed an issue setting the legend checked elements to false in the api. ([#3170](https://github.com/infor-design/enterprise/issues/3170))
- `[Datagrid]` Fixed an issue where the data after commit edit was not in sync for tree. ([#659](https://github.com/infor-design/enterprise-ng/issues/659))
- `[Datagrid]` Fixed an issue where the add row or load new data for grouping was not working. ([#2801](https://github.com/infor-design/enterprise/issues/2801))
- `[Datagrid]` Fixed an issue where time picker filter trigger icon and text was overlapping. ([#3062](https://github.com/infor-design/enterprise/issues/3062))
- `[Datagrid]` Fixed a bug where floating point math would cause the grouping sum aggregator to round incorrectly. ([#3233](https://github.com/infor-design/enterprise/issues/3233))
- `[Datagrid]` Fixed style issues in all theme and theme variants when using the list style including grouped headers and states. ([#3265](https://github.com/infor-design/enterprise/issues/3265))
- `[Datagrid]` Fixed issues with the stretch columns minimum width. ([#3308](https://github.com/infor-design/enterprise/issues/3308))
- `[Datagrid]` Fixed an issue where converting circular structure to JSON was throwing an error. ([#3309](https://github.com/infor-design/enterprise/issues/3309))
- `[Datagrid]` Fixed an issue where focus in date picker field was not aligning. ([#3350](https://github.com/infor-design/enterprise/issues/3350))
- `[Datagrid]` Added fixes for editing lookup fields, fixed the styling of the lookup editor and improved padding, also fixed the sort indicator color. ([#3160](https://github.com/infor-design/enterprise/issues/3160))
- `[Datagrid]` Fixed a bug that made selecting blank items in lists in a dropdown not possible. ([#3313](https://github.com/infor-design/enterprise/issues/3313))
- `[Editor]` Fixed an issue where line spacing was inconsistent. ([#3335](https://github.com/infor-design/enterprise/issues/3335))
- `[General]` Added detection for wkWebView which is paired with safari. This caused issues with all black text as this browser had previously been unknown. ([#3336](https://github.com/infor-design/enterprise/issues/3336))
- `[Homepage]` Fixed an issue where the DOM order was not working for triple width widgets. ([#3101](https://github.com/infor-design/enterprise/issues/3101))
- `[Locale]` Fixed an issue where enter all digits was not working for fr-FR. ([#3217](https://github.com/infor-design/enterprise/issues/3217))
- `[Locale]` Added the ability to set a 5 digit language (`fr-FR` and `fr-CA` vs `fr`) and added separate strings for `fr-CA` vs `fr-FR`. ([#3245](https://github.com/infor-design/enterprise/issues/3245))
- `[Locale]` Changed incorrect Chinese locale year formats to the correct format as noted by translators. For example `2019年 12月`. ([#3081](https://github.com/infor-design/enterprise/issues/3081))
- `[Locale]` Corrected and added the firstDayofWeek setting for every locale. ([#3060](https://github.com/infor-design/enterprise/issues/3060))
- `[Mask]` Fixed an issue when applying Masks to input fields configured for numbers, where errors would be thrown when the Mask attempted to overwrite the input field value. ([#3315](https://github.com/infor-design/enterprise/issues/3315))
- `[Modal]` Fixed an issue where the returns focus to button after closing was not working. ([#3166](https://github.com/infor-design/enterprise/issues/3166))
- `[Multiselect]` Adjusted the placeholder color as it was too dark. ([#3276](https://github.com/infor-design/enterprise/issues/3276))
- `[Pie]` Fixed cut off line labels when something other than value is used. ([#3143](https://github.com/infor-design/enterprise/issues/3143))
- `[Popupmenu]` Switched the `attachToBody` setting to be true by default. ([#3331](https://github.com/infor-design/enterprise/issues/3331))
- `[Searchfield]` Fixed an issue where multiselect items' checkboxes and text were misaligned in RTL mode. ([#1811](https://github.com/infor-design/enterprise/issues/1811))
- `[Searchfield]` Fixed placeholder text alignment issues on Vibrant theme in Firefox. ([#3055](https://github.com/infor-design/enterprise/issues/3055))
- `[Scrollbar]` Fixed styles for windows chrome to work with all themes. ([#3172](https://github.com/infor-design/enterprise/issues/3172))
- `[Searchfield]` Fixed an overlapping text in searchfield when close icon button is showed. ([#3135](https://github.com/infor-design/enterprise/issues/3135))
- `[Tabs]` Fixed an issue where scroll was not working on mobile view for scrollable-flex layout. ([#2931](https://github.com/infor-design/enterprise/issues/2931))

(47 Issues Solved This Release, Backlog Enterprise 374, Backlog Ng 96, 980 Functional Tests, 1196 e2e Tests)

## v4.24.0

### v4.24.0 Important Changes

- `[Icons]` Reversed a change in previous versions to make alert icons all have a white background as this caused issues. Concerning alert icons there are now the following `icon-[name]` - which will have transparent background, in Uplift these are linear in style, in soho these are solid in style. We also add a `icon-[name]-alert` for alert icons with a white background. If you need a white background you can use these otherwise we have restored the functionality from the 4.21 version, you might need a white background in calendar icons. Also the pending icon is fixed and now orange. ([#3052](https://github.com/infor-design/enterprise/issues/3052))
- `[Datagrid]` Changed the way tables are rendered to avoid gaps at the end of the grid and fix the sizes so they work in resize. This is done by using css position: sticky for headers. It has a few consequences. The spaceColumn option which was never completed was removed. The stretchColumn option is still working but is less important now and defaults to no stretch. IE 11 will now no longer support sticky headers because it does not support css position sticky, so it will degrade in functionality. This improves all issues with columns getting out of alignment. ([#2825](https://github.com/infor-design/enterprise/issues/2825))

### v4.24.0 Deprecation

### v4.24.0 Features

- `[Datagrid]` Added support to get only changed values as return array for get modified rows method. ([#2958](https://github.com/infor-design/enterprise/issues/2958))
- `[Editor]` Replaced the `h3` and `h4` buttons with a more robust Fontpicker component. ([#2722](https://github.com/infor-design/enterprise/issues/2722))
- `[Spinbox]` Standardized Spinbox field sizes to match other input field sizes, added responsive form (fluid) functionality for Spinbox, and reworked the standard size of the Spinbox to match other form fields. ([#1344](https://github.com/infor-design/enterprise/issues/1344))

### v4.24.0 Fixes

- `[All]` Removed the property `-webkit-text-fill-color` from usage throughout out our codebase, except for one rule that changes it to `unset` if it's present. ([#3041](https://github.com/infor-design/enterprise/issues/3041))
- `[Application Menu]` Fixed issue in application menu where scrollbar is visible even if it's not needed in uplift theme. ([#3134](https://github.com/infor-design/enterprise/issues/3134))
- `[Datagrid]` Fixed an issue where the hide pager on one page setting was not working correctly when applying a filter. ([#2676](https://github.com/infor-design/enterprise/issues/2676))
- `[Datagrid]` Fixed an issue where if the grid is initialized with an empty array then updateColumns is used the resetColumns function failed. ([#690](https://github.com/infor-design/enterprise-ng/issues/690))
- `[Datagrid]` Fixed an issue where the dirty cell indicator was not updating after remove row. ([#2960](https://github.com/infor-design/enterprise/issues/2960))
- `[Datagrid]` Fixed an issue where the method getModifiedRows was not working, it had duplicate entries for the same row. ([#2908](https://github.com/infor-design/enterprise/issues/2908))
- `[Datagrid]` Fixed an issue where the personalized columns were not working when toggle columns and drag drop. ([#3004](https://github.com/infor-design/enterprise/issues/3004))
- `[Datagrid]` Fixed an issue where the grouping filter was not working after do sort. ([#3012](https://github.com/infor-design/enterprise/issues/3012))
- `[Datagrid]` Fixed an issue where the editable single column was not working. ([#3023](https://github.com/infor-design/enterprise/issues/3023))
- `[Datagrid]` Fixed an issue where when hovering a parent row the same row index in the child row will show the hover state. ([#2227](https://github.com/infor-design/enterprise/issues/2227))
- `[Datagrid]` Fixed an issue where the focus state for action button formatter was not working correctly. ([#3006](https://github.com/infor-design/enterprise/issues/3006))
- `[Datagrid]` Fixed an issue where the personalization dialog was not centered on IE 11. ([#3175](https://github.com/infor-design/enterprise/issues/3175))
- `[Datagrid]` Fixed an issue finally so that all columns will always align and will never come out of alignment. ([#2835](https://github.com/infor-design/enterprise/issues/2835))
- `[Datagrid]` Fixed an issue where in some cases when there is no data you could not scroll right. ([#2363](https://github.com/infor-design/enterprise/issues/2363))
- `[Datagrid]` Fixed an issue where in some cases where you could not scroll right over the empty message. ([#2864](https://github.com/infor-design/enterprise/issues/2864))
- `[Datagrid]` Fixed an issue where the IOS text would appear very large on group headers. ([#2224](https://github.com/infor-design/enterprise/issues/2224))
- `[Datagrid]` Fixed an issue where in some cases where if you have one column and are in edit mode resizing the page behaved strangely. ([#3193](https://github.com/infor-design/enterprise/issues/3193))
- `[Datagrid]` Changed the rendering of columns so that there will never be a gap on the left side, changed the default of stretchColumn to null which will fill. ([#1818](https://github.com/infor-design/enterprise/issues/1818))
- `[Datagrid]` Fixed an issue that hyperlinks in the datagrid would redirect. ([#3207](https://github.com/infor-design/enterprise/issues/3207))
- `[Datagrid]` Changed the behavior of column resizing to use "fit" during resize, which means adjacent columns only will be resized. ([#605](https://github.com/infor-design/enterprise/issues/605))
- `[Datagrid]` Fixed an issue that resizing the last column would create a gap. ([#1671](https://github.com/infor-design/enterprise/issues/1671))
- `[Datepicker]` Fixed missing background color on disable dates and adjusted the colors in all themes. ([#2910](https://github.com/infor-design/enterprise/issues/2910))
- `[Datepicker]` Fixed a layout issue on the focus state on colored/legend days. ([#2910](https://github.com/infor-design/enterprise/issues/2910))
- `[Datepicker]` Fixed an issue where the calendar layout was not working on ie11. ([#3226](https://github.com/infor-design/enterprise/issues/3226))
- `[Dropdown]` Fix a bug where a dropdown in a datagrid cell would sometimes not display the correct value when selected. ([#2919](https://github.com/infor-design/enterprise/issues/2919))
- `[Dropdown]` Fix a layout issue in RTL on the badges example. ([#3150](https://github.com/infor-design/enterprise/issues/3150))
- `[Editor]` Corrected CSP errors and broken images in the Editor Preview when inserting the default image. ([#2937](https://github.com/infor-design/enterprise/issues/2937))
- `[Editor]` Fixes issues with Editors configured to use Flex Toolbar, where toolbar buttons were not properly triggering selected events, and overflowed items were not triggering editor actions as expected. ([#2938](https://github.com/infor-design/enterprise/issues/2938))
- `[Editor]` The Editor now uses the same routine for stripping disallowed tags and attributes from pasted content when it transitions from the Source View to the Preview. This makes it impossible to paste/type HTML tags containing a `style` property with CSS rules that are not allowed to be applied to inline Editor elements, such as `font-family`. ([#2987](https://github.com/infor-design/enterprise/issues/2987))
- `[Editor]` Fixed a problem in Safari that would cause scrolling to occur inside Flex Toolbars unexpectedly. ([#3033](https://github.com/infor-design/enterprise/issues/3033))
- `[Editor]` Fixed many memory leaks related to view swapping and `destroy()` in the Editor. ([#3112](https://github.com/infor-design/enterprise/issues/3112))
- `[EmptyMessage]` Added a fix so that click will only fire on the button part of the empty message. ([#3139](https://github.com/infor-design/enterprise/issues/3139))
- `[Header]` Update the header placeholder text color to match better. ([#3040](https://github.com/infor-design/enterprise/issues/3040))
- `[Locale]` Fixed a problem in fi-FI where some date formats where incorrect with one digit days. ([#3019](https://github.com/infor-design/enterprise/issues/3019))
- `[Locale]` Added new conversion methods for gregorian to umalqura dates and vice versa with Locale. The fromGregorian and togregorian methods were in two separate locations ar-SA and ar-EG. These new methods gregorianToUmalqura and umalquraToGregorian now moved to to one location in locale and removed the maxDate on them. ([#3051](https://github.com/infor-design/enterprise/issues/3051))
- `[Locale]` Fixed an issue when formatting with `SSS` in the format string, the leading zeros were incorrectly removed from the millisecond output. ([#2696](https://github.com/infor-design/enterprise/issues/2696))
- `[Locale/Datagrid]` Fixed an issue in the datagrid/locale that meant if a string is provided in the current locale for a number it wont parse correctly if the decimal format is a `,` (such as nl-NL). ([#3165](https://github.com/infor-design/enterprise/issues/3165))
- `[Locale]` Fixed an issue when loading en-XX locales where some data may be mixed with en-US. ([#3208](https://github.com/infor-design/enterprise/issues/3208))
- `[Mask]` Fixed a Safari bug where certain masked values would not trigger a "change" event on the input field. ([#3002](https://github.com/infor-design/enterprise/issues/3002))
- `[Modal]` Added a new setting `overlayOpacity` that give the user to control the opacity level of the modal/message dialog overlay. ([#2975](https://github.com/infor-design/enterprise/issues/2975))
- `[Popover]` Fixed an issue where the content was disappearing when change themes on IE11. ([#2954](https://github.com/infor-design/enterprise/issues/2954))
- `[Progress]` Added the ability to init the progress and update it to zero, this was previously not working. ([#3020](https://github.com/infor-design/enterprise/issues/3020))
- `[Sparkline Chart]` Fixed an issue where an error was thrown while a sparkline chart was present during a theme chnage. ([#3159](https://github.com/infor-design/enterprise/issues/3159))
- `[Tabs Module]` Fixed missing ellipsis and spacing issue on mobile view in searchfield of tabs module when resizing the browser. ([#2940](https://github.com/infor-design/enterprise/issues/2940))
- `[Toast]` Fixed an issue where the saved position was not working for whole app. ([#3025](https://github.com/infor-design/enterprise/issues/3025))
- `[Tree]` Fixed an issue where the nodes were not rendering. ([#3194](https://github.com/infor-design/enterprise/issues/3194))

### v4.24.0 Chores & Maintenance

- `[Demoapp]` Allow the query params that affect theming/personalization (theme/variant/colors) to be appended/adjusted on the browser's URL without affecting other query parameters, or adding unnecessary paramters that weren't changed.
- `[Toolbar Searchfield]` Increased the amount of text shown when the Searchfield is not expanded, and appears similar to a button.  Also modified some styles in all themes to make alignment of the text better between the Searchfield and buttons when the Searchfield is not expanded. ([#2944](https://github.com/infor-design/enterprise/issues/2944))

(74 Issues Solved This Release, Backlog Enterprise 374, Backlog Ng 85, 974 Functional Tests, 1191 e2e Tests)

## v4.23.0

### v4.23.0 Deprecation

- `[Icons]` We added per theme empty state icons for both uplift (vibrant) and soho (subtle) themes. Because of this `svg-empty.html` is now deprecated. Please use the theme based files `theme-soho-svg-empty.html` and `theme-uplift-svg-empty.html`. ([#426](https://github.com/infor-design/design-system/issues/426))

### v4.23.0 Features

- `[Accordion]` Added a new setting `expanderDisplay` that can display all expander button icons in the classic style, or with all "chevron" or "plus-minus"-style icons.  Deprecated the legacy `displayChevron` setting in favor of this change. ([#2900](https://github.com/infor-design/enterprise/issues/2900))
- `[Calendar / Day View]` A new component Week View was created, you can configure it to show a single day as well, or several days so we now have a day view. ([#2780](https://github.com/infor-design/enterprise/issues/2780))
- `[Calendar / Week View]` A new component Week View was added. You can show events in a series of days. This is also integrated into view switcher in the calendar component. ([#1757](https://github.com/infor-design/enterprise/issues/1757))
- `[Empty Messages]` Added a new icon `empty-no-users`. ([#3046](https://github.com/infor-design/enterprise/issues/3046))
- `[Locale]` Added updated translation files for 16 in house languages. ([#3049](https://github.com/infor-design/enterprise/issues/3049))
- `[Modal]` Added a new setting `overlayOpacity` that gives the developer ability to control the opacity level of the modal/message dialog overlay. ([#2975](https://github.com/infor-design/enterprise/issues/2975))

### v4.23.0 Fixes

- `[Accordion]` Fixed the font color when hovered on uplift high contrast. ([#3042](https://github.com/infor-design/enterprise/issues/3042))
- `[Autocomplete]` Fixed memory leaks by preventing re-rendering of an open autocomplete list from attaching new events, adding multiple `aria-polite` elements, etc. ([#2888](https://github.com/infor-design/enterprise/issues/2888))
- `[Calendar]` Pass calendar tooltip settings down to week-view component. ([#3179](https://github.com/infor-design/enterprise/issues/3179))
- `[Calendar]` Fixed disabled legend label color on vibrant/uplift with dark Variant theme. ([#2965](https://github.com/infor-design/enterprise/issues/2965))
- `[Calendar]` Fixed missing arrow and scrolling issues in the event popup. ([#2962](https://github.com/infor-design/enterprise/issues/2962))
- `[Contextual Action Panel]` Fixed an issue where the CAP close but beforeclose event not fired. ([#2826](https://github.com/infor-design/enterprise/issues/2826))
- `[Context Menu]` Fixed a placement bug that would cut the size of the menu to an unusable size in small viewport displays. ([#2899](https://github.com/infor-design/enterprise/issues/2899))
- `[Contextual Action Panel]` Fixed placement of `(X)` close button on both standard and Flex toolbars when using the `showCloseBtn` setting. ([#2834](https://github.com/infor-design/enterprise/issues/2834))
- `[Datagrid]` Fixed column headers font color in uplift high contrast. ([#2830](https://github.com/infor-design/enterprise/issues/2830))
- `[Datagrid]` Fixed an issue where the tree children expand and collapse was not working. ([#633](https://github.com/infor-design/enterprise-ng/issues/633))
- `[Datagrid]` Fixed an issue where the pager was not updating with updated method. ([#2759](https://github.com/infor-design/enterprise/issues/2759))
- `[Datagrid]` Fixed an issue where the browser contextmenu was not showing by default. ([#2842](https://github.com/infor-design/enterprise/issues/2842))
- `[Datagrid]` Fixed an issue where string include zeroes not working with text filter. ([#2854](https://github.com/infor-design/enterprise/issues/2854))
- `[Datagrid]` Fixed an issue where the select all button for multiselect grouping was not working. ([#2895](https://github.com/infor-design/enterprise/issues/2895))
- `[Datagrid]` Fixed an issue where the select children for tree was not working. ([#2961](https://github.com/infor-design/enterprise/issues/2961))
- `[Datepicker]` Fixed an issue where the selected date was getting cleared and creating js error after changing month or year in Umalqura date and Calendar. ([#3093](https://github.com/infor-design/enterprise/issues/3093))
- `[Datepicker]` Fixed an issue where the validation after body re-initialize was not working. ([#2410](https://github.com/infor-design/enterprise/issues/2410))
- `[Datepicker]` Fixed an issue where the islamic-umalqura calendar was not working, when used with user vs settings locale and translate data was not loading from parent locale. ([#2878](https://github.com/infor-design/enterprise/issues/2878))
- `[Datepicker]` Fixed layout issues in RTL mode, also the buttons are switched the to the opposite side now. ([#3068](https://github.com/infor-design/enterprise/issues/3068))
- `[Dropdown]` Fixed an issue where the dropdown icons are misaligned in IE11 in the Uplift theme. ([#2826](https://github.com/infor-design/enterprise/issues/2912))
- `[Dropdown]` Fixed an issue where the placeholder was incorrectly renders when initially set selected item. ([#2870](https://github.com/infor-design/enterprise/issues/2870))
- `[Dropdown]` Fixed placement logic when dropdown's flip, as well as a visual bug with checkmark/icon placement on some browsers. ([#3058](https://github.com/infor-design/enterprise/issues/3058))
- `[Dropdown]` Fixed an issue where it was possible to inject xss when clearing the typeahead. ([#650](https://github.com/infor-design/enterprise-ng/issues/650))
- `[Field Filter]` Fixed an issues where the icons are not vertically centered, and layout issues when opening the dropdown in a smaller height browser. ([#2951](https://github.com/infor-design/enterprise/issues/2951))
- `[Header]` Fixed an iOS bug where the theme switcher wasn't working after Popupmenu lifecycle changes. ([#2986](https://github.com/infor-design/enterprise/issues/2986))
- `[Header Tabs]` Added a more distinct style to selected header tabs. ([infor-design/design-system#422](https://github.com/infor-design/design-system/issues/422))
- `[Hierarchy]` Fixed the border color on hierarchy cards. ([#423](https://github.com/infor-design/design-system/issues/423))
- `[Locale]` Fixed an issue where the parseDate method was not working for leap year. ([#2737](https://github.com/infor-design/enterprise/issues/2737))
- `[Locale]` Fixed an issue where some culture files does not have a name property in the calendar. ([#2880](https://github.com/infor-design/enterprise/issues/2880))
- `[Locale]` Fixed an issue where cultures with a group of space was not parsing correctly. ([#2959](https://github.com/infor-design/enterprise/issues/2959))
- `[Locale]` Fixed a problem loading nb-NO locale where it would fail to find translations and possibly error. ([#3035](https://github.com/infor-design/enterprise/issues/3035))
- `[Lookup]` Fixed missing X button in searchfield on a mobile viewport. ([#2948](https://github.com/infor-design/enterprise/issues/2948))
- `[Message]` Fixed an issue with an extra scroll bar, updated padding. ([#2964](https://github.com/infor-design/enterprise/issues/2964))
- `[Modal]` Fixed a layout issue when using 2 or more buttons on some smaller devices. ([#3014](https://github.com/infor-design/enterprise/issues/3014))
- `[Monthview]` Fixed an issue that the month/year text will reset when pressing cancel. ([#3080](https://github.com/infor-design/enterprise/issues/3080))
- `[Monthview]` Fixed a layout issue on the header in IE 11. ([#2862](https://github.com/infor-design/enterprise/issues/2862))
- `[Pie]` Fixed an issue where legends in pie chart gets cut off on mobile view. ([#902](https://github.com/infor-design/enterprise/issues/902))
- `[Popupmenu]` In mobile settings (specifically iOS), input fields will now allow for text input when also being assigned a context menu. ([#2613](https://github.com/infor-design/enterprise/issues/2613))
- `[Popupmenu]` Fixed an issue where the destroy event was bubbling up to other parent components. ([#2809](https://github.com/infor-design/enterprise/issues/2809))
- `[Popupmenu]` Fixed an issue where checkable menu items were not causing a popupmenu list to become properly formatted to fit the checkmarks when generated as part of a Flex Toolbar.  Also reworked the selection system to better handle selectable sections. ([#2989](https://github.com/infor-design/enterprise/issues/2809))
- `[Toolbar]` Fixed a bug where the dropdown/toolbar menu is being cut off on iOS device. ([#2800](https://github.com/infor-design/enterprise/issues/2800))
- `[Tooltip]` Fixed a personalization bug on Dark Themes where text colors were sometimes illegible when using certain color configurations. ([#3011](https://github.com/infor-design/enterprise/issues/3011))

### v4.23.0 Chores & Maintenance

- `[Build System]` Created separate sets linting rules for demoapp, source code, and tests, as well as a base set of rules for all environments. ([#2662](https://github.com/infor-design/enterprise/issues/2662))

(70 Issues Solved This Release, Backlog Enterprise 378, Backlog Ng 82, 939 Functional Tests, 1136 e2e Tests)

## v4.22.0

### v4.22.0 Deprecation

- `[Icons]` The alert icons now all have a white background allowing them to appear on colored areas. There was previously a special `-solid` version of the icons created that is now not needed, if you used the `icon-<name>-solid` icon change it to just `icon-<name>`. ([#396](https://github.com/infor-design/design-system/issues/396))

### v4.22.0 Features

- `[Build]` Replaced UglifyES in the minification script with Terser ([#2660](https://github.com/infor-design/enterprise/issues/2660))
- `[Build]` Added the Locale culture files to the minification script. `.min.js` versions of each locale are now available in the `dist/` folder. ([#2660](https://github.com/infor-design/enterprise/issues/2660))
- `[Calendar / Weekview]` Added a new week-view component that can be used standalone and ability switch to calendar week view in calendar. ([#1757](https://github.com/infor-design/enterprise/issues/1757))
- `[Application Menu]` Improved design of the App Menu Accordion's hierarchy, among other visual improvements, in the Uplift theme. ([#2739](https://github.com/infor-design/enterprise/issues/2739))
- `[Calendar]` Fixed layout issues in uplift theme. ([#2907](https://github.com/infor-design/enterprise/issues/2907))
- `[Charts]` Added support for context menu event with charts. ([#2699](https://github.com/infor-design/enterprise/issues/2699))
- `[Checkboxes]` Fixed layout issues when in grid rows. ([#2907](https://github.com/infor-design/enterprise/issues/2907))
- `[Contextual Action Panel]` Added support for passing in a full range of settings to the underlying Modal component API. ([#2433](https://github.com/infor-design/enterprise/issues/2433))
- `[Export]` Added support for separator to use custom string or object type with Export to CSV. ([#2490](https://github.com/infor-design/enterprise/issues/2490))
- `[Locale]` Added support for fetching minified culture files. ([#2660](https://github.com/infor-design/enterprise/issues/2660))
- `[Locale]` Added new translations for missing entries. ([#2896](https://github.com/infor-design/enterprise/issues/2896))
- `[Locale]` Fixed a bug that the language would reset when opening some components if a seperate language is used. ([#2982](https://github.com/infor-design/enterprise/issues/2982))
- `[Modal]` Added support for a "fullsize" sheet display at all times, or simply beneath the responsive breakpoint. ([#2433](https://github.com/infor-design/enterprise/issues/2433))
- `[Tabs-Vertical]` Added the ability to personalize Vertical Tabs in accordance with theming. ([#2824](https://github.com/infor-design/enterprise/issues/2824))
- `[Wizard]` Added support for short labels. If short labels not supplied it will add ellipsis to text and tooltip. ([#2604](https://github.com/infor-design/enterprise/issues/2604))

### v4.22.0 Fixes

- `[Accordion]` Fixed a Safari bug where accordion headers would not lose focus when another accordion header was clicked. ([#2851](https://github.com/infor-design/enterprise/issues/2851))
- `[Application Menu]` Fixed an issue where footer toolbar area was overlapping to menu content. ([#2552](https://github.com/infor-design/enterprise/issues/2552))
- `[Application Menu]` Fixed an issue where tooltip was showing white text on white background which makes text to be unreadable. ([#2811](https://github.com/infor-design/enterprise/issues/2811))
- `[Application Menu]` Fixed a bug where application menus were not dismissed when clicking directly on Popupmenu triggers in a mobile setting. ([#2831](https://github.com/infor-design/enterprise/issues/2831))
- `[Application Menu]` Fixed an issue on mobile where the body was scroll bouncing when dragging/scrolling in the app menu. ([#2434](https://github.com/infor-design/enterprise/issues/2434))
- `[Bar Chart]` Fixed an issue where labels were overwritten when use more then one chart on page. ([#2723](https://github.com/infor-design/enterprise/issues/2723))
- `[Buttons]` Adjust the contrast of buttons (tertiary) on uplift theme. ([#396](https://github.com/infor-design/design-system/issues/396))
- `[Calendar]` Fixed an issue where the upcoming event description was overlapping the upcoming duration when text is too long, adjust width of spinbox count and fixed alignment of all day checkbox in uplift light theme. ([#2778](https://github.com/infor-design/enterprise/issues/2778))
- `[Datagrid]` Fixed an issue where if you have duplicate Id's the columns many become misaligned. ([#2687](https://github.com/infor-design/enterprise/issues/2687))
- `[Datagrid]` Made the text all white on the targeted achievement formatter. ([#2730](https://github.com/infor-design/enterprise/issues/2730))
- `[Datagrid]` Fixed keyword search so that it will again work with client side paging. ([#2797](https://github.com/infor-design/enterprise/issues/2797))
- `[Datagrid]` Fixed an issue where the header and cells do not align perfectly. ([#2849](https://github.com/infor-design/enterprise/issues/2849))
- `[Datagrid]` Fixed an issue where actions menu was not opening after reload the data. ([#2876](https://github.com/infor-design/enterprise/issues/2876))
- `[Datepicker]` Moved the today button to the datepicker header and adding a setting to hide it if wanted. ([#2704](https://github.com/infor-design/enterprise/issues/2704))
- `[FieldSet]` Fixed an issue where the fieldset text in chart completion overlap when resizing the browser. ([#2610](https://github.com/infor-design/enterprise/issues/2610))
- `[Datepicker]` Fixed a bug in datepicker where the destroy method does not readd the masking functionality. [2832](https://github.com/infor-design/enterprise/issues/2832))
- `[Field Options]` Fixed an issue where the option menu is misaligned in full length input field in uplift theme. ([#2765](https://github.com/infor-design/enterprise/issues/2765))
- `[Icons]` Added and updated the following icons: icon-new, icon-calculator, icon-save-new, icon-doc-check. ([#391](https://github.com/infor-design/design-system/issues/391))
- `[Icons]` Added and updated the following icons: icon-bed, icon-user-clock, icon-phone-filled, icon-phone-empty. ([#419](https://github.com/infor-design/design-system/issues/419))
- `[Listview]` Fixed an issue where empty message would not be centered if the listview in a flex container. ([#2716](https://github.com/infor-design/enterprise/issues/2716))
- `[Locale/Initialize]` Fixed an issue where opening some components like Contextual Action Panel would change the current locale because it calls initialize when it loads. ([#2873](https://github.com/infor-design/enterprise/issues/2873))
- `[Mask]` Added an example showing how to user percent format with the locale. ([#434](https://github.com/infor-design/enterprise/issues/434))
- `[Modal]` Fixed an issue where encoded html would not be recoded on the title. ([#246](https://github.com/infor-design/enterprise/issues/246))
- `[Modal]` Fixed an issue where the page content behind the modal is still scrollable while the modal window is open on iOS devices. ([#2678](https://github.com/infor-design/enterprise/issues/2678))
- `[Popupmenu]` Prevent popupmenus from closing after exit and reentry to the popupmenu submenu structure. ([#2702](https://github.com/infor-design/enterprise/issues/2702))
- `[Swaplist]` Fixed an issue where passed data for searched items were not syncing for beforeswap event. ([#2819](https://github.com/infor-design/enterprise/issues/2819))
- `[Tabs]` Add more padding to the count styles. ([#2744](https://github.com/infor-design/enterprise/issues/2744))
- `[Tabs]` Fixed the disabled tab color. ([#396](https://github.com/infor-design/design-system/issues/396))
- `[Tabs-Module]` Fixed styling and appearance issues on an example page demonstrating the Go Button alongside a Searchfield with Categories. ([#2745](https://github.com/infor-design/enterprise/issues/2745))
- `[Tabs-Multi]` Fixed an issue where tooltip was not showing when hovering a tab with cut-off text. ([#2747](https://github.com/infor-design/enterprise/issues/2747))
- `[Toolbar Flex]` Fixed a bug in toolbar flex where the title is getting truncated even if there's enough space for it. ([#2810](https://github.com/infor-design/enterprise/issues/2810))
- `[Validation]` Fixed an issue where if the mask is set to use a time other than the default time for the locale, this was not taken into account in validation. ([#2821](https://github.com/infor-design/enterprise/issues/2821))

### v4.22.0 Chores & Maintenance

- `[Demo App]` Changed the theme switch to call the page refresh. ([#2743](https://github.com/infor-design/enterprise/issues/2743))
- `[Export]` Added support for separator to use custom string or object type with Export to CSV. ([#2490](https://github.com/infor-design/enterprise/issues/2490))

(53 Issues Solved This Release, Backlog Enterprise 342, Backlog Ng 81, 892 Functional Tests, 909 e2e Tests)

## v4.21.0

### v4.21.0 Deprecation

- `[Icons]` Removed the hardcoded red color of the `icon-flag` so it can be used as a normal icon. If red is desired please add an additional class of `icon-flag icon-error`. ([#2548](https://github.com/infor-design/enterprise/issues/2548))

### v4.21.0 Features

- `[Calendar]` Added the ability to show tooltip on event and event icon and the ability to fire a context menu event. ([#2518](https://github.com/infor-design/enterprise/issues/2518))
- `[Datagrid]` Added the ability to use frozen columns with tree grid. ([#2102](https://github.com/infor-design/enterprise/issues/2102))
- `[Datagrid]` Added support for a fixed row size, this can be used in some cases like frozen columns where rows may have a different size than the three row heights (normal, short, medium). ([#2101](https://github.com/infor-design/enterprise/issues/2101))
- `[Datagrid]` Added filter row editor options to api setting. ([#2648](https://github.com/infor-design/enterprise/issues/2648))
- `[Datagrid]` Fixed an issue that alert text is cut off when using the textEllipsis option. ([#2773](https://github.com/infor-design/enterprise/issues/2773))
- `[Editor]` Added events to trigger on view change. ([#2430](https://github.com/infor-design/enterprise/issues/2430))
- `[Homepage]` Added a parameter to the `resize` event that provides metadata about the Homepage's state, including a calculated container height. ([#2446](https://github.com/infor-design/enterprise/issues/2446))
- `[Locale]` Added support for big numbers (18.6) to formatNumber and parseNumber. ([#1800](https://github.com/infor-design/enterprise/issues/1800))

### v4.21.0 Fixes

- `[Application Menu]` Fixed an indentation issue with child elements in an accordion in the Angular application (enterprise-ng). ([#2616](https://github.com/infor-design/enterprise/issues/2616))
- `[AppMenu/Accordion]` Improved performance on Angular by not calling siftFor on the app menu build. ([#2767](https://github.com/infor-design/enterprise/issues/2767))
- `[AppMenu/Accordion]` Fixed a bug where the busy indicator would immediately close. ([#2767](https://github.com/infor-design/enterprise/issues/2767))
- `[Button]` Fixed an issue where updated method was not teardown and re-init. ([#2304](https://github.com/infor-design/enterprise/issues/2304))
- `[Circle Pager]` Fixed a bug where it was not showing on mobile view. ([#2589](https://github.com/infor-design/enterprise/issues/2589))
- `[Contextual Action Panel]` Fixed an issue where if the title is longer, there will be an overflow causing a white space on the right on mobile view. ([#2605](https://github.com/infor-design/enterprise/issues/2605))
- `[Custom Builds]` Fixed a problem where including components with extra punctuation (periods, etc) may cause a build to fail. ([#1322](https://github.com/infor-design/enterprise/issues/1322))
- `[Datagrid]` Fixed an issue where key navigation was not working for inlineEditor. ([#2157](https://github.com/infor-design/enterprise/issues/2157))
- `[Datagrid]` Fixed a bug where calling update rows in the filter callback will cause an infinite loop. ([#2526](https://github.com/infor-design/enterprise/issues/2526))
- `[Datagrid]` Fixed a bug where the value would clear when using a lookup editor with a mask on new rows. ([#2305](https://github.com/infor-design/enterprise/issues/2305))
- `[Datagrid]` Fixed a bug where horizontal scrolling would not work when in a card/widget. ([#1785](https://github.com/infor-design/enterprise/issues/1785))
- `[Datagrid]` Fixed an issue where dirty and row status on the same cell would cause a UI issue. ([#2641](https://github.com/infor-design/enterprise/issues/2641))
- `[Datagrid]` Changed the onKeyDown callback to fire on any key. ([#536](https://github.com/infor-design/enterprise-ng/issues/536))
- `[Datagrid]` Added a more descriptive aria-label to checkboxes if the required descriptors exist. ([#2031](https://github.com/infor-design/enterprise-ng/issues/2031))
- `[Datagrid]` Added an announcement of the selection state of a row. ([#2535](https://github.com/infor-design/enterprise/issues/2535))
- `[Datagrid]` Fixed filtering on time columns when time is a string. ([#2535](https://github.com/infor-design/enterprise/issues/2535))
- `[Datagrid]` Fixed icon layout issues on the filter row in medium rowHeight mode. ([#2709](https://github.com/infor-design/enterprise/issues/2709))
- `[Datagrid]` Fixed an issue where short row height was misaligning in Uplift theme. ([#2717](https://github.com/infor-design/enterprise/issues/2717))
- `[Datagrid]` Fixed an issue where new row and dirty cell were not working when combined. ([#2729](https://github.com/infor-design/enterprise/issues/2729))
- `[Dropdown]` Fixed an issue where tooltip on all browsers and ellipsis on firefox, ie11 was not showing with long text after update. ([#2534](https://github.com/infor-design/enterprise/issues/2534))
- `[Editor]` Fixed an issue where clear formatting was causing to break while switch mode on Firefox. ([#2424](https://github.com/infor-design/enterprise/issues/2424))
- `[Empty Message]` Fixed padding and alignment issues, the icon is now centered better. ([#2424](https://github.com/infor-design/enterprise/issues/2733))
- `[Fileupload Advanced]` Added custom errors example page. ([#2620](https://github.com/infor-design/enterprise/issues/2620))
- `[Flex Toolbar]` Fixed a lifecycle problem that was preventing Menu Buttons with a `removeOnDestroy` setting from opening. ([#2664](https://github.com/infor-design/enterprise/issues/2664))
- `[Homepage]` Fixed an issue where dynamically added widget was not positioning correctly. ([#2425](https://github.com/infor-design/enterprise/issues/2425))
- `[Icons]` Fixed an issue with partially invisible empty messages in uplift theme. ([#2474](https://github.com/infor-design/enterprise/issues/2474))
- `[Icons (Component)]` Fixed a bug where it was possible to store a full base-tag prefixed URL in the `use` setting, which shouldn't be possible. ([PR#2738](https://github.com/infor-design/enterprise/pull/2738))
- `[Locale]` Fixed a bug where getCulturePath does not work if the sohoxi.js file name has a hash part. ([#2637](https://github.com/infor-design/enterprise/issues/2637))
- `[Locale]` Fixed a bug found when using NG8 that the default us locale causes issues. It is now an official requirement that you set a locale for all components that require locale information. ([#2640](https://github.com/infor-design/enterprise/issues/2640))
- `[Locale]` Fixed an occurrence where an nonstandard locale filename was not correctly processed. ([#2684](https://github.com/infor-design/enterprise/issues/2684))
- `[Lookup]` Fixed memory leak issues after destroy. ([#2494](https://github.com/infor-design/enterprise/issues/2494))
- `[Modal]` Fixed memory leak issues after destroy. ([#2497](https://github.com/infor-design/enterprise/issues/2497))
- `[Popupmenu]` Fixed DOM leak where many arrows could be inserted in the DOM. ([#568](https://github.com/infor-design/enterprise-ng/issues/568))
- `[Pager]` Fixed a bug where clicking disabled buttons caused a refresh of the page in NG. ([#2170](https://github.com/infor-design/enterprise/issues/2170))
- `[Slider]` Updated the color variant logic to match new uplift theming. ([#2647](https://github.com/infor-design/enterprise/issues/2647))
- `[Tabs]` Fixed a memory leak caused by removing a tab. ([#2686](https://github.com/infor-design/enterprise/issues/2686))
- `[Toast]` Fixed memory leak issues after destroy. ([#2634](https://github.com/infor-design/enterprise/issues/2634))
- `[Toolbar]` Fixed the conditions for when `noSearchfieldReinvoke` destroys an inner Searchfield that's been previously invoked. ([PR#2738](https://github.com/infor-design/enterprise/pull/2738))
- `[Uplift Theme]` Various improvements to the Dark/Contrast variants, with a focus on passing WCAG ([#2541](https://github.com/infor-design/enterprise/issues/2541)) ([#2588](https://github.com/infor-design/enterprise/issues/2588))

### v4.21.0 Chores & Maintenance

- `[Custom Builds]` Improved Sass builder's ability to code split and include partials once. ([#1038](https://github.com/infor-design/enterprise/issues/1038))

(61 Issues Solved This Release, Backlog Enterprise 335, Backlog Ng 76, 867 Functional Tests, 880 e2e Tests)

## v4.20.0

### v4.20.0 Deprecation

- `[ListFilter]` Deprecated `startsWith` in favor of `wordStartsWith`, due to the addition of the `phraseStartsWith` filterMode. ([#1606](https://github.com/infor-design/enterprise/issues/1606))
- `[Popdown]` Deprecated `Popdown` in favor of `Popover`. Both components have similar functionality and we want to trim the code logic down. ([#2468](https://github.com/infor-design/enterprise/issues/2468))
- `[StepProcess]` Deprecated `StepProcess` as the component is no longer commonly used. We will remove it within 3-6 versions. ([#1476](https://github.com/infor-design/enterprise/issues/1476))
- `[CompositeForm]` Deprecated `CompositeForm` as the component is no longer commonly used. We will remove it within 3-6 versions. ([#1476](https://github.com/infor-design/enterprise/issues/1476))
- `[FieldOptions]` Deprecated `FieldOptions` as the component is no longer commonly used. We will remove it within 3-6 versions. ([#1476](https://github.com/infor-design/enterprise/issues/1476))

### v4.20.0 Features

- `[Datagrid]` Added support to resize column widths after a value change via the stretchColumnOnChange setting. ([#2174](https://github.com/infor-design/enterprise/issues/2174))
- `[Datagrid]` Added a Sort Function to the datagrid column to allow the value to be formatted for the sort. ([#2274](https://github.com/infor-design/enterprise/issues/2274)))
- `[Datagrid]` Added placeholder functionality to Lookup, Dropdown, and Decimal Formatters. ([#2408](https://github.com/infor-design/enterprise/issues/2408)))
- `[Datagrid]` Added support to restrict the size of a column with minWidth and maxWidth setting on the column. ([#2313](https://github.com/infor-design/enterprise/issues/2313))
- `[Datagrid]` Automatically remove nonVisibleCellError when a row is removed. ([#2436](https://github.com/infor-design/enterprise/issues/2436))
- `[Datagrid]` Fixed header alignment with textOverflow ellipsis setting. ([#2351](https://github.com/infor-design/enterprise/issues/2351))
- `[Datagrid]` Fixed an issue where code-block editor focus was not working. ([#526](https://github.com/infor-design/enterprise-ng/issues/526))
- `[Datagrid]` Automatically remove nonVisibleCellError when a row is removed. ([#2436](https://github.com/infor-design/enterprise/issues/2436))
- `[Datagrid]` Add a fix to show ellipsis text on lookups in the datagrid filter. ([#2122](https://github.com/infor-design/enterprise/issues/2122))
- `[Datagrid]` Made grouping work better with editable, including fixes to addRow, removeRow, messages, and dirty indication. ([#1851](https://github.com/infor-design/enterprise/issues/1851))
- `[Datagrid]` Changed the beforeCommitCellEdit event into a function on the column that is synchronous. ([#2442](https://github.com/infor-design/enterprise/issues/2442))
- `[Datagrid]` Fixed a bug that the selected event would fire when no rows are deselected and on initial load. ([#2472](https://github.com/infor-design/enterprise/issues/2472))
- `[Datagrid]` Removed a white background from the colorpicker editor in high contrast theme. ([#1574](https://github.com/infor-design/enterprise/issues/1574))
- `[Datepicker]` Made the showMonthYearPicker option true by default and added a newly designed panel to select the year and day. ([#1958](https://github.com/infor-design/enterprise/issues/1958))
- `[Datepicker]` Fixed a layout issue in IE 11 with the datepicker title. ([#2598](https://github.com/infor-design/enterprise/issues/2598))
- `[Datepicker]` Fixed issues with the mask when using the range picker. ([#2597](https://github.com/infor-design/enterprise/issues/2597))
- `[Dropdown]` Fixed an issue where ellipsis was not working when use firefox new tab. ([#2236](https://github.com/infor-design/enterprise/issues/2236))
- `[Form Compact]` Added checkboxes/radios, and improved visual style. ([#2193](https://github.com/infor-design/enterprise/issues/2193))
- `[Images]` Created an additional image class to apply focus state without coercing width and height. ([#2025](https://github.com/infor-design/enterprise/issues/2025))
- `[ListFilter]` Added `phraseStartsWith` filterMode for only matching a search term against the beginning of a string. ([#1606](https://github.com/infor-design/enterprise/issues/1606))
- `[Multiselect]` Changed interactions in filtered lists to no longer reset text inside the search input and the contents of the list. ([#920](https://github.com/infor-design/enterprise/issues/920))
- `[Toast]` Added api settings for drag drop and save position. ([#1876](https://github.com/infor-design/enterprise/issues/1876))
- `[Uplift Theme]` Various minor improvements. ([#2318](https://github.com/infor-design/enterprise/issues/2318))

### v4.20.0 Fixes

- `[Alerts]` Removed dirty tracker from the page due to layout issues. ([#1679](https://github.com/infor-design/enterprise/issues/1679))
- `[App Menu]` Fixed an issue where the lower toolbar inverts left and right keyboard actions. ([#2240](https://github.com/infor-design/enterprise/issues/2240))
- `[Bar Chart]` Fixed an issue where the tooltip would not show. ([#2097](https://github.com/infor-design/enterprise/issues/2097))
- `[Calendar]` Added more information to the onMonthRendered callback. ([#2419](https://github.com/infor-design/enterprise/issues/2419))
- `[Calendar]` Changed updated method so it can reinit the calendar with new data. ([#2419](https://github.com/infor-design/enterprise/issues/2419))
- `[Calendar]` Fixed stack exceeded error in angular using updated and legend. ([#2419](https://github.com/infor-design/enterprise/issues/2419))
- `[Calendar]` Added an eventclick and eventdoubleclick information to the onMonthRendered callback. ([#2419](https://github.com/infor-design/enterprise/issues/2419))
- `[Calendar]` Allow Validation of the Calendar Popup. ([#1742](https://github.com/infor-design/enterprise/issues/1742))
- `[Calendar]` Prevent double click from reopening the event popup. ([#1705](https://github.com/infor-design/enterprise/issues/1705))
- `[Calendar]` Enable vertical scrolling at short window sizes in monthview. ([#2489](https://github.com/infor-design/enterprise/issues/2489))
- `[Charts]` Made fixes so all charts change color in uplift theme. ([#2058](https://github.com/infor-design/enterprise/issues/2058))
- `[Charts]` Fixes dynamic tooltips on a bar chart. ([#2447](https://github.com/infor-design/enterprise/issues/2447))
- `[Colorpicker]` Fixed colorpicker left and right keys advanced oppositely in right-to-left mode. ([#2352](https://github.com/infor-design/enterprise/issues/2352))
- `[Column Chart]` Fixed an issue where the tooltip would not show. ([#2097](https://github.com/infor-design/enterprise/issues/2097))
- `[Datagrid]` Fixes an issue where method selectedRows() was returning incorrect information when new row added via addRow(). ([#1794](https://github.com/infor-design/enterprise/issues/1794))
- `[Datagrid]` Fixed the text width functions for better auto sized columns when using editors and special formatters. ([#2270](https://github.com/infor-design/enterprise/issues/2270))
- `[Datagrid]` Fixes the alignment of the alert and warning icons on a lookup editor. ([#2175](https://github.com/infor-design/enterprise/issues/2175))
- `[Datagrid]` Fixes tooltip on the non displayed table errors. ([#2264](https://github.com/infor-design/enterprise/issues/2264))
- `[Datagrid]` Fixes an issue with alignment when toggling the filter row. ([#2332](https://github.com/infor-design/enterprise/issues/2332))
- `[Datagrid]` Fixes an issue where method setFilterConditions() were not working for multiselect filter. ([#2414](https://github.com/infor-design/enterprise/issues/2414))
- `[Datagrid]` Fixes an error on tree grid when using server-side paging. ([#2132](https://github.com/infor-design/enterprise/issues/2132))
- `[Datagrid]` Fixed an issue where autocompletes popped up on cell editors. ([#1575](https://github.com/infor-design/enterprise/issues/1575))
- `[Datagrid]` Fixes reset columns to set the correct hidden status. ([#2315](https://github.com/infor-design/enterprise/issues/2315))
- `[Datagrid]` Fixes the filtering of null values. ([#2336](https://github.com/infor-design/enterprise/issues/2336))
- `[Datagrid]` Fixed an issue where performance was significantly slower for export methods. ([#2291](https://github.com/infor-design/enterprise/issues/2291))
- `[Datagrid]` Fixes a bug that stopped the search in datagrid personalization from working. ([#2299](https://github.com/infor-design/enterprise/issues/2299))
- `[Datagrid]` Fixes an error on tree grid when using server-side paging. ([#2132](https://github.com/infor-design/enterprise/issues/2132))
- `[Datagrid]` Fixed an issue where autocompletes popped up on cell editors. ([#1575](https://github.com/infor-design/enterprise/issues/1575))
- `[Datagrid]` Fixes the filtering of null values. ([#2336](https://github.com/infor-design/enterprise/issues/2336))
- `[Datagrid]` Fixed an issue where performance was significantly slower for export methods. ([#2291](https://github.com/infor-design/enterprise/issues/2291))
- `[Datagrid]` Fixed an issue where source would not fire on sorting. ([#2390](https://github.com/infor-design/enterprise/issues/2390))
- `[Datagrid]` Fixes the styling of non editable checkbox cells so they look disabled. ([#2340](https://github.com/infor-design/enterprise/issues/2340))
- `[Datagrid]` Changed the dynamic column tooltip function to pass the row and more details. This changes the order of parameters but since this feature is new did not consider this a breaking change. If you are using this please take note. ([#2333](https://github.com/infor-design/enterprise/issues/2333))
- `[Datagrid]` Fixed a bug is the isEditable column callback in editable tree grid where some data was missing in the callback. ([#2357](https://github.com/infor-design/enterprise/issues/2357))
- `[Datepicker]` Removed the advanceMonths option as the dropdowns for this are no longer there in the new design. ([#970](https://github.com/infor-design/enterprise/issues/970))
- `[Datepicker]` Fixed an issue where range selection was not working. ([#2569](https://github.com/infor-design/enterprise/issues/2569))
- `[Datepicker]` Fixed some issue where footer buttons were not working properly with range selection. ([#2595](https://github.com/infor-design/enterprise/issues/2595))
- `[Datepicker]` Fixed an issue where time was not updating after change on range selection. ([#2599](https://github.com/infor-design/enterprise/issues/2599))
- `[Datagrid]` Fixed a bug where deselect all would not deselect some rows when using grouping. ([#1796](https://github.com/infor-design/enterprise/issues/1796))
- `[Datagrid]` Fixed a bug where summary counts in grouping would show even if the group is collapsed. ([#2221](https://github.com/infor-design/enterprise/issues/2221))
- `[Datagrid]` Fixed issues when using paging (client side) and removeRow. ([#2590](https://github.com/infor-design/enterprise/issues/2590))
- `[Demoapp]` When displaying Uplift theme, now shows the correct alternate fonts for some locales when switching via the `locale` query string. ([#2365](https://github.com/infor-design/enterprise/issues/2365))
- `[Dropdown]` Fixed a memory leak when calling destroy. ([#2493](https://github.com/infor-design/enterprise/issues/2493))
- `[Editor]` Fixed a bug where tab or shift tab would break out of the editor when doing an indent/outdent. ([#2421](https://github.com/infor-design/enterprise/issues/2421))
- `[Editor]` Fixed a bug where the dirty indicator would be hidden above. ([#2577](https://github.com/infor-design/enterprise/issues/2577))
- `[Fieldfilter]` Fixed an issue where fields were getting wrap to second line on iPhone SE. ([#1861](https://github.com/infor-design/enterprise/issues/1861))
- `[Fieldfilter]` Fixed an issue where Dropdown was not switching mode on example page. ([#2288](https://github.com/infor-design/enterprise/issues/2288))
- `[Field Options]` Fixed an issue where input example was not working. ([#2348](https://github.com/infor-design/enterprise/issues/2348))
- `[Homepages]` Fixed an issue where personalize and chart text colors were not working with hero. ([#2097](https://github.com/infor-design/enterprise/issues/2097))
- `[Images]` Fixed an issue where images were not tabbable or receiving a visual focus state. ([#2025](https://github.com/infor-design/enterprise/issues/2025))
- `[Listview]` Fixed a bug that caused the listview to run initialize too many times. ([#2179](https://github.com/infor-design/enterprise/issues/2179))
- `[Lookup]` Added `autocomplete="off"` to lookup input fields to prevent browser interference. ([#2366](https://github.com/infor-design/enterprise/issues/2366))
- `[Lookup]` Fixed a bug that caused a filter to reapply when reopening the modal. ([#2566](https://github.com/infor-design/enterprise/issues/2566))
- `[Lookup]` Fixed a bug that caused a selections to reapply when reopening the modal. ([#2568](https://github.com/infor-design/enterprise/issues/2568))
- `[Locale]` Fixed race condition when using initialize and loading locales with a parent locale. ([#2540](https://github.com/infor-design/enterprise/issues/2540))
- `[Lookup]` Fixed a double scrollbar when the modal needs to be scrolled. ([#2586](https://github.com/infor-design/enterprise/issues/2586))
- `[Modal]` Fixed an issue where the modal component would disappear if its content had a checkbox in it in RTL. ([#332](https://github.com/infor-design/enterprise-ng/issues/332))
- `[Modal]` Fixed an issue where tabbing was very slow on large DOMs in IE 11. ([#2607](https://github.com/infor-design/enterprise/issues/2607))
- `[Personalization]` Fixed an issue where the text color was too dark. Changed the text color to be more readable in high contrast mode. ([#2539](https://github.com/infor-design/enterprise/issues/2539))
- `[Personalization]` Updated some of the colors to more readable in contrast mode. ([#2097](https://github.com/infor-design/enterprise/issues/2097))
- `[Personalization]` Fixes an issue where text color was too dark. ([#2476](https://github.com/infor-design/enterprise/issues/2476))
- `[Pager]` Fixed an issue where click was not firing on any of the buttons with ie11. ([#2560](https://github.com/infor-design/enterprise/issues/2560))
- `[Pager]` Added a complete Popupmenu settings object for configuring the Page Size Selector Button, and deprecated the `attachPageSizeMenuToBody` setting in favor of `pageSizeMenuSettings.attachToBody`. ([#2356](https://github.com/infor-design/enterprise/issues/2356))
- `[Pager]` Fixed memory leak when using the `attachToBody` setting to change the menu's render location. ([#2482](https://github.com/infor-design/enterprise/issues/2482))
- `[Popdown]` Fixed usability issue where the Popdown could close prematurely when attempting to use inner components, such as Dropdowns. ([#2092](https://github.com/infor-design/enterprise/issues/2092))
- `[Popover]` Correctly align the popover close button. ([#1576](https://github.com/infor-design/enterprise/issues/1576))
- `[Popover]` Fixed an issue where buttons inside the popover would overflow at smaller screen sizes. ([#2271](https://github.com/infor-design/enterprise/issues/2271))
- `[Popupmenu]` Fixed an issue where js error was showing after removing a menu item. ([#414](https://github.com/infor-design/enterprise-ng/issues/414))
- `[Popupmenu]` Fixed a layout issue on disabled checkboxes in multiselect popupmenus. ([#2340](https://github.com/infor-design/enterprise/issues/2340))
- `[Popupmenu]` Fixed a bug on IOS that prevented menu scrolling. ([#645](https://github.com/infor-design/enterprise/issues/645))
- `[Popupmenu]` Fixed a bug on IOS that prevented some submenus from showing. ([#1928](https://github.com/infor-design/enterprise/issues/1928))
- `[Popupmenu]` Added a type-check during building/rebuilding of submenus that prevents an error when a submenu `<ul>` tag is not present. ([#2458](https://github.com/infor-design/enterprise/issues/2458))
- `[Scatter Plot]` Fixed the incorrect color on the tooltips. ([#1066](https://github.com/infor-design/enterprise/issues/1066))
- `[Stepprocess]` Fixed an issue where a newly enabled step is not shown. ([#2391](https://github.com/infor-design/enterprise/issues/2391))
- `[Searchfield]` Fixed an issue where the close icon on a searchfield is inoperable. ([#2578](https://github.com/infor-design/enterprise/issues/2578))
- `[Searchfield]` Fixed strange alignment of text/icons on the Uplift theme. ([#2612](https://github.com/infor-design/enterprise/issues/2612))
- `[Tabs]` Fixed the more tabs button to style as disabled when the tabs component is disabled. ([#2347](https://github.com/infor-design/enterprise/issues/2347))
- `[Tabs]` Added the select method inside the hide method to ensure proper focusing of the selected tab. ([#2346](https://github.com/infor-design/enterprise/issues/2346))
- `[Tabs]` Added an independent count for adding new tabs and their associated IDs to prevent duplication. ([#2345](https://github.com/infor-design/enterprise/issues/2345))
- `[Toolbar]` Fixed memory leaks. ([#2496](https://github.com/infor-design/enterprise/issues/2496))
- `[Toolbar]` Fixed an issue where `noSearchfieldReinvoke` was not being respected during the teardown method, causing lifecycle issues in Angular. ([#2691](https://github.com/infor-design/enterprise/issues/2691))
- `[Toolbar Flex]` Removed a 100% height on the toolbar which caused issues when nested in some situations. ([#474](https://github.com/infor-design/enterprise-ng/issues/474))
- `[Listview]` Fixed search to work when not using templates. ([#466](https://github.com/infor-design/enterprise-ng/issues/466))

### v4.20.0 Chores & Maintenance

- `[Build]` Add a file verification tool to the build process to ensure all necessary files are present. ([#2384](https://github.com/infor-design/enterprise/issues/2384))
- `[Demo App]` Add the uplift theme to the theme switcher menu. ([#2335](https://github.com/infor-design/enterprise/issues/2335))
- `[Demo App]` Fixed routing issues that could cause 500 errors or crash the Demoapp. ([#2343](https://github.com/infor-design/enterprise/issues/2343))
- `[Demo App]` Fixed an issue where the sorting was wrong on compressor data. ([#2390](https://github.com/infor-design/enterprise/issues/2390))

(95 Issues Solved This Release, Backlog Enterprise 296, Backlog Ng 79, 852 Functional Tests, 865 e2e Tests)

## v4.19.3

- `[Datagrid]` Fixes the multiselect filter on header from reloading during serverside filtering. ([#2383](https://github.com/infor-design/enterprise/issues/2383))
- `[Datagrid]` Fixed an issue where contextmenu was not opening with first click. ([#2398](https://github.com/infor-design/enterprise/issues/2398))
- `[Datagrid / Tooltip]` Fixed an error on some datagrid cells when tooltips are attached. ([#2403](https://github.com/infor-design/enterprise/issues/2403))

## v4.19.2

- `[Build]` Fixes missing minified files in the build and a missing svg-extended.html deprecated file for backwards compatibility. ([Teams](https://bit.ly/2FlzYCT))

## v4.19.0

### v4.19.0 Deprecations

- `[CSS]` The Soho light theme CSS file has been renamed from `light-theme.css` to `theme-soho-light.css` ([1972](https://github.com/infor-design/enterprise/issues/1972))
- `[CSS]` The Soho dark theme CSS file has been renamed from `dark-theme.css` to `theme-soho-dark.css` ([1972](https://github.com/infor-design/enterprise/issues/1972))
- `[CSS]` The Soho high-contrast theme CSS file has been renamed from `high-contrast-theme.css` to `theme-soho-contrast.css` ([1972](https://github.com/infor-design/enterprise/issues/1972))
- `[Datagrid]` The older savedColumns method has been deprecated since 4.10 and is now removed. Use saveUserSettings instead. ([#1766](https://github.com/infor-design/enterprise/issues/1766))

### v4.19.0 Features

- `[App Menu]` Improved style of personalized app menu. ([#2195](https://github.com/infor-design/enterprise/pull/2195))
- `[Column]` Added support to existing custom tooltip content in the callback setting. ([#1909](https://github.com/infor-design/enterprise/issues/1909))
- `[Contextual Action Panel]` Fixed an issue where the close button was misaligned. ([#1943](https://github.com/infor-design/enterprise/issues/1943))
- `[Datagrid]` Added support for disabling rows by data or a dynamic function, rows are disabled from selection and editing. ([#1614](https://github.com/infor-design/enterprise/issues/1614))
- `[Datagrid]` Fixes a column alignment issue when resizing and sorting columns that were originally set to percentage width. ([#1797](https://github.com/infor-design/enterprise/issues/1797))
- `[Datagrid]` Fixes a column alignment issue when there are duplicate column ids. ([#1797](https://github.com/infor-design/enterprise/issues/1797))
- `[Datagrid]` Fixes a column alignment by clearing a cache to help prevent column misalignment from randomly happening. ([#1797](https://github.com/infor-design/enterprise/issues/1797))
- `[Datagrid]` Fixes an issue that caused the active page to not restore correctly when saving user settings, . ([#1766](https://github.com/infor-design/enterprise/issues/1766))
- `[Datagrid]` Fixes an issue with dropdown filters when the ids are numbers. ([#1879](https://github.com/infor-design/enterprise/issues/1879))
- `[Datagrid]` Fixed alignment issues in the new uplift theme. ([#2212](https://github.com/infor-design/enterprise/issues/2212))
- `[Datagrid]` Fixes Datagrid time filtering for string type dates. ([#2281](https://github.com/infor-design/enterprise/issues/2281))
- `[Form Compact]` Adds support for Datepicker, Timepicker, Lookup, and File Uploader fields. ([#1955](https://github.com/infor-design/enterprise/issues/1955))
- `[Keyboard]` Added a new API that you can call at anytime to see what key is being pressed at the moment. ([#1906](https://github.com/infor-design/enterprise/issues/1906))
- `[Targeted/Completion Chart]` Added back the ability to inline svg icons and hyperlinks. ([#2152](https://github.com/infor-design/enterprise/issues/2152))
- `[Themes]` Added support for multiple themes in the demo app and renamed distribute Uplift (only) theme files. ([#1972](https://github.com/infor-design/enterprise/issues/1972))

### v4.19.0 Fixes

- `[App Menu]` Fixed an issue where the menu would not be entirely colored if short. ([#2062](https://github.com/infor-design/enterprise/issues/2062))
- `[App Menu]` Changed the scroll area to the outside when using a footer. ([#2062](https://github.com/infor-design/enterprise/issues/2062))
- `[App Menu]` Expandable area updates within application menu. ([#1982](https://github.com/infor-design/enterprise/pull/1982))
- `[App Menu]` Fixed an issue where role switcher was not clickable with long title. ([#2060](https://github.com/infor-design/enterprise/issues/2060))
- `[App Menu]` Fixed an issue where it was not possible to manually add a filter field that you can control on your own. Caveat to this is if you set filterable: false it will no longer remove the filter field from the DOM, if you do that you must now do it manually. ([#2066](https://github.com/infor-design/enterprise/issues/2066))
- `[App Menu]` Added support for mobile when dismissOnClickMobile setting is true to dismiss application menu when a role is selected. ([#2520](https://github.com/infor-design/enterprise/issues/2520))
- `[App Menu]` Fixed an issue with the logo which was positioned badly when scrolling. ([#2116](https://github.com/infor-design/enterprise/issues/2116))
- `[Calendar]` Fixed some bugs having a calendar month along or just a legend, fixed the clicking of upcoming days and added a dblclick even emitter. ([#2149](https://github.com/infor-design/enterprise/issues/2149))
- `[Colorpicker]` Fixed an issue where the colorpicker label is cut off in extra small input field. ([#2023](https://github.com/infor-design/enterprise/issues/2023))
- `[Colorpicker]` Fixed an issue where the colorpickers are not responsive at mobile screen sizes. ([#1995](https://github.com/infor-design/enterprise/issues/1995))
- `[Colorpicker]` Fixed an issue where the text is not visible on IE11 after choosing a color. ([#2134](https://github.com/infor-design/enterprise/issues/2134))
- `[Completion Chart]` Cleaned up excessive padding in some cases. ([#2171](https://github.com/infor-design/enterprise/issues/2171))
- `[Context Menu]` Fixes a bug where a left click on the originating field would not close a context menu opened with a right click. ([#1992](https://github.com/infor-design/enterprise/issues/1992))
- `[Contextual Action Panel]` Fixed an issue where the CAP title is too close to the edge at small screen sizes. ([#2249](https://github.com/infor-design/enterprise/issues/2249))
- `[Datagrid]` Fixed an issue where using the context menu with datagrid was not properly destroyed which being created multiple times. ([#392](https://github.com/infor-design/enterprise-ng/issues/392))
- `[Datagrid]` Fixed charts in columns not resizing correctly to short row height. ([#1930](https://github.com/infor-design/enterprise/issues/1930))
- `[Datagrid]` Fixed an issue for xss where console.log was not sanitizing and make grid to not render. ([#1941](https://github.com/infor-design/enterprise/issues/1941))
- `[Datagrid]` Fixed charts in columns not resizing correctly to short row height. ([#1930](https://github.com/infor-design/enterprise/issues/1930))
- `[Datagrid]` Fixed a layout issue on primary buttons in expandable rows. ([#1999](https://github.com/infor-design/enterprise/issues/1999))
- `[Datagrid]` Fixed a layout issue on short row grouped header buttons. ([#2005](https://github.com/infor-design/enterprise/issues/2005))
- `[Datagrid]` Fixed an issue where disabled button color for contextual toolbar was not applying. ([#2150](https://github.com/infor-design/enterprise/issues/2150))
- `[Datagrid]` Fixed an issue for xss where console.log was not sanitizing and make grid to not render. ([#1941](https://github.com/infor-design/enterprise/issues/1941))
- `[Datagrid]` Added an onBeforeSelect call back that you can return false from to disable row selection. ([#1906](https://github.com/infor-design/enterprise/issues/1906))
- `[Datagrid]` Fixed an issue where header checkbox was not sync after removing selected rows. ([#2226](https://github.com/infor-design/enterprise/issues/2226))
- `[Datagrid]` Fixed an issue where custom filter conditions were not setting up filter button. ([#2234](https://github.com/infor-design/enterprise/issues/2234))
- `[Datagrid]` Fixed an issue where pager was not updating while removing rows. ([#1985](https://github.com/infor-design/enterprise/issues/1985))
- `[Datagrid]` Adds a function to add a visual dirty indictaor and a new function to get all modified rows. Modified means either dirty, in-progress or in error. Existing API's are not touched. ([#2091](https://github.com/infor-design/enterprise/issues/2091))
- `[Datagrid]` Fixes an error when saving columns if you have a lookup column. ([#2279](https://github.com/infor-design/enterprise/issues/2279))
- `[Datagrid]` Fixed a bug with column reset not working sometimes. ([#1921](https://github.com/infor-design/enterprise/issues/1921))
- `[Datagrid]` Fixed grouped headers not sorting when selectable is multiselect. ([#2251](https://github.com/infor-design/enterprise/issues/2251))
- `[Datagrid]` Fixed a bug where the sort indicator disappeared when changing pages. ([#2228](https://github.com/infor-design/enterprise/issues/2228))
- `[Datagrid]` Fixed rendering on modals with single columns. ([#1923](https://github.com/infor-design/enterprise/issues/1923))
- `[Datagrid]` Fixed double firing of popupmenu events. ([#2140](https://github.com/infor-design/enterprise/issues/2140))
- `[Datagrid]` Fixed incorrect pattern in filterConditions. ([#2159](https://github.com/infor-design/enterprise/issues/2159))
- `[Datepicker]` Fixed an issue loading on IE 11. ([#2183](https://github.com/infor-design/enterprise-ng/issues/2183))
- `[Dropdown]` Fixed the dropdown appearing misaligned at smaller screen sizes. ([#2248](https://github.com/infor-design/enterprise/issues/2248))
- `[Editor]` Fixed an issue where button state for toolbar buttons were wrong when clicked one after another. ([#391](https://github.com/infor-design/enterprise/issues/391))
- `[Hierarchy]` Fixed a bug where the hierarchy will only partially load with two instances on a page. ([#2205](https://github.com/infor-design/enterprise/issues/2205))
- `[Field Options]` Fixed an issue where field options were misaligning, especially spin box was focusing outside of the field. ([#1862](https://github.com/infor-design/enterprise/issues/1862))
- `[Field Options]` Fixed a border alignment issue. ([#2107](https://github.com/infor-design/enterprise/issues/2107))
- `[Fileuploader]` Fixed an issue where the fileuploader icon and close icon were misplaced and not visible in RTL after uploading a file. ([#2098](https://github.com/infor-design/enterprise/issues/2098))
- `[Fileuploader]` Fixed an issue where backspace in IE11 caused the browser to go back instead of removing the uploaded file from the input. ([#2184](https://github.com/infor-design/enterprise/issues/2184))
- `[Input]` Improved alignment of icons in the uplift theme input components. ([#2072](https://github.com/infor-design/enterprise/issues/2072))
- `[Listview]` Improved accessibility when configured as selectable (all types), as well as re-enabled accessibility e2e Tests. ([#403](https://github.com/infor-design/enterprise/issues/403))
- `[Locale]` Synced up date and time patterns with the CLDR several time patterns in particular were corrected. ([#2022](https://github.com/infor-design/enterprise/issues/2022))
- `[Locale]` Fixed an issue loading duplicate locales such as en-GB where the strings are copies, before you might get undefined strings. ([#2216](https://github.com/infor-design/enterprise/issues/2216))
- `[Locale]` Added support for es-419 locale. ([#2204](https://github.com/infor-design/enterprise/issues/2204))
- `[Locale]` Restored functionality for dynamically changing fonts for some languages. ([#2144](https://github.com/infor-design/enterprise/issues/2144))
- `[Modal]` Fixed a demoapp issue where the select all checkbox wasn't selecting all. ([2225](https://github.com/infor-design/enterprise/issues/2225))
- `[Monthview]` Fixed an issue where the previous and next buttons were not correctly reversed in right-to-left mode. ([1910](https://github.com/infor-design/enterprise/issues/1910))
- `[Personalization]` Changed the default turquoise personalization to a darker one. ([#2063](https://github.com/infor-design/enterprise/issues/2063))
- `[Personalization]` Changed the default turquoise personalization to a darker one. ([#2063](https://github.com/infor-design/enterprise/issues/2063))
- `[Personalization]` Added a default option to the personalization color pickers. ([#2063](https://github.com/infor-design/enterprise/issues/2063))
- `[Personalization]` Added more classes and examples for the personalization colors so that you can personalize certain form elements. ([#2120](https://github.com/infor-design/enterprise/issues/2120))
- `[Personalization]` Added several form examples with buttons and completion chart that can be personalized. ([#1963](https://github.com/infor-design/enterprise/issues/1963))
- `[Personalization]` Added an example of normal tabs behaving like header tabs in a personalized area. ([#1962](https://github.com/infor-design/enterprise/issues/1962))
- `[Personalization]` Added completion chart and alerts to the list of header items that will work when personalized. ([#2171](https://github.com/infor-design/enterprise/issues/2171))
- `[Personalization]` Fixed a bug where the overlay would not disappear when manually loading stylesheets. ([#2258](https://github.com/infor-design/enterprise/issues/2258))
- `[Popupmenu]` Fixed an issue where disabled submenus were opening on mouseover. ([#1863](https://github.com/infor-design/enterprise/issues/1863))
- `[Radios]` Fixed an issue where in `RTL` the radio seems visually separate from it's label. ([#2096](https://github.com/infor-design/enterprise/issues/2096))
- `[Summary Form]` Updated to improve readability. ([#1765](https://github.com/infor-design/enterprise/issues/1765))
- `[Targeted Achievement]` Updated to work in uplift theme. ([#2220](https://github.com/infor-design/enterprise/issues/2220))
- `[Timepicker]` Fixed an issue where AM/PM dropdown tooltip was displaying on android devices. ([#1446](https://github.com/infor-design/enterprise/issues/1446))
- `[Timepicker]` Fixed an issue where dropdown popup was out of position on android devices. ([#2021](https://github.com/infor-design/enterprise/issues/2021))
- `[Timepicker]` Updated the Swedish translation for Set Time. ([#2153](https://github.com/infor-design/enterprise/issues/2153))
- `[Tree]` Fixed an issue where children property null was breaking tree to not render. ([#1908](https://github.com/infor-design/enterprise/issues/1908))

### v4.19.0 Chores & Maintenance

- `[General]` Updated to jquery 3.4.1 to fix a jquery bug seen occasionally. ([#2109](https://github.com/infor-design/enterprise/issues/2109))
- `[General]` Fixed relative links in several markdown files.
- `[Demo App]` Fixed CSP and handling of image paths for better support of images in examples on IDS demo sites (demo.design.infor.com). ([#1888](https://github.com/infor-design/enterprise/issues/1888))
- `[Personalize]` Separated personalization styles into standalone file for improved maintainability. ([#2127](https://github.com/infor-design/enterprise/issues/2127))

(84 Issues Solved This Release, Backlog Enterprise 311, Backlog Ng 79, 839 Functional Tests, 876 e2e Tests)

## v4.18.2

### v4.18.2 Fixes

- `[Autocomplete]` Fixed an XSS injection issue. ([#502](https://github.com/infor-design/enterprise-ng/issues/502)).
- `[Dropdown]` Fixed an XSS injection issue. ([#503](https://github.com/infor-design/enterprise-ng/issues/503)).

## v4.18.1

### v4.18.1 Fixes

- `[Input]` Added backwards-compatibility for previous accessibility changes to labels. ([#2118](https://github.com/infor-design/enterprise/issues/2118)). Additional information can be found in the [Form Component documentation](https://github.com/infor-design/enterprise/blob/4.18.x/src/components/form/readme.md#field-labels).

## v4.18.0

### v4.18.0 Features

- `[App Menu]` Added support for personalization by adding the `is-personalizable` class the menu will now change colors along with headers ([#1847](https://github.com/infor-design/enterprise/issues/1847))
- `[App Menu]` Added a special role switcher dropdown to change the menu role. ([#1935](https://github.com/infor-design/enterprise/issues/1935))
- `[Personalize]` Added classes for the personalization colors so that you can personalize certain form elements. ([#1847](https://github.com/infor-design/enterprise/issues/1847))
- `[Expandable Area]` Added example of a standalone button the toggles a form area. ([#1935](https://github.com/infor-design/enterprise/issues/1935))
- `[Datagrid]` Added support so if there are multiple inputs within an editor they work with the keyboard tab key. ([#355](https://github.com/infor-design/enterprise-ng/issues/355))
- `[Datagrid]` Fixed an error on IE when doing an excel export. ([#2018](https://github.com/infor-design/enterprise/issues/2018))
- `[Editor]` Added a JS setting and CSS styles to support usage of a Flex Toolbar ([#1120](https://github.com/infor-design/enterprise/issues/1120))
- `[Header]` Added a JS setting and CSS styles to support usage of a Flex Toolbar ([#1120](https://github.com/infor-design/enterprise/issues/1120))
- `[Mask]` Added a setting for passing a locale string, allowing Number masks to be localized.  This enables usage of the `groupSize` property, among others, from locale data in the Mask. ([#440](https://github.com/infor-design/enterprise/issues/440))
- `[Masthead]` Added CSS styles to support usage of a Flex Toolbar ([#1120](https://github.com/infor-design/enterprise/issues/1120))
- `[Notification]` Added example of a Widget/Card with notification and add code to truncate the text (via ellipsis) if it is lengthy. ([#1881](https://github.com/infor-design/enterprise/issues/1881))
- `[Theme/Colors]` Added new component for getting theme and color information. This is used throughout the code. There was a hidden property `Soho.theme`, if you used this in some way you should now use `Soho.theme.currentTheme`. ([#1866](https://github.com/infor-design/enterprise/issues/1866))

### v4.18.0 Fixes

- `[App Menu]` Fixed some accessibility issues on the nav menu. ([#1721](https://github.com/infor-design/enterprise/issues/1721))
- `[Busy Indicator]` Fixed a bug that causes a javascript error when the busy indicator is used on the body tag. ([#1918](https://github.com/infor-design/enterprise/issues/1918))
- `[Css/Sass]` Fixed an issue where the High Contrast theme and Uplift theme were not using the right tokens. ([#1897](https://github.com/infor-design/enterprise/pull/1897))
- `[Colors]` Fixed the color palette demo page to showcase the correct hex values based on the current theme ([#1801](https://github.com/infor-design/enterprise/issues/1801))
- `[Contextual Action Panel]` Fixed an issue where cap modal would only open the first time. ([#1993](https://github.com/infor-design/enterprise/issues/1993))
- `[Datepicker]` Fixed an issue in NG where the custom validation is removed during the teardown of a datepicker.([NG #411](https://github.com/infor-design/enterprise-ng/issues/411))
- `[Datagrid]` Fixed an issue where lookup filterConditions were not rendering. ([#1873](https://github.com/infor-design/enterprise/issues/1873))
- `[Datagrid]` Fixed an issue where when using filtering and server side paging the filter operations would cause two ajax requests. ([#2069](https://github.com/infor-design/enterprise/issues/2069))
- `[Datagrid]` Fixed issue where header columns are misaligned with body columns on load. ([#1892](https://github.com/infor-design/enterprise/issues/1892))
- `[Datagrid]` Fixed an issue where filtering was missing translation. ([#1900](https://github.com/infor-design/enterprise/issues/1900))
- `[Datagrid]` Fixed an issue with the checkbox formatter where string based 1 or 0 would not work as a dataset source. ([#1948](https://github.com/infor-design/enterprise/issues/1948))
- `[Datagrid]` Fixed a bug where text would be misaligned when repeatedly toggling the filter row. ([#1969](https://github.com/infor-design/enterprise/issues/1969))
- `[Datagrid]` Added an example of expandOnActivate on a customer editor. ([#353](https://github.com/infor-design/enterprise-ng/issues/353))
- `[Datagrid]` Added ability to pass a function to the tooltip option for custom formatting. ([#354](https://github.com/infor-design/enterprise-ng/issues/354))
- `[Datagrid]` Fixed `aria-checked` not toggling correctly on selection of multiselect checkbox. ([#1961](https://github.com/infor-design/enterprise/issues/1961))
- `[Datagrid]` Fixed incorrectly exported CSV/Excel data. ([#2001](https://github.com/infor-design/enterprise/issues/2001))
- `[Dropdown]` Changed the way dropdowns work with screen readers to be a collapsible listbox.([#404](https://github.com/infor-design/enterprise/issues/404))
- `[Dropdown]` Fixed an issue where multiselect dropdown unchecking "Select All" was not getting clear after close list with Safari browser.([#1882](https://github.com/infor-design/enterprise/issues/1882))
- `[Dropdown]` Added an example of a color dropdown showing palette colors as icons.([#2013](https://github.com/infor-design/enterprise/issues/2013))
- `[Datagrid]` Fixed a misalignment of the close icon on mobile. ([#2018](https://github.com/infor-design/enterprise/issues/2018))
- `[List/Detail]` Removed some legacy CSS code that was causing text inside of inline Toolbar Searchfields to become transparent. ([#2075](https://github.com/infor-design/enterprise/issues/2075))
- `[Listbuilder]` Fixed an issue where the text was not sanitizing. ([#1692](https://github.com/infor-design/enterprise/issues/1692))
- `[Lookup]` Fixed an issue where the tooltip was using audible text in the code block component. ([#354](https://github.com/infor-design/enterprise-ng/issues/354))
- `[Locale]` Fixed trailing zeros were getting ignored when displaying thousands values. ([#404](https://github.com/infor-design/enterprise/issues/1840))
- `[MenuButton]` Improved the way menu buttons work with screen readers.([#404](https://github.com/infor-design/enterprise/issues/404))
- `[Message]` Added an audible announce of the message type.([#964](https://github.com/infor-design/enterprise/issues/964))
- `[Message]` Change audible announce of message type added in #964 to an option that is strictly audible.([#2120](https://github.com/infor-design/enterprise/issues/2120))
- `[Modal]` Changed text and button font colors to pass accessibility checks.([#964](https://github.com/infor-design/enterprise/issues/964))
- `[Multiselect]` Fixed an issue where previous selection was still selected after clear all by "Select All" option. ([#2003](https://github.com/infor-design/enterprise/issues/2003))
- `[Notifications]` Fixed a few issues with notification background colors by using the corresponding ids-identity token for each. ([1857](https://github.com/infor-design/enterprise/issues/1857), [1865](https://github.com/infor-design/enterprise/issues/1865))
- `[Notifications]` Fixed an issue where you couldn't click the close icon in Firefox. ([1573](https://github.com/infor-design/enterprise/issues/1573))
- `[Radios]` Fixed the last radio item was being selected when clicking on the first when displayed horizontal. ([#1878](https://github.com/infor-design/enterprise/issues/1878))
- `[Signin]` Fixed accessibility issues. ([#421](https://github.com/infor-design/enterprise/issues/421))
- `[Skiplink]` Fixed a z-index issue on skip links over the nav menu. ([#1721](https://github.com/infor-design/enterprise/issues/1721))
- `[Slider]` Changed the demo so the tooltip will hide when resizing the page. ([#2033](https://github.com/infor-design/enterprise/issues/2033))
- `[Stepprocess]` Fixed rtl style issues. ([#413](https://github.com/infor-design/enterprise/issues/413))
- `[Swaplist]` Fixed disabled styling on swap header buttons. ([#2019](https://github.com/infor-design/enterprise/issues/2019))
- `[Tabs]` Fixed an issue where focus was changed after enable/disable tabs. ([#1934](https://github.com/infor-design/enterprise/issues/1934))
- `[Tabs-Module]` Fixed an issue where the close icon was outside the searchfield. ([#1704](https://github.com/infor-design/enterprise/issues/1704))
- `[Toolbar]` Fixed issues when tooltip shows on hover of toolbar ([#1622](https://github.com/infor-design/enterprise/issues/1622))
- `[Validation]` Fixed an issue where the isAlert settings set to true, the border color, control text color, control icon color was displaying the color for the alert rather than displaying the default color. ([#1922](https://github.com/infor-design/enterprise/issues/1922))

### v4.18.0 Chore & Maintenance

- `[Buttons]` Updated button disabled states with corresponding ids-identity tokens. ([1914](https://github.com/infor-design/enterprise/issues/1914)
- `[Docs]` Added a statement on supporting accessibility. ([#1540](https://github.com/infor-design/enterprise/issues/1540))
- `[Docs]` Added the supported screen readers and some notes on accessibility. ([#1722](https://github.com/infor-design/enterprise/issues/1722))

(50 Issues Solved This Release, Backlog Enterprise 294, Backlog Ng 80, 809 Functional Tests, 803 e2e Tests)

## v4.17.1

### v4.17.1 Fixes

- `[Datagrid]` Fixed an issue where the second to last column was having resize issues with frozen column sets.(<https://github.com/infor-design/enterprise/issues/1890>)
- `[Datagrid]` Re-align icons and items in the datagrid's "short header" configuration.(<https://github.com/infor-design/enterprise/issues/1880>)
- `[Locale]` Fixed incorrect "groupsize" for `en-US` locale.(<https://github.com/infor-design/enterprise/issues/1907>)

### v4.17.1 Chores & Maintenance

- `[Demoapp]` Fixed embedded icons example with missing icons.(<https://github.com/infor-design/enterprise/issues/1889>)
- `[Demoapp]` Fixed notification demo examples.(<https://github.com/infor-design/enterprise/issues/1893>, <https://github.com/infor-design/enterprise/pull/1896>)

(5 Issues Solved this patch release)

## v4.17.0

- [Npm Package](https://www.npmjs.com/package/ids-enterprise)
- [IDS Enterprise Angular Change Log](https://github.com/infor-design/enterprise-ng/blob/master/docs/CHANGELOG.md)

### v4.17.0 Future Deprecation

- `[Mask]` Using legacy mask options is now deprecated (was starting 4.3.2) and we will remove this in approximately 6 months from the code base. This means using the `data-mask` option and the `mode` as well as legacy patterns in favor of the newer settings and regexes. ([#439](https://github.com/infor-design/enterprise/issues/439))

### v4.17.0 Features

- `[Datagrid]` Added support for ellipsis to header text. ([#842](https://github.com/infor-design/enterprise/issues/842))
- `[Datagrid]` Added support to cancel `rowactivated` event. Now it will trigger the new event `beforerowactivated` which will wait/sync to cancel or proceed to do `rowactivated` event. ([#1021](https://github.com/infor-design/enterprise/issues/1021))
- `[Datagrid]` Added option to align grouped headers text. ([#1714](https://github.com/infor-design/enterprise/issues/1714))
- `[Datagrid]` Tabbing through a new row moves focus to next line for a lookup column. ([#1822](https://github.com/infor-design/enterprise/issues/1822))
- `[Datagrid]` Validation tooltip does not wrap words correctly across multiple lines. ([#1829](https://github.com/infor-design/enterprise/issues/1829))
- `[Dropdown]` Added support to make dropdown readonly fields optionally not tab-able. ([#1591](https://github.com/infor-design/enterprise/issues/1591))
- `[Form Compact]` Implemented design for field-heavy forms. This design is experimental, likely not production ready, and subject to change without notice. ([#1699](https://github.com/infor-design/enterprise/issues/1699))
- `[Hierarchy]` Changed the newer stacked layout to support mutiple root elements. ([#1677](https://github.com/infor-design/enterprise/issues/1677))
- `[Locale]` Added support for passing in `locale` or `language` to the `parse` and `format` and `translation` functions so they will work without changing the current locale or language. ([#462](https://github.com/infor-design/enterprise/issues/462))
- `[Locale]` Added support for setting a specific group size other than the ones in the locale. This includes using no group size. ([#462](https://github.com/infor-design/enterprise/issues/462))
- `[Locale]` Added support for showing timezones in the current language with a fall back for IE 11. ([#592](https://github.com/infor-design/enterprise/issues/592))
- `[Locale]` Added support for different group sizes. This was previously not working correctly for locales like hi-IN (using 3, 2 group sizes) and en-US (using 3, 0 group sizes). We will later make this work on masks on a separate issue. ([#441](https://github.com/infor-design/enterprise/issues/441))
- `[Locale]` Its now possible to add new locales in by adding them to the `defaultLocales` and `supportedLocales` sets. ([#402](https://github.com/infor-design/enterprise/issues/402))
- `[Locale]` Added an example to show extending locales with new strings and an api method to make it easier. because of the way this is split, if your directly adding to `Locale.cultures` you will need to adjust your code to extend from `Locale.languages` instead. ([#402](https://github.com/infor-design/enterprise/issues/402))
- `[Locale]` Added support for having a different language and locale. This is done by calling the new `setLanguage` function. ([#1552](https://github.com/infor-design/enterprise/issues//1552))
- `[Locale / Mask]` Added limited initial support for some unicode languages. This means you can convert to and from numbers typed in Devangari, Arabic, and Chinese (Financial and Simplified). ([#439](https://github.com/infor-design/enterprise/issues/439))
- `[Locale]` Added support for passing a `locale` other the the current locale to calendar, monthview, datepicker and timepicker. ([#462](https://github.com/infor-design/enterprise/issues/462))
- `[Mask]` It is now possible to type numbers in unicode such as Devangari, Arabic, and Chinese (Financial and Simplified) into the the masks that involve numbers. ([#439](https://github.com/infor-design/enterprise/issues/439))
- `[Modal]` Added an option to dictate the maximum width of the modal. ([#1802](https://github.com/infor-design/enterprise/issues/1802))
- `[Icons]` Add support for creating an svg file for the Uplift theme's (alpha) new icons from ids-identity@2.4.0 assets. ([#1759](https://github.com/infor-design/enterprise/issues/1759))
- `[Radar]` Added support to three label sizes (name, abbrName, shortName). ([#1553](https://github.com/infor-design/enterprise/issues/1553))

### v4.17.0 Fixes

- `[Accordion]` Fixed a bug where some truncated text elements were not generating a tooltip. ([#1736](https://github.com/infor-design/enterprise/issues/1736))
- `[Builder]` Cropped Header for Builder Panel When Text is Long. ([#1814](https://github.com/infor-design/enterprise/issues/1814))
- `[Calendar]` Event model title color is not correct if the modal is opened and another event is selected. ([#1739](https://github.com/infor-design/enterprise/issues/1739))
- `[Calendar]` Modal is still displayed after changing months. ([#1741](https://github.com/infor-design/enterprise/issues/1741))
- `[Calendar]` Changing some event spans is causing missing dates on the dialogs. ([#1708](https://github.com/infor-design/enterprise/issues/1708))
- `[Composite Form]` Fix a bug in IE11 where composite form content overflows to the lower container. ([#1768](https://github.com/infor-design/enterprise/issues/1768))
- `[Datagrid]` Added a fix where the column is next to the edge of the browser and the filter dropdown popup overflow the page.([#1604](https://github.com/infor-design/enterprise/issues/1604))
- `[Datagrid]` Added a fix to allow the commit of a cell edit after tabbing into a cell once having clicked into a previous cell.([#1608](https://github.com/infor-design/enterprise/issues/1608))
- `[Datagrid]` Stretch column not working in Edge browser. ([#1716](https://github.com/infor-design/enterprise/issues/1716))
- `[Datagrid]` Fixed a bug where the source callback was not called when filtering. ([#1688](https://github.com/infor-design/enterprise/issues/1688))
- `[Datagrid]` Fixed a bug where filtering Order Date with `is-not-empty` on a null value would not correctly filter out results. ([#1718](https://github.com/infor-design/enterprise/issues/1718))
- `[Datagrid]` Fixed a bug where when using the `disableClientSideFilter` setting the filtered event would not be called correctly. ([#1689](https://github.com/infor-design/enterprise/issues/1689))
- `[Datagrid]` Fixed a bug where hidden columns inside a colspan were aligning incorrectly. ([#1764](https://github.com/infor-design/enterprise/issues/1764))
- `[Dropdown]` Fixed a layout error on non inline fields with errors. ([#1770](https://github.com/infor-design/enterprise/issues/1770))
- `[Dropdown]` Fixed a bug where the dropdown did not close when tabbing if using the `noSearch` setting. ([#1731](https://github.com/infor-design/enterprise/issues/1731))
- `[Modal]` Fixed a bug where the modal can overflow the page. ([#1802](https://github.com/infor-design/enterprise/issues/1802))
- `[Radio Button]` Fixed a rendering problem on the selected state of Radio Buttons used inside of Accordion components. ([#1568](https://github.com/infor-design/enterprise/issues/1568))
- `[Radio Button]` Fixed a z-index issue that was causing radio buttons to sometimes display over top of page sections where they should have instead scrolled beneath. ([#1014](https://github.com/infor-design/enterprise/issues/1014))

### v4.17.0 Chore & Maintenance

- `[Css/Sass]` Replaced font-size numerical declarations with their ids-identity token counterpart. ([#1640](https://github.com/infor-design/enterprise/issues/1640))
- `[Demoapp]` Removed query parameter for changing fonts. ([#1747](https://github.com/infor-design/enterprise/issues/1747))
- `[Build]` Added a process to notify developers that things are being deprecated or going away. Documented the current deprecations in this system and made [notes for developers](https://github.com/infor-design/enterprise/blob/master/docs/CODING-STANDARDS.md#deprecations). ([#1747](https://github.com/infor-design/enterprise/issues/1747))

(30 Issues Solved This Release, Backlog Enterprise 224, Backlog Ng 59, 785 Functional Tests, 793 e2e Tests)

## v4.16.0

- [Npm Package](https://www.npmjs.com/package/ids-enterprise)
- [IDS Enterprise Angular Change Log](https://github.com/infor-design/enterprise-ng/blob/master/docs/CHANGELOG.md)

### v4.16.0 Features

- `[Busy Indicator]` Made a fix to make it possible to use a busy indicator on a modals. ([#827](https://github.com/infor-design/enterprise/issues/827))
- `[Datagrid]` Added an option to freeze columns from scrolling on the left and/or right. The new option is called `frozenColumns`. See notes on what works and doesnt with frozen column in the datagrid docs frozen column section. ([#464](https://github.com/infor-design/enterprise/issues/464))
- `[Editor]` Added new state called "preview" a non editable mode to editor. Where it only shows the HTML with no toolbar, borders etc. ([#1413](https://github.com/infor-design/enterprise/issues/1413))
- `[Field Filter]` Added support to get and set filter type programmatically. ([#1181](https://github.com/infor-design/enterprise/issues/1181))
- `[Hierarchy]` Add print media styles to decrease ink usage and increase presentability for print format. Note that you may need to enable the setting to print background images, both Mac and PC have a setting for this. ([#456](https://github.com/infor-design/enterprise/issues/456))
- `[Hierarchy]` Added a new "stacked" layout to eventually replace the current layouts. This works better responsively and prevents horizontal scrolling. ([#1629](https://github.com/infor-design/enterprise/issues/1629))
- `[Pager]` Added a "condensed" page size selector button for use on pagers in smaller containers, such as the list side of the list/detail pattern. ([#1459](https://github.com/infor-design/enterprise/issues/1459))

### v4.16.0 Future Deprecation

- `[Hierarchy]` The following options are now deprecated and will be removed approximately 2019-05-15. `paging` and `mobileView`. ([#1629](https://github.com/infor-design/enterprise/issues/1629))
- `[Hierarchy]` Stacked layout will become the default layout in favor of the existing horizontal layout, so the horizontal layout is now considered deprecated and will be removed approximately 2019-05-15. ([#1629](https://github.com/infor-design/enterprise/issues/1629))

### v4.16.0 Fixes

- `[Application Menu]` Fixed the truncation of long text in an accordion element in the application menu by adding a tooltip to truncated elements. ([#457](https://github.com/infor-design/enterprise/issues/457))
- `[Calendar]` Disable the new event modal when no template is defined. ([#1700](https://github.com/infor-design/enterprise/issues/1700))
- `[Dropdown]` Fixed a bug where the ellipsis was not showing on long text in some browsers. ([#1550](https://github.com/infor-design/enterprise/issues/1550))
- `[Datagrid]` Fixed a bug in equals filter on multiselect filters. ([#1586](https://github.com/infor-design/enterprise/issues/1586))
- `[Datagrid]` Fixed a bug where incorrect data is shown in the events in tree grid. ([#315](https://github.com/infor-design/enterprise-ng/issues/315))
- `[Datagrid]` Fixed a bug where when using minWidth on a column and sorting the column will become misaligned. ([#1481](https://github.com/infor-design/enterprise/issues/1481))
- `[Datagrid]` Fixed a bug where when resizing the last column may become invisible. ([#1456](https://github.com/infor-design/enterprise/issues/1456))
- `[Datagrid]` Fixed a bug where a checkbox column will become checked when selecting if there is no selection checkbox. ([#1641](https://github.com/infor-design/enterprise/issues/1641))
- `[Datagrid]` Fixed a bug where the last column would sometimes not render fully for buttons with longer text. ([#1246](https://github.com/infor-design/enterprise/issues/1246))
- `[Datagrid]` Fixed a bug where showMonthYearPicker did not work correctly on date filters. ([#1532](https://github.com/infor-design/enterprise-ng/issues/1532))
- `[Validation]` Fixed a bug in removeError where the icon is sometimes not removed. ([#1556](https://github.com/infor-design/enterprise/issues/1556))
- `[Datepicker]` Fixed the range picker to clear when changing months in a filter. ([#1537](https://github.com/infor-design/enterprise/issues/1537))
- `[Datepicker]` Fixed disabled dates example to validate again on disabled dates. ([#1445](https://github.com/infor-design/enterprise/issues/1445))
- `[Datagrid]` Fixed a Date Editor bug when passing a series of zeroes to a datagrid cell with an editable date. ([#1020](https://github.com/infor-design/enterprise/issues/1020))
- `[Dropdown]` Fixed a bug where a dropdown will never reopen if it is closed by clicking a menu button. ([#1670](https://github.com/infor-design/enterprise/issues/1670))
- `[Icons]` Established missing icon sourcing and sizing consistency from ids-identity icon/svg assets. ([PR#1628](https://github.com/infor-design/enterprise/pull/1628))
- `[Listview]` Addressed performance issues with paging on all platforms, especially Windows and IE/Edge browsers. As part of this, reworked all components that integrate with the Pager component to render their contents based on a dataset, as opposed to DOM elements. ([#922](https://github.com/infor-design/enterprise/issues/922))
- `[Lookup]` Fixed a bug with settings: async, server-side, and single select modes.  The grid was not deselecting the previously selected value when a new row was clicked.  If the value is preselected in the markup, the lookup modal will no longer close prematurely. ([PR#1654](https://github.com/infor-design/enterprise/issues/1654))
- `[Pager]` Made it possible to set and persist custom tooltips on first, previous, next and last pager buttons. ([#922](https://github.com/infor-design/enterprise/issues/922))
- `[Pager]` Fixed propagation of the `pagesizes` setting when using `updated()`. Previously the array was deep extended instead of being replaced outright. ([#1466](https://github.com/infor-design/enterprise/issues/1466))
- `[Tree]` Fixed a bug when calling the disable or enable methods of the tree. This was not working with ie11. ([PR#1600](https://github.com/infor-design/enterprise/issues/1600))
- `[Stepprocess]` Fixed a bug where the step folder was still selected when it was collapsed or expanded. ([#1633](https://github.com/infor-design/enterprise/issues/1633))
- `[Swaplist]` Fixed a bug where items were not able to drag anymore after make the search. ([#1703](https://github.com/infor-design/enterprise/issues/1703))
- `[Toolbar Flex]` Added the ability to pass in a `beforeOpen` callback to the More Actions menu (fixes a bug where it wasn't possible to dynamically add content to the More Actions menu in same way that was possible on the original Toolbar component)
- `[Toolbar Flex]` Fixed a bug where selected events were not bubbling up for a menu button on a flex toolbar. ([#1709](https://github.com/infor-design/enterprise/issues/1709))
- `[Stepprocess]` Disabled step selected when using the next or previous button. ([#1697](https://github.com/infor-design/enterprise/issues/1697))
- `[Tree]` Fixed a bug when calling the disable or enable methods of the tree. This was not working with ie11. ([PR#1600](https://github.com/infor-design/enterprise/issues/1600))

### v4.16.0 Chore & Maintenance

- `[Demo App]` Removed the search icon from the header on test pages as it doesn't function. ([#1449](https://github.com/infor-design/enterprise/issues/1449))
- `[Demo App]` Added a fix for incorrect links when running on windows. ([#1549](https://github.com/infor-design/enterprise/issues/1549))
- `[Docs]` Added a fix to prevent the documentation generator from failing intermittently. ([#1377](https://github.com/infor-design/enterprise/issues/1377))

(29 Issues Solved This Release, Backlog Enterprise 203, Backlog Ng 69, 735 Functional Tests, 670 e2e Tests)

## v4.15.0

- [Npm Package](https://www.npmjs.com/package/ids-enterprise)
- [IDS Enterprise Angular Change Log](https://github.com/infor-design/enterprise-ng/blob/master/docs/CHANGELOG.md)

### v4.15.0 Features

- `[Datagrid]` Added support for lookup in the datagrid filter. ([#653](https://github.com/infor-design/enterprise/issues/653))
- `[Datagrid]` Added support for masks on lookup editors. ([#406](https://github.com/infor-design/enterprise/issues/406))
- `[Validation]` When using legacy mode validation, made the icon dim if the text was on top of it. ([#644](https://github.com/infor-design/enterprise/issues/644))
- `[Calendar]` Now possible to edit events both with the API and by clicking/double clicking events. And other improvements. ([#1436](https://github.com/infor-design/enterprise/issues/1436))
- `[Datagrid]` Added new methods to clear dirty cells on cells, rows, and all. ([#1303](https://github.com/infor-design/enterprise/issues/1303))
- `[Tree]` Added several improvements: the ability to show a dropdown on the tree node, the ability to add nodes in between current nodes, the ability to set checkboxes for selection only on some nodes, and the ability to customize icons. ([#1364](https://github.com/infor-design/enterprise/issues/1364))
- `[Datagrid]` Added the ability to display or hide the new row indicator with a new `showNewIndicator` option. ([#1589](https://github.com/infor-design/enterprise/issues/1589))

### v4.15.0 Fixes

- `[Icons]` Icons with the word `confirm` have been changed to `success`. This is partially backwards compatible for now. We deprecated `confirm` and will remove in the next major version so rename your icons. Example `icon-confirm` to `icon-success`. ([#963](https://github.com/infor-design/enterprise/issues/963))
- `[Icons]` The alert icons now have a white background allowing them to appear on colored sections. There are now two versions, for example: `icon-error` and `icon-error-solid`. These are used in calendar. ([#1436](https://github.com/infor-design/enterprise/issues/1436))
- `[Circle Pager]` Made significant improvements to resizing, especially on tabs. ([#1284](https://github.com/infor-design/enterprise/issues/1284))
- `[Datagrid]` In high contrast mode the background is now white when editing cells. ([#1421](https://github.com/infor-design/enterprise/issues/1421))
- `[Dropdown]` Fixed an issue where filter did not work in no-search mode with the Caps Lock key. ([#1500](https://github.com/infor-design/enterprise/issues/1500))
- `[Popupmenu]` Fixed an issue when using the same menu on multiple inputs wherein destroying one instance actually destroyed all instances. ([#1025](https://github.com/infor-design/enterprise/issues/1025))
- `[Swaplist]` Fixed a bug where Shift+M did not work when typing in the search. ([#1408](https://github.com/infor-design/enterprise/issues/1408))
- `[Popupmenu]` Fixed a bug in immediate mode where right click only worked the first time. ([#1507](https://github.com/infor-design/enterprise/issues/1507))
- `[Editor]` Fixed a bug where clear formatting did not work in safari. ([#911](https://github.com/infor-design/enterprise/issues/911))
- `[Colorpicker]` Fixed a bug in Angular where the picker did not respond correctly to `editable=false` and `disabled=true`. ([#257](https://github.com/infor-design/enterprise-ng/issues/257))
- `[Locale]` Fixed a bug where the callback did not complete on nonexistent locales. ([#1267](https://github.com/infor-design/enterprise/issues/1267))
- `[Calendar]` Fixed a bug where event details remain when filtering event types. ([#1436](https://github.com/infor-design/enterprise/issues/1436))
- `[Busy Indicator]` Fixed a bug where the indicator closed when clicking on accordions. ([#281](https://github.com/infor-design/enterprise-ng/issues/281))
- `[Datagrid Tree]` Fixed the need for unique IDs on the tree nodes. ([#1361](https://github.com/infor-design/enterprise/issues/1361))
- `[Editor]` Improved the result of pasting bullet lists from MS Word. ([#1351](https://github.com/infor-design/enterprise/issues/1351))
- `[Hierarchy]` Fixed layout issues in the context menu in RTL mode. ([#1310](https://github.com/infor-design/enterprise/issues/1310))
- `[Datagrid]` Added a setting `allowChildExpandOnMatch` that optionally determines if a search/filter will show and allow nonmatching children to be shown. ([#1422](https://github.com/infor-design/enterprise/issues/1422))
- `[Datagrid]` If a link is added with a href it will now be followed when clicking, rather than needing to use the click method setting on columns. ([#1473](https://github.com/infor-design/enterprise/issues/1473))
- `[Datagrid Tree]` Fixed a bug where Expand/Collapse text is added into the +/- cell. ([#1145](https://github.com/infor-design/enterprise/issues/1145))
- `[Dropdown]` Fixed a bug in NG where two dropdowns in different components would cause each other to freeze. ([#229](https://github.com/infor-design/enterprise-ng/issues/229))
- `[Editor]` Verified a past fix where editor would not work with all buttons when in a modal. ([#408](https://github.com/infor-design/enterprise/issues/408))
- `[Datagrid Tree]` Fixed a bug in `updateRow` that caused the indent of the tree grid to collapse. ([#405](https://github.com/infor-design/enterprise/issues/405))
- `[Empty Message]` Fixed a bug where a null empty message would not be possible. This is used to show no empty message on initial load delays. ([#1467](https://github.com/infor-design/enterprise/issues/1467))
- `[Lookup]` Fixed a bug where nothing is inserted when you click a link editor in the lookup. ([#1315](https://github.com/infor-design/enterprise/issues/1315))
- `[About]` Fixed a bug where the version would not show when set. It would show the IDS version. ([#1414](https://github.com/infor-design/enterprise/issues/1414))
- `[Datagrid]` Fixed a bug in `disableClientSort` / `disableClientFilter`. It now retains visual indicators on sort and filter. ([#1248](https://github.com/infor-design/enterprise/issues/1248))
- `[Tree]` Fixed a bug where selected nodes are selected again after loading child nodes. ([#1270](https://github.com/infor-design/enterprise/issues/1270))
- `[Input]` Fixed a bug where inputs that have tooltips will not be selectable with the cursor. ([#1354](https://github.com/infor-design/enterprise/issues/1354))
- `[Accordion]` Fixed a bug where double clicking a header will open and then close the accordion. ([#1314](https://github.com/infor-design/enterprise/issues/1314))
- `[Datagrid]` Fixed a bug on hover with taller cells where the hover state would not cover the entire cell. ([#1490](https://github.com/infor-design/enterprise/issues/1490))
- `[Editor]` Fixed a bug where the image would still be shown if you press the Esc key and cancel the image dialog. ([#1489](https://github.com/infor-design/enterprise/issues/1489))
- `[Datagrid Lookup]` Added additional missing event info for ajax requests and filtering. ([#1486](https://github.com/infor-design/enterprise/issues/1486))
- `[Tabs]` Added protection from inserting HTML tags in the add method (XSS). ([#1462](https://github.com/infor-design/enterprise/issues/1462))
- `[App Menu]` Added better text wrapping for longer titles. ([#1116](https://github.com/infor-design/enterprise/issues/1116))
- `[Contextual Action Panel]` Fixed some examples so that they reopen more than one time. ([#1116](https://github.com/infor-design/enterprise/issues/506))
- `[Searchfield]` Fixed a border styling issue on longer labels in the search. ([#1500](https://github.com/infor-design/enterprise/issues/1500))
- `[Tabs Multi]` Improved the experience on mobile by collapsing the menus a bit. ([#971](https://github.com/infor-design/enterprise/issues/971))
- `[Lookup]` Fixed missing ellipsis menu on mobile devices. ([#1068](https://github.com/infor-design/enterprise/issues/1068))
- `[Accordion]` Fixed incorrect font size on p tags in the accordion. ([#1116](https://github.com/infor-design/enterprise/issues/1116))
- `[Line Chart]` Fixed and improved the legend text on mobile viewport. ([#609](https://github.com/infor-design/enterprise/issues/609))

### v4.15.0 Chore & Maintenance

- `[General]` Migrated sass to use IDS color variables. ([#1435](https://github.com/infor-design/enterprise/issues/1435))
- `[Angular]` Added all settings from 4.13 in time for future 5.1.0 ([#274](https://github.com/infor-design/enterprise-ng/issues/274))
- `[General]` Fixed some incorrect layouts. ([#1357](https://github.com/infor-design/enterprise/issues/1357))
- `[Targeted Achievement]` Removed some older non working examples. ([#520](https://github.com/infor-design/enterprise/issues/520))

(50 Issues Solved This Release, Backlog Enterprise 294, Backlog Ng 80, 809 Functional Tests, 716 e2e Tests)

## v4.14.0

- [Npm Package](https://www.npmjs.com/package/ids-enterprise)
- [IDS Enterprise Angular Change Log](https://github.com/infor-design/enterprise-ng/blob/master/docs/CHANGELOG.md)

### v4.14.0 Features

- `[Datepicker/Monthview]` Added a setting for the day of week the calendar starts that can be used outside of the Locale setting. ([#1179](https://github.com/infor-design/enterprise/issues/1179))
- `[Datagrid]` Made the tree datagrid work a lot better with filtering. ([#1281](https://github.com/infor-design/enterprise/issues/1281))
- `[Autocomplete/SearchField]` Added a caseSensitive filtering option. ([#385](https://github.com/infor-design/enterprise/issues/385))
- `[Datagrid]` Added an option `headerAlign` to set alignment on the header different than the rows. ([#420](https://github.com/infor-design/enterprise/issues/420))
- `[Message]` Added the ability to use certain formatter html tags in the message content. ([#379](https://github.com/infor-design/enterprise/issues/379))

### v4.14.0 Fixes

- `[Swaplist]` Fixed a bug that if you drag really fast everything disappears. ([#1195](https://github.com/infor-design/enterprise/issues/1195))
- `[Hierarchy]` Fixed a bug that part of the profile menu is cut off. ([#931](https://github.com/infor-design/enterprise/issues/931))
- `[Datagrid/Dropdown]` Fixed a bug that part of the dropdown menu is cut off. ([#1420](https://github.com/infor-design/enterprise/issues/1420))
- `[Modal]` Fixed bugs where with certain field types modal validation was not working. ([#1213](https://github.com/infor-design/enterprise/issues/1213))
- `[Dropdown]` Fixed a regression where the tooltip was not showing when data is overflowed. ([#1400](https://github.com/infor-design/enterprise/issues/1400))
- `[Tooltip]` Fixed a bugs where a tooltip would show up in unexpected places. ([#1396](https://github.com/infor-design/enterprise/issues/1396))
- `[Datagrid/Dropdown]` Fixed a bug where an error would occur if showSelectAll is used. ([#1360](https://github.com/infor-design/enterprise/issues/1360))
- `[Datagrid/Tooltip]` Fixed a bugs where a tooltip would show up in the header unexpectedly. ([#1395](https://github.com/infor-design/enterprise/issues/1395))
- `[Popupmenu]` Fixed incorrect highlighting on disabled list items.  ([#982](https://github.com/infor-design/enterprise/issues/982))
- `[Contextual Action Panel]` Fixed issues with certain styles of invoking the CAP where it would not reopen a second time. ([#1139](https://github.com/infor-design/enterprise/issues/1139))
- `[Spinbox]` Added a fix so the page will not zoom when click + and - on mobile devices. ([#1070](https://github.com/infor-design/enterprise/issues/1070))
- `[Splitter]` Removed the tooltip from the expand/collapse button as it was superfluous. ([#1180](https://github.com/infor-design/enterprise/issues/1180))
- `[Datagrid]` Added a fix so the last column when stretching will do so with percentage so it will stay when the page resize or the menu opens/closes. ([#1168](https://github.com/infor-design/enterprise/issues/1168))
- `[Datagrid]` Fixed bugs in the server side and filtering example. ([#396](https://github.com/infor-design/enterprise/issues/396))
- `[Datagrid]` Fixed a bug in applyFilter with datefields. ([#1269](https://github.com/infor-design/enterprise/issues/1269))
- `[Datagrid]` Fixed a bug in updateCellNode where sometimes it did not work. ([#1122](https://github.com/infor-design/enterprise/issues/1122))
- `[Hierarchy]` Made the empty image ring the same color as the left edge. ([#932](https://github.com/infor-design/enterprise/issues/932))
- `[Datagrid/Dropdown]` Fixed an issue that tab did not close dropdown editors. ([#1198](https://github.com/infor-design/enterprise/issues/1198))
- `[Datagrid/Dropdown]` Fixed a bug that if you click open a dropdown editor then you cannot use arrow keys to select. ([#1387](https://github.com/infor-design/enterprise/issues/1387))
- `[Datagrid/Dropdown]` Fixed a bug that if a smaller number of items the menu would be too short. ([#1298](https://github.com/infor-design/enterprise/issues/1298))
- `[Searchfield]` Fixed a bug that the search field didnt work in safari. ([#225](https://github.com/infor-design/enterprise/issues/225))
- `[Datagrid/Dropdown]` Fixed a bug that source is used the values may be cleared out when opening the list. ([#1185](https://github.com/infor-design/enterprise/issues/1185))
- `[Personalization]` Fixed a bug that when calling initialize the personalization would reset. ([#1231](https://github.com/infor-design/enterprise/issues/1231))
- `[Tabs]` Fixed the alignment of the closing icon. ([#1056](https://github.com/infor-design/enterprise/issues/1056))
- `[Dropdown]` Fixed list alignment issues on mobile. ([#1069](https://github.com/infor-design/enterprise/issues/1069))
- `[Dropdown]` Fixed issues where the listbox would not close on mobile. ([#1119](https://github.com/infor-design/enterprise/issues/1119))
- `[Dropdown]` Fixed a bug where modals would close on url hash change. ([#1207](https://github.com/infor-design/enterprise/issues/1207))
- `[Contextual Action Panel]` Fixed an issue where buttons would occasionally be out of view. ([#283](https://github.com/infor-design/enterprise/issues/283))
- `[Empty Message]` Added a new icon to indicate using the search function. ([#1325](https://github.com/infor-design/enterprise/issues/1325))
- `[Searchfield]` Added a fix for landscape mode on mobile. ([#1102](https://github.com/infor-design/enterprise/issues/1102))
- `[Datagrid]` Added a fix for hard to read fields in high contrast mode. ([#1193](https://github.com/infor-design/enterprise/issues/1193))

### v4.14.0 Chore & Maintenance

- `[General]` Fixed problems with the css mapping where the line numbers were wrong in the map files. ([#962](https://github.com/infor-design/enterprise/issues/962))
- `[Docs]` Added setting so themes can be shown in the documentation pages. ([#1327](https://github.com/infor-design/enterprise/issues/1327))
- `[Docs]` Made links to example pages open in a new window. ([#1132](https://github.com/infor-design/enterprise/issues/1132))

(43 Issues Solved This Release, Backlog Enterprise 181, Backlog Ng 64, 682 Functional Tests, 612 e2e Tests)

## v4.13.0

- [Npm Package](https://www.npmjs.com/package/ids-enterprise)
- [IDS Enterprise Angular Change Log](https://github.com/infor-design/enterprise-ng/blob/master/docs/CHANGELOG.md)

### v4.13.0 Features

- `[Calendar]` Added some new features such as upcoming events view, RTL, keyboard support and fixed styling issues and bugs. ([#1221](https://github.com/infor-design/enterprise/issues/1221))
- `[Flex Toolbar]` Added search field integration, so that the search field is mainly close to being able to replace the legacy toolbar. ([#269](https://github.com/infor-design/enterprise/issues/269))
- `[Bar]` Added short, medium label support for adapting the chart to responsive views. ([#1094](https://github.com/infor-design/enterprise/issues/1094))
- `[Textarea]` Added maxLength option to prevent typing over a set maximum. ([#1046](https://github.com/infor-design/enterprise/issues/1046))
- `[Textarea]` Added maxGrow option to prevent growing when typing over a set max. ([#1147](https://github.com/infor-design/enterprise/issues/1147))
- `[Datagrid]` If using the `showDirty` option the indication will now be on each cell. ([#1183](https://github.com/infor-design/enterprise/issues/1183))
- `[Datepicker]` Added an option `useCurrentTime` that will insert current time instead of noon time with date and timepickers. ([#1087](https://github.com/infor-design/enterprise/issues/1087))
- `[General]` Included an IE 11 polyfill for ES6 Promises, this is a new dependency in the package.json you should include. ([#1172](https://github.com/infor-design/enterprise/issues/1172))
- `[General]` Add translations in 38 languages including new support for Slovak (sk-SK). ([#557](https://github.com/infor-design/enterprise/issues/557))

### v4.13.0 Fixes

- `[Tooltips]` Fixed an important bug where tooltips would stick around in the page on the top corner. ([#1273](https://github.com/infor-design/enterprise/issues/1273))
- `[Tooltips]` Fixed some contrast issues on the high contrast theme. ([#1249](https://github.com/infor-design/enterprise/issues/1249))
- `[Tooltips]` Fixed a bug where Toolbar "More Actions" menu buttons could incorrectly display a tooltip overlapping an open menu. ([#1242](https://github.com/infor-design/enterprise/issues/1242))
- `[Datepicker / Timepicker]` Removed the need to use the customValidation setting. You can remove this option from your code. The logic will pick up if you added customValidation to your input by adding a data-validate option. You also may need to add `date` or `availableDate` validation to your  data-validate attribute if these validations are desired along with your custom or required validation. ([#862](https://github.com/infor-design/enterprise/issues/862))
- `[Menubutton]` Added a new setting `hideMenuArrow` you can use for buttons that don't require an arrow, such as menu buttons. ([#1088](https://github.com/infor-design/enterprise/issues/1088))
- `[Dropdown]` Fixed issues with destroy when multiple dropdown components are on the page. ([#1202](https://github.com/infor-design/enterprise/issues/1202))
- `[Datagrid]` Fixed alignment issues when using filtering with some columns that do not have a filter. ([#1124](https://github.com/infor-design/enterprise/issues/1124))
- `[Datagrid]` Fixed an error when dynamically adding context menus. ([#1216](https://github.com/infor-design/enterprise/issues/1216))
- `[Datagrid]` Added an example of dynamic intermediate paging and filtering. ([#396](https://github.com/infor-design/enterprise/issues/396))
- `[Dropdown]` Fixed alignment issues on mobile devices. ([#1069](https://github.com/infor-design/enterprise/issues/1069))
- `[Datepicker]` Fixed incorrect assumptions, causing incorrect umalqura calendar calculations. ([#1189](https://github.com/infor-design/enterprise/issues/1189))
- `[Datepicker]` Fixed an issue where the dialog would not close on click out if opening the time dropdown components first. ([#1278](https://github.com/infor-design/enterprise/issues/))
- `[General]` Added the ability to stop renderLoop. ([#214](https://github.com/infor-design/enterprise/issues/214))
- `[Datepicker]` Fixed an issue reselecting ranges with the date picker range option. ([#1197](https://github.com/infor-design/enterprise/issues/1197))
- `[Editor]` Fixed bugs on IE with background color option. ([#392](https://github.com/infor-design/enterprise/issues/392))
- `[Colorpicker]` Fixed issue where the palette is not closed on enter key / click. ([#1050](https://github.com/infor-design/enterprise/issues/1050))
- `[Accordion]` Fixed issues with context menus on the accordion. ([#639](https://github.com/infor-design/enterprise/issues/639))
- `[Searchfield]` Made no results appear not clickable. ([#329](https://github.com/infor-design/enterprise/issues/329))
- `[Datagrid]` Added an example of groups and paging. ([#435](https://github.com/infor-design/enterprise/issues/435))
- `[Editor]` Fixed the dirty indicator when using toolbar items. ([#910](https://github.com/infor-design/enterprise/issues/910))
- `[Datagrid]` Fixed a bug that made tooltips disappear when a lookup editor is closed. ([#1186](https://github.com/infor-design/enterprise/issues/1186))
- `[Datagrid]` Fixed a bug where not all rows are removed in the removeSelected function. ([#1036](https://github.com/infor-design/enterprise/issues/1036))
- `[Datagrid]` Fixed bugs in activateRow and deactivateRow in some edge cases. ([#948](https://github.com/infor-design/enterprise/issues/948))
- `[Datagrid]` Fixed formatting of tooltips on the header and filter. ([#955](https://github.com/infor-design/enterprise/issues/955))
- `[Datagrid]` Fixed wrong page number when saving the page number in localstorage and reloading. ([#798](https://github.com/infor-design/enterprise/issues/798))
- `[Tree]` Fixed issues when expanding and collapsing after dragging nodes around. ([#1183](https://github.com/infor-design/enterprise/issues/1183))
- `[ContextualActionPanel]` Fixed a bug where the CAP will be closed if clicking an accordion in it. ([#1138](https://github.com/infor-design/enterprise/issues/1138))
- `[Colorpicker]` Added a setting (customColors) to prevent adding default colors if totally custom colors are used. ([#1135](https://github.com/infor-design/enterprise/issues/1135))
- `[AppMenu]` Improved contrast in high contrast theme. ([#1146](https://github.com/infor-design/enterprise/issues/1146))
- `[Searchfield]` Fixed issue where ascenders/descenders are cut off. ([#1101](https://github.com/infor-design/enterprise/issues/1101))
- `[Tree]` Added sortstop and sortstart events. ([#1003](https://github.com/infor-design/enterprise/issues/1003))
- `[Searchfield]` Fixed some alignment issues in different browsers. ([#1106](https://github.com/infor-design/enterprise/issues/1106))
- `[Searchfield]` Fixed some contrast issues in different browsers. ([#1104](https://github.com/infor-design/enterprise/issues/1104))
- `[Searchfield]` Prevent multiple selected events from firing. ([#1259](https://github.com/infor-design/enterprise/issues/1259))
- `[Autocomplete]` Added a beforeOpen setting ([#398](https://github.com/infor-design/enterprise/issues/398))
- `[Toolbar]` Fixed an error where toolbar tried to focus a DOM item that was removed. ([#1177](https://github.com/infor-design/enterprise/issues/1177))
- `[Dropdown]` Fixed a problem where the bottom of some lists is cropped. ([#909](https://github.com/infor-design/enterprise/issues/909))
- `[General]` Fixed a few components so that they could still initialize when hidden. ([#230](https://github.com/infor-design/enterprise/issues/230))
- `[Datagrid]` Fixed missing tooltips on new row. ([#1081](https://github.com/infor-design/enterprise/issues/1081))
- `[Lookup]` Fixed a bug using select all where it would select the previous list. ([#295](https://github.com/infor-design/enterprise/issues/295))
- `[Datagrid]` Fixed missing summary row on initial render in some cases. ([#330](https://github.com/infor-design/enterprise/issues/330))
- `[Button]` Fixed alignment of text and icons. ([#973](https://github.com/infor-design/enterprise/issues/973))
- `[Datagrid]` Fixed missing source call when loading last page first. ([#1162](https://github.com/infor-design/enterprise/issues/1162))
- `[SwapList]` Made sure swap list will work in all cases and in angular. ([#152](https://github.com/infor-design/enterprise/issues/152))
- `[Toast]` Fixed a bug where some toasts on certain urls may not close. ([#1305](https://github.com/infor-design/enterprise/issues/1305))
- `[Datepicker / Lookup]` Fixed bugs where they would not load on tabs. ([#1304](https://github.com/infor-design/enterprise/issues/1304))

### v4.13.0 Chore & Maintenance

- `[General]` Added more complete visual tests. ([#978](https://github.com/infor-design/enterprise/issues/978))
- `[General]` Cleaned up some of the sample pages start at A, making sure examples work and tests are covered for better QA (on going). ([#1136](https://github.com/infor-design/enterprise/issues/1136))
- `[General]` Upgraded to ids-identity 2.0.x ([#1062](https://github.com/infor-design/enterprise/issues/1062))
- `[General]` Cleanup missing files in the directory listings. ([#985](https://github.com/infor-design/enterprise/issues/985))
- `[Angular 1.0]` We removed the angular 1.0 directives from the code and examples. These are no longer being updated. You can still use older versions of this or move on to Angular 7.x ([#1136](https://github.com/infor-design/enterprise/issues/1136))
- `[Uplift]` Included the uplift theme again as alpha for testing. It will show with a watermark and is only available via the personalize api or url params in the demo app. ([#1224](https://github.com/infor-design/enterprise/issues/1224))

(69 Issues Solved This Release, Backlog Enterprise 199, Backlog Ng 63, 662 Functional Tests, 659 e2e Tests)

## v4.12.0

- [Npm Package](https://www.npmjs.com/package/ids-enterprise)
- [IDS Enterprise Angular Change Log](https://github.com/infor-design/enterprise-ng/blob/master/docs/CHANGELOG.md)

### v4.12.0 Features

- `[General]` The ability to make custom/smaller builds has further been improved. We improved the component matching, made it possible to run the tests on only included components, fixed the banner, and improved the terminal functionality. Also removed/deprecated the older mapping tool. ([#417](https://github.com/infor-design/enterprise/issues/417))
- `[Message]` Added the ability to have different types (Info, Confirm, Error, Alert). ([#963](https://github.com/infor-design/enterprise/issues/963))
- `[General]` Further fixes to for xss issues. ([#683](https://github.com/infor-design/enterprise/issues/683))
- `[Pager]` Made it possible to use the pager as a standalone component. ([#250](https://github.com/infor-design/enterprise/issues/250))
- `[Editor]` Added a clear formatting button. ([#473](https://github.com/infor-design/enterprise/issues/473))
- `[Datepicker]` Added an option to show the time as current time instead of midnight. ([#889](https://github.com/infor-design/enterprise/issues/889))
- `[About]` Dialog now shows device information. ([#684](https://github.com/infor-design/enterprise/issues/684))

### v4.12.0 Fixes

- `[Datagrid Tree]` Fixed incorrect data on activated event. ([#412](https://github.com/infor-design/enterprise/issues/412))
- `[Datagrid]` Improved the export function so it works on different locales. ([#378](https://github.com/infor-design/enterprise/issues/378))
- `[Tabs]` Fixed a bug where clicking the x on tabs with a dropdowns would incorrectly open the dropdown. ([#276](https://github.com/infor-design/enterprise/issues/276))
- `[Datagrid]` Changed the `settingschange` event so it will only fire once. ([#903](https://github.com/infor-design/enterprise/issues/903))
- `[Listview]` Improved rendering performance. ([#430](https://github.com/infor-design/enterprise/issues/430))
- `[General]` Fixed issues when using base tag, that caused icons to disappear. ([#766](https://github.com/infor-design/enterprise/issues/766))
- `[Empty Message]` Made it possible to assign code to the button click if used. ([#667](https://github.com/infor-design/enterprise/issues/667))
- `[Datagrid]` Added translations for the new tooltip. ([#227](https://github.com/infor-design/enterprise/issues/227))
- `[Dropdown]` Fixed contrast issue in high contrast theme. ([#945](https://github.com/infor-design/enterprise/issues/945))
- `[Datagrid]` Reset to default did not reset dropdown columns. ([#847](https://github.com/infor-design/enterprise/issues/847))
- `[Datagrid]` Fixed bugs in keyword search highlighting with special characters. ([#849](https://github.com/infor-design/enterprise/issues/849))
- `[Datagrid]` Fixed bugs that causes NaN to appear in date fields. ([#891](https://github.com/infor-design/enterprise/issues/891))
- `[Dropdown]` Fixed issue where validation is not trigger on IOS on click out. ([#659](https://github.com/infor-design/enterprise/issues/659))
- `[Lookup]` Fixed bug in select all in multiselect with paging. ([#926](https://github.com/infor-design/enterprise/issues/926))
- `[Modal]` Fixed bug where the modal would close if hitting enter on a checkbox and inputs. ([#320](https://github.com/infor-design/enterprise/issues/320))
- `[Lookup]` Fixed bug trying to reselect a second time. ([#296](https://github.com/infor-design/enterprise/issues/296))
- `[Tabs]` Fixed behavior when closing and disabling tabs. ([#947](https://github.com/infor-design/enterprise/issues/947))
- `[Dropdown]` Fixed layout issues when using icons in the dropdown. ([#663](https://github.com/infor-design/enterprise/issues/663))
- `[Datagrid]` Fixed a bug where the tooltip did not show on validation. ([#1008](https://github.com/infor-design/enterprise/issues/1008))
- `[Tabs]` Fixed issue with opening spillover on IOS. ([#619](https://github.com/infor-design/enterprise/issues/619))
- `[Datagrid]` Fixed bugs when using `exportable: false` in certain column positions. ([#787](https://github.com/infor-design/enterprise/issues/787))
- `[Searchfield]` Removed double border. ([#328](https://github.com/infor-design/enterprise/issues/328))

### v4.12.0 Chore & Maintenance

- `[Masks]` Added missing and more documentation, cleaned up existing docs. ([#1033](https://github.com/infor-design/enterprise/issues/1033))
- `[General]` Based on design site comments, we improved some pages and fixed some missing links. ([#1034](https://github.com/infor-design/enterprise/issues/1034))
- `[Bar Chart]` Added test coverage. ([#848](https://github.com/infor-design/enterprise/issues/848))
- `[Datagrid]` Added full api test coverage. ([#242](https://github.com/infor-design/enterprise/issues/242))

(55 Issues Solved This Release, Backlog Enterprise 185, Backlog Ng 50, 628 Functional Tests, 562 e2e Tests)

## v4.11.0

- [Npm Package](https://www.npmjs.com/package/ids-enterprise)
- [IDS Enterprise Angular Change Log](https://github.com/infor-design/enterprise-ng/blob/master/docs/CHANGELOG.md)

### v4.11.0 Features

- `[General]` It is now possible to make custom builds. With a custom build you specify a command with a list of components that you use. This can be used to reduce the bundle size for both js and css. ([#417](https://github.com/infor-design/enterprise/issues/417))
- `[Calendar]` Added more features including: a readonly view, ability for events to span days, tooltips and notifications ([#417](https://github.com/infor-design/enterprise/issues/417))
- `[Lookup]` Added the ability to select across pages, even when doing server side paging. ([#375](https://github.com/infor-design/enterprise/issues/375))
- `[Datagrid]` Improved tooltip performance, and now tooltips show on cells that are not fully displayed. ([#447](https://github.com/infor-design/enterprise/issues/447))

### v4.11.0 Fixes

- `[Dropdown]` The onKeyDown callback was not firing if CTRL key is used. This is fixed. ([#793](https://github.com/infor-design/enterprise/issues/793))
- `[Tree]` Added a small feature to preserve the tree node states on reload. ([#792](https://github.com/infor-design/enterprise/issues/792))
- `[Tree]` Added a disable/enable method to disable/enable the whole tree. ([#752](https://github.com/infor-design/enterprise/issues/752))
- `[App Menu]` Fixed a bug clearing the search filter box. ([#702](https://github.com/infor-design/enterprise/issues/702))
- `[Column Chart]` Added a yAxis option, you can use to format the yAxis in custom ways. ([#627](https://github.com/infor-design/enterprise/issues/627))
- `[General]` More fixes to use external ids tokens. ([#708](https://github.com/infor-design/enterprise/issues/708))
- `[Datagrid]` Fixed an error calling selectRows with an integer. ([#756](https://github.com/infor-design/enterprise/issues/756))
- `[Tree]` Fixed a bug that caused newly added rows to not be draggable. ([#618](https://github.com/infor-design/enterprise/issues/618))
- `[Dropdown / Multiselect]` Re-added the ability to have a placeholder on the component. ([#832](https://github.com/infor-design/enterprise/issues/832))
- `[Datagrid]` Fixed a bug that caused dropdown filters to not save on reload of page (saveUserSettings) ([#791](https://github.com/infor-design/enterprise/issues/791))
- `[Dropdown]` Fixed a bug that caused an unneeded scrollbar. ([#786](https://github.com/infor-design/enterprise/issues/786))
- `[Tree]` Added drag events and events for when the data is changed. ([#801](https://github.com/infor-design/enterprise/issues/801))
- `[Datepicker]` Fixed a bug updating settings, where time was not changing correctly. ([#305](https://github.com/infor-design/enterprise/issues/305))
- `[Tree]` Fixed a bug where the underlying dataset was not synced up. ([#718](https://github.com/infor-design/enterprise/issues/718))
- `[Lookup]` Fixed incorrect text color on chrome. ([#762](https://github.com/infor-design/enterprise/issues/762))
- `[Editor]` Fixed duplicate ID's on the popup dialogs. ([#746](https://github.com/infor-design/enterprise/issues/746))
- `[Dropdown]` Fixed misalignment of icons on IOS. ([#657](https://github.com/infor-design/enterprise/issues/657))
- `[Demos]` Fixed a bug that caused RTL pages to sometimes load blank. ([#814](https://github.com/infor-design/enterprise/issues/814))
- `[Modal]` Fixed a bug that caused the modal to close when clicking an accordion on the modal. ([#747](https://github.com/infor-design/enterprise/issues/747))
- `[Tree]` Added a restoreOriginalState method to set the tree back to its original state. ([#751](https://github.com/infor-design/enterprise/issues/751))
- `[Datagrid]` Added an example of a nested datagrid with scrolling. ([#172](https://github.com/infor-design/enterprise/issues/172))
- `[Datagrid]` Fixed column alignment issues on grouped column examples. ([#147](https://github.com/infor-design/enterprise/issues/147))
- `[Datagrid]` Fixed bugs when dragging and resizing grouped columns. ([#374](https://github.com/infor-design/enterprise/issues/374))
- `[Validation]` Fixed a bug that caused validations with changing messages to not go away on correction. ([#640](https://github.com/infor-design/enterprise/issues/640))
- `[Datagrid]` Fixed bugs in actionable mode (enter was not moving down). ([#788](https://github.com/infor-design/enterprise/issues/788))
- `[Bar Charts]` Fixed bug that caused tooltips to occasionally not show up. ([#739](https://github.com/infor-design/enterprise/issues/739))
- `[Dirty]` Fixed appearance/contrast on high contrast theme. ([#692](https://github.com/infor-design/enterprise/issues/692))
- `[Locale]` Fixed incorrect date time format. ([#608](https://github.com/infor-design/enterprise/issues/608))
- `[Dropdown]` Fixed bug where filtering did not work with CAPS lock on. ([#608](https://github.com/infor-design/enterprise/issues/608))
- `[Accordion]` Fixed styling issue on safari. ([#282](https://github.com/infor-design/enterprise/issues/282))
- `[Dropdown]` Fixed a bug on mobile devices, where the list would close on scrolling. ([#656](https://github.com/infor-design/enterprise/issues/656))

### v4.11.0 Chore & Maintenance

- `[Textarea]` Added additional test coverage. ([#337](https://github.com/infor-design/enterprise/issues/337))
- `[Tree]` Added additional test coverage. ([#752](https://github.com/infor-design/enterprise/issues/752))
- `[Busy Indicator]` Added additional test coverage. ([#233](https://github.com/infor-design/enterprise/issues/233))
- `[Docs]` Added additional information for developers on how to use IDS. ([#721](https://github.com/infor-design/enterprise/issues/721))
- `[Docs]` Added Id's and test notes to all pages. ([#259](https://github.com/infor-design/enterprise/issues/259))
- `[Docs]` Fixed issues on the wizard docs. ([#824](https://github.com/infor-design/enterprise/issues/824))
- `[Accordion]` Added additional test coverage. ([#516](https://github.com/infor-design/enterprise/issues/516))
- `[General]` Added sass linter (stylelint). ([#767](https://github.com/infor-design/enterprise/issues/767))

(53 Issues Solved This Release, Backlog Enterprise 170, Backlog Ng 41, 587 Functional Tests, 458 e2e Tests)

## v4.10.0

- [Npm Package](https://www.npmjs.com/package/ids-enterprise)
- [IDS Enterprise Angular Change Log](https://github.com/infor-design/enterprise-ng/blob/master/docs/CHANGELOG.md)

### v4.10.0 Features

- `[Tooltips]` Will now activate on longpress on mobile devices. ([#400](https://github.com/infor-design/enterprise/issues/400))
- `[Contextmenu]` Will now activate on longpress on mobile devices (except when on inputs). ([#245](https://github.com/infor-design/enterprise/issues/245))
- `[Locale]` Added support for zh-Hant and zh-Hans. ([#397](https://github.com/infor-design/enterprise/issues/397))
- `[Tree]` Greatly improved rendering and expanding performance. ([#251](https://github.com/infor-design/enterprise/issues/251))
- `[General]` Internally all of the sass is now extended from [IDS Design tokens]( https://github.com/infor-design/design-system) ([#354](https://github.com/infor-design/enterprise/issues/354))
- `[Calendar]` Added initial readonly calendar. At the moment the calendar can only render events and has a filtering feature. More will be added next sprint. ([#261](https://github.com/infor-design/enterprise/issues/261))

### v4.10.0 Fixes

- `[Dropdown]` Minor Breaking Change for Xss reasons we removed the ability to set a custom hex color on icons in the dropdown. You can still pass in one of the alert colors from the colorpalette (fx alert, good, info). This was not even shown in the examples so may not be missed. ([#256](https://github.com/infor-design/enterprise/issues/256))
- `[Popupmenu]` Fixed a problem in popupmenu, if it was opened in immediate mode, submenus will be cleared of their text when the menu is eventually closed. ([#701](https://github.com/infor-design/enterprise/issues/701))
- `[Editor]` Fixed xss injection problem on the link dialog. ([#257](https://github.com/infor-design/enterprise/issues/257))
- `[Spinbox]` Fixed a height / alignment issue on spinboxes when used in short height configuration. ([#547](https://github.com/infor-design/enterprise/issues/547))
- `[Datepicker / Mask]` Fixed an issue in angular that caused using backspace to not save back to the model. ([#51](https://github.com/infor-design/enterprise-ng/issues/51))
- `[Field Options]` Fixed mobile support so they now work on touch better on IOS and Android. ([#555](https://github.com/infor-design/enterprise-ng/issues/555))
- `[Tree]` Tree with + and - for the folders was inversed visually. This was fixed, update your svg.html ([#685](https://github.com/infor-design/enterprise-ng/issues/685))
- `[Modal]` Fixed an alignment issue with the closing X on the top corner. ([#662](https://github.com/infor-design/enterprise-ng/issues/662))
- `[Popupmenu]` Fixed a visual flickering when opening dynamic submenus. ([#588](https://github.com/infor-design/enterprise/issues/588))
- `[Tree]` Added full unit and functional tests. ([#264](https://github.com/infor-design/enterprise/issues/264))
- `[Lookup]` Added full unit and functional tests. ([#344](https://github.com/infor-design/enterprise/issues/344))
- `[Datagrid]` Added more unit and functional tests. ([#242](https://github.com/infor-design/enterprise/issues/242))
- `[General]` Updated the develop tools and sample app to Node 10. During this update we set package-lock.json to be ignored in .gitignore ([#540](https://github.com/infor-design/enterprise/issues/540))
- `[Modal]` Allow beforeOpen callback to run optionally whether you have content or not passed back. ([#409](https://github.com/infor-design/enterprise/issues/409))
- `[Datagrid]` The lookup editor now supports left, right, and center align on the column settings. ([#228](https://github.com/infor-design/enterprise/issues/228))
- `[Mask]` When adding prefixes and suffixes (like % and $) if all the rest of the text is cleared, these will also now be cleared. ([#433](https://github.com/infor-design/enterprise/issues/433))
- `[Popupmenu]` Fixed low contrast selection icons in high contrast theme. ([#410](https://github.com/infor-design/enterprise/issues/410))
- `[Header Popupmenu]` Fixed missing focus state. ([#514](https://github.com/infor-design/enterprise/issues/514))
- `[Datepicker]` When using legends on days, fixed a problem that the hover states are shown incorrectly when changing month. ([#514](https://github.com/infor-design/enterprise/issues/514))
- `[Listview]` When the search field is disabled, it was not shown with disabled styling, this is fixed. ([#422](https://github.com/infor-design/enterprise/issues/422))
- `[Donut]` When having 4 or 2 sliced the tooltip would not show up on some slices. This is fixed. ([#482](https://github.com/infor-design/enterprise/issues/482))
- `[Datagrid]` Added a searchExpandableRow option so that you can control if data in expandable rows is searched/expanded. ([#480](https://github.com/infor-design/enterprise/issues/480))
- `[Multiselect]` If more items then fit are selected the tooltip was not showing on initial load, it only showed after changing values. This is fixed. ([#633](https://github.com/infor-design/enterprise/issues/633))
- `[Tooltip]` An example was added showing how you can show tooltips on disabled buttons. ([#453](https://github.com/infor-design/enterprise/issues/453))
- `[Modal]` A title with brackets in it was not escaping the text correctly. ([#246](https://github.com/infor-design/enterprise/issues/246))
- `[Modal]` Pressing enter when on inputs such as file upload no longer closes the modal. ([#321](https://github.com/infor-design/enterprise/issues/321))
- `[Locale]` Sent out translations so things like the Editor New/Same window dialog will be translated in the future. ([#511](https://github.com/infor-design/enterprise/issues/511))
- `[Nested Datagrid]` Fixed focus issues, the wrong cell in the nest was getting focused. ([#371](https://github.com/infor-design/enterprise/issues/371))

(44 Issues Solved This Release, Backlog Enterprise 173, Backlog Ng 44, 565 Functional Tests, 426 e2e Tests)

## v4.9.0

- [Npm Package](https://www.npmjs.com/package/ids-enterprise)
- [IDS Enterprise Angular Change Log](https://github.com/infor-design/enterprise-ng/blob/master/docs/CHANGELOG.md)

### v4.9.0 Features

- `[Datagrid]` Changed the way alerts work on rows. It now no longer requires an extra column. The rowStatus column will now be ignored so can be removed. When an alert / error / info message is added to the row the whole row will highlight. ([Check out the example.](https://bit.ly/2LC33iJ) ([#258](https://github.com/infor-design/enterprise/issues/258))
- `[Modal]` Added an option `showCloseBtn` which when set to true will show a X button on the top left corner. ([#358](https://github.com/infor-design/enterprise/issues/358))
- `[Multiselect / Dropdown]` Added the ability to see the search term during ajax requests. ([#267](https://github.com/infor-design/enterprise/issues/267))
- `[Scatterplot]` Added a scatter plot chart similar to a bubble chart but with shapes. ([Check out the example.](https://bit.ly/2K9N59M) ([#341](https://github.com/infor-design/enterprise/issues/341))
- `[Toast]` Added an option `allowLink` which when set to true will allow you to specify a `<a>` in the message content to add a link to the message. ([#341](https://github.com/infor-design/enterprise/issues/341))

### v4.9.0 Fixes

- `[Accordion]` Fixed an issue that prevented a right click menu from working on the accordion. ([#238](https://github.com/infor-design/enterprise/issues/238))
- `[Charts]` Fixed up missing empty states and selection methods so they work on all charts. ([#265](https://github.com/infor-design/enterprise/issues/265))
- `[Datagrid]` Fixed the performance of pasting from excel. ([#240](https://github.com/infor-design/enterprise/issues/240))
- `[Datagrid]` The keyword search will now clear when reloading data. ([#307](https://github.com/infor-design/enterprise/issues/307))
- `[Docs]` Fixed several noted missing pages and broken links in the docs. ([#244](https://github.com/infor-design/enterprise/issues/244))
- `[Dropdown]` Fixed bug in badges configuration. ([#270](https://github.com/infor-design/enterprise/issues/270))
- `[Flex Layout]` Fixed field-flex to work better on IE. ([#252](https://github.com/infor-design/enterprise/issues/252))
- `[Editor]` Fixed bug that made it impossible to edit the visual tab. ([#478](https://github.com/infor-design/enterprise/issues/478))
- `[Editor]` Fixed a bug with dirty indicator that caused a messed up layout. ([#241](https://github.com/infor-design/enterprise/issues/241))
- `[Lookup]` Fixed it so that select will work correctly when filtering. ([#248](https://github.com/infor-design/enterprise/issues/248))
- `[Header]` Fixed missing `More` tooltip on the header. ([#345](https://github.com/infor-design/enterprise/issues/345))
- `[Validation]` Added fixes to prevent `error` and `valid` events from going off more than once. ([#237](https://github.com/infor-design/enterprise/issues/237))
- `[Validation]` Added fixes to make multiple messages work better. There is now a `getMessages()` function that will return all erros on a field as an array. The older `getMessage()` will still return a string. ([#237](https://github.com/infor-design/enterprise/issues/237))
- `[Validation]` Fixed un-needed event handlers when using fields on a tab. ([#332](https://github.com/infor-design/enterprise/issues/332))

### v4.9.0 Chore & Maintenance

- `[Blockgrid]` Added full test coverage ([#234](https://github.com/infor-design/enterprise/issues/234))
- `[CAP]` Fixed some examples that would not close ([#283](https://github.com/infor-design/enterprise/issues/283))
- `[Datepicker]` Added full test coverage ([#243](https://github.com/infor-design/enterprise/issues/243))
- `[Datagrid]` Fixed an example so that it shows how to clear a dropdown filter. ([#254](https://github.com/infor-design/enterprise/issues/254))
- `[Docs]` Added TEAMS.MD for collecting info on the teams using ids. If you are not in the list let us know or make a pull request. ([#350](https://github.com/infor-design/enterprise/issues/350))
- `[Listview]` Fixed some links in the sample app that caused some examples to fail. ([#273](https://github.com/infor-design/enterprise/issues/273))
- `[Tabs]` Added more test coverage ([#239](https://github.com/infor-design/enterprise/issues/239))
- `[Toast]` Added full test coverage ([#232](https://github.com/infor-design/enterprise/issues/232))
- `[Testing]` Added visual regression tests, and more importantly a system for doing them via CI. ([#255](https://github.com/infor-design/enterprise/issues/255))

(34 Issues Solved This Release, Backlog Enterprise 158, Backlog Ng 41, 458 Functional Tests, 297 e2e Tests)

## v4.8.0

- [Npm Package](https://www.npmjs.com/package/ids-enterprise)
- [IDS Enterprise Angular Change Log](https://github.com/infor-design/enterprise-ng/blob/master/docs/CHANGELOG.md)

### v4.8.0 Features

- `[Datagrid]` Added an example of Nested Datagrids with ([basic nested grid support.](https://bit.ly/2lGKM4a)) ([#SOHO-3474](https://jira.infor.com/browse/SOHO-3474))
- `[Datagrid]` Added support for async validation. ([#SOHO-7943](https://jira.infor.com/browse/SOHO-7943))
- `[Export]` Extracted excel export code so it can be run outside the datagrid. ([#SOHO-7246](https://jira.infor.com/browse/SOHO-7246))

### v4.8.0 Fixes

- `[Searchfield / Toolbar Searchfield]` Merged code between them so there is just one component. This reduced code and fixed many bugs. ([#161](https://github.com/infor-design/enterprise/pull/161))
- `[Datagrid]` Fixed issues using expand row after hiding/showing columns. ([#SOHO-8103](https://jira.infor.com/browse/SOHO-8103))
- `[Datagrid]` Fixed issue that caused nested grids in expandable rows to hide after hiding/showing columns on the parent grid. ([#SOHO-8102](https://jira.infor.com/browse/SOHO-8102))
- `[Datagrid]` Added an example showing Math rounding on numeric columns ([#SOHO-5168](https://jira.infor.com/browse/SOHO-5168))
- `[Datagrid]` Date editors now maintain date format correctly. ([#SOHO-5861](https://jira.infor.com/browse/SOHO-5861))
- `[Datagrid]` Fixed alignment off sort indicator on centered columns. ([#SOHO-7444](https://jira.infor.com/browse/SOHO-7444))
- `[Datagrid]` Behavior Change - Sorting clicking now no longer refocuses last cell. ([#SOHO-7682](https://jira.infor.com/browse/SOHO-7682))
- `[Datagrid]` Fixed formatter error that showed NaN on some number cells. ([#SOHO-7839](https://jira.infor.com/browse/SOHO-7682))
- `[Datagrid]` Fixed a bug rendering last column in some situations. ([#SOHO-7987](https://jira.infor.com/browse/SOHO-7987))
- `[Datagrid]` Fixed incorrect data in context menu event. ([#SOHO-7991](https://jira.infor.com/browse/SOHO-7991))
- `[Dropdown]` Added an onKeyDown option so keys can be overriden. ([#SOHO-4815](https://jira.infor.com/browse/SOHO-4815))
- `[Slider]` Fixed step slider to work better jumping across steps. ([#SOHO-6271](https://jira.infor.com/browse/SOHO-6271))
- `[Tooltip]` Will strip tooltip markup to prevent xss. ([#SOHO-6522](https://jira.infor.com/browse/SOHO-6522))
- `[Contextual Action Panel]` Fixed alignment issue on x icon. ([#SOHO-6612](https://jira.infor.com/browse/SOHO-6612))
- `[Listview]` Fixed scrollbar size when removing items. ([#SOHO-7402](https://jira.infor.com/browse/SOHO-7402))
- `[Navigation Popup]` Fixed a bug setting initial selected value. ([#SOHO-7411](https://jira.infor.com/browse/SOHO-7411))
- `[Grid]` Added a no-margin setting for nested grids with no indentation. ([#SOHO-7495](https://jira.infor.com/browse/SOHO-7495))
- `[Grid]` Fixed positioning of checkboxes in the grid. ([#SOHO-7979](https://jira.infor.com/browse/SOHO-7979))
- `[Tabs]` Fixed bug calling add in NG applications. ([#SOHO-7511](https://jira.infor.com/browse/SOHO-7511))
- `[Listview]` Selected event now contains the dataset row. ([#SOHO-7512](https://jira.infor.com/browse/SOHO-7512))
- `[Multiselect]` Fixed incorrect showing of delselect button in certain states. ([#SOHO-7535](https://jira.infor.com/browse/SOHO-7535))
- `[Search]` Fixed bug where highlight search terms where not shown in bold. ([#SOHO-7796](https://jira.infor.com/browse/SOHO-7796))
- `[Multiselect]` Improved performance on select all. ([#SOHO-7816](https://jira.infor.com/browse/SOHO-7816))
- `[Spinbox]` Fixed problem where you could arrow up in a readonly spinbox. ([#SOHO-8025](https://jira.infor.com/browse/SOHO-8025))
- `[Dropdown]` Fixed bug selecting two items with same value. ([#SOHO-8029](https://jira.infor.com/browse/SOHO-8029))
- `[Modal]` Fixed incorrect enabling of submit on validating modals. ([#SOHO-8042](https://jira.infor.com/browse/SOHO-8042))
- `[Modal]` Fixed incorrect closing of modal on enter key. ([#SOHO-8059](https://jira.infor.com/browse/SOHO-8059))
- `[Rating]` Allow decimal values for example 4.3. ([#SOHO-8063](https://jira.infor.com/browse/SOHO-8063))
- `[Datepicker]` Prevent datepicker from scrolling to the top of the browser. ([#SOHO-8107](https://jira.infor.com/browse/SOHO-8107))
- `[Tag]` Fixed layout on Right-To-Left. ([#SOHO-8120](https://jira.infor.com/browse/SOHO-8120))
- `[Listview]` Fixed missing render event. ([#SOHO-8129](https://jira.infor.com/browse/SOHO-8129))
- `[Angular Datagrid]` Fixed maskOptions input definition. ([#SOHO-8131](https://jira.infor.com/browse/SOHO-8131))
- `[Datepicker]` Fixed several bugs on the UmAlQura Calendar. ([#SOHO-8147](https://jira.infor.com/browse/SOHO-8147))
- `[Datagrid]` Fixed bug on expanding and collapsing multiple expandable rows. ([#SOHO-8154](https://jira.infor.com/browse/SOHO-8154))
- `[Pager]` Fixed focus state clicking page numbers. ([#SOHO-4528](https://jira.infor.com/browse/SOHO-4528))
- `[SearchField]` Fixed bug initializing search field with text. ([#SOHO-4820](https://jira.infor.com/browse/SOHO-4820))
- `[ColorPicker]` Fixed bug with incorrect cursor on readonly color picker. ([#SOHO-8030](https://jira.infor.com/browse/SOHO-8030))
- `[Pie]` Fixed ui glitch on mobile when pressing slices. ([#SOHO-8141](https://jira.infor.com/browse/SOHO-8141))

### v4.8.0 Chore & Maintenance

- `[Npm Package]` Added back sass files in correct folder structure. ([#SOHO-7583](https://jira.infor.com/browse/SOHO-7583))
- `[Menu Button]` Added button functional and e2e Tests. ([#SOHO-7600](https://jira.infor.com/browse/SOHO-7600))
- `[Textarea]` Added Textarea functional and e2e Tests. ([#SOHO-7929](https://jira.infor.com/browse/SOHO-7929))
- `[ListFilter]` Added ListFilter functional and e2e Tests. ([#SOHO-7975](https://jira.infor.com/browse/SOHO-7975))
- `[Colorpicker]` Added Colorpicker functional and e2e Tests. ([#SOHO-8078](https://jira.infor.com/browse/SOHO-8078))
- `[Site / Docs]` Fixed a few broken links ([#SOHO-7993](https://jira.infor.com/browse/SOHO-7993))

(62 Jira Issues Solved This Release, Backlog Dev 186, Design 110, Unresolved 349, Test Count 380 Functional, 178 e2e )

## v4.7.0

- [Full Jira Release Notes](https://bit.ly/2HyT3zF)
- [Npm Package](https://www.npmjs.com/package/ids-enterprise)
- [IDS Enterprise Angular Change Log](https://github.com/infor-design/enterprise-ng/blob/master/docs/CHANGELOG.md)

### v4.7.0 Features

- `[Github]` The project was migrated to be open source on github with a new workflow and testing suite.
- `[Tag]` Added a Tag angular component. ([#SOHO-8005](https://jira.infor.com/browse/SOHO-8006))
- `[Validate]` Exposed validate and removeMessage methods. ([#SOHO-8003](https://jira.infor.com/browse/SOHO-8003))
- `[General]` Upgrade to Angular 6 ([#SOHO-7927](https://jira.infor.com/browse/SOHO-7927))
- `[General]` Introduced nightly versions in npm ([#SOHO-7804](https://jira.infor.com/browse/SOHO-7804))
- `[Multiselect]` A tooltip now shows if more content is selected than fits in the input. ([#SOHO-7799](https://jira.infor.com/browse/SOHO-7799))
- `[Datepicker]` Added an option to restrict moving to months that are not available to select from. ([#SOHO-7384](https://jira.infor.com/browse/SOHO-7384))
- `[Validation]` Added and icon alert([#SOHO-7225](https://jira.infor.com/browse/SOHO-7225)
- `[General]` Code is now available on ([public npm](https://www.npmjs.com/package/ids-enterprise)) ([#SOHO-7083](https://jira.infor.com/browse/SOHO-7083))

### v4.7.0 Fixes

- `[Lookup]` Fixed existing example that shows using an autocomplete on a lookup. ([#SOHO-8070](https://jira.infor.com/browse/SOHO-8070))
- `[Lookup]` Fixed existing example that shows creating a customized dialog on the lookup ([#SOHO-8069](https://jira.infor.com/browse/SOHO-8069))
- `[Lookup]` Fixed existing example that incorrectly showed a checkbox column. ([#SOHO-8068](https://jira.infor.com/browse/SOHO-8068))
- `[Line Chart]` Fixed an error when provoking the tooltip. ([#/SOHO-8051](https://jira.infor.com/browse/SOHO-8051))
- `[Module Tabs]` Fixed a bug toggling the menu on mobile. ([#/SOHO-8043](https://jira.infor.com/browse/SOHO-8043))
- `[Autocomplete]` Fixed a bug that made enter key not work to select. ([#SOHO-8036](https://jira.infor.com/browse/SOHO-8036))
- `[Tabs]` Removed an errant scrollbar that appeared sometimes on IE ([#SOHO-8034](https://jira.infor.com/browse/SOHO-8034))
- `[Datagrid]` The drill down click event now currently shows the right row information in the event data. ([#SOHO-8023](https://jira.infor.com/browse/SOHO-8023))
- `[Datagrid]` Fixed a broken nested data example. ([#SOHO-8019](https://jira.infor.com/browse/SOHO-8019))
- `[Datagrid]` Fixed a broken paging example. ([#SOHO-8013](https://jira.infor.com/browse/SOHO-8013))
- `[Datagrid]` Hyperlinks now can be clicked when in a datagrid expandable row. ([#SOHO-8009](https://jira.infor.com/browse/SOHO-8009))
- `[Popupmenu]` Removed extra padding on icon menus ([#SOHO-8006](https://jira.infor.com/browse/SOHO-8006))
- `[Spinbox]` Range limits now work correctly ([#SOHO-7999](https://jira.infor.com/browse/SOHO-7999))
- `[Dropdown]` Fixed not working filtering on nosearch option. ([#SOHO-7998](https://jira.infor.com/browse/SOHO-7998))
- `[Hierarchy]` Children layout and in general layouts where improved. ([#SOHO-7992](https://jira.infor.com/browse/SOHO-7992))
- `[Buttons]` Fixed layout issues on mobile. ([#SOHO-7982](https://jira.infor.com/browse/SOHO-7982))
- `[Datagrid]` Fixed format initialization issue ([#SOHO-7982](https://jira.infor.com/browse/SOHO-7982))
- `[Lookup]` Fixed a problem that caused the lookup to only work once. ([#SOHO-7971](https://jira.infor.com/browse/SOHO-7971))
- `[Treemap]` Fix a bug using `fixture.detectChanges()`. ([#SOHO-7969](https://jira.infor.com/browse/SOHO-7969))
- `[Textarea]` Fixed a bug that made it possible for the count to go to a negative value. ([#SOHO-7952](https://jira.infor.com/browse/SOHO-7952))
- `[Tabs]` Fixed a bug that made extra events fire. ([#SOHO-7948](https://jira.infor.com/browse/SOHO-7948))
- `[Toolbar]` Fixed a with showing icons and text in the overflowmenu. ([#SOHO-7942](https://jira.infor.com/browse/SOHO-7942))
- `[DatePicker]` Fixed an error when restricting dates. ([#SOHO-7922](https://jira.infor.com/browse/SOHO-7922))
- `[TimePicker]` Fixed sort order of times in arabic locales. ([#SOHO-7920](https://jira.infor.com/browse/SOHO-7920))
- `[Multiselect]` Fixed initialization of selected items. ([#SOHO-7916](https://jira.infor.com/browse/SOHO-7916))
- `[Line Chart]` Solved a problem clicking lines to select. ([#SOHO-7912](https://jira.infor.com/browse/SOHO-7912))
- `[Hierarchy]` Improved RTL version ([#SOHO-7888](https://jira.infor.com/browse/SOHO-7888))
- `[Datagrid]` Row click event now shows correct data when using Groups ([#SOHO-7861](https://jira.infor.com/browse/SOHO-7861))
- `[Modal]` Fixed cut of border on checkboxe focus states. ([#SOHO-7856](https://jira.infor.com/browse/SOHO-7856))
- `[Colorpicker]` Fixed cropped labels when longer ([#SOHO-7817](https://jira.infor.com/browse/SOHO-7817))
- `[Label]` Fixed cut off Thai characters ([#SOHO-7814](https://jira.infor.com/browse/SOHO-7814))
- `[Colorpicker]` Fixed styling issue on margins ([#SOHO-7776](https://jira.infor.com/browse/SOHO-7776))
- `[Hierarchy]` Fixed several layout issues and changed the paging example to show the back button on the left. ([#SOHO-7622](https://jira.infor.com/browse/SOHO-7622))
- `[Bar Chart]` Fixed RTL layout issues ([#SOHO-5196](https://jira.infor.com/browse/SOHO-5196))
- `[Lookup]` Made delimiter an option / changable ([#SOHO-4695](https://jira.infor.com/browse/SOHO-4695))

### v4.7.0 Chore & Maintenance

- `[Timepicker]` Added functional and e2e Tests ([#SOHO-7809](https://jira.infor.com/browse/SOHO-7809))
- `[General]` Restructured the project to clean up and separate the demo app from code. ([#SOHO-7803](https://jira.infor.com/browse/SOHO-7803))

(56 Jira Issues Solved This Release, Backlog Dev 218, Design 101, Unresolved 391, Test Count 232 Functional, 117 e2e )

## v4.6.0

- [Full Jira Release Notes](https://bit.ly/2jodbem)
- [Npm Package](http://npm.infor.com)
- [IDS Enterprise Angular Change Log](https://github.com/infor-design/enterprise-ng/blob/master/docs/CHANGELOG.md)

### v4.6.0 Key New Features

- `[Treemap]` New Component Added
- `[Website]` Launch of new docs site <https://design.infor.com/code/ids-enterprise/latest>
- `[Security]` Ids Now passes CSP (Content Security Policy) Compliance for info see <docs/SECURITY.md>.
- `[Toolbar]` New ["toolbar"](http://usalvlhlpool1.infor.com/4.6.0/components/toolbar-flex/list)
    - Based on css so it is much faster.
    - Expect a future breaking change from flex-toolbar to this toolbar when all features are implemented.
    - As of now collapsible search is not supported yet.

### v4.6.0 Behavior Changes

- `[App Menu]` Now automatically closes when items are clicked on mobile devices.

### v4.6.0 Improvements

- `[Angular]` Validation now allows dynamic functions.
- `[Editor]` Added a clear method.
- `[Locale]` Map iw locale to Hebrew.
- `[Locale]` Now defaults locals with no country. For example en maps to en-US es and es-ES.
- `[Color Picker]` Added option to clear the color.
- `[Angular]` Allow Formatters, Editors to work with Soho. without the migration script.
- `[Added a new labels example <http://usalvlhlpool1.infor.com/4.6.0/components/form/example-labels.html>
- `[Angular]` Added new Chart Wrappers (Line, Bar, Column ect ).
- `[Datagrid]` Added file up load editor.
- `[Editor]` Its possible to put a link on an image now.

### v4.6.0 Code Updates / Breaking Changes

- `[Templates]` The internal template engine changed for better XSS security as a result one feature is no longer supported. If you have a delimiter syntax to embed html like `{{& name}}`, change this to be `{{{name}}}`.
- `[jQuery]` Updated from 3.1.1 to 3.3.1.

### v4.6.0 Bug Fixes

- `[Angular]` Added fixes so that the `soho.migrate` script is no longer needed.
- `[Angular Datagrid]` Added filterWhenTyping option.
- `[Angular Popup]` Expose close, isOpen and keepOpen.
- `[Angular Linechart]` Added "xAxis" and "yAxis" options.
- `[Angular Treemap]` Added new wrapper.
- `[Angular Rating]` Added a rating wrapper.
- `[Angular Circle Page]` Added new wrapper.
- `[Checkbox]` Fixed issue when you click the top left of the page, would toggle the last checkbox.
- `[Composite Form]` Fixed broken swipe.
- `[Colorpicker]` Fixed cases where change did not fire.
- `[Colorpicker]` Added short field option.
- `[Completion Chart]` Added more colors.
- `[Datagrid]` Fixed some misaligned icons on short row height.
- `[Datagrid]` Fixed issue that blank dropdown filter items would not show.
- `[Datagrid]` Added click arguments for more information on editor clicks and callback data.
- `[Datagrid]` Fixed wrong data on events on second page with expandable row.
- `[Datagrid]` Fixed focus / filter bugs.
- `[Datagrid]` Fixed bug with filter dropdowns on IOS.
- `[Datagrid]` Fixed column alignment when scrolling and RTL.
- `[Datagrid]` Fixed NaN error when using the colspan example.
- `[Datagrid]` Made totals work correctly when filtering.
- `[Datagrid]` Fixed issue with focus when multiple grids on a page.
- `[Datagrid]` Removed extra rows from the grid export when using expandable rows.
- `[Datagrid]` Fixed performance of select all on paging client side.
- `[Datagrid]` Fixed text alignment on header when some columns are not filterable.
- `[Datagrid]` Fixed wrong cursor on non actionable rows.
- `[Hierarchy]` Fixed layout issues.
- `[Mask]` Fixed issue when not using decimals in the pattern option.
- `[Modal]` Allow editor and dropdown to properly block the submit button.
- `[Menu Button]` Fixed beforeOpen so it also runs on submenus.
- `[Message]` Fixed XSS vulnerability.
- `[Pager]` Added fixes for RTL.
- `[List Detail]` Improved amount of space the header takes
- `[Multiselect]` Fixed problems when using the tab key well manipulating the multiselect.
- `[Multiselect]` Fixed bug with select all not working correctly.
- `[Multiselect]` Fixed bug with required validation rule.
- `[Spinbox]` Fixed issue on short field versions.
- `[Textarea]` Fixed issue with counter when in angular and on a modal.
- `[Toast]` Fixed XSS vulnerability.
- `[Tree]` Fixed checkbox click issue.
- `[Lookup]` Fixed issue in the example when running on Edge.
- `[Validation]` Fixed broken form submit validation.
- `[Vertical Tabs]` Fix cut off header.

(98 Jira Issues Solved This Release, Backlog Dev 388, Design 105, Unresolved 595, Test Coverage 6.66%)

## v4.5.0

### v4.5.0 Key New Features

- `[Font]` Experimental new font added from IDS as explained.
- `[Datagrid]` Added support for pasting from excel.
- `[Datagrid]` Added option to specify which column stretches.

### v4.5.0 Behavior Changes

- `[Search Field]` `ESC` incorrectly cleared the field and was inconsistent. The proper key is `ctrl + backspace` (PC )/ `alt + delete` (mac) to clear all field contents. `ESC` no longer does anything.

### v4.5.0 Improvements

- `[Datagrid]` Added support for a two line title on the header.
- `[Dropdown]` Added onKeyPress override for custom key strokes.
- `[Contextual Action Panel]` Added an option to add a right side close button.
- `[Datepicker]` Added support to select ranges.
- `[Maintenence]` Added more unit tests.
- `[Maintenence]` Removed jsHint in favor of Eslint.

### v4.5.0 Code Updates / Breaking Changes

- `[Swaplist]` changed custom events `beforeswap and swapupdate` data (SOHO-7407). From `Array: list-items-moved` to `Object: from: container-info, to: container-info and items: list-items-moved`. It now uses data in a more reliable way

### v4.5.0 Bug Fixes

- `[Angular]` Added new wrappers for Radar, Bullet, Line, Pie, Sparkline.
- `[Angular Dropdown]` Fixed missing data from select event.
- `[Colorpicker]` Added better translation support.
- `[Compound Field]` Fixed layout with some field types.
- `[Datepicker]` Fixed issues with validation in certain locales.
- `[Datepicker]` Not able to validate on MMMM.
- `[Datagrid]` Fixed bug that filter did not work when it started out hidden.
- `[Datagrid]` Fixed issue with context menu not opening repeatedly.
- `[Datagrid]` Fixed bug in indeterminate paging with smaller page sizes.
- `[Datagrid]` Fixed error when editing some numbers.
- `[Datagrid]` Added support for single line markup.
- `[Datagrid]` Fixed exportable option, which was not working for both csv and xls export.
- `[Datagrid]` Fixed column sizing logic to work better with alerts and alerts plus text.
- `[Datagrid]` Fixed bug when reordering rows with expandable rows.
- `[Datagrid]` Added events for opening and closing the filter row.
- `[Datagrid]` Fixed bugs on multiselect + tree grid.
- `[Datagrid]` Fixed problems with missing data on click events when paging.
- `[Datagrid]` Fixed problems editing with paging.
- `[Datagrid]` Fixed Column alignment calling updateDataset.
- `[Datagrid]` Now passes sourceArgs for the filter row.
- `[Dropdown]` Fixed cursor on disabled items.
- `[Editor]` Added paste support for links.
- `[Editor]` Fixed bug that prevented some shortcut keys from working.
- `[Editor]` Fixed link pointers in readonly mode.
- `[Expandable Area]` Fixed bug when not working on second page.
- `[General]` Some ES6 imports missing.
- `[Personalization]` Added support for cache bust.
- `[Locale]` Fixed some months missing in some cultures.
- `[Listview]` Removed redundant resize events.
- `[Line]` Fixed problems updating data.
- `[Mask]` Fixed bug on alpha masks that ignored the last character.
- `[Modal]` Allow enter key to be stopped for forms.
- `[Modal]` Allow filter row to work if a grid is on a modal.
- `[Fileupload]` Fixed bug when running in Contextual Action Panel.
- `[Searchfield]` Fixed wrong width.
- `[Step Process]` Improved layout and responsive.
- `[Step Process]` Improved wrapping of step items.
- `[Targeted Achievement]` Fixed icon alignment.
- `[Timepicker]` Fixed error calling removePunctuation.
- `[Text Area]` Adding missing classes for use in responsive-forms.
- `[Toast]` Fixed missing animation.
- `[Tree]` Fixed a bug where if the callback is not async the node wont open.
- `[Track Dirty]` Fixed error when used on a file upload.
- `[Track Dirty]` Did not work to reset dirty on editor and Multiselect.
- `[Validation]` Fixed more extra events firing.

(67 Jira Issues Solved This Release, Backlog Dev 378, Design 105, Unresolved 585, Test Coverage 6% )<|MERGE_RESOLUTION|>--- conflicted
+++ resolved
@@ -19,11 +19,8 @@
 - `[Editor]` Fixed an issue where the dirty indicator was not reset when the contents contain `<br>` tags. ([#4624](https://github.com/infor-design/enterprise/issues/4624))
 - `[Homepage]` Fixed a bug where the border behaves differently and does not change back correctly when hovering in editable mode. ([#4640](https://github.com/infor-design/enterprise/issues/4640))
 - `[Locale]` Don't attempt to set d3 locale if d3 is not being used ([#4668](https://github.com/infor-design/enterprise/issues/4486))
-<<<<<<< HEAD
 - `[Modal]` Fixed a bug where the autofocus was not working on anchor tag inside of the modal and moving the first button as a default focus if there's no `isDefault` property set up.
-=======
 - `[Pager]` Fixed a bug that automation id's are not added when the attachToBody is used. ([#4692](https://github.com/infor-design/enterprise/issues/4692))
->>>>>>> 8c26bd46
 - `[Tabs]` Added support for a "More Actions" button to exist beside horizontal/header tabs. ([#4532](https://github.com/infor-design/enterprise/issues/4532))
 - `[Tree]` Fixed an issue where the parent value was get deleted after use `addNode()` method. ([#4486](https://github.com/infor-design/enterprise/issues/4486))
 
