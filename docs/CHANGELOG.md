# What's New with Enterprise

<<<<<<< HEAD
## v4.32.0

### v4.32.0 Features

- `[Datagrid]` Add a new `RowNumber` formatter that will show a row number column that remains the same no matter how the grid is sorted. ([#1904](https://github.com/infor-design/enterprise/issues/1904))
- `[Datepicker]` Added the ability to use the range selection in date picker when using the UmAlQura Calendar (RTL). `TJM` ([#4227](https://github.com/infor-design/enterprise/issues/4227))
- `[Homepage]` Added ability to support a 5 column option. ([#4101](https://github.com/infor-design/enterprise/issues/4101))

### v4.32.0 Fixes

- `[Accordion]` Fixed a bug where disabled headers texts and icons were barely recognizable as disabled in uplift theme. ([#4065](https://github.com/infor-design/enterprise/issues/4065))
- `[Contextual Action Panel]` Made the close button work in cases where subcomponents are open inside the CAP. ([#4112](https://github.com/infor-design/enterprise/issues/4112))
- `[Datagrid]` Fixed an issue where the selectedRows array contents continued to multiply each time running `selectAllRows`. ([#4195](https://github.com/infor-design/enterprise/issues/4195))
- `[Datagrid]` Fixed an issue where the dynamic tooltip was not working properly. ([#4260](https://github.com/infor-design/enterprise/issues/4260))
- `[Dropdown]` Fixed a bug where italic-style highlighting would represent a matched filter term instead of bold-style on a Dropdown List item in some cases. ([#4141](https://github.com/infor-design/enterprise/issues/4141))
- `[Input]` Fixed a bug where the text input error state border color would be wrong in the vibrant, dark and high contrast. ([#4248](https://github.com/infor-design/enterprise/issues/4248))
- `[Popupmenu]` Fixed a minor issue with the shortcut text on small breakpoints. ([#3984](https://github.com/infor-design/enterprise/issues/3984))
- `[Personalize]` Fixed an issue regarding the layout and scroll ability of a page. ([#3330](https://github.com/infor-design/enterprise/issues/3330))
- `[Searchfield]` Added a shadow to the focus state of searchfields with category buttons. ([#4181](https://github.com/infor-design/enterprise-ng/issues/4181))
- `[Splitter]` Fixes an issue where the collapse button was not working when splitter is on the right. ([#1730](https://github.com/infor-design/enterprise-ng/issues/1730))
- `[Tabs]` Added detection for width/height/style changes on a Tabs component, which now triggers a resize event. ([ng#860](https://github.com/infor-design/enterprise-ng/issues/860))
- `[Tabs]` Fixed a small error by removing a - 1 involved with testing. ([#4093](https://github.com/infor-design/enterprise/issues/4093))
- `[Toolbar Searchfield]` Fixed a bug where the searchfield doesn't perfectly align together with flex toolbar. [[#4226](https://github.com/infor-design/enterprise/issues/4226)]
- `[Tree]` Fixed an issue where the return focus state was not working properly after closing the context menu. ([#4252](https://github.com/infor-design/enterprise/issues/4252))
- `[Vertical Tabs]` Fixed an issue where the error icon was misaligning. ([#873](https://github.com/infor-design/enterprise-ng/issues/873))
=======
## v4.31.1

### v4.31.1 Fixes

- `[Datagrid]` Added an option to frozen columns to allow the left side to be scrollable for trees. ([#3852](https://github.com/infor-design/enterprise/issues/3852))
- `[Datagrid]` Fixed a bug with icon alignment in editors in small or xtra small layout. ([#4266](https://github.com/infor-design/enterprise/issues/4266))
- `[Datagrid]` Fixed selection checkbox alignment. ([#4266](https://github.com/infor-design/enterprise/issues/4266))
>>>>>>> 2bd9b944

## v4.31.0

### v4.31.0 Important Notes

- `[Buttons]` We reverted an inner Css rule that set all 'btn' classes to use contains vs starts with since this caused issues. One consequence is that if you use a class `dismissible-btn` it should now be `btn-dismissible`. This is a possible breaking change but for most cases this button is added by the tags component. ([#4120](https://github.com/infor-design/enterprise/issues/4120))

### v4.31.0 Features

- `[Calendar]` Added the ability to override an event `color` and `borderColor` see docs for details. ([#3923](https://github.com/infor-design/enterprise/issues/3923))
- `[Calendar]` Added the ability to use the monthview legend setting to colorsize day backgrounds. To use this set the `dayLegend` property. And this uses the same format for legend in the monthView. Just renamed it to avoid confusing with the event legend. ([#3893](https://github.com/infor-design/enterprise/issues/3893))
- `[Datagrid]` Added a `spacerColumn` setting, with this setting the last column fills any empty space instead of stretching everything out. ([#4032](https://github.com/infor-design/enterprise/issues/4032))
- `[Datagrid]` Added a `columnSizing` setting which impacts how the column widths are auto calculated. Options are: `both` (default), `data` or `header` (including filter). ([#4017](https://github.com/infor-design/enterprise/issues/4017))
- `[Datagrid]` Added the setting for empty message small height. ([#3609](https://github.com/infor-design/enterprise/issues/3609))
- `[Datagrid]` Fixed an alignment issue on rows when using alerts and tags with frozen columns and short row. ([#4237](https://github.com/infor-design/enterprise/issues/4237))
- `[Datagrid]` Fixed an alignment issue on hiding and showing rows when using grouped headers and frozen columns together. ([#4247](https://github.com/infor-design/enterprise/issues/4247))
- `[Datepicker]` Added the ability to use +/- to increment the day in the calendar. This is in addition to arrow key functionality. This works in the field or when the calendar is open. ([#4001](https://github.com/infor-design/enterprise/issues/4001))
- `[Masthead]` Added the ability use user images, status and initials in the masthead and masthead menu buttons. ([#800](https://github.com/infor-design/enterprise-ng/issues/800))
- `[MultiSelect]` Fixed an issue update multiselect on ajax with values already selected. ([#885](https://github.com/infor-design/enterprise-ng/issues/885))
- `[Tree]` Added option to add new child node on top or bottom. ([#3915](https://github.com/infor-design/enterprise/issues/3915))
- `[General]` Moved all the examples, patterns and layouts into their own sections or with the components they live with page patterns can now be found at `components/page-patterns` and layouts at `components/page-layouts`. Added a first pass of docs about these as well as more doc updates to forms, autocomplete and grid. ([#428](https://github.com/infor-design/enterprise/issues/428))

### v4.31.0 Fixes

- `[Application Menu]` Fixed an issue where the Header was unable to hide for RTL and ie11. ([#2154](https://github.com/infor-design/enterprise/issues/2154))
- `[Application Menu]` Fixed a bug where the border top color is wrong in uplift dark and high contrast theme. ([#4042](https://github.com/infor-design/enterprise/issues/4042))
- `[Application Menu]` Fixed a bug where some buttons did not have labels for the icon buttons in toolbars. Check your application if you use this pattern. ([#4085](https://github.com/infor-design/enterprise/issues/4085))
- `[Autocomplete]` Fixed an issue where the JavaScript error was thrown for ie11. ([#4148](https://github.com/infor-design/enterprise/issues/4148))
- `[Blockgrid]` Fixed an issue with paged datasets that would occasionally cause a JS console error. ([ng#836](https://github.com/infor-design/enterprise-ng/issues/836))
- `[Blockgrid]` Fixed a bug where first/last pager buttons would show and be disabled by default (buttons are now hidden by default). ([ng#836](https://github.com/infor-design/enterprise-ng/issues/836))
- `[Buttons]` Reverted an inner Css rule change that set 'btn' classes to contains vs starts with. ([#4120](https://github.com/infor-design/enterprise/issues/4120))
- `[Datagrid]` Fixed an issue when hiding columns after loading a datagrid up with grouped headers and frozen columns. ([#4218](https://github.com/infor-design/enterprise/issues/4218))
- `[Datagrid]` Fixed an issue where the rows were not render properly when use method `updateDataset()` for treegrid. ([#4213](https://github.com/infor-design/enterprise/issues/4213))
- `[Datagrid]` Fixed an issue where the tooltip for tree grid was not working properly. ([#827](https://github.com/infor-design/enterprise-ng/issues/827))
- `[Datagrid]` Fixed an issue where the keyword search was not working for server side paging. ([#3977](https://github.com/infor-design/enterprise/issues/3977))
- `[Datagrid]` Fixed a bug that nested datagrid columns could not be clicked. ([#4197](https://github.com/infor-design/enterprise/issues/4197))
- `[Datagrid]` Fixed an issue where the 'value' and 'oldValue' on cell change event were showing escaped. ([#4028](https://github.com/infor-design/enterprise/issues/4028))
- `[Datagrid]` Fixed an issue where the keyword search was not working for group headers. ([#4068](https://github.com/infor-design/enterprise/issues/4068))
- `[Datagrid]` Fixed an issue where the column filter results were inconsistent for tree grid. ([#4031](https://github.com/infor-design/enterprise/issues/4031))
- `[Datagrid]` Fixed an issue where the data was not exporting to excel when using the groupable setting. ([#4081](https://github.com/infor-design/enterprise/issues/4081))
- `[Datagrid]` Fixed an issue where if a context menu is opened and then closed with ESC the focus would be reset to the top of the page. ([#4085](https://github.com/infor-design/enterprise/issues/4085))
- `[Datagrid]` Fixed an issue where the tooltip would not show up if you focus a cell with ellipsis text with the keyboard. ([#4085](https://github.com/infor-design/enterprise/issues/4085))
- `[Datagrid]` Made the header checkbox focusable. ([#4085](https://github.com/infor-design/enterprise/issues/4085))
- `[Datagrid]` The selection checkbox cell had aria-selected on it which was incorrect. ([#4085](https://github.com/infor-design/enterprise/issues/4085))
- `[Datagrid]` Changed the auto width sizing of columns to include the padding of the rowHeight (16 16 8 8). So the column sizes are now more compact in lower rowHeight settings. Also to do this the grid is now rerendered when changing rowHeight. ([#4016](https://github.com/infor-design/enterprise/issues/4016))
- `[Datagrid]` Fixed a design QA bug where the column and data cell padding was not following the design system. Its now using 16px large, 16px medium, 8 px short and 8 px extar-short for text indenting. ([#4154](https://github.com/infor-design/enterprise/issues/4154))
- `[Datagrid]` Fixed an issue where the client side selection was not working. ([#4138](https://github.com/infor-design/enterprise/issues/4138))
- `[Datagrid]` Changed invalid css fill-available property. ([#4133](https://github.com/infor-design/enterprise/issues/4133))
- `[Datagrid]` Fixed issue where double keydown was required to open dropdown lists in datagrid cell. ([#3980](https://github.com/infor-design/enterprise/issues/3980))
- `[Datagrid]` Fixed an issue where the time picker editor was switching between AM and PM when set to 12:00. ([#4149](https://github.com/infor-design/enterprise/issues/4149))
- `[Datepicker]` Fixed a number of translation issues in the datepicker component. ([#4046](https://github.com/infor-design/enterprise/issues/4046))
- `[Datepicker]` Fixed a bug that the datepicker would focus the field when closing the month and year pane. ([#4085](https://github.com/infor-design/enterprise/issues/4085))
- `[Datepicker]` Fixed a bug where two dates may appear selected when moving forward/back in the picker dialog. ([#4018](https://github.com/infor-design/enterprise/issues/4018))
- `[Datepicker]` Fixed a bug where an error may occur if using the gregorian calendar on ar-SA locale. ([#4130](https://github.com/infor-design/enterprise/issues/4130))
- `[Dropdown]` Fixed an issue where "phraseStartsWith" does not filter the list after deleting a character. ([#4047](https://github.com/infor-design/enterprise/issues/4047))
- `[Dropdown]` Fixed a bug when backspacing in windows or fn + delete in Mac OS would render a ascii character in the input field. ([#4020](https://github.com/infor-design/enterprise/issues/4020))
- `[Editor]` Fixed a number of translation issues in the editor component. ([#4049](https://github.com/infor-design/enterprise/issues/4049))
- `[Editor]` Fixed an issue where the selection for shift + arrow keys was not working properly. ([#4070](https://github.com/infor-design/enterprise/issues/4070))
- `[Locale]` The Added placeholder for missing Thai `Locale` translation. ([#4041](https://github.com/infor-design/enterprise/issues/4041))
- `[Locale]` The Added placeholder for incorrect French `SetTime` translation. ([#4045](https://github.com/infor-design/enterprise/issues/4045))
- `[Lookup]` Fixed a bug where values are duplicated when selecting row on other pages and when paging is activated. ([#758](https://github.com/infor-design/enterprise-ng/issues/758))
- `[Locale]` Added July 2020 translation strings from the translation team. ([#4045](https://github.com/infor-design/enterprise/issues/4045))
- `[Mask]` Added the ability to pass date/time formats to the Mask API that do not contain separators or other literals. ([#3963](https://github.com/infor-design/enterprise/issues/3963))
- `[Masthead]` Added updated color and styles for uplift theme. ([#800](https://github.com/infor-design/enterprise-ng/issues/800))
- `[Mask]` Improved example pages in the demoapp, added some to the documentation index page for Mask. ([#556](https://github.com/infor-design/enterprise/issues/556))
- `[Modal]` Reverted nested modal behavior to being visually stacked, instead of one-at-a-time. Made it possible to show one-at-a-time via `hideUnderneath` setting. ([#3910](https://github.com/infor-design/enterprise/issues/3910))
- `[Multiselect]` Fixed an issue where multiselect fields with tags were not rendering properly. ([#4139](https://github.com/infor-design/enterprise/issues/4139))
- `[Popupmenu]` Fixed an issue where the icons were overlapping. ([#4201](https://github.com/infor-design/enterprise/issues/4201))
- `[Popupmenu]` Fixed a bug that the aria items are in the wrong place. Its now using [this guide](https://www.w3.org/TR/wai-aria-practices/examples/menu-button/menu-button-links.html). ([#4085](https://github.com/infor-design/enterprise/issues/4085))
- `[Popupmenu]` Fixed a bug where the heading doesn't display properly with multi-select menu. ([#3926](https://github.com/infor-design/enterprise/issues/3926))
- `[Searchfield]` Fixed an issue where some of the searchfield examples did not have focus states. ([#1060](https://github.com/infor-design/enterprise/issues/1060))
- `[Searchfield]` The `clear` function was misnamed as it didnt clear, it made the field clearable. Now we have a `clear` and `makeClearable` function. ([#4173](https://github.com/infor-design/enterprise/issues/4173))
- `[Textarea]` Fixed inconsistencies on styling of disabled field when using disable function, now the label will disable on all components when using this function. In general the label should be dimmed on disabled fields as per the design. ([#3917](https://github.com/infor-design/enterprise/issues/3917))
- `[Timepicker]` Fixed inconsistencies on readonly styling throughout different themes and variants. ([#4152](https://github.com/infor-design/enterprise/issues/4152))
- `[Toast]` Fixed a bug where the toast message doesn't close when pressing escape, and when it has multiple trigger elements and uses unique id's. ([#3986](https://github.com/infor-design/enterprise/issues/3986))
- `[Tooltip]` Fixed a bug where the title doesn't display when the title starts with '#'. ([#2512](https://github.com/infor-design/enterprise/issues/2512))
- `[Tooltip]` Fixed an issue where the tooltip would not show up if you focus a button with the keyboard. ([#4085](https://github.com/infor-design/enterprise/issues/4085))
- `[Tree]` Fixed an issue where the tree node still shows folder icon after all children and `children` property deleted. ([#4026](https://github.com/infor-design/enterprise/issues/4026))
- `[Tree]` Fixed an issue where the custom icon was changing back to default on toggle after use of method updateNode(). ([#4027](https://github.com/infor-design/enterprise/issues/4027))

(81 Issues Solved This Release, Backlog Enterprise 183, Backlog Ng 48, 1077 Functional Tests, 1489 e2e Tests)

## v4.30.1

### v4.30.1 Fixes

- `[Datepicker]` Fixed the datepicker in ar-SA setting timestamps would null the times in some situations. ([#4160](https://github.com/infor-design/enterprise/issues/4160))
- `[Datagrid]` The last row border was removed but this was incorrect, reverted this. ([#4140](https://github.com/infor-design/enterprise/issues/4140))
- `[Datagrid]` Fixed an alignment issue in datagrid filter that caused some fields to be misaligned. ([#4151](https://github.com/infor-design/enterprise/issues/4151))
- `[Datagrid]` Fixed an alignment issue with column colspan. In some situations it was not rendering correctly causing some cells to be misaligned. ([#4109](https://github.com/infor-design/enterprise/issues/4109))
- `[Datagrid]` Changed invalid css fill-available property. ([#4133](https://github.com/infor-design/enterprise/issues/4133))
- `[Locale]` Fixed a bug with MMMM dd format in ar-SA. ([#4160](https://github.com/infor-design/enterprise/issues/4160))
- `[Locale]` Changed the arguments names for better symmetry fromGregorian == toUmalqura and toGregorian === options.fromUmalqura. ([#4160](https://github.com/infor-design/enterprise/issues4160))

(71 Issues Solved This Release, Backlog Enterprise 197, Backlog Ng 53, 1078 Functional Tests, 1482 e2e Tests)

## v4.30.0

### v4.30.0 Announcements

- `[Datagrid]` The rowHeight setting has been changed to support extra-small, small, medium and large. short and normal are deprecated. If you have a custom toolbar you may need to update your [markup](https://github.com/infor-design/enterprise/blob/master/app/views/components/datagrid/example-custom-toolbar.html#L40-L44). ([#3755](https://github.com/infor-design/enterprise/issues/3755))

### v4.30.0 Features

- `[Breadcrumb]` Javascript Component API is now available. ([infor-design/enterprise-ng#700](https://github.com/infor-design/enterprise-ng/issues/700))
- `[Custom Builds]` The build script can now produce an ES Module version of the components that can be imported by your application. ([#3771](https://github.com/infor-design/enterprise/issues/3771))
- `[Datagrid]` Added a setting disableRowDeselection that if enabled does not allow selected rows to be toggled to deselected. ([#3791](https://github.com/infor-design/enterprise/issues/3791))
- `[Datagrid]` Added an additional row size extra-small. This row size may need a bit of further fleshing out. All of the previous row sizes have been renamed but using the old settings are supported but deprecated. The new sizes are Extra Small, Small, Medium, Large (Normal). ([#3755](https://github.com/infor-design/enterprise/issues/3755))
- `[Demoapp]` Added the ability to set runtime flags for persisting settings that were previously only possible to set via URL query parameters. ([n/a])
- `[Demoapp]` Added the ability to set runtime flags for persisting settings that were previously only possible to set via URL query parameters. ([n/a])
- `[Icons]` Changed the tree node icon to be more meaningful in uplift theme. Added a print-preview icon. This replaces the update-preview icon which has confusing meaning but was not removed.
- `[Searchfield]` Added the ability to clear the searchfield by calling a public clear() function. ([#3810](https://github.com/infor-design/enterprise/issues/3810))
- `[Tree]` Added a setting to support to expanding/collapsing when clicking only the icon portion of the tree node. ([#3730](https://github.com/infor-design/enterprise/issues/3730))
- `[Tree]` Added the ability to have separate icon button for expand/collapse and children count. ([#3847](https://github.com/infor-design/enterprise/issues/3847))

### v4.30.0 Fixes

- `[Accordion]` Fixed an issue where the chevron icon is not properly centered in Safari. ([#2161](https://github.com/infor-design/enterprise/issues/2161))
- `[Application Menu]` Fixed an issue where the dropdown icon is not properly centered in Safari. ([#3766](https://github.com/infor-design/enterprise/issues/3766))
- `[Accordion]` Fixed issue where hidden headers were not excluded from tab navigation. ([#3835](https://github.com/infor-design/enterprise/issues/3835))
- `[Calendar]` Fixed a bug that when setting accordions to allowOnePane it did not work. ([#3773](https://github.com/infor-design/enterprise/issues/3773))
- `[Calendar]` Fixed a bug where the accordion sections would show a line on hover in high contrast mode. ([#2779](https://github.com/infor-design/enterprise/issues/2779))
- `[Calendar]` Fixed a bug where the days would be out of alignment if the end and starts dates intersect. ([#1725](https://github.com/infor-design/enterprise/issues/1725))
- `[Contextual Action Panel]` Fixed an issue where the searchfield should be collapsible on mobile view. ([#918](https://github.com/infor-design/enterprise/issues/918))
- `[Counts]` Revamped the look and feel of widget counts in uplift theme. ([#3666](https://github.com/infor-design/enterprise/issues/3666))
- `[Datagrid]` Fixed an issue where the table doesn't filled the datagrid wrapper inside of modal. ([#3897](https://github.com/infor-design/enterprise/issues/3897))
- `[Datagrid]` Fix a bug with columns with buttons, they had an unneeded animation that caused states to be delayed when painting. ([#3808](https://github.com/infor-design/enterprise/issues/3808))
- `[Datagrid]` Fixed an issue where example page for filter and pager was not working properly. ([#3856](https://github.com/infor-design/enterprise/issues/3856))
- `[Datagrid]` Fix a bug with cellNavigation false, the focus state was still visible. ([#3937](https://github.com/infor-design/enterprise/issues/3937))
- `[Datagrid]` Updated example page for keyword search to fix error state. ([#3961](https://github.com/infor-design/enterprise/issues/3961))
- `[Datagrid]` Fix a bug with cellNavigation false, the focus state was incorrect on stretched rows in IE. ([#1644](https://github.com/infor-design/enterprise/issues/1644))
- `[Datagrid]` Fixed an issue where an extra border is shown in grid list mode and RTL. ([#3895](https://github.com/infor-design/enterprise/issues/3895))
- `[Datagrid]` Fixed a bug inside validateRow when passing in a zero the function would exit. ([#4002](https://github.com/infor-design/enterprise/issues/4002))
- `[Datagrid]` Fixed an issue where select all using keyboard in multiSelect/mixedSelect was not working. ([#3921](https://github.com/infor-design/enterprise/issues/3921))
- `[Datagrid]` Fix a bug with columns with buttons, they had an unneeded animation that caused states to be delayed when painting. ([#3808](https://github.com/infor-design/enterprise/issues/3808))
- `[Datagrid]` Fixed an issue where data was not in sync for row reorder and paging. ([#3749](https://github.com/infor-design/enterprise/issues/3749))
- `[Datagrid]` Fixed an issue where using selectRowsAcrossPages setting the selected rows were reseting by filter, to use this feature you may need to set columnIds in the settings to form whats unique for the row. ([#3601](https://github.com/infor-design/enterprise/issues/3601))
- `[Datagrid]` Fixed an issue where when using the contentTooltip setting on a datagrid on a modal, the column would expand when hovering rows. ([#3541](https://github.com/infor-design/enterprise/issues/3541))
- `[Datagrid]` Fixed an issue the arrow on tooltips flowed in the wrong direction. ([#3854](https://github.com/infor-design/enterprise/issues/3854))
- `[Datagrid]` Fixed an issue where readonly and checkbox cells would show up on the summary row. ([#3862](https://github.com/infor-design/enterprise/issues/3862))
- `[Datagrid]` Fixed an issue where text in nested objects where not encoded correctly. ([#4058](https://github.com/infor-design/enterprise/issues/3862))
- `[Datagrid]` Fixed an issue where text editor style editors are not saved properly. ([#4058](https://github.com/infor-design/enterprise/issues/4058))
- `[Datagrid]` Fixed an issue where checkboxes in an expandable area could not be checked. ([#4062](https://github.com/infor-design/enterprise/issues/4062))
- `[Datagrid]` Fix a bug where multiselect checkboxes were misaligned in a modal. ([#4086](https://github.com/infor-design/enterprise/issues/4086))
- `[Datepicker]` Fixed an issue where some languages like fr-CA and pt-BR (that are languages in a non default locale), would error when opening the picker. ([#4035](https://github.com/infor-design/enterprise/issues/4035))
- `[Datepicker]` Fixed an issue where change did not fire when rangeselecting the same day. ([#4075](https://github.com/infor-design/enterprise/issues/4075))
- `[Datepicker]` Fixed an issue where change did not fire when selecting today after having a cleared value in the field. ([#853](https://github.com/infor-design/enterprise-ng/issues/853))
- `[Dropdown]` Changed the keyboard dropdown so it will select the active item when tabbing out. ([#3028](https://github.com/infor-design/enterprise/issues/3028))
- `[Dropdown]` Fixed an issue where the search field does not stay in the initial position. ([#2659](https://github.com/infor-design/enterprise/issues/2659))
- `[Dropdown]` Fixed an issue where the search field does not stay in the initial position. ([#2659](https://github.com/infor-design/enterprise/issues/2659))
- `[Editor]` Fixed missing tooltips. ([#issues](https://github.com/infor-design/enterprise/issues/issues))
- `[Field Options]` Fixed an issue where the focus style was not aligning. ([#3628](https://github.com/infor-design/enterprise/issues/3628))
- `[Hierarchy]` Fixed an issue selection causes tab selection to be removed. ([#3597](https://github.com/infor-design/enterprise/issues/3597))
- `[Icons]` Fixed an issue with the amend icon in uplift theme. The meaning was lost on a design change and it has been updated. ([#3613](https://github.com/infor-design/enterprise/issues/3613))
- `[Locale]` Changed results text to lower case. ([#3974](https://github.com/infor-design/enterprise/issues/3974))
- `[Locale]` Fixed abbreviated chinese month translations. ([#4034](https://github.com/infor-design/enterprise/issues/4034))
- `[Lookup]` Fixed an issue in the min width examples that showed up in Safari only. ([#3949](https://github.com/infor-design/enterprise/issues/3949))
- `[Lookup]` Added example page for server side keyword search. ([#2806](https://github.com/infor-design/enterprise/issues/2806))
- `[Lookup]` Fixed a bug that the required validation would not reset from empty in certain cases. ([#810](https://github.com/infor-design/enterprise-ng/issues/810))
- `[Lookup]` Fixed an issue in the min width examples that showed up in Safari only. ([#3949](https://github.com/infor-design/enterprise/issues/3949))
- `[Popover]` Corrected the tabindex order of Popover elements when the Popover is contained within a Modal. ([#3644](https://github.com/infor-design/enterprise/issues/3644))
- `[Mask]` Fixed issue where languages with `,` as decimal were causing the fields to only show `.` instead of the actual characters that were input. ([#3933](https://github.com/infor-design/enterprise/issues/3933))
- `[Multiselect]` Fixed a bug that would incorrectly cause both text and tags to be rendered on the page when using the Select All checkbox. ([#3767](https://github.com/infor-design/enterprise/issues/3767))
- `[Multiselect]` When using the `showSelectAll` setting, if no selectable options are present, the Select All checkbox will now remain hidden and unusable. ([#3777](https://github.com/infor-design/enterprise/issues/3777))
- `[Multiselect]` Changed "Select All" checkbox's default behavior to only select items that match the current search filter, if a search filter is present.  The original filter behavior is available by setting `selectAllFilterOnly` to false. ([#3845](https://github.com/infor-design/enterprise/issues/3845))
- `[Textarea]` Added tests to show that the textarea count text is translated. ([#3807](https://github.com/infor-design/enterprise/issues/3807))
- `[Tooltip]` Fixed tooltip behavior so clicking and mousing out will not show the tooltip and fixed tooltip delay. ([#4050](https://github.com/infor-design/enterprise/issues/#4050))
- `[Tree]` Fixed an issue where previous text selection was not clearing after clicked to any tree-node. ([#3794](https://github.com/infor-design/enterprise/issues/3794))

(75 Issues Solved This Release, Backlog Enterprise 235, Backlog Ng 62, 1071 Functional Tests, 1448 e2e Tests)

## v4.29.0

### v4.29.0 Announcements

- `[General]` Heads Up that effective October 31, 2020 we will no longer support IE 11. Until that date we will test IE 11 but only critical issues will be fixed. See the linked issue for more details. ([#3756](https://github.com/infor-design/enterprise/issues/3756))

### v4.29.0 Features

- `[Accordion]` Added the ability to call collapse and expand with a header ID. ([#783](https://github.com/infor-design/enterprise-ng/issues/783))
- `[Lookup]` Added a tooltip functionality when the data is overflowed. ([#3703](https://github.com/infor-design/enterprise/issues/3703))
- `[Lookup]` Added a clear (x icon) button to clear the field. ([#740](https://github.com/infor-design/enterprise/issues/740))
- `[Lookup]` Added a clear (x icon) button and apply button inside of modal so there are now two options to clear the field. ([#2507](https://github.com/infor-design/enterprise/issues/2507))
- `[Lookup]` Fixed a bug where validation did not work if the lookup is non-editable (select only). ([#3950](https://github.com/infor-design/enterprise/issues/3950))
- `[Multiselect]` Moved the functionality for displaying the Multiselect List's searchfield underneath/above the pseudo element into a configurable setting. ([#3864](https://github.com/infor-design/enterprise/issues/3864))
- `[Popdown]` Fixed some integration problems with nested Lookups that were causing closing to happen prematurely. ([ng#760](https://github.com/infor-design/enterprise-ng/issues/760))
- `[Slider]` Added the ability to set position of the tooltip. ([#3746](https://github.com/infor-design/enterprise/issues/3746))
- `[Toast]` Added the ability to dismiss toasts via keyboard. ([#3521](https://github.com/infor-design/enterprise/issues/3521))
- `[Homepage]` Homepage edit events (resize, reorder, remove widgets) now fire on widget elements too ([#3679](https://github.com/infor-design/enterprise/issues/3679))

### v4.29.0 Fixes

- `[About]` Fixed a bug where About dialogs disappeared when being closed by the Modal Manager API. ([#3898](https://github.com/infor-design/enterprise/issues/3898))
- `[Application Menu]` Fixed personalization regressions on Soho theme ([#3704](github.com/infor-design/enterprise/issues/3704))
- `[General]` We Updated a lot of development dependencies. Most important things to note are: we now support node 12 for development and this is recommended, from tests 13 will also work. Node 14 will not work. We updated jQuery to 3.5.1 as a client side dependency and d3 to 5.16.0. If copying files from the `dist` folder note that the d3 file is called d3.v5.js. ([#1690](https://github.com/infor-design/enterprise/issues/1690))
- `[Bar Chart]` Fixed an issue where height was not calculating properly when used other elements along content container. ([#2670](https://github.com/infor-design/enterprise/issues/2670))
- `[Application Menu]` - Made it possible for App Menu Toolbars to dismiss the menu when the `dismissOnClickMobile` setting is true. ([#2831](https://github.com/infor-design/enterprise/issues/2831))
- `[Calendar/Weekview/Monthview]` Added more docs and exposed them on the design site. ([#3575](https://github.com/infor-design/enterprise/issues/3758))
- `[Checkbox]` Fixed an issue where the error icon was inconsistent between subtle and vibrant themes. ([#3575](https://github.com/infor-design/enterprise/issues/3575))
- `[Column Chart]` Fixed an issue where height was not calculating properly when used other elements along content container. ([#2670](https://github.com/infor-design/enterprise/issues/2670))
- `[Datagrid]` Fixed an issue where blank tooltip was showing when use Alert Formatter and no text. ([#2852](https://github.com/infor-design/enterprise/issues/2852))
- `[Datagrid]` Fixed a bug where the datagrid had blocked the clicking of buttons in an empty message area. ([#3922](https://github.com/infor-design/enterprise/issues/3922))
- `[Datagrid]` Fixed an issue where keyword search results were breaking the html markup for icons and badges. ([#3855](https://github.com/infor-design/enterprise/issues/3855))
- `[Datagrid]` Fixed an issue where keyword search results were breaking the html markup for hyperlink. ([#3731](https://github.com/infor-design/enterprise/issues/3731))
- `[Datagrid]` Fixed an issue where keyword search results were not showing for paging, if searched from other than 1st page it came blank table. ([#3629](https://github.com/infor-design/enterprise/issues/3629))
- `[Datagrid]` Fixed an issue where contents filtertype was not working on example page. ([#2887](https://github.com/infor-design/enterprise/issues/2887))
- `[Datagrid]` Fixed a bug in some themes, where the multi line cell would not be lined up correctly with a single line of data. ([#2703](https://github.com/infor-design/enterprise/issues/2703))
- `[Datagrid]` Fixed visibility of sort icons when toggling and when the column is in active. ([#3692](https://github.com/infor-design/enterprise/issues/3692))
- `[Datagrid]` Fixed a bug where the data passed to resultsText was incorrect in the case of reseting a filter. ([#2177](https://github.com/infor-design/enterprise/issues/2177))
- `[Datagrid/General]` Fixed an additional bug where when loading the datagrid with a columns object that contain recursive objects the grid would crash in saveColumns. [3759](https://github.com/infor-design/enterprise/issues/3759))
- `[Datepicker]` Fixed a bug where the modal would take aspects of the personalize colors by mistake. ([#3997](https://github.com/infor-design/enterprise/issues/3997))
- `[Dropdown]` Fixed tooltip content gets cut off inside of modal. ([#3106](https://github.com/infor-design/enterprise/issues/3106))
- `[DemoApp]` Fixed an issue with some pages in the design site where the did not have a height. ([#878](https://github.com/infor-design/website/issues/878))
- `[Fonts]` A note that the Source Sans Pro font thats used in the new theme and served at google fonts, now have a fix for the issue that capitalized letters and numbers had different heights. You may need to release any special caching. ([#1789](https://github.com/infor-design/enterprise/issues/1789))
- `[Form]` Fix broken links in the form readme file. ([#818](https://github.com/infor-design/website/issues/818))
- `[Line Chart]` Fixed an issue where height was not calculating properly when used other elements along content container. ([#2670](https://github.com/infor-design/enterprise/issues/2670))
- `[Locale]` Fixed the es-419 date time value, as it was incorrectly using the medium length date format. ([#3830](https://github.com/infor-design/enterprise/issues/3830))
- `[Modal]` Fixed the inconsistencies of spacing on required fields. ([#3587](https://github.com/infor-design/enterprise/issues/3587))
- `[Modal]` Fixed a bug where the title would overflow too soon. ([#3996](https://github.com/infor-design/enterprise/issues/3996))
- `[Multiselect]` Added ability to detect selected items from incoming data via `callSource()`. ([#2656](https://github.com/infor-design/enterprise/issues/2656))
- `[Multiselect]` Added support to api settings to `allTextString` and `selectedTextString` for custom headers. ([#3554](https://github.com/infor-design/enterprise/issues/3554))
- `[Pie Chart]` Fixed an issue where height was not calculating properly when used other elements along content container. ([#2670](https://github.com/infor-design/enterprise/issues/2670))
- `[Pie]` Fixed an issue where rounds decimal places for percent values were not working. ([#3599](https://github.com/infor-design/enterprise/issues/3599))
- `[Pie/Donut]` Fixed an issue where placing legend on bottom was not working for Homepage widget/Cards. ([#3560](https://github.com/infor-design/enterprise/issues/3560))
- `[Pager]` Reduced the space between buttons. ([#1942](https://github.com/infor-design/enterprise/issues/1942))
- `[Popupmenu]` Fixed an issue the shortcut text leaves gap when no icons are present. ([#3849](https://github.com/infor-design/enterprise/issues/3849))
- `[Tabs]` Fixed info and alert icons alignment on tabs and inside of modal. ([#2695](https://github.com/infor-design/enterprise/issues/2695))
- `[Tabs]` Fixes an issue where the search bar background color was going to transparent on smaller breakpoints. ([#3871](https://github.com/infor-design/enterprise/issues/3871))
- `[Notification]` Fixed an issue where the icons were lagging in the animation. ([#2099](https://github.com/infor-design/enterprise/issues/2099))
- `[Tree]` Fixed an issue where data was not in sync for children property. ([#1690](https://github.com/infor-design/enterprise/issues/1690))
- `[Splitter]` Fixed an issue the drag handle characters render incorrectly. ([#1458](https://github.com/infor-design/enterprise/issues/1458))
- `[Splitter]` Fixed an issue where dragging for RTL direction was not working. ([#1813](https://github.com/infor-design/enterprise/issues/1813))
- `[Spinbox]` Fixed an issue where a two or more digit min value would make it difficult to type in the spinbox. To fix this the values will only be validated on blur by default. ([#3909](https://github.com/infor-design/enterprise/issues/3909))
- `[Spinbox]` Fixed an issue where the number mask did not match the max value of the spinbox. ([#3939](https://github.com/infor-design/enterprise/issues/3939))
- `[Slider]` Improved the sliding so that decimal values would not trigger the change event. ([#787](https://github.com/infor-design/enterprise-ng/issues/787))
- `[Slider]` Reduced the number of change events that fire while sliding. ([#788](https://github.com/infor-design/enterprise-ng/issues/788))
- `[Swaplist]` Fixed an issue where dragging items more than once was not working on Android or iOS devices. ([#1423](https://github.com/infor-design/enterprise/issues/1423))
- `[Tree]` Fixed an issue where tree could not be expanded when using multiselect mode in IE 11. ([#3936](https://github.com/infor-design/enterprise/issues/3936))
- `[Tabs]` Fixed an issue where calling destroy did not remove the add tab button. ([#1439](https://github.com/infor-design/enterprise/issues/1439))
- `[Vertical Tabs]` Made personalization possible. ([#3029](https://github.com/infor-design/enterprise/issues/3029))

(64 Issues Solved This Release, Backlog Enterprise 248, Backlog Ng 69, 1149 Functional Tests, 1404 e2e Tests)

## v4.28.5

### v4.28.5 Fixes

- `[Datepicker]` Fixed an issue where change events did not fire consistently. ([#4087](https://github.com/infor-design/enterprise/issues/4087))

## v4.28.4

### v4.28.4 Fixes

- `[Datagrid]` Fixed an issue where checkboxes in an expandable area could not be checked. ([#4062](https://github.com/infor-design/enterprise/issues/4062))

## v4.28.3

### v4.28.3 Fixes

- `[Datepicker]` Fixed an issue where change did not fire when rangeselecting the same day. ([#4075](https://github.com/infor-design/enterprise/issues/4075))
- `[Datepicker]` Fixed an issue where change did not fire when selecting today after having a cleared value in the field. ([#853](https://github.com/infor-design/enterprise-ng/issues/853))

## v4.28.2

### v4.28.2 Fixes

- `[Splitter]` Fixed an issue where the splitter would remove the modal overlay in some cases. ([#3982](https://github.com/infor-design/enterprise/issues/3982))

## v4.28.1

### v4.28.1 Fixes

- `[Datagrid]` Fixed a bug where the datagrid had blocked the clicking of buttons in an empty message area. ([#3922](https://github.com/infor-design/enterprise/issues/3922))
- `[Datagrid]` Added ability to set the datagrid emptymessage as primary. ([#3922](https://github.com/infor-design/enterprise/issues/3922))

## v4.28.0

### v4.28.0 Important Changes

- `[Pager]` The Deprecated `pager` getter method was removed. Use `pagerAPI` instead for the same thing if accessing this internal object directly. ([#3759](https://github.com/infor-design/enterprise/issues/3759))

### v4.28.0 Features

- `[Bar Chart]` Added support to ellipsis for yaxis labels. ([#3702](https://github.com/infor-design/enterprise/issues/3702))
- `[Contextmenu]` Added support for shortcut display in menus. ([#3490](https://github.com/infor-design/enterprise/issues/3490))
- `[Datepicker]` Added support for custom api callback to disable passed dates and to disable dates by years. ([#3462](https://github.com/infor-design/enterprise/issues/3462))
- `[Datagrid]` Added and fixed up datagrid grouping aggregators. There is now aggregators for avg, count, list, max, min and sum. In addition null and undefined data will not cause issues. ([#3752](https://github.com/infor-design/enterprise/issues/3752))
- `[Error Page]` Added a new example showing a static error page. For example for a 404 page or generic error. ([#281](https://github.com/infor-design/design-system/issues/281))
- `[FileUploadAdvanced]` Added support to api settings `maxFiles` to limit number of uploads. ([#3512](https://github.com/infor-design/enterprise/issues/3512))
- `[FileUploadAdvanced]` Added support to fire event `fileremoved` for attached file removed. ([#3548](https://github.com/infor-design/enterprise/issues/3548))
- `[Line Chart]` Added support to ellipsis for yaxis labels. ([#3702](https://github.com/infor-design/enterprise/issues/3702))
- `[Modal]` Improved handling of multiple Modal windows stemming from a single trigger element. ([ng#705](https://github.com/infor-design/enterprise-ng/issues/705))

### v4.28.0 Fixes

- `[Accordion]` Fixed a regression where updating individual headers within an Accordion was no longer working ([#3826](https://github.com/infor-design/enterprise/issues/3070))
- `[Application Menu]` Fixed the icons on breaking apart it's appearance when zooming out the browser in IE11, uplift theme. ([#3070](https://github.com/infor-design/enterprise/issues/3070))
- `[Application Menu]` Fixed misalignment/size of bullet icons in the accordion on Android devices. ([#1429](http://localhost:4000/components/applicationmenu/test-six-levels.html))
- `[Application Menu]` Add keyboard support for closing Role Switcher panel ([#3477](https://github.com/infor-design/enterprise/issues/3477))
- `[Autocomplete]` Added a check to prevent the autocomplete from incorrectly stealing form focus, by checking for inner focus before opening a list on typeahead. ([#3639](https://github.com/infor-design/enterprise/issues/3070))
- `[Autocomplete]` Fixed an issue where an change event was not firing when selecting from the menu. ([#804](https://github.com/infor-design/enterprise/issues/804))
- `[Bubble Chart]` Fixed an issue where an extra axis line was shown when using the domain formatter. ([#501](https://github.com/infor-design/enterprise/issues/501))
- `[Bullet Chart]` Added support to format ranges and difference values. ([#3447](https://github.com/infor-design/enterprise/issues/3447))
- `[Button]` Fixed the button disabled method to no longer use class `is-disabled`. ([#3447](https://github.com/infor-design/enterprise-ng/issues/799))
- `[Charts]` Fixed an issue where selected items were being deselected after resizing the page. ([#323](https://github.com/infor-design/enterprise/issues/323))
- `[Colorpicker]` Fixed an issue where the color swatches shift when the colorpicker has a scrollbar. ([#2266](https://github.com/infor-design/enterprise/issues/2266))
- `[Custom Builds]` Fixed issues related to custom building Datagrid. ([#3784](https://github.com/infor-design/enterprise/issues/3784))
- `[Custom Builds]` Fixed issues related to custom building Locale. ([#3839](https://github.com/infor-design/enterprise/issues/3839))
- `[Custom Builds]` Fixed issues related to custom building Modal. ([#3822](https://github.com/infor-design/enterprise/issues/3822))
- `[Datagrid]` Fixed an issue where row data was not available for serializer with Treegrid. ([#3663](https://github.com/infor-design/enterprise/issues/3724))
- `[ContextualActionPanel]` Fixed an issue where toolbars in CAP are not torn down on destroy. ([#3785](https://github.com/infor-design/enterprise/issues/3785))
- `[ContextualActionPanel]` Fixed an issue where nested caps or closing and reopening caps would not work. ([#801](https://github.com/infor-design/enterprise-ng/issues/801))
- `[Datagrid]` Fixed a css issue in dark uplift mode where the group row lines were not visible. ([#3649](https://github.com/infor-design/enterprise/issues/3649))
- `[Datagrid]` Fixed some styling issues in alerts and tags, and made clickable tags available in the formatter. ([#3631](https://github.com/infor-design/enterprise/issues/3631))
- `[Datagrid]` Fixed a css issue in dark uplift mode where the group row lines were not visible . ([#3649](https://github.com/infor-design/enterprise/issues/3649))
- `[Datagrid]` Fixed lookup modal title to be visible and adjust the position to make it centered. ([#3635](https://github.com/infor-design/enterprise/issues/3635))
- `[Datagrid]` Fixed an issue where selected rows are not reset when calling loadData. ([#3718](https://github.com/infor-design/enterprise/issues/3718))
- `[Datagrid]` Fixed an issue where if using grouping totals and hiding and showing columns the page is not refreshed properly. ([#2564](https://github.com/infor-design/enterprise/issues/2564)
- `[Datagrid]` Fixed an issue the selected row header icon is the wrong state when using allowSelectAcrossPages. ([#3043](https://github.com/infor-design/enterprise/issues/3043)
- `[Datagrid]` Improved the `datagrid-default-modal-width` concept if setting a modal datagrid default with so it works on any parent. [3562](https://github.com/infor-design/enterprise/issues/3562))
- `[Datagrid]` Fixed a bug in the indeterminate paging example, that the select checkbox would not work and be out of sync when changing pages. [2230](https://github.com/infor-design/enterprise/issues/2230))
- `[Datagrid]` Fixed a bug when resizing the first column of the center pane when using frozen columns, the resize would jump out the size of the frozen section. [3741](https://github.com/infor-design/enterprise/issues/3741))
- `[Datagrid]` Fixed an issue where the filter condition leaves two selected if you just reorder. ([#3779](https://github.com/infor-design/enterprise/issues/3779))
- `[Datagrid/General]` Fixed a bug where when loading the datagrid with a columns object that contain recursive objects the grid would crash. [3759](https://github.com/infor-design/enterprise/issues/3759))
- `[Datagrid/Hyperlink]` Fixed layout issues with links in right text align mode. To do this refactored links to not use a psuedo element for the focus style. ([#3680](https://github.com/infor-design/enterprise/issues/3680))
- `[Datepicker]` Fixed a bug where for some locales like `af-ZA` and `fi_FI` with dots in the day periods, setting 24 hr time to AM did not work. [3750](https://github.com/infor-design/enterprise/issues/3750))
- `[Datepicker]` Fixed a bug where date picker erred on arabic dates. [3804](https://github.com/infor-design/enterprise/issues/3804))
- `[Datepicker]` Fixed a bug where date picker could not change arabic dates. [3819](https://github.com/infor-design/enterprise/issues/3819))
- `[Datepicker]` Fixed a bug the month only picker would error the second time opened. [3817](https://github.com/infor-design/enterprise/issues/3817))
- `[Datepicker]` Added fix for dates with month and day only format where day is first, this was incorrectly validating as invalid. ([#3833](https://github.com/infor-design/enterprise/issues/3833))
- `[Demoapp]` Fixed incorrect directory list hyperlinks in listview and listbuilder components. ([1783](https://github.com/infor-design/enterprise/issues/1783))
- `[Demoapp]` Did cleanup on the icons and patterns links. ([3790](https://github.com/infor-design/enterprise/issues/3790))
- `[Demoapp]` When deployed on a proxy the icons page would not change contents when changing theme. ([3790](https://github.com/infor-design/enterprise/issues/3790))
- `[Dropdown]` Fixed an issue that Dropdown did not close when scrolling in some nested containers. ([#3436](https://github.com/infor-design/enterprise/issues/3436))
- `[EmptyMessage]` Updated the text to be more subtle. ([#3476](https://github.com/infor-design/enterprise/issues/3476))
- `[Fieldset]` Fixed fieldset text data overlapping in compact mode on mobile view. ([#3627](https://github.com/infor-design/enterprise/issues/3627))
- `[General]` Added a number of small accessibility fixes base on older testing feedback. ([#1539](https://github.com/infor-design/enterprise/issues/1539))
- `[Hierarchy]` Added support for separators in the actions menu on a hierarchy leaf. ([#3636](https://github.com/infor-design/enterprise/issues/3636))
- `[Hierarchy]` Fixed an issue where clicking the "More Actions" menu trigger wouldn't open the menu anymore. ([#3873](https://github.com/infor-design/enterprise/issues/3873))
- `[Lookup]` Fixed an issue where `keywordFilter: true` and `filterable: true` used together cause the lookup modal to break. ([#3772](https://github.com/infor-design/enterprise/issues/3772))
- `[Masthead]` Fixed layout and color issues in uplift theme. ([#3526](https://github.com/infor-design/enterprise/issues/3526))
- `[Modal]` Fixed modal title to a two line with ellipsis when it's too long. ([#3479](https://github.com/infor-design/enterprise/issues/3479))
- `[Multiselect]` Fixed tags dismiss button on mobile devices. ([#3640](https://github.com/infor-design/enterprise/issues/3640))
- `[Icons]` Added new locked/unlocked icons in ids-identity [#3732](https://github.com/infor-design/enterprise/issues/3732)
- `[Radar Chart]` Fixed an issue where labels were cutoff at desktop view. ([#3510](https://github.com/infor-design/enterprise/issues/3510))
- `[Splitter]` Fixed an issue where collapse button was misaligned. ([#3825](https://github.com/infor-design/enterprise/issues/3825))
- `[Swaplist]` Fixed disabled swap buttons color in dark variant subtle theme. ([#3709](https://github.com/infor-design/enterprise/issues/3709))
- `[Utils]` Exposed `Soho.utils.isInViewport(elem)` for external use. ([#3436](https://github.com/infor-design/enterprise/issues/3436))
- `[Toolbar]` Improved the placeholder text color to be more visible in uplift (dark variant). ([#3727](https://github.com/infor-design/enterprise/issues/3727))
- `[Tree]` Fixed an issue where use `UpdateNode()` method the data was not sync. ([#3724](https://github.com/infor-design/enterprise/issues/3724))

(71 Issues Solved This Release, Backlog Enterprise 260, Backlog Ng 82, 1048 Functional Tests, 1370 e2e Tests)

## v4.27.4

### v4.27.4 Fixes

`[Button]` Fixed the button disabled method to no longer use class `is-disabled`. ([#3447](https://github.com/infor-design/enterprise-ng/issues/801))
`[Button]` Fixed a regression where some buttons would get a 100% width on mobile. ([#801](https://github.com/infor-design/enterprise-ng/issues/801))

## v4.27.3

### v4.27.3 Fixes

- `[Datagrid]` Fixed a bug in the indeterminate paging example, that the select checkbox would not work and be out of sync when changing pages. [2230](https://github.com/infor-design/enterprise/issues/2230))

## v4.27.2

### v4.27.2 Fixes

- `[Datagrid]` Fixed an issue in datagrid frozen columns, actions that re-render like sorting may cause rendering issues. ([#3735](https://github.com/infor-design/enterprise/issues/3735))
- `[Datagrid]` Fixed an issue in lookup datagrid editors that clicking a trigger in the cell would commit the cell causing editing not to work in some cases. ([#785](https://github.com/infor-design/enterprise-ng/issues/785))

## v4.27.1

### v4.27.1 Fixes

- `[Icons]` Added a fix to support both `href` and `xlink:href` in icons. ([#3734](https://github.com/infor-design/enterprise/issues/3734))

## v4.27.0

### v4.27.0 Important Changes

- `[Hierarchy]` Removed the following deprecated options `paging: <bool>` and `mobileView: <bool>`. Instead use `layout='paging'` or `layout='mobile-only'`.
- `[Icons]` Changed the svg icons to use `href` instead of deprecated `xlink:href`. This isnt a breaking change either will work but `href` works better with Ivy in Angular. ([#3611](https://github.com/infor-design/enterprise/issues/3611))

### v4.27.0 Features

- `[Button]` Add `toData()` and related API for programmatically handling control of buttons. ([ng#467](https://github.com/infor-design/enterprise-ng/issues/467))
- `[Calendar]` Enhanced the look and feel of monthview calendar by displaying legend and calendar event on mobile view. ([#925](https://github.com/infor-design/enterprise/issues/925))
- `[Modal]` Created API for controlling the Modal ButtonSet. ([ng#467](https://github.com/infor-design/enterprise-ng/issues/467))
- `[Datagrid]` Added support for api setting on expand and collapse children. ([#3274](https://github.com/infor-design/enterprise/issues/3274))
- `[Datagrid]` Updated the fixedRowHeight setting to accept `auto` as an option. This will calculate the row height for all frozenRows section. If you have a lot of rows this may be slow so a number is preferred. ([#3374](https://github.com/infor-design/enterprise/issues/3374))
- `[Editor]` Added an option to set the height of the editor in `rows`. If you set this the estimated number for rows can be specified for the source and html pane. It will scroll after that. ([#3688](https://github.com/infor-design/enterprise/issues/3688))
- `[Homepage]` Added support for reordering, resizing, and removing widgets by enabling edit mode on the homepage component. ([#3531](https://github.com/infor-design/enterprise/issues/3531))

### v4.27.0 Fixes

- `[Accordion]` Removed stoppage of event propagation when accordion headers are clicked, in order to allow external click event listeners to propagate. ([ng#321](https://github.com/infor-design/enterprise-ng/issues/321))
- `[Bar Chart]` Fixed an issue where chart was not resizing on homepage widget resize. ([#2669](https://github.com/infor-design/enterprise/issues/2669))
- `[Blockgrid]` Fixed an issue where there was no index if the data is empty, and removed deprecated internal calls. ([#748](https://github.com/infor-design/enterprise-ng/issues/748))
- `[Busy Indicator]` Fixed an issue where it throws an error when a display delay, the busy-indicator parent removed and added via ngIf before the busyindicator shown. ([#703](https://github.com/infor-design/enterprise-ng/issues/703))
- `[Busy Indicator]` Fixed an issue where the overlay would close when closing the Modal. ([#3424](https://github.com/infor-design/enterprise/issues/3424))
- `[Busy Indicator]` Fixed an issue where position was not aligning. ([#3341](https://github.com/infor-design/enterprise/issues/3341))
- `[Colorpicker]` Fixed the dropdown icon position is too close to the right edge of the field. ([#3508](https://github.com/infor-design/enterprise/issues/3508))
- `[Contextual Action Panel]` Fixed misaligned search icon in uplift theme. ([#3630](https://github.com/infor-design/enterprise/issues/3630))
- `[Contextual Action Panel]` Fixed close icon button in getting cut off on mobile view ([#3586](https://github.com/infor-design/enterprise/issues/3586))
- `[Datagrid]` Fixed an issue where lookup editor was removing all characters following and including the '|' pipe character. ([#3556](https://github.com/infor-design/enterprise/issues/3556))
- `[Datagrid]` Fixed an issue where date range filter was unable to filter data. ([#3503](https://github.com/infor-design/enterprise/issues/3503))
- `[Datagrid]` Fixed a bug were datagrid tree would have very big text in the tree nodes on IOS. ([#3347](https://github.com/infor-design/enterprise/issues/3347))
- `[Datagrid]` Fixed a focus trap issue when using actionable mode, tab will now move up and down rows. ([#2399](https://github.com/infor-design/enterprise/issues/2399))
- `[Datagrid]` Fixed a bug when setting the UI indicator with `setSortIndicator` then it would take two clicks to sort the inverse direction. ([#3391](https://github.com/infor-design/enterprise/issues/3391))
- `[Datagrid]` Fixed an issue where date range filter was not working. ([#3337](https://github.com/infor-design/enterprise/issues/3337))
- `[Datagrid]` Fixed a bug when combining multiselect and expandable rows. If using the shift key to select multiple rows the selection would include incorrect rows. ([#2302](https://github.com/infor-design/enterprise/issues/2302))
- `[Datagrid]` Added support for dragging and reordering columns in RTL and some minor style cleanup with dragging to reorder. ([#3552](https://github.com/infor-design/enterprise/issues/3552))
- `[Datagrid]` Fixed an issue that the click event did not show the item data when the keyboard is used. ([#3645](https://github.com/infor-design/enterprise/issues/3645))
- `[Datagrid]` Fixed an issue where datagrid tree did not show empty messages. ([#3642](https://github.com/infor-design/enterprise/issues/3642))
- `[Datagrid]` Fixed an issue where grouped rows did not render when combined with frozen columns. ([#3367](https://github.com/infor-design/enterprise/issues/3367))
- `[Datagrid]` Fixed an issue where the overlay was closing after close Modal. ([#735](https://github.com/infor-design/enterprise-ng/issues/735))
- `[Datagrid]` Fixed a misaligned drag and drop column icon on IE 11. ([#3648](https://github.com/infor-design/enterprise/issues/3648))
- `[Datagrid]` Fixed an issue when using the colspan column option along with frozenColumns. ([#3416](https://github.com/infor-design/enterprise/issues/3416))
- `[Datagrid]` Fixed an issue where the empty message might still show if the amount of rows do not fill the page. ([#3697](https://github.com/infor-design/enterprise/issues/3697))
- `[Datepicker]` Fixed popover height and datepicker layout on mobile view. ([#2569](https://github.com/infor-design/enterprise/issues/3569))
- `[Datepicker]` Fixed an issue where date range with minimum range was not working. ([#3268](https://github.com/infor-design/enterprise/issues/3268))
- `[Datepicker]` Fixed an issue where date range was reverting to initial values after clearing. ([#1306](https://github.com/infor-design/enterprise/issues/1306))
- `[Datepicker]` Fixed an issue where dates would be invalid in ko-KO locale. ([#3470](https://github.com/infor-design/enterprise/issues/3470))
- `[Datepicker]` Fixed an issue where dates would be invalid in zh-TW locale. ([#3473](https://github.com/infor-design/enterprise/issues/3473))
- `[Datepicker]` Fixed an issue where AM/PM could not be set in hi-IN locale. ([#3474](https://github.com/infor-design/enterprise/issues/3474))
- `[Datepicker]` Fixed an issue where change would fire twice or when the value is still blank. ([#3423](https://github.com/infor-design/enterprise/issues/3423))
- `[Datepicker]` Fixed an issue where time would be reset to 12:00 AM when setting the time and clicking today. ([#3202](https://github.com/infor-design/enterprise/issues/3202))
- `[Dropdown]` Fixed a bug where it was not possible for Dropdowns in certain scrollable Modal regions to close on scroll. ([#2650](https://github.com/infor-design/enterprise/issues/2650))
- `[Dropdown]` Fixed a bug that dropdowns are in the wrong position if flowing up and other minor cases. ([#2068](https://github.com/infor-design/enterprise/issues/2068))
- `[Dropdown]` Fixed alignment when using dropdown in compound field. ([#3647](https://github.com/infor-design/enterprise/issues/3647))
- `[Editor]` Added ui updates to the toolbar in uplift (vibrant mode) and minor style fixes. ([#3577](https://github.com/infor-design/enterprise/issues/3577))
- `[Editor]` Added fixes to reseting the dirty indicator when used in an editor. ([#3662](https://github.com/infor-design/enterprise/issues/3662))
- `[Editor]` Fixed a width change when toggle source view when the editor is on a modal, this is also based on UI feedback that the switch was confusing, so we now disable the buttons. ([#3594](https://github.com/infor-design/enterprise/issues/3594))
- `[Editor]` Fixed an issue where bullet and number lists could not be converted to headings and regular text with the font picker. ([#2679](https://github.com/infor-design/enterprise/issues/2679))
- `[Editor]` Fixed an issue where some settings like bold and italics would not be reset consistently when applying headings and regular text with the font picker. ([#2256](https://github.com/infor-design/enterprise/issues/2256))
- `[Editor]` Fixed an issue where the dirty events did not fire changing the source view. ([#3598](https://github.com/infor-design/enterprise/issues/3598))
- `[Editor]` Adding missing bottom spacing under heading elements. ([#3288](https://github.com/infor-design/enterprise/issues/3288))
- `[Field Filter]` Fixed an issue where switching to In Range filter type with a value in the field was causing an error. ([#3515](https://github.com/infor-design/enterprise/issues/3515))
- `[Editor]` Added a font color for rest/none swatch. ([#2035](https://github.com/infor-design/enterprise/issues/2035))
- `[Field Filter]` Fixed an issue where switching to In Range filter type with a value in the field was causing an error. ([#3515](https://github.com/infor-design/enterprise/issues/3515))
- `[Field Filter]` Fixed an issue where date range was not working after using other filter. ([#2764](https://github.com/infor-design/enterprise/issues/2764))
- `[Field Filter]` Fixed an issue where stray text would be shown if the filters are hidden and then shown later. ([#3687](https://github.com/infor-design/enterprise/issues/3687))
- `[Line Chart]` Fixed an issue where x-axis labels were overlapping for small viewport on homepage widget. ([#2674](https://github.com/infor-design/enterprise/issues/2674))
- `[Lookup]` Fixed an issue where selected values were clearing when use server side data. ([#588](https://github.com/infor-design/enterprise-ng/issues/588))
- `[Locale]` Added missing Afrikaans translations. ([#3685](https://github.com/infor-design/enterprise/issues/3685))
- `[Masthead]` Fixed layout and color issues in uplift theme. ([#3526](https://github.com/infor-design/enterprise/issues/3526))
- `[Modal]` Fixed an iOS bug where after opening several Modals/Messages, it would occasionally be impossible to scroll a scrollable page area. ([#3389](https://github.com/infor-design/enterprise/issues/3389))
- `[Modal]` Fixed a bug where when iframe elements are present, focus traps could occur and cause focus on elements outside of the Modal, but within the iframe. ([#2287](https://github.com/infor-design/enterprise/issues/2287))
- `[Modal]` Added a check for preventing Tooltips inside a Modal from opening while the Modal is not visible ([#3588](https://github.com/infor-design/enterprise/issues/3588))
- `[Modal]` Fixed dropdown position when the field is required. ([#3482](https://github.com/infor-design/enterprise/issues/3482))
- `[Modal]` Fixed a regression where some Close buttons were not properly closing. ([#3615](https://github.com/infor-design/enterprise/issues/3615))
- `[Process Indicator]` Fixed icons that are not centered inside the circle indicators. ([#3509](https://github.com/infor-design/enterprise/issues/3509))
- `[Personalize]` Fixed an issue that colorschanged events do not fire on when doing a set to default ation. ([#751](https://github.com/infor-design/enterprise-ng/issues/751))
- `[Searchfield]` Correct the background color of toolbar search fields. ([#3527](https://github.com/infor-design/enterprise/issues/3527))
- `[Spinbox]` Corrected an issue in the enable method, where it did not fully remove the readonly state. ([#3527](https://github.com/infor-design/enterprise/issues/3527))
- `[Swaplist]` Fixed an issue where lists were overlapping on uplift theme. ([#3452](https://github.com/infor-design/enterprise/issues/3452))
- `[Tabs]` Fixed the position of error icon too close to the border on focus state. ([#3544](https://github.com/infor-design/enterprise/issues/3544))
- `[Tabs-Vertical]` Fixed an issue where the content cannot scroll on mobile view. ([#3542](https://github.com/infor-design/enterprise/issues/3542))
- `[Tags]` Fixed a regression on Tag Buttons, where they were visually, vertically misaligned with Tag text. ([#3604](https://github.com/infor-design/enterprise/issues/3604))
- `[Week-View]` Changed the look of the week-view and day-view day of the week so its a 3 (or 2) letter abbreviation and emphasizes the date and spans two lines. This makes all the days of the week the same length. ([#3262](https://github.com/infor-design/enterprise/issues/3262))
- `[Validation]` Fixed a bug where addMessage did not add messages to the parent. ([#711](https://github.com/infor-design/enterprise-ng/issues/711))

(87 Issues Solved This Release, Backlog Enterprise 279, Backlog Ng 75, 1033 Functional Tests, 1322 e2e Tests)

## v4.26.2

### v4.26.2 Fixes

- `[Textarea]` Fixed missing text in safari on disabled text areas. ([#3638](https://github.com/infor-design/enterprise/issues/3638))

## v4.26.1

### v4.26.1 Fixes

- `[Demo App]` Fixed the embedded layout to show uplift theme. ([#861](https://github.com/infor-design/website/issues/861))

## v4.26.0

### v4.26.0 Features

- `[Datagrid]` Added support for expandable row to expand across all frozen columns, and fixed span layout issues on the right side frozen columns. ([#2867](https://github.com/infor-design/enterprise/issues/2867))
- `[Datagrid]` Added a new `resizeMode` option that allows you to pick between `flex` and `fit`. `flex` will resize columns independently shifting other columns to fit the table layout if needed. `fit` will resize using the neighbor's column width. This is possible more useful when you have less columns. ([#3251](https://github.com/infor-design/enterprise/issues/3251))
- `[Calendar]` Made the monthview, weekview and calendar work in RTL mode and added official support for UmAlQura calendar. ([#2788](https://github.com/infor-design/enterprise/issues/2788))
- `[Icons]` Added new icons `icon-play, icon-stop, icon-record, icon-pause` for video players. ([#411](https://github.com/infor-design/design-system/issues/411))
- `[Icons]` Added new icons `icon-security-off, icon-security-on` for toggles related to security/secure items. ([#397](https://github.com/infor-design/design-system/issues/397))
- `[Searchfield]` Added a setting that makes it possible to adjust the "collapsed" size of a Toolbar Searchfield to better accommodate some use cases. ([#3296](https://github.com/infor-design/enterprise/issues/3296))

### v4.26.0 Fixes

- `[Application Menu]` Fixed bugs with filtering where it was not possible to have the filter match text within content areas, as well as general expand/collapse bugs with filtering. ([#3131](https://github.com/infor-design/enterprise/issues/3131))
- `[Application Menu]` Fixed overlap button when label is too long, and aligned dropdown icon in application menu uplift theme. ([#3133](https://github.com/infor-design/enterprise/issues/3133))
[Contextual Action Panel] - Fixed shade colors of text and icon buttons in uplift theme high contrast. (#3394)
- `[Accordion]` - Fixed an issue with a missing border on the last element in certain states. ([#3885](https://github.com/infor-design/enterprise/issues/3885))
- `[Calendar]` Fixed issue where on month view in events info `Date` and `Duration` fields were not working with some events and `Duration` field. Now `Duration` field support `Days, Hours and Minutes` text. ([#2777](https://github.com/infor-design/enterprise/issues/2777))
- `[Calendar]` Fixed an issue where link was not working on monthview to switch to day view when clicked on more events on that day. ([#3181](https://github.com/infor-design/enterprise/issues/3181))
- `[Calendar]` Fixed a calendar event where the start date today is not displaying as upcoming event in different timezone. ([#2776](https://github.com/infor-design/enterprise/issues/2776))
- `[Calendar]` Fixed an issue where adding an event was inconsistent in Safari. ([#3079](https://github.com/infor-design/enterprise/issues/3079))
- `[Calendar]` Fixed an issue where any event was not rendering in day and week view. ([#3222](https://github.com/infor-design/enterprise/issues/3222))
- `[Calendar]` Fixed an issue where date selection was not persist when switching from month view to week view to day view. ([#3319](https://github.com/infor-design/enterprise/issues/3319))
- `[Colors]` Fixed an incorrect ruby06 color, and made the background change on theme change now (again). ([#3448](https://github.com/infor-design/enterprise/issues/3448))
- `[Datagrid]` Fixed an issue where focus on reload data was forced to be on active cell. ([#358](https://github.com/infor-design/enterprise-ng/issues/358))
- `[Datagrid]` Fixed RTL issues in the filter row. ([#3517](https://github.com/infor-design/enterprise/issues/3517))
- `[Datagrid]` Improved the column resize behavior in speed and usability with the cursor being more accurate during resize. ([#3251](https://github.com/infor-design/enterprise/issues/3251))
- `[Datagrid]` Improved the column resize behavior to work much better in RTL mode. ([#1924](https://github.com/infor-design/enterprise/issues/1924))
- `[Datagrid]` Fixed a bug where if a filter row column is frozen the mask and editor options would not be applied. ([#2553](https://github.com/infor-design/enterprise-ng/issues/2553))
- `[Datagrid]` Fixed an issue where when using rowTemplate/expandableRows and frozenColumns on both sides the right side did not render properly. ([#2867](https://github.com/infor-design/enterprise/issues/2867))
- `[Datagrid]` Fixed an issue where height was not aligning to expandable row for frozen columns. ([#3516](https://github.com/infor-design/enterprise/issues/3516))
- `[Datagrid]` Fixed hover color should not be similar to alternate rows when hovering in uplift high contrast. ([#3338](https://github.com/infor-design/enterprise/issues/3338))
- `[Datagrid]` Fixed a demo app issue filtering decimal fields in some examples. ([#3351](https://github.com/infor-design/enterprise/issues/3351))
- `[Datagrid]` Fixed an issue where some columns were disappear after resizing the browser or after changing themes. ([#3434](https://github.com/infor-design/enterprise/issues/3434))
- `[Datagrid]` Fixed an issue that the filter row type dropdowns did not close when the grid is scrolled. ([#3216](https://github.com/infor-design/enterprise/issues/3216))
- `[Datagrid]` Added an example showing the configuration needed to filter date time fields on just dates without the time part. ([#2865](https://github.com/infor-design/enterprise/issues/2865))
- `[Datagrid]` Changed the isFilter added value to datasets to a more unique value to avoid clashes. ([#2668](https://github.com/infor-design/enterprise/issues/2668))
- `[Datagrid]` Added a `getDataset` method that will return the current dataset without any added properties. ([#2668](https://github.com/infor-design/enterprise/issues/2668))
- `[Datagrid]` Fixed an issue that when reordering filter columns the filter values would disappear. ([#2565](https://github.com/infor-design/enterprise/issues/2565))
- `[Datagrid]` Fixed an issue that dropdown lists in filter rows did not close when scrolling. ([#2056](https://github.com/infor-design/enterprise/issues/2565))
- `[Datagrid]` Added a `filterType` option to the filter event data so the type can be determined. ([#826](https://github.com/infor-design/enterprise/issues/826))
- `[Datagrid]` Add options to `toolbar.filterRow` so that instead of true/false you can set `showFilter, clearFilter, runFilter` independently. ([#1479](https://github.com/infor-design/enterprise/issues/1479))
- `[Datagrid]` Added fixes to improve the usage of the textarea editor. ([#3417](https://github.com/infor-design/enterprise/issues/3417))
- `[Datagrid]` Fixed an issue where reset to default was not working properly. ([#3487](https://github.com/infor-design/enterprise/issues/3487))
- `[Datepicker]` Fixed an issue where setting date format with comma character was not working. ([#3008](https://github.com/infor-design/enterprise/issues/3008))
- `[Editor]` Made the link and image link fields required on the dialogs. ([#3008](https://github.com/infor-design/enterprise/issues/3008))
- `[Editor]` Fixed an issue where it was possible to clear text and end up with text outside the default paragraph seperator. ([#2268](https://github.com/infor-design/enterprise/issues/2268))
- `[Fileupload]` Fixed an issue where tabbing out of a fileupload in was causing the modal dialog to disappear. ([#3458](https://github.com/infor-design/enterprise/issues/3458))
- `[Form Compact Layout]` Added support for `form-compact-layout` the remaining components. ([#3008](https://github.com/infor-design/enterprise/issues/3329))
- `[Dropdown]` Fixed a bug that was causing the `selectValue()` method not to update the visual display of the in-page Dropdown element. ([#3432](https://github.com/infor-design/enterprise/issues/3432))
- `[Forms]` Fixed an issue where radio group was overlapping fields. ([#3466](https://github.com/infor-design/enterprise/issues/3466))
- `[Forms Compact]` Fixed an issue where fileupload was misaligned in RTL mode in uplift theme. ([#3483](https://github.com/infor-design/enterprise/issues/3483))
- `[Icons]` Fixed color inconsistencies of the icons when the fields are in readonly state. ([#3176](https://github.com/infor-design/enterprise/issues/3176))
- `[Input]` Added the ability to line up data labels with inputs by adding class `field-height` to the `data` element and placing it in a responsive grid. ([#987](https://github.com/infor-design/enterprise/issues/987))
- `[Input]` Added the ability to use standalone required spans, this will help on responsive fields if they are cut off. ([#3115](https://github.com/infor-design/enterprise/issues/3115))
- `[Input/Forms]` Added the ability to add a class to rows to align the fields on the bottom, this will line up fields if they have wrapping labels or long labels with required fields. To enable this add class `flex-align-bottom` to the grid `row`. ([#443](https://github.com/infor-design/enterprise/issues/443))
- `[Locale]` Fixed an issue where formatDate() method was not working for es-419. ([#3363](https://github.com/infor-design/enterprise/issues/3363))
- `[Locale]` Fixed an issue where setting language to `nb` would error. ([#3455](https://github.com/infor-design/enterprise/issues/3455))
- `[Locale]` Fixed incorrect time separators in the no, nn, and nn locales. ([#3468](https://github.com/infor-design/enterprise/issues/3468))
- `[Locale]` Added further separation of language from formatting in date oriented components (calendar, datepicker, timepicker ect). [3244](https://github.com/infor-design/enterprise/issues/3244))
- `[Locale]` Added support for `nn` locale and language, but this will change to no language as only this is translated as its the same. ([#3455](https://github.com/infor-design/enterprise/issues/3455))
- `[Locale]` Correct the month names in Russian locale and capitalized the day names. ([#3464](https://github.com/infor-design/enterprise/issues/3464))
- `[Module Tabs]` Fixed color tab indicator and small gap below when selected/opened for all color variations in uplift theme. ([#3312](https://github.com/infor-design/enterprise/issues/3312))
- `[Modal]` Fixed colors in dark mode for the primary disabled button and error and background contrast. ([#2754](https://github.com/infor-design/enterprise/issues/2754))
- `[Pie]` Fixed an issue where initial selection was getting error. ([#3157](https://github.com/infor-design/enterprise/issues/3157))
- `[Popupmenu]` Fixed an issue where list separators were disappearing when reduced the browser zoom level e.g. 70-80%. ([#3407](https://github.com/infor-design/enterprise/issues/3407))
- `[Radar Chart]` Fixed an issue where labels was cut off for some screen sizes. ([#3320](https://github.com/infor-design/enterprise/issues/3320))
- `[Searchfield]` Fixed a bug where changing filter results while the autocomplete is open may result in the menu being positioned incorrectly. ([#3243](https://github.com/infor-design/enterprise/issues/3243))
- `[Searchfield]` Fixed a bug in Toolbar Searchfields where a component configured with `collapsible: false` and `collapseSize` defined, the searchfield would incorrectly collapse. ([NG#719](https://github.com/infor-design/enterprise-ng/issues/719))
- `[Splitter]` Fixed an issue in the destroy function where the expand button was not removed. ([#3371](https://github.com/infor-design/enterprise/issues/3371))
- `[Swaplist]` Fixed an issue where top buttons were not aligned in Firefox. ([#3425](https://github.com/infor-design/enterprise/issues/3425))
- `[Textarea]` Fixed an issue where using `rows` stopped working, and fixed the autoGrow option to work better. ([#3471](https://github.com/infor-design/enterprise/issues/3471))
- `[Toolbar]` Fixed an issue where some `destroy()` methods being called in `teardown()` were not type-checking for the `destroy()` method, and sometimes would incorrectly try to call this on an object or data property defined as `button`. ([#3449](https://github.com/infor-design/enterprise/issues/3449))
- `[Tooltip/Popover]` Fixed incorrect placement when in RTL modes, as well as some broken styles on the RTL Popover. ([#3119](https://github.com/infor-design/enterprise/issues/3119))
- `[Validation/Checkboxes]` Fixed issues with making checkboxes required, the styling did not work for it and the scrollIntoView function and validation failed to fire. Note that to add required to the checkbox you need to add an extra span, adding a class to the label will not work because the checkbox is styled using the label already. ([#3147](https://github.com/infor-design/enterprise/issues/3147))
- `[Validation]` Fixed an issue where calling removeMessage would not remove a manually added error class. ([#3318](https://github.com/infor-design/enterprise/issues/3318))

(78 Issues Solved This Release, Backlog Enterprise 336, Backlog Ng 77, 989 Functional Tests, 1246 e2e Tests)

## v4.25.3

### v4.25.3 Fixes

- `[Bar]` Fixed an error rendering charts with only one dataset point. ([#3505](https://github.com/infor-design/enterprise/issues/3505))
- `[Datagrid]` Fixed an issue where date range filter was unable to filter data. ([#3503](https://github.com/infor-design/enterprise/issues/3503))
- `[Datagrid]` Fixed an issue where date range filter was not working. ([#3337](https://github.com/infor-design/enterprise/issues/3337))
- `[Datepicker]` Fixed an issue where date range with minimum range was not working. ([#3268](https://github.com/infor-design/enterprise/issues/3268))
- `[Datepicker]` Fixed an issue where date range was reverting to initial values after clearing. ([#1306](https://github.com/infor-design/enterprise/issues/1306))
- `[Field Filter]` Fixed an issue where switching to In Range filter type with a value in the field was causesing an error. ([#3515](https://github.com/infor-design/enterprise/issues/3515))
- `[Field Filter]` Fixed an issue where date range was not working after using other filter. ([#2764](https://github.com/infor-design/enterprise/issues/2764))

## v4.25.2

### v4.25.2 Fixes

- `[Fileupload]` Fixed an issue where tabbing out of a fileupload in was causing the modal dialog to disappear. ([#3458](https://github.com/infor-design/enterprise/issues/3458))

## v4.25.1

### v4.25.1 Fixes

- `[Datagrid]` Fixed a bug where if there was an editor datagrid might error when loading. ([#3313](https://github.com/infor-design/enterprise/issues/3313))
- `[Mask]` Fixed a bug where leading zeroes were not possible to apply against Number Masks on standard input fields that also handled formatting for thousands separators. ([#3315](https://github.com/infor-design/enterprise/issues/3315))
- `[General]` Improved the colors of windows chrome custom scrollbars in uplift themes. ([#3413](https://github.com/infor-design/enterprise/issues/3413))

## v4.25.0

### v4.25.0 Features

- `[Fields]` Added a form level class to toggle all fields in the form to a more compact (shorter) mode called `form-layout-compact`. Added and fixed existing components so that there is now the option to have more compact forms by using shorter fields. ([#3249](https://github.com/infor-design/enterprise/issues/3249))
- `[Tag]` Added a new style for linkable tags that will work for default, info, good, error, alert, and neutral styles. ([#3113](https://github.com/infor-design/enterprise/issues/3113))
- `[Multiselect]` Added Tag Display as a new style for interacting with selected results in Multiselect components. ([#3114](https://github.com/infor-design/enterprise/issues/3114))
- `[Popdown]` Added support for tabbing into and exit out of it. ([#3218](https://github.com/infor-design/enterprise/issues/3218))
- `[Colors]` Updated design system tokens to new colors for uplift and did a pass on all three theme variants. This impacts and improves many internal colors in components and charts. ([#3007](https://github.com/infor-design/enterprise/issues/3007))

### v4.25.0 Fixes

- `[About]` Added further indication for Microsoft Edge Chrome next to the underlying chrome version. ([#3073](https://github.com/infor-design/enterprise/issues/3073))
- `[About]` Fixed a bug where the browser language was shown as the locale name, we now show browser language and IDs language and locale separate. ([#2913](https://github.com/infor-design/enterprise/issues/2913))
- `[About]` Fixed a bug where the OS version was duplicated. ([#1650](https://github.com/infor-design/enterprise/issues/1650))
- `[Accordion]` Fixed inconsistency style of focus element after clicking on a certain accordion header. ([#3082](https://github.com/infor-design/enterprise/issues/3082))
- `[Accordion]` Fixed an issue that when all panes are expanded then they could no longer be closed. ([#701](https://github.com/infor-design/enterprise-ng/issues/3217))
- `[Application Menu]` Fixed minor usability issues when attempting to filter on application menus, display of hidden filtered children, and filtering reset when a Searchfield is blurred. ([#3285](https://github.com/infor-design/enterprise/issues/3285))
- `[Application Menu]` Fixed incorrect font-size/padding around list item headers' bullet points. ([#3364](https://github.com/infor-design/enterprise/issues/3364))
- `[Application Menu]` Tweaked some font colors on the Vibrant theme. ([#3400](https://github.com/infor-design/enterprise/issues/3400))
- `[Autocomplete]` Fixed an issue where selected event was not firing when its parent is partly overflowing. ([#3072](https://github.com/infor-design/enterprise/issues/3072))
- `[Calendar]` Fixed an issue setting the legend checked elements to false in the api. ([#3170](https://github.com/infor-design/enterprise/issues/3170))
- `[Datagrid]` Fixed an issue where the data after commit edit was not in sync for tree. ([#659](https://github.com/infor-design/enterprise-ng/issues/659))
- `[Datagrid]` Fixed an issue where the add row or load new data for grouping was not working. ([#2801](https://github.com/infor-design/enterprise/issues/2801))
- `[Datagrid]` Fixed an issue where time picker filter trigger icon and text was overlapping. ([#3062](https://github.com/infor-design/enterprise/issues/3062))
- `[Datagrid]` Fixed a bug where floating point math would cause the grouping sum aggregator to round incorrectly. ([#3233](https://github.com/infor-design/enterprise/issues/3233))
- `[Datagrid]` Fixed style issues in all theme and theme variants when using the list style including grouped headers and states. ([#3265](https://github.com/infor-design/enterprise/issues/3265))
- `[Datagrid]` Fixed issues with the stretch columns minimum width. ([#3308](https://github.com/infor-design/enterprise/issues/3308))
- `[Datagrid]` Fixed an issue where converting circular structure to JSON was throwing an error. ([#3309](https://github.com/infor-design/enterprise/issues/3309))
- `[Datagrid]` Fixed an issue where focus in date picker field was not aligning. ([#3350](https://github.com/infor-design/enterprise/issues/3350))
- `[Datagrid]` Added fixes for editing lookup fields, fixed the styling of the lookup editor and improved padding, also fixed the sort indicator color. ([#3160](https://github.com/infor-design/enterprise/issues/3160))
- `[Datagrid]` Fixed a bug that made selecting blank items in lists in a dropdown not possible. ([#3313](https://github.com/infor-design/enterprise/issues/3313))
- `[Editor]` Fixed an issue where line spacing was inconsistent. ([#3335](https://github.com/infor-design/enterprise/issues/3335))
- `[General]` Added detection for wkWebView which is paired with safari. This caused issues with all black text as this browser had previously been unknown. ([#3336](https://github.com/infor-design/enterprise/issues/3336))
- `[Homepage]` Fixed an issue where the DOM order was not working for triple width widgets. ([#3101](https://github.com/infor-design/enterprise/issues/3101))
- `[Locale]` Fixed an issue where enter all digits was not working for fr-FR. ([#3217](https://github.com/infor-design/enterprise/issues/3217))
- `[Locale]` Added the ability to set a 5 digit language (`fr-FR` and `fr-CA` vs `fr`) and added separate strings for `fr-CA` vs `fr-FR`. ([#3245](https://github.com/infor-design/enterprise/issues/3245))
- `[Locale]` Changed incorrect Chinese locale year formats to the correct format as noted by translators. For example `2019年 12月`. ([#3081](https://github.com/infor-design/enterprise/issues/3081))
- `[Locale]` Corrected and added the firstDayofWeek setting for every locale. ([#3060](https://github.com/infor-design/enterprise/issues/3060))
- `[Mask]` Fixed an issue when applying Masks to input fields configured for numbers, where errors would be thrown when the Mask attempted to overwrite the input field value. ([#3315](https://github.com/infor-design/enterprise/issues/3315))
- `[Modal]` Fixed an issue where the returns focus to button after closing was not working. ([#3166](https://github.com/infor-design/enterprise/issues/3166))
- `[Multiselect]` Adjusted the placeholder color as it was too dark. ([#3276](https://github.com/infor-design/enterprise/issues/3276))
- `[Pie]` Fixed cut off line labels when something other than value is used. ([#3143](https://github.com/infor-design/enterprise/issues/3143))
- `[Popupmenu]` Switched the `attachToBody` setting to be true by default. ([#3331](https://github.com/infor-design/enterprise/issues/3331))
- `[Searchfield]` Fixed an issue where multiselect items' checkboxes and text were misaligned in RTL mode. ([#1811](https://github.com/infor-design/enterprise/issues/1811))
- `[Searchfield]` Fixed placeholder text alignment issues on Vibrant theme in Firefox. ([#3055](https://github.com/infor-design/enterprise/issues/3055))
- `[Scrollbar]` Fixed styles for windows chrome to work with all themes. ([#3172](https://github.com/infor-design/enterprise/issues/3172))
- `[Searchfield]` Fixed an overlapping text in searchfield when close icon button is showed. ([#3135](https://github.com/infor-design/enterprise/issues/3135))
- `[Tabs]` Fixed an issue where scroll was not working on mobile view for scrollable-flex layout. ([#2931](https://github.com/infor-design/enterprise/issues/2931))

(47 Issues Solved This Release, Backlog Enterprise 374, Backlog Ng 96, 980 Functional Tests, 1196 e2e Tests)

## v4.24.0

### v4.24.0 Important Changes

- `[Icons]` Reversed a change in previous versions to make alert icons all have a white background as this caused issues. Concerning alert icons there are now the following `icon-[name]` - which will have transparent background, in Uplift these are linear in style, in soho these are solid in style. We also add a `icon-[name]-alert` for alert icons with a white background. If you need a white background you can use these otherwise we have restored the functionality from the 4.21 version, you might need a white background in calendar icons. Also the pending icon is fixed and now orange. ([#3052](https://github.com/infor-design/enterprise/issues/3052))
- `[Datagrid]` Changed the way tables are rendered to avoid gaps at the end of the grid and fix the sizes so they work in resize. This is done by using css position: sticky for headers. It has a few consequences. The spaceColumn option which was never completed was removed. The stretchColumn option is still working but is less important now and defaults to no stretch. IE 11 will now no longer support sticky headers because it does not support css position sticky, so it will degrade in functionality. This improves all issues with columns getting out of alignment. ([#2825](https://github.com/infor-design/enterprise/issues/2825))

### v4.24.0 Deprecation

### v4.24.0 Features

- `[Datagrid]` Added support to get only changed values as return array for get modified rows method. ([#2958](https://github.com/infor-design/enterprise/issues/2958))
- `[Editor]` Replaced the `h3` and `h4` buttons with a more robust Fontpicker component. ([#2722](https://github.com/infor-design/enterprise/issues/2722))
- `[Spinbox]` Standardized Spinbox field sizes to match other input field sizes, added responsive form (fluid) functionality for Spinbox, and reworked the standard size of the Spinbox to match other form fields. ([#1344](https://github.com/infor-design/enterprise/issues/1344))

### v4.24.0 Fixes

- `[All]` Removed the property `-webkit-text-fill-color` from usage throughout out our codebase, except for one rule that changes it to `unset` if it's present. ([#3041](https://github.com/infor-design/enterprise/issues/3041))
- `[Application Menu]` Fixed issue in application menu where scrollbar is visible even if it's not needed in uplift theme. ([#3134](https://github.com/infor-design/enterprise/issues/3134))
- `[Datagrid]` Fixed an issue where the hide pager on one page setting was not working correctly when applying a filter. ([#2676](https://github.com/infor-design/enterprise/issues/2676))
- `[Datagrid]` Fixed an issue where if the grid is initialized with an empty array then updateColumns is used the resetColumns function failed. ([#690](https://github.com/infor-design/enterprise-ng/issues/690))
- `[Datagrid]` Fixed an issue where the dirty cell indicator was not updating after remove row. ([#2960](https://github.com/infor-design/enterprise/issues/2960))
- `[Datagrid]` Fixed an issue where the method getModifiedRows was not working, it had duplicate entries for the same row. ([#2908](https://github.com/infor-design/enterprise/issues/2908))
- `[Datagrid]` Fixed an issue where the personalized columns were not working when toggle columns and drag drop. ([#3004](https://github.com/infor-design/enterprise/issues/3004))
- `[Datagrid]` Fixed an issue where the grouping filter was not working after do sort. ([#3012](https://github.com/infor-design/enterprise/issues/3012))
- `[Datagrid]` Fixed an issue where the editable single column was not working. ([#3023](https://github.com/infor-design/enterprise/issues/3023))
- `[Datagrid]` Fixed an issue where when hovering a parent row the same row index in the child row will show the hover state. ([#2227](https://github.com/infor-design/enterprise/issues/2227))
- `[Datagrid]` Fixed an issue where the focus state for action button formatter was not working correctly. ([#3006](https://github.com/infor-design/enterprise/issues/3006))
- `[Datagrid]` Fixed an issue where the personalization dialog was not centered on IE 11. ([#3175](https://github.com/infor-design/enterprise/issues/3175))
- `[Datagrid]` Fixed an issue finally so that all columns will always align and will never come out of alignment. ([#2835](https://github.com/infor-design/enterprise/issues/2835))
- `[Datagrid]` Fixed an issue where in some cases when there is no data you could not scroll right. ([#2363](https://github.com/infor-design/enterprise/issues/2363))
- `[Datagrid]` Fixed an issue where in some cases where you could not scroll right over the empty message. ([#2864](https://github.com/infor-design/enterprise/issues/2864))
- `[Datagrid]` Fixed an issue where the IOS text would appear very large on group headers. ([#2224](https://github.com/infor-design/enterprise/issues/2224))
- `[Datagrid]` Fixed an issue where in some cases where if you have one column and are in edit mode resizing the page behaved strangely. ([#3193](https://github.com/infor-design/enterprise/issues/3193))
- `[Datagrid]` Changed the rendering of columns so that there will never be a gap on the left side, changed the default of stretchColumn to null which will fill. ([#1818](https://github.com/infor-design/enterprise/issues/1818))
- `[Datagrid]` Fixed an issue that hyperlinks in the datagrid would redirect. ([#3207](https://github.com/infor-design/enterprise/issues/3207))
- `[Datagrid]` Changed the behavior of column resizing to use "fit" during resize, which means adjacent columns only will be resized. ([#605](https://github.com/infor-design/enterprise/issues/605))
- `[Datagrid]` Fixed an issue that resizing the last column would create a gap. ([#1671](https://github.com/infor-design/enterprise/issues/1671))
- `[Datepicker]` Fixed missing background color on disable dates and adjusted the colors in all themes. ([#2910](https://github.com/infor-design/enterprise/issues/2910))
- `[Datepicker]` Fixed a layout issue on the focus state on colored/legend days. ([#2910](https://github.com/infor-design/enterprise/issues/2910))
- `[Datepicker]` Fixed an issue where the calendar layout was not working on ie11. ([#3226](https://github.com/infor-design/enterprise/issues/3226))
- `[Dropdown]` Fix a bug where a dropdown in a datagrid cell would sometimes not display the correct value when selected. ([#2919](https://github.com/infor-design/enterprise/issues/2919))
- `[Dropdown]` Fix a layout issue in RTL on the badges example. ([#3150](https://github.com/infor-design/enterprise/issues/3150))
- `[Editor]` Corrected CSP errors and broken images in the Editor Preview when inserting the default image. ([#2937](https://github.com/infor-design/enterprise/issues/2937))
- `[Editor]` Fixes issues with Editors configured to use Flex Toolbar, where toolbar buttons were not properly triggering selected events, and overflowed items were not triggering editor actions as expected. ([#2938](https://github.com/infor-design/enterprise/issues/2938))
- `[Editor]` The Editor now uses the same routine for stripping disallowed tags and attributes from pasted content when it transitions from the Source View to the Preview. This makes it impossible to paste/type HTML tags containing a `style` property with CSS rules that are not allowed to be applied to inline Editor elements, such as `font-family`. ([#2987](https://github.com/infor-design/enterprise/issues/2987))
- `[Editor]` Fixed a problem in Safari that would cause scrolling to occur inside Flex Toolbars unexpectedly. ([#3033](https://github.com/infor-design/enterprise/issues/3033))
- `[Editor]` Fixed many memory leaks related to view swapping and `destroy()` in the Editor. ([#3112](https://github.com/infor-design/enterprise/issues/3112))
- `[EmptyMessage]` Added a fix so that click will only fire on the button part of the empty message. ([#3139](https://github.com/infor-design/enterprise/issues/3139))
- `[Header]` Update the header placeholder text color to match better. ([#3040](https://github.com/infor-design/enterprise/issues/3040))
- `[Locale]` Fixed a problem in fi-FI where some date formats where incorrect with one digit days. ([#3019](https://github.com/infor-design/enterprise/issues/3019))
- `[Locale]` Added new conversion methods for gregorian to umalqura dates and vice versa with Locale. The fromGregorian and togregorian methods were in two separate locations ar-SA and ar-EG. These new methods gregorianToUmalqura and umalquraToGregorian now moved to to one location in locale and removed the maxDate on them. ([#3051](https://github.com/infor-design/enterprise/issues/3051))
- `[Locale]` Fixed an issue when formatting with `SSS` in the format string, the leading zeros were incorrectly removed from the millisecond output. ([#2696](https://github.com/infor-design/enterprise/issues/2696))
- `[Locale/Datagrid]` Fixed an issue in the datagrid/locale that meant if a string is provided in the current locale for a number it wont parse correctly if the decimal format is a `,` (such as nl-NL). ([#3165](https://github.com/infor-design/enterprise/issues/3165))
- `[Locale]` Fixed an issue when loading en-XX locales where some data may be mixed with en-US. ([#3208](https://github.com/infor-design/enterprise/issues/3208))
- `[Mask]` Fixed a Safari bug where certain masked values would not trigger a "change" event on the input field. ([#3002](https://github.com/infor-design/enterprise/issues/3002))
- `[Modal]` Added a new setting `overlayOpacity` that give the user to control the opacity level of the modal/message dialog overlay. ([#2975](https://github.com/infor-design/enterprise/issues/2975))
- `[Popover]` Fixed an issue where the content was disappearing when change themes on IE11. ([#2954](https://github.com/infor-design/enterprise/issues/2954))
- `[Progress]` Added the ability to init the progress and update it to zero, this was previously not working. ([#3020](https://github.com/infor-design/enterprise/issues/3020))
- `[Sparkline Chart]` Fixed an issue where an error was thrown while a sparkline chart was present during a theme chnage. ([#3159](https://github.com/infor-design/enterprise/issues/3159))
- `[Tabs Module]` Fixed missing ellipsis and spacing issue on mobile view in searchfield of tabs module when resizing the browser. ([#2940](https://github.com/infor-design/enterprise/issues/2940))
- `[Toast]` Fixed an issue where the saved position was not working for whole app. ([#3025](https://github.com/infor-design/enterprise/issues/3025))
- `[Tree]` Fixed an issue where the nodes were not rendering. ([#3194](https://github.com/infor-design/enterprise/issues/3194))

### v4.24.0 Chores & Maintenance

- `[Demoapp]` Allow the query params that affect theming/personalization (theme/variant/colors) to be appended/adjusted on the browser's URL without affecting other query parameters, or adding unnecessary paramters that weren't changed.
- `[Toolbar Searchfield]` Increased the amount of text shown when the Searchfield is not expanded, and appears similar to a button.  Also modified some styles in all themes to make alignment of the text better between the Searchfield and buttons when the Searchfield is not expanded. ([#2944](https://github.com/infor-design/enterprise/issues/2944))

(74 Issues Solved This Release, Backlog Enterprise 374, Backlog Ng 85, 974 Functional Tests, 1191 e2e Tests)

## v4.23.0

### v4.23.0 Deprecation

- `[Icons]` We added per theme empty state icons for both uplift (vibrant) and soho (subtle) themes. Because of this `svg-empty.html` is now deprecated. Please use the theme based files `theme-soho-svg-empty.html` and `theme-uplift-svg-empty.html`. ([#426](https://github.com/infor-design/design-system/issues/426))

### v4.23.0 Features

- `[Accordion]` Added a new setting `expanderDisplay` that can display all expander button icons in the classic style, or with all "chevron" or "plus-minus"-style icons.  Deprecated the legacy `displayChevron` setting in favor of this change. ([#2900](https://github.com/infor-design/enterprise/issues/2900))
- `[Calendar / Day View]` A new component Week View was created, you can configure it to show a single day as well, or several days so we now have a day view. ([#2780](https://github.com/infor-design/enterprise/issues/2780))
- `[Calendar / Week View]` A new component Week View was added. You can show events in a series of days. This is also integrated into view switcher in the calendar component. ([#1757](https://github.com/infor-design/enterprise/issues/1757))
- `[Empty Messages]` Added a new icon `empty-no-users`. ([#3046](https://github.com/infor-design/enterprise/issues/3046))
- `[Locale]` Added updated translation files for 16 in house languages. ([#3049](https://github.com/infor-design/enterprise/issues/3049))
- `[Modal]` Added a new setting `overlayOpacity` that gives the developer ability to control the opacity level of the modal/message dialog overlay. ([#2975](https://github.com/infor-design/enterprise/issues/2975))

### v4.23.0 Fixes

- `[Accordion]` Fixed the font color when hovered on uplift high contrast. ([#3042](https://github.com/infor-design/enterprise/issues/3042))
- `[Autocomplete]` Fixed memory leaks by preventing re-rendering of an open autocomplete list from attaching new events, adding multiple `aria-polite` elements, etc. ([#2888](https://github.com/infor-design/enterprise/issues/2888))
- `[Calendar]` Pass calendar tooltip settings down to week-view component. ([#3179](https://github.com/infor-design/enterprise/issues/3179))
- `[Calendar]` Fixed disabled legend label color on vibrant/uplift with dark Variant theme. ([#2965](https://github.com/infor-design/enterprise/issues/2965))
- `[Calendar]` Fixed missing arrow and scrolling issues in the event popup. ([#2962](https://github.com/infor-design/enterprise/issues/2962))
- `[Contextual Action Panel]` Fixed an issue where the CAP close but beforeclose event not fired. ([#2826](https://github.com/infor-design/enterprise/issues/2826))
- `[Context Menu]` Fixed a placement bug that would cut the size of the menu to an unusable size in small viewport displays. ([#2899](https://github.com/infor-design/enterprise/issues/2899))
- `[Contextual Action Panel]` Fixed placement of `(X)` close button on both standard and Flex toolbars when using the `showCloseBtn` setting. ([#2834](https://github.com/infor-design/enterprise/issues/2834))
- `[Datagrid]` Fixed column headers font color in uplift high contrast. ([#2830](https://github.com/infor-design/enterprise/issues/2830))
- `[Datagrid]` Fixed an issue where the tree children expand and collapse was not working. ([#633](https://github.com/infor-design/enterprise-ng/issues/633))
- `[Datagrid]` Fixed an issue where the pager was not updating with updated method. ([#2759](https://github.com/infor-design/enterprise/issues/2759))
- `[Datagrid]` Fixed an issue where the browser contextmenu was not showing by default. ([#2842](https://github.com/infor-design/enterprise/issues/2842))
- `[Datagrid]` Fixed an issue where string include zeroes not working with text filter. ([#2854](https://github.com/infor-design/enterprise/issues/2854))
- `[Datagrid]` Fixed an issue where the select all button for multiselect grouping was not working. ([#2895](https://github.com/infor-design/enterprise/issues/2895))
- `[Datagrid]` Fixed an issue where the select children for tree was not working. ([#2961](https://github.com/infor-design/enterprise/issues/2961))
- `[Datepicker]` Fixed an issue where the selected date was getting cleared and creating js error after changing month or year in Umalqura date and Calendar. ([#3093](https://github.com/infor-design/enterprise/issues/3093))
- `[Datepicker]` Fixed an issue where the validation after body re-initialize was not working. ([#2410](https://github.com/infor-design/enterprise/issues/2410))
- `[Datepicker]` Fixed an issue where the islamic-umalqura calendar was not working, when used with user vs settings locale and translate data was not loading from parent locale. ([#2878](https://github.com/infor-design/enterprise/issues/2878))
- `[Datepicker]` Fixed layout issues in RTL mode, also the buttons are switched the to the opposite side now. ([#3068](https://github.com/infor-design/enterprise/issues/3068))
- `[Dropdown]` Fixed an issue where the dropdown icons are misaligned in IE11 in the Uplift theme. ([#2826](https://github.com/infor-design/enterprise/issues/2912))
- `[Dropdown]` Fixed an issue where the placeholder was incorrectly renders when initially set selected item. ([#2870](https://github.com/infor-design/enterprise/issues/2870))
- `[Dropdown]` Fixed placement logic when dropdown's flip, as well as a visual bug with checkmark/icon placement on some browsers. ([#3058](https://github.com/infor-design/enterprise/issues/3058))
- `[Dropdown]` Fixed an issue where it was possible to inject xss when clearing the typeahead. ([#650](https://github.com/infor-design/enterprise-ng/issues/650))
- `[Field Filter]` Fixed an issues where the icons are not vertically centered, and layout issues when opening the dropdown in a smaller height browser. ([#2951](https://github.com/infor-design/enterprise/issues/2951))
- `[Header]` Fixed an iOS bug where the theme switcher wasn't working after Popupmenu lifecycle changes. ([#2986](https://github.com/infor-design/enterprise/issues/2986))
- `[Header Tabs]` Added a more distinct style to selected header tabs. ([infor-design/design-system#422](https://github.com/infor-design/design-system/issues/422))
- `[Hierarchy]` Fixed the border color on hierarchy cards. ([#423](https://github.com/infor-design/design-system/issues/423))
- `[Locale]` Fixed an issue where the parseDate method was not working for leap year. ([#2737](https://github.com/infor-design/enterprise/issues/2737))
- `[Locale]` Fixed an issue where some culture files does not have a name property in the calendar. ([#2880](https://github.com/infor-design/enterprise/issues/2880))
- `[Locale]` Fixed an issue where cultures with a group of space was not parsing correctly. ([#2959](https://github.com/infor-design/enterprise/issues/2959))
- `[Locale]` Fixed a problem loading nb-NO locale where it would fail to find translations and possibly error. ([#3035](https://github.com/infor-design/enterprise/issues/3035))
- `[Lookup]` Fixed missing X button in searchfield on a mobile viewport. ([#2948](https://github.com/infor-design/enterprise/issues/2948))
- `[Message]` Fixed an issue with an extra scroll bar, updated padding. ([#2964](https://github.com/infor-design/enterprise/issues/2964))
- `[Modal]` Fixed a layout issue when using 2 or more buttons on some smaller devices. ([#3014](https://github.com/infor-design/enterprise/issues/3014))
- `[Monthview]` Fixed an issue that the month/year text will reset when pressing cancel. ([#3080](https://github.com/infor-design/enterprise/issues/3080))
- `[Monthview]` Fixed a layout issue on the header in IE 11. ([#2862](https://github.com/infor-design/enterprise/issues/2862))
- `[Pie]` Fixed an issue where legends in pie chart gets cut off on mobile view. ([#902](https://github.com/infor-design/enterprise/issues/902))
- `[Popupmenu]` In mobile settings (specifically iOS), input fields will now allow for text input when also being assigned a context menu. ([#2613](https://github.com/infor-design/enterprise/issues/2613))
- `[Popupmenu]` Fixed an issue where the destroy event was bubbling up to other parent components. ([#2809](https://github.com/infor-design/enterprise/issues/2809))
- `[Popupmenu]` Fixed an issue where checkable menu items were not causing a popupmenu list to become properly formatted to fit the checkmarks when generated as part of a Flex Toolbar.  Also reworked the selection system to better handle selectable sections. ([#2989](https://github.com/infor-design/enterprise/issues/2809))
- `[Toolbar]` Fixed a bug where the dropdown/toolbar menu is being cut off on iOS device. ([#2800](https://github.com/infor-design/enterprise/issues/2800))
- `[Tooltip]` Fixed a personalization bug on Dark Themes where text colors were sometimes illegible when using certain color configurations. ([#3011](https://github.com/infor-design/enterprise/issues/3011))

### v4.23.0 Chores & Maintenance

- `[Build System]` Created separate sets linting rules for demoapp, source code, and tests, as well as a base set of rules for all environments. ([#2662](https://github.com/infor-design/enterprise/issues/2662))

(70 Issues Solved This Release, Backlog Enterprise 378, Backlog Ng 82, 939 Functional Tests, 1136 e2e Tests)

## v4.22.0

### v4.22.0 Deprecation

- `[Icons]` The alert icons now all have a white background allowing them to appear on colored areas. There was previously a special `-solid` version of the icons created that is now not needed, if you used the `icon-<name>-solid` icon change it to just `icon-<name>`. ([#396](https://github.com/infor-design/design-system/issues/396))

### v4.22.0 Features

- `[Build]` Replaced UglifyES in the minification script with Terser ([#2660](https://github.com/infor-design/enterprise/issues/2660))
- `[Build]` Added the Locale culture files to the minification script. `.min.js` versions of each locale are now available in the `dist/` folder. ([#2660](https://github.com/infor-design/enterprise/issues/2660))
- `[Calendar / Weekview]` Added a new week-view component that can be used standalone and ability switch to calendar week view in calendar. ([#1757](https://github.com/infor-design/enterprise/issues/1757))
- `[Application Menu]` Improved design of the App Menu Accordion's hierarchy, among other visual improvements, in the Uplift theme. ([#2739](https://github.com/infor-design/enterprise/issues/2739))
- `[Calendar]` Fixed layout issues in uplift theme. ([#2907](https://github.com/infor-design/enterprise/issues/2907))
- `[Charts]` Added support for context menu event with charts. ([#2699](https://github.com/infor-design/enterprise/issues/2699))
- `[Checkboxes]` Fixed layout issues when in grid rows. ([#2907](https://github.com/infor-design/enterprise/issues/2907))
- `[Contextual Action Panel]` Added support for passing in a full range of settings to the underlying Modal component API. ([#2433](https://github.com/infor-design/enterprise/issues/2433))
- `[Export]` Added support for separator to use custom string or object type with Export to CSV. ([#2490](https://github.com/infor-design/enterprise/issues/2490))
- `[Locale]` Added support for fetching minified culture files. ([#2660](https://github.com/infor-design/enterprise/issues/2660))
- `[Locale]` Added new translations for missing entries. ([#2896](https://github.com/infor-design/enterprise/issues/2896))
- `[Locale]` Fixed a bug that the language would reset when opening some components if a seperate language is used. ([#2982](https://github.com/infor-design/enterprise/issues/2982))
- `[Modal]` Added support for a "fullsize" sheet display at all times, or simply beneath the responsive breakpoint. ([#2433](https://github.com/infor-design/enterprise/issues/2433))
- `[Tabs-Vertical]` Added the ability to personalize Vertical Tabs in accordance with theming. ([#2824](https://github.com/infor-design/enterprise/issues/2824))
- `[Wizard]` Added support for short labels. If short labels not supplied it will add ellipsis to text and tooltip. ([#2604](https://github.com/infor-design/enterprise/issues/2604))

### v4.22.0 Fixes

- `[Accordion]` Fixed a Safari bug where accordion headers would not lose focus when another accordion header was clicked. ([#2851](https://github.com/infor-design/enterprise/issues/2851))
- `[Application Menu]` Fixed an issue where footer toolbar area was overlapping to menu content. ([#2552](https://github.com/infor-design/enterprise/issues/2552))
- `[Application Menu]` Fixed an issue where tooltip was showing white text on white background which makes text to be unreadable. ([#2811](https://github.com/infor-design/enterprise/issues/2811))
- `[Application Menu]` Fixed a bug where application menus were not dismissed when clicking directly on Popupmenu triggers in a mobile setting. ([#2831](https://github.com/infor-design/enterprise/issues/2831))
- `[Application Menu]` Fixed an issue on mobile where the body was scroll bouncing when dragging/scrolling in the app menu. ([#2434](https://github.com/infor-design/enterprise/issues/2434))
- `[Bar Chart]` Fixed an issue where labels were overwritten when use more then one chart on page. ([#2723](https://github.com/infor-design/enterprise/issues/2723))
- `[Buttons]` Adjust the contrast of buttons (tertiary) on uplift theme. ([#396](https://github.com/infor-design/design-system/issues/396))
- `[Calendar]` Fixed an issue where the upcoming event description was overlapping the upcoming duration when text is too long, adjust width of spinbox count and fixed alignment of all day checkbox in uplift light theme. ([#2778](https://github.com/infor-design/enterprise/issues/2778))
- `[Datagrid]` Fixed an issue where if you have duplicate Id's the columns many become misaligned. ([#2687](https://github.com/infor-design/enterprise/issues/2687))
- `[Datagrid]` Made the text all white on the targeted achievement formatter. ([#2730](https://github.com/infor-design/enterprise/issues/2730))
- `[Datagrid]` Fixed keyword search so that it will again work with client side paging. ([#2797](https://github.com/infor-design/enterprise/issues/2797))
- `[Datagrid]` Fixed an issue where the header and cells do not align perfectly. ([#2849](https://github.com/infor-design/enterprise/issues/2849))
- `[Datagrid]` Fixed an issue where actions menu was not opening after reload the data. ([#2876](https://github.com/infor-design/enterprise/issues/2876))
- `[Datepicker]` Moved the today button to the datepicker header and adding a setting to hide it if wanted. ([#2704](https://github.com/infor-design/enterprise/issues/2704))
- `[FieldSet]` Fixed an issue where the fieldset text in chart completion overlap when resizing the browser. ([#2610](https://github.com/infor-design/enterprise/issues/2610))
- `[Datepicker]` Fixed a bug in datepicker where the destroy method does not readd the masking functionality. [2832](https://github.com/infor-design/enterprise/issues/2832))
- `[Field Options]` Fixed an issue where the option menu is misaligned in full length input field in uplift theme. ([#2765](https://github.com/infor-design/enterprise/issues/2765))
- `[Icons]` Added and updated the following icons: icon-new, icon-calculator, icon-save-new, icon-doc-check. ([#391](https://github.com/infor-design/design-system/issues/391))
- `[Icons]` Added and updated the following icons: icon-bed, icon-user-clock, icon-phone-filled, icon-phone-empty. ([#419](https://github.com/infor-design/design-system/issues/419))
- `[Listview]` Fixed an issue where empty message would not be centered if the listview in a flex container. ([#2716](https://github.com/infor-design/enterprise/issues/2716))
- `[Locale/Initialize]` Fixed an issue where opening some components like Contextual Action Panel would change the current locale because it calls initialize when it loads. ([#2873](https://github.com/infor-design/enterprise/issues/2873))
- `[Mask]` Added an example showing how to user percent format with the locale. ([#434](https://github.com/infor-design/enterprise/issues/434))
- `[Modal]` Fixed an issue where encoded html would not be recoded on the title. ([#246](https://github.com/infor-design/enterprise/issues/246))
- `[Modal]` Fixed an issue where the page content behind the modal is still scrollable while the modal window is open on iOS devices. ([#2678](https://github.com/infor-design/enterprise/issues/2678))
- `[Popupmenu]` Prevent popupmenus from closing after exit and reentry to the popupmenu submenu structure. ([#2702](https://github.com/infor-design/enterprise/issues/2702))
- `[Swaplist]` Fixed an issue where passed data for searched items were not syncing for beforeswap event. ([#2819](https://github.com/infor-design/enterprise/issues/2819))
- `[Tabs]` Add more padding to the count styles. ([#2744](https://github.com/infor-design/enterprise/issues/2744))
- `[Tabs]` Fixed the disabled tab color. ([#396](https://github.com/infor-design/design-system/issues/396))
- `[Tabs-Module]` Fixed styling and appearance issues on an example page demonstrating the Go Button alongside a Searchfield with Categories. ([#2745](https://github.com/infor-design/enterprise/issues/2745))
- `[Tabs-Multi]` Fixed an issue where tooltip was not showing when hovering a tab with cut-off text. ([#2747](https://github.com/infor-design/enterprise/issues/2747))
- `[Toolbar Flex]` Fixed a bug in toolbar flex where the title is getting truncated even if there's enough space for it. ([#2810](https://github.com/infor-design/enterprise/issues/2810))
- `[Validation]` Fixed an issue where if the mask is set to use a time other than the default time for the locale, this was not taken into account in validation. ([#2821](https://github.com/infor-design/enterprise/issues/2821))

### v4.22.0 Chores & Maintenance

- `[Demo App]` Changed the theme switch to call the page refresh. ([#2743](https://github.com/infor-design/enterprise/issues/2743))
- `[Export]` Added support for separator to use custom string or object type with Export to CSV. ([#2490](https://github.com/infor-design/enterprise/issues/2490))

(53 Issues Solved This Release, Backlog Enterprise 342, Backlog Ng 81, 892 Functional Tests, 909 e2e Tests)

## v4.21.0

### v4.21.0 Deprecation

- `[Icons]` Removed the hardcoded red color of the `icon-flag` so it can be used as a normal icon. If red is desired please add an additional class of `icon-flag icon-error`. ([#2548](https://github.com/infor-design/enterprise/issues/2548))

### v4.21.0 Features

- `[Calendar]` Added the ability to show tooltip on event and event icon and the ability to fire a context menu event. ([#2518](https://github.com/infor-design/enterprise/issues/2518))
- `[Datagrid]` Added the ability to use frozen columns with tree grid. ([#2102](https://github.com/infor-design/enterprise/issues/2102))
- `[Datagrid]` Added support for a fixed row size, this can be used in some cases like frozen columns where rows may have a different size than the three row heights (normal, short, medium). ([#2101](https://github.com/infor-design/enterprise/issues/2101))
- `[Datagrid]` Added filter row editor options to api setting. ([#2648](https://github.com/infor-design/enterprise/issues/2648))
- `[Datagrid]` Fixed an issue that alert text is cut off when using the textEllipsis option. ([#2773](https://github.com/infor-design/enterprise/issues/2773))
- `[Editor]` Added events to trigger on view change. ([#2430](https://github.com/infor-design/enterprise/issues/2430))
- `[Homepage]` Added a parameter to the `resize` event that provides metadata about the Homepage's state, including a calculated container height. ([#2446](https://github.com/infor-design/enterprise/issues/2446))
- `[Locale]` Added support for big numbers (18.6) to formatNumber and parseNumber. ([#1800](https://github.com/infor-design/enterprise/issues/1800))

### v4.21.0 Fixes

- `[Application Menu]` Fixed an indentation issue with child elements in an accordion in the Angular application (enterprise-ng). ([#2616](https://github.com/infor-design/enterprise/issues/2616))
- `[AppMenu/Accordion]` Improved performance on Angular by not calling siftFor on the app menu build. ([#2767](https://github.com/infor-design/enterprise/issues/2767))
- `[AppMenu/Accordion]` Fixed a bug where the busy indicator would immediately close. ([#2767](https://github.com/infor-design/enterprise/issues/2767))
- `[Button]` Fixed an issue where updated method was not teardown and re-init. ([#2304](https://github.com/infor-design/enterprise/issues/2304))
- `[Circle Pager]` Fixed a bug where it was not showing on mobile view. ([#2589](https://github.com/infor-design/enterprise/issues/2589))
- `[Contextual Action Panel]` Fixed an issue where if the title is longer, there will be an overflow causing a white space on the right on mobile view. ([#2605](https://github.com/infor-design/enterprise/issues/2605))
- `[Custom Builds]` Fixed a problem where including components with extra punctuation (periods, etc) may cause a build to fail. ([#1322](https://github.com/infor-design/enterprise/issues/1322))
- `[Datagrid]` Fixed an issue where key navigation was not working for inlineEditor. ([#2157](https://github.com/infor-design/enterprise/issues/2157))
- `[Datagrid]` Fixed a bug where calling update rows in the filter callback will cause an infinite loop. ([#2526](https://github.com/infor-design/enterprise/issues/2526))
- `[Datagrid]` Fixed a bug where the value would clear when using a lookup editor with a mask on new rows. ([#2305](https://github.com/infor-design/enterprise/issues/2305))
- `[Datagrid]` Fixed a bug where horizontal scrolling would not work when in a card/widget. ([#1785](https://github.com/infor-design/enterprise/issues/1785))
- `[Datagrid]` Fixed an issue where dirty and row status on the same cell would cause a UI issue. ([#2641](https://github.com/infor-design/enterprise/issues/2641))
- `[Datagrid]` Changed the onKeyDown callback to fire on any key. ([#536](https://github.com/infor-design/enterprise-ng/issues/536))
- `[Datagrid]` Added a more descriptive aria-label to checkboxes if the required descriptors exist. ([#2031](https://github.com/infor-design/enterprise-ng/issues/2031))
- `[Datagrid]` Added an announcement of the selection state of a row. ([#2535](https://github.com/infor-design/enterprise/issues/2535))
- `[Datagrid]` Fixed filtering on time columns when time is a string. ([#2535](https://github.com/infor-design/enterprise/issues/2535))
- `[Datagrid]` Fixed icon layout issues on the filter row in medium rowHeight mode. ([#2709](https://github.com/infor-design/enterprise/issues/2709))
- `[Datagrid]` Fixed an issue where short row height was misaligning in Uplift theme. ([#2717](https://github.com/infor-design/enterprise/issues/2717))
- `[Datagrid]` Fixed an issue where new row and dirty cell were not working when combined. ([#2729](https://github.com/infor-design/enterprise/issues/2729))
- `[Dropdown]` Fixed an issue where tooltip on all browsers and ellipsis on firefox, ie11 was not showing with long text after update. ([#2534](https://github.com/infor-design/enterprise/issues/2534))
- `[Editor]` Fixed an issue where clear formatting was causing to break while switch mode on Firefox. ([#2424](https://github.com/infor-design/enterprise/issues/2424))
- `[Empty Message]` Fixed padding and alignment issues, the icon is now centered better. ([#2424](https://github.com/infor-design/enterprise/issues/2733))
- `[Fileupload Advanced]` Added custom errors example page. ([#2620](https://github.com/infor-design/enterprise/issues/2620))
- `[Flex Toolbar]` Fixed a lifecycle problem that was preventing Menu Buttons with a `removeOnDestroy` setting from opening. ([#2664](https://github.com/infor-design/enterprise/issues/2664))
- `[Homepage]` Fixed an issue where dynamically added widget was not positioning correctly. ([#2425](https://github.com/infor-design/enterprise/issues/2425))
- `[Icons]` Fixed an issue with partially invisible empty messages in uplift theme. ([#2474](https://github.com/infor-design/enterprise/issues/2474))
- `[Icons (Component)]` Fixed a bug where it was possible to store a full base-tag prefixed URL in the `use` setting, which shouldn't be possible. ([PR#2738](https://github.com/infor-design/enterprise/pull/2738))
- `[Locale]` Fixed a bug where getCulturePath does not work if the sohoxi.js file name has a hash part. ([#2637](https://github.com/infor-design/enterprise/issues/2637))
- `[Locale]` Fixed a bug found when using NG8 that the default us locale causes issues. It is now an official requirement that you set a locale for all components that require locale information. ([#2640](https://github.com/infor-design/enterprise/issues/2640))
- `[Locale]` Fixed an occurrence where an nonstandard locale filename was not correctly processed. ([#2684](https://github.com/infor-design/enterprise/issues/2684))
- `[Lookup]` Fixed memory leak issues after destroy. ([#2494](https://github.com/infor-design/enterprise/issues/2494))
- `[Modal]` Fixed memory leak issues after destroy. ([#2497](https://github.com/infor-design/enterprise/issues/2497))
- `[Popupmenu]` Fixed DOM leak where many arrows could be inserted in the DOM. ([#568](https://github.com/infor-design/enterprise-ng/issues/568))
- `[Pager]` Fixed a bug where clicking disabled buttons caused a refresh of the page in NG. ([#2170](https://github.com/infor-design/enterprise/issues/2170))
- `[Slider]` Updated the color variant logic to match new uplift theming. ([#2647](https://github.com/infor-design/enterprise/issues/2647))
- `[Tabs]` Fixed a memory leak caused by removing a tab. ([#2686](https://github.com/infor-design/enterprise/issues/2686))
- `[Toast]` Fixed memory leak issues after destroy. ([#2634](https://github.com/infor-design/enterprise/issues/2634))
- `[Toolbar]` Fixed the conditions for when `noSearchfieldReinvoke` destroys an inner Searchfield that's been previously invoked. ([PR#2738](https://github.com/infor-design/enterprise/pull/2738))
- `[Uplift Theme]` Various improvements to the Dark/Contrast variants, with a focus on passing WCAG ([#2541](https://github.com/infor-design/enterprise/issues/2541)) ([#2588](https://github.com/infor-design/enterprise/issues/2588))

### v4.21.0 Chores & Maintenance

- `[Custom Builds]` Improved Sass builder's ability to code split and include partials once. ([#1038](https://github.com/infor-design/enterprise/issues/1038))

(61 Issues Solved This Release, Backlog Enterprise 335, Backlog Ng 76, 867 Functional Tests, 880 e2e Tests)

## v4.20.0

### v4.20.0 Deprecation

- `[ListFilter]` Deprecated `startsWith` in favor of `wordStartsWith`, due to the addition of the `phraseStartsWith` filterMode. ([#1606](https://github.com/infor-design/enterprise/issues/1606))
- `[Popdown]` Deprecated `Popdown` in favor of `Popover`. Both components have similar functionality and we want to trim the code logic down. ([#2468](https://github.com/infor-design/enterprise/issues/2468))
- `[StepProcess]` Deprecated `StepProcess` as the component is no longer commonly used. We will remove it within 3-6 versions. ([#1476](https://github.com/infor-design/enterprise/issues/1476))
- `[CompositeForm]` Deprecated `CompositeForm` as the component is no longer commonly used. We will remove it within 3-6 versions. ([#1476](https://github.com/infor-design/enterprise/issues/1476))
- `[FieldOptions]` Deprecated `FieldOptions` as the component is no longer commonly used. We will remove it within 3-6 versions. ([#1476](https://github.com/infor-design/enterprise/issues/1476))

### v4.20.0 Features

- `[Datagrid]` Added support to resize column widths after a value change via the stretchColumnOnChange setting. ([#2174](https://github.com/infor-design/enterprise/issues/2174))
- `[Datagrid]` Added a Sort Function to the datagrid column to allow the value to be formatted for the sort. ([#2274](https://github.com/infor-design/enterprise/issues/2274)))
- `[Datagrid]` Added placeholder functionality to Lookup, Dropdown, and Decimal Formatters. ([#2408](https://github.com/infor-design/enterprise/issues/2408)))
- `[Datagrid]` Added support to restrict the size of a column with minWidth and maxWidth setting on the column. ([#2313](https://github.com/infor-design/enterprise/issues/2313))
- `[Datagrid]` Automatically remove nonVisibleCellError when a row is removed. ([#2436](https://github.com/infor-design/enterprise/issues/2436))
- `[Datagrid]` Fixed header alignment with textOverflow ellipsis setting. ([#2351](https://github.com/infor-design/enterprise/issues/2351))
- `[Datagrid]` Fixed an issue where code-block editor focus was not working. ([#526](https://github.com/infor-design/enterprise-ng/issues/526))
- `[Datagrid]` Automatically remove nonVisibleCellError when a row is removed. ([#2436](https://github.com/infor-design/enterprise/issues/2436))
- `[Datagrid]` Add a fix to show ellipsis text on lookups in the datagrid filter. ([#2122](https://github.com/infor-design/enterprise/issues/2122))
- `[Datagrid]` Made grouping work better with editable, including fixes to addRow, removeRow, messages, and dirty indication. ([#1851](https://github.com/infor-design/enterprise/issues/1851))
- `[Datagrid]` Changed the beforeCommitCellEdit event into a function on the column that is synchronous. ([#2442](https://github.com/infor-design/enterprise/issues/2442))
- `[Datagrid]` Fixed a bug that the selected event would fire when no rows are deselected and on initial load. ([#2472](https://github.com/infor-design/enterprise/issues/2472))
- `[Datagrid]` Removed a white background from the colorpicker editor in high contrast theme. ([#1574](https://github.com/infor-design/enterprise/issues/1574))
- `[Datepicker]` Made the showMonthYearPicker option true by default and added a newly designed panel to select the year and day. ([#1958](https://github.com/infor-design/enterprise/issues/1958))
- `[Datepicker]` Fixed a layout issue in IE 11 with the datepicker title. ([#2598](https://github.com/infor-design/enterprise/issues/2598))
- `[Datepicker]` Fixed issues with the mask when using the range picker. ([#2597](https://github.com/infor-design/enterprise/issues/2597))
- `[Dropdown]` Fixed an issue where ellipsis was not working when use firefox new tab. ([#2236](https://github.com/infor-design/enterprise/issues/2236))
- `[Form Compact]` Added checkboxes/radios, and improved visual style. ([#2193](https://github.com/infor-design/enterprise/issues/2193))
- `[Images]` Created an additional image class to apply focus state without coercing width and height. ([#2025](https://github.com/infor-design/enterprise/issues/2025))
- `[ListFilter]` Added `phraseStartsWith` filterMode for only matching a search term against the beginning of a string. ([#1606](https://github.com/infor-design/enterprise/issues/1606))
- `[Multiselect]` Changed interactions in filtered lists to no longer reset text inside the search input and the contents of the list. ([#920](https://github.com/infor-design/enterprise/issues/920))
- `[Toast]` Added api settings for drag drop and save position. ([#1876](https://github.com/infor-design/enterprise/issues/1876))
- `[Uplift Theme]` Various minor improvements. ([#2318](https://github.com/infor-design/enterprise/issues/2318))

### v4.20.0 Fixes

- `[Alerts]` Removed dirty tracker from the page due to layout issues. ([#1679](https://github.com/infor-design/enterprise/issues/1679))
- `[App Menu]` Fixed an issue where the lower toolbar inverts left and right keyboard actions. ([#2240](https://github.com/infor-design/enterprise/issues/2240))
- `[Bar Chart]` Fixed an issue where the tooltip would not show. ([#2097](https://github.com/infor-design/enterprise/issues/2097))
- `[Calendar]` Added more information to the onMonthRendered callback. ([#2419](https://github.com/infor-design/enterprise/issues/2419))
- `[Calendar]` Changed updated method so it can reinit the calendar with new data. ([#2419](https://github.com/infor-design/enterprise/issues/2419))
- `[Calendar]` Fixed stack exceeded error in angular using updated and legend. ([#2419](https://github.com/infor-design/enterprise/issues/2419))
- `[Calendar]` Added an eventclick and eventdoubleclick information to the onMonthRendered callback. ([#2419](https://github.com/infor-design/enterprise/issues/2419))
- `[Calendar]` Allow Validation of the Calendar Popup. ([#1742](https://github.com/infor-design/enterprise/issues/1742))
- `[Calendar]` Prevent double click from reopening the event popup. ([#1705](https://github.com/infor-design/enterprise/issues/1705))
- `[Calendar]` Enable vertical scrolling at short window sizes in monthview. ([#2489](https://github.com/infor-design/enterprise/issues/2489))
- `[Charts]` Made fixes so all charts change color in uplift theme. ([#2058](https://github.com/infor-design/enterprise/issues/2058))
- `[Charts]` Fixes dynamic tooltips on a bar chart. ([#2447](https://github.com/infor-design/enterprise/issues/2447))
- `[Colorpicker]` Fixed colorpicker left and right keys advanced oppositely in right-to-left mode. ([#2352](https://github.com/infor-design/enterprise/issues/2352))
- `[Column Chart]` Fixed an issue where the tooltip would not show. ([#2097](https://github.com/infor-design/enterprise/issues/2097))
- `[Datagrid]` Fixes an issue where method selectedRows() was returning incorrect information when new row added via addRow(). ([#1794](https://github.com/infor-design/enterprise/issues/1794))
- `[Datagrid]` Fixed the text width functions for better auto sized columns when using editors and special formatters. ([#2270](https://github.com/infor-design/enterprise/issues/2270))
- `[Datagrid]` Fixes the alignment of the alert and warning icons on a lookup editor. ([#2175](https://github.com/infor-design/enterprise/issues/2175))
- `[Datagrid]` Fixes tooltip on the non displayed table errors. ([#2264](https://github.com/infor-design/enterprise/issues/2264))
- `[Datagrid]` Fixes an issue with alignment when toggling the filter row. ([#2332](https://github.com/infor-design/enterprise/issues/2332))
- `[Datagrid]` Fixes an issue where method setFilterConditions() were not working for multiselect filter. ([#2414](https://github.com/infor-design/enterprise/issues/2414))
- `[Datagrid]` Fixes an error on tree grid when using server-side paging. ([#2132](https://github.com/infor-design/enterprise/issues/2132))
- `[Datagrid]` Fixed an issue where autocompletes popped up on cell editors. ([#1575](https://github.com/infor-design/enterprise/issues/1575))
- `[Datagrid]` Fixes reset columns to set the correct hidden status. ([#2315](https://github.com/infor-design/enterprise/issues/2315))
- `[Datagrid]` Fixes the filtering of null values. ([#2336](https://github.com/infor-design/enterprise/issues/2336))
- `[Datagrid]` Fixed an issue where performance was significantly slower for export methods. ([#2291](https://github.com/infor-design/enterprise/issues/2291))
- `[Datagrid]` Fixes a bug that stopped the search in datagrid personalization from working. ([#2299](https://github.com/infor-design/enterprise/issues/2299))
- `[Datagrid]` Fixes an error on tree grid when using server-side paging. ([#2132](https://github.com/infor-design/enterprise/issues/2132))
- `[Datagrid]` Fixed an issue where autocompletes popped up on cell editors. ([#1575](https://github.com/infor-design/enterprise/issues/1575))
- `[Datagrid]` Fixes the filtering of null values. ([#2336](https://github.com/infor-design/enterprise/issues/2336))
- `[Datagrid]` Fixed an issue where performance was significantly slower for export methods. ([#2291](https://github.com/infor-design/enterprise/issues/2291))
- `[Datagrid]` Fixed an issue where source would not fire on sorting. ([#2390](https://github.com/infor-design/enterprise/issues/2390))
- `[Datagrid]` Fixes the styling of non editable checkbox cells so they look disabled. ([#2340](https://github.com/infor-design/enterprise/issues/2340))
- `[Datagrid]` Changed the dynamic column tooltip function to pass the row and more details. This changes the order of parameters but since this feature is new did not consider this a breaking change. If you are using this please take note. ([#2333](https://github.com/infor-design/enterprise/issues/2333))
- `[Datagrid]` Fixed a bug is the isEditable column callback in editable tree grid where some data was missing in the callback. ([#2357](https://github.com/infor-design/enterprise/issues/2357))
- `[Datepicker]` Removed the advanceMonths option as the dropdowns for this are no longer there in the new design. ([#970](https://github.com/infor-design/enterprise/issues/970))
- `[Datepicker]` Fixed an issue where range selection was not working. ([#2569](https://github.com/infor-design/enterprise/issues/2569))
- `[Datepicker]` Fixed some issue where footer buttons were not working properly with range selection. ([#2595](https://github.com/infor-design/enterprise/issues/2595))
- `[Datepicker]` Fixed an issue where time was not updating after change on range selection. ([#2599](https://github.com/infor-design/enterprise/issues/2599))
- `[Datagrid]` Fixed a bug where deselect all would not deselect some rows when using grouping. ([#1796](https://github.com/infor-design/enterprise/issues/1796))
- `[Datagrid]` Fixed a bug where summary counts in grouping would show even if the group is collapsed. ([#2221](https://github.com/infor-design/enterprise/issues/2221))
- `[Datagrid]` Fixed issues when using paging (client side) and removeRow. ([#2590](https://github.com/infor-design/enterprise/issues/2590))
- `[Demoapp]` When displaying Uplift theme, now shows the correct alternate fonts for some locales when switching via the `locale` query string. ([#2365](https://github.com/infor-design/enterprise/issues/2365))
- `[Dropdown]` Fixed a memory leak when calling destroy. ([#2493](https://github.com/infor-design/enterprise/issues/2493))
- `[Editor]` Fixed a bug where tab or shift tab would break out of the editor when doing an indent/outdent. ([#2421](https://github.com/infor-design/enterprise/issues/2421))
- `[Editor]` Fixed a bug where the dirty indicator would be hidden above. ([#2577](https://github.com/infor-design/enterprise/issues/2577))
- `[Fieldfilter]` Fixed an issue where fields were getting wrap to second line on iPhone SE. ([#1861](https://github.com/infor-design/enterprise/issues/1861))
- `[Fieldfilter]` Fixed an issue where Dropdown was not switching mode on example page. ([#2288](https://github.com/infor-design/enterprise/issues/2288))
- `[Field Options]` Fixed an issue where input example was not working. ([#2348](https://github.com/infor-design/enterprise/issues/2348))
- `[Homepages]` Fixed an issue where personalize and chart text colors were not working with hero. ([#2097](https://github.com/infor-design/enterprise/issues/2097))
- `[Images]` Fixed an issue where images were not tabbable or receiving a visual focus state. ([#2025](https://github.com/infor-design/enterprise/issues/2025))
- `[Listview]` Fixed a bug that caused the listview to run initialize too many times. ([#2179](https://github.com/infor-design/enterprise/issues/2179))
- `[Lookup]` Added `autocomplete="off"` to lookup input fields to prevent browser interference. ([#2366](https://github.com/infor-design/enterprise/issues/2366))
- `[Lookup]` Fixed a bug that caused a filter to reapply when reopening the modal. ([#2566](https://github.com/infor-design/enterprise/issues/2566))
- `[Lookup]` Fixed a bug that caused a selections to reapply when reopening the modal. ([#2568](https://github.com/infor-design/enterprise/issues/2568))
- `[Locale]` Fixed race condition when using initialize and loading locales with a parent locale. ([#2540](https://github.com/infor-design/enterprise/issues/2540))
- `[Lookup]` Fixed a double scrollbar when the modal needs to be scrolled. ([#2586](https://github.com/infor-design/enterprise/issues/2586))
- `[Modal]` Fixed an issue where the modal component would disappear if its content had a checkbox in it in RTL. ([#332](https://github.com/infor-design/enterprise-ng/issues/332))
- `[Modal]` Fixed an issue where tabbing was very slow on large DOMs in IE 11. ([#2607](https://github.com/infor-design/enterprise/issues/2607))
- `[Personalization]` Fixed an issue where the text color was too dark. Changed the text color to be more readable in high contrast mode. ([#2539](https://github.com/infor-design/enterprise/issues/2539))
- `[Personalization]` Updated some of the colors to more readable in contrast mode. ([#2097](https://github.com/infor-design/enterprise/issues/2097))
- `[Personalization]` Fixes an issue where text color was too dark. ([#2476](https://github.com/infor-design/enterprise/issues/2476))
- `[Pager]` Fixed an issue where click was not firing on any of the buttons with ie11. ([#2560](https://github.com/infor-design/enterprise/issues/2560))
- `[Pager]` Added a complete Popupmenu settings object for configuring the Page Size Selector Button, and deprecated the `attachPageSizeMenuToBody` setting in favor of `pageSizeMenuSettings.attachToBody`. ([#2356](https://github.com/infor-design/enterprise/issues/2356))
- `[Pager]` Fixed memory leak when using the `attachToBody` setting to change the menu's render location. ([#2482](https://github.com/infor-design/enterprise/issues/2482))
- `[Popdown]` Fixed usability issue where the Popdown could close prematurely when attempting to use inner components, such as Dropdowns. ([#2092](https://github.com/infor-design/enterprise/issues/2092))
- `[Popover]` Correctly align the popover close button. ([#1576](https://github.com/infor-design/enterprise/issues/1576))
- `[Popover]` Fixed an issue where buttons inside the popover would overflow at smaller screen sizes. ([#2271](https://github.com/infor-design/enterprise/issues/2271))
- `[Popupmenu]` Fixed an issue where js error was showing after removing a menu item. ([#414](https://github.com/infor-design/enterprise-ng/issues/414))
- `[Popupmenu]` Fixed a layout issue on disabled checkboxes in multiselect popupmenus. ([#2340](https://github.com/infor-design/enterprise/issues/2340))
- `[Popupmenu]` Fixed a bug on IOS that prevented menu scrolling. ([#645](https://github.com/infor-design/enterprise/issues/645))
- `[Popupmenu]` Fixed a bug on IOS that prevented some submenus from showing. ([#1928](https://github.com/infor-design/enterprise/issues/1928))
- `[Popupmenu]` Added a type-check during building/rebuilding of submenus that prevents an error when a submenu `<ul>` tag is not present. ([#2458](https://github.com/infor-design/enterprise/issues/2458))
- `[Scatter Plot]` Fixed the incorrect color on the tooltips. ([#1066](https://github.com/infor-design/enterprise/issues/1066))
- `[Stepprocess]` Fixed an issue where a newly enabled step is not shown. ([#2391](https://github.com/infor-design/enterprise/issues/2391))
- `[Searchfield]` Fixed an issue where the close icon on a searchfield is inoperable. ([#2578](https://github.com/infor-design/enterprise/issues/2578))
- `[Searchfield]` Fixed strange alignment of text/icons on the Uplift theme. ([#2612](https://github.com/infor-design/enterprise/issues/2612))
- `[Tabs]` Fixed the more tabs button to style as disabled when the tabs component is disabled. ([#2347](https://github.com/infor-design/enterprise/issues/2347))
- `[Tabs]` Added the select method inside the hide method to ensure proper focusing of the selected tab. ([#2346](https://github.com/infor-design/enterprise/issues/2346))
- `[Tabs]` Added an independent count for adding new tabs and their associated IDs to prevent duplication. ([#2345](https://github.com/infor-design/enterprise/issues/2345))
- `[Toolbar]` Fixed memory leaks. ([#2496](https://github.com/infor-design/enterprise/issues/2496))
- `[Toolbar]` Fixed an issue where `noSearchfieldReinvoke` was not being respected during the teardown method, causing lifecycle issues in Angular. ([#2691](https://github.com/infor-design/enterprise/issues/2691))
- `[Toolbar Flex]` Removed a 100% height on the toolbar which caused issues when nested in some situations. ([#474](https://github.com/infor-design/enterprise-ng/issues/474))
- `[Listview]` Fixed search to work when not using templates. ([#466](https://github.com/infor-design/enterprise-ng/issues/466))

### v4.20.0 Chores & Maintenance

- `[Build]` Add a file verification tool to the build process to ensure all necessary files are present. ([#2384](https://github.com/infor-design/enterprise/issues/2384))
- `[Demo App]` Add the uplift theme to the theme switcher menu. ([#2335](https://github.com/infor-design/enterprise/issues/2335))
- `[Demo App]` Fixed routing issues that could cause 500 errors or crash the Demoapp. ([#2343](https://github.com/infor-design/enterprise/issues/2343))
- `[Demo App]` Fixed an issue where the sorting was wrong on compressor data. ([#2390](https://github.com/infor-design/enterprise/issues/2390))

(95 Issues Solved This Release, Backlog Enterprise 296, Backlog Ng 79, 852 Functional Tests, 865 e2e Tests)

## v4.19.3

- `[Datagrid]` Fixes the multiselect filter on header from reloading during serverside filtering. ([#2383](https://github.com/infor-design/enterprise/issues/2383))
- `[Datagrid]` Fixed an issue where contextmenu was not opening with first click. ([#2398](https://github.com/infor-design/enterprise/issues/2398))
- `[Datagrid / Tooltip]` Fixed an error on some datagrid cells when tooltips are attached. ([#2403](https://github.com/infor-design/enterprise/issues/2403))

## v4.19.2

- `[Build]` Fixes missing minified files in the build and a missing svg-extended.html deprecated file for backwards compatibility. ([Teams](https://bit.ly/2FlzYCT))

## v4.19.0

### v4.19.0 Deprecations

- `[CSS]` The Soho light theme CSS file has been renamed from `light-theme.css` to `theme-soho-light.css` ([1972](https://github.com/infor-design/enterprise/issues/1972))
- `[CSS]` The Soho dark theme CSS file has been renamed from `dark-theme.css` to `theme-soho-dark.css` ([1972](https://github.com/infor-design/enterprise/issues/1972))
- `[CSS]` The Soho high-contrast theme CSS file has been renamed from `high-contrast-theme.css` to `theme-soho-contrast.css` ([1972](https://github.com/infor-design/enterprise/issues/1972))
- `[Datagrid]` The older savedColumns method has been deprecated since 4.10 and is now removed. Use saveUserSettings instead. ([#1766](https://github.com/infor-design/enterprise/issues/1766))

### v4.19.0 Features

- `[App Menu]` Improved style of personalized app menu. ([#2195](https://github.com/infor-design/enterprise/pull/2195))
- `[Column]` Added support to existing custom tooltip content in the callback setting. ([#1909](https://github.com/infor-design/enterprise/issues/1909))
- `[Contextual Action Panel]` Fixed an issue where the close button was misaligned. ([#1943](https://github.com/infor-design/enterprise/issues/1943))
- `[Datagrid]` Added support for disabling rows by data or a dynamic function, rows are disabled from selection and editing. ([#1614](https://github.com/infor-design/enterprise/issues/1614))
- `[Datagrid]` Fixes a column alignment issue when resizing and sorting columns that were originally set to percentage width. ([#1797](https://github.com/infor-design/enterprise/issues/1797))
- `[Datagrid]` Fixes a column alignment issue when there are duplicate column ids. ([#1797](https://github.com/infor-design/enterprise/issues/1797))
- `[Datagrid]` Fixes a column alignment by clearing a cache to help prevent column misalignment from randomly happening. ([#1797](https://github.com/infor-design/enterprise/issues/1797))
- `[Datagrid]` Fixes an issue that caused the active page to not restore correctly when saving user settings, . ([#1766](https://github.com/infor-design/enterprise/issues/1766))
- `[Datagrid]` Fixes an issue with dropdown filters when the ids are numbers. ([#1879](https://github.com/infor-design/enterprise/issues/1879))
- `[Datagrid]` Fixed alignment issues in the new uplift theme. ([#2212](https://github.com/infor-design/enterprise/issues/2212))
- `[Datagrid]` Fixes Datagrid time filtering for string type dates. ([#2281](https://github.com/infor-design/enterprise/issues/2281))
- `[Form Compact]` Adds support for Datepicker, Timepicker, Lookup, and File Uploader fields. ([#1955](https://github.com/infor-design/enterprise/issues/1955))
- `[Keyboard]` Added a new API that you can call at anytime to see what key is being pressed at the moment. ([#1906](https://github.com/infor-design/enterprise/issues/1906))
- `[Targeted/Completion Chart]` Added back the ability to inline svg icons and hyperlinks. ([#2152](https://github.com/infor-design/enterprise/issues/2152))
- `[Themes]` Added support for multiple themes in the demo app and renamed distribute Uplift (only) theme files. ([#1972](https://github.com/infor-design/enterprise/issues/1972))

### v4.19.0 Fixes

- `[App Menu]` Fixed an issue where the menu would not be entirely colored if short. ([#2062](https://github.com/infor-design/enterprise/issues/2062))
- `[App Menu]` Changed the scroll area to the outside when using a footer. ([#2062](https://github.com/infor-design/enterprise/issues/2062))
- `[App Menu]` Expandable area updates within application menu. ([#1982](https://github.com/infor-design/enterprise/pull/1982))
- `[App Menu]` Fixed an issue where role switcher was not clickable with long title. ([#2060](https://github.com/infor-design/enterprise/issues/2060))
- `[App Menu]` Fixed an issue where it was not possible to manually add a filter field that you can control on your own. Caveat to this is if you set filterable: false it will no longer remove the filter field from the DOM, if you do that you must now do it manually. ([#2066](https://github.com/infor-design/enterprise/issues/2066))
- `[App Menu]` Added support for mobile when dismissOnClickMobile setting is true to dismiss application menu when a role is selected. ([#2520](https://github.com/infor-design/enterprise/issues/2520))
- `[App Menu]` Fixed an issue with the logo which was positioned badly when scrolling. ([#2116](https://github.com/infor-design/enterprise/issues/2116))
- `[Calendar]` Fixed some bugs having a calendar month along or just a legend, fixed the clicking of upcoming days and added a dblclick even emitter. ([#2149](https://github.com/infor-design/enterprise/issues/2149))
- `[Colorpicker]` Fixed an issue where the colorpicker label is cut off in extra small input field. ([#2023](https://github.com/infor-design/enterprise/issues/2023))
- `[Colorpicker]` Fixed an issue where the colorpickers are not responsive at mobile screen sizes. ([#1995](https://github.com/infor-design/enterprise/issues/1995))
- `[Colorpicker]` Fixed an issue where the text is not visible on IE11 after choosing a color. ([#2134](https://github.com/infor-design/enterprise/issues/2134))
- `[Completion Chart]` Cleaned up excessive padding in some cases. ([#2171](https://github.com/infor-design/enterprise/issues/2171))
- `[Context Menu]` Fixes a bug where a left click on the originating field would not close a context menu opened with a right click. ([#1992](https://github.com/infor-design/enterprise/issues/1992))
- `[Contextual Action Panel]` Fixed an issue where the CAP title is too close to the edge at small screen sizes. ([#2249](https://github.com/infor-design/enterprise/issues/2249))
- `[Datagrid]` Fixed an issue where using the context menu with datagrid was not properly destroyed which being created multiple times. ([#392](https://github.com/infor-design/enterprise-ng/issues/392))
- `[Datagrid]` Fixed charts in columns not resizing correctly to short row height. ([#1930](https://github.com/infor-design/enterprise/issues/1930))
- `[Datagrid]` Fixed an issue for xss where console.log was not sanitizing and make grid to not render. ([#1941](https://github.com/infor-design/enterprise/issues/1941))
- `[Datagrid]` Fixed charts in columns not resizing correctly to short row height. ([#1930](https://github.com/infor-design/enterprise/issues/1930))
- `[Datagrid]` Fixed a layout issue on primary buttons in expandable rows. ([#1999](https://github.com/infor-design/enterprise/issues/1999))
- `[Datagrid]` Fixed a layout issue on short row grouped header buttons. ([#2005](https://github.com/infor-design/enterprise/issues/2005))
- `[Datagrid]` Fixed an issue where disabled button color for contextual toolbar was not applying. ([#2150](https://github.com/infor-design/enterprise/issues/2150))
- `[Datagrid]` Fixed an issue for xss where console.log was not sanitizing and make grid to not render. ([#1941](https://github.com/infor-design/enterprise/issues/1941))
- `[Datagrid]` Added an onBeforeSelect call back that you can return false from to disable row selection. ([#1906](https://github.com/infor-design/enterprise/issues/1906))
- `[Datagrid]` Fixed an issue where header checkbox was not sync after removing selected rows. ([#2226](https://github.com/infor-design/enterprise/issues/2226))
- `[Datagrid]` Fixed an issue where custom filter conditions were not setting up filter button. ([#2234](https://github.com/infor-design/enterprise/issues/2234))
- `[Datagrid]` Fixed an issue where pager was not updating while removing rows. ([#1985](https://github.com/infor-design/enterprise/issues/1985))
- `[Datagrid]` Adds a function to add a visual dirty indictaor and a new function to get all modified rows. Modified means either dirty, in-progress or in error. Existing API's are not touched. ([#2091](https://github.com/infor-design/enterprise/issues/2091))
- `[Datagrid]` Fixes an error when saving columns if you have a lookup column. ([#2279](https://github.com/infor-design/enterprise/issues/2279))
- `[Datagrid]` Fixed a bug with column reset not working sometimes. ([#1921](https://github.com/infor-design/enterprise/issues/1921))
- `[Datagrid]` Fixed grouped headers not sorting when selectable is multiselect. ([#2251](https://github.com/infor-design/enterprise/issues/2251))
- `[Datagrid]` Fixed a bug where the sort indicator disappeared when changing pages. ([#2228](https://github.com/infor-design/enterprise/issues/2228))
- `[Datagrid]` Fixed rendering on modals with single columns. ([#1923](https://github.com/infor-design/enterprise/issues/1923))
- `[Datagrid]` Fixed double firing of popupmenu events. ([#2140](https://github.com/infor-design/enterprise/issues/2140))
- `[Datagrid]` Fixed incorrect pattern in filterConditions. ([#2159](https://github.com/infor-design/enterprise/issues/2159))
- `[Datepicker]` Fixed an issue loading on IE 11. ([#2183](https://github.com/infor-design/enterprise-ng/issues/2183))
- `[Dropdown]` Fixed the dropdown appearing misaligned at smaller screen sizes. ([#2248](https://github.com/infor-design/enterprise/issues/2248))
- `[Editor]` Fixed an issue where button state for toolbar buttons were wrong when clicked one after another. ([#391](https://github.com/infor-design/enterprise/issues/391))
- `[Hierarchy]` Fixed a bug where the hierarchy will only partially load with two instances on a page. ([#2205](https://github.com/infor-design/enterprise/issues/2205))
- `[Field Options]` Fixed an issue where field options were misaligning, especially spin box was focusing outside of the field. ([#1862](https://github.com/infor-design/enterprise/issues/1862))
- `[Field Options]` Fixed a border alignment issue. ([#2107](https://github.com/infor-design/enterprise/issues/2107))
- `[Fileuploader]` Fixed an issue where the fileuploader icon and close icon were misplaced and not visible in RTL after uploading a file. ([#2098](https://github.com/infor-design/enterprise/issues/2098))
- `[Fileuploader]` Fixed an issue where backspace in IE11 caused the browser to go back instead of removing the uploaded file from the input. ([#2184](https://github.com/infor-design/enterprise/issues/2184))
- `[Input]` Improved alignment of icons in the uplift theme input components. ([#2072](https://github.com/infor-design/enterprise/issues/2072))
- `[Listview]` Improved accessibility when configured as selectable (all types), as well as re-enabled accessibility e2e Tests. ([#403](https://github.com/infor-design/enterprise/issues/403))
- `[Locale]` Synced up date and time patterns with the CLDR several time patterns in particular were corrected. ([#2022](https://github.com/infor-design/enterprise/issues/2022))
- `[Locale]` Fixed an issue loading duplicate locales such as en-GB where the strings are copies, before you might get undefined strings. ([#2216](https://github.com/infor-design/enterprise/issues/2216))
- `[Locale]` Added support for es-419 locale. ([#2204](https://github.com/infor-design/enterprise/issues/2204))
- `[Locale]` Restored functionality for dynamically changing fonts for some languages. ([#2144](https://github.com/infor-design/enterprise/issues/2144))
- `[Modal]` Fixed a demoapp issue where the select all checkbox wasn't selecting all. ([2225](https://github.com/infor-design/enterprise/issues/2225))
- `[Monthview]` Fixed an issue where the previous and next buttons were not correctly reversed in right-to-left mode. ([1910](https://github.com/infor-design/enterprise/issues/1910))
- `[Personalization]` Changed the default turquoise personalization to a darker one. ([#2063](https://github.com/infor-design/enterprise/issues/2063))
- `[Personalization]` Changed the default turquoise personalization to a darker one. ([#2063](https://github.com/infor-design/enterprise/issues/2063))
- `[Personalization]` Added a default option to the personalization color pickers. ([#2063](https://github.com/infor-design/enterprise/issues/2063))
- `[Personalization]` Added more classes and examples for the personalization colors so that you can personalize certain form elements. ([#2120](https://github.com/infor-design/enterprise/issues/2120))
- `[Personalization]` Added several form examples with buttons and completion chart that can be personalized. ([#1963](https://github.com/infor-design/enterprise/issues/1963))
- `[Personalization]` Added an example of normal tabs behaving like header tabs in a personalized area. ([#1962](https://github.com/infor-design/enterprise/issues/1962))
- `[Personalization]` Added completion chart and alerts to the list of header items that will work when personalized. ([#2171](https://github.com/infor-design/enterprise/issues/2171))
- `[Personalization]` Fixed a bug where the overlay would not disappear when manually loading stylesheets. ([#2258](https://github.com/infor-design/enterprise/issues/2258))
- `[Popupmenu]` Fixed an issue where disabled submenus were opening on mouseover. ([#1863](https://github.com/infor-design/enterprise/issues/1863))
- `[Radios]` Fixed an issue where in `RTL` the radio seems visually separate from it's label. ([#2096](https://github.com/infor-design/enterprise/issues/2096))
- `[Summary Form]` Updated to improve readability. ([#1765](https://github.com/infor-design/enterprise/issues/1765))
- `[Targeted Achievement]` Updated to work in uplift theme. ([#2220](https://github.com/infor-design/enterprise/issues/2220))
- `[Timepicker]` Fixed an issue where AM/PM dropdown tooltip was displaying on android devices. ([#1446](https://github.com/infor-design/enterprise/issues/1446))
- `[Timepicker]` Fixed an issue where dropdown popup was out of position on android devices. ([#2021](https://github.com/infor-design/enterprise/issues/2021))
- `[Timepicker]` Updated the Swedish translation for Set Time. ([#2153](https://github.com/infor-design/enterprise/issues/2153))
- `[Tree]` Fixed an issue where children property null was breaking tree to not render. ([#1908](https://github.com/infor-design/enterprise/issues/1908))

### v4.19.0 Chores & Maintenance

- `[General]` Updated to jquery 3.4.1 to fix a jquery bug seen occasionally. ([#2109](https://github.com/infor-design/enterprise/issues/2109))
- `[General]` Fixed relative links in several markdown files.
- `[Demo App]` Fixed CSP and handling of image paths for better support of images in examples on IDS demo sites (demo.design.infor.com). ([#1888](https://github.com/infor-design/enterprise/issues/1888))
- `[Personalize]` Separated personalization styles into standalone file for improved maintainability. ([#2127](https://github.com/infor-design/enterprise/issues/2127))

(84 Issues Solved This Release, Backlog Enterprise 311, Backlog Ng 79, 839 Functional Tests, 876 e2e Tests)

## v4.18.2

### v4.18.2 Fixes

- `[Autocomplete]` Fixed an XSS injection issue. ([#502](https://github.com/infor-design/enterprise-ng/issues/502)).
- `[Dropdown]` Fixed an XSS injection issue. ([#503](https://github.com/infor-design/enterprise-ng/issues/503)).

## v4.18.1

### v4.18.1 Fixes

- `[Input]` Added backwards-compatibility for previous accessibility changes to labels. ([#2118](https://github.com/infor-design/enterprise/issues/2118)). Additional information can be found in the [Form Component documentation](https://github.com/infor-design/enterprise/blob/4.18.x/src/components/form/readme.md#field-labels).

## v4.18.0

### v4.18.0 Features

- `[App Menu]` Added support for personalization by adding the `is-personalizable` class the menu will now change colors along with headers ([#1847](https://github.com/infor-design/enterprise/issues/1847))
- `[App Menu]` Added a special role switcher dropdown to change the menu role. ([#1935](https://github.com/infor-design/enterprise/issues/1935))
- `[Personalize]` Added classes for the personalization colors so that you can personalize certain form elements. ([#1847](https://github.com/infor-design/enterprise/issues/1847))
- `[Expandable Area]` Added example of a standalone button the toggles a form area. ([#1935](https://github.com/infor-design/enterprise/issues/1935))
- `[Datagrid]` Added support so if there are multiple inputs within an editor they work with the keyboard tab key. ([#355](https://github.com/infor-design/enterprise-ng/issues/355))
- `[Datagrid]` Fixed an error on IE when doing an excel export. ([#2018](https://github.com/infor-design/enterprise/issues/2018))
- `[Editor]` Added a JS setting and CSS styles to support usage of a Flex Toolbar ([#1120](https://github.com/infor-design/enterprise/issues/1120))
- `[Header]` Added a JS setting and CSS styles to support usage of a Flex Toolbar ([#1120](https://github.com/infor-design/enterprise/issues/1120))
- `[Mask]` Added a setting for passing a locale string, allowing Number masks to be localized.  This enables usage of the `groupSize` property, among others, from locale data in the Mask. ([#440](https://github.com/infor-design/enterprise/issues/440))
- `[Masthead]` Added CSS styles to support usage of a Flex Toolbar ([#1120](https://github.com/infor-design/enterprise/issues/1120))
- `[Notification]` Added example of a Widget/Card with notification and add code to truncate the text (via ellipsis) if it is lengthy. ([#1881](https://github.com/infor-design/enterprise/issues/1881))
- `[Theme/Colors]` Added new component for getting theme and color information. This is used throughout the code. There was a hidden property `Soho.theme`, if you used this in some way you should now use `Soho.theme.currentTheme`. ([#1866](https://github.com/infor-design/enterprise/issues/1866))

### v4.18.0 Fixes

- `[App Menu]` Fixed some accessibility issues on the nav menu. ([#1721](https://github.com/infor-design/enterprise/issues/1721))
- `[Busy Indicator]` Fixed a bug that causes a javascript error when the busy indicator is used on the body tag. ([#1918](https://github.com/infor-design/enterprise/issues/1918))
- `[Css/Sass]` Fixed an issue where the High Contrast theme and Uplift theme were not using the right tokens. ([#1897](https://github.com/infor-design/enterprise/pull/1897))
- `[Colors]` Fixed the color palette demo page to showcase the correct hex values based on the current theme ([#1801](https://github.com/infor-design/enterprise/issues/1801))
- `[Contextual Action Panel]` Fixed an issue where cap modal would only open the first time. ([#1993](https://github.com/infor-design/enterprise/issues/1993))
- `[Datepicker]` Fixed an issue in NG where the custom validation is removed during the teardown of a datepicker.([NG #411](https://github.com/infor-design/enterprise-ng/issues/411))
- `[Datagrid]` Fixed an issue where lookup filterConditions were not rendering. ([#1873](https://github.com/infor-design/enterprise/issues/1873))
- `[Datagrid]` Fixed an issue where when using filtering and server side paging the filter operations would cause two ajax requests. ([#2069](https://github.com/infor-design/enterprise/issues/2069))
- `[Datagrid]` Fixed issue where header columns are misaligned with body columns on load. ([#1892](https://github.com/infor-design/enterprise/issues/1892))
- `[Datagrid]` Fixed an issue where filtering was missing translation. ([#1900](https://github.com/infor-design/enterprise/issues/1900))
- `[Datagrid]` Fixed an issue with the checkbox formatter where string based 1 or 0 would not work as a dataset source. ([#1948](https://github.com/infor-design/enterprise/issues/1948))
- `[Datagrid]` Fixed a bug where text would be misaligned when repeatedly toggling the filter row. ([#1969](https://github.com/infor-design/enterprise/issues/1969))
- `[Datagrid]` Added an example of expandOnActivate on a customer editor. ([#353](https://github.com/infor-design/enterprise-ng/issues/353))
- `[Datagrid]` Added ability to pass a function to the tooltip option for custom formatting. ([#354](https://github.com/infor-design/enterprise-ng/issues/354))
- `[Datagrid]` Fixed `aria-checked` not toggling correctly on selection of multiselect checkbox. ([#1961](https://github.com/infor-design/enterprise/issues/1961))
- `[Datagrid]` Fixed incorrectly exported CSV/Excel data. ([#2001](https://github.com/infor-design/enterprise/issues/2001))
- `[Dropdown]` Changed the way dropdowns work with screen readers to be a collapsible listbox.([#404](https://github.com/infor-design/enterprise/issues/404))
- `[Dropdown]` Fixed an issue where multiselect dropdown unchecking "Select All" was not getting clear after close list with Safari browser.([#1882](https://github.com/infor-design/enterprise/issues/1882))
- `[Dropdown]` Added an example of a color dropdown showing palette colors as icons.([#2013](https://github.com/infor-design/enterprise/issues/2013))
- `[Datagrid]` Fixed a misalignment of the close icon on mobile. ([#2018](https://github.com/infor-design/enterprise/issues/2018))
- `[List/Detail]` Removed some legacy CSS code that was causing text inside of inline Toolbar Searchfields to become transparent. ([#2075](https://github.com/infor-design/enterprise/issues/2075))
- `[Listbuilder]` Fixed an issue where the text was not sanitizing. ([#1692](https://github.com/infor-design/enterprise/issues/1692))
- `[Lookup]` Fixed an issue where the tooltip was using audible text in the code block component. ([#354](https://github.com/infor-design/enterprise-ng/issues/354))
- `[Locale]` Fixed trailing zeros were getting ignored when displaying thousands values. ([#404](https://github.com/infor-design/enterprise/issues/1840))
- `[MenuButton]` Improved the way menu buttons work with screen readers.([#404](https://github.com/infor-design/enterprise/issues/404))
- `[Message]` Added an audible announce of the message type.([#964](https://github.com/infor-design/enterprise/issues/964))
- `[Message]` Change audible announce of message type added in #964 to an option that is strictly audible.([#2120](https://github.com/infor-design/enterprise/issues/2120))
- `[Modal]` Changed text and button font colors to pass accessibility checks.([#964](https://github.com/infor-design/enterprise/issues/964))
- `[Multiselect]` Fixed an issue where previous selection was still selected after clear all by "Select All" option. ([#2003](https://github.com/infor-design/enterprise/issues/2003))
- `[Notifications]` Fixed a few issues with notification background colors by using the corresponding ids-identity token for each. ([1857](https://github.com/infor-design/enterprise/issues/1857), [1865](https://github.com/infor-design/enterprise/issues/1865))
- `[Notifications]` Fixed an issue where you couldn't click the close icon in Firefox. ([1573](https://github.com/infor-design/enterprise/issues/1573))
- `[Radios]` Fixed the last radio item was being selected when clicking on the first when displayed horizontal. ([#1878](https://github.com/infor-design/enterprise/issues/1878))
- `[Signin]` Fixed accessibility issues. ([#421](https://github.com/infor-design/enterprise/issues/421))
- `[Skiplink]` Fixed a z-index issue on skip links over the nav menu. ([#1721](https://github.com/infor-design/enterprise/issues/1721))
- `[Slider]` Changed the demo so the tooltip will hide when resizing the page. ([#2033](https://github.com/infor-design/enterprise/issues/2033))
- `[Stepprocess]` Fixed rtl style issues. ([#413](https://github.com/infor-design/enterprise/issues/413))
- `[Swaplist]` Fixed disabled styling on swap header buttons. ([#2019](https://github.com/infor-design/enterprise/issues/2019))
- `[Tabs]` Fixed an issue where focus was changed after enable/disable tabs. ([#1934](https://github.com/infor-design/enterprise/issues/1934))
- `[Tabs-Module]` Fixed an issue where the close icon was outside the searchfield. ([#1704](https://github.com/infor-design/enterprise/issues/1704))
- `[Toolbar]` Fixed issues when tooltip shows on hover of toolbar ([#1622](https://github.com/infor-design/enterprise/issues/1622))
- `[Validation]` Fixed an issue where the isAlert settings set to true, the border color, control text color, control icon color was displaying the color for the alert rather than displaying the default color. ([#1922](https://github.com/infor-design/enterprise/issues/1922))

### v4.18.0 Chore & Maintenance

- `[Buttons]` Updated button disabled states with corresponding ids-identity tokens. ([1914](https://github.com/infor-design/enterprise/issues/1914)
- `[Docs]` Added a statement on supporting accessibility. ([#1540](https://github.com/infor-design/enterprise/issues/1540))
- `[Docs]` Added the supported screen readers and some notes on accessibility. ([#1722](https://github.com/infor-design/enterprise/issues/1722))

(50 Issues Solved This Release, Backlog Enterprise 294, Backlog Ng 80, 809 Functional Tests, 803 e2e Tests)

## v4.17.1

### v4.17.1 Fixes

- `[Datagrid]` Fixed an issue where the second to last column was having resize issues with frozen column sets.(<https://github.com/infor-design/enterprise/issues/1890>)
- `[Datagrid]` Re-align icons and items in the datagrid's "short header" configuration.(<https://github.com/infor-design/enterprise/issues/1880>)
- `[Locale]` Fixed incorrect "groupsize" for `en-US` locale.(<https://github.com/infor-design/enterprise/issues/1907>)

### v4.17.1 Chores & Maintenance

- `[Demoapp]` Fixed embedded icons example with missing icons.(<https://github.com/infor-design/enterprise/issues/1889>)
- `[Demoapp]` Fixed notification demo examples.(<https://github.com/infor-design/enterprise/issues/1893>, <https://github.com/infor-design/enterprise/pull/1896>)

(5 Issues Solved this patch release)

## v4.17.0

- [Npm Package](https://www.npmjs.com/package/ids-enterprise)
- [IDS Enterprise Angular Change Log](https://github.com/infor-design/enterprise-ng/blob/master/docs/CHANGELOG.md)

### v4.17.0 Future Deprecation

- `[Mask]` Using legacy mask options is now deprecated (was starting 4.3.2) and we will remove this in approximately 6 months from the code base. This means using the `data-mask` option and the `mode` as well as legacy patterns in favor of the newer settings and regexes. ([#439](https://github.com/infor-design/enterprise/issues/439))

### v4.17.0 Features

- `[Datagrid]` Added support for ellipsis to header text. ([#842](https://github.com/infor-design/enterprise/issues/842))
- `[Datagrid]` Added support to cancel `rowactivated` event. Now it will trigger the new event `beforerowactivated` which will wait/sync to cancel or proceed to do `rowactivated` event. ([#1021](https://github.com/infor-design/enterprise/issues/1021))
- `[Datagrid]` Added option to align grouped headers text. ([#1714](https://github.com/infor-design/enterprise/issues/1714))
- `[Datagrid]` Tabbing through a new row moves focus to next line for a lookup column. ([#1822](https://github.com/infor-design/enterprise/issues/1822))
- `[Datagrid]` Validation tooltip does not wrap words correctly across multiple lines. ([#1829](https://github.com/infor-design/enterprise/issues/1829))
- `[Dropdown]` Added support to make dropdown readonly fields optionally not tab-able. ([#1591](https://github.com/infor-design/enterprise/issues/1591))
- `[Form Compact]` Implemented design for field-heavy forms. This design is experimental, likely not production ready, and subject to change without notice. ([#1699](https://github.com/infor-design/enterprise/issues/1699))
- `[Hierarchy]` Changed the newer stacked layout to support mutiple root elements. ([#1677](https://github.com/infor-design/enterprise/issues/1677))
- `[Locale]` Added support for passing in `locale` or `language` to the `parse` and `format` and `translation` functions so they will work without changing the current locale or language. ([#462](https://github.com/infor-design/enterprise/issues/462))
- `[Locale]` Added support for setting a specific group size other than the ones in the locale. This includes using no group size. ([#462](https://github.com/infor-design/enterprise/issues/462))
- `[Locale]` Added support for showing timezones in the current language with a fall back for IE 11. ([#592](https://github.com/infor-design/enterprise/issues/592))
- `[Locale]` Added support for different group sizes. This was previously not working correctly for locales like hi-IN (using 3, 2 group sizes) and en-US (using 3, 0 group sizes). We will later make this work on masks on a separate issue. ([#441](https://github.com/infor-design/enterprise/issues/441))
- `[Locale]` Its now possible to add new locales in by adding them to the `defaultLocales` and `supportedLocales` sets. ([#402](https://github.com/infor-design/enterprise/issues/402))
- `[Locale]` Added an example to show extending locales with new strings and an api method to make it easier. because of the way this is split, if your directly adding to `Locale.cultures` you will need to adjust your code to extend from `Locale.languages` instead. ([#402](https://github.com/infor-design/enterprise/issues/402))
- `[Locale]` Added support for having a different language and locale. This is done by calling the new `setLanguage` function. ([#1552](https://github.com/infor-design/enterprise/issues//1552))
- `[Locale / Mask]` Added limited initial support for some unicode languages. This means you can convert to and from numbers typed in Devangari, Arabic, and Chinese (Financial and Simplified). ([#439](https://github.com/infor-design/enterprise/issues/439))
- `[Locale]` Added support for passing a `locale` other the the current locale to calendar, monthview, datepicker and timepicker. ([#462](https://github.com/infor-design/enterprise/issues/462))
- `[Mask]` It is now possible to type numbers in unicode such as Devangari, Arabic, and Chinese (Financial and Simplified) into the the masks that involve numbers. ([#439](https://github.com/infor-design/enterprise/issues/439))
- `[Modal]` Added an option to dictate the maximum width of the modal. ([#1802](https://github.com/infor-design/enterprise/issues/1802))
- `[Icons]` Add support for creating an svg file for the Uplift theme's (alpha) new icons from ids-identity@2.4.0 assets. ([#1759](https://github.com/infor-design/enterprise/issues/1759))
- `[Radar]` Added support to three label sizes (name, abbrName, shortName). ([#1553](https://github.com/infor-design/enterprise/issues/1553))

### v4.17.0 Fixes

- `[Accordion]` Fixed a bug where some truncated text elements were not generating a tooltip. ([#1736](https://github.com/infor-design/enterprise/issues/1736))
- `[Builder]` Cropped Header for Builder Panel When Text is Long. ([#1814](https://github.com/infor-design/enterprise/issues/1814))
- `[Calendar]` Event model title color is not correct if the modal is opened and another event is selected. ([#1739](https://github.com/infor-design/enterprise/issues/1739))
- `[Calendar]` Modal is still displayed after changing months. ([#1741](https://github.com/infor-design/enterprise/issues/1741))
- `[Calendar]` Changing some event spans is causing missing dates on the dialogs. ([#1708](https://github.com/infor-design/enterprise/issues/1708))
- `[Composite Form]` Fix a bug in IE11 where composite form content overflows to the lower container. ([#1768](https://github.com/infor-design/enterprise/issues/1768))
- `[Datagrid]` Added a fix where the column is next to the edge of the browser and the filter dropdown popup overflow the page.([#1604](https://github.com/infor-design/enterprise/issues/1604))
- `[Datagrid]` Added a fix to allow the commit of a cell edit after tabbing into a cell once having clicked into a previous cell.([#1608](https://github.com/infor-design/enterprise/issues/1608))
- `[Datagrid]` Stretch column not working in Edge browser. ([#1716](https://github.com/infor-design/enterprise/issues/1716))
- `[Datagrid]` Fixed a bug where the source callback was not called when filtering. ([#1688](https://github.com/infor-design/enterprise/issues/1688))
- `[Datagrid]` Fixed a bug where filtering Order Date with `is-not-empty` on a null value would not correctly filter out results. ([#1718](https://github.com/infor-design/enterprise/issues/1718))
- `[Datagrid]` Fixed a bug where when using the `disableClientSideFilter` setting the filtered event would not be called correctly. ([#1689](https://github.com/infor-design/enterprise/issues/1689))
- `[Datagrid]` Fixed a bug where hidden columns inside a colspan were aligning incorrectly. ([#1764](https://github.com/infor-design/enterprise/issues/1764))
- `[Dropdown]` Fixed a layout error on non inline fields with errors. ([#1770](https://github.com/infor-design/enterprise/issues/1770))
- `[Dropdown]` Fixed a bug where the dropdown did not close when tabbing if using the `noSearch` setting. ([#1731](https://github.com/infor-design/enterprise/issues/1731))
- `[Modal]` Fixed a bug where the modal can overflow the page. ([#1802](https://github.com/infor-design/enterprise/issues/1802))
- `[Radio Button]` Fixed a rendering problem on the selected state of Radio Buttons used inside of Accordion components. ([#1568](https://github.com/infor-design/enterprise/issues/1568))
- `[Radio Button]` Fixed a z-index issue that was causing radio buttons to sometimes display over top of page sections where they should have instead scrolled beneath. ([#1014](https://github.com/infor-design/enterprise/issues/1014))

### v4.17.0 Chore & Maintenance

- `[Css/Sass]` Replaced font-size numerical declarations with their ids-identity token counterpart. ([#1640](https://github.com/infor-design/enterprise/issues/1640))
- `[Demoapp]` Removed query parameter for changing fonts. ([#1747](https://github.com/infor-design/enterprise/issues/1747))
- `[Build]` Added a process to notify developers that things are being deprecated or going away. Documented the current deprecations in this system and made [notes for developers](https://github.com/infor-design/enterprise/blob/master/docs/CODING-STANDARDS.md#deprecations). ([#1747](https://github.com/infor-design/enterprise/issues/1747))

(30 Issues Solved This Release, Backlog Enterprise 224, Backlog Ng 59, 785 Functional Tests, 793 e2e Tests)

## v4.16.0

- [Npm Package](https://www.npmjs.com/package/ids-enterprise)
- [IDS Enterprise Angular Change Log](https://github.com/infor-design/enterprise-ng/blob/master/docs/CHANGELOG.md)

### v4.16.0 Features

- `[Busy Indicator]` Made a fix to make it possible to use a busy indicator on a modals. ([#827](https://github.com/infor-design/enterprise/issues/827))
- `[Datagrid]` Added an option to freeze columns from scrolling on the left and/or right. The new option is called `frozenColumns`. See notes on what works and doesnt with frozen column in the datagrid docs frozen column section. ([#464](https://github.com/infor-design/enterprise/issues/464))
- `[Editor]` Added new state called "preview" a non editable mode to editor. Where it only shows the HTML with no toolbar, borders etc. ([#1413](https://github.com/infor-design/enterprise/issues/1413))
- `[Field Filter]` Added support to get and set filter type programmatically. ([#1181](https://github.com/infor-design/enterprise/issues/1181))
- `[Hierarchy]` Add print media styles to decrease ink usage and increase presentability for print format. Note that you may need to enable the setting to print background images, both Mac and PC have a setting for this. ([#456](https://github.com/infor-design/enterprise/issues/456))
- `[Hierarchy]` Added a new "stacked" layout to eventually replace the current layouts. This works better responsively and prevents horizontal scrolling. ([#1629](https://github.com/infor-design/enterprise/issues/1629))
- `[Pager]` Added a "condensed" page size selector button for use on pagers in smaller containers, such as the list side of the list/detail pattern. ([#1459](https://github.com/infor-design/enterprise/issues/1459))

### v4.16.0 Future Deprecation

- `[Hierarchy]` The following options are now deprecated and will be removed approximately 2019-05-15. `paging` and `mobileView`. ([#1629](https://github.com/infor-design/enterprise/issues/1629))
- `[Hierarchy]` Stacked layout will become the default layout in favor of the existing horizontal layout, so the horizontal layout is now considered deprecated and will be removed approximately 2019-05-15. ([#1629](https://github.com/infor-design/enterprise/issues/1629))

### v4.16.0 Fixes

- `[Application Menu]` Fixed the truncation of long text in an accordion element in the application menu by adding a tooltip to truncated elements. ([#457](https://github.com/infor-design/enterprise/issues/457))
- `[Calendar]` Disable the new event modal when no template is defined. ([#1700](https://github.com/infor-design/enterprise/issues/1700))
- `[Dropdown]` Fixed a bug where the ellipsis was not showing on long text in some browsers. ([#1550](https://github.com/infor-design/enterprise/issues/1550))
- `[Datagrid]` Fixed a bug in equals filter on multiselect filters. ([#1586](https://github.com/infor-design/enterprise/issues/1586))
- `[Datagrid]` Fixed a bug where incorrect data is shown in the events in tree grid. ([#315](https://github.com/infor-design/enterprise-ng/issues/315))
- `[Datagrid]` Fixed a bug where when using minWidth on a column and sorting the column will become misaligned. ([#1481](https://github.com/infor-design/enterprise/issues/1481))
- `[Datagrid]` Fixed a bug where when resizing the last column may become invisible. ([#1456](https://github.com/infor-design/enterprise/issues/1456))
- `[Datagrid]` Fixed a bug where a checkbox column will become checked when selecting if there is no selection checkbox. ([#1641](https://github.com/infor-design/enterprise/issues/1641))
- `[Datagrid]` Fixed a bug where the last column would sometimes not render fully for buttons with longer text. ([#1246](https://github.com/infor-design/enterprise/issues/1246))
- `[Datagrid]` Fixed a bug where showMonthYearPicker did not work correctly on date filters. ([#1532](https://github.com/infor-design/enterprise-ng/issues/1532))
- `[Validation]` Fixed a bug in removeError where the icon is sometimes not removed. ([#1556](https://github.com/infor-design/enterprise/issues/1556))
- `[Datepicker]` Fixed the range picker to clear when changing months in a filter. ([#1537](https://github.com/infor-design/enterprise/issues/1537))
- `[Datepicker]` Fixed disabled dates example to validate again on disabled dates. ([#1445](https://github.com/infor-design/enterprise/issues/1445))
- `[Datagrid]` Fixed a Date Editor bug when passing a series of zeroes to a datagrid cell with an editable date. ([#1020](https://github.com/infor-design/enterprise/issues/1020))
- `[Dropdown]` Fixed a bug where a dropdown will never reopen if it is closed by clicking a menu button. ([#1670](https://github.com/infor-design/enterprise/issues/1670))
- `[Icons]` Established missing icon sourcing and sizing consistency from ids-identity icon/svg assets. ([PR#1628](https://github.com/infor-design/enterprise/pull/1628))
- `[Listview]` Addressed performance issues with paging on all platforms, especially Windows and IE/Edge browsers. As part of this, reworked all components that integrate with the Pager component to render their contents based on a dataset, as opposed to DOM elements. ([#922](https://github.com/infor-design/enterprise/issues/922))
- `[Lookup]` Fixed a bug with settings: async, server-side, and single select modes.  The grid was not deselecting the previously selected value when a new row was clicked.  If the value is preselected in the markup, the lookup modal will no longer close prematurely. ([PR#1654](https://github.com/infor-design/enterprise/issues/1654))
- `[Pager]` Made it possible to set and persist custom tooltips on first, previous, next and last pager buttons. ([#922](https://github.com/infor-design/enterprise/issues/922))
- `[Pager]` Fixed propagation of the `pagesizes` setting when using `updated()`. Previously the array was deep extended instead of being replaced outright. ([#1466](https://github.com/infor-design/enterprise/issues/1466))
- `[Tree]` Fixed a bug when calling the disable or enable methods of the tree. This was not working with ie11. ([PR#1600](https://github.com/infor-design/enterprise/issues/1600))
- `[Stepprocess]` Fixed a bug where the step folder was still selected when it was collapsed or expanded. ([#1633](https://github.com/infor-design/enterprise/issues/1633))
- `[Swaplist]` Fixed a bug where items were not able to drag anymore after make the search. ([#1703](https://github.com/infor-design/enterprise/issues/1703))
- `[Toolbar Flex]` Added the ability to pass in a `beforeOpen` callback to the More Actions menu (fixes a bug where it wasn't possible to dynamically add content to the More Actions menu in same way that was possible on the original Toolbar component)
- `[Toolbar Flex]` Fixed a bug where selected events were not bubbling up for a menu button on a flex toolbar. ([#1709](https://github.com/infor-design/enterprise/issues/1709))
- `[Stepprocess]` Disabled step selected when using the next or previous button. ([#1697](https://github.com/infor-design/enterprise/issues/1697))
- `[Tree]` Fixed a bug when calling the disable or enable methods of the tree. This was not working with ie11. ([PR#1600](https://github.com/infor-design/enterprise/issues/1600))

### v4.16.0 Chore & Maintenance

- `[Demo App]` Removed the search icon from the header on test pages as it doesn't function. ([#1449](https://github.com/infor-design/enterprise/issues/1449))
- `[Demo App]` Added a fix for incorrect links when running on windows. ([#1549](https://github.com/infor-design/enterprise/issues/1549))
- `[Docs]` Added a fix to prevent the documentation generator from failing intermittently. ([#1377](https://github.com/infor-design/enterprise/issues/1377))

(29 Issues Solved This Release, Backlog Enterprise 203, Backlog Ng 69, 735 Functional Tests, 670 e2e Tests)

## v4.15.0

- [Npm Package](https://www.npmjs.com/package/ids-enterprise)
- [IDS Enterprise Angular Change Log](https://github.com/infor-design/enterprise-ng/blob/master/docs/CHANGELOG.md)

### v4.15.0 Features

- `[Datagrid]` Added support for lookup in the datagrid filter. ([#653](https://github.com/infor-design/enterprise/issues/653))
- `[Datagrid]` Added support for masks on lookup editors. ([#406](https://github.com/infor-design/enterprise/issues/406))
- `[Validation]` When using legacy mode validation, made the icon dim if the text was on top of it. ([#644](https://github.com/infor-design/enterprise/issues/644))
- `[Calendar]` Now possible to edit events both with the API and by clicking/double clicking events. And other improvements. ([#1436](https://github.com/infor-design/enterprise/issues/1436))
- `[Datagrid]` Added new methods to clear dirty cells on cells, rows, and all. ([#1303](https://github.com/infor-design/enterprise/issues/1303))
- `[Tree]` Added several improvements: the ability to show a dropdown on the tree node, the ability to add nodes in between current nodes, the ability to set checkboxes for selection only on some nodes, and the ability to customize icons. ([#1364](https://github.com/infor-design/enterprise/issues/1364))
- `[Datagrid]` Added the ability to display or hide the new row indicator with a new `showNewIndicator` option. ([#1589](https://github.com/infor-design/enterprise/issues/1589))

### v4.15.0 Fixes

- `[Icons]` Icons with the word `confirm` have been changed to `success`. This is partially backwards compatible for now. We deprecated `confirm` and will remove in the next major version so rename your icons. Example `icon-confirm` to `icon-success`. ([#963](https://github.com/infor-design/enterprise/issues/963))
- `[Icons]` The alert icons now have a white background allowing them to appear on colored sections. There are now two versions, for example: `icon-error` and `icon-error-solid`. These are used in calendar. ([#1436](https://github.com/infor-design/enterprise/issues/1436))
- `[Circle Pager]` Made significant improvements to resizing, especially on tabs. ([#1284](https://github.com/infor-design/enterprise/issues/1284))
- `[Datagrid]` In high contrast mode the background is now white when editing cells. ([#1421](https://github.com/infor-design/enterprise/issues/1421))
- `[Dropdown]` Fixed an issue where filter did not work in no-search mode with the Caps Lock key. ([#1500](https://github.com/infor-design/enterprise/issues/1500))
- `[Popupmenu]` Fixed an issue when using the same menu on multiple inputs wherein destroying one instance actually destroyed all instances. ([#1025](https://github.com/infor-design/enterprise/issues/1025))
- `[Swaplist]` Fixed a bug where Shift+M did not work when typing in the search. ([#1408](https://github.com/infor-design/enterprise/issues/1408))
- `[Popupmenu]` Fixed a bug in immediate mode where right click only worked the first time. ([#1507](https://github.com/infor-design/enterprise/issues/1507))
- `[Editor]` Fixed a bug where clear formatting did not work in safari. ([#911](https://github.com/infor-design/enterprise/issues/911))
- `[Colorpicker]` Fixed a bug in Angular where the picker did not respond correctly to `editable=false` and `disabled=true`. ([#257](https://github.com/infor-design/enterprise-ng/issues/257))
- `[Locale]` Fixed a bug where the callback did not complete on nonexistent locales. ([#1267](https://github.com/infor-design/enterprise/issues/1267))
- `[Calendar]` Fixed a bug where event details remain when filtering event types. ([#1436](https://github.com/infor-design/enterprise/issues/1436))
- `[Busy Indicator]` Fixed a bug where the indicator closed when clicking on accordions. ([#281](https://github.com/infor-design/enterprise-ng/issues/281))
- `[Datagrid Tree]` Fixed the need for unique IDs on the tree nodes. ([#1361](https://github.com/infor-design/enterprise/issues/1361))
- `[Editor]` Improved the result of pasting bullet lists from MS Word. ([#1351](https://github.com/infor-design/enterprise/issues/1351))
- `[Hierarchy]` Fixed layout issues in the context menu in RTL mode. ([#1310](https://github.com/infor-design/enterprise/issues/1310))
- `[Datagrid]` Added a setting `allowChildExpandOnMatch` that optionally determines if a search/filter will show and allow nonmatching children to be shown. ([#1422](https://github.com/infor-design/enterprise/issues/1422))
- `[Datagrid]` If a link is added with a href it will now be followed when clicking, rather than needing to use the click method setting on columns. ([#1473](https://github.com/infor-design/enterprise/issues/1473))
- `[Datagrid Tree]` Fixed a bug where Expand/Collapse text is added into the +/- cell. ([#1145](https://github.com/infor-design/enterprise/issues/1145))
- `[Dropdown]` Fixed a bug in NG where two dropdowns in different components would cause each other to freeze. ([#229](https://github.com/infor-design/enterprise-ng/issues/229))
- `[Editor]` Verified a past fix where editor would not work with all buttons when in a modal. ([#408](https://github.com/infor-design/enterprise/issues/408))
- `[Datagrid Tree]` Fixed a bug in `updateRow` that caused the indent of the tree grid to collapse. ([#405](https://github.com/infor-design/enterprise/issues/405))
- `[Empty Message]` Fixed a bug where a null empty message would not be possible. This is used to show no empty message on initial load delays. ([#1467](https://github.com/infor-design/enterprise/issues/1467))
- `[Lookup]` Fixed a bug where nothing is inserted when you click a link editor in the lookup. ([#1315](https://github.com/infor-design/enterprise/issues/1315))
- `[About]` Fixed a bug where the version would not show when set. It would show the IDS version. ([#1414](https://github.com/infor-design/enterprise/issues/1414))
- `[Datagrid]` Fixed a bug in `disableClientSort` / `disableClientFilter`. It now retains visual indicators on sort and filter. ([#1248](https://github.com/infor-design/enterprise/issues/1248))
- `[Tree]` Fixed a bug where selected nodes are selected again after loading child nodes. ([#1270](https://github.com/infor-design/enterprise/issues/1270))
- `[Input]` Fixed a bug where inputs that have tooltips will not be selectable with the cursor. ([#1354](https://github.com/infor-design/enterprise/issues/1354))
- `[Accordion]` Fixed a bug where double clicking a header will open and then close the accordion. ([#1314](https://github.com/infor-design/enterprise/issues/1314))
- `[Datagrid]` Fixed a bug on hover with taller cells where the hover state would not cover the entire cell. ([#1490](https://github.com/infor-design/enterprise/issues/1490))
- `[Editor]` Fixed a bug where the image would still be shown if you press the Esc key and cancel the image dialog. ([#1489](https://github.com/infor-design/enterprise/issues/1489))
- `[Datagrid Lookup]` Added additional missing event info for ajax requests and filtering. ([#1486](https://github.com/infor-design/enterprise/issues/1486))
- `[Tabs]` Added protection from inserting HTML tags in the add method (XSS). ([#1462](https://github.com/infor-design/enterprise/issues/1462))
- `[App Menu]` Added better text wrapping for longer titles. ([#1116](https://github.com/infor-design/enterprise/issues/1116))
- `[Contextual Action Panel]` Fixed some examples so that they reopen more than one time. ([#1116](https://github.com/infor-design/enterprise/issues/506))
- `[Searchfield]` Fixed a border styling issue on longer labels in the search. ([#1500](https://github.com/infor-design/enterprise/issues/1500))
- `[Tabs Multi]` Improved the experience on mobile by collapsing the menus a bit. ([#971](https://github.com/infor-design/enterprise/issues/971))
- `[Lookup]` Fixed missing ellipsis menu on mobile devices. ([#1068](https://github.com/infor-design/enterprise/issues/1068))
- `[Accordion]` Fixed incorrect font size on p tags in the accordion. ([#1116](https://github.com/infor-design/enterprise/issues/1116))
- `[Line Chart]` Fixed and improved the legend text on mobile viewport. ([#609](https://github.com/infor-design/enterprise/issues/609))

### v4.15.0 Chore & Maintenance

- `[General]` Migrated sass to use IDS color variables. ([#1435](https://github.com/infor-design/enterprise/issues/1435))
- `[Angular]` Added all settings from 4.13 in time for future 5.1.0 ([#274](https://github.com/infor-design/enterprise-ng/issues/274))
- `[General]` Fixed some incorrect layouts. ([#1357](https://github.com/infor-design/enterprise/issues/1357))
- `[Targeted Achievement]` Removed some older non working examples. ([#520](https://github.com/infor-design/enterprise/issues/520))

(50 Issues Solved This Release, Backlog Enterprise 294, Backlog Ng 80, 809 Functional Tests, 716 e2e Tests)

## v4.14.0

- [Npm Package](https://www.npmjs.com/package/ids-enterprise)
- [IDS Enterprise Angular Change Log](https://github.com/infor-design/enterprise-ng/blob/master/docs/CHANGELOG.md)

### v4.14.0 Features

- `[Datepicker/Monthview]` Added a setting for the day of week the calendar starts that can be used outside of the Locale setting. ([#1179](https://github.com/infor-design/enterprise/issues/1179))
- `[Datagrid]` Made the tree datagrid work a lot better with filtering. ([#1281](https://github.com/infor-design/enterprise/issues/1281))
- `[Autocomplete/SearchField]` Added a caseSensitive filtering option. ([#385](https://github.com/infor-design/enterprise/issues/385))
- `[Datagrid]` Added an option `headerAlign` to set alignment on the header different than the rows. ([#420](https://github.com/infor-design/enterprise/issues/420))
- `[Message]` Added the ability to use certain formatter html tags in the message content. ([#379](https://github.com/infor-design/enterprise/issues/379))

### v4.14.0 Fixes

- `[Swaplist]` Fixed a bug that if you drag really fast everything disappears. ([#1195](https://github.com/infor-design/enterprise/issues/1195))
- `[Hierarchy]` Fixed a bug that part of the profile menu is cut off. ([#931](https://github.com/infor-design/enterprise/issues/931))
- `[Datagrid/Dropdown]` Fixed a bug that part of the dropdown menu is cut off. ([#1420](https://github.com/infor-design/enterprise/issues/1420))
- `[Modal]` Fixed bugs where with certain field types modal validation was not working. ([#1213](https://github.com/infor-design/enterprise/issues/1213))
- `[Dropdown]` Fixed a regression where the tooltip was not showing when data is overflowed. ([#1400](https://github.com/infor-design/enterprise/issues/1400))
- `[Tooltip]` Fixed a bugs where a tooltip would show up in unexpected places. ([#1396](https://github.com/infor-design/enterprise/issues/1396))
- `[Datagrid/Dropdown]` Fixed a bug where an error would occur if showSelectAll is used. ([#1360](https://github.com/infor-design/enterprise/issues/1360))
- `[Datagrid/Tooltip]` Fixed a bugs where a tooltip would show up in the header unexpectedly. ([#1395](https://github.com/infor-design/enterprise/issues/1395))
- `[Popupmenu]` Fixed incorrect highlighting on disabled list items.  ([#982](https://github.com/infor-design/enterprise/issues/982))
- `[Contextual Action Panel]` Fixed issues with certain styles of invoking the CAP where it would not reopen a second time. ([#1139](https://github.com/infor-design/enterprise/issues/1139))
- `[Spinbox]` Added a fix so the page will not zoom when click + and - on mobile devices. ([#1070](https://github.com/infor-design/enterprise/issues/1070))
- `[Splitter]` Removed the tooltip from the expand/collapse button as it was superfluous. ([#1180](https://github.com/infor-design/enterprise/issues/1180))
- `[Datagrid]` Added a fix so the last column when stretching will do so with percentage so it will stay when the page resize or the menu opens/closes. ([#1168](https://github.com/infor-design/enterprise/issues/1168))
- `[Datagrid]` Fixed bugs in the server side and filtering example. ([#396](https://github.com/infor-design/enterprise/issues/396))
- `[Datagrid]` Fixed a bug in applyFilter with datefields. ([#1269](https://github.com/infor-design/enterprise/issues/1269))
- `[Datagrid]` Fixed a bug in updateCellNode where sometimes it did not work. ([#1122](https://github.com/infor-design/enterprise/issues/1122))
- `[Hierarchy]` Made the empty image ring the same color as the left edge. ([#932](https://github.com/infor-design/enterprise/issues/932))
- `[Datagrid/Dropdown]` Fixed an issue that tab did not close dropdown editors. ([#1198](https://github.com/infor-design/enterprise/issues/1198))
- `[Datagrid/Dropdown]` Fixed a bug that if you click open a dropdown editor then you cannot use arrow keys to select. ([#1387](https://github.com/infor-design/enterprise/issues/1387))
- `[Datagrid/Dropdown]` Fixed a bug that if a smaller number of items the menu would be too short. ([#1298](https://github.com/infor-design/enterprise/issues/1298))
- `[Searchfield]` Fixed a bug that the search field didnt work in safari. ([#225](https://github.com/infor-design/enterprise/issues/225))
- `[Datagrid/Dropdown]` Fixed a bug that source is used the values may be cleared out when opening the list. ([#1185](https://github.com/infor-design/enterprise/issues/1185))
- `[Personalization]` Fixed a bug that when calling initialize the personalization would reset. ([#1231](https://github.com/infor-design/enterprise/issues/1231))
- `[Tabs]` Fixed the alignment of the closing icon. ([#1056](https://github.com/infor-design/enterprise/issues/1056))
- `[Dropdown]` Fixed list alignment issues on mobile. ([#1069](https://github.com/infor-design/enterprise/issues/1069))
- `[Dropdown]` Fixed issues where the listbox would not close on mobile. ([#1119](https://github.com/infor-design/enterprise/issues/1119))
- `[Dropdown]` Fixed a bug where modals would close on url hash change. ([#1207](https://github.com/infor-design/enterprise/issues/1207))
- `[Contextual Action Panel]` Fixed an issue where buttons would occasionally be out of view. ([#283](https://github.com/infor-design/enterprise/issues/283))
- `[Empty Message]` Added a new icon to indicate using the search function. ([#1325](https://github.com/infor-design/enterprise/issues/1325))
- `[Searchfield]` Added a fix for landscape mode on mobile. ([#1102](https://github.com/infor-design/enterprise/issues/1102))
- `[Datagrid]` Added a fix for hard to read fields in high contrast mode. ([#1193](https://github.com/infor-design/enterprise/issues/1193))

### v4.14.0 Chore & Maintenance

- `[General]` Fixed problems with the css mapping where the line numbers were wrong in the map files. ([#962](https://github.com/infor-design/enterprise/issues/962))
- `[Docs]` Added setting so themes can be shown in the documentation pages. ([#1327](https://github.com/infor-design/enterprise/issues/1327))
- `[Docs]` Made links to example pages open in a new window. ([#1132](https://github.com/infor-design/enterprise/issues/1132))

(43 Issues Solved This Release, Backlog Enterprise 181, Backlog Ng 64, 682 Functional Tests, 612 e2e Tests)

## v4.13.0

- [Npm Package](https://www.npmjs.com/package/ids-enterprise)
- [IDS Enterprise Angular Change Log](https://github.com/infor-design/enterprise-ng/blob/master/docs/CHANGELOG.md)

### v4.13.0 Features

- `[Calendar]` Added some new features such as upcoming events view, RTL, keyboard support and fixed styling issues and bugs. ([#1221](https://github.com/infor-design/enterprise/issues/1221))
- `[Flex Toolbar]` Added search field integration, so that the search field is mainly close to being able to replace the legacy toolbar. ([#269](https://github.com/infor-design/enterprise/issues/269))
- `[Bar]` Added short, medium label support for adapting the chart to responsive views. ([#1094](https://github.com/infor-design/enterprise/issues/1094))
- `[Textarea]` Added maxLength option to prevent typing over a set maximum. ([#1046](https://github.com/infor-design/enterprise/issues/1046))
- `[Textarea]` Added maxGrow option to prevent growing when typing over a set max. ([#1147](https://github.com/infor-design/enterprise/issues/1147))
- `[Datagrid]` If using the `showDirty` option the indication will now be on each cell. ([#1183](https://github.com/infor-design/enterprise/issues/1183))
- `[Datepicker]` Added an option `useCurrentTime` that will insert current time instead of noon time with date and timepickers. ([#1087](https://github.com/infor-design/enterprise/issues/1087))
- `[General]` Included an IE 11 polyfill for ES6 Promises, this is a new dependency in the package.json you should include. ([#1172](https://github.com/infor-design/enterprise/issues/1172))
- `[General]` Add translations in 38 languages including new support for Slovak (sk-SK). ([#557](https://github.com/infor-design/enterprise/issues/557))

### v4.13.0 Fixes

- `[Tooltips]` Fixed an important bug where tooltips would stick around in the page on the top corner. ([#1273](https://github.com/infor-design/enterprise/issues/1273))
- `[Tooltips]` Fixed some contrast issues on the high contrast theme. ([#1249](https://github.com/infor-design/enterprise/issues/1249))
- `[Tooltips]` Fixed a bug where Toolbar "More Actions" menu buttons could incorrectly display a tooltip overlapping an open menu. ([#1242](https://github.com/infor-design/enterprise/issues/1242))
- `[Datepicker / Timepicker]` Removed the need to use the customValidation setting. You can remove this option from your code. The logic will pick up if you added customValidation to your input by adding a data-validate option. You also may need to add `date` or `availableDate` validation to your  data-validate attribute if these validations are desired along with your custom or required validation. ([#862](https://github.com/infor-design/enterprise/issues/862))
- `[Menubutton]` Added a new setting `hideMenuArrow` you can use for buttons that don't require an arrow, such as menu buttons. ([#1088](https://github.com/infor-design/enterprise/issues/1088))
- `[Dropdown]` Fixed issues with destroy when multiple dropdown components are on the page. ([#1202](https://github.com/infor-design/enterprise/issues/1202))
- `[Datagrid]` Fixed alignment issues when using filtering with some columns that do not have a filter. ([#1124](https://github.com/infor-design/enterprise/issues/1124))
- `[Datagrid]` Fixed an error when dynamically adding context menus. ([#1216](https://github.com/infor-design/enterprise/issues/1216))
- `[Datagrid]` Added an example of dynamic intermediate paging and filtering. ([#396](https://github.com/infor-design/enterprise/issues/396))
- `[Dropdown]` Fixed alignment issues on mobile devices. ([#1069](https://github.com/infor-design/enterprise/issues/1069))
- `[Datepicker]` Fixed incorrect assumptions, causing incorrect umalqura calendar calculations. ([#1189](https://github.com/infor-design/enterprise/issues/1189))
- `[Datepicker]` Fixed an issue where the dialog would not close on click out if opening the time dropdown components first. ([#1278](https://github.com/infor-design/enterprise/issues/))
- `[General]` Added the ability to stop renderLoop. ([#214](https://github.com/infor-design/enterprise/issues/214))
- `[Datepicker]` Fixed an issue reselecting ranges with the date picker range option. ([#1197](https://github.com/infor-design/enterprise/issues/1197))
- `[Editor]` Fixed bugs on IE with background color option. ([#392](https://github.com/infor-design/enterprise/issues/392))
- `[Colorpicker]` Fixed issue where the palette is not closed on enter key / click. ([#1050](https://github.com/infor-design/enterprise/issues/1050))
- `[Accordion]` Fixed issues with context menus on the accordion. ([#639](https://github.com/infor-design/enterprise/issues/639))
- `[Searchfield]` Made no results appear not clickable. ([#329](https://github.com/infor-design/enterprise/issues/329))
- `[Datagrid]` Added an example of groups and paging. ([#435](https://github.com/infor-design/enterprise/issues/435))
- `[Editor]` Fixed the dirty indicator when using toolbar items. ([#910](https://github.com/infor-design/enterprise/issues/910))
- `[Datagrid]` Fixed a bug that made tooltips disappear when a lookup editor is closed. ([#1186](https://github.com/infor-design/enterprise/issues/1186))
- `[Datagrid]` Fixed a bug where not all rows are removed in the removeSelected function. ([#1036](https://github.com/infor-design/enterprise/issues/1036))
- `[Datagrid]` Fixed bugs in activateRow and deactivateRow in some edge cases. ([#948](https://github.com/infor-design/enterprise/issues/948))
- `[Datagrid]` Fixed formatting of tooltips on the header and filter. ([#955](https://github.com/infor-design/enterprise/issues/955))
- `[Datagrid]` Fixed wrong page number when saving the page number in localstorage and reloading. ([#798](https://github.com/infor-design/enterprise/issues/798))
- `[Tree]` Fixed issues when expanding and collapsing after dragging nodes around. ([#1183](https://github.com/infor-design/enterprise/issues/1183))
- `[ContextualActionPanel]` Fixed a bug where the CAP will be closed if clicking an accordion in it. ([#1138](https://github.com/infor-design/enterprise/issues/1138))
- `[Colorpicker]` Added a setting (customColors) to prevent adding default colors if totally custom colors are used. ([#1135](https://github.com/infor-design/enterprise/issues/1135))
- `[AppMenu]` Improved contrast in high contrast theme. ([#1146](https://github.com/infor-design/enterprise/issues/1146))
- `[Searchfield]` Fixed issue where ascenders/descenders are cut off. ([#1101](https://github.com/infor-design/enterprise/issues/1101))
- `[Tree]` Added sortstop and sortstart events. ([#1003](https://github.com/infor-design/enterprise/issues/1003))
- `[Searchfield]` Fixed some alignment issues in different browsers. ([#1106](https://github.com/infor-design/enterprise/issues/1106))
- `[Searchfield]` Fixed some contrast issues in different browsers. ([#1104](https://github.com/infor-design/enterprise/issues/1104))
- `[Searchfield]` Prevent multiple selected events from firing. ([#1259](https://github.com/infor-design/enterprise/issues/1259))
- `[Autocomplete]` Added a beforeOpen setting ([#398](https://github.com/infor-design/enterprise/issues/398))
- `[Toolbar]` Fixed an error where toolbar tried to focus a DOM item that was removed. ([#1177](https://github.com/infor-design/enterprise/issues/1177))
- `[Dropdown]` Fixed a problem where the bottom of some lists is cropped. ([#909](https://github.com/infor-design/enterprise/issues/909))
- `[General]` Fixed a few components so that they could still initialize when hidden. ([#230](https://github.com/infor-design/enterprise/issues/230))
- `[Datagrid]` Fixed missing tooltips on new row. ([#1081](https://github.com/infor-design/enterprise/issues/1081))
- `[Lookup]` Fixed a bug using select all where it would select the previous list. ([#295](https://github.com/infor-design/enterprise/issues/295))
- `[Datagrid]` Fixed missing summary row on initial render in some cases. ([#330](https://github.com/infor-design/enterprise/issues/330))
- `[Button]` Fixed alignment of text and icons. ([#973](https://github.com/infor-design/enterprise/issues/973))
- `[Datagrid]` Fixed missing source call when loading last page first. ([#1162](https://github.com/infor-design/enterprise/issues/1162))
- `[SwapList]` Made sure swap list will work in all cases and in angular. ([#152](https://github.com/infor-design/enterprise/issues/152))
- `[Toast]` Fixed a bug where some toasts on certain urls may not close. ([#1305](https://github.com/infor-design/enterprise/issues/1305))
- `[Datepicker / Lookup]` Fixed bugs where they would not load on tabs. ([#1304](https://github.com/infor-design/enterprise/issues/1304))

### v4.13.0 Chore & Maintenance

- `[General]` Added more complete visual tests. ([#978](https://github.com/infor-design/enterprise/issues/978))
- `[General]` Cleaned up some of the sample pages start at A, making sure examples work and tests are covered for better QA (on going). ([#1136](https://github.com/infor-design/enterprise/issues/1136))
- `[General]` Upgraded to ids-identity 2.0.x ([#1062](https://github.com/infor-design/enterprise/issues/1062))
- `[General]` Cleanup missing files in the directory listings. ([#985](https://github.com/infor-design/enterprise/issues/985))
- `[Angular 1.0]` We removed the angular 1.0 directives from the code and examples. These are no longer being updated. You can still use older versions of this or move on to Angular 7.x ([#1136](https://github.com/infor-design/enterprise/issues/1136))
- `[Uplift]` Included the uplift theme again as alpha for testing. It will show with a watermark and is only available via the personalize api or url params in the demo app. ([#1224](https://github.com/infor-design/enterprise/issues/1224))

(69 Issues Solved This Release, Backlog Enterprise 199, Backlog Ng 63, 662 Functional Tests, 659 e2e Tests)

## v4.12.0

- [Npm Package](https://www.npmjs.com/package/ids-enterprise)
- [IDS Enterprise Angular Change Log](https://github.com/infor-design/enterprise-ng/blob/master/docs/CHANGELOG.md)

### v4.12.0 Features

- `[General]` The ability to make custom/smaller builds has further been improved. We improved the component matching, made it possible to run the tests on only included components, fixed the banner, and improved the terminal functionality. Also removed/deprecated the older mapping tool. ([#417](https://github.com/infor-design/enterprise/issues/417))
- `[Message]` Added the ability to have different types (Info, Confirm, Error, Alert). ([#963](https://github.com/infor-design/enterprise/issues/963))
- `[General]` Further fixes to for xss issues. ([#683](https://github.com/infor-design/enterprise/issues/683))
- `[Pager]` Made it possible to use the pager as a standalone component. ([#250](https://github.com/infor-design/enterprise/issues/250))
- `[Editor]` Added a clear formatting button. ([#473](https://github.com/infor-design/enterprise/issues/473))
- `[Datepicker]` Added an option to show the time as current time instead of midnight. ([#889](https://github.com/infor-design/enterprise/issues/889))
- `[About]` Dialog now shows device information. ([#684](https://github.com/infor-design/enterprise/issues/684))

### v4.12.0 Fixes

- `[Datagrid Tree]` Fixed incorrect data on activated event. ([#412](https://github.com/infor-design/enterprise/issues/412))
- `[Datagrid]` Improved the export function so it works on different locales. ([#378](https://github.com/infor-design/enterprise/issues/378))
- `[Tabs]` Fixed a bug where clicking the x on tabs with a dropdowns would incorrectly open the dropdown. ([#276](https://github.com/infor-design/enterprise/issues/276))
- `[Datagrid]` Changed the `settingschange` event so it will only fire once. ([#903](https://github.com/infor-design/enterprise/issues/903))
- `[Listview]` Improved rendering performance. ([#430](https://github.com/infor-design/enterprise/issues/430))
- `[General]` Fixed issues when using base tag, that caused icons to disappear. ([#766](https://github.com/infor-design/enterprise/issues/766))
- `[Empty Message]` Made it possible to assign code to the button click if used. ([#667](https://github.com/infor-design/enterprise/issues/667))
- `[Datagrid]` Added translations for the new tooltip. ([#227](https://github.com/infor-design/enterprise/issues/227))
- `[Dropdown]` Fixed contrast issue in high contrast theme. ([#945](https://github.com/infor-design/enterprise/issues/945))
- `[Datagrid]` Reset to default did not reset dropdown columns. ([#847](https://github.com/infor-design/enterprise/issues/847))
- `[Datagrid]` Fixed bugs in keyword search highlighting with special characters. ([#849](https://github.com/infor-design/enterprise/issues/849))
- `[Datagrid]` Fixed bugs that causes NaN to appear in date fields. ([#891](https://github.com/infor-design/enterprise/issues/891))
- `[Dropdown]` Fixed issue where validation is not trigger on IOS on click out. ([#659](https://github.com/infor-design/enterprise/issues/659))
- `[Lookup]` Fixed bug in select all in multiselect with paging. ([#926](https://github.com/infor-design/enterprise/issues/926))
- `[Modal]` Fixed bug where the modal would close if hitting enter on a checkbox and inputs. ([#320](https://github.com/infor-design/enterprise/issues/320))
- `[Lookup]` Fixed bug trying to reselect a second time. ([#296](https://github.com/infor-design/enterprise/issues/296))
- `[Tabs]` Fixed behavior when closing and disabling tabs. ([#947](https://github.com/infor-design/enterprise/issues/947))
- `[Dropdown]` Fixed layout issues when using icons in the dropdown. ([#663](https://github.com/infor-design/enterprise/issues/663))
- `[Datagrid]` Fixed a bug where the tooltip did not show on validation. ([#1008](https://github.com/infor-design/enterprise/issues/1008))
- `[Tabs]` Fixed issue with opening spillover on IOS. ([#619](https://github.com/infor-design/enterprise/issues/619))
- `[Datagrid]` Fixed bugs when using `exportable: false` in certain column positions. ([#787](https://github.com/infor-design/enterprise/issues/787))
- `[Searchfield]` Removed double border. ([#328](https://github.com/infor-design/enterprise/issues/328))

### v4.12.0 Chore & Maintenance

- `[Masks]` Added missing and more documentation, cleaned up existing docs. ([#1033](https://github.com/infor-design/enterprise/issues/1033))
- `[General]` Based on design site comments, we improved some pages and fixed some missing links. ([#1034](https://github.com/infor-design/enterprise/issues/1034))
- `[Bar Chart]` Added test coverage. ([#848](https://github.com/infor-design/enterprise/issues/848))
- `[Datagrid]` Added full api test coverage. ([#242](https://github.com/infor-design/enterprise/issues/242))

(55 Issues Solved This Release, Backlog Enterprise 185, Backlog Ng 50, 628 Functional Tests, 562 e2e Tests)

## v4.11.0

- [Npm Package](https://www.npmjs.com/package/ids-enterprise)
- [IDS Enterprise Angular Change Log](https://github.com/infor-design/enterprise-ng/blob/master/docs/CHANGELOG.md)

### v4.11.0 Features

- `[General]` It is now possible to make custom builds. With a custom build you specify a command with a list of components that you use. This can be used to reduce the bundle size for both js and css. ([#417](https://github.com/infor-design/enterprise/issues/417))
- `[Calendar]` Added more features including: a readonly view, ability for events to span days, tooltips and notifications ([#417](https://github.com/infor-design/enterprise/issues/417))
- `[Lookup]` Added the ability to select across pages, even when doing server side paging. ([#375](https://github.com/infor-design/enterprise/issues/375))
- `[Datagrid]` Improved tooltip performance, and now tooltips show on cells that are not fully displayed. ([#447](https://github.com/infor-design/enterprise/issues/447))

### v4.11.0 Fixes

- `[Dropdown]` The onKeyDown callback was not firing if CTRL key is used. This is fixed. ([#793](https://github.com/infor-design/enterprise/issues/793))
- `[Tree]` Added a small feature to preserve the tree node states on reload. ([#792](https://github.com/infor-design/enterprise/issues/792))
- `[Tree]` Added a disable/enable method to disable/enable the whole tree. ([#752](https://github.com/infor-design/enterprise/issues/752))
- `[App Menu]` Fixed a bug clearing the search filter box. ([#702](https://github.com/infor-design/enterprise/issues/702))
- `[Column Chart]` Added a yAxis option, you can use to format the yAxis in custom ways. ([#627](https://github.com/infor-design/enterprise/issues/627))
- `[General]` More fixes to use external ids tokens. ([#708](https://github.com/infor-design/enterprise/issues/708))
- `[Datagrid]` Fixed an error calling selectRows with an integer. ([#756](https://github.com/infor-design/enterprise/issues/756))
- `[Tree]` Fixed a bug that caused newly added rows to not be draggable. ([#618](https://github.com/infor-design/enterprise/issues/618))
- `[Dropdown / Multiselect]` Re-added the ability to have a placeholder on the component. ([#832](https://github.com/infor-design/enterprise/issues/832))
- `[Datagrid]` Fixed a bug that caused dropdown filters to not save on reload of page (saveUserSettings) ([#791](https://github.com/infor-design/enterprise/issues/791))
- `[Dropdown]` Fixed a bug that caused an unneeded scrollbar. ([#786](https://github.com/infor-design/enterprise/issues/786))
- `[Tree]` Added drag events and events for when the data is changed. ([#801](https://github.com/infor-design/enterprise/issues/801))
- `[Datepicker]` Fixed a bug updating settings, where time was not changing correctly. ([#305](https://github.com/infor-design/enterprise/issues/305))
- `[Tree]` Fixed a bug where the underlying dataset was not synced up. ([#718](https://github.com/infor-design/enterprise/issues/718))
- `[Lookup]` Fixed incorrect text color on chrome. ([#762](https://github.com/infor-design/enterprise/issues/762))
- `[Editor]` Fixed duplicate ID's on the popup dialogs. ([#746](https://github.com/infor-design/enterprise/issues/746))
- `[Dropdown]` Fixed misalignment of icons on IOS. ([#657](https://github.com/infor-design/enterprise/issues/657))
- `[Demos]` Fixed a bug that caused RTL pages to sometimes load blank. ([#814](https://github.com/infor-design/enterprise/issues/814))
- `[Modal]` Fixed a bug that caused the modal to close when clicking an accordion on the modal. ([#747](https://github.com/infor-design/enterprise/issues/747))
- `[Tree]` Added a restoreOriginalState method to set the tree back to its original state. ([#751](https://github.com/infor-design/enterprise/issues/751))
- `[Datagrid]` Added an example of a nested datagrid with scrolling. ([#172](https://github.com/infor-design/enterprise/issues/172))
- `[Datagrid]` Fixed column alignment issues on grouped column examples. ([#147](https://github.com/infor-design/enterprise/issues/147))
- `[Datagrid]` Fixed bugs when dragging and resizing grouped columns. ([#374](https://github.com/infor-design/enterprise/issues/374))
- `[Validation]` Fixed a bug that caused validations with changing messages to not go away on correction. ([#640](https://github.com/infor-design/enterprise/issues/640))
- `[Datagrid]` Fixed bugs in actionable mode (enter was not moving down). ([#788](https://github.com/infor-design/enterprise/issues/788))
- `[Bar Charts]` Fixed bug that caused tooltips to occasionally not show up. ([#739](https://github.com/infor-design/enterprise/issues/739))
- `[Dirty]` Fixed appearance/contrast on high contrast theme. ([#692](https://github.com/infor-design/enterprise/issues/692))
- `[Locale]` Fixed incorrect date time format. ([#608](https://github.com/infor-design/enterprise/issues/608))
- `[Dropdown]` Fixed bug where filtering did not work with CAPS lock on. ([#608](https://github.com/infor-design/enterprise/issues/608))
- `[Accordion]` Fixed styling issue on safari. ([#282](https://github.com/infor-design/enterprise/issues/282))
- `[Dropdown]` Fixed a bug on mobile devices, where the list would close on scrolling. ([#656](https://github.com/infor-design/enterprise/issues/656))

### v4.11.0 Chore & Maintenance

- `[Textarea]` Added additional test coverage. ([#337](https://github.com/infor-design/enterprise/issues/337))
- `[Tree]` Added additional test coverage. ([#752](https://github.com/infor-design/enterprise/issues/752))
- `[Busy Indicator]` Added additional test coverage. ([#233](https://github.com/infor-design/enterprise/issues/233))
- `[Docs]` Added additional information for developers on how to use IDS. ([#721](https://github.com/infor-design/enterprise/issues/721))
- `[Docs]` Added Id's and test notes to all pages. ([#259](https://github.com/infor-design/enterprise/issues/259))
- `[Docs]` Fixed issues on the wizard docs. ([#824](https://github.com/infor-design/enterprise/issues/824))
- `[Accordion]` Added additional test coverage. ([#516](https://github.com/infor-design/enterprise/issues/516))
- `[General]` Added sass linter (stylelint). ([#767](https://github.com/infor-design/enterprise/issues/767))

(53 Issues Solved This Release, Backlog Enterprise 170, Backlog Ng 41, 587 Functional Tests, 458 e2e Tests)

## v4.10.0

- [Npm Package](https://www.npmjs.com/package/ids-enterprise)
- [IDS Enterprise Angular Change Log](https://github.com/infor-design/enterprise-ng/blob/master/docs/CHANGELOG.md)

### v4.10.0 Features

- `[Tooltips]` Will now activate on longpress on mobile devices. ([#400](https://github.com/infor-design/enterprise/issues/400))
- `[Contextmenu]` Will now activate on longpress on mobile devices (except when on inputs). ([#245](https://github.com/infor-design/enterprise/issues/245))
- `[Locale]` Added support for zh-Hant and zh-Hans. ([#397](https://github.com/infor-design/enterprise/issues/397))
- `[Tree]` Greatly improved rendering and expanding performance. ([#251](https://github.com/infor-design/enterprise/issues/251))
- `[General]` Internally all of the sass is now extended from [IDS Design tokens]( https://github.com/infor-design/design-system) ([#354](https://github.com/infor-design/enterprise/issues/354))
- `[Calendar]` Added initial readonly calendar. At the moment the calendar can only render events and has a filtering feature. More will be added next sprint. ([#261](https://github.com/infor-design/enterprise/issues/261))

### v4.10.0 Fixes

- `[Dropdown]` Minor Breaking Change for Xss reasons we removed the ability to set a custom hex color on icons in the dropdown. You can still pass in one of the alert colors from the colorpalette (fx alert, good, info). This was not even shown in the examples so may not be missed. ([#256](https://github.com/infor-design/enterprise/issues/256))
- `[Popupmenu]` Fixed a problem in popupmenu, if it was opened in immediate mode, submenus will be cleared of their text when the menu is eventually closed. ([#701](https://github.com/infor-design/enterprise/issues/701))
- `[Editor]` Fixed xss injection problem on the link dialog. ([#257](https://github.com/infor-design/enterprise/issues/257))
- `[Spinbox]` Fixed a height / alignment issue on spinboxes when used in short height configuration. ([#547](https://github.com/infor-design/enterprise/issues/547))
- `[Datepicker / Mask]` Fixed an issue in angular that caused using backspace to not save back to the model. ([#51](https://github.com/infor-design/enterprise-ng/issues/51))
- `[Field Options]` Fixed mobile support so they now work on touch better on IOS and Android. ([#555](https://github.com/infor-design/enterprise-ng/issues/555))
- `[Tree]` Tree with + and - for the folders was inversed visually. This was fixed, update your svg.html ([#685](https://github.com/infor-design/enterprise-ng/issues/685))
- `[Modal]` Fixed an alignment issue with the closing X on the top corner. ([#662](https://github.com/infor-design/enterprise-ng/issues/662))
- `[Popupmenu]` Fixed a visual flickering when opening dynamic submenus. ([#588](https://github.com/infor-design/enterprise/issues/588))
- `[Tree]` Added full unit and functional tests. ([#264](https://github.com/infor-design/enterprise/issues/264))
- `[Lookup]` Added full unit and functional tests. ([#344](https://github.com/infor-design/enterprise/issues/344))
- `[Datagrid]` Added more unit and functional tests. ([#242](https://github.com/infor-design/enterprise/issues/242))
- `[General]` Updated the develop tools and sample app to Node 10. During this update we set package-lock.json to be ignored in .gitignore ([#540](https://github.com/infor-design/enterprise/issues/540))
- `[Modal]` Allow beforeOpen callback to run optionally whether you have content or not passed back. ([#409](https://github.com/infor-design/enterprise/issues/409))
- `[Datagrid]` The lookup editor now supports left, right, and center align on the column settings. ([#228](https://github.com/infor-design/enterprise/issues/228))
- `[Mask]` When adding prefixes and suffixes (like % and $) if all the rest of the text is cleared, these will also now be cleared. ([#433](https://github.com/infor-design/enterprise/issues/433))
- `[Popupmenu]` Fixed low contrast selection icons in high contrast theme. ([#410](https://github.com/infor-design/enterprise/issues/410))
- `[Header Popupmenu]` Fixed missing focus state. ([#514](https://github.com/infor-design/enterprise/issues/514))
- `[Datepicker]` When using legends on days, fixed a problem that the hover states are shown incorrectly when changing month. ([#514](https://github.com/infor-design/enterprise/issues/514))
- `[Listview]` When the search field is disabled, it was not shown with disabled styling, this is fixed. ([#422](https://github.com/infor-design/enterprise/issues/422))
- `[Donut]` When having 4 or 2 sliced the tooltip would not show up on some slices. This is fixed. ([#482](https://github.com/infor-design/enterprise/issues/482))
- `[Datagrid]` Added a searchExpandableRow option so that you can control if data in expandable rows is searched/expanded. ([#480](https://github.com/infor-design/enterprise/issues/480))
- `[Multiselect]` If more items then fit are selected the tooltip was not showing on initial load, it only showed after changing values. This is fixed. ([#633](https://github.com/infor-design/enterprise/issues/633))
- `[Tooltip]` An example was added showing how you can show tooltips on disabled buttons. ([#453](https://github.com/infor-design/enterprise/issues/453))
- `[Modal]` A title with brackets in it was not escaping the text correctly. ([#246](https://github.com/infor-design/enterprise/issues/246))
- `[Modal]` Pressing enter when on inputs such as file upload no longer closes the modal. ([#321](https://github.com/infor-design/enterprise/issues/321))
- `[Locale]` Sent out translations so things like the Editor New/Same window dialog will be translated in the future. ([#511](https://github.com/infor-design/enterprise/issues/511))
- `[Nested Datagrid]` Fixed focus issues, the wrong cell in the nest was getting focused. ([#371](https://github.com/infor-design/enterprise/issues/371))

(44 Issues Solved This Release, Backlog Enterprise 173, Backlog Ng 44, 565 Functional Tests, 426 e2e Tests)

## v4.9.0

- [Npm Package](https://www.npmjs.com/package/ids-enterprise)
- [IDS Enterprise Angular Change Log](https://github.com/infor-design/enterprise-ng/blob/master/docs/CHANGELOG.md)

### v4.9.0 Features

- `[Datagrid]` Changed the way alerts work on rows. It now no longer requires an extra column. The rowStatus column will now be ignored so can be removed. When an alert / error / info message is added to the row the whole row will highlight. ([Check out the example.](https://bit.ly/2LC33iJ) ([#258](https://github.com/infor-design/enterprise/issues/258))
- `[Modal]` Added an option `showCloseBtn` which when set to true will show a X button on the top left corner. ([#358](https://github.com/infor-design/enterprise/issues/358))
- `[Multiselect / Dropdown]` Added the ability to see the search term during ajax requests. ([#267](https://github.com/infor-design/enterprise/issues/267))
- `[Scatterplot]` Added a scatter plot chart similar to a bubble chart but with shapes. ([Check out the example.](https://bit.ly/2K9N59M) ([#341](https://github.com/infor-design/enterprise/issues/341))
- `[Toast]` Added an option `allowLink` which when set to true will allow you to specify a `<a>` in the message content to add a link to the message. ([#341](https://github.com/infor-design/enterprise/issues/341))

### v4.9.0 Fixes

- `[Accordion]` Fixed an issue that prevented a right click menu from working on the accordion. ([#238](https://github.com/infor-design/enterprise/issues/238))
- `[Charts]` Fixed up missing empty states and selection methods so they work on all charts. ([#265](https://github.com/infor-design/enterprise/issues/265))
- `[Datagrid]` Fixed the performance of pasting from excel. ([#240](https://github.com/infor-design/enterprise/issues/240))
- `[Datagrid]` The keyword search will now clear when reloading data. ([#307](https://github.com/infor-design/enterprise/issues/307))
- `[Docs]` Fixed several noted missing pages and broken links in the docs. ([#244](https://github.com/infor-design/enterprise/issues/244))
- `[Dropdown]` Fixed bug in badges configuration. ([#270](https://github.com/infor-design/enterprise/issues/270))
- `[Flex Layout]` Fixed field-flex to work better on IE. ([#252](https://github.com/infor-design/enterprise/issues/252))
- `[Editor]` Fixed bug that made it impossible to edit the visual tab. ([#478](https://github.com/infor-design/enterprise/issues/478))
- `[Editor]` Fixed a bug with dirty indicator that caused a messed up layout. ([#241](https://github.com/infor-design/enterprise/issues/241))
- `[Lookup]` Fixed it so that select will work correctly when filtering. ([#248](https://github.com/infor-design/enterprise/issues/248))
- `[Header]` Fixed missing `More` tooltip on the header. ([#345](https://github.com/infor-design/enterprise/issues/345))
- `[Validation]` Added fixes to prevent `error` and `valid` events from going off more than once. ([#237](https://github.com/infor-design/enterprise/issues/237))
- `[Validation]` Added fixes to make multiple messages work better. There is now a `getMessages()` function that will return all erros on a field as an array. The older `getMessage()` will still return a string. ([#237](https://github.com/infor-design/enterprise/issues/237))
- `[Validation]` Fixed un-needed event handlers when using fields on a tab. ([#332](https://github.com/infor-design/enterprise/issues/332))

### v4.9.0 Chore & Maintenance

- `[Blockgrid]` Added full test coverage ([#234](https://github.com/infor-design/enterprise/issues/234))
- `[CAP]` Fixed some examples that would not close ([#283](https://github.com/infor-design/enterprise/issues/283))
- `[Datepicker]` Added full test coverage ([#243](https://github.com/infor-design/enterprise/issues/243))
- `[Datagrid]` Fixed an example so that it shows how to clear a dropdown filter. ([#254](https://github.com/infor-design/enterprise/issues/254))
- `[Docs]` Added TEAMS.MD for collecting info on the teams using ids. If you are not in the list let us know or make a pull request. ([#350](https://github.com/infor-design/enterprise/issues/350))
- `[Listview]` Fixed some links in the sample app that caused some examples to fail. ([#273](https://github.com/infor-design/enterprise/issues/273))
- `[Tabs]` Added more test coverage ([#239](https://github.com/infor-design/enterprise/issues/239))
- `[Toast]` Added full test coverage ([#232](https://github.com/infor-design/enterprise/issues/232))
- `[Testing]` Added visual regression tests, and more importantly a system for doing them via CI. ([#255](https://github.com/infor-design/enterprise/issues/255))

(34 Issues Solved This Release, Backlog Enterprise 158, Backlog Ng 41, 458 Functional Tests, 297 e2e Tests)

## v4.8.0

- [Npm Package](https://www.npmjs.com/package/ids-enterprise)
- [IDS Enterprise Angular Change Log](https://github.com/infor-design/enterprise-ng/blob/master/docs/CHANGELOG.md)

### v4.8.0 Features

- `[Datagrid]` Added an example of Nested Datagrids with ([basic nested grid support.](https://bit.ly/2lGKM4a)) ([#SOHO-3474](https://jira.infor.com/browse/SOHO-3474))
- `[Datagrid]` Added support for async validation. ([#SOHO-7943](https://jira.infor.com/browse/SOHO-7943))
- `[Export]` Extracted excel export code so it can be run outside the datagrid. ([#SOHO-7246](https://jira.infor.com/browse/SOHO-7246))

### v4.8.0 Fixes

- `[Searchfield / Toolbar Searchfield]` Merged code between them so there is just one component. This reduced code and fixed many bugs. ([#161](https://github.com/infor-design/enterprise/pull/161))
- `[Datagrid]` Fixed issues using expand row after hiding/showing columns. ([#SOHO-8103](https://jira.infor.com/browse/SOHO-8103))
- `[Datagrid]` Fixed issue that caused nested grids in expandable rows to hide after hiding/showing columns on the parent grid. ([#SOHO-8102](https://jira.infor.com/browse/SOHO-8102))
- `[Datagrid]` Added an example showing Math rounding on numeric columns ([#SOHO-5168](https://jira.infor.com/browse/SOHO-5168))
- `[Datagrid]` Date editors now maintain date format correctly. ([#SOHO-5861](https://jira.infor.com/browse/SOHO-5861))
- `[Datagrid]` Fixed alignment off sort indicator on centered columns. ([#SOHO-7444](https://jira.infor.com/browse/SOHO-7444))
- `[Datagrid]` Behavior Change - Sorting clicking now no longer refocuses last cell. ([#SOHO-7682](https://jira.infor.com/browse/SOHO-7682))
- `[Datagrid]` Fixed formatter error that showed NaN on some number cells. ([#SOHO-7839](https://jira.infor.com/browse/SOHO-7682))
- `[Datagrid]` Fixed a bug rendering last column in some situations. ([#SOHO-7987](https://jira.infor.com/browse/SOHO-7987))
- `[Datagrid]` Fixed incorrect data in context menu event. ([#SOHO-7991](https://jira.infor.com/browse/SOHO-7991))
- `[Dropdown]` Added an onKeyDown option so keys can be overriden. ([#SOHO-4815](https://jira.infor.com/browse/SOHO-4815))
- `[Slider]` Fixed step slider to work better jumping across steps. ([#SOHO-6271](https://jira.infor.com/browse/SOHO-6271))
- `[Tooltip]` Will strip tooltip markup to prevent xss. ([#SOHO-6522](https://jira.infor.com/browse/SOHO-6522))
- `[Contextual Action Panel]` Fixed alignment issue on x icon. ([#SOHO-6612](https://jira.infor.com/browse/SOHO-6612))
- `[Listview]` Fixed scrollbar size when removing items. ([#SOHO-7402](https://jira.infor.com/browse/SOHO-7402))
- `[Navigation Popup]` Fixed a bug setting initial selected value. ([#SOHO-7411](https://jira.infor.com/browse/SOHO-7411))
- `[Grid]` Added a no-margin setting for nested grids with no indentation. ([#SOHO-7495](https://jira.infor.com/browse/SOHO-7495))
- `[Grid]` Fixed positioning of checkboxes in the grid. ([#SOHO-7979](https://jira.infor.com/browse/SOHO-7979))
- `[Tabs]` Fixed bug calling add in NG applications. ([#SOHO-7511](https://jira.infor.com/browse/SOHO-7511))
- `[Listview]` Selected event now contains the dataset row. ([#SOHO-7512](https://jira.infor.com/browse/SOHO-7512))
- `[Multiselect]` Fixed incorrect showing of delselect button in certain states. ([#SOHO-7535](https://jira.infor.com/browse/SOHO-7535))
- `[Search]` Fixed bug where highlight search terms where not shown in bold. ([#SOHO-7796](https://jira.infor.com/browse/SOHO-7796))
- `[Multiselect]` Improved performance on select all. ([#SOHO-7816](https://jira.infor.com/browse/SOHO-7816))
- `[Spinbox]` Fixed problem where you could arrow up in a readonly spinbox. ([#SOHO-8025](https://jira.infor.com/browse/SOHO-8025))
- `[Dropdown]` Fixed bug selecting two items with same value. ([#SOHO-8029](https://jira.infor.com/browse/SOHO-8029))
- `[Modal]` Fixed incorrect enabling of submit on validating modals. ([#SOHO-8042](https://jira.infor.com/browse/SOHO-8042))
- `[Modal]` Fixed incorrect closing of modal on enter key. ([#SOHO-8059](https://jira.infor.com/browse/SOHO-8059))
- `[Rating]` Allow decimal values for example 4.3. ([#SOHO-8063](https://jira.infor.com/browse/SOHO-8063))
- `[Datepicker]` Prevent datepicker from scrolling to the top of the browser. ([#SOHO-8107](https://jira.infor.com/browse/SOHO-8107))
- `[Tag]` Fixed layout on Right-To-Left. ([#SOHO-8120](https://jira.infor.com/browse/SOHO-8120))
- `[Listview]` Fixed missing render event. ([#SOHO-8129](https://jira.infor.com/browse/SOHO-8129))
- `[Angular Datagrid]` Fixed maskOptions input definition. ([#SOHO-8131](https://jira.infor.com/browse/SOHO-8131))
- `[Datepicker]` Fixed several bugs on the UmAlQura Calendar. ([#SOHO-8147](https://jira.infor.com/browse/SOHO-8147))
- `[Datagrid]` Fixed bug on expanding and collapsing multiple expandable rows. ([#SOHO-8154](https://jira.infor.com/browse/SOHO-8154))
- `[Pager]` Fixed focus state clicking page numbers. ([#SOHO-4528](https://jira.infor.com/browse/SOHO-4528))
- `[SearchField]` Fixed bug initializing search field with text. ([#SOHO-4820](https://jira.infor.com/browse/SOHO-4820))
- `[ColorPicker]` Fixed bug with incorrect cursor on readonly color picker. ([#SOHO-8030](https://jira.infor.com/browse/SOHO-8030))
- `[Pie]` Fixed ui glitch on mobile when pressing slices. ([#SOHO-8141](https://jira.infor.com/browse/SOHO-8141))

### v4.8.0 Chore & Maintenance

- `[Npm Package]` Added back sass files in correct folder structure. ([#SOHO-7583](https://jira.infor.com/browse/SOHO-7583))
- `[Menu Button]` Added button functional and e2e Tests. ([#SOHO-7600](https://jira.infor.com/browse/SOHO-7600))
- `[Textarea]` Added Textarea functional and e2e Tests. ([#SOHO-7929](https://jira.infor.com/browse/SOHO-7929))
- `[ListFilter]` Added ListFilter functional and e2e Tests. ([#SOHO-7975](https://jira.infor.com/browse/SOHO-7975))
- `[Colorpicker]` Added Colorpicker functional and e2e Tests. ([#SOHO-8078](https://jira.infor.com/browse/SOHO-8078))
- `[Site / Docs]` Fixed a few broken links ([#SOHO-7993](https://jira.infor.com/browse/SOHO-7993))

(62 Jira Issues Solved This Release, Backlog Dev 186, Design 110, Unresolved 349, Test Count 380 Functional, 178 e2e )

## v4.7.0

- [Full Jira Release Notes](https://bit.ly/2HyT3zF)
- [Npm Package](https://www.npmjs.com/package/ids-enterprise)
- [IDS Enterprise Angular Change Log](https://github.com/infor-design/enterprise-ng/blob/master/docs/CHANGELOG.md)

### v4.7.0 Features

- `[Github]` The project was migrated to be open source on github with a new workflow and testing suite.
- `[Tag]` Added a Tag angular component. ([#SOHO-8005](https://jira.infor.com/browse/SOHO-8006))
- `[Validate]` Exposed validate and removeMessage methods. ([#SOHO-8003](https://jira.infor.com/browse/SOHO-8003))
- `[General]` Upgrade to Angular 6 ([#SOHO-7927](https://jira.infor.com/browse/SOHO-7927))
- `[General]` Introduced nightly versions in npm ([#SOHO-7804](https://jira.infor.com/browse/SOHO-7804))
- `[Multiselect]` A tooltip now shows if more content is selected than fits in the input. ([#SOHO-7799](https://jira.infor.com/browse/SOHO-7799))
- `[Datepicker]` Added an option to restrict moving to months that are not available to select from. ([#SOHO-7384](https://jira.infor.com/browse/SOHO-7384))
- `[Validation]` Added and icon alert([#SOHO-7225](https://jira.infor.com/browse/SOHO-7225)
- `[General]` Code is now available on ([public npm](https://www.npmjs.com/package/ids-enterprise)) ([#SOHO-7083](https://jira.infor.com/browse/SOHO-7083))

### v4.7.0 Fixes

- `[Lookup]` Fixed existing example that shows using an autocomplete on a lookup. ([#SOHO-8070](https://jira.infor.com/browse/SOHO-8070))
- `[Lookup]` Fixed existing example that shows creating a customized dialog on the lookup ([#SOHO-8069](https://jira.infor.com/browse/SOHO-8069))
- `[Lookup]` Fixed existing example that incorrectly showed a checkbox column. ([#SOHO-8068](https://jira.infor.com/browse/SOHO-8068))
- `[Line Chart]` Fixed an error when provoking the tooltip. ([#/SOHO-8051](https://jira.infor.com/browse/SOHO-8051))
- `[Module Tabs]` Fixed a bug toggling the menu on mobile. ([#/SOHO-8043](https://jira.infor.com/browse/SOHO-8043))
- `[Autocomplete]` Fixed a bug that made enter key not work to select. ([#SOHO-8036](https://jira.infor.com/browse/SOHO-8036))
- `[Tabs]` Removed an errant scrollbar that appeared sometimes on IE ([#SOHO-8034](https://jira.infor.com/browse/SOHO-8034))
- `[Datagrid]` The drill down click event now currently shows the right row information in the event data. ([#SOHO-8023](https://jira.infor.com/browse/SOHO-8023))
- `[Datagrid]` Fixed a broken nested data example. ([#SOHO-8019](https://jira.infor.com/browse/SOHO-8019))
- `[Datagrid]` Fixed a broken paging example. ([#SOHO-8013](https://jira.infor.com/browse/SOHO-8013))
- `[Datagrid]` Hyperlinks now can be clicked when in a datagrid expandable row. ([#SOHO-8009](https://jira.infor.com/browse/SOHO-8009))
- `[Popupmenu]` Removed extra padding on icon menus ([#SOHO-8006](https://jira.infor.com/browse/SOHO-8006))
- `[Spinbox]` Range limits now work correctly ([#SOHO-7999](https://jira.infor.com/browse/SOHO-7999))
- `[Dropdown]` Fixed not working filtering on nosearch option. ([#SOHO-7998](https://jira.infor.com/browse/SOHO-7998))
- `[Hierarchy]` Children layout and in general layouts where improved. ([#SOHO-7992](https://jira.infor.com/browse/SOHO-7992))
- `[Buttons]` Fixed layout issues on mobile. ([#SOHO-7982](https://jira.infor.com/browse/SOHO-7982))
- `[Datagrid]` Fixed format initialization issue ([#SOHO-7982](https://jira.infor.com/browse/SOHO-7982))
- `[Lookup]` Fixed a problem that caused the lookup to only work once. ([#SOHO-7971](https://jira.infor.com/browse/SOHO-7971))
- `[Treemap]` Fix a bug using `fixture.detectChanges()`. ([#SOHO-7969](https://jira.infor.com/browse/SOHO-7969))
- `[Textarea]` Fixed a bug that made it possible for the count to go to a negative value. ([#SOHO-7952](https://jira.infor.com/browse/SOHO-7952))
- `[Tabs]` Fixed a bug that made extra events fire. ([#SOHO-7948](https://jira.infor.com/browse/SOHO-7948))
- `[Toolbar]` Fixed a with showing icons and text in the overflowmenu. ([#SOHO-7942](https://jira.infor.com/browse/SOHO-7942))
- `[DatePicker]` Fixed an error when restricting dates. ([#SOHO-7922](https://jira.infor.com/browse/SOHO-7922))
- `[TimePicker]` Fixed sort order of times in arabic locales. ([#SOHO-7920](https://jira.infor.com/browse/SOHO-7920))
- `[Multiselect]` Fixed initialization of selected items. ([#SOHO-7916](https://jira.infor.com/browse/SOHO-7916))
- `[Line Chart]` Solved a problem clicking lines to select. ([#SOHO-7912](https://jira.infor.com/browse/SOHO-7912))
- `[Hierarchy]` Improved RTL version ([#SOHO-7888](https://jira.infor.com/browse/SOHO-7888))
- `[Datagrid]` Row click event now shows correct data when using Groups ([#SOHO-7861](https://jira.infor.com/browse/SOHO-7861))
- `[Modal]` Fixed cut of border on checkboxe focus states. ([#SOHO-7856](https://jira.infor.com/browse/SOHO-7856))
- `[Colorpicker]` Fixed cropped labels when longer ([#SOHO-7817](https://jira.infor.com/browse/SOHO-7817))
- `[Label]` Fixed cut off Thai characters ([#SOHO-7814](https://jira.infor.com/browse/SOHO-7814))
- `[Colorpicker]` Fixed styling issue on margins ([#SOHO-7776](https://jira.infor.com/browse/SOHO-7776))
- `[Hierarchy]` Fixed several layout issues and changed the paging example to show the back button on the left. ([#SOHO-7622](https://jira.infor.com/browse/SOHO-7622))
- `[Bar Chart]` Fixed RTL layout issues ([#SOHO-5196](https://jira.infor.com/browse/SOHO-5196))
- `[Lookup]` Made delimiter an option / changable ([#SOHO-4695](https://jira.infor.com/browse/SOHO-4695))

### v4.7.0 Chore & Maintenance

- `[Timepicker]` Added functional and e2e Tests ([#SOHO-7809](https://jira.infor.com/browse/SOHO-7809))
- `[General]` Restructured the project to clean up and separate the demo app from code. ([#SOHO-7803](https://jira.infor.com/browse/SOHO-7803))

(56 Jira Issues Solved This Release, Backlog Dev 218, Design 101, Unresolved 391, Test Count 232 Functional, 117 e2e )

## v4.6.0

- [Full Jira Release Notes](https://bit.ly/2jodbem)
- [Npm Package](http://npm.infor.com)
- [IDS Enterprise Angular Change Log](https://github.com/infor-design/enterprise-ng/blob/master/docs/CHANGELOG.md)

### v4.6.0 Key New Features

- `[Treemap]` New Component Added
- `[Website]` Launch of new docs site <https://design.infor.com/code/ids-enterprise/latest>
- `[Security]` Ids Now passes CSP (Content Security Policy) Compliance for info see <docs/SECURITY.md>.
- `[Toolbar]` New ["toolbar"](http://usalvlhlpool1.infor.com/4.6.0/components/toolbar-flex/list)
    - Based on css so it is much faster.
    - Expect a future breaking change from flex-toolbar to this toolbar when all features are implemented.
    - As of now collapsible search is not supported yet.

### v4.6.0 Behavior Changes

- `[App Menu]` Now automatically closes when items are clicked on mobile devices.

### v4.6.0 Improvements

- `[Angular]` Validation now allows dynamic functions.
- `[Editor]` Added a clear method.
- `[Locale]` Map iw locale to Hebrew.
- `[Locale]` Now defaults locals with no country. For example en maps to en-US es and es-ES.
- `[Color Picker]` Added option to clear the color.
- `[Angular]` Allow Formatters, Editors to work with Soho. without the migration script.
- `[Added a new labels example <http://usalvlhlpool1.infor.com/4.6.0/components/form/example-labels.html>
- `[Angular]` Added new Chart Wrappers (Line, Bar, Column ect ).
- `[Datagrid]` Added file up load editor.
- `[Editor]` Its possible to put a link on an image now.

### v4.6.0 Code Updates / Breaking Changes

- `[Templates]` The internal template engine changed for better XSS security as a result one feature is no longer supported. If you have a delimiter syntax to embed html like `{{& name}}`, change this to be `{{{name}}}`.
- `[jQuery]` Updated from 3.1.1 to 3.3.1.

### v4.6.0 Bug Fixes

- `[Angular]` Added fixes so that the `soho.migrate` script is no longer needed.
- `[Angular Datagrid]` Added filterWhenTyping option.
- `[Angular Popup]` Expose close, isOpen and keepOpen.
- `[Angular Linechart]` Added "xAxis" and "yAxis" options.
- `[Angular Treemap]` Added new wrapper.
- `[Angular Rating]` Added a rating wrapper.
- `[Angular Circle Page]` Added new wrapper.
- `[Checkbox]` Fixed issue when you click the top left of the page, would toggle the last checkbox.
- `[Composite Form]` Fixed broken swipe.
- `[Colorpicker]` Fixed cases where change did not fire.
- `[Colorpicker]` Added short field option.
- `[Completion Chart]` Added more colors.
- `[Datagrid]` Fixed some misaligned icons on short row height.
- `[Datagrid]` Fixed issue that blank dropdown filter items would not show.
- `[Datagrid]` Added click arguments for more information on editor clicks and callback data.
- `[Datagrid]` Fixed wrong data on events on second page with expandable row.
- `[Datagrid]` Fixed focus / filter bugs.
- `[Datagrid]` Fixed bug with filter dropdowns on IOS.
- `[Datagrid]` Fixed column alignment when scrolling and RTL.
- `[Datagrid]` Fixed NaN error when using the colspan example.
- `[Datagrid]` Made totals work correctly when filtering.
- `[Datagrid]` Fixed issue with focus when multiple grids on a page.
- `[Datagrid]` Removed extra rows from the grid export when using expandable rows.
- `[Datagrid]` Fixed performance of select all on paging client side.
- `[Datagrid]` Fixed text alignment on header when some columns are not filterable.
- `[Datagrid]` Fixed wrong cursor on non actionable rows.
- `[Hierarchy]` Fixed layout issues.
- `[Mask]` Fixed issue when not using decimals in the pattern option.
- `[Modal]` Allow editor and dropdown to properly block the submit button.
- `[Menu Button]` Fixed beforeOpen so it also runs on submenus.
- `[Message]` Fixed XSS vulnerability.
- `[Pager]` Added fixes for RTL.
- `[List Detail]` Improved amount of space the header takes
- `[Multiselect]` Fixed problems when using the tab key well manipulating the multiselect.
- `[Multiselect]` Fixed bug with select all not working correctly.
- `[Multiselect]` Fixed bug with required validation rule.
- `[Spinbox]` Fixed issue on short field versions.
- `[Textarea]` Fixed issue with counter when in angular and on a modal.
- `[Toast]` Fixed XSS vulnerability.
- `[Tree]` Fixed checkbox click issue.
- `[Lookup]` Fixed issue in the example when running on Edge.
- `[Validation]` Fixed broken form submit validation.
- `[Vertical Tabs]` Fix cut off header.

(98 Jira Issues Solved This Release, Backlog Dev 388, Design 105, Unresolved 595, Test Coverage 6.66%)

## v4.5.0

### v4.5.0 Key New Features

- `[Font]` Experimental new font added from IDS as explained.
- `[Datagrid]` Added support for pasting from excel.
- `[Datagrid]` Added option to specify which column stretches.

### v4.5.0 Behavior Changes

- `[Search Field]` `ESC` incorrectly cleared the field and was inconsistent. The proper key is `ctrl + backspace` (PC )/ `alt + delete` (mac) to clear all field contents. `ESC` no longer does anything.

### v4.5.0 Improvements

- `[Datagrid]` Added support for a two line title on the header.
- `[Dropdown]` Added onKeyPress override for custom key strokes.
- `[Contextual Action Panel]` Added an option to add a right side close button.
- `[Datepicker]` Added support to select ranges.
- `[Maintenence]` Added more unit tests.
- `[Maintenence]` Removed jsHint in favor of Eslint.

### v4.5.0 Code Updates / Breaking Changes

- `[Swaplist]` changed custom events `beforeswap and swapupdate` data (SOHO-7407). From `Array: list-items-moved` to `Object: from: container-info, to: container-info and items: list-items-moved`. It now uses data in a more reliable way

### v4.5.0 Bug Fixes

- `[Angular]` Added new wrappers for Radar, Bullet, Line, Pie, Sparkline.
- `[Angular Dropdown]` Fixed missing data from select event.
- `[Colorpicker]` Added better translation support.
- `[Compound Field]` Fixed layout with some field types.
- `[Datepicker]` Fixed issues with validation in certain locales.
- `[Datepicker]` Not able to validate on MMMM.
- `[Datagrid]` Fixed bug that filter did not work when it started out hidden.
- `[Datagrid]` Fixed issue with context menu not opening repeatedly.
- `[Datagrid]` Fixed bug in indeterminate paging with smaller page sizes.
- `[Datagrid]` Fixed error when editing some numbers.
- `[Datagrid]` Added support for single line markup.
- `[Datagrid]` Fixed exportable option, which was not working for both csv and xls export.
- `[Datagrid]` Fixed column sizing logic to work better with alerts and alerts plus text.
- `[Datagrid]` Fixed bug when reordering rows with expandable rows.
- `[Datagrid]` Added events for opening and closing the filter row.
- `[Datagrid]` Fixed bugs on multiselect + tree grid.
- `[Datagrid]` Fixed problems with missing data on click events when paging.
- `[Datagrid]` Fixed problems editing with paging.
- `[Datagrid]` Fixed Column alignment calling updateDataset.
- `[Datagrid]` Now passes sourceArgs for the filter row.
- `[Dropdown]` Fixed cursor on disabled items.
- `[Editor]` Added paste support for links.
- `[Editor]` Fixed bug that prevented some shortcut keys from working.
- `[Editor]` Fixed link pointers in readonly mode.
- `[Expandable Area]` Fixed bug when not working on second page.
- `[General]` Some ES6 imports missing.
- `[Personalization]` Added support for cache bust.
- `[Locale]` Fixed some months missing in some cultures.
- `[Listview]` Removed redundant resize events.
- `[Line]` Fixed problems updating data.
- `[Mask]` Fixed bug on alpha masks that ignored the last character.
- `[Modal]` Allow enter key to be stopped for forms.
- `[Modal]` Allow filter row to work if a grid is on a modal.
- `[Fileupload]` Fixed bug when running in Contextual Action Panel.
- `[Searchfield]` Fixed wrong width.
- `[Step Process]` Improved layout and responsive.
- `[Step Process]` Improved wrapping of step items.
- `[Targeted Achievement]` Fixed icon alignment.
- `[Timepicker]` Fixed error calling removePunctuation.
- `[Text Area]` Adding missing classes for use in responsive-forms.
- `[Toast]` Fixed missing animation.
- `[Tree]` Fixed a bug where if the callback is not async the node wont open.
- `[Track Dirty]` Fixed error when used on a file upload.
- `[Track Dirty]` Did not work to reset dirty on editor and Multiselect.
- `[Validation]` Fixed more extra events firing.

(67 Jira Issues Solved This Release, Backlog Dev 378, Design 105, Unresolved 585, Test Coverage 6% )<|MERGE_RESOLUTION|>--- conflicted
+++ resolved
@@ -1,6 +1,5 @@
 # What's New with Enterprise
 
-<<<<<<< HEAD
 ## v4.32.0
 
 ### v4.32.0 Features
@@ -26,7 +25,6 @@
 - `[Toolbar Searchfield]` Fixed a bug where the searchfield doesn't perfectly align together with flex toolbar. [[#4226](https://github.com/infor-design/enterprise/issues/4226)]
 - `[Tree]` Fixed an issue where the return focus state was not working properly after closing the context menu. ([#4252](https://github.com/infor-design/enterprise/issues/4252))
 - `[Vertical Tabs]` Fixed an issue where the error icon was misaligning. ([#873](https://github.com/infor-design/enterprise-ng/issues/873))
-=======
 ## v4.31.1
 
 ### v4.31.1 Fixes
@@ -34,7 +32,6 @@
 - `[Datagrid]` Added an option to frozen columns to allow the left side to be scrollable for trees. ([#3852](https://github.com/infor-design/enterprise/issues/3852))
 - `[Datagrid]` Fixed a bug with icon alignment in editors in small or xtra small layout. ([#4266](https://github.com/infor-design/enterprise/issues/4266))
 - `[Datagrid]` Fixed selection checkbox alignment. ([#4266](https://github.com/infor-design/enterprise/issues/4266))
->>>>>>> 2bd9b944
 
 ## v4.31.0
 
