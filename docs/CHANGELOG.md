--- conflicted
+++ resolved
@@ -2,12 +2,9 @@
 
 ## v4.60.0 Fixes
 
-<<<<<<< HEAD
 - `[Field Options]` Fixed UI alignment of close icon button (searchfield) in Field Options. ([#5983](https://github.com/infor-design/enterprise/issues/5983))
 - `[Searchfield]` Fixed UI alignment of close icon button (searchfield) in Datagrid. ([#5954](https://github.com/infor-design/enterprise/issues/5954))
-=======
 - `[Locale]` Changed the text from Insert Anchor to Insert Hyperlink. Some translations my still reference anchor until updated from the translation team. ([#5987](https://github.com/infor-design/enterprise/issues/5987))
->>>>>>> 4ed0165d
 
 ## v4.59.0 Markup Changes
 
