--- conflicted
+++ resolved
@@ -2,15 +2,13 @@
 
 ## v4.27.0
 
-<<<<<<< HEAD
 ### v4.27.0 Features
 
 - `[Datagrid]` Added support for api setting on expand and collapse children. ([#3274](https://github.com/infor-design/enterprise/issues/3274))
-=======
+
 ### v4.27.0 Important Changes
 
 - `[Hierarchy]` Removed the following deprecated options `paging: <bool>` and `mobileView: <bool>`. Instead use `layout='paging'` or `layout='mobile-only'`.
->>>>>>> 563c9d4d
 
 ### v4.27.0 Fixes
 
