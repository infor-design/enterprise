--- conflicted
+++ resolved
@@ -4,11 +4,8 @@
 
 ### v4.34.0 Fixes
 
-<<<<<<< HEAD
 - `[Datepicker]` Fixed an issue where range highlight was not aligning for Mac/Safari. ([#4352](https://github.com/infor-design/enterprise/issues/4352))
-=======
 - `[Datagrid]` Fixed an issue where the double click event was not firing for checkbox columns. ([#4381](https://github.com/infor-design/enterprise/issues/4381))
->>>>>>> 04fdba7a
 - `[Favorites]` Removed the favorites component as its not really a component, info on it can be found under buttons in the toggle example. ([#4405](https://github.com/infor-design/enterprise/issues/4405))
 
 ## v4.33.0
