--- conflicted
+++ resolved
@@ -1,6 +1,5 @@
 # What's New with Enterprise
 
-<<<<<<< HEAD
 ## v4.83.1
 ## v4.88.2
 
@@ -25,7 +24,6 @@
 
 - `[Homepage]` Fixed bug that caused errors on resize when no widgets. ([#8611](https://github.com/infor-design/enterprise/issues/8611))
 - `[Timeline]` Added fix to timeline layout. ([#8586](https://github.com/infor-design/enterprise/issues/8586))
-=======
 ## v4.98.0
 
 ## v4.98.0 Features
@@ -141,7 +139,6 @@
 - `[Spinbox]` Fixed bug where `updateVal` did not consider the min/max settings when updating. ([NG#1681](https://github.com/infor-design/enterprise-ng/issues/1681))
 - `[Tabs]` Fixed the focus state border bottom being cut off in horizontal tabs. ([#8644](https://github.com/infor-design/enterprise/issues/8644))
 
->>>>>>> 1d2c49fb
 ## v4.95.0
 
 ## v4.95.0 Important Changes
