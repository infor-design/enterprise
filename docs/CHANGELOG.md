--- conflicted
+++ resolved
@@ -10,11 +10,8 @@
 - `[Searchfield]` Allow for search terms to include special characters. ([#4291](https://github.com/infor-design/enterprise/issues/4291))
 - `[Stepprocess]` Fixed a bug where padding and scrolling was missing. Note that this pattern will eventually be removed and we do not suggest any one use it for new development. ([#4249](https://github.com/infor-design/enterprise/issues/4249))
 - `[Tabs]` Fixed multiple bugs where error icon in tabs and the animation bar were not properly aligned in RTL uplift theme. ([#4326](https://github.com/infor-design/enterprise/issues/4326))
-<<<<<<< HEAD
+- `[Tabs]` Fixed a bug where removing a nested tab would cause an error due to being invisible. ([#4356](https://github.com/infor-design/enterprise/issues/4356))
 - `[Toolbar Flex]` Fixed detection of overflow in some toolbars where items were not properly displaying all overflowed items in the "More Actions" menu. ([#4296](https://github.com/infor-design/enterprise/issues/4296))
-=======
-- `[Tabs]` Fixed a bug where removing a nested tab would cause an error due to being invisible. ([#4356](https://github.com/infor-design/enterprise/issues/4356))
->>>>>>> 4d3c857f
 - `[Tree]` Fixed a bug that adding icons in with the tree text would encode it when using addNode. ([#4305](https://github.com/infor-design/enterprise/issues/4305))
 
 ## v4.32.0
