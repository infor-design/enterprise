--- conflicted
+++ resolved
@@ -15,11 +15,8 @@
 ## v4.71.0 Fixes
 
 - `[Datagrid]` Fixed a bug in datagrid where dropdown filter does not render correctly. ([#7006](https://github.com/infor-design/enterprise/issues/7006))
-<<<<<<< HEAD
 - `[Datepicker]` Fixed a bug in datagrid where disabled dates were not showing in Safari. ([#6920](https://github.com/infor-design/enterprise/issues/6920))
-=======
 - `[Datagrid]` Fixed a bug in datagrid in datagrid where the icon cause clipping issues. ([#7000](https://github.com/infor-design/enterprise/issues/7000))
->>>>>>> 02ae76e1
 
 ## v4.70.0
 
