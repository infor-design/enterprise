# What's New with Enterprise

## v4.83.0

## v4.83.0 Features

## v4.83.0 Fixes

<<<<<<< HEAD
- `[Header]` Fixed header components not aligned and visibly shown properly. ([#7209](https://github.com/infor-design/enterprise/issues/7209))
=======
- `[Toolbar-Flex]` Fixed redundant aria-disabled in toolbar when element is disabled. ([#6339](https://github.com/infor-design/enterprise/issues/6339))
>>>>>>> 1627c5e9

## v4.82.0

## v4.82.0 Features

- `[Card]` Added borderless class for cards. ([WC#1169](https://github.com/infor-design/enterprise-wc/issues/1169))

## v4.82.0 Fixes

- `[Badge]` Fixed success state badge color in new light theme. ([#7353](https://github.com/infor-design/enterprise/issues/7353))
- `[Bar]` Fixed items not being selected/deselected from the legend. ([#7330](https://github.com/infor-design/enterprise/issues/7330))
- `[Breadcrumb]` Updated breadcrumb hover color. ([#7337](https://github.com/infor-design/enterprise/issues/7337))
- `[Card]` Updated background color in classic high contrast. ([#7374](https://github.com/infor-design/enterprise/issues/7374))
- `[Card]` Fixed group-action unnecessary scroll bar. ([#7343](https://github.com/infor-design/enterprise/issues/7343))
- `[Column]` Fixed data chart and legend doesn't match up. ([#7199](https://github.com/infor-design/enterprise/issues/7199))
- `[Datagrid]` Fixed on styling in row status icon when first column is not a select column. ([NG#5913](https://github.com/infor-design/enterprise-ng/issues/5913))
- `[Datagrid]` Fixed table layout with a distinct hover background color for both activated and non-activated rows. ([#7320](https://github.com/infor-design/enterprise/issues/7369))
- `[Body]` Updated background color in classic high contrast. ([#7374](https://github.com/infor-design/enterprise/issues/7374))
- `[Card]` Fixed group-action unnecessary scroll bar. ([#7343](https://github.com/infor-design/enterprise/issues/7343))
- `[Datagrid]` Fixed header icon tooltip showing when undefined. ([#6929](https://github.com/infor-design/enterprise/issues/6929))
- `[Datagrid]` Fix on styling in row status icon when first column is not a select column. ([NG#5913](https://github.com/infor-design/enterprise-ng/issues/5913))
- `[Datagrid]` Fixed paging source argument is empty when re-assigning grid options. ([6947](https://github.com/infor-design/enterprise/issues/6947))
- `[Datagrid]` Changed pager type to initial when updating datagrid with paging setting. ([#7398](https://github.com/infor-design/enterprise/issues/7398))
- `[Datagrid]` Fixed datagrid toolbar to be able to show buttons more than two. ([6921](https://github.com/infor-design/enterprise/issues/6921))
- `[Editor]` Fixed links are not readable in dark mode. ([#7331](https://github.com/infor-design/enterprise/issues/7331))
- `[Field-Filter]` Fixed a bug in field filter where the design is not properly aligned on Modal. ([#7358](https://github.com/infor-design/enterprise/issues/7358))
- `[Header]` Fixed border in search field in the header. ([#7297](https://github.com/infor-design/enterprise/issues/7297))
- `[Header]` Fixed the font sizes and alignments. ([#7317](https://github.com/infor-design/enterprise/issues/7317))
- `[Listbuilder]` Fixed icon alignment on toolbar so that it's centered on focused. ([#7397](https://github.com/infor-design/enterprise/issues/7397))
- `[Listview]` Fixed the height restriction in listview when used in card. ([#7094](https://github.com/infor-design/enterprise/issues/7094))
- `[Lookup]` Fix in keyword search not filtering single comma. ([#7165](https://github.com/infor-design/enterprise/issues/7165))
- `[Lookup]` Fix in keyword search not filtering single quote. ([#7165](https://github.com/infor-design/enterprise/issues/7165))
- `[Notification]` Fix in example page of notification, updated parent element. ([#7391](https://github.com/infor-design/enterprise/issues/7391))
- `[Pager]` Fixed the pager's underline style to enhance its appearance when it is being hovered over. ([#7352](https://github.com/infor-design/enterprise/issues/7352))
- `[Personalization]` Changed default color back to azure and add alabaster in personalization colors. ([#7320](https://github.com/infor-design/enterprise/issues/7320))
- `[Personalization]` Fixed color changing doesn't add CSS class to the header in Safari browser. ([#7338](https://github.com/infor-design/enterprise/issues/7338))
- `[Personalization]` Adjusted header text/tabs colors. ([#7319](https://github.com/infor-design/enterprise/issues/7319))
- `[Personalization]` Additional fixes for default color back to azure and added alabaster in personalization colors. ([#7340](https://github.com/infor-design/enterprise/issues/7340))
- `[Popupmenu]` Fixed on popupmenu more icon not visible when open. ([#7383](https://github.com/infor-design/enterprise/issues/7383))
- `[Searchfield]` Fixed on misalignment in searchfield clear icon. ([#7382](https://github.com/infor-design/enterprise/issues/7382))
- `[Searchfield]` Fixed searchfield icon adjustments. ([#7387](https://github.com/infor-design/enterprise/issues/7387))
- `[SearchField]` Fixed undefined error on `toolbarFlexItem`. ([#7402](https://github.com/infor-design/enterprise/issues/7402))
- `[Tabs]` Fixed the alignment of focus in RTL view. ([#6992](https://github.com/infor-design/enterprise/issues/6992))
- `[Tabs Header]` Fixed the alignment of close button. ([#7273](https://github.com/infor-design/enterprise/issues/7273))
- `[Textarea]` Fixed track dirty when updated() method was triggered. ([NG#1429](https://github.com/infor-design/enterprise-ng/issues/1429))
- `[Timeline]` Fixed the alignment when timeline is inside a card. ([#7278](https://github.com/infor-design/enterprise/issues/7278))
- `[Timeline]` Fixed issue with timeline content exceeding allotted space when additional elements were added. ([#7299](https://github.com/infor-design/enterprise/issues/7299))
- `[Timeline]` Added test page to test scenario of timeline with no dates. ([#7298](https://github.com/infor-design/enterprise/issues/7298))
- `[Tooltip]` Added appendTo settings to fix tooltip positioning on the structure. ([#7220](https://github.com/infor-design/enterprise/issues/7220))
- `[Tooltip]` Fixed tooltip not on top of all elements when shown and manually moved. ([#7130](https://github.com/infor-design/enterprise/issues/7130))
- `[Tooltip]` Added appendTo settings to fix tooltip positioning on the structure. ([#7220](https://github.com/infor-design/enterprise/issues/7220))

## v4.81.0

## v4.81.0 Important Changes

- `[Docs]` Added action sheet to the doc site. ([#7230](https://github.com/infor-design/enterprise/issues/7230))
- `[General]` Project now uses node 18 (18.13.0) for development. All dependencies are updated. ([#6634](https://github.com/infor-design/enterprise/issues/6634))
- `[General]` Updated to d3.v7 which impacts all charts. ([#6634](https://github.com/infor-design/enterprise/issues/6634))
- `[Bar]` Fixed missing left axis label. ([#7181](https://github.com/infor-design/enterprise/issues/7181))
- `[Bar]` Fixed regressed long text example. ([#7183](https://github.com/infor-design/enterprise/issues/7183))
- `[Build]` Fixed build errors on windows. ([#7228](https://github.com/infor-design/enterprise/issues/7228))
- `[Icons]` Added new empty state icons, and in different and larger sizes. ([#7115](https://github.com/infor-design/enterprise/issues/7115))

## v4.81.0 Features

- `[Calendar]` Added `weekview` number on the monthview in datepicker. Use `showWeekNumber` to enable it. ([#5785](https://github.com/infor-design/enterprise/issues/5785))

## v4.81.0 Fixes

- `[Actionsheet]` Updated font and icon colors for classic actionsheet. ([#7012](https://github.com/infor-design/enterprise/issues/7012))
- `[Accordion]` Additional fix in accordion collapsing cards on expand bug. ([#6820](https://github.com/infor-design/enterprise/issues/6820))
- `[Alerts/Badges/Tags]` Updated warning and alert colors. ([#7162](https://github.com/infor-design/enterprise/issues/7162))
- `[App Menu]` Updated `appmenu` icon colors. ([#7303](https://github.com/infor-design/enterprise/issues/7303))
- `[Background]` Updated default background color in high contrast. ([#7261](https://github.com/infor-design/enterprise/issues/7261))
- `[Bar]` Fixed bug introduced by d3 changes with bar selection. ([#7182](https://github.com/infor-design/enterprise/issues/7182))
- `[Button]` Fixed icon button size and icon centering. ([#7201](https://github.com/infor-design/enterprise/issues/7201))
- `[Button]` Fixed disabled button color in classic version. ([#7185](https://github.com/infor-design/enterprise/issues/7185))
- `[Button]` Button adjustments for compact mode. ([#7161](https://github.com/infor-design/enterprise/issues/7161))
- `[Button]` Button adjustments for secondary menu in dark and contrast mode. ([#7221](https://github.com/infor-design/enterprise/issues/7221))
- `[ContextMenu]` Fixed a bug where wrong menu is displayed in nested menus on mobile device. ([NG#1417](https://github.com/infor-design/enterprise-ng/issues/1417))
- `[Datagrid]` Fixed re-rendering of the grid when `disableClientFilter` set to true. ([#7282](https://github.com/infor-design/enterprise/issues/7282))
- `[Datagrid]` Fixed a bug in datagrid where sorting is not working properly. ([#6787](https://github.com/infor-design/enterprise/issues/6787))
- `[Datagrid]` Fixed background color of lookups in filter row when in light mode. ([#7176](https://github.com/infor-design/enterprise/issues/7176))
- `[Datagrid]` Fixed a bug in datagrid where custom toolbar is being replaced with data grid generated toolbar. ([NG#1434](https://github.com/infor-design/enterprise-ng/issues/1434))
- `[Datagrid]` Fixed bug in Safari where dynamically switching from RTL to LTR doesn't update all the alignments. ([NG#1431](https://github.com/infor-design/enterprise-ng/issues/1431))
- `[Datagrid]` Fixed odd hover color when using row activation and is list. ([#7232](https://github.com/infor-design/enterprise/issues/7232))
- `[Datagrid]` Fixed dragging columns after a cancelled drop moves more than one column. ([#7017](https://github.com/infor-design/enterprise/issues/7017))
- `[Dropdown]` Fixed swatch default color in themes. ([#7108](https://github.com/infor-design/enterprise/issues/7108))
- `[Dropdown/Multiselect]` Fixed disabled options are not displayed as disabled when using ajax. ([#7150](https://github.com/infor-design/enterprise/issues/7150))
- `[EmptyMessage]` Updated the example page for widgets. ([#7033](https://github.com/infor-design/enterprise/issues/7033))
- `[Field-Filter]` Fixed a bug in field filter where the design is not properly aligned. ([#7001](https://github.com/infor-design/enterprise/issues/7001))
- `[Field-Filter]` Icon adjustments in Safari. ([#7264](https://github.com/infor-design/enterprise/issues/7264))
- `[Fileupload]` Icon adjustments in compact mode. ([#7149](https://github.com/infor-design/enterprise/issues/7149))
- `[Fileupload]` Icon adjustments in classic mode. ([#7265](https://github.com/infor-design/enterprise/issues/7265))
- `[Header]` Fixed a bug in `subheader` where the color its not appropriate on default theme. ([#7173](https://github.com/infor-design/enterprise/issues/7173))
- `[Header]` Changed the header from pseudo elements to actual icon. Please make the follow [change to your app menu icon](https://github.com/infor-design/enterprise/pull/7285/files#diff-4ee8ef8a5fe8ef128f558004ce5a73d8b2939256ea3c614ac26492078171529bL3-R5) to get the best output. ([#7163](https://github.com/infor-design/enterprise/issues/7163))
- `[Homepage/Personalize/Page-Patterns]` Fixed homepage hero widget, builder header, and other section of tabs with the new design and color combination. ([#7136](https://github.com/infor-design/enterprise/issues/7136))
- `[MenuButton]` Fixed some color on menu buttons. ([#7184](https://github.com/infor-design/enterprise/issues/7184))
- `[Modal]` Fixed alignment of tooltip error in modal. ([#7125](https://github.com/infor-design/enterprise/issues/7125))
- `[Hyperlink]` Changed hover color in dark theme. ([#7095](https://github.com/infor-design/enterprise/issues/7095))
- `[Icon]` Changed icon alert info color in dark theme. ([#7158](https://github.com/infor-design/enterprise/issues/7158))
- `[Icon]` Updated icon name in example page. ([#7269](https://github.com/infor-design/enterprise/issues/7269))
- `[Listview]` Added an additional translation for records selected in listview. ([#6528](https://github.com/infor-design/enterprise/issues/6528))
- `[Lookup]` Fixed a bug in lookup where items are not selected for async data. ([NG#1409](https://github.com/infor-design/enterprise-ng/issues/1409))
- `[Listview]` Fixed overflow in listview when there is a search bar included. ([#7015](https://github.com/infor-design/enterprise/issues/7015))
- `[Personalization]` Added color mapping in personalization. ([#7073](https://github.com/infor-design/enterprise/issues/7073))
- `[Personalization]` Fixed style changed when changing the modes and colors. ([#7171](https://github.com/infor-design/enterprise/issues/7171))
- `[Personalization]` Fix default values in the personalization API. ([#7167](https://github.com/infor-design/enterprise/issues/7167))
- `[Personalization]` Fix header tabs/header colors for a variation when header tabs are not in header element. ([#7153](https://github.com/infor-design/enterprise/issues/7153) [#7211](https://github.com/infor-design/enterprise/issues/7211) [#7212](https://github.com/infor-design/enterprise/issues/7212) [#7217](https://github.com/infor-design/enterprise/issues/7217) [#7218](https://github.com/infor-design/enterprise/issues/7218))
- `[Personalization]` Fix secondary button color in header. ([#7204](https://github.com/infor-design/enterprise/issues/7204))
- `[Popupmenu]` Fix on inverse colors not showing in popupmenu in masthead. ([#7005](https://github.com/infor-design/enterprise/issues/7005))
- `[Searchfield]` Custom button adjustments in mobile. ([#7134](https://github.com/infor-design/enterprise/issues/7134))
- `[Searchfield]` Go button adjustments for flex toolbar. ([#6014](https://github.com/infor-design/enterprise/issues/6014))
- `[Searchfield]` Collapse button adjustments in mobile. ([#7164](https://github.com/infor-design/enterprise/issues/7164))
- `[Searchfield]` Collapse button adjustments in header. ([#7210](https://github.com/infor-design/enterprise/issues/7210))
- `[Slider]` Fixed sliding and dropping the handle outside of the component doesn't trigger the change event. ([#7028](https://github.com/infor-design/enterprise/issues/7028))
- `[Tabs]` Changed header tabs disabled color to darker color. ([#7219](https://github.com/infor-design/enterprise/issues/7219))
- `[Tabs]` Fixed incorrect fade out color in horizontal header tabs. ([#7244](https://github.com/infor-design/enterprise/issues/7244))
- `[Timepicker]` Fixed 24h time validation. ([#7188](https://github.com/infor-design/enterprise/issues/7188))
- `[Toolbar]` Fixed buttons aren't going in the overflow menu if placed after search field. ([#7194](https://github.com/infor-design/enterprise/issues/7194))
- `[Typography]` Updated documentation to align usage guidance. ([#7187](https://github.com/infor-design/enterprise/issues/7187))

## v4.80.1 Fixes

- `[Button]` Fixed button status colors disabled in toolbar/toolbar flex in alabaster and personalize colors. ([#7166](https://github.com/infor-design/enterprise/issues/7166))
- `[Dropdown]` Fixed swatch default color in themes. ([#7108](https://github.com/infor-design/enterprise/issues/7108))
- `[Hyperlink]` Changed hover color in dark theme. ([#7095](https://github.com/infor-design/enterprise/issues/7095))
- `[Timepicker]` Fixed field value when day period goes first in the time format. ([#7116](https://github.com/infor-design/enterprise/issues/7116))
- `[Datagrid]` Fixed background color of lookups in filter row when in light mode. ([#7176](https://github.com/infor-design/enterprise/issues/7176))
- `[Dropdown/Multiselect]` Fixed disabled options are not displayed as disabled when using ajax. ([#7150](https://github.com/infor-design/enterprise/issues/7150))
- `[Header]` Fixed a bug in `subheader` where the color its not appropriate on default theme. ([#7173](https://github.com/infor-design/enterprise/issues/7173))
- `[MenuButton]` Fixed some color on menu buttons. ([#7184](https://github.com/infor-design/enterprise/issues/7184))

## v4.80.0

## v4.80.0 Important Changes

- `[Personalization]` The default color is now alabaster (white) rather than the previous azure color. This effects header and tabs header as previously noted. ([#6979](https://github.com/infor-design/enterprise/issues/6979))
- `[Header]` Changed the default color from azure to alabaster. I.E. The default header color is now alabaster but can still be set to any of the other 8 colors. So far the older look azure can be used. ([#6979](https://github.com/infor-design/enterprise/issues/6979))
- `[Tabs Header]` Changed the default background color for tabs header to also use alabaster with the same ability to use any of the other 8 personalization colors. ([#6979](https://github.com/infor-design/enterprise/issues/6979))
- `[Button]` The style of all buttons (primary/tertiary and secondary) have been updated and changed, in addition we added new destructive buttons. ([#6977](https://github.com/infor-design/enterprise/issues/6977))
- `[Button]` Fixed button status colors disabled in toolbar/toolbar flex in alabaster and personalize colors. ([#7166](https://github.com/infor-design/enterprise/issues/7166))
- `[Datagrid]` Added ability to change the color of the header in datagrid between (`dark` or `light (alabaster)`). ([#7008](https://github.com/infor-design/enterprise/issues/7008))
- `[Searchfield]` Completed a design review of searchfield and enhanced it with updated several design improvements. ([#6707](https://github.com/infor-design/enterprise/issues/6707))

## v4.80.0 Features

- `[About]` Browser version for chrome no longer contains minor version. ([#7067](https://github.com/infor-design/enterprise/issues/7067))
- `[Lookup]` Added modal settings to lookup. ([#4319](https://github.com/infor-design/enterprise/issues/4319))
- `[Radar]` Converted Radar scripts to puppeteer. ([#6989](https://github.com/infor-design/enterprise/issues/6989))
- `[Colors]` Correct Status Colors.([#6993](https://github.com/infor-design/enterprise/issues/6993))
- `[Colors]` Re-add yellow alerts.([#6922](https://github.com/infor-design/enterprise/issues/6922))
- `[Chart]` Added 'info' and theme color options in settings.([#7084](https://github.com/infor-design/enterprise/issues/7084))
- `[Icons]` Added three new icons: `icon-paint-brush, icon-psych-precaution, icon-observation-precaution`. ([#7040](https://github.com/infor-design/enterprise/issues/7040))
- `[Icons]` Added four new icons: `up-down-chevron, approve-all, import-spreadsheet, microphone`. ([#7142](https://github.com/infor-design/enterprise/issues/7142))

## v4.80.0 Fixes

- `[Button]` Fixed a bug where buttons are not readable in dark mode in the new design. ([#7082](https://github.com/infor-design/enterprise/issues/7082))
- `[Checkbox]` Fixed a bug where checkbox labels not wrapping when using `form-responsive` class. ([#6826](https://github.com/infor-design/enterprise/issues/6826))
- `[Datagrid]` Fixed a bug in datagrid where icon is not aligned in custom card. ([#7000](https://github.com/infor-design/enterprise/issues/7000))
- `[Datagrid]` Fixed a bug where datepicker icon background color is incorrect upon hovering. ([#7053](https://github.com/infor-design/enterprise/issues/7053))
- `[Datagrid]` Fixed a bug in datagrid where dropdown filter does not render correctly. ([#7006](https://github.com/infor-design/enterprise/issues/7006))
- `[Datagrid]` Fixed a bug in datagrid where flex toolbar is not properly destroyed. ([NG#1423](https://github.com/infor-design/enterprise-ng/issues/1423))
- `[Datagrid]` Fixed a bug in datagrid in datagrid where the icon cause clipping issues. ([#7000](https://github.com/infor-design/enterprise/issues/7000))
- `[Datagrid]` Fixed a bug in datagrid where date cell is still in edit state after editing when using Safari. ([#6963](https://github.com/infor-design/enterprise/issues/6963))
- `[Datagrid]` Fixed a bug in datagrid where summary row become selected after selecting row one. ([#7128](https://github.com/infor-design/enterprise/issues/7128))
- `[Datagrid]` Updated dirty cell check in datagrid. ([#6893](https://github.com/infor-design/enterprise/issues/6893))
- `[Datepicker]` Fixed a bug in datagrid where disabled dates were not showing in Safari. ([#6920](https://github.com/infor-design/enterprise/issues/6920))
- `[Datepicker]` Fixed a bug where range display is malformed in RTL. ([#6933](https://github.com/infor-design/enterprise/issues/6933))
- `[Datepicker]` Fixed exception occurring in disable dates. ([#7086](https://github.com/infor-design/enterprise/issues/7086))
- `[Header]` Adjusted classic header colors. ([#7069](https://github.com/infor-design/enterprise/issues/7069))
- `[Lookup]` Adjusted width in lookup. ([#6924](https://github.com/infor-design/enterprise/issues/6924))
- `[Searchfield]` Searchfield enhancement bugfixes on colors. ([#7079](https://github.com/infor-design/enterprise/issues/7079))
- `[Searchfield]` Searchfield icon placement fixes in classic. ([#7134](https://github.com/infor-design/enterprise/issues/7134))
- `[Lookup]` Adjusted width in lookup. ([#6924](https://github.com/infor-design/enterprise/issues/6924))
- `[Lookup]` Fixed a bug where custom modal script gets error after closing the modal in the second time. ([#7057](https://github.com/infor-design/enterprise/issues/7057))
- `[Listview]` Fix on contextual button hover color. ([#7090](https://github.com/infor-design/enterprise/issues/7090))
- `[Searchfield]` Searchfield enhancement bugfixes on colors. ([#7079](https://github.com/infor-design/enterprise/issues/7079))
- `[Searchfield]` Fix on non-collapsible positioning and borders. ([#7111](https://github.com/infor-design/enterprise/issues/7111))
- `[Searchfield]` Adjust icon position and colors. ([#7106](https://github.com/infor-design/enterprise/issues/7106))
- `[Searchfield]` Adjust border colors in category. ([#7110](https://github.com/infor-design/enterprise/issues/7110))
- `[Splitter]` Store location only when save setting is set to true. ([#7045](https://github.com/infor-design/enterprise/issues/7045))
- `[Tabs]` Fixed a bug where add tab button is not visible in new default view. ([#7146](https://github.com/infor-design/enterprise/issues/7146))
- `[Tabs]` Fixed a bug where tab list is not viewable dark mode classic view. ([#7097](https://github.com/infor-design/enterprise/issues/7097))
- `[Tabs]` Fixed a bug in tabs header and swatch personalize colors. ([#7046](https://github.com/infor-design/enterprise/issues/7046))
- `[Tabs]` Added puppeteer scripts for tooltip title. ([#7003](https://github.com/infor-design/enterprise/issues/7003))
- `[Tabs Header]` Updated example page, recalibrated positioning and fixed theme discrepancies. ([#7085](https://github.com/infor-design/enterprise/issues/7085))
- `[Tabs Module]` Fixed a bug in go button where it was affected by the latest changes for button. ([#7037](https://github.com/infor-design/enterprise/issues/7037))
- `[Textarea]` Added paste event listener for textarea. ([NG#6924](https://github.com/infor-design/enterprise-ng/issues/1401))
- `[Toolbar]` Adjustment in title width. ([#7113](https://github.com/infor-design/enterprise/issues/7113))
- `[Toolbar Flex]` Fix on toolbar key navigation.([#7041](https://github.com/infor-design/enterprise/issues/7041))
- `[User Status Icons]` Now have a more visible fill and a stroke behind them. ([#7040](https://github.com/infor-design/enterprise/issues/7040))

## v4.70.0

## v4.70.0 Important Notes

- `[General]` Some elements are no longer hooked under `window` for example `Locale` `Formatters` and `Editors`. To resolve it using Locale.set as an example use the `Soho` namespace i.e. `Soho.Locale.set()`. ([#6634](https://github.com/infor-design/enterprise/issues/6634))

## v4.70.0 Features

- `[Checkbox]` Converted Checkbox scripts to puppeteer. ([#6936](https://github.com/infor-design/enterprise/issues/6936))
- `[Circlepager]` Converted `Circlepager` scripts to puppeteer. ([#6971](https://github.com/infor-design/enterprise/issues/6971))
- `[Icons]` Bumped `ids-identity` to get a new empty state icon `empty-no-search-result` and a new system icon `advance-settings`.([#6999](https://github.com/infor-design/enterprise/issues/6999))

## v4.70.0 Fixes

- `[Accordion]` Fixed a bug where expanded card closes in NG when opening accordion. ([#6820](https://github.com/infor-design/enterprise/issues/6820))
- `[Counts]` Fixed a bug in counts where two rows of labels cause misalignment. ([#6845](https://github.com/infor-design/enterprise/issues/6845))
- `[Counts]` Added example page for widget count with color background. ([#7234](https://github.com/infor-design/enterprise/issues/7234))
- `[Datagrid]` Fixed a bug in datagrid where expandable row input cannot edit the value. ([#6781](https://github.com/infor-design/enterprise/issues/6781))
- `[Datagrid]` Fixed a bug in datagrid where clear dirty cell does not work properly in frozen columns. ([#6952](https://github.com/infor-design/enterprise/issues/6952))
- `[Datagrid]` Adjusted date and timepicker icons in datagrid filter. ([#6917](https://github.com/infor-design/enterprise/issues/6917))
- `[Datagrid]` Fixed a bug where frozen column headers are not rendered on update. ([NG#1399](https://github.com/infor-design/enterprise-ng/issues/1399))
- `[Datagrid]` Added toolbar update on datagrid update. ([NG#1357](https://github.com/infor-design/enterprise-ng/issues/1357))
- `[Datepicker]` Added Firefox increment/decrement keys. ([#6877](https://github.com/infor-design/enterprise/issues/6877))
- `[Datepicker]` Fixed a bug in mask value in datepicker when update is called. ([NG#1380](https://github.com/infor-design/enterprise-ng/issues/1380))
- `[Dropdown]` Fixed a bug in dropdown where there is a null in a list when changing language to Chinese. ([#6916](https://github.com/infor-design/enterprise/issues/6916))
- `[Editor]` Fixed a bug in editor where insert image is not working properly when adding attributes. ([#6864](https://github.com/infor-design/enterprise/issues/6864))
- `[Editor]` Fixed a bug in editor where paste and plain text is not cleaning the text/html properly. ([#6892](https://github.com/infor-design/enterprise/issues/6892))
- `[Locale]` Fixed a bug in locale where same language translation does not render properly. ([#6847](https://github.com/infor-design/enterprise/issues/6847))
- `[Icons]` Fixed incorrect colors of new empty state icons. ([#6965](https://github.com/infor-design/enterprise/issues/6965))
- `[Popupmenu]` Fixed a bug in popupmenu where submenu and submenu items are not indented properly. ([#6860](https://github.com/infor-design/enterprise/issues/6860))
- `[Process Indicator]` Fix on extra line after final step. ([#6744](https://github.com/infor-design/enterprise/issues/6744))
- `[Searchfield]` Changed toolbar in example page to flex toolbar. ([#6737](https://github.com/infor-design/enterprise/issues/6737))
- `[Tabs]` Added tooltip on add new tab button. ([#6902](https://github.com/infor-design/enterprise/issues/6902))
- `[Tabs]` Adjusted header and tab colors in themes. ([#6673](https://github.com/infor-design/enterprise/issues/6673))
- `[Timepicker]` Filter method in datagrid is called on timepicker's change event. ([#6896](https://github.com/infor-design/enterprise/issues/6896))

## v4.69.0

## v4.69.0 Important Features

- `[Icons]` All icons have padding on top and bottom effectively making them 4px smaller by design. This change may require some UI corrections to css. ([#6868](https://github.com/infor-design/enterprise/issues/6868))
- `[Icons]` Over 60 new icons and 126 new industry focused icons. ([#6868](https://github.com/infor-design/enterprise/issues/6868))
- `[Icons]` The icon `save-closed` is now `save-closed-old` in the deprecated, we suggest not using this old icon. ([#6868](https://github.com/infor-design/enterprise/issues/6868))
- `[Icons]` Alert icons come either filled or not filled (outlined) filled alert icons like  `icon-alert-alert` are now `icon-success-alert` and `alert-filled` we suggest no longer using filled alert icons, use only the outlined ones. ([#6868](https://github.com/infor-design/enterprise/issues/6868))

## v4.69.0 Features

- `[Datagrid]` Added puppeteer script for extra class for tooltip. ([#6900](https://github.com/infor-design/enterprise/issues/6900))
- `[Header]` Converted Header scripts to puppeteer. ([#6919](https://github.com/infor-design/enterprise/issues/6919))
- `[Icons]` Added [enhanced and new empty states icons](https://main-enterprise.demo.design.infor.com/components/icons/example-empty-widgets.html) with a lot more color. These should replace existing ones but it is opt-in. ([#6868](https://github.com/infor-design/enterprise/issues/6868))
- `[Lookup]` Added puppeteer script for lookup double click apply enhancement. ([#6886](https://github.com/infor-design/enterprise/issues/6886))
- `[Stepchart]` Converted Stepchart scripts to puppeteer. ([#6940](https://github.com/infor-design/enterprise/issues/6940))

## v4.69.0 Fixes

- `[Datagrid]` Fixed a bug in datagrid where sorting is not working properly. ([#6787](https://github.com/infor-design/enterprise/issues/6787))
- `[Datagrid]` Fixed a bug in datagrid where add row is not working properly when using frozen columns. ([#6918](https://github.com/infor-design/enterprise/issues/6918))
- `[Datagrid]` Fixed a bug in datagrid where tooltip flashes continuously on hover. ([#5907](https://github.com/infor-design/enterprise/issues/5907))
- `[Datagrid]` Fixed a bug in datagrid where is empty and is not empty is not working properly. ([#5273](https://github.com/infor-design/enterprise/issues/5273))
- `[Datagrid]` Fixed a bug in datagrid where inline editor input text is not being selected upon clicking. ([NG#1365](https://github.com/infor-design/enterprise-ng/issues/1365))
- `[Datagrid]` Fixed a bug in datagrid where multiselect filter is not rendering properly. ([#6846](https://github.com/infor-design/enterprise/issues/6846))
- `[Datagrid]` Fixed a bug in datagrid where row shading is not rendered properly. ([#6850](https://github.com/infor-design/enterprise/issues/6850))
- `[Datagrid]` Fixed a bug in datagrid where icon is not rendering properly in small and extra small row height. ([#6866](https://github.com/infor-design/enterprise/issues/6866))
- `[Datagrid]` Fixed a bug in datagrid where sorting is not rendering properly when there is a previously focused cell. ([#6851](https://github.com/infor-design/enterprise/issues/6851))
- `[Datagrid]` Additional checks when updating cell so that numbers aren't converted twice. ([NG#1370](https://github.com/infor-design/enterprise-ng/issues/1370))
- `[Datagrid]` Additional fixes on dirty indicator not updating on drag columns. ([#6867](https://github.com/infor-design/enterprise/issues/6867))
- `[General]` Instead of optional dependencies use a custom command. ([#6876](https://github.com/infor-design/enterprise/issues/6876))
- `[Modal]` Fixed a bug where suppress key setting is not working. ([#6793](https://github.com/infor-design/enterprise/issues/6793))
- `[Searchfield]` Additional visual fixes in classic on go button in searchfield toolbar. ([#6686](https://github.com/infor-design/enterprise/issues/6686))
- `[Splitter]` Fixed on splitter not working when parent height changes dynamically. ([#6819](https://github.com/infor-design/enterprise/issues/6819))
- `[Toolbar Flex]` Added additional checks for destroying toolbar. ([#6844](https://github.com/infor-design/enterprise/issues/6844))

## v4.68.0

## v4.68.0 Features

- `[Button]` Added Protractor to Puppeteer conversion scripts. ([#6626](https://github.com/infor-design/enterprise/issues/6626))
- `[Calendar]` Added puppeteer script for show/hide legend. ([#6810](https://github.com/infor-design/enterprise/issues/6810))
- `[Colors]` Added puppeteer script for color classes targeting color & border color. ([#6801](https://github.com/infor-design/enterprise/issues/6801))
- `[Column]` Added puppeteer script for combined column chart. ([#6381](https://github.com/infor-design/enterprise/issues/6381))
- `[Datagrid]` Added additional setting in datagrid header for tooltip extra class. ([#6802](https://github.com/infor-design/enterprise/issues/6802))
- `[Datagrid]` Added `dblClickApply` setting in lookup for selection of item. ([#6546](https://github.com/infor-design/enterprise/issues/6546))

## v4.68.0 Fixes

- `[Bar Chart]` Fixed a bug in bar charts grouped, where arias are identical to each series. ([#6748](https://github.com/infor-design/enterprise/issues/6748))
- `[Datagrid]` Fixed a bug in datagrid where tooltip flashes continuously on hover. ([#5907](https://github.com/infor-design/enterprise/issues/5907))
- `[Datagrid]` Fixed a bug in datagrid where expandable row animation is not rendering properly. ([#6813](https://github.com/infor-design/enterprise/issues/6813))
- `[Datagrid]` Fixed a bug in datagrid where dropdown filter does not render correctly. ([#6834](https://github.com/infor-design/enterprise/issues/6834))
- `[Datagrid]` Fixed alignment issues in trigger fields. ([#6678](https://github.com/infor-design/enterprise/issues/6678))
- `[Datagrid]` Added a null guard in tree list when list is not yet loaded. ([#6816](https://github.com/infor-design/enterprise/issues/6816))
- `[Datagrid]` Added a setting `ariaDescribedBy` in the column to override `aria-describedby` value of the cells. ([#6530](https://github.com/infor-design/enterprise/issues/6530))
- `[Datagrid]` Allowed beforeCommitCellEdit event to be sent for Editors.Fileupload. ([#6821](https://github.com/infor-design/enterprise/issues/6821))]
- `[Datagrid]` Classic theme trigger field adjustments in datagrid. ([#6678](https://github.com/infor-design/enterprise/issues/6678))
- `[Datagrid]` Added null guard in tree list when list is not yet loaded. ([#6816](https://github.com/infor-design/enterprise/issues/6816))
- `[Datagrid]` Fix on dirty indicator not updating on drag columns. ([#6867](https://github.com/infor-design/enterprise/issues/6867))
- `[Editor]` Fixed a bug in editor where block quote is not continued in the next line. ([#6794](https://github.com/infor-design/enterprise/issues/6794))
- `[Editor]` Fixed a bug in editor where breaking space doesn't render dirty indicator properly. ([NG#1363](https://github.com/infor-design/enterprise-ng/issues/1363))
- `[Searchfield]` Visual fixes on go button in searchfield toolbar. ([#6686](https://github.com/infor-design/enterprise/issues/6686))
- `[Searchfield]` Added null check in xButton. ([#6858](https://github.com/infor-design/enterprise/issues/6858))
- `[Textarea]` Fixed a bug in textarea where validation breaks after enabling/disabling. ([#6773](https://github.com/infor-design/enterprise/issues/6773))
- `[Typography]` Updated text link color in dark theme. ([#6807](https://github.com/infor-design/enterprise/issues/6807))
- `[Lookup]` Fixed where field stays disabled when enable API is called ([#6145](https://github.com/infor-design/enterprise/issues/6145))

(28 Issues Solved This Release, Backlog Enterprise 274, Backlog Ng 51, 1105 Functional Tests, 1303 e2e Tests, 561 Puppeteer Tests)

## v4.67.0

## v4.67.0 Important Notes

- `[CDN]` The former CDN `cdn.hookandloop.infor.com` can no longer be maintained by IT and needs to be discontinued. It will exist for approximately one year more (TBD), so please remove direct use from any production code. ([#6754](https://github.com/infor-design/enterprise/issues/6754))
- `[Datepicker]` The functionality to enter today with a `t` is now under a setting `todayWithKeyboard-false`, it is false because you cant type days like September in a full picker. ([#6653](https://github.com/infor-design/enterprise/issues/6653))
- `[Datepicker]` The functionality to increase the day with a `+/-` it defaults to false because it conflicts with many other internal shortcut keys. ([#6632](https://github.com/infor-design/enterprise/issues/6632))

## v4.67.0 Markup Changes

- `[AppMenu]` As a design change the `Infor` logo is no longer to be shown on the app menu and has been removed. This reduces visual clutter, and is more inline with Koch global brand to leave it out. ([#6726](https://github.com/infor-design/enterprise/issues/6726))

## v4.67.0 Features

- `[Calendar]` Add a setting for calendar to show and hide the legend. ([#6533](https://github.com/infor-design/enterprise/issues/6533))
- `[Datagrid]` Added puppeteer script for header icon with tooltip. ([#6738](https://github.com/infor-design/enterprise/issues/6738))
- `[Icons]` Added new icons for `interaction` and `interaction-reply`. ([#6721](https://github.com/infor-design/enterprise/issues/6721))
- `[Monthview]` Added puppeteer script for monthview legend visibility when month changes ([#6382](https://github.com/infor-design/enterprise/issues/6382))
- `[Searchfield]` Added puppeteer script for filter and sort icon. ([#6007](https://github.com/infor-design/enterprise/issues/6007))
- `[Searchfield]` Added puppeteer script for custom icon. ([#6723](https://github.com/infor-design/enterprise/issues/6723))

## v4.67.0 Fixes

- `[Accordion]` Added a safety check in accordion. ([#6789](https://github.com/infor-design/enterprise/issues/6789))
- `[Badge/Tag/Icon]` Fixed info color in dark mode. ([#6763](https://github.com/infor-design/enterprise/issues/6763))
- `[Button]` Added notification badges for buttons with labels. ([NG#1347](https://github.com/infor-design/enterprise-ng/issues/1347))
- `[Button]` Added dark theme button colors. ([#6512](https://github.com/infor-design/enterprise/issues/6512))
- `[Calendar]` Fixed a bug in calendar where bottom border is not properly rendering. ([#6668](https://github.com/infor-design/enterprise/issues/6668))
- `[Color Palette]` Added status color CSS classes for color and border-color properties. ([#6711](https://github.com/infor-design/enterprise/issues/6711))
- `[Datagrid]` Fixed a bug in datagrid inside a modal where the column is rendering wider than normal. ([#6782](https://github.com/infor-design/enterprise/issues/6782))
- `[Datagrid]` Fixed a bug in datagrid where when changing rowHeight as a setting and re-rendering it doesn't apply. ([#6783](https://github.com/infor-design/enterprise/issues/6783))
- `[Datagrid]` Fixed a bug in datagrid where isEditable is not returning row correctly. ([#6746](https://github.com/infor-design/enterprise/issues/6746))
- `[Datagrid]` Updated datagrid header CSS height. ([#6697](https://github.com/infor-design/enterprise/issues/6697))
- `[Datagrid]` Fixed on datagrid column width. ([#6725](https://github.com/infor-design/enterprise/issues/6725))
- `[Datagrid]` Fixed an error editing in datagrid with grouped headers. ([#6759](https://github.com/infor-design/enterprise/issues/6759))
- `[Datagrid]` Updated space key checks for expand button. ([#6756](https://github.com/infor-design/enterprise/issues/6756))
- `[Datagrid]` Fixed an error when hovering cells with tooltips setup and using grouped headers. ([#6753](https://github.com/infor-design/enterprise/issues/6753))
- `[Editor]` Fixed bug in editor where background color is not rendering properly. ([#6685](https://github.com/infor-design/enterprise/issues/6685))
- `[Listview]` Fixed a bug where listview is not rendering properly when dataset has zero integer value. ([#6640](https://github.com/infor-design/enterprise/issues/6640))
- `[Popupmenu]` Fixed a bug in popupmenu where getSelected() is not working on multiselect. ([NG#1349](https://github.com/infor-design/enterprise/issues-ng/1349))
- `[Toolbar-Flex]` Removed deprecated message by using `beforeMoreMenuOpen` setting. ([#NG1352](https://github.com/infor-design/enterprise-ng/issues/1352))
- `[Trackdirty]` Added optional chaining for safety check of trackdirty element. ([#6696](https://github.com/infor-design/enterprise/issues/6696))
- `[WeekView]` Added Day View and Week View Shading. ([#6568](https://github.com/infor-design/enterprise/issues/6568))

(30 Issues Solved This Release, Backlog Enterprise 252, Backlog Ng 49, 1104 Functional Tests, 1342 e2e Tests, 506 Puppeteer Tests)

## v4.66.0

## v4.66.0 Features

- `[Busyindicator]` Converted protractor tests to puppeteer. ([#6623](https://github.com/infor-design/enterprise/issues/6623))
- `[Calendar]` Converted protractor tests to puppeteer. ([#6524](https://github.com/infor-design/enterprise/issues/6524))
- `[Datagrid]` Added puppeteer script for render only one row. ([#6645](https://github.com/infor-design/enterprise/issues/6645))
- `[Datagrid]` Added test scripts for add row. ([#6644](https://github.com/infor-design/enterprise/issues/6644))
- `[Datepicker]` Added setting for adjusting day using +/- in datepicker. ([#6632](https://github.com/infor-design/enterprise/issues/6632))
- `[Targeted-Achievement]` Add puppeteer test for show tooltip on targeted achievement. ([#6550](https://github.com/infor-design/enterprise/issues/6550))
- `[Icons]` Added new icons for `interaction` and `interaction-reply`. ([#6666](https://github.com/infor-design/enterprise/issues/6629))
- `[Searchfield]` Added option to add custom icon button. ([#6453](https://github.com/infor-design/enterprise/issues/6453))
- `[Targeted-Achievement]` Added puppeteer test for show tooltip on targeted achievement. ([#6550](https://github.com/infor-design/enterprise/issues/6550))
- `[Textarea]` Converted protractor tests to puppeteer. ([#6629](https://github.com/infor-design/enterprise/issues/6629))

## v4.66.0 Fixes

- `[Datagrid]` Fixed trigger icon background color on hover when row is activated. ([#6679](https://github.com/infor-design/enterprise/issues/6679))
- `[Datagrid]` Fixed the datagrid alert icon was not visible and the trigger cell moves when hovering over when editor has trigger icon. ([#6663](https://github.com/infor-design/enterprise/issues/6663))
- `[Datagrid]` Fixed redundant `aria-describedby` attributes at cells. ([#6530](https://github.com/infor-design/enterprise/issues/6530))
- `[Datagrid]` Fixed on edit outline in textarea not filling the entire cell. ([#6588](https://github.com/infor-design/enterprise/issues/6588))
- `[Datagrid]` Updated filter phrases for datepicker. ([#6587](https://github.com/infor-design/enterprise/issues/6587))
- `[Datagrid]` Fixed the overflowing of the multiselect dropdown on the page and pushes the container near the screen's edge. ([#6580](https://github.com/infor-design/enterprise/issues/6580))
- `[Datagrid]` Fixed unselectRow on `treegrid` sending rowData incorrectly. ([#6548](https://github.com/infor-design/enterprise/issues/6548))
- `[Datagrid]` Fixed incorrect rowData for grouping tooltip callback. ([NG#1298](https://github.com/infor-design/enterprise-ng/issues/1298))
- `[Datagrid]` Fixed a bug in `treegrid` where data are duplicated when row height is changed. ([#4979](https://github.com/infor-design/enterprise/issues/4979))
- `[Datagrid]` Fix bug on where changing `groupable` and dataset does not update datagrid. ([NG#1332](https://github.com/infor-design/enterprise-ng/issues/1332))
- `[Datepicker]` Fixed missing `monthrendered` event on initial calendar open. ([NG#1345](https://github.com/infor-design/enterprise-ng/issues/1345))
- `[Editor]` Fixed a bug where paste function is not working on editor when copied from Windows Adobe Reader. ([#6521](https://github.com/infor-design/enterprise/issues/6521))
- `[Editor]` Fixed a bug where editor has dark screen after inserting an image. ([NG#1323](https://github.com/infor-design/enterprise-ng/issues/1323))
- `[Editor]` Fixed a bug where reset dirty is not working on special characters in Edge browser. ([#6584](https://github.com/infor-design/enterprise/issues/6584))
- `[Fileupload Advanced]` Fixed on max fileupload limit. ([#6625](https://github.com/infor-design/enterprise/issues/6625))
- `[Monthview]` Fixed missing legend data on visible previous / next month with using loadLegend API. ([#6665](https://github.com/infor-design/enterprise/issues/6665))
- `[Notification]` Updated css of notification to fix alignment in RTL mode. ([#6555](https://github.com/infor-design/enterprise/issues/6555))
- `[Searchfield]` Fixed a bug on Mac OS Safari where x button can't clear the contents of the searchfield. ([#6631](https://github.com/infor-design/enterprise/issues/6631))
- `[Popdown]` Fixed `popdown` not closing when clicking outside in NG. ([NG#1304](https://github.com/infor-design/enterprise-ng/issues/1304))
- `[Tabs]` Fixed on close button not showing in Firefox. ([#6610](https://github.com/infor-design/enterprise/issues/6610))
- `[Tabs]` Remove target panel element on remove event. ([#6621](https://github.com/infor-design/enterprise/issues/6621))
- `[Tabs Module]` Fixed category border when focusing the searchfield. ([#6618](https://github.com/infor-design/enterprise/issues/6618))
- `[Toolbar Searchfield]` Fixed searchfield toolbar in alternate style. ([#6615](https://github.com/infor-design/enterprise/issues/6615))
- `[Tooltip]` Fixed tooltip event handlers created on show not cleaning up properly on hide. ([#6613](https://github.com/infor-design/enterprise/issues/6613))

(39 Issues Solved This Release, Backlog Enterprise 230, Backlog Ng 42, 1102 Functional Tests, 1380 e2e Tests, 462 Puppeteer Tests)

## v4.65.0

## v4.65.0 Features

- `[Bar]` Enhanced the VPAT accessibility in bar chart. ([#6074](https://github.com/infor-design/enterprise/issues/6074))
- `[Bar]` Added puppeteer script for axis labels test. ([#6551](https://github.com/infor-design/enterprise/issues/6551))
- `[Bubble]` Converted protractor tests to puppeteer. ([#6527](https://github.com/infor-design/enterprise/issues/6527))
- `[Bullet]` Converted protractor tests to puppeteer. ([#6622](https://github.com/infor-design/enterprise/issues/6622))
- `[Cards]` Added puppeteer script for cards test. ([#6525](https://github.com/infor-design/enterprise/issues/6525))
- `[Datagrid]` Added tooltipOption settings for columns. ([#6361](https://github.com/infor-design/enterprise/issues/6361))
- `[Datagrid]` Added add multiple rows option. ([#6404](https://github.com/infor-design/enterprise/issues/6404))
- `[Datagrid]` Added puppeteer script for refresh column. ([#6212](https://github.com/infor-design/enterprise/issues/6212))
- `[Datagrid]` Added puppeteer script for cell editing test. ([#6552](https://github.com/infor-design/enterprise/issues/6552))
- `[Modal]` Added icon puppeteer test for modal component. ([#6549](https://github.com/infor-design/enterprise/issues/6549))
- `[Tabs]` Added puppeteer script for new searchfield design ([#6282](https://github.com/infor-design/enterprise/issues/6282))
- `[Tag]` Converted protractor tests to puppeteer. ([#6617](https://github.com/infor-design/enterprise/issues/6617))
- `[Targeted Achievement]` Converted protractor tests to puppeteer. ([#6627](https://github.com/infor-design/enterprise/issues/6627))

## v4.65.0 Fixes

- `[Accordion]` Fixed the bottom border of the completely disabled accordion in dark mode. ([#6406](https://github.com/infor-design/enterprise/issues/6406))
- `[AppMenu]` Fixed a bug where events are added to the wrong elements for filtering. Also fixed an issue where if no accordion is added the app menu will error. ([#6592](https://github.com/infor-design/enterprise/issues/6592))
- `[Chart]` Removed automatic legend bottom placement when reaching a minimum width. ([#6474](https://github.com/infor-design/enterprise/issues/6474))
- `[Chart]` Fixed the result logged in console to be same as the Soho Interfaces. ([NG#1296](https://github.com/infor-design/enterprise-ng/issues/1296))
- `[ContextualActionPanel]` Fixed a bug where the toolbar searchfield with close icon looks off on mobile viewport. ([#6448](https://github.com/infor-design/enterprise/issues/6448))
- `[Datagrid]` Fixed a bug in datagrid where focus is not behaving properly when inlineEditor is set to true. ([NG#1300](https://github.com/infor-design/enterprise-ng/issues/1300))
- `[Datagrid]` Fixed a bug where `treegrid` doesn't expand a row via keyboard when editable is set to true. ([#6434](https://github.com/infor-design/enterprise/issues/6434))
- `[Datagrid]` Fixed a bug where the search icon and x icon are misaligned across datagrid and removed extra margin space in modal in Firefox. ([#6418](https://github.com/infor-design/enterprise/issues/6418))
- `[Datagrid]` Fixed a bug where page changed to one on removing a row in datagrid. ([#6475](https://github.com/infor-design/enterprise/issues/6475))
- `[Datagrid]` Header is rerendered when calling updated method, also added paging info settings. ([#6476](https://github.com/infor-design/enterprise/issues/6476))
- `[Datagrid]` Fixed a bug where column widths were not changing in settings. ([#5227](https://github.com/infor-design/enterprise/issues/5227))
- `[Datagrid]` Fixed a bug where it renders all rows in the datagrid when adding one row. ([#6491](https://github.com/infor-design/enterprise/issues/6491))
- `[Datagrid]` Fixed a bug where using shift-click to multiselect on datagrid with treeGrid setting = true selects from the first row until bottom row. ([NG#1274](https://github.com/infor-design/enterprise-ng/issues/1274))
- `[Datepicker]` Fixed a bug where the datepicker is displaying NaN when using french format. ([NG#1273](https://github.com/infor-design/enterprise-ng/issues/1273))
- `[Datepicker]` Added listener for calendar `monthrendered` event and pass along. ([NG#1324](https://github.com/infor-design/enterprise-ng/issues/1324))
- `[Input]` Fixed a bug where the password does not show or hide in Firefox. ([#6481](https://github.com/infor-design/enterprise/issues/6481))
- `[Listview]` Fixed disabled font color not showing in listview. ([#6391](https://github.com/infor-design/enterprise/issues/6391))
- `[Listview]` Changed toolbar-flex to contextual-toolbar for multiselect listview. ([#6591](https://github.com/infor-design/enterprise/issues/6591))
- `[Locale]` Added monthly translations. ([#6556](https://github.com/infor-design/enterprise/issues/6556))
- `[Lookup]` Fixed a bug where search-list icon, launch icon, and ellipses is misaligned and the table and title overlaps in responsive view. ([#6487](https://github.com/infor-design/enterprise/issues/6487))
- `[Modal]` Fixed an issue on some monitors where the overlay is too dim. ([#6566](https://github.com/infor-design/enterprise/issues/6566))
- `[Page-Patterns]` Fixed a bug where the header disappears when the the last item in the list is clicked and the browser is smaller in Chrome and Edge. ([#6328](https://github.com/infor-design/enterprise/issues/6328))
- `[Tabs Module]` Fixed multiple UI issues in tabs module with searchfield. ([#6526](https://github.com/infor-design/enterprise/issues/6526))
- `[ToolbarFlex]` Fixed a bug where the teardown might error on situations. ([#1327](https://github.com/infor-design/enterprise/issues/1327))
- `[Tabs]` Fixed a bug where tabs focus indicator is not fixed on Classic Theme. ([#6464](https://github.com/infor-design/enterprise/issues/6464))
- `[Validation]` Fixed a bug where the tooltip would show on the header when the message has actually been removed. ([#6547](https://github.com/infor-design/enterprise/issues/6547)

(45 Issues Solved This Release, Backlog Enterprise 233, Backlog Ng 42, 1102 Functional Tests, 1420 e2e Tests, 486 Puppeteer Tests)

## v4.64.2 Fixes

- `[Datepicker]` Added listener for calendar `monthrendered` event and pass along. ([NG#1324](https://github.com/infor-design/enterprise-ng/issues/1324))
- `[Modal]` Fixed bug where popup goes behind modal when in application menu in resizable mode. ([NG#1272](https://github.com/infor-design/enterprise-ng/issues/1272))
- `[Monthview]` Fixed bug where monthview duplicates on updating legends. ([NG#1305](https://github.com/infor-design/enterprise-ng/issues/1305))

## v4.64.0

### v4.64.0 Important Notes

- `[General]` Fixed the map file is no longer included with the minified version of `sohoxi.min.js`. ([#6489](https://github.com/infor-design/enterprise/issues/6489))

## v4.64.0 Features

- `[Accordion]` Added visual regression tests in puppeteer. ([#5836](https://github.com/infor-design/enterprise/issues/5836))
- `[Autocomplete]` Removed protractor tests. ([#6248](https://github.com/infor-design/enterprise/issues/6248))
- `[Bar]` Added the ability to set axis labels on different positions (top, right, bottom, left). ([#5382](https://github.com/infor-design/enterprise/issues/5382))
- `[Blockgrid]` Converted protractor tests to puppeteer. ([#6327](https://github.com/infor-design/enterprise/issues/6327))
- `[Breadcrumb]` Converted protractor tests to puppeteer. ([#6505](https://github.com/infor-design/enterprise/issues/6505))
- `[Button]` Added puppeteer script for button badge toggle test. ([#6449](https://github.com/infor-design/enterprise/issues/6449))
- `[Colors]` Converted protractor tests to puppeteer. ([#6513](https://github.com/infor-design/enterprise/issues/6513))
- `[Counts]` Converted protractor tests to puppeteer. ([#6517](https://github.com/infor-design/enterprise/issues/6517))
- `[Datagrid]` Added a new method for cell editing for new row added. ([#6338](https://github.com/infor-design/enterprise/issues/6338))
- `[Datepicker]` Added puppeteer script for datepicker clear (empty string) test . ([#6421](https://github.com/infor-design/enterprise/issues/6421))
- `[Error Page]` Converted protractor tests to puppeteer. ([#6518](https://github.com/infor-design/enterprise/issues/6518))
- `[Modal]` Added an ability to add icon in title section of the modal. ([#5905](https://github.com/infor-design/enterprise/issues/5905))

## v4.64.0 Fixes

- `[Bar Stacked]` Fixed a bug where chart tooltip total shows 99.999 instead of 100 on 100% Stacked Bar Chart. ([#6236](https://github.com/infor-design/enterprise/issues/6326))
- `[ContextMenu]` Fixed a bug in context menu where it is not indented properly. ([#6223](https://github.com/infor-design/enterprise/issues/6223))
- `[Button]` Fixed a bug where changing from primary to secondary disrupts the css styling. ([#6223](https://github.com/infor-design/enterprise-ng/issues/1282))
- `[Datagrid]` Fixed a bug where toolbar is still visible even no buttons, title and errors appended. ([#6290](https://github.com/infor-design/enterprise/issues/6290))
- `[Datagrid]` Added setting for color change in active checkbox selection. ([#6303](https://github.com/infor-design/enterprise/issues/6303))
- `[Datagrid]` Set changed cell to active when update is finished. ([#6317](https://github.com/infor-design/enterprise/issues/6317))
- `[Datagrid]` Fixed row height of extra-small rows on editable datagrid with icon columns. ([#6284](https://github.com/infor-design/enterprise/issues/6284))
- `[Datagrid]` Added trimSpaces option for leading spaces upon blur. ([#6244](https://github.com/infor-design/enterprise/issues/6244))
- `[Datagrid]` Fixed header alignment when formatter is ellipsis. ([#6251](https://github.com/infor-design/enterprise/issues/6251))
- `[Datagrid]` Fixed a bug where the datepicker icon is not visible when the datagrid starts as non editable and toggled to editable and is visible when the datagrid starts as editable and toggled to non editable. ([#6289](https://github.com/infor-design/enterprise/issues/6289))
- `[Datagrid]` Changed the minDate and maxDate on a demo page to be more current. ([#6416](https://github.com/infor-design/enterprise/issues/6416))
- `[Datepicker]` Fixed a bug where selecting a date that's consecutive to the previous range won't select that date. ([#6272](https://github.com/infor-design/enterprise/issues/6272))
- `[Datepicker]` Fixed a bug where datepicker is not setting time and date consistently in Arabic locale. ([#6270](https://github.com/infor-design/enterprise/issues/6270))
- `[Flex Toolbar]` Fixed the data automation id to be more reliable for popupmenu and overflowed buttons. ([#6175](https://github.com/infor-design/enterprise/issues/6175))
- `[Icons]` Fixed the inconsistency between solid and outlined icons. ([#6165](https://github.com/infor-design/enterprise/issues/6165))
- `[Icons]` Changed the error color to change in themes in some areas. ([#6273](https://github.com/infor-design/enterprise/issues/6273))
- `[Line Chart]` Fixed a bug where the alignment of focus is overlapping another component. ([#6384](https://github.com/infor-design/enterprise/issues/6384))
- `[Listview]` Fixed a bug where the search icon is misaligned in Firefox and Safari. ([#6390](https://github.com/infor-design/enterprise/issues/6390))
- `[Locale]` Fixed incorrect date format for Latvian language. ([#6123](https://github.com/infor-design/enterprise/issues/6123))
- `[Locale]` Fixed incorrect data in `ms-my`, `nn-No` and `nb-NO`. ([#6472](https://github.com/infor-design/enterprise/issues/6472))
- `[Lookup]` Fixed bug where lookup still appeared when modal closes. ([#6218](https://github.com/infor-design/enterprise/issues/6218))
- `[Modal]` Fixed bug where popup goes behind modal when in application menu in resizable mode. ([NG#1272](https://github.com/infor-design/enterprise-ng/issues/1272))
- `[Modal]` Fixed bug where popup goes behind modal when in application menu in resizable mode. ([NG#1272](https://github.com/infor-design/enterprise-ng/issues/1272))
- `[Monthview]` Fixed bug where monthview duplicates on updating legends. ([NG#1305](https://github.com/infor-design/enterprise-ng/issues/1305))
- `[Personalization]` Fixed bug where the dark mode header color was not correct in the tokens and caused the personalization dropdown to be incorrect. ([#6446](https://github.com/infor-design/enterprise/issues/6446))
- `[Tabs]` Fixed memory leak in tabs component. ([NG#1286](https://github.com/infor-design/enterprise-ng/issues/1286))
- `[Tabs]` Fixed a bug where tab focus indicator is not aligned properly in RTL composite forms. ([#6464](https://github.com/infor-design/enterprise/issues/6464))
- `[Targeted-Achievement]` Fixed a bug where the icon is cut off in Firefox. ([#6400](https://github.com/infor-design/enterprise/issues/6400))
- `[Toolbar]` Fixed a bug where the search icon is misaligned in Firefox. ([#6405](https://github.com/infor-design/enterprise/issues/6405))
- `[Toolbar Flex]` Fixed a bug where the `addMenuElementLinks` function execute incorrectly when menu item has multi-level submenus. ([#6120](https://github.com/infor-design/enterprise/issues/6120))
- `[Tree]` The expanded event did not fire when source is being used. ([#1294](https://github.com/infor-design/enterprise-ng/issues/1294))
- `[Typography]` Fixed a bug where the text are overlapping in Firefox. ([#6450](https://github.com/infor-design/enterprise/issues/6450))
- `[WeekView]` Fixed a bug where 'today' date is not being rendered properly. ([#6260](https://github.com/infor-design/enterprise/issues/6260))
- `[WeekView]` Fixed a bug where month-year label is not changing upon clicking the arrow button. ([#6415](https://github.com/infor-design/enterprise/issues/6415))
- `[Validator]` Fixed a bug where toolbar error message still appears after error is removed. ([#6253](https://github.com/infor-design/enterprise/issues/6253))

(61 Issues Solved This Release, Backlog Enterprise 219, Backlog Ng 41, 1100 Functional Tests, 1468 e2e Tests, 436 Puppeteer Tests)

## v4.63.3 Fixes

- `[Validation]` Fixed a bug where the tooltip would show on the header when the message has actually been removed. ([#6547](https://github.com/infor-design/enterprise/issues/6547)

## v4.63.2 Fixes

- `[Personalization]` Re-Fixed bug where the dark mode header color was not correct in the tokens and caused the personalization dropdown to be incorrect, classic theme was missed. ([#6446](https://github.com/infor-design/enterprise/issues/6446)

## v4.63.1 Fixes

- `[Personalization]` Fixed bug where the dark mode header color was not correct in the tokens and caused the personalization dropdown to be incorrect. ([#6446](https://github.com/infor-design/enterprise/issues/6446)

## v4.63.0

## v4.63.0 Fixes

- `[Accordion]` Added expand animation back. ([#6268](https://github.com/infor-design/enterprise/issues/6268))
- `[Badges]` Fixed a bug where in badges is not properly aligned in Contrast Mode. ([#6273](https://github.com/infor-design/enterprise/issues/6273))
- `[Button]` Fixed a bug where notification badges are not destroyed when updating the button settings. ([NG#1241](https://github.com/infor-design/enterprise-ng/issues/1241))
- `[Calendar]` Allowed product devs to add custom css class to event labels in Calendar Component. ([#6304](https://github.com/infor-design/enterprise/issues/6304))
- `[Calendar]` Fixed the thickness of right and bottom border. ([#6246](https://github.com/infor-design/enterprise/issues/6246))
- `[Card]` Fixed a regression bug where the flex toolbar's position was not properly aligned when selecting listview items. ([#6346](https://github.com/infor-design/enterprise/issues/6346)]
- `[Charts]` Fixed the misalignment of the legend and legend color with the highlight of the selected legend. ([#6301](https://github.com/infor-design/enterprise/issues/6301))
- `[ContextualActionPanel]` Moved notification to appropriate location and trigger redraw of styles. ([#6264](https://github.com/infor-design/enterprise/issues/6264))
- `[ContextualActionPanel]` Added close CAP function to a demo example. ([#6274](https://github.com/infor-design/enterprise/issues/6274))
- `[Datagrid]` Fixed misaligned lookup icon button upon click/editing. ([#6233](https://github.com/infor-design/enterprise/issues/6233))
- `[Datagrid]` Fixed a bug where tooltip is not displayed even when settings is turned on in disabled rows. ([#6128](https://github.com/infor-design/enterprise/issues/6128))
- `[Datagrid]` Fixed misaligned lookup icon button upon click/editing. ([#6233](https://github.com/infor-design/enterprise/issues/6233))
- `[Datepicker]` Fixed a bug on setValue() when pass an empty string for clearing field. ([#6168](https://github.com/infor-design/enterprise/issues/6168))
- `[Datepicker]` Fixed a bug on datepicker not clearing in angular version. ([NG#1256](https://github.com/infor-design/enterprise-ng/issues/1256))
- `[Dropdown]` Fixed on keydown events not working when dropdown is nested in label. ([NG#1262](https://github.com/infor-design/enterprise-ng/issues/1262))
- `[Editor]` Fixed editor where toolbar is being focused on after pressing bold/italic keys instead of the text itself. ([#5262](https://github.com/infor-design/enterprise-ng/issues/5262))
- `[Field-Filter]` Fixed alignment of filter icons and text field. ([#5866](https://github.com/infor-design/enterprise/issues/5866))
- `[Field-Options]` Fixed field options label overflow. ([#6255](https://github.com/infor-design/enterprise/issues/6255))
- `[Field-Options]` Fixed a bug where in the text and highlight box are not fit accordingly. ([#6322](https://github.com/infor-design/enterprise/issues/6322))
- `[Field-Options]` Fixed alignment of field options in the Color Picker when in compact mode in Safari and alignment of search icon in Clearable Searchfield. ([#6256](https://github.com/infor-design/enterprise/issues/6256))
- `[Form-Compact]` Fixed alignment of Field 16 and Field 18 in Safari. ([#6345](https://github.com/infor-design/enterprise/issues/6345))
- `[General]` Fixed memory leaks in listview, toolbar, datagrid, cards and header. ([NG#1275](https://github.com/infor-design/enterprise-ng/issues/1275))
- `[Listview]` Added flex toolbar for multiselect listview. ([NG#1249](https://github.com/infor-design/enterprise-ng/issues/1249))
- `[Listview]` Adjusted spaces between the search icon and filter wrapper. ([#6007](https://github.com/infor-design/enterprise/issues/6007))
- `[Listview]` Changed the font size of heading, subheading, and micro in Listview Component. ([#4996](https://github.com/infor-design/enterprise/issues/4996))
- `[Modal]` Fixed on too wide minimum width when close button is enabled. ([NG#1240](https://github.com/infor-design/enterprise-ng/issues/1240))
- `[Searchfield]` Fixed on searchfield clear button not working in Safari. ([6185](https://github.com/infor-design/enterprise-ng/issues/6185))
- `[Searchfield]` Fixed UI issues on the new searchfield design. ([#6331](https://github.com/infor-design/enterprise/issues/6331))
- `[Sink Page]` Fixed misaligned search icon toolbar in sink page. ([#6369](https://github.com/infor-design/enterprise/issues/6369))
- `[Sink Page]` Fixed close icon position in Datagrid section Personalized Column. ([#6375](https://github.com/infor-design/enterprise/issues/6375))
- `[Slider]` Fixed background color of slider in a modal in new dark theme. ([6211](https://github.com/infor-design/enterprise-ng/issues/6211))
- `[Swaplist]` Fixed a bug in swaplist where the filter is not behaving correctly on certain key search. ([#6222](https://github.com/infor-design/enterprise/issues/6222))
- `[SwipeAction]` Fixed scrollbar being visible in `firefox`. ([#6312](https://github.com/infor-design/enterprise/issues/6312))
- `[Tabs]` Fixed Z-index conflict between modal overlay and draggable module tabs. ([#6297](https://github.com/infor-design/enterprise/issues/6297))
- `[Tabs]` Fixed a bug where the tab activated events are fired on closing a tab. ([#1452](https://github.com/infor-design/enterprise/issues/1452))
- `[Tabs Module` Fixed the new UI searchfield design in Tabs Module component. ([#6348](https://github.com/infor-design/enterprise/issues/6348))
- `[Tabs Module` Ensure searchfield X clear button is visible at smaller breakpoints. ([#5173](https://github.com/infor-design/enterprise/issues/5173))
- `[Tabs Module` Ensure searchfield X clear button is visible at smaller breakpoints. ([#5178](https://github.com/infor-design/enterprise/issues/5178))
- `[Targeted-Achievement]` Added tooltip on icon in targeted-achievement chart ([#6308](https://github.com/infor-design/enterprise/issues/6308))
- `[TextArea]` Fixed medium size text area when in responsive view. ([#6334](https://github.com/infor-design/enterprise/issues/6334))
- `[Validation]` Updated example page to include validation event for email field. ([#6296](https://github.com/infor-design/enterprise/issues/6296))

## v4.63.0 Features

- `[Datagrid]` Added close button on file error message ([#6178](https://github.com/infor-design/enterprise/issues/6178))
- `[Datagrid]` Added puppeteer script for fallback image tooltip text. ([#6278](https://github.com/infor-design/enterprise/issues/6278))
- `[File Upload]` Added close button on file error message. ([#6229](https://github.com/infor-design/enterprise/issues/6229))
- `[Searchfield]` Implemented a new design for searchfield. ([#5865](https://github.com/infor-design/enterprise/issues/5865))

(40 Issues Solved This Release, Backlog Enterprise 191, Backlog Ng 42, 1101 Functional Tests, 1576 e2e Tests, 295 Puppeteer Tests)

## v4.62.3 Fixes

- `[Personalization]` Re-Fixed bug where the dark mode header color was not correct in the tokens and caused the personalization dropdown to be incorrect, classic theme was missed. ([#6446](https://github.com/infor-design/enterprise/issues/6446)

## v4.62.2 Fixes

- `[Personalization]` Fixed bug where the dark mode header color was not correct in the tokens and caused the personalization dropdown to be incorrect. ([#6446](https://github.com/infor-design/enterprise/issues/6446))
- `[Locale]` Fixed incorrect data in `ms-my`, `nn-No` and `nb-NO`. ([#6472](https://github.com/infor-design/enterprise/issues/6472))

## v4.62.1 Fixes

- `[Calendar]` Allow product devs to add custom css class to event labels in Calendar Component. ([#6304](https://github.com/infor-design/enterprise/issues/6304))

## v4.62.0

## v4.62.0 Features

- `[Datagrid]` Added tooltip for fallback image. ([#6178](https://github.com/infor-design/enterprise/issues/6178))
- `[Datepicker]` Added legend load for datepicker. ([NG#1261](https://github.com/infor-design/enterprise-ng/issues/1261))
- `[File Upload]` Added setFailed status ([#5671](https://github.com/infor-design/enterprise/issues/5671))
- `[Icon]` Created a puppeteer script for the new launch icon. ([#5854](https://github.com/infor-design/enterprise/issues/5854))
- `[Icon]` Created a puppeteer script for the new mobile icon. ([#6199](https://github.com/infor-design/enterprise/issues/6199))
- `[Listview]` Added filters in Listview Component. ([#6007](https://github.com/infor-design/enterprise/issues/6007))
- `[Spinbox]` Created a puppeteer script for Spinbox Field sizes on mobile. ([#5843](https://github.com/infor-design/enterprise/issues/5843))
- `[ToolbarFlex]` Allow toolbar flex navigation buttons to have notification badge. ([NG#1235](https://github.com/infor-design/enterprise-ng/issues/1235))

## v4.62.0 Fixes

- `[ApplicationMenu]` Remove a Safari-specific style rule the misaligns the button svg arrow. ([#5722](https://github.com/infor-design/enterprise/issues/5722))
- `[Arrange]` Fix an alignment issue in the demo app. ([#5281](https://github.com/infor-design/enterprise/issues/5281))
- `[Calendar]` Fix day of the week to show three letters as default in range calendar. ([#6193](https://github.com/infor-design/enterprise/issues/6193))
- `[ContextualActionPanel]` Fix an issue with the example page where the Contextual Action Panel is not initialized on open. ([#6065](https://github.com/infor-design/enterprise/issues/6065))
- `[ContextualActionPanel]` Remove unnecessary markup injection behavior from example. ([#6065](https://github.com/infor-design/enterprise/issues/6065))
- `[Datagrid]` Fixed a regression bug where the datepicker icon button and time value upon click were misaligned. ([#6198](https://github.com/infor-design/enterprise/issues/6198))
- `[Datagrid]` Show pagesize selector even in hidePagerOnOnePage mode ([#3706](https://github.com/infor-design/enterprise/issues/3706))
- `[Datagrid]` Corrected a filter type in a demo app page. ([#5497](https://github.com/infor-design/enterprise/issues/5497))
- `[Datagrid]` Remove widths in demo app page to prevent truncation of column. ([#5495](https://github.com/infor-design/enterprise/issues/5495))
- `[Datagrid]` Fixed a regression bug where the datepicker icon button and time value upon click were misaligned. ([#6198](https://github.com/infor-design/enterprise/issues/6198))
- `[Dropdown]` Fixed multiple accessibility issues with multiselect dropdown. ([#6075](https://github.com/infor-design/enterprise/issues/6075))
- `[Dropdown]` Fixed an overflow issue on Windows 10 Chrome. ([#4940](https://github.com/infor-design/enterprise/issues/4940))
- `[Editor]` Fix on editor changing text in another editor. ([NG#1232](https://github.com/infor-design/enterprise-ng/issues/1232))
- `[FileUploadAdvanced]` Fixed a missing link in french locale. ([#6226](https://github.com/infor-design/enterprise/issues/6226))
- `[Homepage]` Fixed instability of the visual tests. ([#6179](https://github.com/infor-design/enterprise/issues/6179))
- `[Lookup]` Remove unnecessary filter from example page. ([#5677](https://github.com/infor-design/enterprise/issues/5677))
- `[Modal]` Updated close method that will close even if there are subcomponents opened. ([#6048](https://github.com/infor-design/enterprise/issues/6048))
- `[Modal]` Fix a demo app issue where the proper settings were not added to the required key in the validation object. ([#5571](https://github.com/infor-design/enterprise/issues/5571))
- `[Tabs/Module]` Override fill style of search icon created by 'soho-personalization'. Fix alignment of close icon in specific circumstance. ([#6207](https://github.com/infor-design/enterprise/issues/6207))
- `[Searchfield]` Fix on searchfield categories where popup wrapper gets duplicated whenever update is called. ([NG#1186](https://github.com/infor-design/enterprise-ng/issues/1186))
- `[Searchfield/Header]` Enhanced the font colors, background colors for the searchfield inside of the `header` & `subheader`. ([#6047](https://github.com/infor-design/enterprise/issues/6047))
- `[Tabs]` Fix a bug where tabs indicator is not properly aligned in RTL. ([#6068](https://github.com/infor-design/enterprise/issues/6068))
- `[Tabs/Module]` Fixed a bug the personalization color was the same as the tab color. ([#6236](https://github.com/infor-design/enterprise/issues/6236))
- `[Tag]` Fix on tag text not showing when placed inside a popover. ([#6092](https://github.com/infor-design/enterprise/issues/6092))
- `[Toolbar]` Fixed an issue where the input disappears in toolbar at mobile size. ([#5388](https://github.com/infor-design/enterprise/issues/5388))
- `[Tooltip]` Fixed the `maxWidth` setting to work properly. ([#6100](https://github.com/infor-design/enterprise/issues/6100))
- `[Widget]` Fix on drag image including the overflow area. ([NG#1216](https://github.com/infor-design/enterprise-ng/issues/1216))

(47 Issues Solved This Release, Backlog Enterprise 187, Backlog Ng 37, 1101 Functional Tests, 1574 e2e Tests, 293 Puppeteer Tests)

## v4.61.1

## v4.61.1 Fixes

- `[Datagrid]` Fixed a regression bug where the datepicker icon button and time value upon click were misaligned. ([#6198](https://github.com/infor-design/enterprise/issues/6198))
- `[Tag]` Fix on tag text not showing when placed inside a popover. ([#6092](https://github.com/infor-design/enterprise/issues/6092))
- `[Tooltip]` Fixed the `maxWidth` setting to work properly. ([#6100](https://github.com/infor-design/enterprise/issues/6100))
- `[Widget]` Fix on drag image including the overflow area. ([NG#1216](https://github.com/infor-design/enterprise-ng/issues/1216))

## v4.61.0 Features

- `[ApplicationMenu]` Converted protractor test suites to puppeteer. ([#5835](https://github.com/infor-design/enterprise/issues/5835))
- `[Bar]` Fixed an issue with legend text overlapping. ([#6113](https://github.com/infor-design/enterprise/issues/6113)
- `[Bar]` Converted protractor test suites to puppeteer. ([#5838](https://github.com/infor-design/enterprise/issues/5838)
- `[Bar Stacked]` Converted protractor test suites to puppeteer. ([#5840](https://github.com/infor-design/enterprise/issues/5840))
- `[ContextualActionPanel]` Added setting for cssClass option. ([#1215](https://github.com/infor-design/enterprise-ng/issues/1215))
- `[Datagrid]` Added visual test for responsive view with puppeteer. ([#5844](https://github.com/infor-design/enterprise/issues/5844))
- `[Datagrid]` Changed where image events are added. ([#5442](https://github.com/infor-design/enterprise/issues/5442))
- `[Datepicker]` Added setting in datepicker where you can disable masking input. ([#6080](https://github.com/infor-design/enterprise/issues/6080))
- `[Editor]` Fix a bug where dirty tracker is not reset when using lots of new line in Edge. ([#6032](https://github.com/infor-design/enterprise/issues/6032))
- `[Card]` Fix a memory leak on events. ([#6155](https://github.com/infor-design/enterprise/issues/6155))
- `[Card]` Create a Puppeteer Script for Actionable Button Card ([#6062](https://github.com/infor-design/enterprise/issues/6062))
- `[General]` Added jest image snapshot for visual regression testing with puppeteer. ([#6105](https://github.com/infor-design/enterprise/issues/6105))
- `[General]` Removed global inline function that adds disabled labels to disabled inputs. ([#6131](https://github.com/infor-design/enterprise/issues/6131))
- `[Hierarchy]` Converted the old protractor e2e test suites to puppeteer tests. ([#5833](https://github.com/infor-design/enterprise/issues/5833))
- `[Homepage]` Added homepage puppeteer test scripts and snapshots. ([#5831](https://github.com/infor-design/enterprise/issues/5831))
- `[Icons]` Design removed some deprecated icons. If you are using `info-field` -> should use `icon-info`. If you are using `info-field-solid` -> should use `icon-info-alert`. If you are using `info-field-alert` -> should use `icon-info-alert`. ([#6091](https://github.com/infor-design/enterprise/issues/6091))
- `[Icons]` Update icon design for `icon-mobile`. ([#6144](https://github.com/infor-design/enterprise/issues/6144))
- `[Locale]` Refined some Latvian translations. ([#5969](https://github.com/infor-design/enterprise/issues/5969))
- `[Locale]` Refined some Lithuanian translations. ([#5960](https://github.com/infor-design/enterprise/issues/5960))
- `[Locale]` Refined some Filipino translations. ([#5864](https://github.com/infor-design/enterprise/issues/5864))
- `[Locale]` Refined some Japanese translations. ([#6115](https://github.com/infor-design/enterprise/issues/6115))
- `[Locale]` Added puppeteer script for PH translation ([#6150](https://github.com/infor-design/enterprise/pull/6150))
- `[Process Indicator]` Fixes a double line separator issue on Windows10 Chrome. ([#5997](https://github.com/infor-design/enterprise/issues/5997))
- `[Swipe-action]` Added a Puppeteer Script for Swipe Container. ([#6129](https://github.com/infor-design/enterprise/issues/6129))
- `[Tag]` The dismiss button was missing a button type causing the form to submit. ([#6149](https://github.com/infor-design/enterprise/issues/6149))

## v4.61.0 Fixes

- `[Column Grouped]` Fix an issue where columns with small values were floating above the baseline axis. ([#6109](https://github.com/infor-design/enterprise/issues/6109))
- `[Chart]` Fix collision of legend text and color block. ([#6113](https://github.com/infor-design/enterprise/issues/6113))
- `[ContextualActionPanel]` Fixed UI issues where the toolbars inside of the body moved to the CAPs header instead of retaining to its original place. ([#6041](https://github.com/infor-design/enterprise/issues/6041))
- `[ContextualActionPanel]` Update and fix example-markup page to a working example. ([#6065](https://github.com/infor-design/enterprise/issues/6065))
- `[Datagrid]` Fix a bug in timepicker inside datagrid where hours is reset 0 when changing it to 12. ([#6076](https://github.com/infor-design/enterprise/issues/6076))
- `[Datagrid]` Fix on value not shown in lookup cell in safari. ([#6003](https://github.com/infor-design/enterprise/issues/6003))
- `[Datagrid]` Fix a bug in datagrid where text is align right when using mask options in filter. ([#5999](https://github.com/infor-design/enterprise/issues/5999))
- `[Datagrid]` Fix a bug in datagrid where datepicker range having an exception when having values before changing to range type. ([#6008](https://github.com/infor-design/enterprise/issues/6008))
- `[Datepicker]` Fix on the flickering behavior when range datepicker is shown. ([#6098](https://github.com/infor-design/enterprise/issues/6098))
- `[Dropdown]` Fix on dropdown multiselect where change event is not triggered when clicking X. ([#6098](https://github.com/infor-design/enterprise/issues/6098))
- `[Editor]` Fix a bug in editor where CTRL-H (add hyperlink) breaks the interface. ([#6015](https://github.com/infor-design/enterprise/issues/6015))
- `[Modal]` Changed maximum modal width. ([#6024](https://github.com/infor-design/enterprise/issues/6024))
- `[Dropdown]` Fix a misaligned input in Classic Theme in Firefox. ([#6096](https://github.com/infor-design/enterprise/issues/6096))
- `[Dropdown]` Fix an issue specific to Windows 10 and Chrome where entering a capital letter (Shift + T, e.g.) after opening the dropdown does not focus the entry associated with the letter pressed. ([#6069](https://github.com/infor-design/enterprise/issues/6069))
- `[Dropdown]` Fix on dropdown multiselect where change event is not triggered when clicking X. ([#6098](https://github.com/infor-design/enterprise/issues/6098))
- `[Donut]` Fix center tooltip showing on wrong donut chart when multiple donut charts. ([#6103](https://github.com/infor-design/enterprise/issues/6103))
- `[Editor]` Fix a bug in editor where CTRL-H (add hyperlink) breaks the interface. ([#6015](https://github.com/infor-design/enterprise/issues/6015))
- `[Hyperlinks]` Remove margin and padding from hyperlinks. ([#5991](https://github.com/infor-design/enterprise/issues/5991))
- `[Masthead]` Remove actions button from header in example page. ([#5959](https://github.com/infor-design/enterprise/issues/5959))
- `[Searchfield]` Fix a bug in NG where searchfield is in full width even when it's collapsible. ([NG#1225](https://github.com/infor-design/enterprise-ng/issues/1225))
- `[Spinbox]` Spinbox should update to correct value when Enter is pressed. ([#6036](https://github.com/infor-design/enterprise/issues/6036))
- `[Tabs]` Fixed a bug where the tabs container is focused in Windows10 on Firefox. ([#6110](https://github.com/infor-design/enterprise/issues/6110))
- `[Tabs Module]` Fixes a misaligned search field close button icon. ([#6126](https://github.com/infor-design/enterprise/issues/6126))
- `[Timepicker]` Fix a bug in timepicker where hours reset to 1 when changing period. ([#6049](https://github.com/infor-design/enterprise/issues/6049))
- `[Timepicker]` Fix a bug in timepicker where hours is not properly created when changing from AM/PM. ([#6104](https://github.com/infor-design/enterprise/issues/6104))

(41 Issues Solved This Release, Backlog Enterprise 198, Backlog Ng 38, 1100 Functional Tests, 1635 e2e Tests, 321 Puppeteer Tests)

## v4.60.3

## v4.60.3 Fixes

- `[Tabs/Module]` Fixed a bug the personalization color was the same as the tab color. ([#6236](https://github.com/infor-design/enterprise/issues/6236))

## v4.60.2

## v4.60.2 Fixes

- `[Datagrid]` Fixed a regression bug where the datepicker icon button and time value upon click were misaligned. ([#6198](https://github.com/infor-design/enterprise/issues/6198))

## v4.60.1 Fixes

- `[Column Grouped]` Fix an issue where columns with small values were floating above the baseline axis. ([#6109](https://github.com/infor-design/enterprise/issues/6109))
- `[Datepicker]` Added setting in datepicker where you can disable masking input. ([#6080](https://github.com/infor-design/enterprise/issues/6080))
- `[Datagrid]` Fix a bug in timepicker inside datagrid where hours is reset 0 when changing it to 12. ([#6076](https://github.com/infor-design/enterprise/issues/6076))
- `[Datagrid]` Fix on value not shown in lookup cell in safari. ([#6003](https://github.com/infor-design/enterprise/issues/6003))
- `[Donut]` Fix center tooltip showing on wrong donut chart when multiple donut charts. ([#6103](https://github.com/infor-design/enterprise/issues/6103))
- `[Dropdown]` Fix an issue specific to Windows 10 and Chrome where entering a capital letter (Shift + T, e.g.) after opening the dropdown does not focus the entry associated with the letter pressed. ([#6069](https://github.com/infor-design/enterprise/issues/6069))
- `[Dropdown]` Fix a misaligned input in Classic Theme in Firefox. ([#6096](https://github.com/infor-design/enterprise/issues/6096))
- `[General]` Removed global inline function that adds disabled labels to disabled inputs. ([#6131](https://github.com/infor-design/enterprise/issues/6131))
- `[Tabs]` Fixed a bug where the tabs container is focused in Windows10 on Firefox. ([#6110](https://github.com/infor-design/enterprise/issues/6110))
- `[Timepicker]` Fix a bug in timepicker where hours reset to 1 when changing period. ([#6049](https://github.com/infor-design/enterprise/issues/6049))
- `[Timepicker]` Fix a bug in timepicker where hours is not properly created when changing from AM/PM. ([#6104](https://github.com/infor-design/enterprise/issues/6104))

## v4.60.0 Features

- `[Application Menu]` Added puppeteer tests for resizable application menu. ([#5755](https://github.com/infor-design/enterprise/issues/5755))
- `[Badges]` Update styling of badges. ([#5608](https://github.com/infor-design/enterprise/issues/5608))
- `[Badges/Tags]` Corrected the colors of badges/tags for better accessibility contrast. ([#5673](https://github.com/infor-design/enterprise/issues/5673))
- `[Button]` Fix a bug where updated settings not properly rendering disabled state. ([#5928](https://github.com/infor-design/enterprise/issues/5928))
- `[Calendar]` Added puppeteer script for event colors and legend. ([#6084](https://github.com/infor-design/enterprise/pull/6084))
- `[Card]` Added actionable button card by using `<button>` or `<a>` tags. ([#5768](https://github.com/infor-design/enterprise/issues/5768))
- `[Card]` Added actionable button card by using `<button>` or `<a>` tags. ([#5768](https://github.com/infor-design/enterprise/issues/5768))
- `[Datagrid]` Fix a will add a setting in column to toggle the clearing of cells. ([#5849](https://github.com/infor-design/enterprise/issues/5849))
- `[Dropdown]` Create a Puppeteer Script for Enter key opens dropdown list, when it should only be used to select items within an open list. ([#5842](https://github.com/infor-design/enterprise/issues/5842))
- `[Fileupload]` Added puppeteer test to check that progress bar is present when uploading a file. ([#5808](https://github.com/infor-design/enterprise/issues/5808))
- `[Monthview]` Added ability to update legend on month change. ([#5988](https://github.com/infor-design/enterprise/issues/5988))
- `[Popupmenu]` Correctly position dismissible close icon inside Popupmenu. ([#6083](https://github.com/infor-design/enterprise/issues/6083))
- `[Swipe Container]` Added mobile enhancements and style changes. ([#5615](https://github.com/infor-design/enterprise/issues/5615))
- `[Tooltip]` Converted the tooltip protractor test suites to puppeteer. ([#5830](https://github.com/infor-design/enterprise/issues/5830))

## v4.60.0 Fixes

- `[About/Form]` Fixed a translation issue where there's a space before the colon that is incorrect in French Locales. ([#5817](https://github.com/infor-design/enterprise/issues/5817))
- `[About]` Added event exposure in about component. ([NG#1124](https://github.com/infor-design/enterprise-ng/issues/1124))
- `[Actionsheet]` Fixed an Angular issue where the `renderRootElems` method was not re-rendered when going to other action sheet test pages due to SPA routing concept. ([NG#1188](https://github.com/infor-design/enterprise-ng/issues/1188))
- `[Calendar]` Fixed an issue where you could not have more than one in the same page. ([#6042](https://github.com/infor-design/enterprise/issues/6042))
- `[Column]` Fix a bug where bar size is still showing even the value is zero in column chart. ([#5911](https://github.com/infor-design/enterprise/issues/5911))
- `[Datagrid]` Fix a bug where targeted achievement colors are not displaying correctly when using other locales. ([#5972](https://github.com/infor-design/enterprise/issues/5972))
- `[Datagrid]` Fix a bug in datagrid where filterable headers cannot be tab through in modal. ([#5735](https://github.com/infor-design/enterprise/issues/5735))
- `[Datagrid]` Fix a bug in datagrid where stretch column last broke and the resize would loose the last column. ([#6063](https://github.com/infor-design/enterprise/issues/6063))
- `[Datagrid]` Fix a bug where leading spaces not triggering dirty indicator in editable data cell. ([#5927](https://github.com/infor-design/enterprise/issues/5927))
- `[Datagrid]` Fix Edit Input Date Field on medium row height in Datagrid. ([#5955](https://github.com/infor-design/enterprise/issues/5955))
- `[Datagrid]` Fixed close icon alignment on mobile viewport. ([#6023](https://github.com/infor-design/enterprise/issues/6023))
- `[Datagrid]` Fixed close icon alignment on mobile viewport, Safari browser. ([#5946](https://github.com/infor-design/enterprise/issues/5946))
- `[Datagrid]` Fixed UI alignment of close icon button on mobile view. ([#5947](https://github.com/infor-design/enterprise/issues/5947))
- `[Datagrid]` Fixed file upload icon alignment in datagrid. ([#5846](https://github.com/infor-design/enterprise/issues/5846))
- `[Datepicker]` Fix on initial range values not showing in datepicker. ([NG#1200](https://github.com/infor-design/enterprise-ng/issues/1200))
- `[Dropdown]` Fixed a regression bug where pressing function keys while the dropdown has focus causes letters to be typed. ([#4976](https://github.com/infor-design/enterprise/issues/4976))
- `[Editor]` Changed selector for for image value selection from id to name. ([#5915](https://github.com/infor-design/enterprise/issues/5915))
- `[Editor]` Fix a bug which changes the approach intended by the user after typing in editor. ([#5937](https://github.com/infor-design/enterprise/issues/5937))
- `[Editor]` Fix a bug which clears list format when it's not part of the selected text. ([#5592](https://github.com/infor-design/enterprise/issues/5592))
- `[Editor]` Changed language on the link dialog to use the term "link" for better translations. ([#5987](https://github.com/infor-design/enterprise/issues/5987))
- `[Export]` Added data sanitization in Export to CSV. ([#5982](https://github.com/infor-design/enterprise/issues/5982))
- `[Field Options]` Fixed UI alignment of close icon button (searchfield) in Field Options. ([#5983](https://github.com/infor-design/enterprise/issues/5983))
- `[General]` Fixed several memory leaks with the attached data object. ([#6020](https://github.com/infor-design/enterprise/issues/6020))
- `[Header]` Fixed a regression bug where the buttonset was not properly aligned correctly. ([#6039](https://github.com/infor-design/enterprise/issues/6039))
- `[Icon]` Fixed the translate icon so it can take a color, fixed the tag icon as it was rendered oddly. ([#5870](https://github.com/infor-design/enterprise/issues/5870))
- `[Listbuilder]` Fix on disable bug: Will not enable on call to enable() after disable() twice. ([#5885](https://github.com/infor-design/enterprise/issues/5885))
- `[Locale]` Changed the text from Insert Anchor to Insert Hyperlink. Some translations my still reference anchor until updated from the translation team. ([#5987](https://github.com/infor-design/enterprise/issues/5987))
- `[Modal]` Fixed a bug on hidden elements not focusable when it is turned visible. ([#6086](https://github.com/infor-design/enterprise/issues/6086))
- `[Modal]` Fixed a regression bug where elements inside of the tab panel were being disabled when its `li` tab is not selected (is-selected class) initially. ([NG#1210](https://github.com/infor-design/enterprise-ng/issues/1210))
- `[Searchfield]` Fixed UI alignment of close icon button (searchfield) in Datagrid. ([#5954](https://github.com/infor-design/enterprise/issues/5954))
- `[Tabs Module]` Fixed UI alignment of close icon button on mobile view([#5951](https://github.com/infor-design/enterprise/issues/5951))
- `[Tooltip]` Fixed a bug where the inner html value of the tooltip adds unnecessary whitespace and new line when getting the text value. ([#6059](https://github.com/infor-design/enterprise/issues/6059))

(52 Issues Solved This Release, Backlog Enterprise 222, Backlog Ng 35, 1100 Functional Tests, 1695 e2e Tests, 263 Puppeteer Tests)

## v4.59.4 Fixes

- `[Modal]` Reverted problematic issue. ([#6086](https://github.com/infor-design/enterprise/issues/6086))

## v4.59.3 Fixes

- `[Modal]` Fixed a bug on hidden elements not focusable when it is turned visible. ([#6086](https://github.com/infor-design/enterprise/issues/6086))

## v4.59.2 Fixes

- `[Calendar]` Fixed an issue where you could not have more than one in the same page. ([#6042](https://github.com/infor-design/enterprise/issues/6042))
- `[Header]` Fixed a regression bug where the buttonset was not properly aligned correctly. ([#6039](https://github.com/infor-design/enterprise/issues/6039))

## v4.59.1 Fixes

- `[Modal]` Fixed a regression bug where elements inside of the tab panel were being disabled when its `li` tab is not selected (is-selected class) initially. ([NG#1210](https://github.com/infor-design/enterprise-ng/issues/1210))

## v4.59.0 Markup Changes

- `[About]` Changed the OS Version to not show the version. This is because this information is incorrect and the correct information is no longer given by newer versions of Operating systems in any browser. or this reason the version is removed from the OS field on the about dialog. ([#5813](https://github.com/infor-design/enterprise/issues/5813))

## v4.59.0 Fixes

- `[Calendar]` Added an option to configure month label to use abbreviation and changed month label to display on the first day of the months rendered in calendar. ([#5941](https://github.com/infor-design/enterprise/issues/5941))
- `[Calendar]` Fixed the personalize column checkbox not syncing when having two datagrids. ([#5859](https://github.com/infor-design/enterprise/issues/5859))
- `[Cards]` Added focus state on selected cards. ([#5684](https://github.com/infor-design/enterprise/issues/5684))
- `[Colorpicker]` Fixed a bug where the red diagonal line that goes beyond its border when field-short/form-layout-compact is used. ([#5744](https://github.com/infor-design/enterprise/issues/5744))
- `[Datagrid]` Fixed a bug where the maskOptions function is never called when the grid has filtering. ([#5847](https://github.com/infor-design/enterprise/issues/5847))
- `[Calendar]` Fixed the personalize column checkbox not syncing when having two datagrids. ([#5859](https://github.com/infor-design/enterprise/issues/5859))
- `[Fieldset]` Implemented design improvements. ([#5638](https://github.com/infor-design/enterprise/issues/5638))
- `[Fileupload-Advanced]` Fixed a bug where it cannot add a new file after removing the old one. ([#5598](https://github.com/infor-design/enterprise/issues/5598))
- `[Datagrid]` Fixed a bug where the maskOptions function is never called when the grid has filtering. ([#5847](https://github.com/infor-design/enterprise/issues/5847))
- `[Datagrid]` Fixed a bug where fileupload value is undefined when trying to upload. ([#5846](https://github.com/infor-design/enterprise/issues/5846))
- `[Dropdown]` Clear search matches after an item is selected. ([#5632](https://github.com/infor-design/enterprise/issues/5632))
- `[Dropdown]` Shorten filter delay for single character entries. ([#5793](https://github.com/infor-design/enterprise/issues/5793))
- `[Fieldset]` Implemented design improvements. ([#5638](https://github.com/infor-design/enterprise/issues/5638))
- `[Linechart]` Added default values on line width and y-axis when data in dataset is blank. ([#1172](https://github.com/infor-design/enterprise-ng/issues/1172))
- `[Listview]` Fixed a bug where the alert icons in RTL were missing. ([#5827](https://github.com/infor-design/enterprise/issues/5827))
- `[Locale]` Fixed `latvian` translation for records per page. ([#5969](https://github.com/infor-design/enterprise/issues/5969))
- `[Locale]` Fixed `latvian` translation for Select All. ([#5895](https://github.com/infor-design/enterprise/issues/5895))
- `[Locale]` Capitalized the `finnish` translation for seconds. ([#5894](https://github.com/infor-design/enterprise/issues/5894))
- `[Locale]` Added missing translations for font picker. ([#5784](https://github.com/infor-design/enterprise/issues/5784))
- `[Modal]` Fixed a close button overlapped when title is long. ([#5795](https://github.com/infor-design/enterprise/issues/5795))
- `[Modal]` Modal exits if Escape key is pressed in datagrid. ([#5796](https://github.com/infor-design/enterprise/issues/5796))
- `[Modal]` Fixed modal focus issues with inline display none. ([#5875](https://github.com/infor-design/enterprise/issues/5875))
- `[Searchfield]` Fixed a bug where the close button icon is overlapping with the search icon in RTL. ([#5807](https://github.com/infor-design/enterprise/issues/5807))
- `[Spinbox]` Fixed a bug where the spinbox controls still show the ripple effect even it's disabled. ([#5719](https://github.com/infor-design/enterprise/issues/5719))
- `[Tabs]` Added the ability to set the position of counts via settings (top & bottom), removed the counts in spillover, and positioned the counts depending on the current locale. ([#5258](https://github.com/infor-design/enterprise/issues/5258))
- `[Tabs Module]` Fixed the searchfield menu inside of tabs module in responsive layout. ([#6320](https://github.com/infor-design/enterprise/issues/6320))
- `[Toolbar]` Fixed an issue where things in the page get scrambled if you have a button with undefined ids. ([#1194](https://github.com/infor-design/enterprise-ng/issues/1194))

## v4.59.0 Features

- `[Calendar]` Modify validations to allow custom colors. ([#5743](https://github.com/infor-design/enterprise/issues/5743))
- `[Accordion]` Adjusted spacing and hitboxes for Mobile Enhancements. ([#5611](https://github.com/infor-design/enterprise/issues/5611))
- `[Area]` Converted the area protractor test suites to puppeteer. ([#5834](https://github.com/infor-design/enterprise/issues/5834))
- `[Cards]` Added mobile enhancements and style changes. ([#5609](https://github.com/infor-design/enterprise/issues/5609))
- `[Button]` Added test scripts for button. ([#5851](https://github.com/infor-design/enterprise/issues/5851))
- `[BusyIndicator]` Added hide event. ([#5794](https://github.com/infor-design/enterprise/issues/5794))
- `[Column]` Added example page for legend colors. ([#5761](https://github.com/infor-design/enterprise/issues/5761))
- `[Datagrid]` Added datagrid feature using arrow keys to select. ([#5713](https://github.com/infor-design/enterprise/issues/5713))
- `[Datagrid]` Added exportToCsv option for datagrid toolbar. ([#5786](https://github.com/infor-design/enterprise/issues/5786))
- `[Datagrid]` Added new event `filteroperatorchanged` to datagrid. ([#5899](https://github.com/infor-design/enterprise/issues/5899))
- `[File Upload]` Added puppeteer tests for file upload. ([#5808](https://github.com/infor-design/enterprise/issues/5808))
- `[Toolbar-Flex]` Added responsive design for searchfield with categories and basic searchfield. ([#5619](https://github.com/infor-design/enterprise/issues/5619))
- `[Timepicker]` Added settings in timepicker to limit the hours that can be selected. ([#5880](https://github.com/infor-design/enterprise/issues/5880))
- `[TrackDirty]` Converted the trackdirty protractor test suites to puppeteer. ([#5829](https://github.com/infor-design/enterprise/issues/5829))

(47 Issues Solved This Release, Backlog Enterprise 219, Backlog Ng 34, 1100 Functional Tests, 1692 e2e Tests, 179 Puppeteer Tests)

## v4.58.3 Fixes

- `[Datagrid]` Added new event `filteroperatorchanged` to datagrid. ([#5899](https://github.com/infor-design/enterprise/issues/5899))

## v4.58.2 Fixes

- `[Toolbar]` Fixed an issue where things in the page get scrambled if you have a button with undefined ids. ([#1194](https://github.com/infor-design/enterprise-ng/issues/1194))

## v4.58.1 Fixes

- `[Misc]` Fixed several security issues with xss (details hidden). ([#GSHA](https://github.com/infor-design/enterprise/security/advisories))

## v4.58.0 Features

- `[Accordion]` Added puppeteer tests for accordion. ([#5836](https://github.com/infor-design/enterprise/issues/5836))
- `[App Menu]` Fixed a bug causing re-invoke of the entire Application Menu and its child components whenever a new App Menu trigger is added to the stored `triggers` array. ([#5480](https://github.com/infor-design/enterprise/issues/5480))
- `[Actionsheet]` Added puppeteer tests for actionsheet. ([#5832](https://github.com/infor-design/enterprise/issues/5832))
- `[Column]` Added support to add a line chart in column-grouped. ([#4598](https://github.com/infor-design/enterprise/issues/4598))
- `[Column]` Added feature to rotate labels. ([#5773](https://github.com/infor-design/enterprise/issues/5773))
- `[Column Chart]` Added the ability to add axis labels in column-grouped chart. ([#5721](https://github.com/infor-design/enterprise/issues/5721))
- `[Datagrid]` Added option to format numbers and dates based on current locale. ([#5663](https://github.com/infor-design/enterprise/issues/5663))
- `[Slider]` Added support for tooltip to show on load in slider. ([#3747](https://github.com/infor-design/enterprise/issues/3747))

## v4.58.0 Fixes

- `[Modal]` Added option to disable primary trigger on field. ([#5728](https://github.com/infor-design/enterprise/issues/5728))
- `[Calendar]` Fix the header days where it should be seen when scrolled down. ([#5742](https://github.com/infor-design/enterprise/issues/5742))
- `[Datagrid]` Tab doesn't go to cells if cellNavigation is false. ([#5734](https://github.com/infor-design/enterprise/issues/5734))
- `[Calendar]` Fix the header days where it should be seen when scrolled down. ([#5742](https://github.com/infor-design/enterprise/issues/5742))
- `[Contextmenu/Popupmenu]` Fixed breaking of shared menu if a datagrid is present on the page. ([#5818](https://github.com/infor-design/enterprise/issues/5818))
- `[Datagrid]` Tab doesn't go to cells if cellNavigation is false. ([#5734](https://github.com/infor-design/enterprise/issues/5734))
- `[Dropdown]` Clear search matches after an item is selected. ([#5632](https://github.com/infor-design/enterprise/issues/5632))
- `[Locale]` Fix issue in parsing date when AM/PM comes first before Hours `a:hh:mm`. ([#5129](https://github.com/infor-design/enterprise/issues/5129))
- `[Modal]` Added option to disable primary trigger on field. ([#5728](https://github.com/infor-design/enterprise/issues/5728))
- `[Searchfield]` Save input value when searchfield collapses but is not cleared via button click or key. ([#5792](https://github.com/infor-design/enterprise/issues/5792))
- `[Tabs]` Fixed regression bug where tabs are no longer working inside the modal. ([#5867](https://github.com/infor-design/enterprise/issues/5867))
- `[Tabs]` Fix focus indicator in Sink Page. ([#5714](https://github.com/infor-design/enterprise/issues/5714))
- `[Tabs-Vertical]` Fixed on Tabs Vertical Aria and Roles. ([#5712](https://github.com/infor-design/enterprise/issues/5712))
- `[Toolbar Searchfield]` Fixed the height the collapse button on a smaller viewport (`766px` and below). ([#5791](https://github.com/infor-design/enterprise/issues/5791))
- `[Lookup]` Rows are selected based on the initial values in the input field. ([#1132](https://github.com/infor-design/enterprise-ng/issues/1132))

(30 Issues Solved This Release, Backlog Enterprise 224, Backlog Ng 33, 1269 Functional Tests, 1689 e2e Tests, 167 Puppeteer Tests)

## v4.57.2 Fixes

- `[Misc]` Fixed several security issues with xss (details hidden). ([#GSHA](https://github.com/infor-design/enterprise/security/advisories))

## v4.57.1 Fixes

- `[Tabs]` Fixed regression bug where tabs are no longer working inside the modal. ([#5867](https://github.com/infor-design/enterprise/issues/5867))

## v4.57.0 Features

- `[Accordion]` Added the ability to have a notification badge in accordion headers. ([#5594](https://github.com/infor-design/enterprise/issues/5594))
- `[Breadcrumb]` Added hitbox styles for breadcrumb. ([#5408](https://github.com/infor-design/enterprise/issues/5408))
- `[Button]` Added the ability to have a hitbox. With this feature, it will have a better tapping/clicking on smaller devices. ([#5568](https://github.com/infor-design/enterprise/issues/5568))
- `[Button]` Added the ability to have a notification badge in buttons. ([#5594](https://github.com/infor-design/enterprise/issues/5594))
- `[Calendar]` Added hitbox option for calendar. ([#5602](https://github.com/infor-design/enterprise/issues/5602))
- `[Checkbox]` Added hitbox area styles for checkboxes. ([#5603](https://github.com/infor-design/enterprise/issues/5603))
- `[Datagrid]` Added Datagrid Fallback Image when image cannot be loaded. ([#5442](https://github.com/infor-design/enterprise/issues/5442))
- `[File Upload]` Show progress percent while file is uploading. ([#3934](https://github.com/infor-design/enterprise/issues/3934))
- `[Input]` Added a new form style `form-layout-large` to input component. ([#5606](https://github.com/infor-design/enterprise/issues/5606))
- `[Icon]` Updated several icons see issue for details. ([#5774](https://github.com/infor-design/enterprise/issues/5774))
- `[Message]` Changed some stylings on mobile experience. ([#5567](https://github.com/infor-design/enterprise/issues/5567))
- `[Modal]` Adjusted stylings on mobile viewport. ([#5601](https://github.com/infor-design/enterprise/issues/5601))
- `[Notification]` Added tooltip in notification. ([#5562](https://github.com/infor-design/enterprise/issues/5562))
- `[Notification]` Added close functions (by ID and latest) in notification. ([#5562](https://github.com/infor-design/enterprise/issues/5562))
- `[Datagrid]` Added support for text filter types to specify a selected filter condition. ([#5750](https://github.com/infor-design/enterprise/issues/5750))
- `[Environment]` Fixed `ie` css class included to html tag for Edge browser. ([#5587](https://github.com/infor-design/enterprise/issues/5587))

### v4.57.0 Markup Changes

- `[Tabs]` Some of the aria attributes have been changed, see the issue for details.([#5712](https://github.com/infor-design/enterprise/issues/5712))
- `[Notification Badge]` Rename methods in Notification Badge for better readability. ([#1169](https://github.com/infor-design/enterprise-ng/issues/1169))

## v4.57.0 Fixes

- `[ApplicationMenu]` Fix for broken UI in Safari when hiding and expanding the navigation menu. ([#5620](https://github.com/infor-design/enterprise/issues/5620))
- `[ApplicationMenu]` Fix application menu broken UI on first render. ([#5766](https://github.com/infor-design/enterprise/issues/5766))
- `[Calendar]` Removed the example legend in the default settings. ([#1130](https://github.com/infor-design/enterprise-ng/issues/1130))
- `[Cards]` Fixed misaligned list within expandable cards pane. ([#5223](https://github.com/infor-design/enterprise/issues/5223))
- `[Counts]` Updated the font size of `xl-text` from `50px` to `48px`. ([#5588](https://github.com/infor-design/enterprise/issues/5588))
- `[Counts]` Fixed title and icon position when in RTL. ([#5566](https://github.com/infor-design/enterprise/issues/5566))
- `[Datagrid]` Removed margin in icon when size is small or extra small. ([#5726](https://github.com/infor-design/enterprise/issues/5726))
- `[Datagrid]` Added additional check for vertical scroll. ([#1154](https://github.com/infor-design/enterprise-ng/issues/1154))
- `[Datepicker]` Fix on default legends being shown regardless if settings have custom legends. ([#5683](https://github.com/infor-design/enterprise/issues/5683))
- `[EmptyMessage]` Added `16px` spacings in the empty message container. ([#5639](https://github.com/infor-design/enterprise/issues/5639))
- `[FieldFilter]` Fixed missing trigger icons on short field filter options. ([#5727](https://github.com/infor-design/enterprise/issues/5727))
- `[Form]` Fixed misaligned trigger icon of datepicker on safari. ([#5751](https://github.com/infor-design/enterprise/issues/5751))
- `[Header]` Fix on Advanced Search not seen on headers when changing colors. ([#5782](https://github.com/infor-design/enterprise/issues/5782))
- `[Locale]` Fixed currency position and a translation on `tl-PH` locale. ([#5695](https://github.com/infor-design/enterprise/issues/5695))
- `[Lookup]` Fix an uncentered lookup icon in composite form. ([#5657](https://github.com/infor-design/enterprise/issues/5657))
- `[Searchfield]` Fix on uneven searchfield in firefox. ([#5620](https://github.com/infor-design/enterprise/issues/5620))
- `[Searchfield]` Fix on uneven searchfield in firefox. ([#5695](https://github.com/infor-design/enterprise/issues/5695))
- `[Searchfield]` Fix on misaligned close button on mobile view. ([#5782](https://github.com/infor-design/enterprise/issues/5782))
- `[Searchfield]` Change width when parent container becomes smaller. ([#4696](https://github.com/infor-design/enterprise/issues/4696))
- `[Spinbox]` Remove functionality of Home and End buttons on Spinbox. ([#5659](https://github.com/infor-design/enterprise/issues/5659))
- `[Spinbox]` Fix spinbox misalignment on sample sizes. ([#5733](https://github.com/infor-design/enterprise/issues/5733))
- `[Tabs]` Fix a bug on vertical tabs scroll on panel containers. ([#5565](https://github.com/infor-design/enterprise/issues/5565))
- `[Treemap]` Fix Treemap's misaligned footer-text on the new theme. ([#5365](https://github.com/infor-design/enterprise/issues/5365))

(41 Issues Solved This Release, Backlog Enterprise 192, Backlog Ng 28, 1166 Functional Tests, 1712 e2e Tests, 150 Puppeteer Tests)

## v4.56.0 Features

- `[ContextualActionPanel]` Changed the color of the toolbar header in the new theme. ([#5685](https://github.com/infor-design/enterprise/issues/5685))
- `[Charts]` Added ability to disable the selection of the charts including the legend. ([#2736](https://github.com/infor-design/enterprise/issues/2736))
- `[Datagrid]` Adds the ability to update values of a specific column on Datagrid. ([#3491](https://github.com/infor-design/enterprise/issues/3491))
- `[Icon]` Updated the launch icon to be less Philippines. ([#5595](https://github.com/infor-design/enterprise/issues/5595))
- `[Locale]` Added a new locale `tl-PH` for Philippines (`tagalog`). ([#5695](https://github.com/infor-design/enterprise/issues/5695))
- `[Tabs]` Adds the ability to split the tabs. ([#4600](https://github.com/infor-design/enterprise/issues/4600))
- `[Toolbar Flex]` Adds control of button set areas via the Button set API. ([NG#1101](https://github.com/infor-design/enterprise-ng/issues/1101))

## v4.56.0 Fixes

- `[BusyIndicator]` Sized and Aligned busy indicator within a compact form field. ([#5655](https://github.com/infor-design/enterprise/issues/5655))
- `[Calendar]` Calendar event IDs can support numbers. ([#5556](https://github.com/infor-design/enterprise/issues/5556))
- `[Calendar]` Fixed wrong color on icons on the header. ([#5647](https://github.com/infor-design/enterprise/issues/5647))
- `[Calendar]` Fixed markForRefresh for display range in calendar. ([#5675](https://github.com/infor-design/enterprise/issues/5675))
- `[Calendar]` Adds the ability to support cross year date range in calendar. ([#5675](https://github.com/infor-design/enterprise/issues/5675))
- `[Calendar]` Fixed additional row due to DST for display range in calendar. ([#5675](https://github.com/infor-design/enterprise/issues/5675))
- `[Datagrid]` Date format should reflect in date filter when range option is selected. ([#4864](https://github.com/infor-design/enterprise/issues/4864))
- `[Datagrid]` Add test page for `selectAllCurrentPage` with toolbar count. ([#4921](https://github.com/infor-design/enterprise/issues/4921))
- `[Datepicker]` Fix on datepicker header not being shown in smaller screens. ([#5550](https://github.com/infor-design/enterprise/issues/5550))
- `[Datagrid]` Fixed an issue where the selection idx was not updating after append/update data to child nodes for tree. ([#5631](https://github.com/infor-design/enterprise/issues/5631))
- `[Datagrid]` Fixed a bug where row status is not properly rendered on Tree List. ([#5552](https://github.com/infor-design/enterprise/issues/5552))
- `[Dropdown]` Fixed disabling of function keys F1 to F12. ([#4976](https://github.com/infor-design/enterprise/issues/4976))
- `[Dropdown]` Fixed a bug where selecting the first item on the list doesn't trigger the `change` event that will select the value immediately. ([NG#1102](https://github.com/infor-design/enterprise-ng/issues/1102))
- `[Dropdown]` Fixed an accessibility issue where the error message was unannounced using a screen reader. ([#5130](https://github.com/infor-design/enterprise/issues/5130))
- `[Homepage]` Fix on homepage example charts misaligned when on mobile. ([#5650](https://github.com/infor-design/enterprise/issues/5650))
- `[Popupmenu]` Fixed an not released issue where opening menus limited the ability to click after. ([#5648/#5649](https://github.com/infor-design/enterprise/issues/5648))
- `[Popupmenu]` Allow switches to be clickable in popupmenu for backwards compatibility. ([#1127](https://github.com/infor-design/enterprise-ng/issues/1127))
- `[Icons]` Fix sizes on some of the icons in classic mode. ([#5626](https://github.com/infor-design/enterprise/issues/5626))
- `[Icons]` Fix sizes on some of the icons in tree in classic mode. ([#5626](https://github.com/infor-design/enterprise/issues/5626))
- `[Line Chart]` Fixed a bug where the line chart was not positioned correctly when all the values were zero. ([#5640](https://github.com/infor-design/enterprise/issues/5640))
- `[Listview]` Fixed the links example to better show disabled links. ([#5678](https://github.com/infor-design/enterprise/issues/5678))
- `[Locale]` Fixed an additional case where large numbers cannot be formatted correctly. ([#5605](https://github.com/infor-design/enterprise/issues/5605))
- `[Locale]` Expanded support from 10 to 20 decimal places. Max number is 21, 20 now. ([#5622](https://github.com/infor-design/enterprise/issues/5622))
- `[Tabs]` Fix a bug where tabs indicator is not aligned when scaled down. ([#5164](https://github.com/infor-design/enterprise/issues/5164))
- `[Tabs]` Fix a bug where tabs indicator is not aligned on RTL. ([#5541](https://github.com/infor-design/enterprise/issues/5541))
- `[Tree]` Fix on return item when calling addNode. ([#5334](https://github.com/infor-design/enterprise/issues/5334))

(44 Issues Solved This Release, Backlog Enterprise 176, Backlog Ng 25, 1134 Functional Tests, 1693 e2e Tests)

## v4.55.3 Fixes

- `[Datagrid]` Fixed an issue where the selection idx was not updating after append/update data to child nodes for tree. ([#5631](https://github.com/infor-design/enterprise/issues/5631))
- `[Locale]` Fixed a bug where very large numbers would get a zero added. ([#5308](https://github.com/infor-design/enterprise/issues/5308))
- `[Locale]` Fixed a bug where very large numbers with negative added an extra zero in formatNumber. ([#5318](https://github.com/infor-design/enterprise/issues/5318))
- `[Locale]` Expanded support from 10 to 20 decimal places. Max number is 21, 20 now. ([#5622](https://github.com/infor-design/enterprise/issues/5622))

## v4.55.2 Fixes

- `[Icons]` Fix sizes on some of the icons in classic mode. ([#5626](https://github.com/infor-design/enterprise/issues/5626))

## v4.55.1 Fixes

- `[Locale]` Fixed an additional case where large numbers cannot be formatted correctly. ([#5605](https://github.com/infor-design/enterprise/issues/5605))

## v4.55.0 Features

- `[ApplicationMenu]` Added the ability to resize the app menu. ([#5193](https://github.com/infor-design/enterprise/issues/5193))
- `[Completion Chart]` Added tooltip in completion chart. ([#5346](https://github.com/infor-design/enterprise/issues/5346))
- `[Custom Builds]` Fixed a bug where importing the base Charts API directly would cause an error. ([#5463](https://github.com/infor-design/enterprise/issues/5463))
- `[Datagrid]` Adds the ability to have a selection radio buttons on Datagrid. ([#5384](https://github.com/infor-design/enterprise/issues/5384))
- `[Datagrid]` Added a `verticalScrollToEnd` property when you reached the end of the datagrid list. ([#5435](https://github.com/infor-design/enterprise/issues/5435))
- `[Datagrid]` Added separate mask options for filter row. ([#5519](https://github.com/infor-design/enterprise/issues/5519))
- `[Editor]` Added support for `ol` type attribute to be able to use the other list styles (`alphabetically ordered (lowercase and uppercase)`, and `roman numbers (lowercase and uppercase)`) of `ol` tag. ([#5462](https://github.com/infor-design/enterprise/issues/5462))
- `[Icons]` Now generating the icons from figma instead of sketch, this should be of low impact but keep your eye on icons in general as they have all changed in generation and log any issues found. ([#5170](https://github.com/infor-design/enterprise/issues/5170))
- `[Lookup]` Fixed a bug for short field and its icons not rendering properly. ([#5541](https://github.com/infor-design/enterprise/issues/5541))
- `[Message]` Add info status handling to message.([#5459](https://github.com/infor-design/enterprise/issues/5459))
- `[Message]` Add an optional close button setting to dismiss the message. ([#5464](https://github.com/infor-design/enterprise/issues/5464))
- `[Modal]` Added the ability to have a custom tooltip on modal close button. ([#5391](https://github.com/infor-design/enterprise/issues/5391))
- `[Swaplist]` Added option to copy items from lists instead of moving them. ([#5513](https://github.com/infor-design/enterprise/issues/5513))
- `[Popdown]` Added a click outside event in popdown. ([#3618](https://github.com/infor-design/enterprise/issues/3618))
- `[Timepicker]` Fixed a bug for timepicker icon not rendering properly. ([#5558](https://github.com/infor-design/enterprise/issues/5558))
- `[Typography]` New typography paragraph text style. ([#5325](https://github.com/infor-design/enterprise/issues/5325))

## v4.55.0 Fixes

- `[Cards]` Fixed a bug card group toolbar overlaps then disappears after clicking the checkboxes. ([#5445](https://github.com/infor-design/enterprise/issues/5445))
- `[Calendar]` Fixed month label not set on first enabled date of the month. ([#5581](https://github.com/infor-design/enterprise/issues/5581))
- `[Calendar]` Fix on overlap in today text and calendar view changer when in mobile. ([#5438](https://github.com/infor-design/enterprise/issues/5438))
- `[Charts]` Fixed a bug where automation ids is not properly rendered on legend, text and slices. ([#5441](https://github.com/infor-design/enterprise/issues/5441))
- `[Datagrid]` Fixed a bug where the checkbox overlaps with the label when `editorOptions.multiple` is set to true. Also added formatters and editor for multiselect. ([NG#1075](https://github.com/infor-design/enterprise-ng/issues/1075))
- `[Datagrid]` Fixed an issue where tree list indentation is not left aligned when row has no children and datagrid row height is extra small or small. ([#5487](https://github.com/infor-design/enterprise/issues/5487))
- `[Message]` Added maxWidth setting to allow message to go full width when title is long. ([#5443](https://github.com/infor-design/enterprise/issues/5443))
- `[Datagrid]` Fix unescaped HTML of range value to match escaped HTML of data value. ([#4832](https://github.com/infor-design/enterprise/issues/4832))
- `[Datagrid]` Fix an XSS vulnerability in the name property of the columns objects array. ([#5428](https://github.com/infor-design/enterprise/issues/5428))
- `[Datagrid]` Fixed an issue where the excel export did not download in MS Edge. ([#5507](https://github.com/infor-design/enterprise/issues/5507))
- `[Editor]` Fixed an issue where font color was not working and extra spaces were get removed. ([#5137](https://github.com/infor-design/enterprise/issues/5137))
- `[EmptyMessage]` Fixed a bug where the empty message chart were not properly rendered when using auto height widget/card. ([#5527](https://github.com/infor-design/enterprise/issues/5527))
- `[Hierarchy]` Fixed line and icon alignment in hierarchy when in RTL format. ([#5544](https://github.com/infor-design/enterprise/issues/5544))
- `[Message]` Added maxWidth setting to allow message to go full width when title is long. ([#5443](https://github.com/infor-design/enterprise/issues/5443))
- `[Modal]` Fixed a bug where events are not properly called when calling stacked dialogs. ([#5471](https://github.com/infor-design/enterprise/issues/5471))
- `[Timepicker]` Fixed a bug where the Chinese time format doesn't render correctly after selecting time and periods (AM/PM). ([#5420](https://github.com/infor-design/enterprise/issues/5420))
- `[Tree]` Fixed an issue where lengthy node text doesn't wrap to lines and cuts off. ([#5499](https://github.com/infor-design/enterprise/issues/5499))

(51 Issues Solved This Release, Backlog Enterprise 129, Backlog Ng 29, 1222 Functional Tests, 1693 e2e Tests)

## v4.54.3 Fixes

- `[Locale]` Fixed a bug where very large numbers would get a zero added. ([#5308](https://github.com/infor-design/enterprise/issues/5308))
- `[Locale]` Fixed a bug where very large numbers with negative added an extra zero in formatNumber. ([#5318](https://github.com/infor-design/enterprise/issues/5318))
- `[Locale]` Expanded support from 10 to 20 decimal places. Max number is 21, 20 now. ([#5622](https://github.com/infor-design/enterprise/issues/5622))

## v4.54.2 Fixes

- `[Locale]` Fixed an additional case where large numbers cannot be formatted correctly. ([#5605](https://github.com/infor-design/enterprise/issues/5605))

## v4.54.1 Fixes

- `[Datagrid]` Added separate mask options for filter row. ([#5519](https://github.com/infor-design/enterprise/issues/5519))

## v4.54.0 Features

- `[Cards]` Added the ability of single and multi selection of cards. ([#5253](https://github.com/infor-design/enterprise/issues/5253))
- `[Datagrid]` Added support to row reorder for groupable settings. ([#5233](https://github.com/infor-design/enterprise/issues/5233))
- `[Donut]` Added the ability to add center tooltip for Donut. ([#5302](https://github.com/infor-design/enterprise/issues/5302))
- `[Notification Badge]` Added Notification Badge component that has the ability to move to any corner of the icon element. ([#5344](https://github.com/infor-design/enterprise/issues/5344))

## v4.54.0 Fixes

- `[Blockgrid]` Added additional design with no image ([#5379](https://github.com/infor-design/enterprise/issues/5379))
- `[Charts]` Fixed a bug where the vertical grid line strokes were invisible when in High Contrast and Colors was non-Default ([#5301](https://github.com/infor-design/enterprise/issues/5301))
- `[CirclePager]` Fixed a bug where the slides were not properly showing for RTL languages ([#2885](https://github.com/infor-design/enterprise/issues/2885))
- `[CirclePager]` Fixed a bug where the CSS was the same for all of the circles in homepage/example-hero-widget ([#5337](https://github.com/infor-design/enterprise/issues/5337))
- `[ContextualActionPanel]` Added `title` prop in CAP to control the title via `modaSettings`, and added missing `beforeclose` event. ([NG#1048](https://github.com/infor-design/enterprise-ng/issues/1048))
- `[ContextMenu]` Fixed a bug where field option is not rendered properly on mobile ([#5335](https://github.com/infor-design/enterprise/issues/5335))
- `[Datagrid]` - Fixed a bug where the row height cut off the focus ring on the Action Item buttons for Classic/New mode and XS, S, M settings ([#5394](https://github.com/infor-design/enterprise/issues/5394))
- `[Datagrid]` - Fixed a bug where the selection color would bleed through clickable tags. ([#5533](https://github.com/infor-design/enterprise/issues/5533))
- `[Datagrid]` Fixed an issue where toggling the selectable setting did not correctly enable the checkbox. ([#5482](https://github.com/infor-design/enterprise/issues/5482))
- `[Datagrid]` Fixed an issue where row reorder handle align was not right for extra small and small height. ([#5233](https://github.com/infor-design/enterprise/issues/5233))
- `[Datagrid]` - Fixed a bug where the first two columns row heights did not match the others for the Medium setting ([#5366](https://github.com/infor-design/enterprise/issues/5366))
- `[Datagrid]` - Fixed a bug where the font color on tags was black when a row was hovered over in dark mode. Font color now white. ([#5289](https://github.com/infor-design/enterprise/issues/5289))
- `[Datagrid]` Fixed a bug where the font color on tags was black when a row was hovered over in dark mode. Font color now white. ([#5289](https://github.com/infor-design/enterprise/issues/5289))
- `[Datagrid]` Fixed issues with NaN displaying on Decimal and Dropdown inputs when blank options are selected. ([#5395](https://github.com/infor-design/enterprise/issues/5395))
- `[Datagrid]` - Fixed a bug where the row height cut off the focus ring on the Action Item buttons for Classic/New mode and XS, S, M settings ([#5394](https://github.com/infor-design/enterprise/issues/5394))
- `[Datagrid]` Fixed a bug where the font color on tags was black when a row was hovered over in dark mode. Font color now white. ([#5289](https://github.com/infor-design/enterprise/issues/5289))
- `[Datagrid]` Fixed issues with NaN displaying on Decimal and Dropdown inputs when blank options are selected. ([#5395](https://github.com/infor-design/enterprise/issues/5395))
- `[Datagrid]` Delete key should fire event in dropdown search. ([#5402](https://github.com/infor-design/enterprise/issues/5402))
- `[Datepicker]` Fixed a bug where the -/+ keys were not detected in datepicker. ([#5353](https://github.com/infor-design/enterprise/issues/5353))
- `[Datagrid]` Fixed a bug that prevented the headers of the right frozen columns as well as the order date column from being exported properly. ([#5332](https://github.com/infor-design/enterprise/issues/5332))
- `[Datagrid]` Fixed a bug where the font color on tags was black when a row was hovered over in dark mode. Font color now white. ([#5289](https://github.com/infor-design/enterprise/issues/5289))
- `[Datagrid]` Fixed issues with NaN displaying on Decimal and Dropdown inputs when blank options are selected. ([#5395](https://github.com/infor-design/enterprise/issues/5395))
- `[Datagrid]` Fixed a bug where filter options were unable to reopen after doing pagination and clicking other filter options. ([#5286](https://github.com/infor-design/enterprise/issues/5286))
- `[Datepicker]` Fixed a bug where the -/+ keys were not detected in datepicker. ([#5353](https://github.com/infor-design/enterprise/issues/5353))
- `[Donut]` Changed legend design when item exceeds maximum width of chart. ([#5292](https://github.com/infor-design/enterprise/issues/5292))
- `[Dropdown]` Fixed a bug where backspace in Dropdown is not working when pressed. ([#5113](https://github.com/infor-design/enterprise/issues/5113))
- `[Editor]` Added tooltip in fontpicker. ([#5472](https://github.com/infor-design/enterprise/issues/5472))
- `[Fileupload]` Fixed a bug where the required asterisk does not appear on the labels associated with required fields. ([#5285](https://github.com/infor-design/enterprise/issues/5285))
- `[Homepage]` Adjusted height and width of example homepage ([#5425](https://github.com/infor-design/enterprise/issues/5425))
- `[Icon]` Changed button icon colors to slate6 ([#5307](https://github.com/infor-design/enterprise/issues/5307))
- `[Input]` Fixed a bug where clear icon were not properly aligned with the input field in classic mode. ([#5324](https://github.com/infor-design/enterprise/issues/5324))
- `[Locale]` Fixed an issue with the finish time format. ([#5447](https://github.com/infor-design/enterprise/issues/5447))
- `[Lookup]` Fixed an issue where in autoApply with single select the modal will close when paging. ([#5466](https://github.com/infor-design/enterprise/issues/5466))
- `[Lookup]` Fixed an issue where selection for server side and paging was not working. ([#986](https://github.com/infor-design/enterprise-ng/issues/986))
- `[Lookup]` Added api setting to allow duplicate selected value to input element. ([#986](https://github.com/infor-design/enterprise-ng/issues/986))
- `[Modal]` Enter key will trigger primary button when in an input field. ([#5198](https://github.com/infor-design/enterprise/issues/5198))
- `[Monthview]` Fixed a bug where a vertical scroll is showing when it is unnecessary. ([#5350](https://github.com/infor-design/enterprise/issues/5350))
- `[Multiselect]` Fixed a regression bug where clear icon were not properly aligned on compact mode. ([#5396](https://github.com/infor-design/enterprise/issues/5396))
- `[Personalize]` Added css to remove color gradient on overflowing horizontal tab headers. fix is limited to personalize styling ([#5303](https://github.com/infor-design/enterprise/issues/5303))
- `[Popdown]` Remove deprecation console warning. We still consider this component deprecated but will not remove until 5.0 version. The warning was only removed for now. ([#1070](https://github.com/infor-design/enterprise-ng/issues/1070))
- `[ToolbarFlex]` updated logic to account for the AllowTabs property and set toolbar items with a tab-index of 0 when allowTabs is true ([#5387](https://github.com/infor-design/enterprise/issues/5387))
- `[Tabs]` Remove tabs animation when clicking tabs. ([#4818](https://github.com/infor-design/enterprise-ng/issues/4818))

(40 Issues Solved This Release, Backlog Enterprise 145, Backlog Ng 24, 1195 Functional Tests, 1697 e2e Tests)

### v4.54.0 Markup Changes

- `[TrackDirty]` Removed Track Dirty from the main components list and integrated the underlying examples into their corresponding individual components.([#5319](https://github.com/infor-design/enterprise/issues/5319))

## v4.53.5 Fixes

- `[Lookup]` Fixed two additional issues where selection for server side and paging was not working. ([#986](https://github.com/infor-design/enterprise-ng/issues/986))
- `[Lookup]` Fixed an issue where in autoApply with single select the modal will close when paging. ([#5466](https://github.com/infor-design/enterprise/issues/5466))

## v4.53.3 Fixes

- `[Lookup]` Fixed an issue where selection for server side and paging was not working. ([#986](https://github.com/infor-design/enterprise-ng/issues/986))

## v4.53.0 Features

- `[Action Sheet]` Added a mobile device-friendly action sheet component. ([#5256](https://github.com/infor-design/enterprise/issues/5256))
- `[Cards]` Added card variations (Status, Hyperlink and Photo Card) with improve hitboxes for tapping. ([#5250](https://github.com/infor-design/enterprise/issues/5250))
- `[Cards]` Added improvements to the expandable cards and made a jQuery instance to be available in the angular wrapper. ([#5252](https://github.com/infor-design/enterprise/issues/5252))
- `[ContextualActionPanel]` Added vertical tabs example on the Contextual Action Panel. ([#5234](https://github.com/infor-design/enterprise/issues/5234))
- `[Swipe Action]` Added a mobile device-friendly swipe action component. ([#5254](https://github.com/infor-design/enterprise/issues/5254))

## v4.53.0 Fixes

- `[Application Menu]` Fixed a bug where the menu list will not properly rendered on autocomplete if you type a character that is not available in the list. ([#4863](https://github.com/infor-design/enterprise/issues/4863))
- `[Calendar]` Fixed a bug where calendar event is not rendered on WeekView if add event (modal) is used before add event (api). ([#5236](https://github.com/infor-design/enterprise/issues/5236))
- `[Circle Pager]` Fixed size interactions and changes for mobile view port. ([#5251](https://github.com/infor-design/enterprise/issues/5251))
- `[Datagrid]` Fixed an issue where personalize column headers were not rendering properly. ([#5361](https://github.com/infor-design/enterprise/issues/5361))
- `[Datagrid]` Fixed a bug where animation blue circle is off-center. ([#5246](https://github.com/infor-design/enterprise/issues/5246))
- `[Datagrid]` Fixed a bug where hovering lookup cells showed a grey background. ([#5157](https://github.com/infor-design/enterprise/issues/5157))
- `[Datagrid]` Fixed an issue for xss where special characters was not sanitizing and make grid to not render. ([#975](https://github.com/infor-design/enterprise-ng/issues/975))
- `[Datagrid]` Fixed a bug where the home and end key should behave as default when in editable cell and not shifting to the first and end row in datagrid. ([#5179](https://github.com/infor-design/enterprise/issues/5179))
- `[Datepicker]` Fixed a bug where the setting attributes were missing in datepicker input and datepicker trigger on NG wrapper. ([#1044](https://github.com/infor-design/enterprise-ng/issues/1044))
- `[Datepicker]` Fixed a bug where the selection range was not being properly rendered in mobile. ([#5211](https://github.com/infor-design/enterprise/issues/5211))
- `[Datepicker]` Made the `autocomplete` attribute configurable by using the `autocompleteAttribute` setting. ([#5092](https://github.com/infor-design/enterprise/issues/5092))
- `[Dropdown]` Made the `noSearch` setting prevent filtering using the Dropdown's search input element as expected. ([#5159](https://github.com/infor-design/enterprise/issues/5159))
- `[Dropdown]` Prevented the Dropdown from re-selecting and firing change events if the same value is picked from its list. ([#5159](https://github.com/infor-design/enterprise/issues/5159))
- `[Dropdown]` Fixed a bug that resulted in the updatable dropdown value being changed when selecting the more actions button. ([#5222](https://github.com/infor-design/enterprise/issues/5222))
- `[Editor]` Fixed a bug where automation id attributes are not properly rendered on editor elements. ([#5082](https://github.com/infor-design/enterprise/issues/5082))
- `[Lookup]` Fixed a bug where lookup attributes are not added in the cancel and apply/save button. ([#5202](https://github.com/infor-design/enterprise/issues/5202))
- `[Lookup]` Exposed two events from the datagrid `afterpaging` and `selected` for more flexibility. ([#986](https://github.com/infor-design/enterprise-ng/issues/986))
- `[Locale]` Fixed a bug where very large numbers with negative added an extra zero in formatNumber. ([#5308](https://github.com/infor-design/enterprise/issues/5308))
- `[Locale]` Fixed a bug where very large numbers would get a zero added. ([#5308](https://github.com/infor-design/enterprise/issues/5308))
- `[Locale]` Fixed a bug where very large numbers with negative added an extra zero in formatNumber. ([#5318](https://github.com/infor-design/enterprise/issues/5318))
- `[Lookup]` Fixed a regression bug where the close/clear icon were not properly aligned on mobile and tablet viewport. ([#5299](https://github.com/infor-design/enterprise/issues/5299))
- `[Lookup]` Fixed a bug where rows become unselected when reopened. ([#5261](https://github.com/infor-design/enterprise/issues/5261))
- `[Modal]` Added the ability to set the tabindex. ([#5358](https://github.com/infor-design/enterprise/issues/5358))
- `[Monthview]` Fixed an issue where month year pick list was misaligning for in page examples. ([#5345](https://github.com/infor-design/enterprise/issues/5345))
- `[Multiselect]` Fixed a regression bug where close icon in badge/tags were not properly aligned. ([#5351](https://github.com/infor-design/enterprise/issues/5351))
- `[Page-Patterns]` Fixed an issue where the weight range slider was overlapping the sales amount text area. ([#5284](https://github.com/infor-design/enterprise/issues/5284))
- `[Pager]` Fixed an issue where tooltip was not working after switch to 2nd page for disable/enable buttons with standalone Pager. ([#1047](https://github.com/infor-design/enterprise-ng/issues/1047))
- `[Personalization]` Fixed a bug where user was unable to see highlighted text in the header when using the new light default theme. ([#5219](https://github.com/infor-design/enterprise/issues/5219))
- `[Personalization]` Fixed an issue where hyperlinks were not showing up for dark theme. ([#5144](https://github.com/infor-design/enterprise-ng/issues/5144))
- `[Popupmenu]` Fixed a bug where unwanted link/hash occurs if the menu if the menu is destroyed when clicking a menu item. ([#NG1046](https://github.com/infor-design/enterprise-ng/issues/1046))
- `[Spinbox]` Fixed a bug where spinbox and its border is not properly rendered on responsive view. ([#5146](https://github.com/infor-design/enterprise/issues/5146))
- `[Searchfield]` Fixed a bug where the close button is not rendered properly on mobile view. ([#5182](https://github.com/infor-design/enterprise/issues/5182))
- `[Searchfield]` Fixed a bug where the search icon in search field is not aligned properly on firefox view. ([#5290](https://github.com/infor-design/enterprise/issues/5290))
- `[Searchfield]` Made the `autocomplete` attribute configurable by using the `autocompleteAttribute` setting. ([#5092](https://github.com/infor-design/enterprise/issues/5092))
- `[Searchfield]` Fixed a bug where the button does not have the same height as the searchfield input. ([#5314](https://github.com/infor-design/enterprise/issues/5314))
- `[Searchbar]` Fixed a bug where the search bar overlapped the "Websites" header when browser is minimized or viewed in mobile. ([#5248](https://github.com/infor-design/enterprise/issues/5248))
- `[Slider]` Fixed a bug where the slider produces NaN value on tooltip. ([#5336](https://github.com/infor-design/enterprise/issues/5336))
- `[Splitter]` Fixed position of splitter button. ([#5121](https://github.com/infor-design/enterprise/issues/5121))
- `[Tooltip/Popover]` Split the Popover and Tooltip into separate components. ([#5197](https://github.com/infor-design/enterprise/issues/5197))

(52 Issues Solved This Release, Backlog Enterprise 147, Backlog Ng 28, 1095 Functional Tests, 1668 e2e Tests)

## v4.52.3 Fixes

- `[Locale]` Expanded support from 10 to 20 decimal places. Max number is 21, 20 now. ([#5622](https://github.com/infor-design/enterprise/issues/5622))

## v4.52.2 Fixes

- `[Locale]` Fixed a bug where very large numbers would get a zero added. ([#5308](https://github.com/infor-design/enterprise/issues/5308))
- `[Locale]` Fixed a bug where very large numbers with negative added an extra zero in formatNumber. ([#5318](https://github.com/infor-design/enterprise/issues/5318))

## v4.52.1 Fixes

- `[Datagrid]` Fixed an issue where personalize column headers were not rendering properly. ([#5361](https://github.com/infor-design/enterprise/issues/5361))

## v4.52.0

### v4.52.0 Markup Changes

- `[Datagrid]` When fixing bugs in datagrid hover states we removed the use of `is-focused` on table `td` elements. ([#5091](https://github.com/infor-design/enterprise/issues/5091))

### v4.52.0 Fixes

- `[Application Menu]` Fixed a bug where the expanded accordion were incorrectly colored as selected when uses the personalization colors. ([#5128](https://github.com/infor-design/enterprise/issues/5128))
- `[About]` Fixed a bug where overflowing scrollbar in About Modal is shown on a smaller viewport. ([#5206](https://github.com/infor-design/enterprise/issues/5206))
- `[Bar Chart]` Fixed an issue where the `onerror` script was able to execute. ([#1030](https://github.com/infor-design/enterprise-ng/issues/1030))
- `[Calendar]` Fixed a bug where if the calendar event is not set to whole day then the week view and day view will not properly render on UI. ([#5195](https://github.com/infor-design/enterprise/issues/5195))
- `[Datagrid]` Fixed a bug where changing a selection mode between single and mixed on a datagrid with frozen columns were not properly rendered on UI. ([#5067](https://github.com/infor-design/enterprise/issues/5067))
- `[Datagrid]` Fixed a bug where filter options were not opening anymore after doing sorting on server-side paging. ([#5073](https://github.com/infor-design/enterprise/issues/5073))
- `[Datagrid/Lookup]` Fixed a bug where unselecting all items in an active page affects other selected items on other pages. ([#4503](https://github.com/infor-design/enterprise/issues/4503))
- `[Datagrid]` When fixing bugs in datagrid hover states we removed the use of `is-focused` on table `td` elements. ([#5091](https://github.com/infor-design/enterprise/issues/5091))
- `[Datagrid/Lookup]` Fixed a bug where the plus minus icon animation was cut off. ([#4962](https://github.com/infor-design/enterprise/issues/4962))
- `[Datagrid]` Fixed a bug where unselecting all items in an active page affects other selected items on other pages. ([#4503](https://github.com/infor-design/enterprise/issues/4503))
- `[Datagrid]` Fixed a bug where the tag text in the column is not shown properly when hovering it on Alternate Row Shading. ([#5210](https://github.com/infor-design/enterprise/issues/5210))
- `[Datagrid]` Fixed a bug where the clear filter icons position were not properly aligned with the lookup. ([#5239](https://github.com/infor-design/enterprise/issues/5239))
- `[Dropdown]` Fixed a bug where automatic highlighting of a blank option after opening the list was not working ([#5095](https://github.com/infor-design/enterprise/issues/5095))
- `[Dropdown/Multiselect]` Fixed a bug where the id attribute prefix were missing from the dropdown list when searching with typeahead settings. ([#5053](https://github.com/infor-design/enterprise/issues/5053))
- `[Field Options]` Fixed misalignment of field options for the colorpicker, clearable input field, and clearable searchfield with its close icon. ([#5139](https://github.com/infor-design/enterprise/issues/5139))
- `[Field Options]` Fixed misalignment of close button in searchfield with field options. ([#5138](https://github.com/infor-design/enterprise/issues/5138))
- `[Homepage]` Fixed an issue where remove card event was not triggered on card/widget. ([#4798](https://github.com/infor-design/enterprise/issues/4798))
- `[Locale]` Changed the start day of the week to Monday as per translation team request. ([#5199](https://github.com/infor-design/enterprise/issues/5199))
- `[Mask/Datagrid]` Fixed a bug in number masks where entering a decimal while the field's entire text content was selected could cause unexpected formatting. ([#4974](https://github.com/infor-design/enterprise/issues/4974))
- `[Monthview]` Fixed an issue where selected date was not stay on provided day/month/year. ([#5064](https://github.com/infor-design/enterprise/issues/5064))
- `[Monthview]` Added support for mobile view. ([#5075](https://github.com/infor-design/enterprise/issues/5075))
- `[Spinbox]` Fixed a bug where spinbox and its border is not properly rendered on responsive view. ([#5146](https://github.com/infor-design/enterprise/issues/5146))
- `[Tabs Module]` Fixed a bug where long tab labels overflowed behind the close icon. ([#5187](https://github.com/infor-design/enterprise/issues/5187))

(33 Issues Solved This Release, Backlog Enterprise 134, Backlog Ng 34, 1183 Functional Tests, 1652 e2e Tests)

## v4.51.4

### v4.51.4 Fixes

- `[Locale]` Fixed a bug where very large numbers would get a zero added. ([#5308](https://github.com/infor-design/enterprise/issues/5308))

## v4.51.3

### v4.51.3 Fixes

- `[Locale]` Fixed a bug where very large numbers with negative added an extra zero in formatNumber. ([#5308](https://github.com/infor-design/enterprise/issues/5308))
- `[Mask/Datagrid]` Fixed a bug in number masks where entering a decimal while the field's entire text content was selected could cause unexpected formatting. ([#4974](https://github.com/infor-design/enterprise/issues/4974))

## v4.51.2

### v4.51.2 Fixes

- `[Locale]` Fixed a bug where very large numbers with negative added an extra zero in formatNumber. ([#5308](https://github.com/infor-design/enterprise/issues/5308))
- `[Mask/Datagrid]` Fixed a bug in number masks where entering a decimal while the field's entire text content was selected could cause unexpected formatting. ([#4974](https://github.com/infor-design/enterprise/issues/4974))

## v4.51.1

### v4.51.1 Fixes

- `[Datagrid]` Fixed a bug where cells with a leading space triggered the dirty indicator even without changing the cell value on second blur/selection. ([#4825](https://github.com/infor-design/enterprise/issues/4825))
- `[Radio]` Fixed a bug where legend tag blinks when clicking the radio buttons. ([#4901](https://github.com/infor-design/enterprise/issues/4901))

## v4.51.0

### v4.51.0 Markup Changes

- `[About]` The version in the html section of the document was not added correctly and is now showing the correct version string. ([#5069](https://github.com/infor-design/enterprise/issues/5069))
- `[Datagrid]` Fixed a bug where cells with a leading space triggered the dirty indicator even without changing the cell value on second blur/selection. ([#4825](https://github.com/infor-design/enterprise/issues/4825))
- `[Datepicker/Monthview/Calendar]` We changed all Chinese locales to have monday as the first day of the week and this could impact scripts. ([#5147](https://github.com/infor-design/enterprise/issues/5147))
- `[Dropdown]` We added  `aria-readonly` to all readonly dropdowns. ([#5107](https://github.com/infor-design/enterprise/issues/5107))
- `[Dropdown]` Dropdowns are now appended to the section in the page with `role="main"` there should be just one of these sections in each page. ([#1033](https://github.com/infor-design/enterprise-ng/issues/1033))
- `[Input]` If using the password reveal feature, note that we change dit from using a `type="password"` to using a class to toggle the state. ([#5099](https://github.com/infor-design/enterprise/issues/5099))
- `[Pager]` When fixing an accessibility complaint on pager we made all pager buttons tabbable and removed the `tabindex` this could impact some test scripts. ([#4862](https://github.com/infor-design/enterprise/issues/4862))
- `[Tabs]` We add the ability to drag tabs, if this is enabled there are a number of sort properties and classes that have been added that may need to be scripted in the future. ([#4520](https://github.com/infor-design/enterprise/issues/4520))

### v4.51.0 Fixes

- `[Circlepager]` Fixed a bug where circle buttons doesn't work on smaller viewport and first initialization of the page. ([#4966](https://github.com/infor-design/enterprise/issues/4966))
- `[General]` The master branch is now called main. Also cleaned up some language in the repo known to be less inclusive. ([#5027](https://github.com/infor-design/enterprise/issues/5027))
- `[Datagrid]` Fixed an issue where stretching the last column of a table was not consistent when resizing the window. ([#5045](https://github.com/infor-design/enterprise/issues/5045))
- `[Datagrid]` Fixed an issue where time format HHmm was not working for time picker editor. ([#4926](https://github.com/infor-design/enterprise/issues/4926))
- `[Datagrid]` Fixed an issue where setting stretchColumn to 'last' did not stretch the last column in the table. ([#4913](https://github.com/infor-design/enterprise/issues/4913))
- `[Datagrid]` Fixed an issue where when focusing dropdowns and then using arrow key, it would move across the grid columns leaving multiple open dropdowns. ([#4851](https://github.com/infor-design/enterprise/issues/4851))
- `[Datagrid]` Fixed an issue where the copy paste html to editable cell was cause to generate new cells. ([#4848](https://github.com/infor-design/enterprise/issues/4848))
- `[Datagrid]` Fixed some visual glitches related to focus/hover state and editable date/time cells. ([#5091](https://github.com/infor-design/enterprise/issues/5091))
- `[Datepicker]` Fixed an issue where time was changing, if selected time was before noon for Danish language locale da-DK. ([#4987](https://github.com/infor-design/enterprise/issues/4987))
- `[Datepicker]` Removed deprecation warning for close method. ([#5120](https://github.com/infor-design/enterprise/issues/5120))
- `[Dropdown]` Fixed a bug where the dropdown list gets detached to the input field. ([5056](https://github.com/infor-design/enterprise/issues/5056))
- `[Dropdown]` Improved accessibility on readonly dropdowns by adding the aria-readonly property. ([#5107](https://github.com/infor-design/enterprise/issues/5107))
- `[Editor]` Fixed a bug where the anchor link does not firing the change event. ([#5141](https://github.com/infor-design/enterprise/issues/5141))
- `[Editor]` Fixed a bug that links would not wrap in the editor when multiline. ([#5145](https://github.com/infor-design/enterprise/issues/5145))
- `[General]` Fixed incorrect version that was showing up as `[Object]` in the about dialog and html. ([#5069](https://github.com/infor-design/enterprise/issues/5069))
- `[Hierarchy]` Improved accessibility on readonly dropdowns by adding the aria-readonly property. ([#5107](https://github.com/infor-design/enterprise/issues/5107))
- `[Hierarchy]` Fixed an issue where the action refs passed around were broken. ([#5124](https://github.com/infor-design/enterprise/issues/5124))
- `[Listview]` Fixed a bug where changing selectable setting from 'mixed' to 'single' does not remove checkboxes. ([#5048](https://github.com/infor-design/enterprise/issues/5048))
- `[Locale]` Fixed an issue where the date and available date validation was not working for Croatian locale hr-HR. ([#4964](https://github.com/infor-design/enterprise/issues/4964))
- `[Locale]` Fixed an issue where the am/pm dot was causing issue to parseDate() method for greek language. ([#4793](https://github.com/infor-design/enterprise/issues/4793))
- `[Locale]` Fixed all chinese locales to have monday as the first day of the week. ([#5147](https://github.com/infor-design/enterprise/issues/5147))
- `[Lookup]` Fixed an issue where readonly lookups showed up as enabled. ([#5149](https://github.com/infor-design/enterprise/issues/5149))
- `[Multiselect]` Fixed a bug where the position of dropdown list was not correct when selecting multiple items on mobile. ([#5021](https://github.com/infor-design/enterprise/issues/5021))
- `[Modal]` Fixed a bug that prevented modals from closing while a tooltip was displayed inside ([#5047](https://github.com/infor-design/enterprise/issues/5047))
- `[Pager]` Fixed an accessibility issue to use tabs instead arrow keys. ([#4862](https://github.com/infor-design/enterprise/issues/4862))
- `[Password]` Changed the password reveal feature to not use `text="password"` and use css instead. This makes it possible to hide autocomplete. ([#5098](https://github.com/infor-design/enterprise/issues/5098))
- `[Radio]` Fixed a bug where legend tag blinks when clicking the radio buttons. ([#4901](https://github.com/infor-design/enterprise/issues/4901))
- `[Tabs]` Fixed a bug where where if urls contain a href with a forward slash (paths), then this would error. Note that in this situation you need to make sure the tab panel is linked without the hash. ([#5014](https://github.com/infor-design/enterprise/issues/5014))
- `[Tabs]` Added support to sortable drag and drop tabs. Non touch devices it good with almost every type of tabs `Module`, `Vertical`, `Header`, `Scrollable` and `Regular`. For touch devices only support with `Module` and `Vertical` Tabs. ([#4520](https://github.com/infor-design/enterprise/issues/4520))
- `[Tabs]` Changed the `rename()` method to also modify a tab's corresponding "More Tabs" menu item, if the menu is open. ([#5105](https://github.com/infor-design/enterprise/issues/5105))
- `[Toast]` Fixed a bug where toast message were unable to drag down to it's current position when `position` sets to 'bottom right'. ([#5015](https://github.com/infor-design/enterprise/issues/5015))
- `[Toolbar]` Add fix for invisible inputs in the toolbar. ([#5122](https://github.com/infor-design/enterprise/issues/5122))
- `[Toolbar]` Prevent individual buttons from getting stuck inside the Toolbar's overflow menu ([#4857](https://github.com/infor-design/enterprise/issues/4857))
- `[Tree]` Added api support for collapse/expand node methods. ([#4707](https://github.com/infor-design/enterprise/issues/4707))

(42 Issues Solved This Release, Backlog Enterprise 166, Backlog Ng 28, 1081 Functional Tests, 1647 e2e Tests)

## v4.50.4

### v4.50.4 Fixes

- `[Locale]` Fixed a bug where very large numbers with negative added an extra zero in formatNumber. ([#5308](https://github.com/infor-design/enterprise/issues/5308))

## v4.50.3

### v4.50.3 Fixes

- `[Lookup]` Fixed an issue where readonly lookups showed up as enabled. ([#5149](https://github.com/infor-design/enterprise/issues/5149))

## v4.50.2

### v4.50.2 Fixes

- `[General]` Fixed incorrect version that was showing up as `[Object]` in the about dialog and html. ([#5069](https://github.com/infor-design/enterprise/issues/5069))

## v4.50.1

### v4.50.1 Fixes

- `[Datagrid]` Set the tabbable feature off for the datagrid editors. ([#5089](https://github.com/infor-design/enterprise/issues/5089))
- `[Datagrid]` Fixed issues with misalignment on filter fields with icons. ([#5063](https://github.com/infor-design/enterprise/issues/5063))
- `[Lookup]` Fixed a bug where non editable lookups could not be clicked/opened. ([#5062](https://github.com/infor-design/enterprise/issues/5062))
- `[Lookup]` Fixed a bug where non strict / non editable lookups could not be clicked/opened. ([#5087](https://github.com/infor-design/enterprise/issues/5087))

## v4.50.0

### v4.50.0 Important Notes

- `[General]` We bumped the version from 4.39 (four - thirty nine) to 4.50 (four - fifty) to correspond with the general release of Soho (IDS) Design system 4.5 so the versions sync up better. We could not use 4.5 since it was already in use previously. ([#5012](https://github.com/infor-design/enterprise/issues/5012))
- `[General]` We Updated development dependencies. Most important things to note are: we now support node 14 for development and this is recommended. ([#4998](https://github.com/infor-design/enterprise/issues/4998))
- `[Tabs]` Changed the target element from 'li' to 'a' to be consistent. ([#4566](https://github.com/infor-design/enterprise/issues/4566))

### v4.50.0 Fixes

- `[Breadcrumb]` Changed the colors for disabled breadcrumbs to make them lighter than the enabled ones. ([#4917](https://github.com/infor-design/enterprise/issues/4917))
- `[Bar Chart]` Added support for double click to Bar, Bar Grouped, Bar Stacked. ([#3229](https://github.com/infor-design/enterprise/issues/3229))
- `[Bullet Chart]` Added support for double click. ([#3229](https://github.com/infor-design/enterprise/issues/3229))
- `[BusyIndicator]` Fixed a bug that caused the busy-indicator to show below the busy indicator container. ([#4953](https://github.com/infor-design/enterprise/issues/4953))
- `[Color Picker]`Fix issue with text disappearing and improve responsiveness when there isn't space horizontally ([#4930](https://github.com/infor-design/enterprise/issues/4930))
- `[Column Chart]` Added support for double click to Column, Column Grouped, Column Stacked, Column Stacked-singular and Column Positive Negative. ([#3229](https://github.com/infor-design/enterprise/issues/3229))
- `[Datagrid]` Added api setting `allowChildExpandOnMatchOnly` with Datagrid. It will show/hide children match only or all of them this setting only will effect if use with `allowChildExpandOnMatch:true`. ([#4209](https://github.com/infor-design/enterprise/issues/4209))
- `[Datagrid]` Fixed a bug where filter dropdown menus did not close when focusing a filter input. ([#4766](https://github.com/infor-design/enterprise/issues/4766))
- `[Datagrid]` Fixed an issue where the keyboard was not working to sort data for sortable columns. ([#4858](https://github.com/infor-design/enterprise/issues/4858))
- `[Datagrid]` Fixed an issue where the keyboard was not working to select all from header checkbox. ([#4859](https://github.com/infor-design/enterprise/issues/4859))
- `[Datagrid]` Fixed an issue where the selection was getting clear after use pagesize dropdown for client side paging. ([#4915](https://github.com/infor-design/enterprise/issues/4915))
- `[Datagrid]` Fixed an error seen clicking items if using a flex toolbar for the datagrid toolbar. ([#4941](https://github.com/infor-design/enterprise/issues/4941))
- `[Datagrid]` Only show row status when dirty indicator and row status both exist to address conflicting visual issue. ([#4918](https://github.com/infor-design/enterprise/issues/4918))
- `[Datagrid]` Fixed an issue where selecting a row added background to row-status. ([#4918](https://github.com/infor-design/enterprise/issues/4918))
- `[Datagrid]` Fixed an issue where the filter menu would not reopen in some cases. ([#4995](https://github.com/infor-design/enterprise/issues/4995))
- `[Datepicker]` Added a setting that replaces the trigger icon with an actual button for better accessibility, enabled by default. ([#4820](https://github.com/infor-design/enterprise/issues/4820))
- `[Datepicker]` Updated validation.js to check if date picker contains a time value ([#4888](https://github.com/infor-design/enterprise/issues/4888))
- `[Datepicker]` Fixed a UI issue where the apply and cancel buttons were unable to see on small screens. ([#4950](https://github.com/infor-design/enterprise/issues/4950))
- `[Datagrid]` Clean up hover appearance of datagrid actions button when the grid is viewed as a list. ([#4963](https://github.com/infor-design/enterprise/issues/4963))
- `[Editor]`Adjusted the editor to not treat separators after headers as leading and removing them. ([#4751](https://github.com/infor-design/enterprise/issues/4751))
- `[Environment]`Updated the regular expression search criteria from `Edge` to `Edg` to resolve the EDGE is not detected issue. ([#4603](https://github.com/infor-design/enterprise/issues/4603))
- `[Field Filter]` Fixed a UI issues where the input field has a missing border and the dropdown list does not properly align when it opened. ([#4982](https://github.com/infor-design/enterprise/issues/4982))
- `[Editor]`Adjusted the editor to not treat separators after headers as leading and removing them. ([#4751](https://github.com/infor-design/enterprise/issues/4751))
- `[General]` Can run stylelint command on W10 cmd for development ([#4993](https://github.com/infor-design/enterprise/issues/4993))
- `[General]` We Updated jQuery to use 3.6.0. ([#1690](https://github.com/infor-design/enterprise/issues/1690))
- `[Header]` Removed breadcrumb coloring from current class, which was causing the wrong kind of emphasis for breadcrumbs in headers. ([#5003](https://github.com/infor-design/enterprise/issues/5003))
- `[Input]` Changed the disabled search field color for Safari to match that of other browsers. ([#4611](https://github.com/infor-design/enterprise/issues/4611))
- `[Lookup]` Isolated the scss/css .close.icon class inside of .modal-content and removed any extra top property to fix the alignment issue.([#4933](https://github.com/infor-design/enterprise/issues/4933))
- `[Lookup]` Added a setting that replaces the trigger icon with an actual button for better accessibility, enabled by default. ([#4820](https://github.com/infor-design/enterprise/issues/4820))
- `[Lookup]` fix close button alignment issue. ([#5088](https://github.com/infor-design/enterprise/issues/5088))
- `[Line Chart]` Added support for double click to Area, Bubble, Line and Scatterplot. ([#3229](https://github.com/infor-design/enterprise/issues/3229))
- `[Message]` Added automation id's to the message's modal main area dialog as well with `modal` prefix. ([#4871](https://github.com/infor-design/enterprise/issues/4871))
- `[Modal]` Fixed a bug where full size responsive setting doesn't work on android phones in landscape mode. ([#4451](https://github.com/infor-design/enterprise/issues/4451))
- `[Pie Chart]` Added support for double click to Pie and Donut. ([#3229](https://github.com/infor-design/enterprise/issues/3229))
- `[Pie Chart]` Fixed bug were pie chart type does not remove old class name ([#3144](https://github.com/infor-design/enterprise/issues/3144))
- `[Pie Chart]` Improved the accessibility of legend items with roles and offscreen labels. ([#4831](https://github.com/infor-design/enterprise/issues/4831))
- `[Radar Chart]` Added support for double click. ([#3229](https://github.com/infor-design/enterprise/issues/3229))
- `[Rating]` Fixed color of the un-checked rating star. ([#4853](https://github.com/infor-design/enterprise/issues/4853))
- `[Popupmenu]` Fixed a lifecycle issue on menus that are shared between trigger elements, where these menus were incorrectly being torn down. ([NG#987](https://github.com/infor-design/enterprise-ng/issues/987))
- `[Searchfield]` Fixed alignment issues with the close button in various scenarios ([#4989](https://github.com/infor-design/enterprise/issues/4989), [#5096](https://github.com/infor-design/enterprise/issues/5096), [#5158](https://github.com/infor-design/enterprise/issues/4989), [#5090](https://github.com/infor-design/enterprise/issues/4989))
- `[Switch]` Adjust styles to be more discernible between checked and checked+disabled ([#4341](https://github.com/infor-design/enterprise/issues/4341))
- `[Tabs (Horizontal/Header)]` Fixed bug with the placement of the focus state in RTL mode, and other minor visual improvements. ([#4877](https://github.com/infor-design/enterprise/issues/4877))
- `[Tabs Module]` Fixed a bug where clear button was missing when clearable setting is activated in tabs module searchfield. ([#4898](https://github.com/infor-design/enterprise/issues/4898))
- `[Textarea]` Fixed a bug where the textarea options like autogrow, autoGrowMaxHeight doesn't work after the initialization inside of the accordion. ([#4977](https://github.com/infor-design/enterprise/issues/4977))
- `[Timepicker]` Added a setting that replaces the trigger icon with an actual button for better accessibility, enabled by default. ([#4820](https://github.com/infor-design/enterprise/issues/4820))
- `[Toast]` Fixed a bug where the first toast in the page is not announced to screen readers. ([#4519](https://github.com/infor-design/enterprise/issues/4519))
- `[Tooltip]` Fixed a bug in tooltip that prevented linking id-based tooltip content. ([#4827](https://github.com/infor-design/enterprise/issues/4827))

(48 Issues Solved This Release, Backlog Enterprise 152, Backlog Ng 32, 1086 Functional Tests, 1640 e2e Tests)

## v4.38.1

### v4.38.1 Fixes

- `[BusyIndicator]` Fixed a bug that caused the busy-indicator to show below the busy indicator container. ([#4953](https://github.com/infor-design/enterprise/issues/4953))

## v4.38.0

### v4.38.0 Important Changes

- `[Themes]` Renamed the concept of themes to versions and renamed uplift to new and soho to classic. The new/uplift theme is now the default and its recommend you use it as your default. The old scripts and names will still work ok but new copies with the new names are added for you. In addition Variants are now called Modes. But we got rid of the older script names from 2017 as they have been deprecated for a while now. In addition the ids-identity package thats included was bumped to 4.0 if using tokens directly from this the paths there have been changed to reflect the new names. ([#2606](https://github.com/infor-design/enterprise/issues/2606))

### v4.38.0 Fixes

- `[Application Menu]` Fixed visibility of expander icon on classic theme. ([#4874](https://github.com/infor-design/enterprise/issues/4874))
- `[Accordion]` Fixed an issue where the afterexpand and aftercollapse events fired before the states are set.  ([#4838](https://github.com/infor-design/enterprise/issues/4838))
- `[Breadcrumb]` Fixed unnecessary scrollbar in safari on a flex toolbar. ([#4839](https://github.com/infor-design/enterprise/issues/4839))
- `[Calendar]` Fixed calendar event details listview on mobile perspective. ([#4886](https://github.com/infor-design/enterprise/issues/4886))
- `[Datagrid]` Fixed an issue with missing scrollbars when in frozen column mode on wide screens. ([#4922](https://github.com/infor-design/enterprise/issues/4922))
- `[Datagrid]` Added the ability to use shift click to select in mixed selection mode. ([#4748](https://github.com/infor-design/enterprise/issues/4748))
- `[Datagrid]` Fixed alignment issue when editing. ([#4814](https://github.com/infor-design/enterprise/issues/4814))
- `[Datagrid]` Added a fix for checkbox aria cells, the aria was in the wrong location. ([#4790](https://github.com/infor-design/enterprise/issues/4790))
- `[Datagrid]` Fixed a bug where shift+f10 did not open the context menu in the Datagrid. ([#4614](https://github.com/infor-design/enterprise/issues/4614))
- `[Datagrid]` Fixed an issue where tooltips on buttons in the contextual action toolbar in datagrid would never show up. ([#4876](https://github.com/infor-design/enterprise/issues/4876))
- `[Datagrid]` Fixed an issue where when using selectAllCurrentPage the deselect all did not trigger an event. ([#4916](https://github.com/infor-design/enterprise/issues/4916))
- `[Datagrid]` Fixed an issue where when using a scroll-flex container to contain datagrid it did not show the Y scrollbar. ([#4914](https://github.com/infor-design/enterprise/issues/4914))
- `[EmptyMessage]` Fixed an issue where you may get double the click handlers. ([#4889](https://github.com/infor-design/enterprise/issues/4889))
- `[Environment]` Fixed feature detection classes and routines on IPad 13 and up. ([#4855](https://github.com/infor-design/enterprise/issues/4855))
- `[Fileupload Advanced]` Fixed a bug where the disable and enable methods were not working correctly. ([#4872](https://github.com/infor-design/enterprise/issues/4872))
- `[General]` Increased windows custom css scrollbars from 8px to 12px. ([#4837](https://github.com/infor-design/enterprise/issues/4837))
- `[Input]` Fixed a bug where the cursor overlapped the icon in right aligned lookup and input fields when selecting the field. ([#4718](https://github.com/infor-design/enterprise/issues/4718))
- `[ListView]` Fixed an issue selecting after focusing the list with the keyboard. ([#4621](https://github.com/infor-design/enterprise/issues/4621))
- `[Lookup]` Fixed an issue with select all across pages in lookup. ([#4503](https://github.com/infor-design/enterprise/issues/4503))
- `[Lookup]` Fixed an issue clearing selections with selectAcrossPages. ([#4539](https://github.com/infor-design/enterprise/issues/4539))
- `[Message]` Fixed multiple events were firing. ([#953](https://github.com/infor-design/enterprise-ng/issues/953))
- `[Popover]` Fixed a bug where the close button did not get an automation ID and added automation ID to the title. ([#4743](https://github.com/infor-design/enterprise/issues/4743))
- `[Locale/Multiselect]` Fixed a bug where translations could not be made correctly on All label and Selected Label, so we dropped having the label in the field. You can use the allTextString and selectedTextString if you want something special. ([#4505](https://github.com/infor-design/enterprise/issues/4505))
- `[Locale]` Fixed a bug in Estonian translations. ([#4805](https://github.com/infor-design/enterprise/issues/4805))
- `[Locale]` Fixed several bugs in Greek translations. ([#4791](https://github.com/infor-design/enterprise/issues/4791))
- `[Locale]` Fixed a bug in Turkish translations. ([#4788](https://github.com/infor-design/enterprise/issues/4788))
- `[Locale]` Fixed a bug in Thai translations. ([#4738](https://github.com/infor-design/enterprise/issues/4738))
- `[Searchfield]` Fixed an accessibility issue where the X was not tabbable with the keyboard. To fix this added a tabbable setting which is on by default. If you want it off you can set it to false but you would pass accessibility testing. ([#4815](https://github.com/infor-design/enterprise/issues/4815))
- `[Tabs]` Fixed an iOS bug that was preventing dismissible tabs to be dismissed by tap. ([#4763](https://github.com/infor-design/enterprise/issues/4763))
- `[Tabs Module]` Fixed positioning of the icon in tabs module. ([#4842](https://github.com/infor-design/enterprise/issues/4842))
- `[Tabs Module]` Fixed the focus border of the home button and make it tabbable in tabs module. ([#4850](https://github.com/infor-design/enterprise/issues/4850))
- `[Tabs Vertical]` Fixed black hover state in new (uplift) theme contrast mode. ([#4867](https://github.com/infor-design/enterprise/issues/4867))
- `[Validation]` Fixed an issue where validation messages did not have the correct aria for accessibility. ([#4830](https://github.com/infor-design/enterprise/issues/4830))
- `[TabsModule]` Fixed positioning of the icon in tabs module. ([#4842](https://github.com/infor-design/enterprise/issues/4842))
- `[Timepicker]` Improved accessibility on both the input field and its inner picker elements. ([#4403](https://github.com/infor-design/enterprise/issues/4403))

(37 Issues Solved This Release, Backlog Enterprise 136, Backlog Ng 32, 1082 Functional Tests, 1638 e2e Tests)

## v4.37.3

### v4.37.3 Fixes

- `[BusyIndicator]` Fixed a bug that caused the busy-indicator to show below the busy indicator container. ([#4953](https://github.com/infor-design/enterprise/issues/4953))

### v4.37.2 Fixes

- `[Datagrid]` Fixed an issue with missing scrollbars when in frozen column mode on wide screens. ([#4922](https://github.com/infor-design/enterprise/issues/4922))

## v4.37.1

### v4.37.1 Fixes

- `[General]` Increased windows custom css scrollbars from 8px to 12px. ([#4837](https://github.com/infor-design/enterprise/issues/4837))
- `[Datagrid]` Fixed an issue where when using a scroll-flex container to contain datagrid it did not show the Y scrollbar. ([#4914](https://github.com/infor-design/enterprise/issues/4914))

## v4.37.0

### v4.37.0 Features

- `[FileUpload]` Added the ability to drag files onto the file upload field like in 3.x versions. ([#4723](https://github.com/infor-design/enterprise/issues/4723))
- `[Datagrid]` Added the ability to edit columns formatted with tags and badges with an Input editor. ([#4637](https://github.com/infor-design/enterprise/issues/4637))
- `[Datagrid]` Added the ability to pass a locale numberFormat to the TargetedAchievement formatter and also set the default to two decimals. ([#4802](https://github.com/infor-design/enterprise/issues/4802))
- `[Dropdown]` Added basic virtual scrolling to dropdown for if you have thousands of items. Only basic dropdown functionality will work with this setting but it improved performance on larger dropdown lists. ([#4708](https://github.com/infor-design/enterprise/issues/4708))
- `[Sidebar]` Added the ability to hide and show the side bar with the list detail view. ([#4394](https://github.com/infor-design/enterprise/issues/4394))

### v4.37.0 Fixes

- `[App Menu]` Fixed a regression bug  where the searchfield icon duplicated and were not properly aligned with the searchfield. ([#4737](https://github.com/infor-design/enterprise/issues/4737))
- `[App Menu]` Removed the close button animation on the hamburger button when app menus open. ([#4756](https://github.com/infor-design/enterprise/issues/4756))
- `[Bar Chart]` Fixed an issue where the data was passing wrong for grouped type custom tooltip. ([#4548](https://github.com/infor-design/enterprise/issues/4548))
- `[Busy Indicator]` Fixed an error was showing when called `close()` method too soon after `activate()`. ([#980](https://github.com/infor-design/enterprise-ng/issues/980))
- `[Calendar]` Fixed a regression where clicking Legend checkboxes was no longer possible. ([#4746](https://github.com/infor-design/enterprise/issues/4746))
- `[Checkboxes]` Fixed a bug where if checkboxes are in a specific relative layout the checkboxes may click the wrong one. ([#4808](https://github.com/infor-design/enterprise/issues/4808))
- `[Column Chart]` Fixed an issue where the data was passing wrong for grouped type custom tooltip. ([#4548](https://github.com/infor-design/enterprise/issues/4548))
- `[Datagrid]` Fixed an issue where the filter border on readonly lookups was not displayed in high contrast mode. ([#4724](https://github.com/infor-design/enterprise/issues/4724))
- `[Datagrid]` Added missing aria row group role to the datagrid. ([#4479](https://github.com/infor-design/enterprise/issues/4479))
- `[Datagrid]` Fixed a bug where when setting a group and decimal out of the current locale then editing would not work. ([#4806](https://github.com/infor-design/enterprise/issues/4806))
- `[Dropdown]` Fixed an issue where some elements did not correctly get an id in the dropdown. ([#4742](https://github.com/infor-design/enterprise/issues/4742))
- `[Dropdown]` Fixed a bug where you could click the label and focus a disabled dropdown. ([#4739](https://github.com/infor-design/enterprise/issues/4739))
- `[Homepage]` Fixed the wrong metadata was sending for resize, reorder and remove card events. ([#4798](https://github.com/infor-design/enterprise/issues/4798))
- `[Locale]` Fixed an issue where if the 11th digit is a zero the formatNumbers and truncateDecimals function will loose a digit. ([#4656](https://github.com/infor-design/enterprise/issues/4656))
- `[Modal]` Improved detection of non-focusable elements when a Modal is configured to auto focus one of its inner components. ([#4740](https://github.com/infor-design/enterprise/issues/4740))
- `[Module Tabs]` Fixed a bug related to automatic linking of Application Menu trigger tabs in Angular environments ([#4736](https://github.com/infor-design/enterprise/issues/4736))
- `[ProcessIndicator]` Fixed a layout issue on the index page and added a rejected icon. ([#4770](https://github.com/infor-design/enterprise/issues/4770))
- `[Rating]` Fixed an issue where the rating was not clear on toggle. ([#4571](https://github.com/infor-design/enterprise/issues/4571))
- `[Splitter]` Fixed the splitter was dragging to wrong direction in RTL. ([#1813](https://github.com/infor-design/enterprise/issues/1813))
- `[Swaplist]` Fixed an issue where the user attributes need to be override existing attributes. ([#4694](https://github.com/infor-design/enterprise/issues/4694))
- `[Tabs]` Fixed a bug where the info icon were not aligned correctly in the tab, and info message were not visible. ([#4711](https://github.com/infor-design/enterprise/issues/4711))
- `[Tabs]` Fixed a bug where the tab key would move through tabs rather than moving to the tab content. ([#4745](https://github.com/infor-design/enterprise/issues/4745))
- `[Toolbar Searchfield]` Fixed a bug where the toolbar searchfield were unable to focused when tabbing through the page. ([#4683](https://github.com/infor-design/enterprise/issues/4683))
- `[Toolbar Searchfield]` Fixed a bug where the search bar were showing extra outline when focused. ([#4682](https://github.com/infor-design/enterprise/issues/4682))
- `[Track Dirty]` Fixed an error that was showing when using dirty indicator within a tab component. ([#936](https://github.com/infor-design/enterprise-ng/issues/936))
- `[Tree]` Fixed an issue where the character entity was stripped for addNode() method. ([#4694](https://github.com/infor-design/enterprise/issues/4694))

(49 Issues Solved This Release, Backlog Enterprise 137, Backlog Ng 35, 1082 Functional Tests, 1639 e2e Tests)

## v4.36.2

### v4.36.2 Fixes

- `[App Menu]` Removed the close button animation on the hamburger button when app menus open. ([#4756](https://github.com/infor-design/enterprise/issues/4756))
- `[App Menu]` Fixed a regression bug  where the searchfield icon duplicated and were not properly aligned with the searchfield. ([#4737](https://github.com/infor-design/enterprise/issues/4737))
- `[Calendar]` Fixed a regression where clicking Legend checkboxes was no longer possible. ([#4746](https://github.com/infor-design/enterprise/issues/4746))
- `[FileUpload]` Added the ability to drag files onto the file upload field like in 3.x versions. ([#4723](https://github.com/infor-design/enterprise/issues/4723))
- `[Modal]` Improved detection of non-focusable elements when a Modal is configured to auto focus one of its inner components. ([#4740](https://github.com/infor-design/enterprise/issues/4740))
- `[Locale]` Fixed an issue where if the 11th digit is a zero the formatNumbers and truncateDecimals function will loose a digit. ([#4656](https://github.com/infor-design/enterprise/issues/4656))
- `[Rating]` Fixed an issue where the rating was not clear on toggle. ([#4571](https://github.com/infor-design/enterprise/issues/4571))

## v4.36.1

### v4.36.1 Fixes

- `[Calendar]` Fixed a regression where clicking Legend checkboxes was no longer possible. ([#4746](https://github.com/infor-design/enterprise/issues/4746))
- `[Dropdown]` Fixed an issue where some elements did not correctly get an id in the dropdown. ([#4742](https://github.com/infor-design/enterprise/issues/4742))
- `[Editor]` Fixed a follow up issue with readonly links in the editor. ([#4702](https://github.com/infor-design/enterprise/issues/4702))

## v4.36.0

### v4.36.0 Important Changes

- `[Datagrid]` Fixed a bug where the datagrid header checkbox had the wrong aria-checked state when only some rows are selected, this change occurred because the aria-checked was not on the focusable element so was not announced. If using automation scripts on this attribute, you should be aware and adjust accordingly. ([#4491](https://github.com/infor-design/enterprise/issues/4491))

### v4.36.0 Features

- `[Datagrid]` Made the summary row sticky on the bottom of the datagrid. ([#4645](https://github.com/infor-design/enterprise/issues/4645))
- `[Lookup]` Added a clear callback function like the click callback that fires when clicking the clear X if enabled. ([#4693](https://github.com/infor-design/enterprise/issues/4693))
- `[Tabs]` Added a setting for making the text on Module Tabs' optional Application Menu trigger only accessible to screen readers. ([#4590](https://github.com/infor-design/enterprise/issues/4590))

### v4.36.0 Fixes

- `[Application Menu]` Fixed an issue with filtering where nested items matching the filter were not always displayed. ([#4592](https://github.com/infor-design/enterprise/issues/4592))
- `[Column Chart]` Fixed an alignment issue with the labels in grouped column charts. ([#4645](https://github.com/infor-design/enterprise/issues/4645))
- `[Datagrid]` Fixed a bug where filterWhenTyping did not work on lookup filter columns. ([#4678](https://github.com/infor-design/enterprise/issues/4678))
- `[Datagrid]` Fixed an issue where updateRow will not correctly sync and merge data. ([#4674](https://github.com/infor-design/enterprise/issues/4674))
- `[Datagrid]` Fixed a bug where the error icon overlapped to the calendar icon when a row has been selected and hovered. ([#4670](https://github.com/infor-design/enterprise/issues/4670))
- `[Datagrid]` Fixed a bug where multiselect would loose selection across pages when using selectRowsAcrossPages. ([#954](https://github.com/infor-design/enterprise-ng/issues/954))
- `[Datagrid]` Made a fix that when calling applyFilter the lookup checkbox did not update. ([#4693](https://github.com/infor-design/enterprise/issues/4693))
- `[Datagrid]` Added the datagrid api to the current clearArguments setting's callback. ([#4693](https://github.com/infor-design/enterprise/issues/4693))
- `[Datagrid]` Fixed the inbuilt date validation to use the datagrid column settings for date fields. ([#4693](https://github.com/infor-design/enterprise/issues/4730))
- `[Dropdown]` Fixed a bug where the tooltips are invoked for each dropdown item. This was slow with a lot of items. ([#4672](https://github.com/infor-design/enterprise/issues/4672))
- `[Dropdown]` Fixed a bug where mouseup was used rather than click to open the list and this was inconsistent. ([#4638](https://github.com/infor-design/enterprise/issues/4638))
- `[Editor]` Fixed an issue where the dirty indicator was not reset when the contents contain `<br>` tags. ([#4624](https://github.com/infor-design/enterprise/issues/4624))
- `[Editor]` Fixed a bug where hyperlinks were not clickable in readonly state. ([#4702](https://github.com/infor-design/enterprise/issues/4702))
- `[Homepage]` Fixed a bug where the border behaves differently and does not change back correctly when hovering in editable mode. ([#4640](https://github.com/infor-design/enterprise/issues/4640))
- `[Homepage]` Added support for small size (260x260) widgets and six columns. ([#4663](https://github.com/infor-design/enterprise/issues/4663))
- `[Homepage]` Fixed an issue where the animation was not working on widget removed. ([#4686](https://github.com/infor-design/enterprise/issues/4686))
- `[Homepage]` Fixed a bug where the border behaves differently and does not change back correctly when hovering in editable mode. ([#4640](https://github.com/infor-design/enterprise/issues/4640))
- `[Listview]` Fixed an issue where the contextmenu was not open on longpress and text as not selectable for iOS device. ([#4655](https://github.com/infor-design/enterprise/issues/4655))
- `[Locale]` Don't attempt to set d3 locale if d3 is not being used ([#4668](https://github.com/infor-design/enterprise/issues/4486))
- `[Modal]` Fixed a bug where the autofocus was not working on anchor tag inside of the modal and moving the first button as a default focus if there's no `isDefault` property set up.
- `[Pager]` Fixed a bug that automation id's are not added when the attachToBody is used. ([#4692](https://github.com/infor-design/enterprise/issues/4692))
- `[Rating]` Fixed a bug with the readonly function, it did not toggle the readonly state correctly. ([#958](https://github.com/infor-design/enterprise-ng/issues/958))
- `[Tabs]` Added support for a "More Actions" button to exist beside horizontal/header tabs. ([#4532](https://github.com/infor-design/enterprise/issues/4532))
- `[Tree]` Fixed an issue where the parent value was get deleted after use `addNode()` method. ([#4486](https://github.com/infor-design/enterprise/issues/4486))
- `[Wizard]` Fixed a slight layout issue with the highlighted step in RTL mode. ([#4714](https://github.com/infor-design/enterprise/issues/4714))

(42 Issues Solved This Release, Backlog Enterprise 136, Backlog Ng 32, 1084 Functional Tests, 1642 e2e Tests)

## v4.35.4

### v4.35.4 Fixes

- `[Datagrid]` Added the datagrid api to the current clearArguments setting's callback. ([#4693](https://github.com/infor-design/enterprise/issues/4693))

## v4.35.3

### v4.35.3 Fixes

- `[Datagrid]` Made a fix that when calling applyFilter the lookup checkbox did not update. ([#4693](https://github.com/infor-design/enterprise/issues/4693))
- `[Dropdown]` Fixed a bug where the tooltips are invoked for each dropdown item. This was slow with a lot of items. ([#4672](https://github.com/infor-design/enterprise/issues/4672))
- `[Dropdown]` Fixed a bug where mouseup was used rather than click to open the list and this was inconsistent. ([#4638](https://github.com/infor-design/enterprise/issues/4638))
- `[Lookup]` Added a clear callback function like the click callback that fires when clicking the clear X if enabled. ([#4693](https://github.com/infor-design/enterprise/issues/4693))
- `[Pager]` Fixed a bug that automation id's are not added when the attachToBody is used. ([#4692](https://github.com/infor-design/enterprise/issues/4692))
- `[Rating]` Fixed a bug with the readonly function, it did not toggle the readonly state correctly. ([#958](https://github.com/infor-design/enterprise-ng/issues/958))

## v4.35.2

### v4.35.2 Fixes

- `[Datagrid]` Fixed an additional issue where updateRow will cause rows to no longer be reorderable. ([#4674](https://github.com/infor-design/enterprise/issues/4674))

## v4.35.1

### v4.35.1 Fixes

- `[Datagrid]` Fixed an issue where updateRow will not correctly sync and merge data. ([#4674](https://github.com/infor-design/enterprise/issues/4674))
- `[Datagrid]` Fixed a bug where filterWhenTyping did not work on lookup filter columns. ([#4678](https://github.com/infor-design/enterprise/issues/4678))
- `[Editor]` Fixed an issue where the dirty indicator was not reset when the contents contain `<br>` tags. ([#4624](https://github.com/infor-design/enterprise/issues/4624))

## v4.35.0

### v4.35.0 Important Notes

- `[Breadcrumb]` We added support for the use of `span` in place of `a` tags inside Breadcrumb List Items at the component API level.  In order to facilitate this, some internal API methods had to be changed to recognize the list item instead of the anchor.  If you rely on the Breadcrumb API and reference breadcrumb item anchor tags, please note that before adopting this version, you should change your code to instead reference the list items, or only use the BreadcrumbItem API.

### v4.35.0 Features

- `[Datagrid]` Added support to select all rows on current page only for client side paging. ([#4265](https://github.com/infor-design/enterprise/issues/4265))
- `[Datagrid]` Added a new ProcessIndicator formatter. ([#3918](https://github.com/infor-design/enterprise/issues/3918))
- `[Dropdown]` Improved behavior of list item navigation/selection when a Dropdown is configured with "no search" mode activated. ([#4483](https://github.com/infor-design/enterprise/issues/4483))
- `[Lookup]` Added the ability to change the lookup icon. ([#4527](https://github.com/infor-design/enterprise/issues/4527))
- `[ProcessIndicator]` Added: labels, more icon support, and a content areas and made it responsive. ([#3918](https://github.com/infor-design/enterprise/issues/3918))

### v4.35.0 Fixes

- `[Application Menu]` Fixed accessibility issues getting redundant info in expand/collapse button. ([#4462](https://github.com/infor-design/enterprise/issues/4462))
- `[Application Menu]` Fixed accessibility issues with missing instructional text and incorrect aria-role assignments on the App Menu triggers (hamburger buttons) and Role switcher buttons. ([#4489](https://github.com/infor-design/enterprise/issues/4489))
- `[About]` Made it possible to close About dialogs that previously had open, nested Modals present. ([NG#915](https://github.com/infor-design/enterprise-ng/issues/915))
- `[Badges]` Fixed alignment issues in uplift theme. ([#4578](https://github.com/infor-design/enterprise/issues/4578))
- `[Busy Indicator]` Fixed an issue where the whole page and parent div was shifts when active. ([#746](https://github.com/infor-design/enterprise-ng/issues/746))
- `[Button]` Fixed the tooltip in action button to be not visible when there's no title attribute. ([#4473](https://github.com/infor-design/enterprise/issues/4473))
- `[Column Chart]` Fixed a minor alignment issue in the xAxis labels ([#4460](https://github.com/infor-design/enterprise/issues/4460))
- `[Colorpicker]` Fixed an issue where values were not being selecting when multiple colorpickers are present. ([#4146](https://github.com/infor-design/enterprise/issues/4146))
- `[Datagrid]` Fix a bug where changing selectable on the fly did not change the select behavior. ([#4575](https://github.com/infor-design/enterprise/issues/4575))
- `[Datagrid]` Fixed an issue where the click event was not fire for hyperlinks keyword search results. ([#4550](https://github.com/infor-design/enterprise/issues/4550))
- `[Datagrid]` Added api setting for selection on enter edit mode. ([#4485](https://github.com/infor-design/enterprise/issues/4485))
- `[Datagrid]` Fixed a bug where the onPostRenderCell function would get an empty container if using frozen columns. ([#947](https://github.com/infor-design/enterprise-ng/issues/947))
- `[Datagrid]` Fix a bug where changing selectable on the fly did not change the select behavior. ([#4575](https://github.com/infor-design/enterprise/issues/4575))
- `[Dropdown]` Fixed a bug where the last option icon changes when searching/filtering in dropdown search field. ([#4474](https://github.com/infor-design/enterprise/issues/4474))
- `[Editor/Fontpicker]` Fixed a bug where the label relationship were not valid in the editor role. Adding `aria-labelledby` will fix the association for both editor and the label. Also, added an audible label in fontpicker. ([#4454](https://github.com/infor-design/enterprise/issues/4454))
- `[Field Options]` Fixed an issue where the action button was misaligned for safari. ([#4610](https://github.com/infor-design/enterprise/issues/4610))
- `[FileUploadAdvanced]` Fixed an issue where abort method was not working properly to remove the file block when upload fails. ([#938](https://github.com/infor-design/enterprise-ng/issues/938))
- `[Header]` Fixed a bug where the searchfield automatically expands when clicking the app menu button. ([#4617](https://github.com/infor-design/enterprise/issues/4617))
- `[Lookup]` Fixed some layout issues when using the editable and clearable options on the filter row. ([#4527](https://github.com/infor-design/enterprise/issues/4527))
- `[Lookup]` Fixed incorrect counts when using allowSelectAcrossPages. ([#4316](https://github.com/infor-design/enterprise/issues/4316))
- `[Mask]` Fixed broken date/time masks in the `sv-SE` locale. ([#4613](https://github.com/infor-design/enterprise/issues/4613))
- `[Tree]` Fixed an issue where the character entity references were render differently for parent and child levels. ([#4512](https://github.com/infor-design/enterprise/issues/4512))
- `[Tooltip/Pager]` Fixed an issue where the tooltip would show at the top when clicking paging buttons. ([#218](https://github.com/infor-design/enterprise-ng/issues/218))

(40 Issues Solved This Release, Backlog Enterprise 173, Backlog Ng 42, 1083 Functional Tests, 1638 e2e Tests)

## v4.34.3

### v4.34.3 Fixes

- `[Lookup]` Added the ability to change the lookup icon. ([#4527](https://github.com/infor-design/enterprise/issues/4527))
- `[Lookup]` Fixed some layout issues when using the editable and clearable options on the filter row. ([#4527](https://github.com/infor-design/enterprise/issues/4527))

## v4.34.2

### v4.34.2 Fixes

- `[Dropdown/Autocomplete]` Fix a bug where these components would fail in IE 11. Note that IE 11 isn't "supported" but we fixed these issues to give teams more time to migrate. ([#4608](https://github.com/infor-design/enterprise/issues/4608))
- `[General]` Fix a bug where the regex scripts will error on Big Sur. ([#4612](https://github.com/infor-design/enterprise/issues/4612))

## v4.34.1

### v4.34.1 Fixes

- `[Datagrid]` Fix a bug where changing selectable on the fly did not change the select behavior. ([#4575](https://github.com/infor-design/enterprise/issues/4575)

## v4.34.0

### v4.34.0 Features

- `[All Components]` Added `attributes` setting to set automation id's and id's. ([#4498](https://github.com/infor-design/enterprise/issues/4498))
- `[Datagrid]` Added a limited experimental sticky header feature. ([#3993](https://github.com/infor-design/enterprise/issues/3993))
- `[Input]` Add a `revealText` plugin that will add a button to password fields to hide and show sensitive information such as SIN or passwords. ([#4098](https://github.com/infor-design/enterprise/issues/4098))
- `[Listview]` Added a new setting `allowDeselect` which will make it such that if you select an item you cant deselect, you can only select another item. ([#4376](https://github.com/infor-design/enterprise/issues/4376))
- `[Locale]` Added a new set of translations from the translation team. ([#4501](https://github.com/infor-design/enterprise/issues/4501))
- `[Locale/Charts]` The numbers inside charts are now formatted using the current locale's, number settings. This can be disabled/changed in some charts by passing in a localeInfo object to override the default settings. ([#4437](https://github.com/infor-design/enterprise/issues/4437))
- `[Treemap]` Added ability to show a tooltip. ([#2794](https://github.com/infor-design/enterprise/issues/2794))

### v4.34.0 Fixes

- `[Autocomplete]` Fixed an issue where a slow and incomplete ajax request would cause the dropdown to briefly show wrong contents. ([#4387](https://github.com/infor-design/enterprise/issues/4387))
- `[Breadcrumb]` Fixed an issue where css only breadcrumbs were missing styles. ([#4501](https://github.com/infor-design/enterprise/issues/4501))
- `[Datepicker]` Fixed an issue where range highlight was not aligning for Mac/Safari. ([#4352](https://github.com/infor-design/enterprise/issues/4352))
- `[Datagrid]` Fixed an issue with a custom toolbar, where buttons would click twice. ([#4471](https://github.com/infor-design/enterprise/issues/4471))
- `[Datagrid]` Fixed an issue where the special characters (é, à, ü, û, ...) export to csv was not generated them correctly. ([#4347](https://github.com/infor-design/enterprise/issues/4347))
- `[Datagrid]` Fixed an issue where the leading spaces were removed on editing cells. ([#4380](https://github.com/infor-design/enterprise/issues/4380))
- `[Datagrid]` Fixed an issue where the double click event was not firing for checkbox columns. ([#4381](https://github.com/infor-design/enterprise/issues/4381))
- `[Datagrid]` Fixed an issue where the dropdown in a datagrid would stay open when clicking to the next page of results. ([#4396](https://github.com/infor-design/enterprise/issues/4396))
- `[Datagrid]` Fixed a bug where a scroll bar shows even when there's no data in datagrid. ([#4228](https://github.com/infor-design/enterprise/issues/4228))
- `[Datagrid]` Fixed an issue where calling setFocus on the datagrid would stop open menus from working. ([#4429](https://github.com/infor-design/enterprise/issues/4429))
- `[Datagrid]` To allow for some script tools to work we now set draggable to true. ([#4490](https://github.com/infor-design/enterprise/issues/4490))
- `[Datagrid]` Fixed an error on the filter box on the personalization dialog where it would error if there is a column with no name field. ([#4495](https://github.com/infor-design/enterprise/issues/4495))
- `[Datagrid]` Fixed links when changing personalization as they would inherit the wrong color. ([#4481](https://github.com/infor-design/enterprise/issues/4481))
- `[Datagrid]` Fixed a bug where searching with the search on the toolbar would not highlight results. ([#4488](https://github.com/infor-design/enterprise/issues/4488))
- `[Datagrid]` Fixed an issue with a custom toolbar, where buttons would click twice. ([#4471](https://github.com/infor-design/enterprise/issues/4471))
- `[Datagrid]` Fixed a bug in updateRow where it did not sync up all data passed in with the dataset. ([#4476](https://github.com/infor-design/enterprise/issues/4476))
- `[Datepicker]` Changed the month/year picker to skip 10 years instead of one. ([#4388](https://github.com/infor-design/enterprise/issues/4388))
- `[Dropdown]` Improved the behavior of the `noSearch` dropdown when using the keyboard. ([#4388](https://github.com/infor-design/enterprise/issues/4388))
- `[Editor]` Fixed an issue where the focus was getting lost after pressing toolbar buttons. ([#4335](https://github.com/infor-design/enterprise/issues/4335))
- `[Editor]` Fixed an issue where the color picker was not opening the popup for overflow menu and had name as undefined in list. ([#4398](https://github.com/infor-design/enterprise/issues/4398))
- `[Editor]` Fixed an issue where font-size tags are stripped from the css. ([#4557](https://github.com/infor-design/enterprise/issues/4557))
- `[Favorites]` Removed the favorites component as its not really a component, info on it can be found under buttons in the toggle example. ([#4405](https://github.com/infor-design/enterprise/issues/4405))
- `[Fieldset]` Fixed a bug where summary form data gets cut off on a smaller viewport. ([#3861](https://github.com/infor-design/enterprise/issues/3861))
- `[Homepage]` Fixed an issue where the four column widgets were incorrectly positioned, left aligned on large screen. ([#4541](https://github.com/infor-design/enterprise/issues/4541))
- `[List Detail]` Fixed css height for list detail in responsive view ([#4426](https://github.com/infor-design/enterprise/issues/4426))
- `[Listview]` Fixed a bug where readonly and non-selectable listview should not have hover state. ([#4452](https://github.com/infor-design/enterprise/issues/4452))
- `[Lookup]` Fixed a bug where the filter header together with the checkbox column is not properly align. ([#3774](https://github.com/infor-design/enterprise/issues/3774))
- `[MenuButton]` Removed the menubutton component sections as its not really a component, info on it can be found under buttons in the MenuButton examples. ([#4416](https://github.com/infor-design/enterprise/issues/4416))
- `[Message]` Added support for lists in the message, also fixed a problem when doing so, with screen readers. ([#4400](https://github.com/infor-design/enterprise/issues/4400))
- `[Message]` Added the `noRefocus` setting that will feed through to the modal. ([#4507](https://github.com/infor-design/enterprise/issues/4507))
- `[Splitter]` Added missing audible labels in splitter collapse button and splitter handle. ([#4404](https://github.com/infor-design/enterprise/issues/4404))
- `[Tabs Module]` Fixed a bug where tab items were not centered correctly in uplift theme. ([#4538](https://github.com/infor-design/enterprise/issues/4538))
- `[Treemap]` Fixed a bug where small slices may show a "tip" below the chart. ([#2794](https://github.com/infor-design/enterprise/issues/2794))

(56 Issues Solved This Release, Backlog Enterprise 185, Backlog Ng 42, 1082 Functional Tests, 1612 e2e Tests)<|MERGE_RESOLUTION|>--- conflicted
+++ resolved
@@ -6,11 +6,8 @@
 
 ## v4.83.0 Fixes
 
-<<<<<<< HEAD
 - `[Header]` Fixed header components not aligned and visibly shown properly. ([#7209](https://github.com/infor-design/enterprise/issues/7209))
-=======
 - `[Toolbar-Flex]` Fixed redundant aria-disabled in toolbar when element is disabled. ([#6339](https://github.com/infor-design/enterprise/issues/6339))
->>>>>>> 1627c5e9
 
 ## v4.82.0
 
