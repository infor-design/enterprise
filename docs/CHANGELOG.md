--- conflicted
+++ resolved
@@ -1,6 +1,5 @@
 # What's New with Enterprise
 
-<<<<<<< HEAD
 ## v4.83.1
 ## v4.88.2
 
@@ -14,7 +13,6 @@
 ## v4.88.1 Features
 
 - `[Module Nav]` Fixed a bug where the settings was behind the main module nav element. ([#8063](https://github.com/infor-design/enterprise/issues/8063))
-=======
 ## v4.92.0
 
 ## v4.92.0 Features
@@ -75,7 +73,6 @@
 - `[Tabs Vertical]` Fixed focus state outline when having scrollable. ([#8269](https://github.com/infor-design/enterprise/issues/8269))
 - `[Widgets]` Removed small invisible border on borderless widget. ([#8380](https://github.com/infor-design/enterprise/issues/8380))
 
->>>>>>> 755cd7e9
 ## v4.91.0
 
 ## v4.91.0 Features
