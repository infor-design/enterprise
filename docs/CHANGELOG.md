# What's New with Enterprise

## v4.86.0

## v4.86.0 Fixes

- `[Bar]` Fixed a bug where the bottom axis label was cut off. ([#7612](https://github.com/infor-design/enterprise/issues/7612))
- `[Bar]` Fixed incorrect legend position on stacked charts. ([#7693](https://github.com/infor-design/enterprise/issues/7693))
- `[Button]` Fixed a bug where submenu icons were not aligned correctly. ([#7626](https://github.com/infor-design/enterprise/issues/7626))
- `[Column-Stacked]` Fixed a regression bug where the stacked column chart was not rendering correctly. ([#7644](https://github.com/infor-design/enterprise/issues/7644))
- `[Editor]` Fixed an issue where an editor with an initial value containing `<br \>` tags were being seen as dirty when resetdirty is called. ([#7483](https://github.com/infor-design/enterprise/issues/7483))
- `[Homepage]` In some cases the new background color did not fill all the way in the page. ([#7696](https://github.com/infor-design/enterprise/issues/7696))
<<<<<<< HEAD
- `[Bar]` Fixed incorrect legend position on stacked charts. ([#7693](https://github.com/infor-design/enterprise/issues/7693))
- `[Modal]` On some devices the overflow/scrolling is still missing on modal and contents can break out the bottom of the modal. ([#7711](https://github.com/infor-design/enterprise/issues/7711))
=======
- `[ModuleNav]` Fixed rounding and zindex issues. ([#7654](https://github.com/infor-design/enterprise/issues/7654))
- `[Page-Patterns]` Fixed the width of the search field in page pattern example. ([#7561](https://github.com/infor-design/enterprise/issues/7561))
- `[WeekView]` Fixed bug where agenda variant ignored `showAllDay` setting. ([#7700](https://github.com/infor-design/enterprise/issues/7700))
>>>>>>> f06b6a1d

## v4.85.0

## v4.85.0 Features

- `[Colors]` Added new slate color palette with lower range colors. Some elements are updated. ([#7624](https://github.com/infor-design/enterprise/issues/7624))
- `[Stats]` Added a new component called stats similar to counts. We would like counts deprecated so please use stats in place of counts now as it has a cleaner UI. ([#7506](https://github.com/infor-design/enterprise/issues/7506))

## v4.85.0 Fixes

- `[Accordion]` Updated color style for accordion selected panel. ([#7593](https://github.com/infor-design/enterprise/issues/7593))
- `[Applicationmenu]` Fixed menu items cannot be seen properly when using alabaster. ([#7609](https://github.com/infor-design/enterprise/issues/7609))
- `[Applicationmenu]` Fixed bottom border color cannot be seen properly. ([#7565](https://github.com/infor-design/enterprise/issues/7565))
- `[Button]` Adjusted the left and right paddings of the button from `30px` to `32px`. ([#7508](https://github.com/infor-design/enterprise/issues/7508))
- `[Card]` Fixed widget size for subtitle examples. ([#7580](https://github.com/infor-design/enterprise/issues/7580))
- `[Card]` Fixed height for card button. ([#7637](https://github.com/infor-design/enterprise/issues/7637))
- `[Card]` Updated hover style for button in listview. ([#7636](https://github.com/infor-design/enterprise/issues/7636))
- `[Chart]` Added setting to force legend to popup. ([#7453](https://github.com/infor-design/enterprise/issues/7453))
- `[Column-Stacked]` Improved the column stacked and labels to be aligned correctly. ([#7266](https://github.com/infor-design/enterprise/issues/7266))
- `[ContextualActionPanel]` Fixed overflow issues on mobile view. ([#7585](https://github.com/infor-design/enterprise/issues/7585))
- `[Datagrid]` Fixed on incorrect row updates on adding a new row to the next page. ([#7486](https://github.com/infor-design/enterprise/issues/7486))
- `[Datagrid]` Fixed disabled filter columns in datagrid. ([#7467](https://github.com/infor-design/enterprise/issues/7467))
- `[Datagrid]` Fixed a bug where the select all checkbox was not clickable. ([#7499](https://github.com/infor-design/enterprise/issues/7499))
- `[Datagrid]` Fixed a bug in datepicker filter icon's hover state and alignment. ([#7562](https://github.com/infor-design/enterprise/issues/7562))
- `[Datagrid]` Fixed a bug where disabled buttons in cells were hoverable. ([#7611](https://github.com/infor-design/enterprise/issues/7611))
- `[Dropdown]` Fixed a bug in dropdown where mouseenter and keydown triggers simulatenously. ([#7464](https://github.com/infor-design/enterprise/issues/7464))
- `[Editor]` Fixed an xss issue in editor (iframes not permitted). ([#7590](https://github.com/infor-design/enterprise/issues/7590))
- `[Homepage]` Fixed invisible edit options and vertical dragging/resizing. ([#7579](https://github.com/infor-design/enterprise/issues/7579))
- `[Icons]` Fixed size of icons and made them 80x80. ([#1369](https://jira.infor.com/browse/IDS-1360))
- `[Listview/Card]` Fixed the UI of listview search with filters. ([#7546](https://github.com/infor-design/enterprise/issues/7546))
- `[Listview]` Adjusted overflow styles for listviews in cards. ([#7557](https://github.com/infor-design/enterprise/issues/7557))
- `[Locale]` Fixed a bug using extend translations on some languages (`fr-CA/pt-BR`). ([#7491](https://github.com/infor-design/enterprise/issues/7491))
- `[Locale/Multiselect]` Changed text from selected to selection as requested by translators. ([#5886](https://github.com/infor-design/enterprise/issues/5886))
- `[Lookup]` Fixed a bug in lookup width not responsive in grid system. ([#7205](https://github.com/infor-design/enterprise/issues/7205))
- `[MonthView]` Added event triggers for when monthview is expanded and collapsed. ([#7605](https://github.com/infor-design/enterprise/issues/7605))
- `[Modal]` Fixed icon alignment in the title. ([#7639](https://github.com/infor-design/enterprise/issues/7639))
- `[Modal]` Added ID check in event triggers. ([#7475](https://github.com/infor-design/enterprise/issues/7475))
- `[Module Nav]` Added new settings for configuration of accordion, and auto-initialization of child components. ([NG#1477](https://github.com/infor-design/enterprise-ng/issues/1477))
- `[Module Nav Switcher]` Made compatibility improvements for the Module Nav Switcher NG component. ([NG#1477](https://github.com/infor-design/enterprise-ng/issues/1477))
- `[Multiselect]` Fixed a bug where the multiselect dropdown icon was overlapping the field. ([#7502](https://github.com/infor-design/enterprise/issues/7502))
- `[Popupmenu]` Fixed the placement of popup when parent element is outside of viewport. ([#5018](https://github.com/infor-design/enterprise/issues/5018))
- `[SearchField]` Fixed x alignment on older toolbar example. ([#7572](https://github.com/infor-design/enterprise/issues/58875726))
- `[Splitter]` Added new design changes and more examples. Note that the collapse button is no longer supported for now. ([#7542](https://github.com/infor-design/enterprise/issues/7542))
- `[Toolbar]` Fixed a bug where search icon was not aligned properly. ([#7642](https://github.com/infor-design/enterprise/issues/7642))
- `[Toolbar Flex]` Updated popupmenu color styles. ([#7383](https://github.com/infor-design/enterprise/issues/7383))
- `[Tooltip]` Improved consistency of tooltip size between text and text with icon. ([#7509](https://github.com/infor-design/enterprise/issues/7509))
- `[Tooltip]` Changed response method in beforeShow to allow passing true instead of content explicitly ([#7594](https://github.com/infor-design/enterprise/issues/7594))
- `[Toast]` Changed background color in dark mode for better contrast. ([#7648](https://github.com/infor-design/enterprise/issues/7648))

## v4.84.3 Fixes

- `[Applicationmenu]` Fixed bottom border color cannot be seen properly. ([#7565](https://github.com/infor-design/enterprise/issues/7565))
- `[ContextualActionPanel/Modal]` Fixed overflow issues on mobile view. ([#7585](https://github.com/infor-design/enterprise/issues/7585))
- `[Colors]` Added dark and contrast mode for app nav. ([#7624](https://github.com/infor-design/enterprise/issues/7624))
- `[Module Nav]` Added new settings for configuration of accordion, and auto-initialization of child components. ([NG#1477](https://github.com/infor-design/enterprise-ng/issues/1477))

## v4.84.2 Fixes

- `[Module Nav]` Added more fixes to support the angular wrapper. ([#7386](https://github.com/infor-design/enterprise/issues/7386))
- `[Card]` Fixed widget size for subtitle examples. ([#7580](https://github.com/infor-design/enterprise/issues/7580))
- `[Homepage]` Fixed invisible edit options and vertical dragging/resizing. ([#7579](https://github.com/infor-design/enterprise/issues/7579))

## v4.84.1

## v4.84.1 Fixes

- `[Dropdown]` Fixed an issue where Module Nav Role Switcher wasn't properly rendering the Dropdown pseudo-elements in Angular environments. ([NG #1477](https://github.com/infor-design/enterprise-ng/issues/1477))
- `[Module Nav]` Fixed an issue where it was not possible to disable filtering events. ([NG #1477](https://github.com/infor-design/enterprise-ng/issues/1477))
- `[Popupmenu]` Fixed some styling bugs when attached as a menu button menu in Module Nav components. ([NG #1477](https://github.com/infor-design/enterprise-ng/issues/1477))

## v4.84.0

## v4.84.0 Features

- `[Line Chart]` Added short and abbreviated name options for the data. ([#5906](https://github.com/infor-design/enterprise/issues/5906))
- `[Masked Input]` Added setting to retain value if maximum length is already reached. ([#7274](https://github.com/infor-design/enterprise/issues/7274))
- `[Module Nav]` Added the new Module Nav component. ([#7386](https://github.com/infor-design/enterprise/issues/7386))
- `[WeekView]` Added stacked view template for week view agenda variant. ([#7373](https://github.com/infor-design/enterprise/issues/7373))

## v4.84.0 Fixes

- `[Bar]` Added a setting called `defaultTickCount` (`5` as default) to automatically add ticks when there are no dataset values. ([#NG1463](https://github.com/infor-design/enterprise-ng/issues/1463))
- `[Busy Indicator]` Updated colors for busy indicator. ([#7098](https://github.com/infor-design/enterprise/issues/7098))
- `[Button]` Adjusted alignment for popupmenu icon buttons. ([#7408](https://github.com/infor-design/enterprise/issues/7408))
- `[Charts]` Improved the positioning of chart legend. ([#7452](https://github.com/infor-design/enterprise/issues/7452))
- `[Datagrid]` Fixed an issue where the table was not filling the entire datagrid container in firefox. ([#6956](https://github.com/infor-design/enterprise/issues/6956))
- `[Datagrid]` Fixed a bug where the colorpicker editor could not be toggles. ([#7362](https://github.com/infor-design/enterprise/issues/7362))
- `[Datagrid]` Clear `rowstatus` in tree node for clearRowError to work correctly. ([#6033](https://github.com/infor-design/enterprise/issues/6033))
- `[Datagrid]` Fixed an issue where `showColumn` was not functioning correctly with frozen columns. ([#7428](https://github.com/infor-design/enterprise/issues/7428))
- `[Datagrid]` Changed `enterkeykhint` behavior for filtering to filter with the virtual keyboard on mobile devices. ([#1489](https://github.com/infor-design/enterprise/issues/1489))
- `[Datagrid]` Fixed Pager not rendering correctly on page refresh. ([#6811](https://github.com/infor-design/enterprise/issues/6811))
- `[Dropdown]` Fixed the visibility of dropdown palette icons in dark mode. ([#7431](https://github.com/infor-design/enterprise/issues/7431))
- `[Dropdown]` Removed overflow none style for dropdown modal. ([#6033](https://github.com/infor-design/enterprise/issues/6033))
- `[Header]` Fix on header text not being readable due to color styles. ([#7466](https://github.com/infor-design/enterprise/issues/7466))
- `[Images]` Added class for images cursor pointer and make an example with click handler. ([#7007](https://github.com/infor-design/enterprise/issues/7007))
- `[Editor]` Fixed editor hover styles. ([#7535](https://github.com/infor-design/enterprise/issues/7535))
- `[Header]` Fixed an issue where the header text was difficult to read due to color styles. ([#7466](https://github.com/infor-design/enterprise/issues/7466))
- `[Header]` Fixed on header text not being readable due to color styles. ([#7466](https://github.com/infor-design/enterprise/issues/7466))
- `[Locale]` Added Comma translate option for locale for generating lists. ([#5887](https://github.com/infor-design/enterprise/issues/5887))
- `[Lookup]` Added undefined check for lookup values when updating grid. ([#7403](https://github.com/infor-design/enterprise/issues/7403))
- `[Listview]` Fixed invisible button on hover. ([#7544](https://github.com/infor-design/enterprise/issues/7544))
- `[Modal]` Fixed button alignment on modals. ([#7543](https://github.com/infor-design/enterprise/issues/7543))
- `[Tabs/Module]` Fixed a bug the personalization color was the same as the tab color (again). ([#7516](https://github.com/infor-design/enterprise/issues/7516))
- `[SearchField]` Fixed misaligned icons on toolbar search and pager buttons. ([#7527](https://github.com/infor-design/enterprise/issues/7527))
- `[Textarea]` Fixed an issue where the textarea was throwing an error. ([#7536](https://github.com/infor-design/enterprise/issues/7536))
- `[Toolbar]` Fixed x alignment on old toolbars. ([#7550](https://github.com/infor-design/enterprise/issues/7550))

## v4.83.0

## v4.83.0 Features

- `[Cards/Widgets]` Added new design and features for the cards/widget component, this includes different rounded corners and shadows. ([#7379](https://github.com/infor-design/enterprise/issues/7379))
- `[Cards/Widgets]` All icon buttons on cards should use a new icon please change `icon-more` to `icon-vertical-ellipsis`. ([#7379](https://github.com/infor-design/enterprise/issues/7379))
- `[CSS Utilities]` Added CSS utility classes to the library to provide a standardized and efficient way of achieving consistent styling. ([#7377](https://github.com/infor-design/enterprise/issues/7377))
- `[Homepage]` Changed the gutter size, banner size, and widget size for the homepage. ([#7445](https://github.com/infor-design/enterprise/issues/7445))
- `[Icons]` Icon updated for 16 icons, added new icons `change-department, shifting, shift-origin, shift-destination, swap-list-left, swap-list-right`. ([#7510](https://github.com/infor-design/enterprise/issues/7510))

## v4.83.0 Fixes

- `[Busy Indicator]` Updated colors for busy indicator. ([#7098](https://github.com/infor-design/enterprise/issues/7098))
- `[Builder]` Fixed subtitle text not shown properly. ([#7207](https://github.com/infor-design/enterprise/issues/7207))
- `[Builder]` Fixed a bug where subtitle text was not shown properly. ([#7207](https://github.com/infor-design/enterprise/issues/7207))
- `[Button]` Adjusted alignment for popupmenu icon buttons. ([#7408](https://github.com/infor-design/enterprise/issues/7408))
- `[Button]` Adjusted personalized colors. ([#7406](https://github.com/infor-design/enterprise/issues/7406))
- `[Datagrid]` Fix on unique ID generator for tooltips. ([#7393](https://github.com/infor-design/enterprise/issues/7393))
- `[Datagrid]` Made `clearRowStatus` in tree node for `clearRowError` work correctly. ([#6033](https://github.com/infor-design/enterprise/issues/6033))
- `[Datepicker]` Fixed validation not showing after component update. ([#7240](https://github.com/infor-design/enterprise/issues/7240))
- `[EmptyMessage]` Improved centering of widget and homepage contents for various widget sizes to enhance the overall user experience. ([#7360](https://github.com/infor-design/enterprise/issues/7360))
- `[Header]` Fixed header components not aligned and visibly shown properly. ([#7209](https://github.com/infor-design/enterprise/issues/7209))
- `[Header]` Fix on header text not being readable due to color styles. ([#7466](https://github.com/infor-design/enterprise/issues/7466))
- `[Icons]` Icons updated for 44 icons, added new `success-message` empty state and two new icons `vertical-ellipsis` and `microphone-filled`. ([#7394](https://github.com/infor-design/enterprise/issues/7394))
- `[Icons]` Icons updated for 44 icons, added new `success-message` empty state and two new icons: `vertical-ellipsis` and `microphone-filled`. ([#7394](https://github.com/infor-design/enterprise/issues/7394))
- `[Monthview]` Fixed on updated method creating duplicates. ([NG#1446](https://github.com/infor-design/enterprise-ng/issues/1446))
- `[Popupmenu]` Fix on popupmenu arrow not appearing when showArrow is true. ([#5061](https://github.com/infor-design/enterprise/issues/5061))
- `[Popupmenu]` Fixed a bug where the popupmenu arrow was not appearing despite `showArrow` being set to true. ([#5061](https://github.com/infor-design/enterprise/issues/5061))
- `[Popupmenu]` Fixed on popupmenu arrow not appearing when showArrow is true. ([#5061](https://github.com/infor-design/enterprise/issues/5061))
- `[Popupmenu]` Fixed popupmenu previous states not getting saved when called resize and update. ([#6601](https://github.com/infor-design/enterprise/issues/6601))
- `[Searchfield]` Fixed collapsible issues with search icon color and behavior. ([#7390](https://github.com/infor-design/enterprise/issues/7390))
- `[Popupmenu]` Fixed on popupmenu arrow not appearing when showArrow is true. ([#5061](https://github.com/infor-design/enterprise/issues/5061))
- `[Locale]` Added new translations. ([#1243](https://github.com/infor-design/enterprise/issues/7512)
- `[Monthview]` Fix on updated method creating duplicates. ([NG#1446](https://github.com/infor-design/enterprise-ng/issues/1446))
- `[Monthview]` Fixed on updated method creating duplicates. ([NG#1446](https://github.com/infor-design/enterprise-ng/issues/1446))
- `[Tabs Module]` Fixed closing an active tab in the overflow menu results in a blank screen. ([#7321](https://github.com/infor-design/enterprise/issues/7321))
- `[Toolbar]` Added hover style for contextual toolbar. ([#7459](https://github.com/infor-design/enterprise/issues/7459))
- `[Toolbar/Toolbar Flex]` Added hover state to buttons. ([#7327](https://github.com/infor-design/enterprise/issues/7327))
- `[Toolbar-Flex]` Fixed redundant aria-disabled in toolbar when element is disabled. ([#6339](https://github.com/infor-design/enterprise/issues/6339))
- `[Toolbar Flex]` Fixed buttons being not visible on window resize. ([#7421](https://github.com/infor-design/enterprise/issues/7421))
- `[Toolbar Flex]` Updated header examples and included header to use flex toolbar by default. ([#6837](https://github.com/infor-design/enterprise/issues/6837))

## v4.82.0

## v4.82.0 Features

- `[Card]` Added borderless class for cards. ([WC#1169](https://github.com/infor-design/enterprise-wc/issues/1169))

## v4.82.0 Fixes

- `[App Menu]` Colors should remain the same when changing theme colors. ([#7302](https://github.com/infor-design/enterprise/issues/7302))
- `[Badge]` Fixed success state badge color in new light theme. ([#7353](https://github.com/infor-design/enterprise/issues/7353))
- `[Bar]` Fixed items not being selected/deselected from the legend. ([#7330](https://github.com/infor-design/enterprise/issues/7330))
- `[Breadcrumb]` Updated breadcrumb hover color. ([#7337](https://github.com/infor-design/enterprise/issues/7337))
- `[Card]` Updated background color in classic high contrast. ([#7374](https://github.com/infor-design/enterprise/issues/7374))
- `[Card]` Fixed group-action unnecessary scroll bar. ([#7343](https://github.com/infor-design/enterprise/issues/7343))
- `[Count]` Fix personalize styles for instance count to adjust icon colors. ([6947](https://github.com/infor-design/enterprise/issues/6947))
- `[Column]` Fixed data chart and legend doesn't match up. ([#7199](https://github.com/infor-design/enterprise/issues/7199))
- `[Datagrid]` Fixed on styling in row status icon when first column is not a select column. ([NG#5913](https://github.com/infor-design/enterprise-ng/issues/5913))
- `[Datagrid]` Fixed table layout with a distinct hover background color for both activated and non-activated rows. ([#7320](https://github.com/infor-design/enterprise/issues/7369))
- `[Body]` Updated background color in classic high contrast. ([#7374](https://github.com/infor-design/enterprise/issues/7374))
- `[Card]` Fixed group-action unnecessary scroll bar. ([#7343](https://github.com/infor-design/enterprise/issues/7343))
- `[Datagrid]` Fixed header icon tooltip showing when undefined. ([#6929](https://github.com/infor-design/enterprise/issues/6929))
- `[Datagrid]` Fix on styling in row status icon when first column is not a select column. ([NG#5913](https://github.com/infor-design/enterprise-ng/issues/5913))
- `[Datagrid]` Fixed paging source argument is empty when re-assigning grid options. ([6947](https://github.com/infor-design/enterprise/issues/6947))
- `[Datagrid]` Changed pager type to initial when updating datagrid with paging setting. ([#7398](https://github.com/infor-design/enterprise/issues/7398))
- `[Datagrid]` Fixed datagrid toolbar to be able to show buttons more than two. ([6921](https://github.com/infor-design/enterprise/issues/6921))
- `[Editor]` Fixed links are not readable in dark mode. ([#7331](https://github.com/infor-design/enterprise/issues/7331))
- `[Field-Filter]` Fixed a bug in field filter where the design is not properly aligned on Modal. ([#7358](https://github.com/infor-design/enterprise/issues/7358))
- `[Header]` Fixed border in search field in the header. ([#7297](https://github.com/infor-design/enterprise/issues/7297))
- `[Header]` Fixed the font sizes and alignments. ([#7317](https://github.com/infor-design/enterprise/issues/7317))
- `[Listbuilder]` Fixed icon alignment on toolbar so that it's centered on focused. ([#7397](https://github.com/infor-design/enterprise/issues/7397))
- `[Listview]` Fixed the height restriction in listview when used in card. ([#7094](https://github.com/infor-design/enterprise/issues/7094))
- `[Lookup]` Fix in keyword search not filtering single comma. ([#7165](https://github.com/infor-design/enterprise/issues/7165))
- `[Lookup]` Fix in keyword search not filtering single quote. ([#7165](https://github.com/infor-design/enterprise/issues/7165))
- `[Notification]` Fix in example page of notification, updated parent element. ([#7391](https://github.com/infor-design/enterprise/issues/7391))
- `[Pager]` Fixed the pager's underline style to enhance its appearance when it is being hovered over. ([#7352](https://github.com/infor-design/enterprise/issues/7352))
- `[Personalization]` Changed default color back to azure and add alabaster in personalization colors. ([#7320](https://github.com/infor-design/enterprise/issues/7320))
- `[Personalization]` Fixed color changing doesn't add CSS class to the header in Safari browser. ([#7338](https://github.com/infor-design/enterprise/issues/7338))
- `[Personalization]` Adjusted header text/tabs colors. ([#7319](https://github.com/infor-design/enterprise/issues/7319))
- `[Personalization]` Additional fixes for default color back to azure and added alabaster in personalization colors. ([#7340](https://github.com/infor-design/enterprise/issues/7340))
- `[Popupmenu]` Fixed on popupmenu more icon not visible when open. ([#7383](https://github.com/infor-design/enterprise/issues/7383))
- `[Searchfield]` Fixed on misalignment in searchfield clear icon. ([#7382](https://github.com/infor-design/enterprise/issues/7382))
- `[Searchfield]` Fixed searchfield icon adjustments. ([#7387](https://github.com/infor-design/enterprise/issues/7387))
- `[SearchField]` Fixed undefined error on `toolbarFlexItem`. ([#7402](https://github.com/infor-design/enterprise/issues/7402))
- `[Tabs]` Fixed the alignment of focus in RTL view. ([#6992](https://github.com/infor-design/enterprise/issues/6992))
- `[Tabs Header]` Fixed the alignment of close button. ([#7273](https://github.com/infor-design/enterprise/issues/7273))
- `[Textarea]` Fixed track dirty when updated() method was triggered. ([NG#1429](https://github.com/infor-design/enterprise-ng/issues/1429))
- `[Timeline]` Fixed the alignment when timeline is inside a card. ([#7278](https://github.com/infor-design/enterprise/issues/7278))
- `[Timeline]` Fixed issue with timeline content exceeding allotted space when additional elements were added. ([#7299](https://github.com/infor-design/enterprise/issues/7299))
- `[Timeline]` Added test page to test scenario of timeline with no dates. ([#7298](https://github.com/infor-design/enterprise/issues/7298))
- `[Tooltip]` Added appendTo settings to fix tooltip positioning on the structure. ([#7220](https://github.com/infor-design/enterprise/issues/7220))
- `[Tooltip]` Fixed tooltip not on top of all elements when shown and manually moved. ([#7130](https://github.com/infor-design/enterprise/issues/7130))
- `[Tooltip]` Added appendTo settings to fix tooltip positioning on the structure. ([#7220](https://github.com/infor-design/enterprise/issues/7220))

## v4.81.0

## v4.81.0 Important Changes

- `[Docs]` Added action sheet to the doc site. ([#7230](https://github.com/infor-design/enterprise/issues/7230))
- `[General]` Project now uses node 18 (18.13.0) for development. All dependencies are updated. ([#6634](https://github.com/infor-design/enterprise/issues/6634))
- `[General]` Updated to d3.v7 which impacts all charts. ([#6634](https://github.com/infor-design/enterprise/issues/6634))
- `[Bar]` Fixed missing left axis label. ([#7181](https://github.com/infor-design/enterprise/issues/7181))
- `[Bar]` Fixed regressed long text example. ([#7183](https://github.com/infor-design/enterprise/issues/7183))
- `[Build]` Fixed build errors on windows. ([#7228](https://github.com/infor-design/enterprise/issues/7228))
- `[Icons]` Added new empty state icons, and in different and larger sizes. ([#7115](https://github.com/infor-design/enterprise/issues/7115))

## v4.81.0 Features

- `[Calendar]` Added `weekview` number on the monthview in datepicker. Use `showWeekNumber` to enable it. ([#5785](https://github.com/infor-design/enterprise/issues/5785))

## v4.81.0 Fixes

- `[Actionsheet]` Updated font and icon colors for classic actionsheet. ([#7012](https://github.com/infor-design/enterprise/issues/7012))
- `[Accordion]` Additional fix in accordion collapsing cards on expand bug. ([#6820](https://github.com/infor-design/enterprise/issues/6820))
- `[Alerts/Badges/Tags]` Updated warning and alert colors. ([#7162](https://github.com/infor-design/enterprise/issues/7162))
- `[App Menu]` Updated `appmenu` icon colors. ([#7303](https://github.com/infor-design/enterprise/issues/7303))
- `[Background]` Updated default background color in high contrast. ([#7261](https://github.com/infor-design/enterprise/issues/7261))
- `[Bar]` Fixed bug introduced by d3 changes with bar selection. ([#7182](https://github.com/infor-design/enterprise/issues/7182))
- `[Button]` Fixed icon button size and icon centering. ([#7201](https://github.com/infor-design/enterprise/issues/7201))
- `[Button]` Fixed disabled button color in classic version. ([#7185](https://github.com/infor-design/enterprise/issues/7185))
- `[Button]` Button adjustments for compact mode. ([#7161](https://github.com/infor-design/enterprise/issues/7161))
- `[Button]` Button adjustments for secondary menu in dark and contrast mode. ([#7221](https://github.com/infor-design/enterprise/issues/7221))
- `[ContextMenu]` Fixed a bug where wrong menu is displayed in nested menus on mobile device. ([NG#1417](https://github.com/infor-design/enterprise-ng/issues/1417))
- `[Datagrid]` Fixed re-rendering of the grid when `disableClientFilter` set to true. ([#7282](https://github.com/infor-design/enterprise/issues/7282))
- `[Datagrid]` Fixed a bug in datagrid where sorting is not working properly. ([#6787](https://github.com/infor-design/enterprise/issues/6787))
- `[Datagrid]` Fixed background color of lookups in filter row when in light mode. ([#7176](https://github.com/infor-design/enterprise/issues/7176))
- `[Datagrid]` Fixed a bug in datagrid where custom toolbar is being replaced with data grid generated toolbar. ([NG#1434](https://github.com/infor-design/enterprise-ng/issues/1434))
- `[Datagrid]` Fixed bug in Safari where dynamically switching from RTL to LTR doesn't update all the alignments. ([NG#1431](https://github.com/infor-design/enterprise-ng/issues/1431))
- `[Datagrid]` Fixed odd hover color when using row activation and is list. ([#7232](https://github.com/infor-design/enterprise/issues/7232))
- `[Datagrid]` Fixed dragging columns after a cancelled drop moves more than one column. ([#7017](https://github.com/infor-design/enterprise/issues/7017))
- `[Dropdown]` Fixed swatch default color in themes. ([#7108](https://github.com/infor-design/enterprise/issues/7108))
- `[Dropdown/Multiselect]` Fixed disabled options are not displayed as disabled when using ajax. ([#7150](https://github.com/infor-design/enterprise/issues/7150))
- `[EmptyMessage]` Updated the example page for widgets. ([#7033](https://github.com/infor-design/enterprise/issues/7033))
- `[Field-Filter]` Fixed a bug in field filter where the design is not properly aligned. ([#7001](https://github.com/infor-design/enterprise/issues/7001))
- `[Field-Filter]` Icon adjustments in Safari. ([#7264](https://github.com/infor-design/enterprise/issues/7264))
- `[Fileupload]` Icon adjustments in compact mode. ([#7149](https://github.com/infor-design/enterprise/issues/7149))
- `[Fileupload]` Icon adjustments in classic mode. ([#7265](https://github.com/infor-design/enterprise/issues/7265))
- `[Header]` Fixed a bug in `subheader` where the color its not appropriate on default theme. ([#7173](https://github.com/infor-design/enterprise/issues/7173))
- `[Header]` Changed the header from pseudo elements to actual icon. Please make the follow [change to your app menu icon](https://github.com/infor-design/enterprise/pull/7285/files#diff-4ee8ef8a5fe8ef128f558004ce5a73d8b2939256ea3c614ac26492078171529bL3-R5) to get the best output. ([#7163](https://github.com/infor-design/enterprise/issues/7163))
- `[Homepage/Personalize/Page-Patterns]` Fixed homepage hero widget, builder header, and other section of tabs with the new design and color combination. ([#7136](https://github.com/infor-design/enterprise/issues/7136))
- `[MenuButton]` Fixed some color on menu buttons. ([#7184](https://github.com/infor-design/enterprise/issues/7184))
- `[Modal]` Fixed alignment of tooltip error in modal. ([#7125](https://github.com/infor-design/enterprise/issues/7125))
- `[Hyperlink]` Changed hover color in dark theme. ([#7095](https://github.com/infor-design/enterprise/issues/7095))
- `[Icon]` Changed icon alert info color in dark theme. ([#7158](https://github.com/infor-design/enterprise/issues/7158))
- `[Icon]` Updated icon name in example page. ([#7269](https://github.com/infor-design/enterprise/issues/7269))
- `[Listview]` Added an additional translation for records selected in listview. ([#6528](https://github.com/infor-design/enterprise/issues/6528))
- `[Lookup]` Fixed a bug in lookup where items are not selected for async data. ([NG#1409](https://github.com/infor-design/enterprise-ng/issues/1409))
- `[Listview]` Fixed overflow in listview when there is a search bar included. ([#7015](https://github.com/infor-design/enterprise/issues/7015))
- `[Personalization]` Added color mapping in personalization. ([#7073](https://github.com/infor-design/enterprise/issues/7073))
- `[Personalization]` Fixed style changed when changing the modes and colors. ([#7171](https://github.com/infor-design/enterprise/issues/7171))
- `[Personalization]` Fix default values in the personalization API. ([#7167](https://github.com/infor-design/enterprise/issues/7167))
- `[Personalization]` Fix header tabs/header colors for a variation when header tabs are not in header element. ([#7153](https://github.com/infor-design/enterprise/issues/7153) [#7211](https://github.com/infor-design/enterprise/issues/7211) [#7212](https://github.com/infor-design/enterprise/issues/7212) [#7217](https://github.com/infor-design/enterprise/issues/7217) [#7218](https://github.com/infor-design/enterprise/issues/7218))
- `[Personalization]` Fix secondary button color in header. ([#7204](https://github.com/infor-design/enterprise/issues/7204))
- `[Popupmenu]` Fix on inverse colors not showing in popupmenu in masthead. ([#7005](https://github.com/infor-design/enterprise/issues/7005))
- `[Searchfield]` Custom button adjustments in mobile. ([#7134](https://github.com/infor-design/enterprise/issues/7134))
- `[Searchfield]` Go button adjustments for flex toolbar. ([#6014](https://github.com/infor-design/enterprise/issues/6014))
- `[Searchfield]` Collapse button adjustments in mobile. ([#7164](https://github.com/infor-design/enterprise/issues/7164))
- `[Searchfield]` Collapse button adjustments in header. ([#7210](https://github.com/infor-design/enterprise/issues/7210))
- `[Slider]` Fixed sliding and dropping the handle outside of the component doesn't trigger the change event. ([#7028](https://github.com/infor-design/enterprise/issues/7028))
- `[Tabs]` Changed header tabs disabled color to darker color. ([#7219](https://github.com/infor-design/enterprise/issues/7219))
- `[Tabs]` Fixed incorrect fade out color in horizontal header tabs. ([#7244](https://github.com/infor-design/enterprise/issues/7244))
- `[Timepicker]` Fixed 24h time validation. ([#7188](https://github.com/infor-design/enterprise/issues/7188))
- `[Toolbar]` Fixed buttons aren't going in the overflow menu if placed after search field. ([#7194](https://github.com/infor-design/enterprise/issues/7194))
- `[Typography]` Updated documentation to align usage guidance. ([#7187](https://github.com/infor-design/enterprise/issues/7187))

## v4.80.1 Fixes

- `[Button]` Fixed button status colors disabled in toolbar/toolbar flex in alabaster and personalize colors. ([#7166](https://github.com/infor-design/enterprise/issues/7166))
- `[Dropdown]` Fixed swatch default color in themes. ([#7108](https://github.com/infor-design/enterprise/issues/7108))
- `[Hyperlink]` Changed hover color in dark theme. ([#7095](https://github.com/infor-design/enterprise/issues/7095))
- `[Timepicker]` Fixed field value when day period goes first in the time format. ([#7116](https://github.com/infor-design/enterprise/issues/7116))
- `[Datagrid]` Fixed background color of lookups in filter row when in light mode. ([#7176](https://github.com/infor-design/enterprise/issues/7176))
- `[Dropdown/Multiselect]` Fixed disabled options are not displayed as disabled when using ajax. ([#7150](https://github.com/infor-design/enterprise/issues/7150))
- `[Header]` Fixed a bug in `subheader` where the color its not appropriate on default theme. ([#7173](https://github.com/infor-design/enterprise/issues/7173))
- `[MenuButton]` Fixed some color on menu buttons. ([#7184](https://github.com/infor-design/enterprise/issues/7184))

## v4.80.0

## v4.80.0 Important Changes

- `[Personalization]` The default color is now alabaster (white) rather than the previous azure color. This effects header and tabs header as previously noted. ([#6979](https://github.com/infor-design/enterprise/issues/6979))
- `[Header]` Changed the default color from azure to alabaster. I.E. The default header color is now alabaster but can still be set to any of the other 8 colors. So far the older look azure can be used. ([#6979](https://github.com/infor-design/enterprise/issues/6979))
- `[Tabs Header]` Changed the default background color for tabs header to also use alabaster with the same ability to use any of the other 8 personalization colors. ([#6979](https://github.com/infor-design/enterprise/issues/6979))
- `[Button]` The style of all buttons (primary/tertiary and secondary) have been updated and changed, in addition we added new destructive buttons. ([#6977](https://github.com/infor-design/enterprise/issues/6977))
- `[Button]` Fixed button status colors disabled in toolbar/toolbar flex in alabaster and personalize colors. ([#7166](https://github.com/infor-design/enterprise/issues/7166))
- `[Datagrid]` Added ability to change the color of the header in datagrid between (`dark` or `light (alabaster)`). ([#7008](https://github.com/infor-design/enterprise/issues/7008))
- `[Searchfield]` Completed a design review of searchfield and enhanced it with updated several design improvements. ([#6707](https://github.com/infor-design/enterprise/issues/6707))

## v4.80.0 Features

- `[About]` Browser version for chrome no longer contains minor version. ([#7067](https://github.com/infor-design/enterprise/issues/7067))
- `[Lookup]` Added modal settings to lookup. ([#4319](https://github.com/infor-design/enterprise/issues/4319))
- `[Radar]` Converted Radar scripts to puppeteer. ([#6989](https://github.com/infor-design/enterprise/issues/6989))
- `[Colors]` Correct Status Colors.([#6993](https://github.com/infor-design/enterprise/issues/6993))
- `[Colors]` Re-add yellow alerts.([#6922](https://github.com/infor-design/enterprise/issues/6922))
- `[Chart]` Added 'info' and theme color options in settings.([#7084](https://github.com/infor-design/enterprise/issues/7084))
- `[Icons]` Added three new icons: `icon-paint-brush, icon-psych-precaution, icon-observation-precaution`. ([#7040](https://github.com/infor-design/enterprise/issues/7040))
- `[Icons]` Added four new icons: `up-down-chevron, approve-all, import-spreadsheet, microphone`. ([#7142](https://github.com/infor-design/enterprise/issues/7142))

## v4.80.0 Fixes

- `[Button]` Fixed a bug where buttons are not readable in dark mode in the new design. ([#7082](https://github.com/infor-design/enterprise/issues/7082))
- `[Checkbox]` Fixed a bug where checkbox labels not wrapping when using `form-responsive` class. ([#6826](https://github.com/infor-design/enterprise/issues/6826))
- `[Datagrid]` Fixed a bug in datagrid where icon is not aligned in custom card. ([#7000](https://github.com/infor-design/enterprise/issues/7000))
- `[Datagrid]` Fixed a bug where datepicker icon background color is incorrect upon hovering. ([#7053](https://github.com/infor-design/enterprise/issues/7053))
- `[Datagrid]` Fixed a bug in datagrid where dropdown filter does not render correctly. ([#7006](https://github.com/infor-design/enterprise/issues/7006))
- `[Datagrid]` Fixed a bug in datagrid where flex toolbar is not properly destroyed. ([NG#1423](https://github.com/infor-design/enterprise-ng/issues/1423))
- `[Datagrid]` Fixed a bug in datagrid in datagrid where the icon cause clipping issues. ([#7000](https://github.com/infor-design/enterprise/issues/7000))
- `[Datagrid]` Fixed a bug in datagrid where date cell is still in edit state after editing when using Safari. ([#6963](https://github.com/infor-design/enterprise/issues/6963))
- `[Datagrid]` Fixed a bug in datagrid where summary row become selected after selecting row one. ([#7128](https://github.com/infor-design/enterprise/issues/7128))
- `[Datagrid]` Updated dirty cell check in datagrid. ([#6893](https://github.com/infor-design/enterprise/issues/6893))
- `[Datepicker]` Fixed a bug in datagrid where disabled dates were not showing in Safari. ([#6920](https://github.com/infor-design/enterprise/issues/6920))
- `[Datepicker]` Fixed a bug where range display is malformed in RTL. ([#6933](https://github.com/infor-design/enterprise/issues/6933))
- `[Datepicker]` Fixed exception occurring in disable dates. ([#7086](https://github.com/infor-design/enterprise/issues/7086))
- `[Header]` Adjusted classic header colors. ([#7069](https://github.com/infor-design/enterprise/issues/7069))
- `[Lookup]` Adjusted width in lookup. ([#6924](https://github.com/infor-design/enterprise/issues/6924))
- `[Searchfield]` Searchfield enhancement bugfixes on colors. ([#7079](https://github.com/infor-design/enterprise/issues/7079))
- `[Searchfield]` Searchfield icon placement fixes in classic. ([#7134](https://github.com/infor-design/enterprise/issues/7134))
- `[Lookup]` Adjusted width in lookup. ([#6924](https://github.com/infor-design/enterprise/issues/6924))
- `[Lookup]` Fixed a bug where custom modal script gets error after closing the modal in the second time. ([#7057](https://github.com/infor-design/enterprise/issues/7057))
- `[Listview]` Fix on contextual button hover color. ([#7090](https://github.com/infor-design/enterprise/issues/7090))
- `[Searchfield]` Searchfield enhancement bugfixes on colors. ([#7079](https://github.com/infor-design/enterprise/issues/7079))
- `[Searchfield]` Fix on non-collapsible positioning and borders. ([#7111](https://github.com/infor-design/enterprise/issues/7111))
- `[Searchfield]` Adjust icon position and colors. ([#7106](https://github.com/infor-design/enterprise/issues/7106))
- `[Searchfield]` Adjust border colors in category. ([#7110](https://github.com/infor-design/enterprise/issues/7110))
- `[Splitter]` Store location only when save setting is set to true. ([#7045](https://github.com/infor-design/enterprise/issues/7045))
- `[Tabs]` Fixed a bug where add tab button is not visible in new default view. ([#7146](https://github.com/infor-design/enterprise/issues/7146))
- `[Tabs]` Fixed a bug where tab list is not viewable dark mode classic view. ([#7097](https://github.com/infor-design/enterprise/issues/7097))
- `[Tabs]` Fixed a bug in tabs header and swatch personalize colors. ([#7046](https://github.com/infor-design/enterprise/issues/7046))
- `[Tabs]` Added puppeteer scripts for tooltip title. ([#7003](https://github.com/infor-design/enterprise/issues/7003))
- `[Tabs Header]` Updated example page, recalibrated positioning and fixed theme discrepancies. ([#7085](https://github.com/infor-design/enterprise/issues/7085))
- `[Tabs Module]` Fixed a bug in go button where it was affected by the latest changes for button. ([#7037](https://github.com/infor-design/enterprise/issues/7037))
- `[Textarea]` Added paste event listener for textarea. ([NG#6924](https://github.com/infor-design/enterprise-ng/issues/1401))
- `[Toolbar]` Adjustment in title width. ([#7113](https://github.com/infor-design/enterprise/issues/7113))
- `[Toolbar Flex]` Fix on toolbar key navigation.([#7041](https://github.com/infor-design/enterprise/issues/7041))
- `[User Status Icons]` Now have a more visible fill and a stroke behind them. ([#7040](https://github.com/infor-design/enterprise/issues/7040))

## v4.70.0

## v4.70.0 Important Notes

- `[General]` Some elements are no longer hooked under `window` for example `Locale` `Formatters` and `Editors`. To resolve it using Locale.set as an example use the `Soho` namespace i.e. `Soho.Locale.set()`. ([#6634](https://github.com/infor-design/enterprise/issues/6634))

## v4.70.0 Features

- `[Checkbox]` Converted Checkbox scripts to puppeteer. ([#6936](https://github.com/infor-design/enterprise/issues/6936))
- `[Circlepager]` Converted `Circlepager` scripts to puppeteer. ([#6971](https://github.com/infor-design/enterprise/issues/6971))
- `[Icons]` Bumped `ids-identity` to get a new empty state icon `empty-no-search-result` and a new system icon `advance-settings`.([#6999](https://github.com/infor-design/enterprise/issues/6999))

## v4.70.0 Fixes

- `[Accordion]` Fixed a bug where expanded card closes in NG when opening accordion. ([#6820](https://github.com/infor-design/enterprise/issues/6820))
- `[Counts]` Fixed a bug in counts where two rows of labels cause misalignment. ([#6845](https://github.com/infor-design/enterprise/issues/6845))
- `[Counts]` Added example page for widget count with color background. ([#7234](https://github.com/infor-design/enterprise/issues/7234))
- `[Datagrid]` Fixed a bug in datagrid where expandable row input cannot edit the value. ([#6781](https://github.com/infor-design/enterprise/issues/6781))
- `[Datagrid]` Fixed a bug in datagrid where clear dirty cell does not work properly in frozen columns. ([#6952](https://github.com/infor-design/enterprise/issues/6952))
- `[Datagrid]` Adjusted date and timepicker icons in datagrid filter. ([#6917](https://github.com/infor-design/enterprise/issues/6917))
- `[Datagrid]` Fixed a bug where frozen column headers are not rendered on update. ([NG#1399](https://github.com/infor-design/enterprise-ng/issues/1399))
- `[Datagrid]` Added toolbar update on datagrid update. ([NG#1357](https://github.com/infor-design/enterprise-ng/issues/1357))
- `[Datepicker]` Added Firefox increment/decrement keys. ([#6877](https://github.com/infor-design/enterprise/issues/6877))
- `[Datepicker]` Fixed a bug in mask value in datepicker when update is called. ([NG#1380](https://github.com/infor-design/enterprise-ng/issues/1380))
- `[Dropdown]` Fixed a bug in dropdown where there is a null in a list when changing language to Chinese. ([#6916](https://github.com/infor-design/enterprise/issues/6916))
- `[Editor]` Fixed a bug in editor where insert image is not working properly when adding attributes. ([#6864](https://github.com/infor-design/enterprise/issues/6864))
- `[Editor]` Fixed a bug in editor where paste and plain text is not cleaning the text/html properly. ([#6892](https://github.com/infor-design/enterprise/issues/6892))
- `[Locale]` Fixed a bug in locale where same language translation does not render properly. ([#6847](https://github.com/infor-design/enterprise/issues/6847))
- `[Icons]` Fixed incorrect colors of new empty state icons. ([#6965](https://github.com/infor-design/enterprise/issues/6965))
- `[Popupmenu]` Fixed a bug in popupmenu where submenu and submenu items are not indented properly. ([#6860](https://github.com/infor-design/enterprise/issues/6860))
- `[Process Indicator]` Fix on extra line after final step. ([#6744](https://github.com/infor-design/enterprise/issues/6744))
- `[Searchfield]` Changed toolbar in example page to flex toolbar. ([#6737](https://github.com/infor-design/enterprise/issues/6737))
- `[Tabs]` Added tooltip on add new tab button. ([#6902](https://github.com/infor-design/enterprise/issues/6902))
- `[Tabs]` Adjusted header and tab colors in themes. ([#6673](https://github.com/infor-design/enterprise/issues/6673))
- `[Timepicker]` Filter method in datagrid is called on timepicker's change event. ([#6896](https://github.com/infor-design/enterprise/issues/6896))

## v4.69.0

## v4.69.0 Important Features

- `[Icons]` All icons have padding on top and bottom effectively making them 4px smaller by design. This change may require some UI corrections to css. ([#6868](https://github.com/infor-design/enterprise/issues/6868))
- `[Icons]` Over 60 new icons and 126 new industry focused icons. ([#6868](https://github.com/infor-design/enterprise/issues/6868))
- `[Icons]` The icon `save-closed` is now `save-closed-old` in the deprecated, we suggest not using this old icon. ([#6868](https://github.com/infor-design/enterprise/issues/6868))
- `[Icons]` Alert icons come either filled or not filled (outlined) filled alert icons like  `icon-alert-alert` are now `icon-success-alert` and `alert-filled` we suggest no longer using filled alert icons, use only the outlined ones. ([#6868](https://github.com/infor-design/enterprise/issues/6868))

## v4.69.0 Features

- `[Datagrid]` Added puppeteer script for extra class for tooltip. ([#6900](https://github.com/infor-design/enterprise/issues/6900))
- `[Header]` Converted Header scripts to puppeteer. ([#6919](https://github.com/infor-design/enterprise/issues/6919))
- `[Icons]` Added [enhanced and new empty states icons](https://main-enterprise.demo.design.infor.com/components/icons/example-empty-widgets.html) with a lot more color. These should replace existing ones but it is opt-in. ([#6868](https://github.com/infor-design/enterprise/issues/6868))
- `[Lookup]` Added puppeteer script for lookup double click apply enhancement. ([#6886](https://github.com/infor-design/enterprise/issues/6886))
- `[Stepchart]` Converted Stepchart scripts to puppeteer. ([#6940](https://github.com/infor-design/enterprise/issues/6940))

## v4.69.0 Fixes

- `[Datagrid]` Fixed a bug in datagrid where sorting is not working properly. ([#6787](https://github.com/infor-design/enterprise/issues/6787))
- `[Datagrid]` Fixed a bug in datagrid where add row is not working properly when using frozen columns. ([#6918](https://github.com/infor-design/enterprise/issues/6918))
- `[Datagrid]` Fixed a bug in datagrid where tooltip flashes continuously on hover. ([#5907](https://github.com/infor-design/enterprise/issues/5907))
- `[Datagrid]` Fixed a bug in datagrid where is empty and is not empty is not working properly. ([#5273](https://github.com/infor-design/enterprise/issues/5273))
- `[Datagrid]` Fixed a bug in datagrid where inline editor input text is not being selected upon clicking. ([NG#1365](https://github.com/infor-design/enterprise-ng/issues/1365))
- `[Datagrid]` Fixed a bug in datagrid where multiselect filter is not rendering properly. ([#6846](https://github.com/infor-design/enterprise/issues/6846))
- `[Datagrid]` Fixed a bug in datagrid where row shading is not rendered properly. ([#6850](https://github.com/infor-design/enterprise/issues/6850))
- `[Datagrid]` Fixed a bug in datagrid where icon is not rendering properly in small and extra small row height. ([#6866](https://github.com/infor-design/enterprise/issues/6866))
- `[Datagrid]` Fixed a bug in datagrid where sorting is not rendering properly when there is a previously focused cell. ([#6851](https://github.com/infor-design/enterprise/issues/6851))
- `[Datagrid]` Additional checks when updating cell so that numbers aren't converted twice. ([NG#1370](https://github.com/infor-design/enterprise-ng/issues/1370))
- `[Datagrid]` Additional fixes on dirty indicator not updating on drag columns. ([#6867](https://github.com/infor-design/enterprise/issues/6867))
- `[General]` Instead of optional dependencies use a custom command. ([#6876](https://github.com/infor-design/enterprise/issues/6876))
- `[Modal]` Fixed a bug where suppress key setting is not working. ([#6793](https://github.com/infor-design/enterprise/issues/6793))
- `[Searchfield]` Additional visual fixes in classic on go button in searchfield toolbar. ([#6686](https://github.com/infor-design/enterprise/issues/6686))
- `[Splitter]` Fixed on splitter not working when parent height changes dynamically. ([#6819](https://github.com/infor-design/enterprise/issues/6819))
- `[Toolbar Flex]` Added additional checks for destroying toolbar. ([#6844](https://github.com/infor-design/enterprise/issues/6844))

## v4.68.0

## v4.68.0 Features

- `[Button]` Added Protractor to Puppeteer conversion scripts. ([#6626](https://github.com/infor-design/enterprise/issues/6626))
- `[Calendar]` Added puppeteer script for show/hide legend. ([#6810](https://github.com/infor-design/enterprise/issues/6810))
- `[Colors]` Added puppeteer script for color classes targeting color & border color. ([#6801](https://github.com/infor-design/enterprise/issues/6801))
- `[Column]` Added puppeteer script for combined column chart. ([#6381](https://github.com/infor-design/enterprise/issues/6381))
- `[Datagrid]` Added additional setting in datagrid header for tooltip extra class. ([#6802](https://github.com/infor-design/enterprise/issues/6802))
- `[Datagrid]` Added `dblClickApply` setting in lookup for selection of item. ([#6546](https://github.com/infor-design/enterprise/issues/6546))

## v4.68.0 Fixes

- `[Bar Chart]` Fixed a bug in bar charts grouped, where arias are identical to each series. ([#6748](https://github.com/infor-design/enterprise/issues/6748))
- `[Datagrid]` Fixed a bug in datagrid where tooltip flashes continuously on hover. ([#5907](https://github.com/infor-design/enterprise/issues/5907))
- `[Datagrid]` Fixed a bug in datagrid where expandable row animation is not rendering properly. ([#6813](https://github.com/infor-design/enterprise/issues/6813))
- `[Datagrid]` Fixed a bug in datagrid where dropdown filter does not render correctly. ([#6834](https://github.com/infor-design/enterprise/issues/6834))
- `[Datagrid]` Fixed alignment issues in trigger fields. ([#6678](https://github.com/infor-design/enterprise/issues/6678))
- `[Datagrid]` Added a null guard in tree list when list is not yet loaded. ([#6816](https://github.com/infor-design/enterprise/issues/6816))
- `[Datagrid]` Added a setting `ariaDescribedBy` in the column to override `aria-describedby` value of the cells. ([#6530](https://github.com/infor-design/enterprise/issues/6530))
- `[Datagrid]` Allowed beforeCommitCellEdit event to be sent for Editors.Fileupload. ([#6821](https://github.com/infor-design/enterprise/issues/6821))]
- `[Datagrid]` Classic theme trigger field adjustments in datagrid. ([#6678](https://github.com/infor-design/enterprise/issues/6678))
- `[Datagrid]` Added null guard in tree list when list is not yet loaded. ([#6816](https://github.com/infor-design/enterprise/issues/6816))
- `[Datagrid]` Fix on dirty indicator not updating on drag columns. ([#6867](https://github.com/infor-design/enterprise/issues/6867))
- `[Editor]` Fixed a bug in editor where block quote is not continued in the next line. ([#6794](https://github.com/infor-design/enterprise/issues/6794))
- `[Editor]` Fixed a bug in editor where breaking space doesn't render dirty indicator properly. ([NG#1363](https://github.com/infor-design/enterprise-ng/issues/1363))
- `[Searchfield]` Visual fixes on go button in searchfield toolbar. ([#6686](https://github.com/infor-design/enterprise/issues/6686))
- `[Searchfield]` Added null check in xButton. ([#6858](https://github.com/infor-design/enterprise/issues/6858))
- `[Textarea]` Fixed a bug in textarea where validation breaks after enabling/disabling. ([#6773](https://github.com/infor-design/enterprise/issues/6773))
- `[Typography]` Updated text link color in dark theme. ([#6807](https://github.com/infor-design/enterprise/issues/6807))
- `[Lookup]` Fixed where field stays disabled when enable API is called ([#6145](https://github.com/infor-design/enterprise/issues/6145))

(28 Issues Solved This Release, Backlog Enterprise 274, Backlog Ng 51, 1105 Functional Tests, 1303 e2e Tests, 561 Puppeteer Tests)

## v4.67.0

## v4.67.0 Important Notes

- `[CDN]` The former CDN `cdn.hookandloop.infor.com` can no longer be maintained by IT and needs to be discontinued. It will exist for approximately one year more (TBD), so please remove direct use from any production code. ([#6754](https://github.com/infor-design/enterprise/issues/6754))
- `[Datepicker]` The functionality to enter today with a `t` is now under a setting `todayWithKeyboard-false`, it is false because you cant type days like September in a full picker. ([#6653](https://github.com/infor-design/enterprise/issues/6653))
- `[Datepicker]` The functionality to increase the day with a `+/-` it defaults to false because it conflicts with many other internal shortcut keys. ([#6632](https://github.com/infor-design/enterprise/issues/6632))

## v4.67.0 Markup Changes

- `[AppMenu]` As a design change the `Infor` logo is no longer to be shown on the app menu and has been removed. This reduces visual clutter, and is more inline with Koch global brand to leave it out. ([#6726](https://github.com/infor-design/enterprise/issues/6726))

## v4.67.0 Features

- `[Calendar]` Add a setting for calendar to show and hide the legend. ([#6533](https://github.com/infor-design/enterprise/issues/6533))
- `[Datagrid]` Added puppeteer script for header icon with tooltip. ([#6738](https://github.com/infor-design/enterprise/issues/6738))
- `[Icons]` Added new icons for `interaction` and `interaction-reply`. ([#6721](https://github.com/infor-design/enterprise/issues/6721))
- `[Monthview]` Added puppeteer script for monthview legend visibility when month changes ([#6382](https://github.com/infor-design/enterprise/issues/6382))
- `[Searchfield]` Added puppeteer script for filter and sort icon. ([#6007](https://github.com/infor-design/enterprise/issues/6007))
- `[Searchfield]` Added puppeteer script for custom icon. ([#6723](https://github.com/infor-design/enterprise/issues/6723))

## v4.67.0 Fixes

- `[Accordion]` Added a safety check in accordion. ([#6789](https://github.com/infor-design/enterprise/issues/6789))
- `[Badge/Tag/Icon]` Fixed info color in dark mode. ([#6763](https://github.com/infor-design/enterprise/issues/6763))
- `[Button]` Added notification badges for buttons with labels. ([NG#1347](https://github.com/infor-design/enterprise-ng/issues/1347))
- `[Button]` Added dark theme button colors. ([#6512](https://github.com/infor-design/enterprise/issues/6512))
- `[Calendar]` Fixed a bug in calendar where bottom border is not properly rendering. ([#6668](https://github.com/infor-design/enterprise/issues/6668))
- `[Color Palette]` Added status color CSS classes for color and border-color properties. ([#6711](https://github.com/infor-design/enterprise/issues/6711))
- `[Datagrid]` Fixed a bug in datagrid inside a modal where the column is rendering wider than normal. ([#6782](https://github.com/infor-design/enterprise/issues/6782))
- `[Datagrid]` Fixed a bug in datagrid where when changing rowHeight as a setting and re-rendering it doesn't apply. ([#6783](https://github.com/infor-design/enterprise/issues/6783))
- `[Datagrid]` Fixed a bug in datagrid where isEditable is not returning row correctly. ([#6746](https://github.com/infor-design/enterprise/issues/6746))
- `[Datagrid]` Updated datagrid header CSS height. ([#6697](https://github.com/infor-design/enterprise/issues/6697))
- `[Datagrid]` Fixed on datagrid column width. ([#6725](https://github.com/infor-design/enterprise/issues/6725))
- `[Datagrid]` Fixed an error editing in datagrid with grouped headers. ([#6759](https://github.com/infor-design/enterprise/issues/6759))
- `[Datagrid]` Updated space key checks for expand button. ([#6756](https://github.com/infor-design/enterprise/issues/6756))
- `[Datagrid]` Fixed an error when hovering cells with tooltips setup and using grouped headers. ([#6753](https://github.com/infor-design/enterprise/issues/6753))
- `[Editor]` Fixed bug in editor where background color is not rendering properly. ([#6685](https://github.com/infor-design/enterprise/issues/6685))
- `[Listview]` Fixed a bug where listview is not rendering properly when dataset has zero integer value. ([#6640](https://github.com/infor-design/enterprise/issues/6640))
- `[Popupmenu]` Fixed a bug in popupmenu where getSelected() is not working on multiselect. ([NG#1349](https://github.com/infor-design/enterprise/issues-ng/1349))
- `[Toolbar-Flex]` Removed deprecated message by using `beforeMoreMenuOpen` setting. ([#NG1352](https://github.com/infor-design/enterprise-ng/issues/1352))
- `[Trackdirty]` Added optional chaining for safety check of trackdirty element. ([#6696](https://github.com/infor-design/enterprise/issues/6696))
- `[WeekView]` Added Day View and Week View Shading. ([#6568](https://github.com/infor-design/enterprise/issues/6568))

(30 Issues Solved This Release, Backlog Enterprise 252, Backlog Ng 49, 1104 Functional Tests, 1342 e2e Tests, 506 Puppeteer Tests)

## v4.66.0

## v4.66.0 Features

- `[Busyindicator]` Converted protractor tests to puppeteer. ([#6623](https://github.com/infor-design/enterprise/issues/6623))
- `[Calendar]` Converted protractor tests to puppeteer. ([#6524](https://github.com/infor-design/enterprise/issues/6524))
- `[Datagrid]` Added puppeteer script for render only one row. ([#6645](https://github.com/infor-design/enterprise/issues/6645))
- `[Datagrid]` Added test scripts for add row. ([#6644](https://github.com/infor-design/enterprise/issues/6644))
- `[Datepicker]` Added setting for adjusting day using +/- in datepicker. ([#6632](https://github.com/infor-design/enterprise/issues/6632))
- `[Targeted-Achievement]` Add puppeteer test for show tooltip on targeted achievement. ([#6550](https://github.com/infor-design/enterprise/issues/6550))
- `[Icons]` Added new icons for `interaction` and `interaction-reply`. ([#6666](https://github.com/infor-design/enterprise/issues/6629))
- `[Searchfield]` Added option to add custom icon button. ([#6453](https://github.com/infor-design/enterprise/issues/6453))
- `[Targeted-Achievement]` Added puppeteer test for show tooltip on targeted achievement. ([#6550](https://github.com/infor-design/enterprise/issues/6550))
- `[Textarea]` Converted protractor tests to puppeteer. ([#6629](https://github.com/infor-design/enterprise/issues/6629))

## v4.66.0 Fixes

- `[Datagrid]` Fixed trigger icon background color on hover when row is activated. ([#6679](https://github.com/infor-design/enterprise/issues/6679))
- `[Datagrid]` Fixed the datagrid alert icon was not visible and the trigger cell moves when hovering over when editor has trigger icon. ([#6663](https://github.com/infor-design/enterprise/issues/6663))
- `[Datagrid]` Fixed redundant `aria-describedby` attributes at cells. ([#6530](https://github.com/infor-design/enterprise/issues/6530))
- `[Datagrid]` Fixed on edit outline in textarea not filling the entire cell. ([#6588](https://github.com/infor-design/enterprise/issues/6588))
- `[Datagrid]` Updated filter phrases for datepicker. ([#6587](https://github.com/infor-design/enterprise/issues/6587))
- `[Datagrid]` Fixed the overflowing of the multiselect dropdown on the page and pushes the container near the screen's edge. ([#6580](https://github.com/infor-design/enterprise/issues/6580))
- `[Datagrid]` Fixed unselectRow on `treegrid` sending rowData incorrectly. ([#6548](https://github.com/infor-design/enterprise/issues/6548))
- `[Datagrid]` Fixed incorrect rowData for grouping tooltip callback. ([NG#1298](https://github.com/infor-design/enterprise-ng/issues/1298))
- `[Datagrid]` Fixed a bug in `treegrid` where data are duplicated when row height is changed. ([#4979](https://github.com/infor-design/enterprise/issues/4979))
- `[Datagrid]` Fix bug on where changing `groupable` and dataset does not update datagrid. ([NG#1332](https://github.com/infor-design/enterprise-ng/issues/1332))
- `[Datepicker]` Fixed missing `monthrendered` event on initial calendar open. ([NG#1345](https://github.com/infor-design/enterprise-ng/issues/1345))
- `[Editor]` Fixed a bug where paste function is not working on editor when copied from Windows Adobe Reader. ([#6521](https://github.com/infor-design/enterprise/issues/6521))
- `[Editor]` Fixed a bug where editor has dark screen after inserting an image. ([NG#1323](https://github.com/infor-design/enterprise-ng/issues/1323))
- `[Editor]` Fixed a bug where reset dirty is not working on special characters in Edge browser. ([#6584](https://github.com/infor-design/enterprise/issues/6584))
- `[Fileupload Advanced]` Fixed on max fileupload limit. ([#6625](https://github.com/infor-design/enterprise/issues/6625))
- `[Monthview]` Fixed missing legend data on visible previous / next month with using loadLegend API. ([#6665](https://github.com/infor-design/enterprise/issues/6665))
- `[Notification]` Updated css of notification to fix alignment in RTL mode. ([#6555](https://github.com/infor-design/enterprise/issues/6555))
- `[Searchfield]` Fixed a bug on Mac OS Safari where x button can't clear the contents of the searchfield. ([#6631](https://github.com/infor-design/enterprise/issues/6631))
- `[Popdown]` Fixed `popdown` not closing when clicking outside in NG. ([NG#1304](https://github.com/infor-design/enterprise-ng/issues/1304))
- `[Tabs]` Fixed on close button not showing in Firefox. ([#6610](https://github.com/infor-design/enterprise/issues/6610))
- `[Tabs]` Remove target panel element on remove event. ([#6621](https://github.com/infor-design/enterprise/issues/6621))
- `[Tabs Module]` Fixed category border when focusing the searchfield. ([#6618](https://github.com/infor-design/enterprise/issues/6618))
- `[Toolbar Searchfield]` Fixed searchfield toolbar in alternate style. ([#6615](https://github.com/infor-design/enterprise/issues/6615))
- `[Tooltip]` Fixed tooltip event handlers created on show not cleaning up properly on hide. ([#6613](https://github.com/infor-design/enterprise/issues/6613))

(39 Issues Solved This Release, Backlog Enterprise 230, Backlog Ng 42, 1102 Functional Tests, 1380 e2e Tests, 462 Puppeteer Tests)

## v4.65.0

## v4.65.0 Features

- `[Bar]` Enhanced the VPAT accessibility in bar chart. ([#6074](https://github.com/infor-design/enterprise/issues/6074))
- `[Bar]` Added puppeteer script for axis labels test. ([#6551](https://github.com/infor-design/enterprise/issues/6551))
- `[Bubble]` Converted protractor tests to puppeteer. ([#6527](https://github.com/infor-design/enterprise/issues/6527))
- `[Bullet]` Converted protractor tests to puppeteer. ([#6622](https://github.com/infor-design/enterprise/issues/6622))
- `[Cards]` Added puppeteer script for cards test. ([#6525](https://github.com/infor-design/enterprise/issues/6525))
- `[Datagrid]` Added tooltipOption settings for columns. ([#6361](https://github.com/infor-design/enterprise/issues/6361))
- `[Datagrid]` Added add multiple rows option. ([#6404](https://github.com/infor-design/enterprise/issues/6404))
- `[Datagrid]` Added puppeteer script for refresh column. ([#6212](https://github.com/infor-design/enterprise/issues/6212))
- `[Datagrid]` Added puppeteer script for cell editing test. ([#6552](https://github.com/infor-design/enterprise/issues/6552))
- `[Modal]` Added icon puppeteer test for modal component. ([#6549](https://github.com/infor-design/enterprise/issues/6549))
- `[Tabs]` Added puppeteer script for new searchfield design ([#6282](https://github.com/infor-design/enterprise/issues/6282))
- `[Tag]` Converted protractor tests to puppeteer. ([#6617](https://github.com/infor-design/enterprise/issues/6617))
- `[Targeted Achievement]` Converted protractor tests to puppeteer. ([#6627](https://github.com/infor-design/enterprise/issues/6627))

## v4.65.0 Fixes

- `[Accordion]` Fixed the bottom border of the completely disabled accordion in dark mode. ([#6406](https://github.com/infor-design/enterprise/issues/6406))
- `[AppMenu]` Fixed a bug where events are added to the wrong elements for filtering. Also fixed an issue where if no accordion is added the app menu will error. ([#6592](https://github.com/infor-design/enterprise/issues/6592))
- `[Chart]` Removed automatic legend bottom placement when reaching a minimum width. ([#6474](https://github.com/infor-design/enterprise/issues/6474))
- `[Chart]` Fixed the result logged in console to be same as the Soho Interfaces. ([NG#1296](https://github.com/infor-design/enterprise-ng/issues/1296))
- `[ContextualActionPanel]` Fixed a bug where the toolbar searchfield with close icon looks off on mobile viewport. ([#6448](https://github.com/infor-design/enterprise/issues/6448))
- `[Datagrid]` Fixed a bug in datagrid where focus is not behaving properly when inlineEditor is set to true. ([NG#1300](https://github.com/infor-design/enterprise-ng/issues/1300))
- `[Datagrid]` Fixed a bug where `treegrid` doesn't expand a row via keyboard when editable is set to true. ([#6434](https://github.com/infor-design/enterprise/issues/6434))
- `[Datagrid]` Fixed a bug where the search icon and x icon are misaligned across datagrid and removed extra margin space in modal in Firefox. ([#6418](https://github.com/infor-design/enterprise/issues/6418))
- `[Datagrid]` Fixed a bug where page changed to one on removing a row in datagrid. ([#6475](https://github.com/infor-design/enterprise/issues/6475))
- `[Datagrid]` Header is rerendered when calling updated method, also added paging info settings. ([#6476](https://github.com/infor-design/enterprise/issues/6476))
- `[Datagrid]` Fixed a bug where column widths were not changing in settings. ([#5227](https://github.com/infor-design/enterprise/issues/5227))
- `[Datagrid]` Fixed a bug where it renders all rows in the datagrid when adding one row. ([#6491](https://github.com/infor-design/enterprise/issues/6491))
- `[Datagrid]` Fixed a bug where using shift-click to multiselect on datagrid with treeGrid setting = true selects from the first row until bottom row. ([NG#1274](https://github.com/infor-design/enterprise-ng/issues/1274))
- `[Datepicker]` Fixed a bug where the datepicker is displaying NaN when using french format. ([NG#1273](https://github.com/infor-design/enterprise-ng/issues/1273))
- `[Datepicker]` Added listener for calendar `monthrendered` event and pass along. ([NG#1324](https://github.com/infor-design/enterprise-ng/issues/1324))
- `[Input]` Fixed a bug where the password does not show or hide in Firefox. ([#6481](https://github.com/infor-design/enterprise/issues/6481))
- `[Listview]` Fixed disabled font color not showing in listview. ([#6391](https://github.com/infor-design/enterprise/issues/6391))
- `[Listview]` Changed toolbar-flex to contextual-toolbar for multiselect listview. ([#6591](https://github.com/infor-design/enterprise/issues/6591))
- `[Locale]` Added monthly translations. ([#6556](https://github.com/infor-design/enterprise/issues/6556))
- `[Lookup]` Fixed a bug where search-list icon, launch icon, and ellipses is misaligned and the table and title overlaps in responsive view. ([#6487](https://github.com/infor-design/enterprise/issues/6487))
- `[Modal]` Fixed an issue on some monitors where the overlay is too dim. ([#6566](https://github.com/infor-design/enterprise/issues/6566))
- `[Page-Patterns]` Fixed a bug where the header disappears when the the last item in the list is clicked and the browser is smaller in Chrome and Edge. ([#6328](https://github.com/infor-design/enterprise/issues/6328))
- `[Tabs Module]` Fixed multiple UI issues in tabs module with searchfield. ([#6526](https://github.com/infor-design/enterprise/issues/6526))
- `[ToolbarFlex]` Fixed a bug where the teardown might error on situations. ([#1327](https://github.com/infor-design/enterprise/issues/1327))
- `[Tabs]` Fixed a bug where tabs focus indicator is not fixed on Classic Theme. ([#6464](https://github.com/infor-design/enterprise/issues/6464))
- `[Validation]` Fixed a bug where the tooltip would show on the header when the message has actually been removed. ([#6547](https://github.com/infor-design/enterprise/issues/6547)

(45 Issues Solved This Release, Backlog Enterprise 233, Backlog Ng 42, 1102 Functional Tests, 1420 e2e Tests, 486 Puppeteer Tests)

## v4.64.2 Fixes

- `[Datepicker]` Added listener for calendar `monthrendered` event and pass along. ([NG#1324](https://github.com/infor-design/enterprise-ng/issues/1324))
- `[Modal]` Fixed bug where popup goes behind modal when in application menu in resizable mode. ([NG#1272](https://github.com/infor-design/enterprise-ng/issues/1272))
- `[Monthview]` Fixed bug where monthview duplicates on updating legends. ([NG#1305](https://github.com/infor-design/enterprise-ng/issues/1305))

## v4.64.0

### v4.64.0 Important Notes

- `[General]` Fixed the map file is no longer included with the minified version of `sohoxi.min.js`. ([#6489](https://github.com/infor-design/enterprise/issues/6489))

## v4.64.0 Features

- `[Accordion]` Added visual regression tests in puppeteer. ([#5836](https://github.com/infor-design/enterprise/issues/5836))
- `[Autocomplete]` Removed protractor tests. ([#6248](https://github.com/infor-design/enterprise/issues/6248))
- `[Bar]` Added the ability to set axis labels on different positions (top, right, bottom, left). ([#5382](https://github.com/infor-design/enterprise/issues/5382))
- `[Blockgrid]` Converted protractor tests to puppeteer. ([#6327](https://github.com/infor-design/enterprise/issues/6327))
- `[Breadcrumb]` Converted protractor tests to puppeteer. ([#6505](https://github.com/infor-design/enterprise/issues/6505))
- `[Button]` Added puppeteer script for button badge toggle test. ([#6449](https://github.com/infor-design/enterprise/issues/6449))
- `[Colors]` Converted protractor tests to puppeteer. ([#6513](https://github.com/infor-design/enterprise/issues/6513))
- `[Counts]` Converted protractor tests to puppeteer. ([#6517](https://github.com/infor-design/enterprise/issues/6517))
- `[Datagrid]` Added a new method for cell editing for new row added. ([#6338](https://github.com/infor-design/enterprise/issues/6338))
- `[Datepicker]` Added puppeteer script for datepicker clear (empty string) test . ([#6421](https://github.com/infor-design/enterprise/issues/6421))
- `[Error Page]` Converted protractor tests to puppeteer. ([#6518](https://github.com/infor-design/enterprise/issues/6518))
- `[Modal]` Added an ability to add icon in title section of the modal. ([#5905](https://github.com/infor-design/enterprise/issues/5905))

## v4.64.0 Fixes

- `[Bar Stacked]` Fixed a bug where chart tooltip total shows 99.999 instead of 100 on 100% Stacked Bar Chart. ([#6236](https://github.com/infor-design/enterprise/issues/6326))
- `[ContextMenu]` Fixed a bug in context menu where it is not indented properly. ([#6223](https://github.com/infor-design/enterprise/issues/6223))
- `[Button]` Fixed a bug where changing from primary to secondary disrupts the css styling. ([#6223](https://github.com/infor-design/enterprise-ng/issues/1282))
- `[Datagrid]` Fixed a bug where toolbar is still visible even no buttons, title and errors appended. ([#6290](https://github.com/infor-design/enterprise/issues/6290))
- `[Datagrid]` Added setting for color change in active checkbox selection. ([#6303](https://github.com/infor-design/enterprise/issues/6303))
- `[Datagrid]` Set changed cell to active when update is finished. ([#6317](https://github.com/infor-design/enterprise/issues/6317))
- `[Datagrid]` Fixed row height of extra-small rows on editable datagrid with icon columns. ([#6284](https://github.com/infor-design/enterprise/issues/6284))
- `[Datagrid]` Added trimSpaces option for leading spaces upon blur. ([#6244](https://github.com/infor-design/enterprise/issues/6244))
- `[Datagrid]` Fixed header alignment when formatter is ellipsis. ([#6251](https://github.com/infor-design/enterprise/issues/6251))
- `[Datagrid]` Fixed a bug where the datepicker icon is not visible when the datagrid starts as non editable and toggled to editable and is visible when the datagrid starts as editable and toggled to non editable. ([#6289](https://github.com/infor-design/enterprise/issues/6289))
- `[Datagrid]` Changed the minDate and maxDate on a demo page to be more current. ([#6416](https://github.com/infor-design/enterprise/issues/6416))
- `[Datepicker]` Fixed a bug where selecting a date that's consecutive to the previous range won't select that date. ([#6272](https://github.com/infor-design/enterprise/issues/6272))
- `[Datepicker]` Fixed a bug where datepicker is not setting time and date consistently in Arabic locale. ([#6270](https://github.com/infor-design/enterprise/issues/6270))
- `[Flex Toolbar]` Fixed the data automation id to be more reliable for popupmenu and overflowed buttons. ([#6175](https://github.com/infor-design/enterprise/issues/6175))
- `[Icons]` Fixed the inconsistency between solid and outlined icons. ([#6165](https://github.com/infor-design/enterprise/issues/6165))
- `[Icons]` Changed the error color to change in themes in some areas. ([#6273](https://github.com/infor-design/enterprise/issues/6273))
- `[Line Chart]` Fixed a bug where the alignment of focus is overlapping another component. ([#6384](https://github.com/infor-design/enterprise/issues/6384))
- `[Listview]` Fixed a bug where the search icon is misaligned in Firefox and Safari. ([#6390](https://github.com/infor-design/enterprise/issues/6390))
- `[Locale]` Fixed incorrect date format for Latvian language. ([#6123](https://github.com/infor-design/enterprise/issues/6123))
- `[Locale]` Fixed incorrect data in `ms-my`, `nn-No` and `nb-NO`. ([#6472](https://github.com/infor-design/enterprise/issues/6472))
- `[Lookup]` Fixed bug where lookup still appeared when modal closes. ([#6218](https://github.com/infor-design/enterprise/issues/6218))
- `[Modal]` Fixed bug where popup goes behind modal when in application menu in resizable mode. ([NG#1272](https://github.com/infor-design/enterprise-ng/issues/1272))
- `[Modal]` Fixed bug where popup goes behind modal when in application menu in resizable mode. ([NG#1272](https://github.com/infor-design/enterprise-ng/issues/1272))
- `[Monthview]` Fixed bug where monthview duplicates on updating legends. ([NG#1305](https://github.com/infor-design/enterprise-ng/issues/1305))
- `[Personalization]` Fixed bug where the dark mode header color was not correct in the tokens and caused the personalization dropdown to be incorrect. ([#6446](https://github.com/infor-design/enterprise/issues/6446))
- `[Tabs]` Fixed memory leak in tabs component. ([NG#1286](https://github.com/infor-design/enterprise-ng/issues/1286))
- `[Tabs]` Fixed a bug where tab focus indicator is not aligned properly in RTL composite forms. ([#6464](https://github.com/infor-design/enterprise/issues/6464))
- `[Targeted-Achievement]` Fixed a bug where the icon is cut off in Firefox. ([#6400](https://github.com/infor-design/enterprise/issues/6400))
- `[Toolbar]` Fixed a bug where the search icon is misaligned in Firefox. ([#6405](https://github.com/infor-design/enterprise/issues/6405))
- `[Toolbar Flex]` Fixed a bug where the `addMenuElementLinks` function execute incorrectly when menu item has multi-level submenus. ([#6120](https://github.com/infor-design/enterprise/issues/6120))
- `[Tree]` The expanded event did not fire when source is being used. ([#1294](https://github.com/infor-design/enterprise-ng/issues/1294))
- `[Typography]` Fixed a bug where the text are overlapping in Firefox. ([#6450](https://github.com/infor-design/enterprise/issues/6450))
- `[WeekView]` Fixed a bug where 'today' date is not being rendered properly. ([#6260](https://github.com/infor-design/enterprise/issues/6260))
- `[WeekView]` Fixed a bug where month-year label is not changing upon clicking the arrow button. ([#6415](https://github.com/infor-design/enterprise/issues/6415))
- `[Validator]` Fixed a bug where toolbar error message still appears after error is removed. ([#6253](https://github.com/infor-design/enterprise/issues/6253))

(61 Issues Solved This Release, Backlog Enterprise 219, Backlog Ng 41, 1100 Functional Tests, 1468 e2e Tests, 436 Puppeteer Tests)

## v4.63.3 Fixes

- `[Validation]` Fixed a bug where the tooltip would show on the header when the message has actually been removed. ([#6547](https://github.com/infor-design/enterprise/issues/6547)

## v4.63.2 Fixes

- `[Personalization]` Re-Fixed bug where the dark mode header color was not correct in the tokens and caused the personalization dropdown to be incorrect, classic theme was missed. ([#6446](https://github.com/infor-design/enterprise/issues/6446)

## v4.63.1 Fixes

- `[Personalization]` Fixed bug where the dark mode header color was not correct in the tokens and caused the personalization dropdown to be incorrect. ([#6446](https://github.com/infor-design/enterprise/issues/6446)

## v4.63.0

## v4.63.0 Fixes

- `[Accordion]` Added expand animation back. ([#6268](https://github.com/infor-design/enterprise/issues/6268))
- `[Badges]` Fixed a bug where in badges is not properly aligned in Contrast Mode. ([#6273](https://github.com/infor-design/enterprise/issues/6273))
- `[Button]` Fixed a bug where notification badges are not destroyed when updating the button settings. ([NG#1241](https://github.com/infor-design/enterprise-ng/issues/1241))
- `[Calendar]` Allowed product devs to add custom css class to event labels in Calendar Component. ([#6304](https://github.com/infor-design/enterprise/issues/6304))
- `[Calendar]` Fixed the thickness of right and bottom border. ([#6246](https://github.com/infor-design/enterprise/issues/6246))
- `[Card]` Fixed a regression bug where the flex toolbar's position was not properly aligned when selecting listview items. ([#6346](https://github.com/infor-design/enterprise/issues/6346)]
- `[Charts]` Fixed the misalignment of the legend and legend color with the highlight of the selected legend. ([#6301](https://github.com/infor-design/enterprise/issues/6301))
- `[ContextualActionPanel]` Moved notification to appropriate location and trigger redraw of styles. ([#6264](https://github.com/infor-design/enterprise/issues/6264))
- `[ContextualActionPanel]` Added close CAP function to a demo example. ([#6274](https://github.com/infor-design/enterprise/issues/6274))
- `[Datagrid]` Fixed misaligned lookup icon button upon click/editing. ([#6233](https://github.com/infor-design/enterprise/issues/6233))
- `[Datagrid]` Fixed a bug where tooltip is not displayed even when settings is turned on in disabled rows. ([#6128](https://github.com/infor-design/enterprise/issues/6128))
- `[Datagrid]` Fixed misaligned lookup icon button upon click/editing. ([#6233](https://github.com/infor-design/enterprise/issues/6233))
- `[Datepicker]` Fixed a bug on setValue() when pass an empty string for clearing field. ([#6168](https://github.com/infor-design/enterprise/issues/6168))
- `[Datepicker]` Fixed a bug on datepicker not clearing in angular version. ([NG#1256](https://github.com/infor-design/enterprise-ng/issues/1256))
- `[Dropdown]` Fixed on keydown events not working when dropdown is nested in label. ([NG#1262](https://github.com/infor-design/enterprise-ng/issues/1262))
- `[Editor]` Fixed editor where toolbar is being focused on after pressing bold/italic keys instead of the text itself. ([#5262](https://github.com/infor-design/enterprise-ng/issues/5262))
- `[Field-Filter]` Fixed alignment of filter icons and text field. ([#5866](https://github.com/infor-design/enterprise/issues/5866))
- `[Field-Options]` Fixed field options label overflow. ([#6255](https://github.com/infor-design/enterprise/issues/6255))
- `[Field-Options]` Fixed a bug where in the text and highlight box are not fit accordingly. ([#6322](https://github.com/infor-design/enterprise/issues/6322))
- `[Field-Options]` Fixed alignment of field options in the Color Picker when in compact mode in Safari and alignment of search icon in Clearable Searchfield. ([#6256](https://github.com/infor-design/enterprise/issues/6256))
- `[Form-Compact]` Fixed alignment of Field 16 and Field 18 in Safari. ([#6345](https://github.com/infor-design/enterprise/issues/6345))
- `[General]` Fixed memory leaks in listview, toolbar, datagrid, cards and header. ([NG#1275](https://github.com/infor-design/enterprise-ng/issues/1275))
- `[Listview]` Added flex toolbar for multiselect listview. ([NG#1249](https://github.com/infor-design/enterprise-ng/issues/1249))
- `[Listview]` Adjusted spaces between the search icon and filter wrapper. ([#6007](https://github.com/infor-design/enterprise/issues/6007))
- `[Listview]` Changed the font size of heading, subheading, and micro in Listview Component. ([#4996](https://github.com/infor-design/enterprise/issues/4996))
- `[Modal]` Fixed on too wide minimum width when close button is enabled. ([NG#1240](https://github.com/infor-design/enterprise-ng/issues/1240))
- `[Searchfield]` Fixed on searchfield clear button not working in Safari. ([6185](https://github.com/infor-design/enterprise-ng/issues/6185))
- `[Searchfield]` Fixed UI issues on the new searchfield design. ([#6331](https://github.com/infor-design/enterprise/issues/6331))
- `[Sink Page]` Fixed misaligned search icon toolbar in sink page. ([#6369](https://github.com/infor-design/enterprise/issues/6369))
- `[Sink Page]` Fixed close icon position in Datagrid section Personalized Column. ([#6375](https://github.com/infor-design/enterprise/issues/6375))
- `[Slider]` Fixed background color of slider in a modal in new dark theme. ([6211](https://github.com/infor-design/enterprise-ng/issues/6211))
- `[Swaplist]` Fixed a bug in swaplist where the filter is not behaving correctly on certain key search. ([#6222](https://github.com/infor-design/enterprise/issues/6222))
- `[SwipeAction]` Fixed scrollbar being visible in `firefox`. ([#6312](https://github.com/infor-design/enterprise/issues/6312))
- `[Tabs]` Fixed Z-index conflict between modal overlay and draggable module tabs. ([#6297](https://github.com/infor-design/enterprise/issues/6297))
- `[Tabs]` Fixed a bug where the tab activated events are fired on closing a tab. ([#1452](https://github.com/infor-design/enterprise/issues/1452))
- `[Tabs Module` Fixed the new UI searchfield design in Tabs Module component. ([#6348](https://github.com/infor-design/enterprise/issues/6348))
- `[Tabs Module` Ensure searchfield X clear button is visible at smaller breakpoints. ([#5173](https://github.com/infor-design/enterprise/issues/5173))
- `[Tabs Module` Ensure searchfield X clear button is visible at smaller breakpoints. ([#5178](https://github.com/infor-design/enterprise/issues/5178))
- `[Targeted-Achievement]` Added tooltip on icon in targeted-achievement chart ([#6308](https://github.com/infor-design/enterprise/issues/6308))
- `[TextArea]` Fixed medium size text area when in responsive view. ([#6334](https://github.com/infor-design/enterprise/issues/6334))
- `[Validation]` Updated example page to include validation event for email field. ([#6296](https://github.com/infor-design/enterprise/issues/6296))

## v4.63.0 Features

- `[Datagrid]` Added close button on file error message ([#6178](https://github.com/infor-design/enterprise/issues/6178))
- `[Datagrid]` Added puppeteer script for fallback image tooltip text. ([#6278](https://github.com/infor-design/enterprise/issues/6278))
- `[File Upload]` Added close button on file error message. ([#6229](https://github.com/infor-design/enterprise/issues/6229))
- `[Searchfield]` Implemented a new design for searchfield. ([#5865](https://github.com/infor-design/enterprise/issues/5865))

(40 Issues Solved This Release, Backlog Enterprise 191, Backlog Ng 42, 1101 Functional Tests, 1576 e2e Tests, 295 Puppeteer Tests)

## v4.62.3 Fixes

- `[Personalization]` Re-Fixed bug where the dark mode header color was not correct in the tokens and caused the personalization dropdown to be incorrect, classic theme was missed. ([#6446](https://github.com/infor-design/enterprise/issues/6446)

## v4.62.2 Fixes

- `[Personalization]` Fixed bug where the dark mode header color was not correct in the tokens and caused the personalization dropdown to be incorrect. ([#6446](https://github.com/infor-design/enterprise/issues/6446))
- `[Locale]` Fixed incorrect data in `ms-my`, `nn-No` and `nb-NO`. ([#6472](https://github.com/infor-design/enterprise/issues/6472))

## v4.62.1 Fixes

- `[Calendar]` Allow product devs to add custom css class to event labels in Calendar Component. ([#6304](https://github.com/infor-design/enterprise/issues/6304))

## v4.62.0

## v4.62.0 Features

- `[Datagrid]` Added tooltip for fallback image. ([#6178](https://github.com/infor-design/enterprise/issues/6178))
- `[Datepicker]` Added legend load for datepicker. ([NG#1261](https://github.com/infor-design/enterprise-ng/issues/1261))
- `[File Upload]` Added setFailed status ([#5671](https://github.com/infor-design/enterprise/issues/5671))
- `[Icon]` Created a puppeteer script for the new launch icon. ([#5854](https://github.com/infor-design/enterprise/issues/5854))
- `[Icon]` Created a puppeteer script for the new mobile icon. ([#6199](https://github.com/infor-design/enterprise/issues/6199))
- `[Listview]` Added filters in Listview Component. ([#6007](https://github.com/infor-design/enterprise/issues/6007))
- `[Spinbox]` Created a puppeteer script for Spinbox Field sizes on mobile. ([#5843](https://github.com/infor-design/enterprise/issues/5843))
- `[ToolbarFlex]` Allow toolbar flex navigation buttons to have notification badge. ([NG#1235](https://github.com/infor-design/enterprise-ng/issues/1235))

## v4.62.0 Fixes

- `[ApplicationMenu]` Remove a Safari-specific style rule the misaligns the button svg arrow. ([#5722](https://github.com/infor-design/enterprise/issues/5722))
- `[Arrange]` Fix an alignment issue in the demo app. ([#5281](https://github.com/infor-design/enterprise/issues/5281))
- `[Calendar]` Fix day of the week to show three letters as default in range calendar. ([#6193](https://github.com/infor-design/enterprise/issues/6193))
- `[ContextualActionPanel]` Fix an issue with the example page where the Contextual Action Panel is not initialized on open. ([#6065](https://github.com/infor-design/enterprise/issues/6065))
- `[ContextualActionPanel]` Remove unnecessary markup injection behavior from example. ([#6065](https://github.com/infor-design/enterprise/issues/6065))
- `[Datagrid]` Fixed a regression bug where the datepicker icon button and time value upon click were misaligned. ([#6198](https://github.com/infor-design/enterprise/issues/6198))
- `[Datagrid]` Show pagesize selector even in hidePagerOnOnePage mode ([#3706](https://github.com/infor-design/enterprise/issues/3706))
- `[Datagrid]` Corrected a filter type in a demo app page. ([#5497](https://github.com/infor-design/enterprise/issues/5497))
- `[Datagrid]` Remove widths in demo app page to prevent truncation of column. ([#5495](https://github.com/infor-design/enterprise/issues/5495))
- `[Datagrid]` Fixed a regression bug where the datepicker icon button and time value upon click were misaligned. ([#6198](https://github.com/infor-design/enterprise/issues/6198))
- `[Dropdown]` Fixed multiple accessibility issues with multiselect dropdown. ([#6075](https://github.com/infor-design/enterprise/issues/6075))
- `[Dropdown]` Fixed an overflow issue on Windows 10 Chrome. ([#4940](https://github.com/infor-design/enterprise/issues/4940))
- `[Editor]` Fix on editor changing text in another editor. ([NG#1232](https://github.com/infor-design/enterprise-ng/issues/1232))
- `[FileUploadAdvanced]` Fixed a missing link in french locale. ([#6226](https://github.com/infor-design/enterprise/issues/6226))
- `[Homepage]` Fixed instability of the visual tests. ([#6179](https://github.com/infor-design/enterprise/issues/6179))
- `[Lookup]` Remove unnecessary filter from example page. ([#5677](https://github.com/infor-design/enterprise/issues/5677))
- `[Modal]` Updated close method that will close even if there are subcomponents opened. ([#6048](https://github.com/infor-design/enterprise/issues/6048))
- `[Modal]` Fix a demo app issue where the proper settings were not added to the required key in the validation object. ([#5571](https://github.com/infor-design/enterprise/issues/5571))
- `[Tabs/Module]` Override fill style of search icon created by 'soho-personalization'. Fix alignment of close icon in specific circumstance. ([#6207](https://github.com/infor-design/enterprise/issues/6207))
- `[Searchfield]` Fix on searchfield categories where popup wrapper gets duplicated whenever update is called. ([NG#1186](https://github.com/infor-design/enterprise-ng/issues/1186))
- `[Searchfield/Header]` Enhanced the font colors, background colors for the searchfield inside of the `header` & `subheader`. ([#6047](https://github.com/infor-design/enterprise/issues/6047))
- `[Tabs]` Fix a bug where tabs indicator is not properly aligned in RTL. ([#6068](https://github.com/infor-design/enterprise/issues/6068))
- `[Tabs/Module]` Fixed a bug the personalization color was the same as the tab color. ([#6236](https://github.com/infor-design/enterprise/issues/6236))
- `[Tag]` Fix on tag text not showing when placed inside a popover. ([#6092](https://github.com/infor-design/enterprise/issues/6092))
- `[Toolbar]` Fixed an issue where the input disappears in toolbar at mobile size. ([#5388](https://github.com/infor-design/enterprise/issues/5388))
- `[Tooltip]` Fixed the `maxWidth` setting to work properly. ([#6100](https://github.com/infor-design/enterprise/issues/6100))
- `[Widget]` Fix on drag image including the overflow area. ([NG#1216](https://github.com/infor-design/enterprise-ng/issues/1216))

(47 Issues Solved This Release, Backlog Enterprise 187, Backlog Ng 37, 1101 Functional Tests, 1574 e2e Tests, 293 Puppeteer Tests)

## v4.61.1

## v4.61.1 Fixes

- `[Datagrid]` Fixed a regression bug where the datepicker icon button and time value upon click were misaligned. ([#6198](https://github.com/infor-design/enterprise/issues/6198))
- `[Tag]` Fix on tag text not showing when placed inside a popover. ([#6092](https://github.com/infor-design/enterprise/issues/6092))
- `[Tooltip]` Fixed the `maxWidth` setting to work properly. ([#6100](https://github.com/infor-design/enterprise/issues/6100))
- `[Widget]` Fix on drag image including the overflow area. ([NG#1216](https://github.com/infor-design/enterprise-ng/issues/1216))

## v4.61.0 Features

- `[ApplicationMenu]` Converted protractor test suites to puppeteer. ([#5835](https://github.com/infor-design/enterprise/issues/5835))
- `[Bar]` Fixed an issue with legend text overlapping. ([#6113](https://github.com/infor-design/enterprise/issues/6113)
- `[Bar]` Converted protractor test suites to puppeteer. ([#5838](https://github.com/infor-design/enterprise/issues/5838)
- `[Bar Stacked]` Converted protractor test suites to puppeteer. ([#5840](https://github.com/infor-design/enterprise/issues/5840))
- `[ContextualActionPanel]` Added setting for cssClass option. ([#1215](https://github.com/infor-design/enterprise-ng/issues/1215))
- `[Datagrid]` Added visual test for responsive view with puppeteer. ([#5844](https://github.com/infor-design/enterprise/issues/5844))
- `[Datagrid]` Changed where image events are added. ([#5442](https://github.com/infor-design/enterprise/issues/5442))
- `[Datepicker]` Added setting in datepicker where you can disable masking input. ([#6080](https://github.com/infor-design/enterprise/issues/6080))
- `[Editor]` Fix a bug where dirty tracker is not reset when using lots of new line in Edge. ([#6032](https://github.com/infor-design/enterprise/issues/6032))
- `[Card]` Fix a memory leak on events. ([#6155](https://github.com/infor-design/enterprise/issues/6155))
- `[Card]` Create a Puppeteer Script for Actionable Button Card ([#6062](https://github.com/infor-design/enterprise/issues/6062))
- `[General]` Added jest image snapshot for visual regression testing with puppeteer. ([#6105](https://github.com/infor-design/enterprise/issues/6105))
- `[General]` Removed global inline function that adds disabled labels to disabled inputs. ([#6131](https://github.com/infor-design/enterprise/issues/6131))
- `[Hierarchy]` Converted the old protractor e2e test suites to puppeteer tests. ([#5833](https://github.com/infor-design/enterprise/issues/5833))
- `[Homepage]` Added homepage puppeteer test scripts and snapshots. ([#5831](https://github.com/infor-design/enterprise/issues/5831))
- `[Icons]` Design removed some deprecated icons. If you are using `info-field` -> should use `icon-info`. If you are using `info-field-solid` -> should use `icon-info-alert`. If you are using `info-field-alert` -> should use `icon-info-alert`. ([#6091](https://github.com/infor-design/enterprise/issues/6091))
- `[Icons]` Update icon design for `icon-mobile`. ([#6144](https://github.com/infor-design/enterprise/issues/6144))
- `[Locale]` Refined some Latvian translations. ([#5969](https://github.com/infor-design/enterprise/issues/5969))
- `[Locale]` Refined some Lithuanian translations. ([#5960](https://github.com/infor-design/enterprise/issues/5960))
- `[Locale]` Refined some Filipino translations. ([#5864](https://github.com/infor-design/enterprise/issues/5864))
- `[Locale]` Refined some Japanese translations. ([#6115](https://github.com/infor-design/enterprise/issues/6115))
- `[Locale]` Added puppeteer script for PH translation ([#6150](https://github.com/infor-design/enterprise/pull/6150))
- `[Process Indicator]` Fixes a double line separator issue on Windows10 Chrome. ([#5997](https://github.com/infor-design/enterprise/issues/5997))
- `[Swipe-action]` Added a Puppeteer Script for Swipe Container. ([#6129](https://github.com/infor-design/enterprise/issues/6129))
- `[Tag]` The dismiss button was missing a button type causing the form to submit. ([#6149](https://github.com/infor-design/enterprise/issues/6149))

## v4.61.0 Fixes

- `[Column Grouped]` Fix an issue where columns with small values were floating above the baseline axis. ([#6109](https://github.com/infor-design/enterprise/issues/6109))
- `[Chart]` Fix collision of legend text and color block. ([#6113](https://github.com/infor-design/enterprise/issues/6113))
- `[ContextualActionPanel]` Fixed UI issues where the toolbars inside of the body moved to the CAPs header instead of retaining to its original place. ([#6041](https://github.com/infor-design/enterprise/issues/6041))
- `[ContextualActionPanel]` Update and fix example-markup page to a working example. ([#6065](https://github.com/infor-design/enterprise/issues/6065))
- `[Datagrid]` Fix a bug in timepicker inside datagrid where hours is reset 0 when changing it to 12. ([#6076](https://github.com/infor-design/enterprise/issues/6076))
- `[Datagrid]` Fix on value not shown in lookup cell in safari. ([#6003](https://github.com/infor-design/enterprise/issues/6003))
- `[Datagrid]` Fix a bug in datagrid where text is align right when using mask options in filter. ([#5999](https://github.com/infor-design/enterprise/issues/5999))
- `[Datagrid]` Fix a bug in datagrid where datepicker range having an exception when having values before changing to range type. ([#6008](https://github.com/infor-design/enterprise/issues/6008))
- `[Datepicker]` Fix on the flickering behavior when range datepicker is shown. ([#6098](https://github.com/infor-design/enterprise/issues/6098))
- `[Dropdown]` Fix on dropdown multiselect where change event is not triggered when clicking X. ([#6098](https://github.com/infor-design/enterprise/issues/6098))
- `[Editor]` Fix a bug in editor where CTRL-H (add hyperlink) breaks the interface. ([#6015](https://github.com/infor-design/enterprise/issues/6015))
- `[Modal]` Changed maximum modal width. ([#6024](https://github.com/infor-design/enterprise/issues/6024))
- `[Dropdown]` Fix a misaligned input in Classic Theme in Firefox. ([#6096](https://github.com/infor-design/enterprise/issues/6096))
- `[Dropdown]` Fix an issue specific to Windows 10 and Chrome where entering a capital letter (Shift + T, e.g.) after opening the dropdown does not focus the entry associated with the letter pressed. ([#6069](https://github.com/infor-design/enterprise/issues/6069))
- `[Dropdown]` Fix on dropdown multiselect where change event is not triggered when clicking X. ([#6098](https://github.com/infor-design/enterprise/issues/6098))
- `[Donut]` Fix center tooltip showing on wrong donut chart when multiple donut charts. ([#6103](https://github.com/infor-design/enterprise/issues/6103))
- `[Editor]` Fix a bug in editor where CTRL-H (add hyperlink) breaks the interface. ([#6015](https://github.com/infor-design/enterprise/issues/6015))
- `[Hyperlinks]` Remove margin and padding from hyperlinks. ([#5991](https://github.com/infor-design/enterprise/issues/5991))
- `[Masthead]` Remove actions button from header in example page. ([#5959](https://github.com/infor-design/enterprise/issues/5959))
- `[Searchfield]` Fix a bug in NG where searchfield is in full width even when it's collapsible. ([NG#1225](https://github.com/infor-design/enterprise-ng/issues/1225))
- `[Spinbox]` Spinbox should update to correct value when Enter is pressed. ([#6036](https://github.com/infor-design/enterprise/issues/6036))
- `[Tabs]` Fixed a bug where the tabs container is focused in Windows10 on Firefox. ([#6110](https://github.com/infor-design/enterprise/issues/6110))
- `[Tabs Module]` Fixes a misaligned search field close button icon. ([#6126](https://github.com/infor-design/enterprise/issues/6126))
- `[Timepicker]` Fix a bug in timepicker where hours reset to 1 when changing period. ([#6049](https://github.com/infor-design/enterprise/issues/6049))
- `[Timepicker]` Fix a bug in timepicker where hours is not properly created when changing from AM/PM. ([#6104](https://github.com/infor-design/enterprise/issues/6104))

(41 Issues Solved This Release, Backlog Enterprise 198, Backlog Ng 38, 1100 Functional Tests, 1635 e2e Tests, 321 Puppeteer Tests)

## v4.60.3

## v4.60.3 Fixes

- `[Tabs/Module]` Fixed a bug the personalization color was the same as the tab color. ([#6236](https://github.com/infor-design/enterprise/issues/6236))

## v4.60.2

## v4.60.2 Fixes

- `[Datagrid]` Fixed a regression bug where the datepicker icon button and time value upon click were misaligned. ([#6198](https://github.com/infor-design/enterprise/issues/6198))

## v4.60.1 Fixes

- `[Column Grouped]` Fix an issue where columns with small values were floating above the baseline axis. ([#6109](https://github.com/infor-design/enterprise/issues/6109))
- `[Datepicker]` Added setting in datepicker where you can disable masking input. ([#6080](https://github.com/infor-design/enterprise/issues/6080))
- `[Datagrid]` Fix a bug in timepicker inside datagrid where hours is reset 0 when changing it to 12. ([#6076](https://github.com/infor-design/enterprise/issues/6076))
- `[Datagrid]` Fix on value not shown in lookup cell in safari. ([#6003](https://github.com/infor-design/enterprise/issues/6003))
- `[Donut]` Fix center tooltip showing on wrong donut chart when multiple donut charts. ([#6103](https://github.com/infor-design/enterprise/issues/6103))
- `[Dropdown]` Fix an issue specific to Windows 10 and Chrome where entering a capital letter (Shift + T, e.g.) after opening the dropdown does not focus the entry associated with the letter pressed. ([#6069](https://github.com/infor-design/enterprise/issues/6069))
- `[Dropdown]` Fix a misaligned input in Classic Theme in Firefox. ([#6096](https://github.com/infor-design/enterprise/issues/6096))
- `[General]` Removed global inline function that adds disabled labels to disabled inputs. ([#6131](https://github.com/infor-design/enterprise/issues/6131))
- `[Tabs]` Fixed a bug where the tabs container is focused in Windows10 on Firefox. ([#6110](https://github.com/infor-design/enterprise/issues/6110))
- `[Timepicker]` Fix a bug in timepicker where hours reset to 1 when changing period. ([#6049](https://github.com/infor-design/enterprise/issues/6049))
- `[Timepicker]` Fix a bug in timepicker where hours is not properly created when changing from AM/PM. ([#6104](https://github.com/infor-design/enterprise/issues/6104))

## v4.60.0 Features

- `[Application Menu]` Added puppeteer tests for resizable application menu. ([#5755](https://github.com/infor-design/enterprise/issues/5755))
- `[Badges]` Update styling of badges. ([#5608](https://github.com/infor-design/enterprise/issues/5608))
- `[Badges/Tags]` Corrected the colors of badges/tags for better accessibility contrast. ([#5673](https://github.com/infor-design/enterprise/issues/5673))
- `[Button]` Fix a bug where updated settings not properly rendering disabled state. ([#5928](https://github.com/infor-design/enterprise/issues/5928))
- `[Calendar]` Added puppeteer script for event colors and legend. ([#6084](https://github.com/infor-design/enterprise/pull/6084))
- `[Card]` Added actionable button card by using `<button>` or `<a>` tags. ([#5768](https://github.com/infor-design/enterprise/issues/5768))
- `[Card]` Added actionable button card by using `<button>` or `<a>` tags. ([#5768](https://github.com/infor-design/enterprise/issues/5768))
- `[Datagrid]` Fix a will add a setting in column to toggle the clearing of cells. ([#5849](https://github.com/infor-design/enterprise/issues/5849))
- `[Dropdown]` Create a Puppeteer Script for Enter key opens dropdown list, when it should only be used to select items within an open list. ([#5842](https://github.com/infor-design/enterprise/issues/5842))
- `[Fileupload]` Added puppeteer test to check that progress bar is present when uploading a file. ([#5808](https://github.com/infor-design/enterprise/issues/5808))
- `[Monthview]` Added ability to update legend on month change. ([#5988](https://github.com/infor-design/enterprise/issues/5988))
- `[Popupmenu]` Correctly position dismissible close icon inside Popupmenu. ([#6083](https://github.com/infor-design/enterprise/issues/6083))
- `[Swipe Container]` Added mobile enhancements and style changes. ([#5615](https://github.com/infor-design/enterprise/issues/5615))
- `[Tooltip]` Converted the tooltip protractor test suites to puppeteer. ([#5830](https://github.com/infor-design/enterprise/issues/5830))

## v4.60.0 Fixes

- `[About/Form]` Fixed a translation issue where there's a space before the colon that is incorrect in French Locales. ([#5817](https://github.com/infor-design/enterprise/issues/5817))
- `[About]` Added event exposure in about component. ([NG#1124](https://github.com/infor-design/enterprise-ng/issues/1124))
- `[Actionsheet]` Fixed an Angular issue where the `renderRootElems` method was not re-rendered when going to other action sheet test pages due to SPA routing concept. ([NG#1188](https://github.com/infor-design/enterprise-ng/issues/1188))
- `[Calendar]` Fixed an issue where you could not have more than one in the same page. ([#6042](https://github.com/infor-design/enterprise/issues/6042))
- `[Column]` Fix a bug where bar size is still showing even the value is zero in column chart. ([#5911](https://github.com/infor-design/enterprise/issues/5911))
- `[Datagrid]` Fix a bug where targeted achievement colors are not displaying correctly when using other locales. ([#5972](https://github.com/infor-design/enterprise/issues/5972))
- `[Datagrid]` Fix a bug in datagrid where filterable headers cannot be tab through in modal. ([#5735](https://github.com/infor-design/enterprise/issues/5735))
- `[Datagrid]` Fix a bug in datagrid where stretch column last broke and the resize would loose the last column. ([#6063](https://github.com/infor-design/enterprise/issues/6063))
- `[Datagrid]` Fix a bug where leading spaces not triggering dirty indicator in editable data cell. ([#5927](https://github.com/infor-design/enterprise/issues/5927))
- `[Datagrid]` Fix Edit Input Date Field on medium row height in Datagrid. ([#5955](https://github.com/infor-design/enterprise/issues/5955))
- `[Datagrid]` Fixed close icon alignment on mobile viewport. ([#6023](https://github.com/infor-design/enterprise/issues/6023))
- `[Datagrid]` Fixed close icon alignment on mobile viewport, Safari browser. ([#5946](https://github.com/infor-design/enterprise/issues/5946))
- `[Datagrid]` Fixed UI alignment of close icon button on mobile view. ([#5947](https://github.com/infor-design/enterprise/issues/5947))
- `[Datagrid]` Fixed file upload icon alignment in datagrid. ([#5846](https://github.com/infor-design/enterprise/issues/5846))
- `[Datepicker]` Fix on initial range values not showing in datepicker. ([NG#1200](https://github.com/infor-design/enterprise-ng/issues/1200))
- `[Dropdown]` Fixed a regression bug where pressing function keys while the dropdown has focus causes letters to be typed. ([#4976](https://github.com/infor-design/enterprise/issues/4976))
- `[Editor]` Changed selector for for image value selection from id to name. ([#5915](https://github.com/infor-design/enterprise/issues/5915))
- `[Editor]` Fix a bug which changes the approach intended by the user after typing in editor. ([#5937](https://github.com/infor-design/enterprise/issues/5937))
- `[Editor]` Fix a bug which clears list format when it's not part of the selected text. ([#5592](https://github.com/infor-design/enterprise/issues/5592))
- `[Editor]` Changed language on the link dialog to use the term "link" for better translations. ([#5987](https://github.com/infor-design/enterprise/issues/5987))
- `[Export]` Added data sanitization in Export to CSV. ([#5982](https://github.com/infor-design/enterprise/issues/5982))
- `[Field Options]` Fixed UI alignment of close icon button (searchfield) in Field Options. ([#5983](https://github.com/infor-design/enterprise/issues/5983))
- `[General]` Fixed several memory leaks with the attached data object. ([#6020](https://github.com/infor-design/enterprise/issues/6020))
- `[Header]` Fixed a regression bug where the buttonset was not properly aligned correctly. ([#6039](https://github.com/infor-design/enterprise/issues/6039))
- `[Icon]` Fixed the translate icon so it can take a color, fixed the tag icon as it was rendered oddly. ([#5870](https://github.com/infor-design/enterprise/issues/5870))
- `[Listbuilder]` Fix on disable bug: Will not enable on call to enable() after disable() twice. ([#5885](https://github.com/infor-design/enterprise/issues/5885))
- `[Locale]` Changed the text from Insert Anchor to Insert Hyperlink. Some translations my still reference anchor until updated from the translation team. ([#5987](https://github.com/infor-design/enterprise/issues/5987))
- `[Modal]` Fixed a bug on hidden elements not focusable when it is turned visible. ([#6086](https://github.com/infor-design/enterprise/issues/6086))
- `[Modal]` Fixed a regression bug where elements inside of the tab panel were being disabled when its `li` tab is not selected (is-selected class) initially. ([NG#1210](https://github.com/infor-design/enterprise-ng/issues/1210))
- `[Searchfield]` Fixed UI alignment of close icon button (searchfield) in Datagrid. ([#5954](https://github.com/infor-design/enterprise/issues/5954))
- `[Tabs Module]` Fixed UI alignment of close icon button on mobile view([#5951](https://github.com/infor-design/enterprise/issues/5951))
- `[Tooltip]` Fixed a bug where the inner html value of the tooltip adds unnecessary whitespace and new line when getting the text value. ([#6059](https://github.com/infor-design/enterprise/issues/6059))

(52 Issues Solved This Release, Backlog Enterprise 222, Backlog Ng 35, 1100 Functional Tests, 1695 e2e Tests, 263 Puppeteer Tests)

## v4.59.4 Fixes

- `[Modal]` Reverted problematic issue. ([#6086](https://github.com/infor-design/enterprise/issues/6086))

## v4.59.3 Fixes

- `[Modal]` Fixed a bug on hidden elements not focusable when it is turned visible. ([#6086](https://github.com/infor-design/enterprise/issues/6086))

## v4.59.2 Fixes

- `[Calendar]` Fixed an issue where you could not have more than one in the same page. ([#6042](https://github.com/infor-design/enterprise/issues/6042))
- `[Header]` Fixed a regression bug where the buttonset was not properly aligned correctly. ([#6039](https://github.com/infor-design/enterprise/issues/6039))

## v4.59.1 Fixes

- `[Modal]` Fixed a regression bug where elements inside of the tab panel were being disabled when its `li` tab is not selected (is-selected class) initially. ([NG#1210](https://github.com/infor-design/enterprise-ng/issues/1210))

## v4.59.0 Markup Changes

- `[About]` Changed the OS Version to not show the version. This is because this information is incorrect and the correct information is no longer given by newer versions of Operating systems in any browser. or this reason the version is removed from the OS field on the about dialog. ([#5813](https://github.com/infor-design/enterprise/issues/5813))

## v4.59.0 Fixes

- `[Calendar]` Added an option to configure month label to use abbreviation and changed month label to display on the first day of the months rendered in calendar. ([#5941](https://github.com/infor-design/enterprise/issues/5941))
- `[Calendar]` Fixed the personalize column checkbox not syncing when having two datagrids. ([#5859](https://github.com/infor-design/enterprise/issues/5859))
- `[Cards]` Added focus state on selected cards. ([#5684](https://github.com/infor-design/enterprise/issues/5684))
- `[Colorpicker]` Fixed a bug where the red diagonal line that goes beyond its border when field-short/form-layout-compact is used. ([#5744](https://github.com/infor-design/enterprise/issues/5744))
- `[Datagrid]` Fixed a bug where the maskOptions function is never called when the grid has filtering. ([#5847](https://github.com/infor-design/enterprise/issues/5847))
- `[Calendar]` Fixed the personalize column checkbox not syncing when having two datagrids. ([#5859](https://github.com/infor-design/enterprise/issues/5859))
- `[Fieldset]` Implemented design improvements. ([#5638](https://github.com/infor-design/enterprise/issues/5638))
- `[Fileupload-Advanced]` Fixed a bug where it cannot add a new file after removing the old one. ([#5598](https://github.com/infor-design/enterprise/issues/5598))
- `[Datagrid]` Fixed a bug where the maskOptions function is never called when the grid has filtering. ([#5847](https://github.com/infor-design/enterprise/issues/5847))
- `[Datagrid]` Fixed a bug where fileupload value is undefined when trying to upload. ([#5846](https://github.com/infor-design/enterprise/issues/5846))
- `[Dropdown]` Clear search matches after an item is selected. ([#5632](https://github.com/infor-design/enterprise/issues/5632))
- `[Dropdown]` Shorten filter delay for single character entries. ([#5793](https://github.com/infor-design/enterprise/issues/5793))
- `[Fieldset]` Implemented design improvements. ([#5638](https://github.com/infor-design/enterprise/issues/5638))
- `[Linechart]` Added default values on line width and y-axis when data in dataset is blank. ([#1172](https://github.com/infor-design/enterprise-ng/issues/1172))
- `[Listview]` Fixed a bug where the alert icons in RTL were missing. ([#5827](https://github.com/infor-design/enterprise/issues/5827))
- `[Locale]` Fixed `latvian` translation for records per page. ([#5969](https://github.com/infor-design/enterprise/issues/5969))
- `[Locale]` Fixed `latvian` translation for Select All. ([#5895](https://github.com/infor-design/enterprise/issues/5895))
- `[Locale]` Capitalized the `finnish` translation for seconds. ([#5894](https://github.com/infor-design/enterprise/issues/5894))
- `[Locale]` Added missing translations for font picker. ([#5784](https://github.com/infor-design/enterprise/issues/5784))
- `[Modal]` Fixed a close button overlapped when title is long. ([#5795](https://github.com/infor-design/enterprise/issues/5795))
- `[Modal]` Modal exits if Escape key is pressed in datagrid. ([#5796](https://github.com/infor-design/enterprise/issues/5796))
- `[Modal]` Fixed modal focus issues with inline display none. ([#5875](https://github.com/infor-design/enterprise/issues/5875))
- `[Searchfield]` Fixed a bug where the close button icon is overlapping with the search icon in RTL. ([#5807](https://github.com/infor-design/enterprise/issues/5807))
- `[Spinbox]` Fixed a bug where the spinbox controls still show the ripple effect even it's disabled. ([#5719](https://github.com/infor-design/enterprise/issues/5719))
- `[Tabs]` Added the ability to set the position of counts via settings (top & bottom), removed the counts in spillover, and positioned the counts depending on the current locale. ([#5258](https://github.com/infor-design/enterprise/issues/5258))
- `[Tabs Module]` Fixed the searchfield menu inside of tabs module in responsive layout. ([#6320](https://github.com/infor-design/enterprise/issues/6320))
- `[Toolbar]` Fixed an issue where things in the page get scrambled if you have a button with undefined ids. ([#1194](https://github.com/infor-design/enterprise-ng/issues/1194))

## v4.59.0 Features

- `[Calendar]` Modify validations to allow custom colors. ([#5743](https://github.com/infor-design/enterprise/issues/5743))
- `[Accordion]` Adjusted spacing and hitboxes for Mobile Enhancements. ([#5611](https://github.com/infor-design/enterprise/issues/5611))
- `[Area]` Converted the area protractor test suites to puppeteer. ([#5834](https://github.com/infor-design/enterprise/issues/5834))
- `[Cards]` Added mobile enhancements and style changes. ([#5609](https://github.com/infor-design/enterprise/issues/5609))
- `[Button]` Added test scripts for button. ([#5851](https://github.com/infor-design/enterprise/issues/5851))
- `[BusyIndicator]` Added hide event. ([#5794](https://github.com/infor-design/enterprise/issues/5794))
- `[Column]` Added example page for legend colors. ([#5761](https://github.com/infor-design/enterprise/issues/5761))
- `[Datagrid]` Added datagrid feature using arrow keys to select. ([#5713](https://github.com/infor-design/enterprise/issues/5713))
- `[Datagrid]` Added exportToCsv option for datagrid toolbar. ([#5786](https://github.com/infor-design/enterprise/issues/5786))
- `[Datagrid]` Added new event `filteroperatorchanged` to datagrid. ([#5899](https://github.com/infor-design/enterprise/issues/5899))
- `[File Upload]` Added puppeteer tests for file upload. ([#5808](https://github.com/infor-design/enterprise/issues/5808))
- `[Toolbar-Flex]` Added responsive design for searchfield with categories and basic searchfield. ([#5619](https://github.com/infor-design/enterprise/issues/5619))
- `[Timepicker]` Added settings in timepicker to limit the hours that can be selected. ([#5880](https://github.com/infor-design/enterprise/issues/5880))
- `[TrackDirty]` Converted the trackdirty protractor test suites to puppeteer. ([#5829](https://github.com/infor-design/enterprise/issues/5829))

(47 Issues Solved This Release, Backlog Enterprise 219, Backlog Ng 34, 1100 Functional Tests, 1692 e2e Tests, 179 Puppeteer Tests)

## v4.58.3 Fixes

- `[Datagrid]` Added new event `filteroperatorchanged` to datagrid. ([#5899](https://github.com/infor-design/enterprise/issues/5899))

## v4.58.2 Fixes

- `[Toolbar]` Fixed an issue where things in the page get scrambled if you have a button with undefined ids. ([#1194](https://github.com/infor-design/enterprise-ng/issues/1194))

## v4.58.1 Fixes

- `[Misc]` Fixed several security issues with xss (details hidden). ([#GSHA](https://github.com/infor-design/enterprise/security/advisories))

## v4.58.0 Features

- `[Accordion]` Added puppeteer tests for accordion. ([#5836](https://github.com/infor-design/enterprise/issues/5836))
- `[App Menu]` Fixed a bug causing re-invoke of the entire Application Menu and its child components whenever a new App Menu trigger is added to the stored `triggers` array. ([#5480](https://github.com/infor-design/enterprise/issues/5480))
- `[Actionsheet]` Added puppeteer tests for actionsheet. ([#5832](https://github.com/infor-design/enterprise/issues/5832))
- `[Column]` Added support to add a line chart in column-grouped. ([#4598](https://github.com/infor-design/enterprise/issues/4598))
- `[Column]` Added feature to rotate labels. ([#5773](https://github.com/infor-design/enterprise/issues/5773))
- `[Column Chart]` Added the ability to add axis labels in column-grouped chart. ([#5721](https://github.com/infor-design/enterprise/issues/5721))
- `[Datagrid]` Added option to format numbers and dates based on current locale. ([#5663](https://github.com/infor-design/enterprise/issues/5663))
- `[Slider]` Added support for tooltip to show on load in slider. ([#3747](https://github.com/infor-design/enterprise/issues/3747))

## v4.58.0 Fixes

- `[Modal]` Added option to disable primary trigger on field. ([#5728](https://github.com/infor-design/enterprise/issues/5728))
- `[Calendar]` Fix the header days where it should be seen when scrolled down. ([#5742](https://github.com/infor-design/enterprise/issues/5742))
- `[Datagrid]` Tab doesn't go to cells if cellNavigation is false. ([#5734](https://github.com/infor-design/enterprise/issues/5734))
- `[Calendar]` Fix the header days where it should be seen when scrolled down. ([#5742](https://github.com/infor-design/enterprise/issues/5742))
- `[Contextmenu/Popupmenu]` Fixed breaking of shared menu if a datagrid is present on the page. ([#5818](https://github.com/infor-design/enterprise/issues/5818))
- `[Datagrid]` Tab doesn't go to cells if cellNavigation is false. ([#5734](https://github.com/infor-design/enterprise/issues/5734))
- `[Dropdown]` Clear search matches after an item is selected. ([#5632](https://github.com/infor-design/enterprise/issues/5632))
- `[Locale]` Fix issue in parsing date when AM/PM comes first before Hours `a:hh:mm`. ([#5129](https://github.com/infor-design/enterprise/issues/5129))
- `[Modal]` Added option to disable primary trigger on field. ([#5728](https://github.com/infor-design/enterprise/issues/5728))
- `[Searchfield]` Save input value when searchfield collapses but is not cleared via button click or key. ([#5792](https://github.com/infor-design/enterprise/issues/5792))
- `[Tabs]` Fixed regression bug where tabs are no longer working inside the modal. ([#5867](https://github.com/infor-design/enterprise/issues/5867))
- `[Tabs]` Fix focus indicator in Sink Page. ([#5714](https://github.com/infor-design/enterprise/issues/5714))
- `[Tabs-Vertical]` Fixed on Tabs Vertical Aria and Roles. ([#5712](https://github.com/infor-design/enterprise/issues/5712))
- `[Toolbar Searchfield]` Fixed the height the collapse button on a smaller viewport (`766px` and below). ([#5791](https://github.com/infor-design/enterprise/issues/5791))
- `[Lookup]` Rows are selected based on the initial values in the input field. ([#1132](https://github.com/infor-design/enterprise-ng/issues/1132))

(30 Issues Solved This Release, Backlog Enterprise 224, Backlog Ng 33, 1269 Functional Tests, 1689 e2e Tests, 167 Puppeteer Tests)

## v4.57.2 Fixes

- `[Misc]` Fixed several security issues with xss (details hidden). ([#GSHA](https://github.com/infor-design/enterprise/security/advisories))

## v4.57.1 Fixes

- `[Tabs]` Fixed regression bug where tabs are no longer working inside the modal. ([#5867](https://github.com/infor-design/enterprise/issues/5867))

## v4.57.0 Features

- `[Accordion]` Added the ability to have a notification badge in accordion headers. ([#5594](https://github.com/infor-design/enterprise/issues/5594))
- `[Breadcrumb]` Added hitbox styles for breadcrumb. ([#5408](https://github.com/infor-design/enterprise/issues/5408))
- `[Button]` Added the ability to have a hitbox. With this feature, it will have a better tapping/clicking on smaller devices. ([#5568](https://github.com/infor-design/enterprise/issues/5568))
- `[Button]` Added the ability to have a notification badge in buttons. ([#5594](https://github.com/infor-design/enterprise/issues/5594))
- `[Calendar]` Added hitbox option for calendar. ([#5602](https://github.com/infor-design/enterprise/issues/5602))
- `[Checkbox]` Added hitbox area styles for checkboxes. ([#5603](https://github.com/infor-design/enterprise/issues/5603))
- `[Datagrid]` Added Datagrid Fallback Image when image cannot be loaded. ([#5442](https://github.com/infor-design/enterprise/issues/5442))
- `[File Upload]` Show progress percent while file is uploading. ([#3934](https://github.com/infor-design/enterprise/issues/3934))
- `[Input]` Added a new form style `form-layout-large` to input component. ([#5606](https://github.com/infor-design/enterprise/issues/5606))
- `[Icon]` Updated several icons see issue for details. ([#5774](https://github.com/infor-design/enterprise/issues/5774))
- `[Message]` Changed some stylings on mobile experience. ([#5567](https://github.com/infor-design/enterprise/issues/5567))
- `[Modal]` Adjusted stylings on mobile viewport. ([#5601](https://github.com/infor-design/enterprise/issues/5601))
- `[Notification]` Added tooltip in notification. ([#5562](https://github.com/infor-design/enterprise/issues/5562))
- `[Notification]` Added close functions (by ID and latest) in notification. ([#5562](https://github.com/infor-design/enterprise/issues/5562))
- `[Datagrid]` Added support for text filter types to specify a selected filter condition. ([#5750](https://github.com/infor-design/enterprise/issues/5750))
- `[Environment]` Fixed `ie` css class included to html tag for Edge browser. ([#5587](https://github.com/infor-design/enterprise/issues/5587))

### v4.57.0 Markup Changes

- `[Tabs]` Some of the aria attributes have been changed, see the issue for details.([#5712](https://github.com/infor-design/enterprise/issues/5712))
- `[Notification Badge]` Rename methods in Notification Badge for better readability. ([#1169](https://github.com/infor-design/enterprise-ng/issues/1169))

## v4.57.0 Fixes

- `[ApplicationMenu]` Fix for broken UI in Safari when hiding and expanding the navigation menu. ([#5620](https://github.com/infor-design/enterprise/issues/5620))
- `[ApplicationMenu]` Fix application menu broken UI on first render. ([#5766](https://github.com/infor-design/enterprise/issues/5766))
- `[Calendar]` Removed the example legend in the default settings. ([#1130](https://github.com/infor-design/enterprise-ng/issues/1130))
- `[Cards]` Fixed misaligned list within expandable cards pane. ([#5223](https://github.com/infor-design/enterprise/issues/5223))
- `[Counts]` Updated the font size of `xl-text` from `50px` to `48px`. ([#5588](https://github.com/infor-design/enterprise/issues/5588))
- `[Counts]` Fixed title and icon position when in RTL. ([#5566](https://github.com/infor-design/enterprise/issues/5566))
- `[Datagrid]` Removed margin in icon when size is small or extra small. ([#5726](https://github.com/infor-design/enterprise/issues/5726))
- `[Datagrid]` Added additional check for vertical scroll. ([#1154](https://github.com/infor-design/enterprise-ng/issues/1154))
- `[Datepicker]` Fix on default legends being shown regardless if settings have custom legends. ([#5683](https://github.com/infor-design/enterprise/issues/5683))
- `[EmptyMessage]` Added `16px` spacings in the empty message container. ([#5639](https://github.com/infor-design/enterprise/issues/5639))
- `[FieldFilter]` Fixed missing trigger icons on short field filter options. ([#5727](https://github.com/infor-design/enterprise/issues/5727))
- `[Form]` Fixed misaligned trigger icon of datepicker on safari. ([#5751](https://github.com/infor-design/enterprise/issues/5751))
- `[Header]` Fix on Advanced Search not seen on headers when changing colors. ([#5782](https://github.com/infor-design/enterprise/issues/5782))
- `[Locale]` Fixed currency position and a translation on `tl-PH` locale. ([#5695](https://github.com/infor-design/enterprise/issues/5695))
- `[Lookup]` Fix an uncentered lookup icon in composite form. ([#5657](https://github.com/infor-design/enterprise/issues/5657))
- `[Searchfield]` Fix on uneven searchfield in firefox. ([#5620](https://github.com/infor-design/enterprise/issues/5620))
- `[Searchfield]` Fix on uneven searchfield in firefox. ([#5695](https://github.com/infor-design/enterprise/issues/5695))
- `[Searchfield]` Fix on misaligned close button on mobile view. ([#5782](https://github.com/infor-design/enterprise/issues/5782))
- `[Searchfield]` Change width when parent container becomes smaller. ([#4696](https://github.com/infor-design/enterprise/issues/4696))
- `[Spinbox]` Remove functionality of Home and End buttons on Spinbox. ([#5659](https://github.com/infor-design/enterprise/issues/5659))
- `[Spinbox]` Fix spinbox misalignment on sample sizes. ([#5733](https://github.com/infor-design/enterprise/issues/5733))
- `[Tabs]` Fix a bug on vertical tabs scroll on panel containers. ([#5565](https://github.com/infor-design/enterprise/issues/5565))
- `[Treemap]` Fix Treemap's misaligned footer-text on the new theme. ([#5365](https://github.com/infor-design/enterprise/issues/5365))

(41 Issues Solved This Release, Backlog Enterprise 192, Backlog Ng 28, 1166 Functional Tests, 1712 e2e Tests, 150 Puppeteer Tests)

## v4.56.0 Features

- `[ContextualActionPanel]` Changed the color of the toolbar header in the new theme. ([#5685](https://github.com/infor-design/enterprise/issues/5685))
- `[Charts]` Added ability to disable the selection of the charts including the legend. ([#2736](https://github.com/infor-design/enterprise/issues/2736))
- `[Datagrid]` Adds the ability to update values of a specific column on Datagrid. ([#3491](https://github.com/infor-design/enterprise/issues/3491))
- `[Icon]` Updated the launch icon to be less Philippines. ([#5595](https://github.com/infor-design/enterprise/issues/5595))
- `[Locale]` Added a new locale `tl-PH` for Philippines (`tagalog`). ([#5695](https://github.com/infor-design/enterprise/issues/5695))
- `[Tabs]` Adds the ability to split the tabs. ([#4600](https://github.com/infor-design/enterprise/issues/4600))
- `[Toolbar Flex]` Adds control of button set areas via the Button set API. ([NG#1101](https://github.com/infor-design/enterprise-ng/issues/1101))

## v4.56.0 Fixes

- `[BusyIndicator]` Sized and Aligned busy indicator within a compact form field. ([#5655](https://github.com/infor-design/enterprise/issues/5655))
- `[Calendar]` Calendar event IDs can support numbers. ([#5556](https://github.com/infor-design/enterprise/issues/5556))
- `[Calendar]` Fixed wrong color on icons on the header. ([#5647](https://github.com/infor-design/enterprise/issues/5647))
- `[Calendar]` Fixed markForRefresh for display range in calendar. ([#5675](https://github.com/infor-design/enterprise/issues/5675))
- `[Calendar]` Adds the ability to support cross year date range in calendar. ([#5675](https://github.com/infor-design/enterprise/issues/5675))
- `[Calendar]` Fixed additional row due to DST for display range in calendar. ([#5675](https://github.com/infor-design/enterprise/issues/5675))
- `[Datagrid]` Date format should reflect in date filter when range option is selected. ([#4864](https://github.com/infor-design/enterprise/issues/4864))
- `[Datagrid]` Add test page for `selectAllCurrentPage` with toolbar count. ([#4921](https://github.com/infor-design/enterprise/issues/4921))
- `[Datepicker]` Fix on datepicker header not being shown in smaller screens. ([#5550](https://github.com/infor-design/enterprise/issues/5550))
- `[Datagrid]` Fixed an issue where the selection idx was not updating after append/update data to child nodes for tree. ([#5631](https://github.com/infor-design/enterprise/issues/5631))
- `[Datagrid]` Fixed a bug where row status is not properly rendered on Tree List. ([#5552](https://github.com/infor-design/enterprise/issues/5552))
- `[Dropdown]` Fixed disabling of function keys F1 to F12. ([#4976](https://github.com/infor-design/enterprise/issues/4976))
- `[Dropdown]` Fixed a bug where selecting the first item on the list doesn't trigger the `change` event that will select the value immediately. ([NG#1102](https://github.com/infor-design/enterprise-ng/issues/1102))
- `[Dropdown]` Fixed an accessibility issue where the error message was unannounced using a screen reader. ([#5130](https://github.com/infor-design/enterprise/issues/5130))
- `[Homepage]` Fix on homepage example charts misaligned when on mobile. ([#5650](https://github.com/infor-design/enterprise/issues/5650))
- `[Popupmenu]` Fixed an not released issue where opening menus limited the ability to click after. ([#5648/#5649](https://github.com/infor-design/enterprise/issues/5648))
- `[Popupmenu]` Allow switches to be clickable in popupmenu for backwards compatibility. ([#1127](https://github.com/infor-design/enterprise-ng/issues/1127))
- `[Icons]` Fix sizes on some of the icons in classic mode. ([#5626](https://github.com/infor-design/enterprise/issues/5626))
- `[Icons]` Fix sizes on some of the icons in tree in classic mode. ([#5626](https://github.com/infor-design/enterprise/issues/5626))
- `[Line Chart]` Fixed a bug where the line chart was not positioned correctly when all the values were zero. ([#5640](https://github.com/infor-design/enterprise/issues/5640))
- `[Listview]` Fixed the links example to better show disabled links. ([#5678](https://github.com/infor-design/enterprise/issues/5678))
- `[Locale]` Fixed an additional case where large numbers cannot be formatted correctly. ([#5605](https://github.com/infor-design/enterprise/issues/5605))
- `[Locale]` Expanded support from 10 to 20 decimal places. Max number is 21, 20 now. ([#5622](https://github.com/infor-design/enterprise/issues/5622))
- `[Tabs]` Fix a bug where tabs indicator is not aligned when scaled down. ([#5164](https://github.com/infor-design/enterprise/issues/5164))
- `[Tabs]` Fix a bug where tabs indicator is not aligned on RTL. ([#5541](https://github.com/infor-design/enterprise/issues/5541))
- `[Tree]` Fix on return item when calling addNode. ([#5334](https://github.com/infor-design/enterprise/issues/5334))

(44 Issues Solved This Release, Backlog Enterprise 176, Backlog Ng 25, 1134 Functional Tests, 1693 e2e Tests)

## v4.55.3 Fixes

- `[Datagrid]` Fixed an issue where the selection idx was not updating after append/update data to child nodes for tree. ([#5631](https://github.com/infor-design/enterprise/issues/5631))
- `[Locale]` Fixed a bug where very large numbers would get a zero added. ([#5308](https://github.com/infor-design/enterprise/issues/5308))
- `[Locale]` Fixed a bug where very large numbers with negative added an extra zero in formatNumber. ([#5318](https://github.com/infor-design/enterprise/issues/5318))
- `[Locale]` Expanded support from 10 to 20 decimal places. Max number is 21, 20 now. ([#5622](https://github.com/infor-design/enterprise/issues/5622))

## v4.55.2 Fixes

- `[Icons]` Fix sizes on some of the icons in classic mode. ([#5626](https://github.com/infor-design/enterprise/issues/5626))

## v4.55.1 Fixes

- `[Locale]` Fixed an additional case where large numbers cannot be formatted correctly. ([#5605](https://github.com/infor-design/enterprise/issues/5605))

## v4.55.0 Features

- `[ApplicationMenu]` Added the ability to resize the app menu. ([#5193](https://github.com/infor-design/enterprise/issues/5193))
- `[Completion Chart]` Added tooltip in completion chart. ([#5346](https://github.com/infor-design/enterprise/issues/5346))
- `[Custom Builds]` Fixed a bug where importing the base Charts API directly would cause an error. ([#5463](https://github.com/infor-design/enterprise/issues/5463))
- `[Datagrid]` Adds the ability to have a selection radio buttons on Datagrid. ([#5384](https://github.com/infor-design/enterprise/issues/5384))
- `[Datagrid]` Added a `verticalScrollToEnd` property when you reached the end of the datagrid list. ([#5435](https://github.com/infor-design/enterprise/issues/5435))
- `[Datagrid]` Added separate mask options for filter row. ([#5519](https://github.com/infor-design/enterprise/issues/5519))
- `[Editor]` Added support for `ol` type attribute to be able to use the other list styles (`alphabetically ordered (lowercase and uppercase)`, and `roman numbers (lowercase and uppercase)`) of `ol` tag. ([#5462](https://github.com/infor-design/enterprise/issues/5462))
- `[Icons]` Now generating the icons from figma instead of sketch, this should be of low impact but keep your eye on icons in general as they have all changed in generation and log any issues found. ([#5170](https://github.com/infor-design/enterprise/issues/5170))
- `[Lookup]` Fixed a bug for short field and its icons not rendering properly. ([#5541](https://github.com/infor-design/enterprise/issues/5541))
- `[Message]` Add info status handling to message.([#5459](https://github.com/infor-design/enterprise/issues/5459))
- `[Message]` Add an optional close button setting to dismiss the message. ([#5464](https://github.com/infor-design/enterprise/issues/5464))
- `[Modal]` Added the ability to have a custom tooltip on modal close button. ([#5391](https://github.com/infor-design/enterprise/issues/5391))
- `[Swaplist]` Added option to copy items from lists instead of moving them. ([#5513](https://github.com/infor-design/enterprise/issues/5513))
- `[Popdown]` Added a click outside event in popdown. ([#3618](https://github.com/infor-design/enterprise/issues/3618))
- `[Timepicker]` Fixed a bug for timepicker icon not rendering properly. ([#5558](https://github.com/infor-design/enterprise/issues/5558))
- `[Typography]` New typography paragraph text style. ([#5325](https://github.com/infor-design/enterprise/issues/5325))

## v4.55.0 Fixes

- `[Cards]` Fixed a bug card group toolbar overlaps then disappears after clicking the checkboxes. ([#5445](https://github.com/infor-design/enterprise/issues/5445))
- `[Calendar]` Fixed month label not set on first enabled date of the month. ([#5581](https://github.com/infor-design/enterprise/issues/5581))
- `[Calendar]` Fix on overlap in today text and calendar view changer when in mobile. ([#5438](https://github.com/infor-design/enterprise/issues/5438))
- `[Charts]` Fixed a bug where automation ids is not properly rendered on legend, text and slices. ([#5441](https://github.com/infor-design/enterprise/issues/5441))
- `[Datagrid]` Fixed a bug where the checkbox overlaps with the label when `editorOptions.multiple` is set to true. Also added formatters and editor for multiselect. ([NG#1075](https://github.com/infor-design/enterprise-ng/issues/1075))
- `[Datagrid]` Fixed an issue where tree list indentation is not left aligned when row has no children and datagrid row height is extra small or small. ([#5487](https://github.com/infor-design/enterprise/issues/5487))
- `[Message]` Added maxWidth setting to allow message to go full width when title is long. ([#5443](https://github.com/infor-design/enterprise/issues/5443))
- `[Datagrid]` Fix unescaped HTML of range value to match escaped HTML of data value. ([#4832](https://github.com/infor-design/enterprise/issues/4832))
- `[Datagrid]` Fix an XSS vulnerability in the name property of the columns objects array. ([#5428](https://github.com/infor-design/enterprise/issues/5428))
- `[Datagrid]` Fixed an issue where the excel export did not download in MS Edge. ([#5507](https://github.com/infor-design/enterprise/issues/5507))
- `[Editor]` Fixed an issue where font color was not working and extra spaces were get removed. ([#5137](https://github.com/infor-design/enterprise/issues/5137))
- `[EmptyMessage]` Fixed a bug where the empty message chart were not properly rendered when using auto height widget/card. ([#5527](https://github.com/infor-design/enterprise/issues/5527))
- `[Hierarchy]` Fixed line and icon alignment in hierarchy when in RTL format. ([#5544](https://github.com/infor-design/enterprise/issues/5544))
- `[Message]` Added maxWidth setting to allow message to go full width when title is long. ([#5443](https://github.com/infor-design/enterprise/issues/5443))
- `[Modal]` Fixed a bug where events are not properly called when calling stacked dialogs. ([#5471](https://github.com/infor-design/enterprise/issues/5471))
- `[Timepicker]` Fixed a bug where the Chinese time format doesn't render correctly after selecting time and periods (AM/PM). ([#5420](https://github.com/infor-design/enterprise/issues/5420))
- `[Tree]` Fixed an issue where lengthy node text doesn't wrap to lines and cuts off. ([#5499](https://github.com/infor-design/enterprise/issues/5499))

(51 Issues Solved This Release, Backlog Enterprise 129, Backlog Ng 29, 1222 Functional Tests, 1693 e2e Tests)

## v4.54.3 Fixes

- `[Locale]` Fixed a bug where very large numbers would get a zero added. ([#5308](https://github.com/infor-design/enterprise/issues/5308))
- `[Locale]` Fixed a bug where very large numbers with negative added an extra zero in formatNumber. ([#5318](https://github.com/infor-design/enterprise/issues/5318))
- `[Locale]` Expanded support from 10 to 20 decimal places. Max number is 21, 20 now. ([#5622](https://github.com/infor-design/enterprise/issues/5622))

## v4.54.2 Fixes

- `[Locale]` Fixed an additional case where large numbers cannot be formatted correctly. ([#5605](https://github.com/infor-design/enterprise/issues/5605))

## v4.54.1 Fixes

- `[Datagrid]` Added separate mask options for filter row. ([#5519](https://github.com/infor-design/enterprise/issues/5519))

## v4.54.0 Features

- `[Cards]` Added the ability of single and multi selection of cards. ([#5253](https://github.com/infor-design/enterprise/issues/5253))
- `[Datagrid]` Added support to row reorder for groupable settings. ([#5233](https://github.com/infor-design/enterprise/issues/5233))
- `[Donut]` Added the ability to add center tooltip for Donut. ([#5302](https://github.com/infor-design/enterprise/issues/5302))
- `[Notification Badge]` Added Notification Badge component that has the ability to move to any corner of the icon element. ([#5344](https://github.com/infor-design/enterprise/issues/5344))

## v4.54.0 Fixes

- `[Blockgrid]` Added additional design with no image ([#5379](https://github.com/infor-design/enterprise/issues/5379))
- `[Charts]` Fixed a bug where the vertical grid line strokes were invisible when in High Contrast and Colors was non-Default ([#5301](https://github.com/infor-design/enterprise/issues/5301))
- `[CirclePager]` Fixed a bug where the slides were not properly showing for RTL languages ([#2885](https://github.com/infor-design/enterprise/issues/2885))
- `[CirclePager]` Fixed a bug where the CSS was the same for all of the circles in homepage/example-hero-widget ([#5337](https://github.com/infor-design/enterprise/issues/5337))
- `[ContextualActionPanel]` Added `title` prop in CAP to control the title via `modaSettings`, and added missing `beforeclose` event. ([NG#1048](https://github.com/infor-design/enterprise-ng/issues/1048))
- `[ContextMenu]` Fixed a bug where field option is not rendered properly on mobile ([#5335](https://github.com/infor-design/enterprise/issues/5335))
- `[Datagrid]` - Fixed a bug where the row height cut off the focus ring on the Action Item buttons for Classic/New mode and XS, S, M settings ([#5394](https://github.com/infor-design/enterprise/issues/5394))
- `[Datagrid]` - Fixed a bug where the selection color would bleed through clickable tags. ([#5533](https://github.com/infor-design/enterprise/issues/5533))
- `[Datagrid]` Fixed an issue where toggling the selectable setting did not correctly enable the checkbox. ([#5482](https://github.com/infor-design/enterprise/issues/5482))
- `[Datagrid]` Fixed an issue where row reorder handle align was not right for extra small and small height. ([#5233](https://github.com/infor-design/enterprise/issues/5233))
- `[Datagrid]` - Fixed a bug where the first two columns row heights did not match the others for the Medium setting ([#5366](https://github.com/infor-design/enterprise/issues/5366))
- `[Datagrid]` - Fixed a bug where the font color on tags was black when a row was hovered over in dark mode. Font color now white. ([#5289](https://github.com/infor-design/enterprise/issues/5289))
- `[Datagrid]` Fixed a bug where the font color on tags was black when a row was hovered over in dark mode. Font color now white. ([#5289](https://github.com/infor-design/enterprise/issues/5289))
- `[Datagrid]` Fixed issues with NaN displaying on Decimal and Dropdown inputs when blank options are selected. ([#5395](https://github.com/infor-design/enterprise/issues/5395))
- `[Datagrid]` - Fixed a bug where the row height cut off the focus ring on the Action Item buttons for Classic/New mode and XS, S, M settings ([#5394](https://github.com/infor-design/enterprise/issues/5394))
- `[Datagrid]` Fixed a bug where the font color on tags was black when a row was hovered over in dark mode. Font color now white. ([#5289](https://github.com/infor-design/enterprise/issues/5289))
- `[Datagrid]` Fixed issues with NaN displaying on Decimal and Dropdown inputs when blank options are selected. ([#5395](https://github.com/infor-design/enterprise/issues/5395))
- `[Datagrid]` Delete key should fire event in dropdown search. ([#5402](https://github.com/infor-design/enterprise/issues/5402))
- `[Datepicker]` Fixed a bug where the -/+ keys were not detected in datepicker. ([#5353](https://github.com/infor-design/enterprise/issues/5353))
- `[Datagrid]` Fixed a bug that prevented the headers of the right frozen columns as well as the order date column from being exported properly. ([#5332](https://github.com/infor-design/enterprise/issues/5332))
- `[Datagrid]` Fixed a bug where the font color on tags was black when a row was hovered over in dark mode. Font color now white. ([#5289](https://github.com/infor-design/enterprise/issues/5289))
- `[Datagrid]` Fixed issues with NaN displaying on Decimal and Dropdown inputs when blank options are selected. ([#5395](https://github.com/infor-design/enterprise/issues/5395))
- `[Datagrid]` Fixed a bug where filter options were unable to reopen after doing pagination and clicking other filter options. ([#5286](https://github.com/infor-design/enterprise/issues/5286))
- `[Datepicker]` Fixed a bug where the -/+ keys were not detected in datepicker. ([#5353](https://github.com/infor-design/enterprise/issues/5353))
- `[Donut]` Changed legend design when item exceeds maximum width of chart. ([#5292](https://github.com/infor-design/enterprise/issues/5292))
- `[Dropdown]` Fixed a bug where backspace in Dropdown is not working when pressed. ([#5113](https://github.com/infor-design/enterprise/issues/5113))
- `[Editor]` Added tooltip in fontpicker. ([#5472](https://github.com/infor-design/enterprise/issues/5472))
- `[Fileupload]` Fixed a bug where the required asterisk does not appear on the labels associated with required fields. ([#5285](https://github.com/infor-design/enterprise/issues/5285))
- `[Homepage]` Adjusted height and width of example homepage ([#5425](https://github.com/infor-design/enterprise/issues/5425))
- `[Icon]` Changed button icon colors to slate6 ([#5307](https://github.com/infor-design/enterprise/issues/5307))
- `[Input]` Fixed a bug where clear icon were not properly aligned with the input field in classic mode. ([#5324](https://github.com/infor-design/enterprise/issues/5324))
- `[Locale]` Fixed an issue with the finish time format. ([#5447](https://github.com/infor-design/enterprise/issues/5447))
- `[Lookup]` Fixed an issue where in autoApply with single select the modal will close when paging. ([#5466](https://github.com/infor-design/enterprise/issues/5466))
- `[Lookup]` Fixed an issue where selection for server side and paging was not working. ([#986](https://github.com/infor-design/enterprise-ng/issues/986))
- `[Lookup]` Added api setting to allow duplicate selected value to input element. ([#986](https://github.com/infor-design/enterprise-ng/issues/986))
- `[Modal]` Enter key will trigger primary button when in an input field. ([#5198](https://github.com/infor-design/enterprise/issues/5198))
- `[Monthview]` Fixed a bug where a vertical scroll is showing when it is unnecessary. ([#5350](https://github.com/infor-design/enterprise/issues/5350))
- `[Multiselect]` Fixed a regression bug where clear icon were not properly aligned on compact mode. ([#5396](https://github.com/infor-design/enterprise/issues/5396))
- `[Personalize]` Added css to remove color gradient on overflowing horizontal tab headers. fix is limited to personalize styling ([#5303](https://github.com/infor-design/enterprise/issues/5303))
- `[Popdown]` Remove deprecation console warning. We still consider this component deprecated but will not remove until 5.0 version. The warning was only removed for now. ([#1070](https://github.com/infor-design/enterprise-ng/issues/1070))
- `[ToolbarFlex]` updated logic to account for the AllowTabs property and set toolbar items with a tab-index of 0 when allowTabs is true ([#5387](https://github.com/infor-design/enterprise/issues/5387))
- `[Tabs]` Remove tabs animation when clicking tabs. ([#4818](https://github.com/infor-design/enterprise-ng/issues/4818))

(40 Issues Solved This Release, Backlog Enterprise 145, Backlog Ng 24, 1195 Functional Tests, 1697 e2e Tests)

### v4.54.0 Markup Changes

- `[TrackDirty]` Removed Track Dirty from the main components list and integrated the underlying examples into their corresponding individual components.([#5319](https://github.com/infor-design/enterprise/issues/5319))

## v4.53.5 Fixes

- `[Lookup]` Fixed two additional issues where selection for server side and paging was not working. ([#986](https://github.com/infor-design/enterprise-ng/issues/986))
- `[Lookup]` Fixed an issue where in autoApply with single select the modal will close when paging. ([#5466](https://github.com/infor-design/enterprise/issues/5466))

## v4.53.3 Fixes

- `[Lookup]` Fixed an issue where selection for server side and paging was not working. ([#986](https://github.com/infor-design/enterprise-ng/issues/986))

## v4.53.0 Features

- `[Action Sheet]` Added a mobile device-friendly action sheet component. ([#5256](https://github.com/infor-design/enterprise/issues/5256))
- `[Cards]` Added card variations (Status, Hyperlink and Photo Card) with improve hitboxes for tapping. ([#5250](https://github.com/infor-design/enterprise/issues/5250))
- `[Cards]` Added improvements to the expandable cards and made a jQuery instance to be available in the angular wrapper. ([#5252](https://github.com/infor-design/enterprise/issues/5252))
- `[ContextualActionPanel]` Added vertical tabs example on the Contextual Action Panel. ([#5234](https://github.com/infor-design/enterprise/issues/5234))
- `[Swipe Action]` Added a mobile device-friendly swipe action component. ([#5254](https://github.com/infor-design/enterprise/issues/5254))

## v4.53.0 Fixes

- `[Application Menu]` Fixed a bug where the menu list will not properly rendered on autocomplete if you type a character that is not available in the list. ([#4863](https://github.com/infor-design/enterprise/issues/4863))
- `[Calendar]` Fixed a bug where calendar event is not rendered on WeekView if add event (modal) is used before add event (api). ([#5236](https://github.com/infor-design/enterprise/issues/5236))
- `[Circle Pager]` Fixed size interactions and changes for mobile view port. ([#5251](https://github.com/infor-design/enterprise/issues/5251))
- `[Datagrid]` Fixed an issue where personalize column headers were not rendering properly. ([#5361](https://github.com/infor-design/enterprise/issues/5361))
- `[Datagrid]` Fixed a bug where animation blue circle is off-center. ([#5246](https://github.com/infor-design/enterprise/issues/5246))
- `[Datagrid]` Fixed a bug where hovering lookup cells showed a grey background. ([#5157](https://github.com/infor-design/enterprise/issues/5157))
- `[Datagrid]` Fixed an issue for xss where special characters was not sanitizing and make grid to not render. ([#975](https://github.com/infor-design/enterprise-ng/issues/975))
- `[Datagrid]` Fixed a bug where the home and end key should behave as default when in editable cell and not shifting to the first and end row in datagrid. ([#5179](https://github.com/infor-design/enterprise/issues/5179))
- `[Datepicker]` Fixed a bug where the setting attributes were missing in datepicker input and datepicker trigger on NG wrapper. ([#1044](https://github.com/infor-design/enterprise-ng/issues/1044))
- `[Datepicker]` Fixed a bug where the selection range was not being properly rendered in mobile. ([#5211](https://github.com/infor-design/enterprise/issues/5211))
- `[Datepicker]` Made the `autocomplete` attribute configurable by using the `autocompleteAttribute` setting. ([#5092](https://github.com/infor-design/enterprise/issues/5092))
- `[Dropdown]` Made the `noSearch` setting prevent filtering using the Dropdown's search input element as expected. ([#5159](https://github.com/infor-design/enterprise/issues/5159))
- `[Dropdown]` Prevented the Dropdown from re-selecting and firing change events if the same value is picked from its list. ([#5159](https://github.com/infor-design/enterprise/issues/5159))
- `[Dropdown]` Fixed a bug that resulted in the updatable dropdown value being changed when selecting the more actions button. ([#5222](https://github.com/infor-design/enterprise/issues/5222))
- `[Editor]` Fixed a bug where automation id attributes are not properly rendered on editor elements. ([#5082](https://github.com/infor-design/enterprise/issues/5082))
- `[Lookup]` Fixed a bug where lookup attributes are not added in the cancel and apply/save button. ([#5202](https://github.com/infor-design/enterprise/issues/5202))
- `[Lookup]` Exposed two events from the datagrid `afterpaging` and `selected` for more flexibility. ([#986](https://github.com/infor-design/enterprise-ng/issues/986))
- `[Locale]` Fixed a bug where very large numbers with negative added an extra zero in formatNumber. ([#5308](https://github.com/infor-design/enterprise/issues/5308))
- `[Locale]` Fixed a bug where very large numbers would get a zero added. ([#5308](https://github.com/infor-design/enterprise/issues/5308))
- `[Locale]` Fixed a bug where very large numbers with negative added an extra zero in formatNumber. ([#5318](https://github.com/infor-design/enterprise/issues/5318))
- `[Lookup]` Fixed a regression bug where the close/clear icon were not properly aligned on mobile and tablet viewport. ([#5299](https://github.com/infor-design/enterprise/issues/5299))
- `[Lookup]` Fixed a bug where rows become unselected when reopened. ([#5261](https://github.com/infor-design/enterprise/issues/5261))
- `[Modal]` Added the ability to set the tabindex. ([#5358](https://github.com/infor-design/enterprise/issues/5358))
- `[Monthview]` Fixed an issue where month year pick list was misaligning for in page examples. ([#5345](https://github.com/infor-design/enterprise/issues/5345))
- `[Multiselect]` Fixed a regression bug where close icon in badge/tags were not properly aligned. ([#5351](https://github.com/infor-design/enterprise/issues/5351))
- `[Page-Patterns]` Fixed an issue where the weight range slider was overlapping the sales amount text area. ([#5284](https://github.com/infor-design/enterprise/issues/5284))
- `[Pager]` Fixed an issue where tooltip was not working after switch to 2nd page for disable/enable buttons with standalone Pager. ([#1047](https://github.com/infor-design/enterprise-ng/issues/1047))
- `[Personalization]` Fixed a bug where user was unable to see highlighted text in the header when using the new light default theme. ([#5219](https://github.com/infor-design/enterprise/issues/5219))
- `[Personalization]` Fixed an issue where hyperlinks were not showing up for dark theme. ([#5144](https://github.com/infor-design/enterprise-ng/issues/5144))
- `[Popupmenu]` Fixed a bug where unwanted link/hash occurs if the menu if the menu is destroyed when clicking a menu item. ([#NG1046](https://github.com/infor-design/enterprise-ng/issues/1046))
- `[Spinbox]` Fixed a bug where spinbox and its border is not properly rendered on responsive view. ([#5146](https://github.com/infor-design/enterprise/issues/5146))
- `[Searchfield]` Fixed a bug where the close button is not rendered properly on mobile view. ([#5182](https://github.com/infor-design/enterprise/issues/5182))
- `[Searchfield]` Fixed a bug where the search icon in search field is not aligned properly on firefox view. ([#5290](https://github.com/infor-design/enterprise/issues/5290))
- `[Searchfield]` Made the `autocomplete` attribute configurable by using the `autocompleteAttribute` setting. ([#5092](https://github.com/infor-design/enterprise/issues/5092))
- `[Searchfield]` Fixed a bug where the button does not have the same height as the searchfield input. ([#5314](https://github.com/infor-design/enterprise/issues/5314))
- `[Searchbar]` Fixed a bug where the search bar overlapped the "Websites" header when browser is minimized or viewed in mobile. ([#5248](https://github.com/infor-design/enterprise/issues/5248))
- `[Slider]` Fixed a bug where the slider produces NaN value on tooltip. ([#5336](https://github.com/infor-design/enterprise/issues/5336))
- `[Splitter]` Fixed position of splitter button. ([#5121](https://github.com/infor-design/enterprise/issues/5121))
- `[Tooltip/Popover]` Split the Popover and Tooltip into separate components. ([#5197](https://github.com/infor-design/enterprise/issues/5197))

(52 Issues Solved This Release, Backlog Enterprise 147, Backlog Ng 28, 1095 Functional Tests, 1668 e2e Tests)

## v4.52.3 Fixes

- `[Locale]` Expanded support from 10 to 20 decimal places. Max number is 21, 20 now. ([#5622](https://github.com/infor-design/enterprise/issues/5622))

## v4.52.2 Fixes

- `[Locale]` Fixed a bug where very large numbers would get a zero added. ([#5308](https://github.com/infor-design/enterprise/issues/5308))
- `[Locale]` Fixed a bug where very large numbers with negative added an extra zero in formatNumber. ([#5318](https://github.com/infor-design/enterprise/issues/5318))

## v4.52.1 Fixes

- `[Datagrid]` Fixed an issue where personalize column headers were not rendering properly. ([#5361](https://github.com/infor-design/enterprise/issues/5361))

## v4.52.0

### v4.52.0 Markup Changes

- `[Datagrid]` When fixing bugs in datagrid hover states we removed the use of `is-focused` on table `td` elements. ([#5091](https://github.com/infor-design/enterprise/issues/5091))

### v4.52.0 Fixes

- `[Application Menu]` Fixed a bug where the expanded accordion were incorrectly colored as selected when uses the personalization colors. ([#5128](https://github.com/infor-design/enterprise/issues/5128))
- `[About]` Fixed a bug where overflowing scrollbar in About Modal is shown on a smaller viewport. ([#5206](https://github.com/infor-design/enterprise/issues/5206))
- `[Bar Chart]` Fixed an issue where the `onerror` script was able to execute. ([#1030](https://github.com/infor-design/enterprise-ng/issues/1030))
- `[Calendar]` Fixed a bug where if the calendar event is not set to whole day then the week view and day view will not properly render on UI. ([#5195](https://github.com/infor-design/enterprise/issues/5195))
- `[Datagrid]` Fixed a bug where changing a selection mode between single and mixed on a datagrid with frozen columns were not properly rendered on UI. ([#5067](https://github.com/infor-design/enterprise/issues/5067))
- `[Datagrid]` Fixed a bug where filter options were not opening anymore after doing sorting on server-side paging. ([#5073](https://github.com/infor-design/enterprise/issues/5073))
- `[Datagrid/Lookup]` Fixed a bug where unselecting all items in an active page affects other selected items on other pages. ([#4503](https://github.com/infor-design/enterprise/issues/4503))
- `[Datagrid]` When fixing bugs in datagrid hover states we removed the use of `is-focused` on table `td` elements. ([#5091](https://github.com/infor-design/enterprise/issues/5091))
- `[Datagrid/Lookup]` Fixed a bug where the plus minus icon animation was cut off. ([#4962](https://github.com/infor-design/enterprise/issues/4962))
- `[Datagrid]` Fixed a bug where unselecting all items in an active page affects other selected items on other pages. ([#4503](https://github.com/infor-design/enterprise/issues/4503))
- `[Datagrid]` Fixed a bug where the tag text in the column is not shown properly when hovering it on Alternate Row Shading. ([#5210](https://github.com/infor-design/enterprise/issues/5210))
- `[Datagrid]` Fixed a bug where the clear filter icons position were not properly aligned with the lookup. ([#5239](https://github.com/infor-design/enterprise/issues/5239))
- `[Dropdown]` Fixed a bug where automatic highlighting of a blank option after opening the list was not working ([#5095](https://github.com/infor-design/enterprise/issues/5095))
- `[Dropdown/Multiselect]` Fixed a bug where the id attribute prefix were missing from the dropdown list when searching with typeahead settings. ([#5053](https://github.com/infor-design/enterprise/issues/5053))
- `[Field Options]` Fixed misalignment of field options for the colorpicker, clearable input field, and clearable searchfield with its close icon. ([#5139](https://github.com/infor-design/enterprise/issues/5139))
- `[Field Options]` Fixed misalignment of close button in searchfield with field options. ([#5138](https://github.com/infor-design/enterprise/issues/5138))
- `[Homepage]` Fixed an issue where remove card event was not triggered on card/widget. ([#4798](https://github.com/infor-design/enterprise/issues/4798))
- `[Locale]` Changed the start day of the week to Monday as per translation team request. ([#5199](https://github.com/infor-design/enterprise/issues/5199))
- `[Mask/Datagrid]` Fixed a bug in number masks where entering a decimal while the field's entire text content was selected could cause unexpected formatting. ([#4974](https://github.com/infor-design/enterprise/issues/4974))
- `[Monthview]` Fixed an issue where selected date was not stay on provided day/month/year. ([#5064](https://github.com/infor-design/enterprise/issues/5064))
- `[Monthview]` Added support for mobile view. ([#5075](https://github.com/infor-design/enterprise/issues/5075))
- `[Spinbox]` Fixed a bug where spinbox and its border is not properly rendered on responsive view. ([#5146](https://github.com/infor-design/enterprise/issues/5146))
- `[Tabs Module]` Fixed a bug where long tab labels overflowed behind the close icon. ([#5187](https://github.com/infor-design/enterprise/issues/5187))

(33 Issues Solved This Release, Backlog Enterprise 134, Backlog Ng 34, 1183 Functional Tests, 1652 e2e Tests)

## v4.51.4

### v4.51.4 Fixes

- `[Locale]` Fixed a bug where very large numbers would get a zero added. ([#5308](https://github.com/infor-design/enterprise/issues/5308))

## v4.51.3

### v4.51.3 Fixes

- `[Locale]` Fixed a bug where very large numbers with negative added an extra zero in formatNumber. ([#5308](https://github.com/infor-design/enterprise/issues/5308))
- `[Mask/Datagrid]` Fixed a bug in number masks where entering a decimal while the field's entire text content was selected could cause unexpected formatting. ([#4974](https://github.com/infor-design/enterprise/issues/4974))

## v4.51.2

### v4.51.2 Fixes

- `[Locale]` Fixed a bug where very large numbers with negative added an extra zero in formatNumber. ([#5308](https://github.com/infor-design/enterprise/issues/5308))
- `[Mask/Datagrid]` Fixed a bug in number masks where entering a decimal while the field's entire text content was selected could cause unexpected formatting. ([#4974](https://github.com/infor-design/enterprise/issues/4974))

## v4.51.1

### v4.51.1 Fixes

- `[Datagrid]` Fixed a bug where cells with a leading space triggered the dirty indicator even without changing the cell value on second blur/selection. ([#4825](https://github.com/infor-design/enterprise/issues/4825))
- `[Radio]` Fixed a bug where legend tag blinks when clicking the radio buttons. ([#4901](https://github.com/infor-design/enterprise/issues/4901))

## v4.51.0

### v4.51.0 Markup Changes

- `[About]` The version in the html section of the document was not added correctly and is now showing the correct version string. ([#5069](https://github.com/infor-design/enterprise/issues/5069))
- `[Datagrid]` Fixed a bug where cells with a leading space triggered the dirty indicator even without changing the cell value on second blur/selection. ([#4825](https://github.com/infor-design/enterprise/issues/4825))
- `[Datepicker/Monthview/Calendar]` We changed all Chinese locales to have monday as the first day of the week and this could impact scripts. ([#5147](https://github.com/infor-design/enterprise/issues/5147))
- `[Dropdown]` We added  `aria-readonly` to all readonly dropdowns. ([#5107](https://github.com/infor-design/enterprise/issues/5107))
- `[Dropdown]` Dropdowns are now appended to the section in the page with `role="main"` there should be just one of these sections in each page. ([#1033](https://github.com/infor-design/enterprise-ng/issues/1033))
- `[Input]` If using the password reveal feature, note that we change dit from using a `type="password"` to using a class to toggle the state. ([#5099](https://github.com/infor-design/enterprise/issues/5099))
- `[Pager]` When fixing an accessibility complaint on pager we made all pager buttons tabbable and removed the `tabindex` this could impact some test scripts. ([#4862](https://github.com/infor-design/enterprise/issues/4862))
- `[Tabs]` We add the ability to drag tabs, if this is enabled there are a number of sort properties and classes that have been added that may need to be scripted in the future. ([#4520](https://github.com/infor-design/enterprise/issues/4520))

### v4.51.0 Fixes

- `[Circlepager]` Fixed a bug where circle buttons doesn't work on smaller viewport and first initialization of the page. ([#4966](https://github.com/infor-design/enterprise/issues/4966))
- `[General]` The master branch is now called main. Also cleaned up some language in the repo known to be less inclusive. ([#5027](https://github.com/infor-design/enterprise/issues/5027))
- `[Datagrid]` Fixed an issue where stretching the last column of a table was not consistent when resizing the window. ([#5045](https://github.com/infor-design/enterprise/issues/5045))
- `[Datagrid]` Fixed an issue where time format HHmm was not working for time picker editor. ([#4926](https://github.com/infor-design/enterprise/issues/4926))
- `[Datagrid]` Fixed an issue where setting stretchColumn to 'last' did not stretch the last column in the table. ([#4913](https://github.com/infor-design/enterprise/issues/4913))
- `[Datagrid]` Fixed an issue where when focusing dropdowns and then using arrow key, it would move across the grid columns leaving multiple open dropdowns. ([#4851](https://github.com/infor-design/enterprise/issues/4851))
- `[Datagrid]` Fixed an issue where the copy paste html to editable cell was cause to generate new cells. ([#4848](https://github.com/infor-design/enterprise/issues/4848))
- `[Datagrid]` Fixed some visual glitches related to focus/hover state and editable date/time cells. ([#5091](https://github.com/infor-design/enterprise/issues/5091))
- `[Datepicker]` Fixed an issue where time was changing, if selected time was before noon for Danish language locale da-DK. ([#4987](https://github.com/infor-design/enterprise/issues/4987))
- `[Datepicker]` Removed deprecation warning for close method. ([#5120](https://github.com/infor-design/enterprise/issues/5120))
- `[Dropdown]` Fixed a bug where the dropdown list gets detached to the input field. ([5056](https://github.com/infor-design/enterprise/issues/5056))
- `[Dropdown]` Improved accessibility on readonly dropdowns by adding the aria-readonly property. ([#5107](https://github.com/infor-design/enterprise/issues/5107))
- `[Editor]` Fixed a bug where the anchor link does not firing the change event. ([#5141](https://github.com/infor-design/enterprise/issues/5141))
- `[Editor]` Fixed a bug that links would not wrap in the editor when multiline. ([#5145](https://github.com/infor-design/enterprise/issues/5145))
- `[General]` Fixed incorrect version that was showing up as `[Object]` in the about dialog and html. ([#5069](https://github.com/infor-design/enterprise/issues/5069))
- `[Hierarchy]` Improved accessibility on readonly dropdowns by adding the aria-readonly property. ([#5107](https://github.com/infor-design/enterprise/issues/5107))
- `[Hierarchy]` Fixed an issue where the action refs passed around were broken. ([#5124](https://github.com/infor-design/enterprise/issues/5124))
- `[Listview]` Fixed a bug where changing selectable setting from 'mixed' to 'single' does not remove checkboxes. ([#5048](https://github.com/infor-design/enterprise/issues/5048))
- `[Locale]` Fixed an issue where the date and available date validation was not working for Croatian locale hr-HR. ([#4964](https://github.com/infor-design/enterprise/issues/4964))
- `[Locale]` Fixed an issue where the am/pm dot was causing issue to parseDate() method for greek language. ([#4793](https://github.com/infor-design/enterprise/issues/4793))
- `[Locale]` Fixed all chinese locales to have monday as the first day of the week. ([#5147](https://github.com/infor-design/enterprise/issues/5147))
- `[Lookup]` Fixed an issue where readonly lookups showed up as enabled. ([#5149](https://github.com/infor-design/enterprise/issues/5149))
- `[Multiselect]` Fixed a bug where the position of dropdown list was not correct when selecting multiple items on mobile. ([#5021](https://github.com/infor-design/enterprise/issues/5021))
- `[Modal]` Fixed a bug that prevented modals from closing while a tooltip was displayed inside ([#5047](https://github.com/infor-design/enterprise/issues/5047))
- `[Pager]` Fixed an accessibility issue to use tabs instead arrow keys. ([#4862](https://github.com/infor-design/enterprise/issues/4862))
- `[Password]` Changed the password reveal feature to not use `text="password"` and use css instead. This makes it possible to hide autocomplete. ([#5098](https://github.com/infor-design/enterprise/issues/5098))
- `[Radio]` Fixed a bug where legend tag blinks when clicking the radio buttons. ([#4901](https://github.com/infor-design/enterprise/issues/4901))
- `[Tabs]` Fixed a bug where where if urls contain a href with a forward slash (paths), then this would error. Note that in this situation you need to make sure the tab panel is linked without the hash. ([#5014](https://github.com/infor-design/enterprise/issues/5014))
- `[Tabs]` Added support to sortable drag and drop tabs. Non touch devices it good with almost every type of tabs `Module`, `Vertical`, `Header`, `Scrollable` and `Regular`. For touch devices only support with `Module` and `Vertical` Tabs. ([#4520](https://github.com/infor-design/enterprise/issues/4520))
- `[Tabs]` Changed the `rename()` method to also modify a tab's corresponding "More Tabs" menu item, if the menu is open. ([#5105](https://github.com/infor-design/enterprise/issues/5105))
- `[Toast]` Fixed a bug where toast message were unable to drag down to it's current position when `position` sets to 'bottom right'. ([#5015](https://github.com/infor-design/enterprise/issues/5015))
- `[Toolbar]` Add fix for invisible inputs in the toolbar. ([#5122](https://github.com/infor-design/enterprise/issues/5122))
- `[Toolbar]` Prevent individual buttons from getting stuck inside the Toolbar's overflow menu ([#4857](https://github.com/infor-design/enterprise/issues/4857))
- `[Tree]` Added api support for collapse/expand node methods. ([#4707](https://github.com/infor-design/enterprise/issues/4707))

(42 Issues Solved This Release, Backlog Enterprise 166, Backlog Ng 28, 1081 Functional Tests, 1647 e2e Tests)

## v4.50.4

### v4.50.4 Fixes

- `[Locale]` Fixed a bug where very large numbers with negative added an extra zero in formatNumber. ([#5308](https://github.com/infor-design/enterprise/issues/5308))

## v4.50.3

### v4.50.3 Fixes

- `[Lookup]` Fixed an issue where readonly lookups showed up as enabled. ([#5149](https://github.com/infor-design/enterprise/issues/5149))

## v4.50.2

### v4.50.2 Fixes

- `[General]` Fixed incorrect version that was showing up as `[Object]` in the about dialog and html. ([#5069](https://github.com/infor-design/enterprise/issues/5069))

## v4.50.1

### v4.50.1 Fixes

- `[Datagrid]` Set the tabbable feature off for the datagrid editors. ([#5089](https://github.com/infor-design/enterprise/issues/5089))
- `[Datagrid]` Fixed issues with misalignment on filter fields with icons. ([#5063](https://github.com/infor-design/enterprise/issues/5063))
- `[Lookup]` Fixed a bug where non editable lookups could not be clicked/opened. ([#5062](https://github.com/infor-design/enterprise/issues/5062))
- `[Lookup]` Fixed a bug where non strict / non editable lookups could not be clicked/opened. ([#5087](https://github.com/infor-design/enterprise/issues/5087))

## v4.50.0

### v4.50.0 Important Notes

- `[General]` We bumped the version from 4.39 (four - thirty nine) to 4.50 (four - fifty) to correspond with the general release of Soho (IDS) Design system 4.5 so the versions sync up better. We could not use 4.5 since it was already in use previously. ([#5012](https://github.com/infor-design/enterprise/issues/5012))
- `[General]` We Updated development dependencies. Most important things to note are: we now support node 14 for development and this is recommended. ([#4998](https://github.com/infor-design/enterprise/issues/4998))
- `[Tabs]` Changed the target element from 'li' to 'a' to be consistent. ([#4566](https://github.com/infor-design/enterprise/issues/4566))

### v4.50.0 Fixes

- `[Breadcrumb]` Changed the colors for disabled breadcrumbs to make them lighter than the enabled ones. ([#4917](https://github.com/infor-design/enterprise/issues/4917))
- `[Bar Chart]` Added support for double click to Bar, Bar Grouped, Bar Stacked. ([#3229](https://github.com/infor-design/enterprise/issues/3229))
- `[Bullet Chart]` Added support for double click. ([#3229](https://github.com/infor-design/enterprise/issues/3229))
- `[BusyIndicator]` Fixed a bug that caused the busy-indicator to show below the busy indicator container. ([#4953](https://github.com/infor-design/enterprise/issues/4953))
- `[Color Picker]`Fix issue with text disappearing and improve responsiveness when there isn't space horizontally ([#4930](https://github.com/infor-design/enterprise/issues/4930))
- `[Column Chart]` Added support for double click to Column, Column Grouped, Column Stacked, Column Stacked-singular and Column Positive Negative. ([#3229](https://github.com/infor-design/enterprise/issues/3229))
- `[Datagrid]` Added api setting `allowChildExpandOnMatchOnly` with Datagrid. It will show/hide children match only or all of them this setting only will effect if use with `allowChildExpandOnMatch:true`. ([#4209](https://github.com/infor-design/enterprise/issues/4209))
- `[Datagrid]` Fixed a bug where filter dropdown menus did not close when focusing a filter input. ([#4766](https://github.com/infor-design/enterprise/issues/4766))
- `[Datagrid]` Fixed an issue where the keyboard was not working to sort data for sortable columns. ([#4858](https://github.com/infor-design/enterprise/issues/4858))
- `[Datagrid]` Fixed an issue where the keyboard was not working to select all from header checkbox. ([#4859](https://github.com/infor-design/enterprise/issues/4859))
- `[Datagrid]` Fixed an issue where the selection was getting clear after use pagesize dropdown for client side paging. ([#4915](https://github.com/infor-design/enterprise/issues/4915))
- `[Datagrid]` Fixed an error seen clicking items if using a flex toolbar for the datagrid toolbar. ([#4941](https://github.com/infor-design/enterprise/issues/4941))
- `[Datagrid]` Only show row status when dirty indicator and row status both exist to address conflicting visual issue. ([#4918](https://github.com/infor-design/enterprise/issues/4918))
- `[Datagrid]` Fixed an issue where selecting a row added background to row-status. ([#4918](https://github.com/infor-design/enterprise/issues/4918))
- `[Datagrid]` Fixed an issue where the filter menu would not reopen in some cases. ([#4995](https://github.com/infor-design/enterprise/issues/4995))
- `[Datepicker]` Added a setting that replaces the trigger icon with an actual button for better accessibility, enabled by default. ([#4820](https://github.com/infor-design/enterprise/issues/4820))
- `[Datepicker]` Updated validation.js to check if date picker contains a time value ([#4888](https://github.com/infor-design/enterprise/issues/4888))
- `[Datepicker]` Fixed a UI issue where the apply and cancel buttons were unable to see on small screens. ([#4950](https://github.com/infor-design/enterprise/issues/4950))
- `[Datagrid]` Clean up hover appearance of datagrid actions button when the grid is viewed as a list. ([#4963](https://github.com/infor-design/enterprise/issues/4963))
- `[Editor]`Adjusted the editor to not treat separators after headers as leading and removing them. ([#4751](https://github.com/infor-design/enterprise/issues/4751))
- `[Environment]`Updated the regular expression search criteria from `Edge` to `Edg` to resolve the EDGE is not detected issue. ([#4603](https://github.com/infor-design/enterprise/issues/4603))
- `[Field Filter]` Fixed a UI issues where the input field has a missing border and the dropdown list does not properly align when it opened. ([#4982](https://github.com/infor-design/enterprise/issues/4982))
- `[Editor]`Adjusted the editor to not treat separators after headers as leading and removing them. ([#4751](https://github.com/infor-design/enterprise/issues/4751))
- `[General]` Can run stylelint command on W10 cmd for development ([#4993](https://github.com/infor-design/enterprise/issues/4993))
- `[General]` We Updated jQuery to use 3.6.0. ([#1690](https://github.com/infor-design/enterprise/issues/1690))
- `[Header]` Removed breadcrumb coloring from current class, which was causing the wrong kind of emphasis for breadcrumbs in headers. ([#5003](https://github.com/infor-design/enterprise/issues/5003))
- `[Input]` Changed the disabled search field color for Safari to match that of other browsers. ([#4611](https://github.com/infor-design/enterprise/issues/4611))
- `[Lookup]` Isolated the scss/css .close.icon class inside of .modal-content and removed any extra top property to fix the alignment issue.([#4933](https://github.com/infor-design/enterprise/issues/4933))
- `[Lookup]` Added a setting that replaces the trigger icon with an actual button for better accessibility, enabled by default. ([#4820](https://github.com/infor-design/enterprise/issues/4820))
- `[Lookup]` fix close button alignment issue. ([#5088](https://github.com/infor-design/enterprise/issues/5088))
- `[Line Chart]` Added support for double click to Area, Bubble, Line and Scatterplot. ([#3229](https://github.com/infor-design/enterprise/issues/3229))
- `[Message]` Added automation id's to the message's modal main area dialog as well with `modal` prefix. ([#4871](https://github.com/infor-design/enterprise/issues/4871))
- `[Modal]` Fixed a bug where full size responsive setting doesn't work on android phones in landscape mode. ([#4451](https://github.com/infor-design/enterprise/issues/4451))
- `[Pie Chart]` Added support for double click to Pie and Donut. ([#3229](https://github.com/infor-design/enterprise/issues/3229))
- `[Pie Chart]` Fixed bug were pie chart type does not remove old class name ([#3144](https://github.com/infor-design/enterprise/issues/3144))
- `[Pie Chart]` Improved the accessibility of legend items with roles and offscreen labels. ([#4831](https://github.com/infor-design/enterprise/issues/4831))
- `[Radar Chart]` Added support for double click. ([#3229](https://github.com/infor-design/enterprise/issues/3229))
- `[Rating]` Fixed color of the un-checked rating star. ([#4853](https://github.com/infor-design/enterprise/issues/4853))
- `[Popupmenu]` Fixed a lifecycle issue on menus that are shared between trigger elements, where these menus were incorrectly being torn down. ([NG#987](https://github.com/infor-design/enterprise-ng/issues/987))
- `[Searchfield]` Fixed alignment issues with the close button in various scenarios ([#4989](https://github.com/infor-design/enterprise/issues/4989), [#5096](https://github.com/infor-design/enterprise/issues/5096), [#5158](https://github.com/infor-design/enterprise/issues/4989), [#5090](https://github.com/infor-design/enterprise/issues/4989))
- `[Switch]` Adjust styles to be more discernible between checked and checked+disabled ([#4341](https://github.com/infor-design/enterprise/issues/4341))
- `[Tabs (Horizontal/Header)]` Fixed bug with the placement of the focus state in RTL mode, and other minor visual improvements. ([#4877](https://github.com/infor-design/enterprise/issues/4877))
- `[Tabs Module]` Fixed a bug where clear button was missing when clearable setting is activated in tabs module searchfield. ([#4898](https://github.com/infor-design/enterprise/issues/4898))
- `[Textarea]` Fixed a bug where the textarea options like autogrow, autoGrowMaxHeight doesn't work after the initialization inside of the accordion. ([#4977](https://github.com/infor-design/enterprise/issues/4977))
- `[Timepicker]` Added a setting that replaces the trigger icon with an actual button for better accessibility, enabled by default. ([#4820](https://github.com/infor-design/enterprise/issues/4820))
- `[Toast]` Fixed a bug where the first toast in the page is not announced to screen readers. ([#4519](https://github.com/infor-design/enterprise/issues/4519))
- `[Tooltip]` Fixed a bug in tooltip that prevented linking id-based tooltip content. ([#4827](https://github.com/infor-design/enterprise/issues/4827))

(48 Issues Solved This Release, Backlog Enterprise 152, Backlog Ng 32, 1086 Functional Tests, 1640 e2e Tests)

## v4.38.1

### v4.38.1 Fixes

- `[BusyIndicator]` Fixed a bug that caused the busy-indicator to show below the busy indicator container. ([#4953](https://github.com/infor-design/enterprise/issues/4953))

## v4.38.0

### v4.38.0 Important Changes

- `[Themes]` Renamed the concept of themes to versions and renamed uplift to new and soho to classic. The new/uplift theme is now the default and its recommend you use it as your default. The old scripts and names will still work ok but new copies with the new names are added for you. In addition Variants are now called Modes. But we got rid of the older script names from 2017 as they have been deprecated for a while now. In addition the ids-identity package thats included was bumped to 4.0 if using tokens directly from this the paths there have been changed to reflect the new names. ([#2606](https://github.com/infor-design/enterprise/issues/2606))

### v4.38.0 Fixes

- `[Application Menu]` Fixed visibility of expander icon on classic theme. ([#4874](https://github.com/infor-design/enterprise/issues/4874))
- `[Accordion]` Fixed an issue where the afterexpand and aftercollapse events fired before the states are set.  ([#4838](https://github.com/infor-design/enterprise/issues/4838))
- `[Breadcrumb]` Fixed unnecessary scrollbar in safari on a flex toolbar. ([#4839](https://github.com/infor-design/enterprise/issues/4839))
- `[Calendar]` Fixed calendar event details listview on mobile perspective. ([#4886](https://github.com/infor-design/enterprise/issues/4886))
- `[Datagrid]` Fixed an issue with missing scrollbars when in frozen column mode on wide screens. ([#4922](https://github.com/infor-design/enterprise/issues/4922))
- `[Datagrid]` Added the ability to use shift click to select in mixed selection mode. ([#4748](https://github.com/infor-design/enterprise/issues/4748))
- `[Datagrid]` Fixed alignment issue when editing. ([#4814](https://github.com/infor-design/enterprise/issues/4814))
- `[Datagrid]` Added a fix for checkbox aria cells, the aria was in the wrong location. ([#4790](https://github.com/infor-design/enterprise/issues/4790))
- `[Datagrid]` Fixed a bug where shift+f10 did not open the context menu in the Datagrid. ([#4614](https://github.com/infor-design/enterprise/issues/4614))
- `[Datagrid]` Fixed an issue where tooltips on buttons in the contextual action toolbar in datagrid would never show up. ([#4876](https://github.com/infor-design/enterprise/issues/4876))
- `[Datagrid]` Fixed an issue where when using selectAllCurrentPage the deselect all did not trigger an event. ([#4916](https://github.com/infor-design/enterprise/issues/4916))
- `[Datagrid]` Fixed an issue where when using a scroll-flex container to contain datagrid it did not show the Y scrollbar. ([#4914](https://github.com/infor-design/enterprise/issues/4914))
- `[EmptyMessage]` Fixed an issue where you may get double the click handlers. ([#4889](https://github.com/infor-design/enterprise/issues/4889))
- `[Environment]` Fixed feature detection classes and routines on IPad 13 and up. ([#4855](https://github.com/infor-design/enterprise/issues/4855))
- `[Fileupload Advanced]` Fixed a bug where the disable and enable methods were not working correctly. ([#4872](https://github.com/infor-design/enterprise/issues/4872))
- `[General]` Increased windows custom css scrollbars from 8px to 12px. ([#4837](https://github.com/infor-design/enterprise/issues/4837))
- `[Input]` Fixed a bug where the cursor overlapped the icon in right aligned lookup and input fields when selecting the field. ([#4718](https://github.com/infor-design/enterprise/issues/4718))
- `[ListView]` Fixed an issue selecting after focusing the list with the keyboard. ([#4621](https://github.com/infor-design/enterprise/issues/4621))
- `[Lookup]` Fixed an issue with select all across pages in lookup. ([#4503](https://github.com/infor-design/enterprise/issues/4503))
- `[Lookup]` Fixed an issue clearing selections with selectAcrossPages. ([#4539](https://github.com/infor-design/enterprise/issues/4539))
- `[Message]` Fixed multiple events were firing. ([#953](https://github.com/infor-design/enterprise-ng/issues/953))
- `[Popover]` Fixed a bug where the close button did not get an automation ID and added automation ID to the title. ([#4743](https://github.com/infor-design/enterprise/issues/4743))
- `[Locale/Multiselect]` Fixed a bug where translations could not be made correctly on All label and Selected Label, so we dropped having the label in the field. You can use the allTextString and selectedTextString if you want something special. ([#4505](https://github.com/infor-design/enterprise/issues/4505))
- `[Locale]` Fixed a bug in Estonian translations. ([#4805](https://github.com/infor-design/enterprise/issues/4805))
- `[Locale]` Fixed several bugs in Greek translations. ([#4791](https://github.com/infor-design/enterprise/issues/4791))
- `[Locale]` Fixed a bug in Turkish translations. ([#4788](https://github.com/infor-design/enterprise/issues/4788))
- `[Locale]` Fixed a bug in Thai translations. ([#4738](https://github.com/infor-design/enterprise/issues/4738))
- `[Searchfield]` Fixed an accessibility issue where the X was not tabbable with the keyboard. To fix this added a tabbable setting which is on by default. If you want it off you can set it to false but you would pass accessibility testing. ([#4815](https://github.com/infor-design/enterprise/issues/4815))
- `[Tabs]` Fixed an iOS bug that was preventing dismissible tabs to be dismissed by tap. ([#4763](https://github.com/infor-design/enterprise/issues/4763))
- `[Tabs Module]` Fixed positioning of the icon in tabs module. ([#4842](https://github.com/infor-design/enterprise/issues/4842))
- `[Tabs Module]` Fixed the focus border of the home button and make it tabbable in tabs module. ([#4850](https://github.com/infor-design/enterprise/issues/4850))
- `[Tabs Vertical]` Fixed black hover state in new (uplift) theme contrast mode. ([#4867](https://github.com/infor-design/enterprise/issues/4867))
- `[Validation]` Fixed an issue where validation messages did not have the correct aria for accessibility. ([#4830](https://github.com/infor-design/enterprise/issues/4830))
- `[TabsModule]` Fixed positioning of the icon in tabs module. ([#4842](https://github.com/infor-design/enterprise/issues/4842))
- `[Timepicker]` Improved accessibility on both the input field and its inner picker elements. ([#4403](https://github.com/infor-design/enterprise/issues/4403))

(37 Issues Solved This Release, Backlog Enterprise 136, Backlog Ng 32, 1082 Functional Tests, 1638 e2e Tests)

## v4.37.3

### v4.37.3 Fixes

- `[BusyIndicator]` Fixed a bug that caused the busy-indicator to show below the busy indicator container. ([#4953](https://github.com/infor-design/enterprise/issues/4953))

### v4.37.2 Fixes

- `[Datagrid]` Fixed an issue with missing scrollbars when in frozen column mode on wide screens. ([#4922](https://github.com/infor-design/enterprise/issues/4922))

## v4.37.1

### v4.37.1 Fixes

- `[General]` Increased windows custom css scrollbars from 8px to 12px. ([#4837](https://github.com/infor-design/enterprise/issues/4837))
- `[Datagrid]` Fixed an issue where when using a scroll-flex container to contain datagrid it did not show the Y scrollbar. ([#4914](https://github.com/infor-design/enterprise/issues/4914))

## v4.37.0

### v4.37.0 Features

- `[FileUpload]` Added the ability to drag files onto the file upload field like in 3.x versions. ([#4723](https://github.com/infor-design/enterprise/issues/4723))
- `[Datagrid]` Added the ability to edit columns formatted with tags and badges with an Input editor. ([#4637](https://github.com/infor-design/enterprise/issues/4637))
- `[Datagrid]` Added the ability to pass a locale numberFormat to the TargetedAchievement formatter and also set the default to two decimals. ([#4802](https://github.com/infor-design/enterprise/issues/4802))
- `[Dropdown]` Added basic virtual scrolling to dropdown for if you have thousands of items. Only basic dropdown functionality will work with this setting but it improved performance on larger dropdown lists. ([#4708](https://github.com/infor-design/enterprise/issues/4708))
- `[Sidebar]` Added the ability to hide and show the side bar with the list detail view. ([#4394](https://github.com/infor-design/enterprise/issues/4394))

### v4.37.0 Fixes

- `[App Menu]` Fixed a regression bug  where the searchfield icon duplicated and were not properly aligned with the searchfield. ([#4737](https://github.com/infor-design/enterprise/issues/4737))
- `[App Menu]` Removed the close button animation on the hamburger button when app menus open. ([#4756](https://github.com/infor-design/enterprise/issues/4756))
- `[Bar Chart]` Fixed an issue where the data was passing wrong for grouped type custom tooltip. ([#4548](https://github.com/infor-design/enterprise/issues/4548))
- `[Busy Indicator]` Fixed an error was showing when called `close()` method too soon after `activate()`. ([#980](https://github.com/infor-design/enterprise-ng/issues/980))
- `[Calendar]` Fixed a regression where clicking Legend checkboxes was no longer possible. ([#4746](https://github.com/infor-design/enterprise/issues/4746))
- `[Checkboxes]` Fixed a bug where if checkboxes are in a specific relative layout the checkboxes may click the wrong one. ([#4808](https://github.com/infor-design/enterprise/issues/4808))
- `[Column Chart]` Fixed an issue where the data was passing wrong for grouped type custom tooltip. ([#4548](https://github.com/infor-design/enterprise/issues/4548))
- `[Datagrid]` Fixed an issue where the filter border on readonly lookups was not displayed in high contrast mode. ([#4724](https://github.com/infor-design/enterprise/issues/4724))
- `[Datagrid]` Added missing aria row group role to the datagrid. ([#4479](https://github.com/infor-design/enterprise/issues/4479))
- `[Datagrid]` Fixed a bug where when setting a group and decimal out of the current locale then editing would not work. ([#4806](https://github.com/infor-design/enterprise/issues/4806))
- `[Dropdown]` Fixed an issue where some elements did not correctly get an id in the dropdown. ([#4742](https://github.com/infor-design/enterprise/issues/4742))
- `[Dropdown]` Fixed a bug where you could click the label and focus a disabled dropdown. ([#4739](https://github.com/infor-design/enterprise/issues/4739))
- `[Homepage]` Fixed the wrong metadata was sending for resize, reorder and remove card events. ([#4798](https://github.com/infor-design/enterprise/issues/4798))
- `[Locale]` Fixed an issue where if the 11th digit is a zero the formatNumbers and truncateDecimals function will loose a digit. ([#4656](https://github.com/infor-design/enterprise/issues/4656))
- `[Modal]` Improved detection of non-focusable elements when a Modal is configured to auto focus one of its inner components. ([#4740](https://github.com/infor-design/enterprise/issues/4740))
- `[Module Tabs]` Fixed a bug related to automatic linking of Application Menu trigger tabs in Angular environments ([#4736](https://github.com/infor-design/enterprise/issues/4736))
- `[ProcessIndicator]` Fixed a layout issue on the index page and added a rejected icon. ([#4770](https://github.com/infor-design/enterprise/issues/4770))
- `[Rating]` Fixed an issue where the rating was not clear on toggle. ([#4571](https://github.com/infor-design/enterprise/issues/4571))
- `[Splitter]` Fixed the splitter was dragging to wrong direction in RTL. ([#1813](https://github.com/infor-design/enterprise/issues/1813))
- `[Swaplist]` Fixed an issue where the user attributes need to be override existing attributes. ([#4694](https://github.com/infor-design/enterprise/issues/4694))
- `[Tabs]` Fixed a bug where the info icon were not aligned correctly in the tab, and info message were not visible. ([#4711](https://github.com/infor-design/enterprise/issues/4711))
- `[Tabs]` Fixed a bug where the tab key would move through tabs rather than moving to the tab content. ([#4745](https://github.com/infor-design/enterprise/issues/4745))
- `[Toolbar Searchfield]` Fixed a bug where the toolbar searchfield were unable to focused when tabbing through the page. ([#4683](https://github.com/infor-design/enterprise/issues/4683))
- `[Toolbar Searchfield]` Fixed a bug where the search bar were showing extra outline when focused. ([#4682](https://github.com/infor-design/enterprise/issues/4682))
- `[Track Dirty]` Fixed an error that was showing when using dirty indicator within a tab component. ([#936](https://github.com/infor-design/enterprise-ng/issues/936))
- `[Tree]` Fixed an issue where the character entity was stripped for addNode() method. ([#4694](https://github.com/infor-design/enterprise/issues/4694))

(49 Issues Solved This Release, Backlog Enterprise 137, Backlog Ng 35, 1082 Functional Tests, 1639 e2e Tests)

## v4.36.2

### v4.36.2 Fixes

- `[App Menu]` Removed the close button animation on the hamburger button when app menus open. ([#4756](https://github.com/infor-design/enterprise/issues/4756))
- `[App Menu]` Fixed a regression bug  where the searchfield icon duplicated and were not properly aligned with the searchfield. ([#4737](https://github.com/infor-design/enterprise/issues/4737))
- `[Calendar]` Fixed a regression where clicking Legend checkboxes was no longer possible. ([#4746](https://github.com/infor-design/enterprise/issues/4746))
- `[FileUpload]` Added the ability to drag files onto the file upload field like in 3.x versions. ([#4723](https://github.com/infor-design/enterprise/issues/4723))
- `[Modal]` Improved detection of non-focusable elements when a Modal is configured to auto focus one of its inner components. ([#4740](https://github.com/infor-design/enterprise/issues/4740))
- `[Locale]` Fixed an issue where if the 11th digit is a zero the formatNumbers and truncateDecimals function will loose a digit. ([#4656](https://github.com/infor-design/enterprise/issues/4656))
- `[Rating]` Fixed an issue where the rating was not clear on toggle. ([#4571](https://github.com/infor-design/enterprise/issues/4571))

## v4.36.1

### v4.36.1 Fixes

- `[Calendar]` Fixed a regression where clicking Legend checkboxes was no longer possible. ([#4746](https://github.com/infor-design/enterprise/issues/4746))
- `[Dropdown]` Fixed an issue where some elements did not correctly get an id in the dropdown. ([#4742](https://github.com/infor-design/enterprise/issues/4742))
- `[Editor]` Fixed a follow up issue with readonly links in the editor. ([#4702](https://github.com/infor-design/enterprise/issues/4702))

## v4.36.0

### v4.36.0 Important Changes

- `[Datagrid]` Fixed a bug where the datagrid header checkbox had the wrong aria-checked state when only some rows are selected, this change occurred because the aria-checked was not on the focusable element so was not announced. If using automation scripts on this attribute, you should be aware and adjust accordingly. ([#4491](https://github.com/infor-design/enterprise/issues/4491))

### v4.36.0 Features

- `[Datagrid]` Made the summary row sticky on the bottom of the datagrid. ([#4645](https://github.com/infor-design/enterprise/issues/4645))
- `[Lookup]` Added a clear callback function like the click callback that fires when clicking the clear X if enabled. ([#4693](https://github.com/infor-design/enterprise/issues/4693))
- `[Tabs]` Added a setting for making the text on Module Tabs' optional Application Menu trigger only accessible to screen readers. ([#4590](https://github.com/infor-design/enterprise/issues/4590))

### v4.36.0 Fixes

- `[Application Menu]` Fixed an issue with filtering where nested items matching the filter were not always displayed. ([#4592](https://github.com/infor-design/enterprise/issues/4592))
- `[Column Chart]` Fixed an alignment issue with the labels in grouped column charts. ([#4645](https://github.com/infor-design/enterprise/issues/4645))
- `[Datagrid]` Fixed a bug where filterWhenTyping did not work on lookup filter columns. ([#4678](https://github.com/infor-design/enterprise/issues/4678))
- `[Datagrid]` Fixed an issue where updateRow will not correctly sync and merge data. ([#4674](https://github.com/infor-design/enterprise/issues/4674))
- `[Datagrid]` Fixed a bug where the error icon overlapped to the calendar icon when a row has been selected and hovered. ([#4670](https://github.com/infor-design/enterprise/issues/4670))
- `[Datagrid]` Fixed a bug where multiselect would loose selection across pages when using selectRowsAcrossPages. ([#954](https://github.com/infor-design/enterprise-ng/issues/954))
- `[Datagrid]` Made a fix that when calling applyFilter the lookup checkbox did not update. ([#4693](https://github.com/infor-design/enterprise/issues/4693))
- `[Datagrid]` Added the datagrid api to the current clearArguments setting's callback. ([#4693](https://github.com/infor-design/enterprise/issues/4693))
- `[Datagrid]` Fixed the inbuilt date validation to use the datagrid column settings for date fields. ([#4693](https://github.com/infor-design/enterprise/issues/4730))
- `[Dropdown]` Fixed a bug where the tooltips are invoked for each dropdown item. This was slow with a lot of items. ([#4672](https://github.com/infor-design/enterprise/issues/4672))
- `[Dropdown]` Fixed a bug where mouseup was used rather than click to open the list and this was inconsistent. ([#4638](https://github.com/infor-design/enterprise/issues/4638))
- `[Editor]` Fixed an issue where the dirty indicator was not reset when the contents contain `<br>` tags. ([#4624](https://github.com/infor-design/enterprise/issues/4624))
- `[Editor]` Fixed a bug where hyperlinks were not clickable in readonly state. ([#4702](https://github.com/infor-design/enterprise/issues/4702))
- `[Homepage]` Fixed a bug where the border behaves differently and does not change back correctly when hovering in editable mode. ([#4640](https://github.com/infor-design/enterprise/issues/4640))
- `[Homepage]` Added support for small size (260x260) widgets and six columns. ([#4663](https://github.com/infor-design/enterprise/issues/4663))
- `[Homepage]` Fixed an issue where the animation was not working on widget removed. ([#4686](https://github.com/infor-design/enterprise/issues/4686))
- `[Homepage]` Fixed a bug where the border behaves differently and does not change back correctly when hovering in editable mode. ([#4640](https://github.com/infor-design/enterprise/issues/4640))
- `[Listview]` Fixed an issue where the contextmenu was not open on longpress and text as not selectable for iOS device. ([#4655](https://github.com/infor-design/enterprise/issues/4655))
- `[Locale]` Don't attempt to set d3 locale if d3 is not being used ([#4668](https://github.com/infor-design/enterprise/issues/4486))
- `[Modal]` Fixed a bug where the autofocus was not working on anchor tag inside of the modal and moving the first button as a default focus if there's no `isDefault` property set up.
- `[Pager]` Fixed a bug that automation id's are not added when the attachToBody is used. ([#4692](https://github.com/infor-design/enterprise/issues/4692))
- `[Rating]` Fixed a bug with the readonly function, it did not toggle the readonly state correctly. ([#958](https://github.com/infor-design/enterprise-ng/issues/958))
- `[Tabs]` Added support for a "More Actions" button to exist beside horizontal/header tabs. ([#4532](https://github.com/infor-design/enterprise/issues/4532))
- `[Tree]` Fixed an issue where the parent value was get deleted after use `addNode()` method. ([#4486](https://github.com/infor-design/enterprise/issues/4486))
- `[Wizard]` Fixed a slight layout issue with the highlighted step in RTL mode. ([#4714](https://github.com/infor-design/enterprise/issues/4714))

(42 Issues Solved This Release, Backlog Enterprise 136, Backlog Ng 32, 1084 Functional Tests, 1642 e2e Tests)

## v4.35.4

### v4.35.4 Fixes

- `[Datagrid]` Added the datagrid api to the current clearArguments setting's callback. ([#4693](https://github.com/infor-design/enterprise/issues/4693))

## v4.35.3

### v4.35.3 Fixes

- `[Datagrid]` Made a fix that when calling applyFilter the lookup checkbox did not update. ([#4693](https://github.com/infor-design/enterprise/issues/4693))
- `[Dropdown]` Fixed a bug where the tooltips are invoked for each dropdown item. This was slow with a lot of items. ([#4672](https://github.com/infor-design/enterprise/issues/4672))
- `[Dropdown]` Fixed a bug where mouseup was used rather than click to open the list and this was inconsistent. ([#4638](https://github.com/infor-design/enterprise/issues/4638))
- `[Lookup]` Added a clear callback function like the click callback that fires when clicking the clear X if enabled. ([#4693](https://github.com/infor-design/enterprise/issues/4693))
- `[Pager]` Fixed a bug that automation id's are not added when the attachToBody is used. ([#4692](https://github.com/infor-design/enterprise/issues/4692))
- `[Rating]` Fixed a bug with the readonly function, it did not toggle the readonly state correctly. ([#958](https://github.com/infor-design/enterprise-ng/issues/958))

## v4.35.2

### v4.35.2 Fixes

- `[Datagrid]` Fixed an additional issue where updateRow will cause rows to no longer be reorderable. ([#4674](https://github.com/infor-design/enterprise/issues/4674))

## v4.35.1

### v4.35.1 Fixes

- `[Datagrid]` Fixed an issue where updateRow will not correctly sync and merge data. ([#4674](https://github.com/infor-design/enterprise/issues/4674))
- `[Datagrid]` Fixed a bug where filterWhenTyping did not work on lookup filter columns. ([#4678](https://github.com/infor-design/enterprise/issues/4678))
- `[Editor]` Fixed an issue where the dirty indicator was not reset when the contents contain `<br>` tags. ([#4624](https://github.com/infor-design/enterprise/issues/4624))

## v4.35.0

### v4.35.0 Important Notes

- `[Breadcrumb]` We added support for the use of `span` in place of `a` tags inside Breadcrumb List Items at the component API level.  In order to facilitate this, some internal API methods had to be changed to recognize the list item instead of the anchor.  If you rely on the Breadcrumb API and reference breadcrumb item anchor tags, please note that before adopting this version, you should change your code to instead reference the list items, or only use the BreadcrumbItem API.

### v4.35.0 Features

- `[Datagrid]` Added support to select all rows on current page only for client side paging. ([#4265](https://github.com/infor-design/enterprise/issues/4265))
- `[Datagrid]` Added a new ProcessIndicator formatter. ([#3918](https://github.com/infor-design/enterprise/issues/3918))
- `[Dropdown]` Improved behavior of list item navigation/selection when a Dropdown is configured with "no search" mode activated. ([#4483](https://github.com/infor-design/enterprise/issues/4483))
- `[Lookup]` Added the ability to change the lookup icon. ([#4527](https://github.com/infor-design/enterprise/issues/4527))
- `[ProcessIndicator]` Added: labels, more icon support, and a content areas and made it responsive. ([#3918](https://github.com/infor-design/enterprise/issues/3918))

### v4.35.0 Fixes

- `[Application Menu]` Fixed accessibility issues getting redundant info in expand/collapse button. ([#4462](https://github.com/infor-design/enterprise/issues/4462))
- `[Application Menu]` Fixed accessibility issues with missing instructional text and incorrect aria-role assignments on the App Menu triggers (hamburger buttons) and Role switcher buttons. ([#4489](https://github.com/infor-design/enterprise/issues/4489))
- `[About]` Made it possible to close About dialogs that previously had open, nested Modals present. ([NG#915](https://github.com/infor-design/enterprise-ng/issues/915))
- `[Badges]` Fixed alignment issues in uplift theme. ([#4578](https://github.com/infor-design/enterprise/issues/4578))
- `[Busy Indicator]` Fixed an issue where the whole page and parent div was shifts when active. ([#746](https://github.com/infor-design/enterprise-ng/issues/746))
- `[Button]` Fixed the tooltip in action button to be not visible when there's no title attribute. ([#4473](https://github.com/infor-design/enterprise/issues/4473))
- `[Column Chart]` Fixed a minor alignment issue in the xAxis labels ([#4460](https://github.com/infor-design/enterprise/issues/4460))
- `[Colorpicker]` Fixed an issue where values were not being selecting when multiple colorpickers are present. ([#4146](https://github.com/infor-design/enterprise/issues/4146))
- `[Datagrid]` Fix a bug where changing selectable on the fly did not change the select behavior. ([#4575](https://github.com/infor-design/enterprise/issues/4575))
- `[Datagrid]` Fixed an issue where the click event was not fire for hyperlinks keyword search results. ([#4550](https://github.com/infor-design/enterprise/issues/4550))
- `[Datagrid]` Added api setting for selection on enter edit mode. ([#4485](https://github.com/infor-design/enterprise/issues/4485))
- `[Datagrid]` Fixed a bug where the onPostRenderCell function would get an empty container if using frozen columns. ([#947](https://github.com/infor-design/enterprise-ng/issues/947))
- `[Datagrid]` Fix a bug where changing selectable on the fly did not change the select behavior. ([#4575](https://github.com/infor-design/enterprise/issues/4575))
- `[Dropdown]` Fixed a bug where the last option icon changes when searching/filtering in dropdown search field. ([#4474](https://github.com/infor-design/enterprise/issues/4474))
- `[Editor/Fontpicker]` Fixed a bug where the label relationship were not valid in the editor role. Adding `aria-labelledby` will fix the association for both editor and the label. Also, added an audible label in fontpicker. ([#4454](https://github.com/infor-design/enterprise/issues/4454))
- `[Field Options]` Fixed an issue where the action button was misaligned for safari. ([#4610](https://github.com/infor-design/enterprise/issues/4610))
- `[FileUploadAdvanced]` Fixed an issue where abort method was not working properly to remove the file block when upload fails. ([#938](https://github.com/infor-design/enterprise-ng/issues/938))
- `[Header]` Fixed a bug where the searchfield automatically expands when clicking the app menu button. ([#4617](https://github.com/infor-design/enterprise/issues/4617))
- `[Lookup]` Fixed some layout issues when using the editable and clearable options on the filter row. ([#4527](https://github.com/infor-design/enterprise/issues/4527))
- `[Lookup]` Fixed incorrect counts when using allowSelectAcrossPages. ([#4316](https://github.com/infor-design/enterprise/issues/4316))
- `[Mask]` Fixed broken date/time masks in the `sv-SE` locale. ([#4613](https://github.com/infor-design/enterprise/issues/4613))
- `[Tree]` Fixed an issue where the character entity references were render differently for parent and child levels. ([#4512](https://github.com/infor-design/enterprise/issues/4512))
- `[Tooltip/Pager]` Fixed an issue where the tooltip would show at the top when clicking paging buttons. ([#218](https://github.com/infor-design/enterprise-ng/issues/218))

(40 Issues Solved This Release, Backlog Enterprise 173, Backlog Ng 42, 1083 Functional Tests, 1638 e2e Tests)

## v4.34.3

### v4.34.3 Fixes

- `[Lookup]` Added the ability to change the lookup icon. ([#4527](https://github.com/infor-design/enterprise/issues/4527))
- `[Lookup]` Fixed some layout issues when using the editable and clearable options on the filter row. ([#4527](https://github.com/infor-design/enterprise/issues/4527))

## v4.34.2

### v4.34.2 Fixes

- `[Dropdown/Autocomplete]` Fix a bug where these components would fail in IE 11. Note that IE 11 isn't "supported" but we fixed these issues to give teams more time to migrate. ([#4608](https://github.com/infor-design/enterprise/issues/4608))
- `[General]` Fix a bug where the regex scripts will error on Big Sur. ([#4612](https://github.com/infor-design/enterprise/issues/4612))

## v4.34.1

### v4.34.1 Fixes

- `[Datagrid]` Fix a bug where changing selectable on the fly did not change the select behavior. ([#4575](https://github.com/infor-design/enterprise/issues/4575)

## v4.34.0

### v4.34.0 Features

- `[All Components]` Added `attributes` setting to set automation id's and id's. ([#4498](https://github.com/infor-design/enterprise/issues/4498))
- `[Datagrid]` Added a limited experimental sticky header feature. ([#3993](https://github.com/infor-design/enterprise/issues/3993))
- `[Input]` Add a `revealText` plugin that will add a button to password fields to hide and show sensitive information such as SIN or passwords. ([#4098](https://github.com/infor-design/enterprise/issues/4098))
- `[Listview]` Added a new setting `allowDeselect` which will make it such that if you select an item you cant deselect, you can only select another item. ([#4376](https://github.com/infor-design/enterprise/issues/4376))
- `[Locale]` Added a new set of translations from the translation team. ([#4501](https://github.com/infor-design/enterprise/issues/4501))
- `[Locale/Charts]` The numbers inside charts are now formatted using the current locale's, number settings. This can be disabled/changed in some charts by passing in a localeInfo object to override the default settings. ([#4437](https://github.com/infor-design/enterprise/issues/4437))
- `[Treemap]` Added ability to show a tooltip. ([#2794](https://github.com/infor-design/enterprise/issues/2794))

### v4.34.0 Fixes

- `[Autocomplete]` Fixed an issue where a slow and incomplete ajax request would cause the dropdown to briefly show wrong contents. ([#4387](https://github.com/infor-design/enterprise/issues/4387))
- `[Breadcrumb]` Fixed an issue where css only breadcrumbs were missing styles. ([#4501](https://github.com/infor-design/enterprise/issues/4501))
- `[Datepicker]` Fixed an issue where range highlight was not aligning for Mac/Safari. ([#4352](https://github.com/infor-design/enterprise/issues/4352))
- `[Datagrid]` Fixed an issue with a custom toolbar, where buttons would click twice. ([#4471](https://github.com/infor-design/enterprise/issues/4471))
- `[Datagrid]` Fixed an issue where the special characters (é, à, ü, û, ...) export to csv was not generated them correctly. ([#4347](https://github.com/infor-design/enterprise/issues/4347))
- `[Datagrid]` Fixed an issue where the leading spaces were removed on editing cells. ([#4380](https://github.com/infor-design/enterprise/issues/4380))
- `[Datagrid]` Fixed an issue where the double click event was not firing for checkbox columns. ([#4381](https://github.com/infor-design/enterprise/issues/4381))
- `[Datagrid]` Fixed an issue where the dropdown in a datagrid would stay open when clicking to the next page of results. ([#4396](https://github.com/infor-design/enterprise/issues/4396))
- `[Datagrid]` Fixed a bug where a scroll bar shows even when there's no data in datagrid. ([#4228](https://github.com/infor-design/enterprise/issues/4228))
- `[Datagrid]` Fixed an issue where calling setFocus on the datagrid would stop open menus from working. ([#4429](https://github.com/infor-design/enterprise/issues/4429))
- `[Datagrid]` To allow for some script tools to work we now set draggable to true. ([#4490](https://github.com/infor-design/enterprise/issues/4490))
- `[Datagrid]` Fixed an error on the filter box on the personalization dialog where it would error if there is a column with no name field. ([#4495](https://github.com/infor-design/enterprise/issues/4495))
- `[Datagrid]` Fixed links when changing personalization as they would inherit the wrong color. ([#4481](https://github.com/infor-design/enterprise/issues/4481))
- `[Datagrid]` Fixed a bug where searching with the search on the toolbar would not highlight results. ([#4488](https://github.com/infor-design/enterprise/issues/4488))
- `[Datagrid]` Fixed an issue with a custom toolbar, where buttons would click twice. ([#4471](https://github.com/infor-design/enterprise/issues/4471))
- `[Datagrid]` Fixed a bug in updateRow where it did not sync up all data passed in with the dataset. ([#4476](https://github.com/infor-design/enterprise/issues/4476))
- `[Datepicker]` Changed the month/year picker to skip 10 years instead of one. ([#4388](https://github.com/infor-design/enterprise/issues/4388))
- `[Dropdown]` Improved the behavior of the `noSearch` dropdown when using the keyboard. ([#4388](https://github.com/infor-design/enterprise/issues/4388))
- `[Editor]` Fixed an issue where the focus was getting lost after pressing toolbar buttons. ([#4335](https://github.com/infor-design/enterprise/issues/4335))
- `[Editor]` Fixed an issue where the color picker was not opening the popup for overflow menu and had name as undefined in list. ([#4398](https://github.com/infor-design/enterprise/issues/4398))
- `[Editor]` Fixed an issue where font-size tags are stripped from the css. ([#4557](https://github.com/infor-design/enterprise/issues/4557))
- `[Favorites]` Removed the favorites component as its not really a component, info on it can be found under buttons in the toggle example. ([#4405](https://github.com/infor-design/enterprise/issues/4405))
- `[Fieldset]` Fixed a bug where summary form data gets cut off on a smaller viewport. ([#3861](https://github.com/infor-design/enterprise/issues/3861))
- `[Homepage]` Fixed an issue where the four column widgets were incorrectly positioned, left aligned on large screen. ([#4541](https://github.com/infor-design/enterprise/issues/4541))
- `[List Detail]` Fixed css height for list detail in responsive view ([#4426](https://github.com/infor-design/enterprise/issues/4426))
- `[Listview]` Fixed a bug where readonly and non-selectable listview should not have hover state. ([#4452](https://github.com/infor-design/enterprise/issues/4452))
- `[Lookup]` Fixed a bug where the filter header together with the checkbox column is not properly align. ([#3774](https://github.com/infor-design/enterprise/issues/3774))
- `[MenuButton]` Removed the menubutton component sections as its not really a component, info on it can be found under buttons in the MenuButton examples. ([#4416](https://github.com/infor-design/enterprise/issues/4416))
- `[Message]` Added support for lists in the message, also fixed a problem when doing so, with screen readers. ([#4400](https://github.com/infor-design/enterprise/issues/4400))
- `[Message]` Added the `noRefocus` setting that will feed through to the modal. ([#4507](https://github.com/infor-design/enterprise/issues/4507))
- `[Splitter]` Added missing audible labels in splitter collapse button and splitter handle. ([#4404](https://github.com/infor-design/enterprise/issues/4404))
- `[Tabs Module]` Fixed a bug where tab items were not centered correctly in uplift theme. ([#4538](https://github.com/infor-design/enterprise/issues/4538))
- `[Treemap]` Fixed a bug where small slices may show a "tip" below the chart. ([#2794](https://github.com/infor-design/enterprise/issues/2794))

(56 Issues Solved This Release, Backlog Enterprise 185, Backlog Ng 42, 1082 Functional Tests, 1612 e2e Tests)<|MERGE_RESOLUTION|>--- conflicted
+++ resolved
@@ -10,14 +10,10 @@
 - `[Column-Stacked]` Fixed a regression bug where the stacked column chart was not rendering correctly. ([#7644](https://github.com/infor-design/enterprise/issues/7644))
 - `[Editor]` Fixed an issue where an editor with an initial value containing `<br \>` tags were being seen as dirty when resetdirty is called. ([#7483](https://github.com/infor-design/enterprise/issues/7483))
 - `[Homepage]` In some cases the new background color did not fill all the way in the page. ([#7696](https://github.com/infor-design/enterprise/issues/7696))
-<<<<<<< HEAD
-- `[Bar]` Fixed incorrect legend position on stacked charts. ([#7693](https://github.com/infor-design/enterprise/issues/7693))
 - `[Modal]` On some devices the overflow/scrolling is still missing on modal and contents can break out the bottom of the modal. ([#7711](https://github.com/infor-design/enterprise/issues/7711))
-=======
 - `[ModuleNav]` Fixed rounding and zindex issues. ([#7654](https://github.com/infor-design/enterprise/issues/7654))
 - `[Page-Patterns]` Fixed the width of the search field in page pattern example. ([#7561](https://github.com/infor-design/enterprise/issues/7561))
 - `[WeekView]` Fixed bug where agenda variant ignored `showAllDay` setting. ([#7700](https://github.com/infor-design/enterprise/issues/7700))
->>>>>>> f06b6a1d
 
 ## v4.85.0
 
