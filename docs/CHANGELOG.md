# What's New with Enterprise

## v4.70.0

## v4.70.0 Important Features

## v4.70.0 Features

## v4.70.0 Fixes

<<<<<<< HEAD
- `[Counts]` Fixed a bug in counts where two rows of labels cause misalignment. ([#6845](https://github.com/infor-design/enterprise/issues/6845))
=======
- `[Datagrid]` Adjusted date and timepicker icons in datagrid filter. ([#6917](https://github.com/infor-design/enterprise/issues/6917))
>>>>>>> ca27808d
- `[Editor]` Fixed a bug in editor where insert image is not working properly when adding attributes. ([#6864](https://github.com/infor-design/enterprise/issues/6864))
- `[Popupmenu]` Fixed a bug in popupmenu where submenu and submenu items are not indented properly. ([#6860](https://github.com/infor-design/enterprise/issues/6860))
- `[Process Indicator]` Fix on extra line after final step. ([#6744](https://github.com/infor-design/enterprise/issues/6744))
- `[Searchfield]` Changed toolbar in example page to flex toolbar. ([#6737](https://github.com/infor-design/enterprise/issues/6737))
- `[Tabs]` Adjusted header and tab colors in themes. ([#6673](https://github.com/infor-design/enterprise/issues/6673))
- `[Timepicker]` Filter method in datagrid is called on timepicker's change event. ([#6896](https://github.com/infor-design/enterprise/issues/6896))

## v4.69.0

## v4.69.0 Important Features

- `[Icons]` All icons have padding on top and bottom effectively making them 4px smaller by design. This change may require some UI corrections to css. ([#6868](https://github.com/infor-design/enterprise/issues/6868))
- `[Icons]` Over 60 new icons and 126 new industry focused icons. ([#6868](https://github.com/infor-design/enterprise/issues/6868))
- `[Icons]` The icon `save-closed` is now `save-closed-old` in the deprecated, we suggest not using this old icon. ([#6868](https://github.com/infor-design/enterprise/issues/6868))
- `[Icons]` Alert icons come either filled or not filled (outlined) filled alert icons like  `icon-alert-alert` are now `icon-success-alert` and `alert-filled` we suggest no longer using filled alert icons, use only the outlined ones. ([#6868](https://github.com/infor-design/enterprise/issues/6868))

## v4.69.0 Features

- `[Datagrid]` Added puppeteer script for extra class for tooltip. ([#6900](https://github.com/infor-design/enterprise/issues/6900))
- `[Header]` Converted Header scripts to puppeteer. ([#6919](https://github.com/infor-design/enterprise/issues/6919))
- `[Icons]` Added [enhanced and new empty states icons](https://main-enterprise.demo.design.infor.com/components/icons/example-empty-widgets.html) with a lot more color. These should replace existing ones but it is opt-in. ([#6868](https://github.com/infor-design/enterprise/issues/6868))
- `[Lookup]` Added puppeteer script for lookup double click apply enhancement. ([#6886](https://github.com/infor-design/enterprise/issues/6886))
- `[Stepchart]` Converted Stepchart scripts to puppeteer. ([#6940](https://github.com/infor-design/enterprise/issues/6940))

## v4.69.0 Fixes

- `[Datagrid]` Fixed a bug in datagrid where sorting is not working properly. ([#6787](https://github.com/infor-design/enterprise/issues/6787))
- `[Datagrid]` Fixed a bug in datagrid where add row is not working properly when using frozen columns. ([#6918](https://github.com/infor-design/enterprise/issues/6918))
- `[Datagrid]` Fixed a bug in datagrid where tooltip flashes continuously on hover. ([#5907](https://github.com/infor-design/enterprise/issues/5907))
- `[Datagrid]` Fixed a bug in datagrid where is empty and is not empty is not working properly. ([#5273](https://github.com/infor-design/enterprise/issues/5273))
- `[Datagrid]` Fixed a bug in datagrid where inline editor input text is not being selected upon clicking. ([NG#1365](https://github.com/infor-design/enterprise-ng/issues/1365))
- `[Datagrid]` Fixed a bug in datagrid where multiselect filter is not rendering properly. ([#6846](https://github.com/infor-design/enterprise/issues/6846))
- `[Datagrid]` Fixed a bug in datagrid where row shading is not rendered properly. ([#6850](https://github.com/infor-design/enterprise/issues/6850))
- `[Datagrid]` Fixed a bug in datagrid where icon is not rendering properly in small and extra small row height. ([#6866](https://github.com/infor-design/enterprise/issues/6866))
- `[Datagrid]` Fixed a bug in datagrid where sorting is not rendering properly when there is a previously focused cell. ([#6851](https://github.com/infor-design/enterprise/issues/6851))
- `[Datagrid]` Additional checks when updating cell so that numbers aren't converted twice. ([NG#1370](https://github.com/infor-design/enterprise-ng/issues/1370))
- `[Datagrid]` Additional fixes on dirty indicator not updating on drag columns. ([#6867](https://github.com/infor-design/enterprise/issues/6867))
- `[General]` Instead of optional dependencies use a custom command. ([#6876](https://github.com/infor-design/enterprise/issues/6876))
- `[Modal]` Fixed a bug where suppress key setting is not working. ([#6793](https://github.com/infor-design/enterprise/issues/6793))
- `[Searchfield]` Additional visual fixes in classic on go button in searchfield toolbar. ([#6686](https://github.com/infor-design/enterprise/issues/6686))
- `[Splitter]` Fixed on splitter not working when parent height changes dynamically. ([#6819](https://github.com/infor-design/enterprise/issues/6819))
- `[Toolbar Flex]` Added additional checks for destroying toolbar. ([#6844](https://github.com/infor-design/enterprise/issues/6844))

## v4.68.0

## v4.68.0 Features

- `[Button]` Added Protractor to Puppeteer conversion scripts. ([#6626](https://github.com/infor-design/enterprise/issues/6626))
- `[Calendar]` Added puppeteer script for show/hide legend. ([#6810](https://github.com/infor-design/enterprise/issues/6810))
- `[Colors]` Added puppeteer script for color classes targeting color & border color. ([#6801](https://github.com/infor-design/enterprise/issues/6801))
- `[Column]` Added puppeteer script for combined column chart. ([#6381](https://github.com/infor-design/enterprise/issues/6381))
- `[Datagrid]` Added additional setting in datagrid header for tooltip extra class. ([#6802](https://github.com/infor-design/enterprise/issues/6802))
- `[Datagrid]` Added `dblClickApply` setting in lookup for selection of item. ([#6546](https://github.com/infor-design/enterprise/issues/6546))

## v4.68.0 Fixes

- `[Bar Chart]` Fixed a bug in bar charts grouped, where arias are identical to each series. ([#6748](https://github.com/infor-design/enterprise/issues/6748))
- `[Datagrid]` Fixed a bug in datagrid where tooltip flashes continuously on hover. ([#5907](https://github.com/infor-design/enterprise/issues/5907))
- `[Datagrid]` Fixed a bug in datagrid where expandable row animation is not rendering properly. ([#6813](https://github.com/infor-design/enterprise/issues/6813))
- `[Datagrid]` Fixed a bug in datagrid where dropdown filter does not render correctly. ([#6834](https://github.com/infor-design/enterprise/issues/6834))
- `[Datagrid]` Fixed alignment issues in trigger fields. ([#6678](https://github.com/infor-design/enterprise/issues/6678))
- `[Datagrid]` Added a null guard in tree list when list is not yet loaded. ([#6816](https://github.com/infor-design/enterprise/issues/6816))
- `[Datagrid]` Added a setting `ariaDescribedBy` in the column to override `aria-describedby` value of the cells. ([#6530](https://github.com/infor-design/enterprise/issues/6530))
- `[Datagrid]` Allowed beforeCommitCellEdit event to be sent for Editors.Fileupload. ([#6821](https://github.com/infor-design/enterprise/issues/6821))]
- `[Datagrid]` Classic theme trigger field adjustments in datagrid. ([#6678](https://github.com/infor-design/enterprise/issues/6678))
- `[Datagrid]` Added null guard in tree list when list is not yet loaded. ([#6816](https://github.com/infor-design/enterprise/issues/6816))
- `[Datagrid]` Fix on dirty indicator not updating on drag columns. ([#6867](https://github.com/infor-design/enterprise/issues/6867))
- `[Editor]` Fixed a bug in editor where block quote is not continued in the next line. ([#6794](https://github.com/infor-design/enterprise/issues/6794))
- `[Editor]` Fixed a bug in editor where breaking space doesn't render dirty indicator properly. ([NG#1363](https://github.com/infor-design/enterprise-ng/issues/1363))
- `[Searchfield]` Visual fixes on go button in searchfield toolbar. ([#6686](https://github.com/infor-design/enterprise/issues/6686))
- `[Searchfield]` Added null check in xButton. ([#6858](https://github.com/infor-design/enterprise/issues/6858))
- `[Textarea]` Fixed a bug in textarea where validation breaks after enabling/disabling. ([#6773](https://github.com/infor-design/enterprise/issues/6773))
- `[Typography]` Updated text link color in dark theme. ([#6807](https://github.com/infor-design/enterprise/issues/6807))
- `[Lookup]` Fixed where field stays disabled when enable API is called ([#6145](https://github.com/infor-design/enterprise/issues/6145))

(28 Issues Solved This Release, Backlog Enterprise 274, Backlog Ng 51, 1105 Functional Tests, 1303 e2e Tests, 561 Puppeteer Tests)

## v4.67.0

## v4.67.0 Important Notes

- `[CDN]` The former CDN `cdn.hookandloop.infor.com` can no longer be maintained by IT and needs to be discontinued. It will exist for approximately one year more (TBD), so please remove direct use from any production code. ([#6754](https://github.com/infor-design/enterprise/issues/6754))
- `[Datepicker]` The functionality to enter today with a `t` is now under a setting `todayWithKeyboard-false`, it is false because you cant type days like September in a full picker. ([#6653](https://github.com/infor-design/enterprise/issues/6653))
- `[Datepicker]` The functionality to increase the day with a `+/-` it defaults to false because it conflicts with many other internal shortcut keys. ([#6632](https://github.com/infor-design/enterprise/issues/6632))

## v4.67.0 Markup Changes

- `[AppMenu]` As a design change the `Infor` logo is no longer to be shown on the app menu and has been removed. This reduces visual clutter, and is more inline with Koch global brand to leave it out. ([#6726](https://github.com/infor-design/enterprise/issues/6726))

## v4.67.0 Features

- `[Calendar]` Add a setting for calendar to show and hide the legend. ([#6533](https://github.com/infor-design/enterprise/issues/6533))
- `[Datagrid]` Added puppeteer script for header icon with tooltip. ([#6738](https://github.com/infor-design/enterprise/issues/6738))
- `[Icons]` Added new icons for `interaction` and `interaction-reply`. ([#6721](https://github.com/infor-design/enterprise/issues/6721))
- `[Monthview]` Added puppeteer script for monthview legend visibility when month changes ([#6382](https://github.com/infor-design/enterprise/issues/6382))
- `[Searchfield]` Added puppeteer script for filter and sort icon. ([#6007](https://github.com/infor-design/enterprise/issues/6007))
- `[Searchfield]` Added puppeteer script for custom icon. ([#6723](https://github.com/infor-design/enterprise/issues/6723))

## v4.67.0 Fixes

- `[Accordion]` Added a safety check in accordion. ([#6789](https://github.com/infor-design/enterprise/issues/6789))
- `[Badge/Tag/Icon]` Fixed info color in dark mode. ([#6763](https://github.com/infor-design/enterprise/issues/6763))
- `[Button]` Added notification badges for buttons with labels. ([NG#1347](https://github.com/infor-design/enterprise-ng/issues/1347))
- `[Button]` Added dark theme button colors. ([#6512](https://github.com/infor-design/enterprise/issues/6512))
- `[Calendar]` Fixed a bug in calendar where bottom border is not properly rendering. ([#6668](https://github.com/infor-design/enterprise/issues/6668))
- `[Color Palette]` Added status color CSS classes for color and border-color properties. ([#6711](https://github.com/infor-design/enterprise/issues/6711))
- `[Datagrid]` Fixed a bug in datagrid inside a modal where the column is rendering wider than normal. ([#6782](https://github.com/infor-design/enterprise/issues/6782))
- `[Datagrid]` Fixed a bug in datagrid where when changing rowHeight as a setting and re-rendering it doesn't apply. ([#6783](https://github.com/infor-design/enterprise/issues/6783))
- `[Datagrid]` Fixed a bug in datagrid where isEditable is not returning row correctly. ([#6746](https://github.com/infor-design/enterprise/issues/6746))
- `[Datagrid]` Updated datagrid header CSS height. ([#6697](https://github.com/infor-design/enterprise/issues/6697))
- `[Datagrid]` Fixed on datagrid column width. ([#6725](https://github.com/infor-design/enterprise/issues/6725))
- `[Datagrid]` Fixed an error editing in datagrid with grouped headers. ([#6759](https://github.com/infor-design/enterprise/issues/6759))
- `[Datagrid]` Updated space key checks for expand button. ([#6756](https://github.com/infor-design/enterprise/issues/6756))
- `[Datagrid]` Fixed an error when hovering cells with tooltips setup and using grouped headers. ([#6753](https://github.com/infor-design/enterprise/issues/6753))
- `[Editor]` Fixed bug in editor where background color is not rendering properly. ([#6685](https://github.com/infor-design/enterprise/issues/6685))
- `[Listview]` Fixed a bug where listview is not rendering properly when dataset has zero integer value. ([#6640](https://github.com/infor-design/enterprise/issues/6640))
- `[Popupmenu]` Fixed a bug in popupmenu where getSelected() is not working on multiselectable. ([NG#1349](https://github.com/infor-design/enterprise/issues-ng/1349))
- `[Toolbar-Flex]` Removed deprecated message by using `beforeMoreMenuOpen` setting. ([#NG1352](https://github.com/infor-design/enterprise-ng/issues/1352))
- `[Trackdirty]` Added optional chaining for safety check of trackdirty element. ([#6696](https://github.com/infor-design/enterprise/issues/6696))
- `[WeekView]` Added Day View and Week View Shading. ([#6568](https://github.com/infor-design/enterprise/issues/6568))

(30 Issues Solved This Release, Backlog Enterprise 252, Backlog Ng 49, 1104 Functional Tests, 1342 e2e Tests, 506 Puppeteer Tests)

## v4.66.0

## v4.66.0 Features

- `[Busyindicator]` Converted protractor tests to puppeteer. ([#6623](https://github.com/infor-design/enterprise/issues/6623))
- `[Calendar]` Converted protractor tests to puppeteer. ([#6524](https://github.com/infor-design/enterprise/issues/6524))
- `[Datagrid]` Added puppeteer script for render only one row. ([#6645](https://github.com/infor-design/enterprise/issues/6645))
- `[Datagrid]` Added test scripts for add row. ([#6644](https://github.com/infor-design/enterprise/issues/6644))
- `[Datepicker]` Added setting for adjusting day using +/- in datepicker. ([#6632](https://github.com/infor-design/enterprise/issues/6632))
- `[Targeted-Achievement]` Add puppeteer test for show tooltip on targeted achievement. ([#6550](https://github.com/infor-design/enterprise/issues/6550))
- `[Icons]` Added new icons for `interaction` and `interaction-reply`. ([#6666](https://github.com/infor-design/enterprise/issues/6629))
- `[Searchfield]` Added option to add custom icon button. ([#6453](https://github.com/infor-design/enterprise/issues/6453))
- `[Targeted-Achievement]` Added puppeteer test for show tooltip on targeted achievement. ([#6550](https://github.com/infor-design/enterprise/issues/6550))
- `[Textarea]` Converted protractor tests to puppeteer. ([#6629](https://github.com/infor-design/enterprise/issues/6629))

## v4.66.0 Fixes

- `[Datagrid]` Fixed trigger icon background color on hover when row is activated. ([#6679](https://github.com/infor-design/enterprise/issues/6679))
- `[Datagrid]` Fixed the datagrid alert icon was not visible and the trigger cell moves when hovering over when editor has trigger icon. ([#6663](https://github.com/infor-design/enterprise/issues/6663))
- `[Datagrid]` Fixed redundant `aria-describedby` attributes at cells. ([#6530](https://github.com/infor-design/enterprise/issues/6530))
- `[Datagrid]` Fixed on edit outline in textarea not filling the entire cell. ([#6588](https://github.com/infor-design/enterprise/issues/6588))
- `[Datagrid]` Updated filter phrases for datepicker. ([#6587](https://github.com/infor-design/enterprise/issues/6587))
- `[Datagrid]` Fixed the overflowing of the multiselect dropdown on the page and pushes the container near the screen's edge. ([#6580](https://github.com/infor-design/enterprise/issues/6580))
- `[Datagrid]` Fixed unselectRow on `treegrid` sending rowData incorrectly. ([#6548](https://github.com/infor-design/enterprise/issues/6548))
- `[Datagrid]` Fixed incorrect rowData for grouping tooltip callback. ([NG#1298](https://github.com/infor-design/enterprise-ng/issues/1298))
- `[Datagrid]` Fixed a bug in `treegrid` where data are duplicated when row height is changed. ([#4979](https://github.com/infor-design/enterprise/issues/4979))
- `[Datagrid]` Fix bug on where changing `groupable` and dataset does not update datagrid. ([NG#1332](https://github.com/infor-design/enterprise-ng/issues/1332))
- `[Datepicker]` Fixed missing `monthrendered` event on initial calendar open. ([NG#1345](https://github.com/infor-design/enterprise-ng/issues/1345))
- `[Editor]` Fixed a bug where paste function is not working on editor when copied from Windows Adobe Reader. ([#6521](https://github.com/infor-design/enterprise/issues/6521))
- `[Editor]` Fixed a bug where editor has dark screen after inserting an image. ([NG#1323](https://github.com/infor-design/enterprise-ng/issues/1323))
- `[Editor]` Fixed a bug where reset dirty is not working on special characters in Edge browser. ([#6584](https://github.com/infor-design/enterprise/issues/6584))
- `[Fileupload Advanced]` Fixed on max fileupload limit. ([#6625](https://github.com/infor-design/enterprise/issues/6625))
- `[Monthview]` Fixed missing legend data on visible previous / next month with using loadLegend API. ([#6665](https://github.com/infor-design/enterprise/issues/6665))
- `[Notification]` Updated css of notification to fix alignment in RTL mode. ([#6555](https://github.com/infor-design/enterprise/issues/6555))
- `[Searchfield]` Fixed a bug on Mac OS Safari where x button can't clear the contents of the searchfield. ([#6631](https://github.com/infor-design/enterprise/issues/6631))
- `[Popdown]` Fixed `popdown` not closing when clicking outside in NG. ([NG#1304](https://github.com/infor-design/enterprise-ng/issues/1304))
- `[Tabs]` Fixed on close button not showing in Firefox. ([#6610](https://github.com/infor-design/enterprise/issues/6610))
- `[Tabs]` Remove target panel element on remove event. ([#6621](https://github.com/infor-design/enterprise/issues/6621))
- `[Tabs Module]` Fixed category border when focusing the searchfield. ([#6618](https://github.com/infor-design/enterprise/issues/6618))
- `[Toolbar Searchfield]` Fixed searchfield toolbar in alternate style. ([#6615](https://github.com/infor-design/enterprise/issues/6615))
- `[Tooltip]` Fixed tooltip event handlers created on show not cleaning up properly on hide. ([#6613](https://github.com/infor-design/enterprise/issues/6613))

(39 Issues Solved This Release, Backlog Enterprise 230, Backlog Ng 42, 1102 Functional Tests, 1380 e2e Tests, 462 Puppeteer Tests)

## v4.65.0

## v4.65.0 Features

- `[Bar]` Enhanced the VPAT accessibility in bar chart. ([#6074](https://github.com/infor-design/enterprise/issues/6074))
- `[Bar]` Added puppeteer script for axis labels test. ([#6551](https://github.com/infor-design/enterprise/issues/6551))
- `[Bubble]` Converted protractor tests to puppeteer. ([#6527](https://github.com/infor-design/enterprise/issues/6527))
- `[Bullet]` Converted protractor tests to puppeteer. ([#6622](https://github.com/infor-design/enterprise/issues/6622))
- `[Cards]` Added puppeteer script for cards test. ([#6525](https://github.com/infor-design/enterprise/issues/6525))
- `[Datagrid]` Added tooltipOption settings for columns. ([#6361](https://github.com/infor-design/enterprise/issues/6361))
- `[Datagrid]` Added add multiple rows option. ([#6404](https://github.com/infor-design/enterprise/issues/6404))
- `[Datagrid]` Added puppeteer script for refresh column. ([#6212](https://github.com/infor-design/enterprise/issues/6212))
- `[Datagrid]` Added puppeteer script for cell editing test. ([#6552](https://github.com/infor-design/enterprise/issues/6552))
- `[Modal]` Added icon puppeteer test for modal component. ([#6549](https://github.com/infor-design/enterprise/issues/6549))
- `[Tabs]` Added puppeteer script for new searchfield design ([#6282](https://github.com/infor-design/enterprise/issues/6282))
- `[Tag]` Converted protractor tests to puppeteer. ([#6617](https://github.com/infor-design/enterprise/issues/6617))
- `[Targeted Achievement]` Converted protractor tests to puppeteer. ([#6627](https://github.com/infor-design/enterprise/issues/6627))

## v4.65.0 Fixes

- `[Accordion]` Fixed the bottom border of the completely disabled accordion in dark mode. ([#6406](https://github.com/infor-design/enterprise/issues/6406))
- `[AppMenu]` Fixed a bug where events are added to the wrong elements for filtering. Also fixed an issue where if no accordion is added the app menu will error. ([#6592](https://github.com/infor-design/enterprise/issues/6592))
- `[Chart]` Removed automatic legend bottom placement when reaching a minimum width. ([#6474](https://github.com/infor-design/enterprise/issues/6474))
- `[Chart]` Fixed the result logged in console to be same as the Soho Interfaces. ([NG#1296](https://github.com/infor-design/enterprise-ng/issues/1296))
- `[ContextualActionPanel]` Fixed a bug where the toolbar searchfield with close icon looks off on mobile viewport. ([#6448](https://github.com/infor-design/enterprise/issues/6448))
- `[Datagrid]` Fixed a bug in datagrid where focus is not behaving properly when inlineEditor is set to true. ([NG#1300](https://github.com/infor-design/enterprise-ng/issues/1300))
- `[Datagrid]` Fixed a bug where `treegrid` doesn't expand a row via keyboard when editable is set to true. ([#6434](https://github.com/infor-design/enterprise/issues/6434))
- `[Datagrid]` Fixed a bug where the search icon and x icon are misaligned across datagrid and removed extra margin space in modal in Firefox. ([#6418](https://github.com/infor-design/enterprise/issues/6418))
- `[Datagrid]` Fixed a bug where page changed to one on removing a row in datagrid. ([#6475](https://github.com/infor-design/enterprise/issues/6475))
- `[Datagrid]` Header is rerendered when calling updated method, also added paging info settings. ([#6476](https://github.com/infor-design/enterprise/issues/6476))
- `[Datagrid]` Fixed a bug where column widths were not changing in settings. ([#5227](https://github.com/infor-design/enterprise/issues/5227))
- `[Datagrid]` Fixed a bug where it renders all rows in the datagrid when adding one row. ([#6491](https://github.com/infor-design/enterprise/issues/6491))
- `[Datagrid]` Fixed a bug where using shift-click to multiselect on datagrid with treeGrid setting = true selects from the first row until bottom row. ([NG#1274](https://github.com/infor-design/enterprise-ng/issues/1274))
- `[Datepicker]` Fixed a bug where the datepicker is displaying NaN when using french format. ([NG#1273](https://github.com/infor-design/enterprise-ng/issues/1273))
- `[Datepicker]` Added listener for calendar `monthrendered` event and pass along. ([NG#1324](https://github.com/infor-design/enterprise-ng/issues/1324))
- `[Input]` Fixed a bug where the password does not show or hide in Firefox. ([#6481](https://github.com/infor-design/enterprise/issues/6481))
- `[Listview]` Fixed disabled font color not showing in listview. ([#6391](https://github.com/infor-design/enterprise/issues/6391))
- `[Listview]` Changed toolbar-flex to contextual-toolbar for multiselect listview. ([#6591](https://github.com/infor-design/enterprise/issues/6591))
- `[Locale]` Added monthly translations. ([#6556](https://github.com/infor-design/enterprise/issues/6556))
- `[Lookup]` Fixed a bug where search-list icon, launch icon, and ellipses is misaligned and the table and title overlaps in responsive view. ([#6487](https://github.com/infor-design/enterprise/issues/6487))
- `[Modal]` Fixed an issue on some monitors where the overlay is too dim. ([#6566](https://github.com/infor-design/enterprise/issues/6566))
- `[Page-Patterns]` Fixed a bug where the header disappears when the the last item in the list is clicked and the browser is smaller in Chrome and Edge. ([#6328](https://github.com/infor-design/enterprise/issues/6328))
- `[Tabs Module]` Fixed multiple UI issues in tabs module with searchfield. ([#6526](https://github.com/infor-design/enterprise/issues/6526))
- `[ToolbarFlex]` Fixed a bug where the teardown might error on situations. ([#1327](https://github.com/infor-design/enterprise/issues/1327))
- `[Tabs]` Fixed a bug where tabs focus indicator is not fixed on Classic Theme. ([#6464](https://github.com/infor-design/enterprise/issues/6464))
- `[Validation]` Fixed a bug where the tooltip would show on the header when the message has actually been removed. ([#6547](https://github.com/infor-design/enterprise/issues/6547)

(45 Issues Solved This Release, Backlog Enterprise 233, Backlog Ng 42, 1102 Functional Tests, 1420 e2e Tests, 486 Puppeteer Tests)

## v4.64.2 Fixes

- `[Datepicker]` Added listener for calendar `monthrendered` event and pass along. ([NG#1324](https://github.com/infor-design/enterprise-ng/issues/1324))
- `[Modal]` Fixed bug where popup goes behind modal when in application menu in resizable mode. ([NG#1272](https://github.com/infor-design/enterprise-ng/issues/1272))
- `[Monthview]` Fixed bug where monthview duplicates on updating legends. ([NG#1305](https://github.com/infor-design/enterprise-ng/issues/1305))

## v4.64.0

### v4.64.0 Important Notes

- `[General]` Fixed the map file is no longer included with the minified version of `sohoxi.min.js`. ([#6489](https://github.com/infor-design/enterprise/issues/6489))

## v4.64.0 Features

- `[Accordion]` Added visual regression tests in puppeteer. ([#5836](https://github.com/infor-design/enterprise/issues/5836))
- `[Autocomplete]` Removed protractor tests. ([#6248](https://github.com/infor-design/enterprise/issues/6248))
- `[Bar]` Added the ability to set axis labels on different positions (top, right, bottom, left). ([#5382](https://github.com/infor-design/enterprise/issues/5382))
- `[Blockgrid]` Converted protractor tests to puppeteer. ([#6327](https://github.com/infor-design/enterprise/issues/6327))
- `[Breadcrumb]` Converted protractor tests to puppeteer. ([#6505](https://github.com/infor-design/enterprise/issues/6505))
- `[Button]` Added puppeteer script for button badge toggle test. ([#6449](https://github.com/infor-design/enterprise/issues/6449))
- `[Colors]` Converted protractor tests to puppeteer. ([#6513](https://github.com/infor-design/enterprise/issues/6513))
- `[Counts]` Converted protractor tests to puppeteer. ([#6517](https://github.com/infor-design/enterprise/issues/6517))
- `[Datagrid]` Added a new method for cell editing for new row added. ([#6338](https://github.com/infor-design/enterprise/issues/6338))
- `[Datepicker]` Added puppeteer script for datepicker clear (empty string) test . ([#6421](https://github.com/infor-design/enterprise/issues/6421))
- `[Error Page]` Converted protractor tests to puppeteer. ([#6518](https://github.com/infor-design/enterprise/issues/6518))
- `[Modal]` Added an ability to add icon in title section of the modal. ([#5905](https://github.com/infor-design/enterprise/issues/5905))

## v4.64.0 Fixes

- `[Bar Stacked]` Fixed a bug where chart tooltip total shows 99.999 instead of 100 on 100% Stacked Bar Chart. ([#6236](https://github.com/infor-design/enterprise/issues/6326))
- `[ContextMenu]` Fixed a bug in context menu where it is not indented properly. ([#6223](https://github.com/infor-design/enterprise/issues/6223))
- `[Button]` Fixed a bug where changing from primary to secondary disrupts the css styling. ([#6223](https://github.com/infor-design/enterprise-ng/issues/1282))
- `[Datagrid]` Fixed a bug where toolbar is still visible even no buttons, title and errors appended. ([#6290](https://github.com/infor-design/enterprise/issues/6290))
- `[Datagrid]` Added setting for color change in active checkbox selection. ([#6303](https://github.com/infor-design/enterprise/issues/6303))
- `[Datagrid]` Set changed cell to active when update is finished. ([#6317](https://github.com/infor-design/enterprise/issues/6317))
- `[Datagrid]` Fixed row height of extra-small rows on editable datagrid with icon columns. ([#6284](https://github.com/infor-design/enterprise/issues/6284))
- `[Datagrid]` Added trimSpaces option for leading spaces upon blur. ([#6244](https://github.com/infor-design/enterprise/issues/6244))
- `[Datagrid]` Fixed header alignment when formatter is ellipsis. ([#6251](https://github.com/infor-design/enterprise/issues/6251))
- `[Datagrid]` Fixed a bug where the datepicker icon is not visible when the datagrid starts as non editable and toggled to editable and is visible when the datagrid starts as editable and toggled to non editable. ([#6289](https://github.com/infor-design/enterprise/issues/6289))
- `[Datagrid]` Changed the minDate and maxDate on a demo page to be more current. ([#6416](https://github.com/infor-design/enterprise/issues/6416))
- `[Datepicker]` Fixed a bug where selecting a date that's consecutive to the previous range won't select that date. ([#6272](https://github.com/infor-design/enterprise/issues/6272))
- `[Datepicker]` Fixed a bug where datepicker is not setting time and date consistently in Arabic locale. ([#6270](https://github.com/infor-design/enterprise/issues/6270))
- `[Flex Toolbar]` Fixed the data automation id to be more reliable for popupmenu and overflowed buttons. ([#6175](https://github.com/infor-design/enterprise/issues/6175))
- `[Icons]` Fixed the inconsistency between solid and outlined icons. ([#6165](https://github.com/infor-design/enterprise/issues/6165))
- `[Icons]` Changed the error color to change in themes in some areas. ([#6273](https://github.com/infor-design/enterprise/issues/6273))
- `[Line Chart]` Fixed a bug where the alignment of focus is overlapping another component. ([#6384](https://github.com/infor-design/enterprise/issues/6384))
- `[Listview]` Fixed a bug where the search icon is misaligned in Firefox and Safari. ([#6390](https://github.com/infor-design/enterprise/issues/6390))
- `[Locale]` Fixed incorrect date format for Latvian language. ([#6123](https://github.com/infor-design/enterprise/issues/6123))
- `[Locale]` Fixed incorrect data in `ms-my`, `nn-No` and `nb-NO`. ([#6472](https://github.com/infor-design/enterprise/issues/6472))
- `[Lookup]` Fixed bug where lookup still appeared when modal closes. ([#6218](https://github.com/infor-design/enterprise/issues/6218))
- `[Modal]` Fixed bug where popup goes behind modal when in application menu in resizable mode. ([NG#1272](https://github.com/infor-design/enterprise-ng/issues/1272))
- `[Modal]` Fixed bug where popup goes behind modal when in application menu in resizable mode. ([NG#1272](https://github.com/infor-design/enterprise-ng/issues/1272))
- `[Monthview]` Fixed bug where monthview duplicates on updating legends. ([NG#1305](https://github.com/infor-design/enterprise-ng/issues/1305))
- `[Personalization]` Fixed bug where the dark mode header color was not correct in the tokens and caused the personalization dropdown to be incorrect. ([#6446](https://github.com/infor-design/enterprise/issues/6446))
- `[Tabs]` Fixed memory leak in tabs component. ([NG#1286](https://github.com/infor-design/enterprise-ng/issues/1286))
- `[Tabs]` Fixed a bug where tab focus indicator is not aligned properly in RTL composite forms. ([#6464](https://github.com/infor-design/enterprise/issues/6464))
- `[Targeted-Achievement]` Fixed a bug where the icon is cut off in Firefox. ([#6400](https://github.com/infor-design/enterprise/issues/6400))
- `[Toolbar]` Fixed a bug where the search icon is misaligned in Firefox. ([#6405](https://github.com/infor-design/enterprise/issues/6405))
- `[Toolbar Flex]` Fixed a bug where the `addMenuElementLinks` function execute incorrectly when menu item has multi-level submenus. ([#6120](https://github.com/infor-design/enterprise/issues/6120))
- `[Tree]` The expanded event did not fire when source is being used. ([#1294](https://github.com/infor-design/enterprise-ng/issues/1294))
- `[Typography]` Fixed a bug where the text are overlapping in Firefox. ([#6450](https://github.com/infor-design/enterprise/issues/6450))
- `[WeekView]` Fixed a bug where 'today' date is not being rendered properly. ([#6260](https://github.com/infor-design/enterprise/issues/6260))
- `[WeekView]` Fixed a bug where month-year label is not changing upon clicking the arrow button. ([#6415](https://github.com/infor-design/enterprise/issues/6415))
- `[Validator]` Fixed a bug where toolbar error message still appears after error is removed. ([#6253](https://github.com/infor-design/enterprise/issues/6253))

(61 Issues Solved This Release, Backlog Enterprise 219, Backlog Ng 41, 1100 Functional Tests, 1468 e2e Tests, 436 Puppeteer Tests)

## v4.63.3 Fixes

- `[Validation]` Fixed a bug where the tooltip would show on the header when the message has actually been removed. ([#6547](https://github.com/infor-design/enterprise/issues/6547)

## v4.63.2 Fixes

- `[Personalization]` Re-Fixed bug where the dark mode header color was not correct in the tokens and caused the personalization dropdown to be incorrect, classic theme was missed. ([#6446](https://github.com/infor-design/enterprise/issues/6446)

## v4.63.1 Fixes

- `[Personalization]` Fixed bug where the dark mode header color was not correct in the tokens and caused the personalization dropdown to be incorrect. ([#6446](https://github.com/infor-design/enterprise/issues/6446)

## v4.63.0

## v4.63.0 Fixes

- `[Accordion]` Added expand animation back. ([#6268](https://github.com/infor-design/enterprise/issues/6268))
- `[Badges]` Fixed a bug where in badges is not properly aligned in Contrast Mode. ([#6273](https://github.com/infor-design/enterprise/issues/6273))
- `[Button]` Fixed a bug where notification badges are not destroyed when updating the button settings. ([NG#1241](https://github.com/infor-design/enterprise-ng/issues/1241))
- `[Calendar]` Allowed product devs to add custom css class to event labels in Calendar Component. ([#6304](https://github.com/infor-design/enterprise/issues/6304))
- `[Calendar]` Fixed the thickness of right and bottom border. ([#6246](https://github.com/infor-design/enterprise/issues/6246))
- `[Card]` Fixed a regression bug where the flex toolbar's position was not properly aligned when selecting listview items. ([#6346](https://github.com/infor-design/enterprise/issues/6346)]
- `[Charts]` Fixed the misalignment of the legend and legend color with the highlight of the selected legend. ([#6301](https://github.com/infor-design/enterprise/issues/6301))
- `[ContextualActionPanel]` Moved notification to appropriate location and trigger redraw of styles. ([#6264](https://github.com/infor-design/enterprise/issues/6264))
- `[ContextualActionPanel]` Added close CAP function to a demo example. ([#6274](https://github.com/infor-design/enterprise/issues/6274))
- `[Datagrid]` Fixed misaligned lookup icon button upon click/editing. ([#6233](https://github.com/infor-design/enterprise/issues/6233))
- `[Datagrid]` Fixed a bug where tooltip is not displayed even when settings is turned on in disabled rows. ([#6128](https://github.com/infor-design/enterprise/issues/6128))
- `[Datagrid]` Fixed misaligned lookup icon button upon click/editing. ([#6233](https://github.com/infor-design/enterprise/issues/6233))
- `[Datepicker]` Fixed a bug on setValue() when pass an empty string for clearing field. ([#6168](https://github.com/infor-design/enterprise/issues/6168))
- `[Datepicker]` Fixed a bug on datepicker not clearing in angular version. ([NG#1256](https://github.com/infor-design/enterprise-ng/issues/1256))
- `[Dropdown]` Fixed on keydown events not working when dropdown is nested in label. ([NG#1262](https://github.com/infor-design/enterprise-ng/issues/1262))
- `[Editor]` Fixed editor where toolbar is being focused on after pressing bold/italic keys instead of the text itself. ([#5262](https://github.com/infor-design/enterprise-ng/issues/5262))
- `[Field-Filter]` Fixed alignment of filter icons and text field. ([#5866](https://github.com/infor-design/enterprise/issues/5866))
- `[Field-Options]` Fixed field options label overflow. ([#6255](https://github.com/infor-design/enterprise/issues/6255))
- `[Field-Options]` Fixed a bug where in the text and highlight box are not fit accordingly. ([#6322](https://github.com/infor-design/enterprise/issues/6322))
- `[Field-Options]` Fixed alignment of field options in the Color Picker when in compact mode in Safari and alignment of search icon in Clearable Searchfield. ([#6256](https://github.com/infor-design/enterprise/issues/6256))
- `[Form-Compact]` Fixed alignment of Field 16 and Field 18 in Safari. ([#6345](https://github.com/infor-design/enterprise/issues/6345))
- `[General]` Fixed memory leaks in listview, toolbar, datagrid, cards and header. ([NG#1275](https://github.com/infor-design/enterprise-ng/issues/1275))
- `[Listview]` Added flex toolbar for multiselect listview. ([NG#1249](https://github.com/infor-design/enterprise-ng/issues/1249))
- `[Listview]` Adjusted spaces between the search icon and filter wrapper. ([#6007](https://github.com/infor-design/enterprise/issues/6007))
- `[Listview]` Changed the font size of heading, subheading, and micro in Listview Component. ([#4996](https://github.com/infor-design/enterprise/issues/4996))
- `[Modal]` Fixed on too wide minimum width when close button is enabled. ([NG#1240](https://github.com/infor-design/enterprise-ng/issues/1240))
- `[Searchfield]` Fixed on searchfield clear button not working in Safari. ([6185](https://github.com/infor-design/enterprise-ng/issues/6185))
- `[Searchfield]` Fixed UI issues on the new searchfield design. ([#6331](https://github.com/infor-design/enterprise/issues/6331))
- `[Sink Page]` Fixed misaligned search icon toolbar in sink page. ([#6369](https://github.com/infor-design/enterprise/issues/6369))
- `[Sink Page]` Fixed close icon position in Datagrid section Personalized Column. ([#6375](https://github.com/infor-design/enterprise/issues/6375))
- `[Slider]` Fixed background color of slider in a modal in new dark theme. ([6211](https://github.com/infor-design/enterprise-ng/issues/6211))
- `[Swaplist]` Fixed a bug in swaplist where the filter is not behaving correctly on certain key search. ([#6222](https://github.com/infor-design/enterprise/issues/6222))
- `[SwipeAction]` Fixed scrollbar being visible in `firefox`. ([#6312](https://github.com/infor-design/enterprise/issues/6312))
- `[Tabs]` Fixed Z-index conflict between modal overlay and draggable module tabs. ([#6297](https://github.com/infor-design/enterprise/issues/6297))
- `[Tabs]` Fixed a bug where the tab activated events are fired on closing a tab. ([#1452](https://github.com/infor-design/enterprise/issues/1452))
- `[Tabs Module` Fixed the new UI searchfield design in Tabs Module component. ([#6348](https://github.com/infor-design/enterprise/issues/6348))
- `[Tabs Module` Ensure searchfield X clear button is visible at smaller breakpoints. ([#5173](https://github.com/infor-design/enterprise/issues/5173))
- `[Tabs Module` Ensure searchfield X clear button is visible at smaller breakpoints. ([#5178](https://github.com/infor-design/enterprise/issues/5178))
- `[Targeted-Achievement]` Added tooltip on icon in targeted-achievement chart ([#6308](https://github.com/infor-design/enterprise/issues/6308))
- `[TextArea]` Fixed medium size text area when in responsive view. ([#6334](https://github.com/infor-design/enterprise/issues/6334))
- `[Validation]` Updated example page to include validation event for email field. ([#6296](https://github.com/infor-design/enterprise/issues/6296))

## v4.63.0 Features

- `[Datagrid]` Added close button on file error message ([#6178](https://github.com/infor-design/enterprise/issues/6178))
- `[Datagrid]` Added puppeteer script for fallback image tooltip text. ([#6278](https://github.com/infor-design/enterprise/issues/6278))
- `[File Upload]` Added close button on file error message. ([#6229](https://github.com/infor-design/enterprise/issues/6229))
- `[Searchfield]` Implemented a new design for searchfield. ([#5865](https://github.com/infor-design/enterprise/issues/5865))

(40 Issues Solved This Release, Backlog Enterprise 191, Backlog Ng 42, 1101 Functional Tests, 1576 e2e Tests, 295 Puppeteer Tests)

## v4.62.3 Fixes

- `[Personalization]` Re-Fixed bug where the dark mode header color was not correct in the tokens and caused the personalization dropdown to be incorrect, classic theme was missed. ([#6446](https://github.com/infor-design/enterprise/issues/6446)

## v4.62.2 Fixes

- `[Personalization]` Fixed bug where the dark mode header color was not correct in the tokens and caused the personalization dropdown to be incorrect. ([#6446](https://github.com/infor-design/enterprise/issues/6446))
- `[Locale]` Fixed incorrect data in `ms-my`, `nn-No` and `nb-NO`. ([#6472](https://github.com/infor-design/enterprise/issues/6472))

## v4.62.1 Fixes

- `[Calendar]` Allow product devs to add custom css class to event labels in Calendar Component. ([#6304](https://github.com/infor-design/enterprise/issues/6304))

## v4.62.0

## v4.62.0 Features

- `[Datagrid]` Added tooltip for fallback image. ([#6178](https://github.com/infor-design/enterprise/issues/6178))
- `[Datepicker]` Added legend load for datepicker. ([NG#1261](https://github.com/infor-design/enterprise-ng/issues/1261))
- `[File Upload]` Added setFailed status ([#5671](https://github.com/infor-design/enterprise/issues/5671))
- `[Icon]` Created a puppeteer script for the new launch icon. ([#5854](https://github.com/infor-design/enterprise/issues/5854))
- `[Icon]` Created a puppeteer script for the new mobile icon. ([#6199](https://github.com/infor-design/enterprise/issues/6199))
- `[Listview]` Added filters in Listview Component. ([#6007](https://github.com/infor-design/enterprise/issues/6007))
- `[Spinbox]` Created a puppeteer script for Spinbox Field sizes on mobile. ([#5843](https://github.com/infor-design/enterprise/issues/5843))
- `[ToolbarFlex]` Allow toolbar flex navigation buttons to have notification badge. ([NG#1235](https://github.com/infor-design/enterprise-ng/issues/1235))

## v4.62.0 Fixes

- `[ApplicationMenu]` Remove a Safari-specific style rule the misaligns the button svg arrow. ([#5722](https://github.com/infor-design/enterprise/issues/5722))
- `[Arrange]` Fix an alignment issue in the demo app. ([#5281](https://github.com/infor-design/enterprise/issues/5281))
- `[Calendar]` Fix day of the week to show three letters as default in range calendar. ([#6193](https://github.com/infor-design/enterprise/issues/6193))
- `[ContextualActionPanel]` Fix an issue with the example page where the Contextual Action Panel is not initialized on open. ([#6065](https://github.com/infor-design/enterprise/issues/6065))
- `[ContextualActionPanel]` Remove unnecessary markup injection behavior from example. ([#6065](https://github.com/infor-design/enterprise/issues/6065))
- `[Datagrid]` Fixed a regression bug where the datepicker icon button and time value upon click were misaligned. ([#6198](https://github.com/infor-design/enterprise/issues/6198))
- `[Datagrid]` Show pagesize selector even in hidePagerOnOnePage mode ([#3706](https://github.com/infor-design/enterprise/issues/3706))
- `[Datagrid]` Corrected a filter type in a demo app page. ([#5497](https://github.com/infor-design/enterprise/issues/5497))
- `[Datagrid]` Remove widths in demo app page to prevent truncation of column. ([#5495](https://github.com/infor-design/enterprise/issues/5495))
- `[Datagrid]` Fixed a regression bug where the datepicker icon button and time value upon click were misaligned. ([#6198](https://github.com/infor-design/enterprise/issues/6198))
- `[Dropdown]` Fixed multiple accessibility issues with multiselect dropdown. ([#6075](https://github.com/infor-design/enterprise/issues/6075))
- `[Dropdown]` Fixed an overflow issue on Windows 10 Chrome. ([#4940](https://github.com/infor-design/enterprise/issues/4940))
- `[Editor]` Fix on editor changing text in another editor. ([NG#1232](https://github.com/infor-design/enterprise-ng/issues/1232))
- `[FileUploadAdvanced]` Fixed a missing link in french locale. ([#6226](https://github.com/infor-design/enterprise/issues/6226))
- `[Homepage]` Fixed instability of the visual tests. ([#6179](https://github.com/infor-design/enterprise/issues/6179))
- `[Lookup]` Remove unnecessary filter from example page. ([#5677](https://github.com/infor-design/enterprise/issues/5677))
- `[Modal]` Updated close method that will close even if there are subcomponents opened. ([#6048](https://github.com/infor-design/enterprise/issues/6048))
- `[Modal]` Fix a demo app issue where the proper settings were not added to the required key in the validation object. ([#5571](https://github.com/infor-design/enterprise/issues/5571))
- `[Tabs/Module]` Override fill style of search icon created by 'soho-personalization'. Fix alignment of close icon in specific circumstance. ([#6207](https://github.com/infor-design/enterprise/issues/6207))
- `[Searchfield]` Fix on searchfield categories where popup wrapper gets duplicated whenever update is called. ([NG#1186](https://github.com/infor-design/enterprise-ng/issues/1186))
- `[Searchfield/Header]` Enhanced the font colors, background colors for the searchfield inside of the `header` & `subheader`. ([#6047](https://github.com/infor-design/enterprise/issues/6047))
- `[Tabs]` Fix a bug where tabs indicator is not properly aligned in RTL. ([#6068](https://github.com/infor-design/enterprise/issues/6068))
- `[Tabs/Module]` Fixed a bug the personalization color was the same as the tab color. ([#6236](https://github.com/infor-design/enterprise/issues/6236))
- `[Tag]` Fix on tag text not showing when placed inside a popover. ([#6092](https://github.com/infor-design/enterprise/issues/6092))
- `[Toolbar]` Fixed an issue where the input disappears in toolbar at mobile size. ([#5388](https://github.com/infor-design/enterprise/issues/5388))
- `[Tooltip]` Fixed the `maxWidth` setting to work properly. ([#6100](https://github.com/infor-design/enterprise/issues/6100))
- `[Widget]` Fix on drag image including the overflow area. ([NG#1216](https://github.com/infor-design/enterprise-ng/issues/1216))

(47 Issues Solved This Release, Backlog Enterprise 187, Backlog Ng 37, 1101 Functional Tests, 1574 e2e Tests, 293 Puppeteer Tests)

## v4.61.1

## v4.61.1 Fixes

- `[Datagrid]` Fixed a regression bug where the datepicker icon button and time value upon click were misaligned. ([#6198](https://github.com/infor-design/enterprise/issues/6198))
- `[Tag]` Fix on tag text not showing when placed inside a popover. ([#6092](https://github.com/infor-design/enterprise/issues/6092))
- `[Tooltip]` Fixed the `maxWidth` setting to work properly. ([#6100](https://github.com/infor-design/enterprise/issues/6100))
- `[Widget]` Fix on drag image including the overflow area. ([NG#1216](https://github.com/infor-design/enterprise-ng/issues/1216))

## v4.61.0 Features

- `[ApplicationMenu]` Converted protractor test suites to puppeteer. ([#5835](https://github.com/infor-design/enterprise/issues/5835))
- `[Bar]` Fixed an issue with legend text overlapping. ([#6113](https://github.com/infor-design/enterprise/issues/6113)
- `[Bar]` Converted protractor test suites to puppeteer. ([#5838](https://github.com/infor-design/enterprise/issues/5838)
- `[Bar Stacked]` Converted protractor test suites to puppeteer. ([#5840](https://github.com/infor-design/enterprise/issues/5840))
- `[ContextualActionPanel]` Added setting for cssClass option. ([#1215](https://github.com/infor-design/enterprise-ng/issues/1215))
- `[Datagrid]` Added visual test for responsive view with puppeteer. ([#5844](https://github.com/infor-design/enterprise/issues/5844))
- `[Datagrid]` Changed where image events are added. ([#5442](https://github.com/infor-design/enterprise/issues/5442))
- `[Datepicker]` Added setting in datepicker where you can disable masking input. ([#6080](https://github.com/infor-design/enterprise/issues/6080))
- `[Editor]` Fix a bug where dirty tracker is not reset when using lots of new line in Edge. ([#6032](https://github.com/infor-design/enterprise/issues/6032))
- `[Card]` Fix a memory leak on events. ([#6155](https://github.com/infor-design/enterprise/issues/6155))
- `[Card]` Create a Puppeteer Script for Actionable Button Card ([#6062](https://github.com/infor-design/enterprise/issues/6062))
- `[General]` Added jest image snapshot for visual regression testing with puppeteer. ([#6105](https://github.com/infor-design/enterprise/issues/6105))
- `[General]` Removed global inline function that adds disabled labels to disabled inputs. ([#6131](https://github.com/infor-design/enterprise/issues/6131))
- `[Hierarchy]` Converted the old protractor e2e test suites to puppeteer tests. ([#5833](https://github.com/infor-design/enterprise/issues/5833))
- `[Homepage]` Added homepage puppeteer test scripts and snapshots. ([#5831](https://github.com/infor-design/enterprise/issues/5831))
- `[Icons]` Design removed some deprecated icons. If you are using `info-field` -> should use `icon-info`. If you are using `info-field-solid` -> should use `icon-info-alert`. If you are using `info-field-alert` -> should use `icon-info-alert`. ([#6091](https://github.com/infor-design/enterprise/issues/6091))
- `[Icons]` Update icon design for `icon-mobile`. ([#6144](https://github.com/infor-design/enterprise/issues/6144))
- `[Locale]` Refined some Latvian translations. ([#5969](https://github.com/infor-design/enterprise/issues/5969))
- `[Locale]` Refined some Lithuanian translations. ([#5960](https://github.com/infor-design/enterprise/issues/5960))
- `[Locale]` Refined some Filipino translations. ([#5864](https://github.com/infor-design/enterprise/issues/5864))
- `[Locale]` Refined some Japanese translations. ([#6115](https://github.com/infor-design/enterprise/issues/6115))
- `[Locale]` Added puppeteer script for PH translation ([#6150](https://github.com/infor-design/enterprise/pull/6150))
- `[Process Indicator]` Fixes a double line separator issue on Windows10 Chrome. ([#5997](https://github.com/infor-design/enterprise/issues/5997))
- `[Swipe-action]` Added a Puppeteer Script for Swipe Container. ([#6129](https://github.com/infor-design/enterprise/issues/6129))
- `[Tag]` The dismiss button was missing a button type causing the form to submit. ([#6149](https://github.com/infor-design/enterprise/issues/6149))

## v4.61.0 Fixes

- `[Column Grouped]` Fix an issue where columns with small values were floating above the baseline axis. ([#6109](https://github.com/infor-design/enterprise/issues/6109))
- `[Chart]` Fix collision of legend text and color block. ([#6113](https://github.com/infor-design/enterprise/issues/6113))
- `[ContextualActionPanel]` Fixed UI issues where the toolbars inside of the body moved to the CAPs header instead of retaining to its original place. ([#6041](https://github.com/infor-design/enterprise/issues/6041))
- `[ContextualActionPanel]` Update and fix example-markup page to a working example. ([#6065](https://github.com/infor-design/enterprise/issues/6065))
- `[Datagrid]` Fix a bug in timepicker inside datagrid where hours is reset 0 when changing it to 12. ([#6076](https://github.com/infor-design/enterprise/issues/6076))
- `[Datagrid]` Fix on value not shown in lookup cell in safari. ([#6003](https://github.com/infor-design/enterprise/issues/6003))
- `[Datagrid]` Fix a bug in datagrid where text is align right when using mask options in filter. ([#5999](https://github.com/infor-design/enterprise/issues/5999))
- `[Datagrid]` Fix a bug in datagrid where datepicker range having an exception when having values before changing to range type. ([#6008](https://github.com/infor-design/enterprise/issues/6008))
- `[Datepicker]` Fix on the flickering behavior when range datepicker is shown. ([#6098](https://github.com/infor-design/enterprise/issues/6098))
- `[Dropdown]` Fix on dropdown multiselect where change event is not triggered when clicking X. ([#6098](https://github.com/infor-design/enterprise/issues/6098))
- `[Editor]` Fix a bug in editor where CTRL-H (add hyperlink) breaks the interface. ([#6015](https://github.com/infor-design/enterprise/issues/6015))
- `[Modal]` Changed maximum modal width. ([#6024](https://github.com/infor-design/enterprise/issues/6024))
- `[Dropdown]` Fix a misaligned input in Classic Theme in Firefox. ([#6096](https://github.com/infor-design/enterprise/issues/6096))
- `[Dropdown]` Fix an issue specific to Windows 10 and Chrome where entering a capital letter (Shift + T, e.g.) after opening the dropdown does not focus the entry associated with the letter pressed. ([#6069](https://github.com/infor-design/enterprise/issues/6069))
- `[Dropdown]` Fix on dropdown multiselect where change event is not triggered when clicking X. ([#6098](https://github.com/infor-design/enterprise/issues/6098))
- `[Donut]` Fix center tooltip showing on wrong donut chart when multiple donut charts. ([#6103](https://github.com/infor-design/enterprise/issues/6103))
- `[Editor]` Fix a bug in editor where CTRL-H (add hyperlink) breaks the interface. ([#6015](https://github.com/infor-design/enterprise/issues/6015))
- `[Hyperlinks]` Remove margin and padding from hyperlinks. ([#5991](https://github.com/infor-design/enterprise/issues/5991))
- `[Masthead]` Remove actions button from header in example page. ([#5959](https://github.com/infor-design/enterprise/issues/5959))
- `[Searchfield]` Fix a bug in NG where searchfield is in full width even when it's collapsible. ([NG#1225](https://github.com/infor-design/enterprise-ng/issues/1225))
- `[Spinbox]` Spinbox should update to correct value when Enter is pressed. ([#6036](https://github.com/infor-design/enterprise/issues/6036))
- `[Tabs]` Fixed a bug where the tabs container is focused in Windows10 on Firefox. ([#6110](https://github.com/infor-design/enterprise/issues/6110))
- `[Tabs Module]` Fixes a misaligned search field close button icon. ([#6126](https://github.com/infor-design/enterprise/issues/6126))
- `[Timepicker]` Fix a bug in timepicker where hours reset to 1 when changing period. ([#6049](https://github.com/infor-design/enterprise/issues/6049))
- `[Timepicker]` Fix a bug in timepicker where hours is not properly created when changing from AM/PM. ([#6104](https://github.com/infor-design/enterprise/issues/6104))

(41 Issues Solved This Release, Backlog Enterprise 198, Backlog Ng 38, 1100 Functional Tests, 1635 e2e Tests, 321 Puppeteer Tests)

## v4.60.3

## v4.60.3 Fixes

- `[Tabs/Module]` Fixed a bug the personalization color was the same as the tab color. ([#6236](https://github.com/infor-design/enterprise/issues/6236))

## v4.60.2

## v4.60.2 Fixes

- `[Datagrid]` Fixed a regression bug where the datepicker icon button and time value upon click were misaligned. ([#6198](https://github.com/infor-design/enterprise/issues/6198))

## v4.60.1 Fixes

- `[Column Grouped]` Fix an issue where columns with small values were floating above the baseline axis. ([#6109](https://github.com/infor-design/enterprise/issues/6109))
- `[Datepicker]` Added setting in datepicker where you can disable masking input. ([#6080](https://github.com/infor-design/enterprise/issues/6080))
- `[Datagrid]` Fix a bug in timepicker inside datagrid where hours is reset 0 when changing it to 12. ([#6076](https://github.com/infor-design/enterprise/issues/6076))
- `[Datagrid]` Fix on value not shown in lookup cell in safari. ([#6003](https://github.com/infor-design/enterprise/issues/6003))
- `[Donut]` Fix center tooltip showing on wrong donut chart when multiple donut charts. ([#6103](https://github.com/infor-design/enterprise/issues/6103))
- `[Dropdown]` Fix an issue specific to Windows 10 and Chrome where entering a capital letter (Shift + T, e.g.) after opening the dropdown does not focus the entry associated with the letter pressed. ([#6069](https://github.com/infor-design/enterprise/issues/6069))
- `[Dropdown]` Fix a misaligned input in Classic Theme in Firefox. ([#6096](https://github.com/infor-design/enterprise/issues/6096))
- `[General]` Removed global inline function that adds disabled labels to disabled inputs. ([#6131](https://github.com/infor-design/enterprise/issues/6131))
- `[Tabs]` Fixed a bug where the tabs container is focused in Windows10 on Firefox. ([#6110](https://github.com/infor-design/enterprise/issues/6110))
- `[Timepicker]` Fix a bug in timepicker where hours reset to 1 when changing period. ([#6049](https://github.com/infor-design/enterprise/issues/6049))
- `[Timepicker]` Fix a bug in timepicker where hours is not properly created when changing from AM/PM. ([#6104](https://github.com/infor-design/enterprise/issues/6104))

## v4.60.0 Features

- `[Application Menu]` Added puppeteer tests for resizable application menu. ([#5755](https://github.com/infor-design/enterprise/issues/5755))
- `[Badges]` Update styling of badges. ([#5608](https://github.com/infor-design/enterprise/issues/5608))
- `[Badges/Tags]` Corrected the colors of badges/tags for better accessibility contrast. ([#5673](https://github.com/infor-design/enterprise/issues/5673))
- `[Button]` Fix a bug where updated settings not properly rendering disabled state. ([#5928](https://github.com/infor-design/enterprise/issues/5928))
- `[Calendar]` Added puppeteer script for event colors and legend. ([#6084](https://github.com/infor-design/enterprise/pull/6084))
- `[Card]` Added actionable button card by using `<button>` or `<a>` tags. ([#5768](https://github.com/infor-design/enterprise/issues/5768))
- `[Card]` Added actionable button card by using `<button>` or `<a>` tags. ([#5768](https://github.com/infor-design/enterprise/issues/5768))
- `[Datagrid]` Fix a will add a setting in column to toggle the clearing of cells. ([#5849](https://github.com/infor-design/enterprise/issues/5849))
- `[Dropdown]` Create a Puppeteer Script for Enter key opens dropdown list, when it should only be used to select items within an open list. ([#5842](https://github.com/infor-design/enterprise/issues/5842))
- `[Fileupload]` Added puppeteer test to check that progress bar is present when uploading a file. ([#5808](https://github.com/infor-design/enterprise/issues/5808))
- `[Monthview]` Added ability to update legend on month change. ([#5988](https://github.com/infor-design/enterprise/issues/5988))
- `[Popupmenu]` Correctly position dismissible close icon inside Popupmenu. ([#6083](https://github.com/infor-design/enterprise/issues/6083))
- `[Swipe Container]` Added mobile enhancements and style changes. ([#5615](https://github.com/infor-design/enterprise/issues/5615))
- `[Tooltip]` Converted the tooltip protractor test suites to puppeteer. ([#5830](https://github.com/infor-design/enterprise/issues/5830))

## v4.60.0 Fixes

- `[About/Form]` Fixed a translation issue where there's a space before the colon that is incorrect in French Locales. ([#5817](https://github.com/infor-design/enterprise/issues/5817))
- `[About]` Added event exposure in about component. ([NG#1124](https://github.com/infor-design/enterprise-ng/issues/1124))
- `[Actionsheet]` Fixed an Angular issue where the `renderRootElems` method was not re-rendered when going to other action sheet test pages due to SPA routing concept. ([NG#1188](https://github.com/infor-design/enterprise-ng/issues/1188))
- `[Calendar]` Fixed an issue where you could not have more than one in the same page. ([#6042](https://github.com/infor-design/enterprise/issues/6042))
- `[Column]` Fix a bug where bar size is still showing even the value is zero in column chart. ([#5911](https://github.com/infor-design/enterprise/issues/5911))
- `[Datagrid]` Fix a bug where targeted achievement colors are not displaying correctly when using other locales. ([#5972](https://github.com/infor-design/enterprise/issues/5972))
- `[Datagrid]` Fix a bug in datagrid where filterable headers cannot be tab through in modal. ([#5735](https://github.com/infor-design/enterprise/issues/5735))
- `[Datagrid]` Fix a bug in datagrid where stretch column last broke and the resize would loose the last column. ([#6063](https://github.com/infor-design/enterprise/issues/6063))
- `[Datagrid]` Fix a bug where leading spaces not triggering dirty indicator in editable data cell. ([#5927](https://github.com/infor-design/enterprise/issues/5927))
- `[Datagrid]` Fix Edit Input Date Field on medium row height in Datagrid. ([#5955](https://github.com/infor-design/enterprise/issues/5955))
- `[Datagrid]` Fixed close icon alignment on mobile viewport. ([#6023](https://github.com/infor-design/enterprise/issues/6023))
- `[Datagrid]` Fixed close icon alignment on mobile viewport, Safari browser. ([#5946](https://github.com/infor-design/enterprise/issues/5946))
- `[Datagrid]` Fixed UI alignment of close icon button on mobile view. ([#5947](https://github.com/infor-design/enterprise/issues/5947))
- `[Datagrid]` Fixed file upload icon alignment in datagrid. ([#5846](https://github.com/infor-design/enterprise/issues/5846))
- `[Datepicker]` Fix on initial range values not showing in datepicker. ([NG#1200](https://github.com/infor-design/enterprise-ng/issues/1200))
- `[Dropdown]` Fixed a regression bug where pressing function keys while the dropdown has focus causes letters to be typed. ([#4976](https://github.com/infor-design/enterprise/issues/4976))
- `[Editor]` Changed selector for for image value selection from id to name. ([#5915](https://github.com/infor-design/enterprise/issues/5915))
- `[Editor]` Fix a bug which changes the approach intended by the user after typing in editor. ([#5937](https://github.com/infor-design/enterprise/issues/5937))
- `[Editor]` Fix a bug which clears list format when it's not part of the selected text. ([#5592](https://github.com/infor-design/enterprise/issues/5592))
- `[Editor]` Changed language on the link dialog to use the term "link" for better translations. ([#5987](https://github.com/infor-design/enterprise/issues/5987))
- `[Export]` Added data sanitization in Export to CSV. ([#5982](https://github.com/infor-design/enterprise/issues/5982))
- `[Field Options]` Fixed UI alignment of close icon button (searchfield) in Field Options. ([#5983](https://github.com/infor-design/enterprise/issues/5983))
- `[General]` Fixed several memory leaks with the attached data object. ([#6020](https://github.com/infor-design/enterprise/issues/6020))
- `[Header]` Fixed a regression bug where the buttonset was not properly aligned correctly. ([#6039](https://github.com/infor-design/enterprise/issues/6039))
- `[Icon]` Fixed the translate icon so it can take a color, fixed the tag icon as it was rendered oddly. ([#5870](https://github.com/infor-design/enterprise/issues/5870))
- `[Listbuilder]` Fix on disable bug: Will not enable on call to enable() after disable() twice. ([#5885](https://github.com/infor-design/enterprise/issues/5885))
- `[Locale]` Changed the text from Insert Anchor to Insert Hyperlink. Some translations my still reference anchor until updated from the translation team. ([#5987](https://github.com/infor-design/enterprise/issues/5987))
- `[Modal]` Fixed a bug on hidden elements not focusable when it is turned visible. ([#6086](https://github.com/infor-design/enterprise/issues/6086))
- `[Modal]` Fixed a regression bug where elements inside of the tab panel were being disabled when its `li` tab is not selected (is-selected class) initially. ([NG#1210](https://github.com/infor-design/enterprise-ng/issues/1210))
- `[Searchfield]` Fixed UI alignment of close icon button (searchfield) in Datagrid. ([#5954](https://github.com/infor-design/enterprise/issues/5954))
- `[Tabs Module]` Fixed UI alignment of close icon button on mobile view([#5951](https://github.com/infor-design/enterprise/issues/5951))
- `[Tooltip]` Fixed a bug where the inner html value of the tooltip adds unnecessary whitespace and new line when getting the text value. ([#6059](https://github.com/infor-design/enterprise/issues/6059))

(52 Issues Solved This Release, Backlog Enterprise 222, Backlog Ng 35, 1100 Functional Tests, 1695 e2e Tests, 263 Puppeteer Tests)

## v4.59.4 Fixes

- `[Modal]` Reverted problematic issue. ([#6086](https://github.com/infor-design/enterprise/issues/6086))

## v4.59.3 Fixes

- `[Modal]` Fixed a bug on hidden elements not focusable when it is turned visible. ([#6086](https://github.com/infor-design/enterprise/issues/6086))

## v4.59.2 Fixes

- `[Calendar]` Fixed an issue where you could not have more than one in the same page. ([#6042](https://github.com/infor-design/enterprise/issues/6042))
- `[Header]` Fixed a regression bug where the buttonset was not properly aligned correctly. ([#6039](https://github.com/infor-design/enterprise/issues/6039))

## v4.59.1 Fixes

- `[Modal]` Fixed a regression bug where elements inside of the tab panel were being disabled when its `li` tab is not selected (is-selected class) initially. ([NG#1210](https://github.com/infor-design/enterprise-ng/issues/1210))

## v4.59.0 Markup Changes

- `[About]` Changed the OS Version to not show the version. This is because this information is incorrect and the correct information is no longer given by newer versions of Operating systems in any browser. or this reason the version is removed from the OS field on the about dialog. ([#5813](https://github.com/infor-design/enterprise/issues/5813))

## v4.59.0 Fixes

- `[Calendar]` Added an option to configure month label to use abbreviation and changed month label to display on the first day of the months rendered in calendar. ([#5941](https://github.com/infor-design/enterprise/issues/5941))
- `[Calendar]` Fixed the personalize column checkbox not syncing when having two datagrids. ([#5859](https://github.com/infor-design/enterprise/issues/5859))
- `[Cards]` Added focus state on selected cards. ([#5684](https://github.com/infor-design/enterprise/issues/5684))
- `[Colorpicker]` Fixed a bug where the red diagonal line that goes beyond its border when field-short/form-layout-compact is used. ([#5744](https://github.com/infor-design/enterprise/issues/5744))
- `[Datagrid]` Fixed a bug where the maskOptions function is never called when the grid has filtering. ([#5847](https://github.com/infor-design/enterprise/issues/5847))
- `[Calendar]` Fixed the personalize column checkbox not syncing when having two datagrids. ([#5859](https://github.com/infor-design/enterprise/issues/5859))
- `[Fieldset]` Implemented design improvements. ([#5638](https://github.com/infor-design/enterprise/issues/5638))
- `[Fileupload-Advanced]` Fixed a bug where it cannot add a new file after removing the old one. ([#5598](https://github.com/infor-design/enterprise/issues/5598))
- `[Datagrid]` Fixed a bug where the maskOptions function is never called when the grid has filtering. ([#5847](https://github.com/infor-design/enterprise/issues/5847))
- `[Datagrid]` Fixed a bug where fileupload value is undefined when trying to upload. ([#5846](https://github.com/infor-design/enterprise/issues/5846))
- `[Dropdown]` Clear search matches after an item is selected. ([#5632](https://github.com/infor-design/enterprise/issues/5632))
- `[Dropdown]` Shorten filter delay for single character entries. ([#5793](https://github.com/infor-design/enterprise/issues/5793))
- `[Fieldset]` Implemented design improvements. ([#5638](https://github.com/infor-design/enterprise/issues/5638))
- `[Linechart]` Added default values on line width and y-axis when data in dataset is blank. ([#1172](https://github.com/infor-design/enterprise-ng/issues/1172))
- `[Listview]` Fixed a bug where the alert icons in RTL were missing. ([#5827](https://github.com/infor-design/enterprise/issues/5827))
- `[Locale]` Fixed `latvian` translation for records per page. ([#5969](https://github.com/infor-design/enterprise/issues/5969))
- `[Locale]` Fixed `latvian` translation for Select All. ([#5895](https://github.com/infor-design/enterprise/issues/5895))
- `[Locale]` Capitalized the `finnish` translation for seconds. ([#5894](https://github.com/infor-design/enterprise/issues/5894))
- `[Locale]` Added missing translations for font picker. ([#5784](https://github.com/infor-design/enterprise/issues/5784))
- `[Modal]` Fixed a close button overlapped when title is long. ([#5795](https://github.com/infor-design/enterprise/issues/5795))
- `[Modal]` Modal exits if Escape key is pressed in datagrid. ([#5796](https://github.com/infor-design/enterprise/issues/5796))
- `[Modal]` Fixed modal focus issues with inline display none. ([#5875](https://github.com/infor-design/enterprise/issues/5875))
- `[Searchfield]` Fixed a bug where the close button icon is overlapping with the search icon in RTL. ([#5807](https://github.com/infor-design/enterprise/issues/5807))
- `[Spinbox]` Fixed a bug where the spinbox controls still show the ripple effect even it's disabled. ([#5719](https://github.com/infor-design/enterprise/issues/5719))
- `[Tabs]` Added the ability to set the position of counts via settings (top & bottom), removed the counts in spillover, and positioned the counts depending on the current locale. ([#5258](https://github.com/infor-design/enterprise/issues/5258))
- `[Tabs Module]` Fixed the searchfield menu inside of tabs module in responsive layout. ([#6320](https://github.com/infor-design/enterprise/issues/6320))
- `[Toolbar]` Fixed an issue where things in the page get scrambled if you have a button with undefined ids. ([#1194](https://github.com/infor-design/enterprise-ng/issues/1194))

## v4.59.0 Features

- `[Calendar]` Modify validations to allow custom colors. ([#5743](https://github.com/infor-design/enterprise/issues/5743))
- `[Accordion]` Adjusted spacing and hitboxes for Mobile Enhancements. ([#5611](https://github.com/infor-design/enterprise/issues/5611))
- `[Area]` Converted the area protractor test suites to puppeteer. ([#5834](https://github.com/infor-design/enterprise/issues/5834))
- `[Cards]` Added mobile enhancements and style changes. ([#5609](https://github.com/infor-design/enterprise/issues/5609))
- `[Button]` Added test scripts for button. ([#5851](https://github.com/infor-design/enterprise/issues/5851))
- `[BusyIndicator]` Added hide event. ([#5794](https://github.com/infor-design/enterprise/issues/5794))
- `[Column]` Added example page for legend colors. ([#5761](https://github.com/infor-design/enterprise/issues/5761))
- `[Datagrid]` Added datagrid feature using arrow keys to select. ([#5713](https://github.com/infor-design/enterprise/issues/5713))
- `[Datagrid]` Added exportToCsv option for datagrid toolbar. ([#5786](https://github.com/infor-design/enterprise/issues/5786))
- `[Datagrid]` Added new event `filteroperatorchanged` to datagrid. ([#5899](https://github.com/infor-design/enterprise/issues/5899))
- `[File Upload]` Added puppeteer tests for file upload. ([#5808](https://github.com/infor-design/enterprise/issues/5808))
- `[Toolbar-Flex]` Added responsive design for searchfield with categories and basic searchfield. ([#5619](https://github.com/infor-design/enterprise/issues/5619))
- `[Timepicker]` Added settings in timepicker to limit the hours that can be selected. ([#5880](https://github.com/infor-design/enterprise/issues/5880))
- `[TrackDirty]` Converted the trackdirty protractor test suites to puppeteer. ([#5829](https://github.com/infor-design/enterprise/issues/5829))

(47 Issues Solved This Release, Backlog Enterprise 219, Backlog Ng 34, 1100 Functional Tests, 1692 e2e Tests, 179 Puppeteer Tests)

## v4.58.3 Fixes

- `[Datagrid]` Added new event `filteroperatorchanged` to datagrid. ([#5899](https://github.com/infor-design/enterprise/issues/5899))

## v4.58.2 Fixes

- `[Toolbar]` Fixed an issue where things in the page get scrambled if you have a button with undefined ids. ([#1194](https://github.com/infor-design/enterprise-ng/issues/1194))

## v4.58.1 Fixes

- `[Misc]` Fixed several security issues with xss (details hidden). ([#GSHA](https://github.com/infor-design/enterprise/security/advisories))

## v4.58.0 Features

- `[Accordion]` Added puppeteer tests for accordion. ([#5836](https://github.com/infor-design/enterprise/issues/5836))
- `[App Menu]` Fixed a bug causing re-invoke of the entire Application Menu and its child components whenever a new App Menu trigger is added to the stored `triggers` array. ([#5480](https://github.com/infor-design/enterprise/issues/5480))
- `[Actionsheet]` Added puppeteer tests for actionsheet. ([#5832](https://github.com/infor-design/enterprise/issues/5832))
- `[Column]` Added support to add a line chart in column-grouped. ([#4598](https://github.com/infor-design/enterprise/issues/4598))
- `[Column]` Added feature to rotate labels. ([#5773](https://github.com/infor-design/enterprise/issues/5773))
- `[Column Chart]` Added the ability to add axis labels in column-grouped chart. ([#5721](https://github.com/infor-design/enterprise/issues/5721))
- `[Datagrid]` Added option to format numbers and dates based on current locale. ([#5663](https://github.com/infor-design/enterprise/issues/5663))
- `[Slider]` Added support for tooltip to show on load in slider. ([#3747](https://github.com/infor-design/enterprise/issues/3747))

## v4.58.0 Fixes

- `[Modal]` Added option to disable primary trigger on field. ([#5728](https://github.com/infor-design/enterprise/issues/5728))
- `[Calendar]` Fix the header days where it should be seen when scrolled down. ([#5742](https://github.com/infor-design/enterprise/issues/5742))
- `[Datagrid]` Tab doesn't go to cells if cellNavigation is false. ([#5734](https://github.com/infor-design/enterprise/issues/5734))
- `[Calendar]` Fix the header days where it should be seen when scrolled down. ([#5742](https://github.com/infor-design/enterprise/issues/5742))
- `[Contextmenu/Popupmenu]` Fixed breaking of shared menu if a datagrid is present on the page. ([#5818](https://github.com/infor-design/enterprise/issues/5818))
- `[Datagrid]` Tab doesn't go to cells if cellNavigation is false. ([#5734](https://github.com/infor-design/enterprise/issues/5734))
- `[Dropdown]` Clear search matches after an item is selected. ([#5632](https://github.com/infor-design/enterprise/issues/5632))
- `[Locale]` Fix issue in parsing date when AM/PM comes first before Hours (a:hh:mm). ([#5129](https://github.com/infor-design/enterprise/issues/5129))
- `[Modal]` Added option to disable primary trigger on field. ([#5728](https://github.com/infor-design/enterprise/issues/5728))
- `[Searchfield]` Save input value when searchfield collapses but is not cleared via button click or key. ([#5792](https://github.com/infor-design/enterprise/issues/5792))
- `[Tabs]` Fixed regression bug where tabs are no longer working inside the modal. ([#5867](https://github.com/infor-design/enterprise/issues/5867))
- `[Tabs]` Fix focus indicator in Sink Page. ([#5714](https://github.com/infor-design/enterprise/issues/5714))
- `[Tabs-Vertical]` Fixed on Tabs Vertical Aria and Roles. ([#5712](https://github.com/infor-design/enterprise/issues/5712))
- `[Toolbar Searchfield]` Fixed the height the collapse button on a smaller viewport (`766px` and below). ([#5791](https://github.com/infor-design/enterprise/issues/5791))
- `[Lookup]` Rows are selected based on the initial values in the input field. ([#1132](https://github.com/infor-design/enterprise-ng/issues/1132))

(30 Issues Solved This Release, Backlog Enterprise 224, Backlog Ng 33, 1269 Functional Tests, 1689 e2e Tests, 167 Puppeteer Tests)

## v4.57.2 Fixes

- `[Misc]` Fixed several security issues with xss (details hidden). ([#GSHA](https://github.com/infor-design/enterprise/security/advisories))

## v4.57.1 Fixes

- `[Tabs]` Fixed regression bug where tabs are no longer working inside the modal. ([#5867](https://github.com/infor-design/enterprise/issues/5867))

## v4.57.0 Features

- `[Accordion]` Added the ability to have a notification badge in accordion headers. ([#5594](https://github.com/infor-design/enterprise/issues/5594))
- `[Breadcrumb]` Added hitbox styles for breadcrumb. ([#5408](https://github.com/infor-design/enterprise/issues/5408))
- `[Button]` Added the ability to have a hitbox. With this feature, it will have a better tapping/clicking on smaller devices. ([#5568](https://github.com/infor-design/enterprise/issues/5568))
- `[Button]` Added the ability to have a notification badge in buttons. ([#5594](https://github.com/infor-design/enterprise/issues/5594))
- `[Calendar]` Added hitbox option for calendar. ([#5602](https://github.com/infor-design/enterprise/issues/5602))
- `[Checkbox]` Added hitbox area styles for checkboxes. ([#5603](https://github.com/infor-design/enterprise/issues/5603))
- `[Datagrid]` Added Datagrid Fallback Image when image cannot be loaded. ([#5442](https://github.com/infor-design/enterprise/issues/5442))
- `[File Upload]` Show progress percent while file is uploading. ([#3934](https://github.com/infor-design/enterprise/issues/3934))
- `[Input]` Added a new form style `form-layout-large` to input component. ([#5606](https://github.com/infor-design/enterprise/issues/5606))
- `[Icon]` Updated several icons see issue for details. ([#5774](https://github.com/infor-design/enterprise/issues/5774))
- `[Message]` Changed some stylings on mobile experience. ([#5567](https://github.com/infor-design/enterprise/issues/5567))
- `[Modal]` Adjusted stylings on mobile viewport. ([#5601](https://github.com/infor-design/enterprise/issues/5601))
- `[Notification]` Added tooltip in notification. ([#5562](https://github.com/infor-design/enterprise/issues/5562))
- `[Notification]` Added close functions (by ID and latest) in notification. ([#5562](https://github.com/infor-design/enterprise/issues/5562))
- `[Datagrid]` Added support for text filter types to specify a selected filter condition. ([#5750](https://github.com/infor-design/enterprise/issues/5750))
- `[Environment]` Fixed `ie` css class included to html tag for Edge browser. ([#5587](https://github.com/infor-design/enterprise/issues/5587))

### v4.57.0 Markup Changes

- `[Tabs]` Some of the aria attributes have been changed, see the issue for details.([#5712](https://github.com/infor-design/enterprise/issues/5712))
- `[Notification Badge]` Rename methods in Notification Badge for better readability. ([#1169](https://github.com/infor-design/enterprise-ng/issues/1169))

## v4.57.0 Fixes

- `[ApplicationMenu]` Fix for broken UI in Safari when hiding and expanding the navigation menu. ([#5620](https://github.com/infor-design/enterprise/issues/5620))
- `[ApplicationMenu]` Fix application menu broken UI on first render. ([#5766](https://github.com/infor-design/enterprise/issues/5766))
- `[Calendar]` Removed the example legend in the default settings. ([#1130](https://github.com/infor-design/enterprise-ng/issues/1130))
- `[Cards]` Fixed misaligned list within expandable cards pane. ([#5223](https://github.com/infor-design/enterprise/issues/5223))
- `[Counts]` Updated the font size of `xl-text` from `50px` to `48px`. ([#5588](https://github.com/infor-design/enterprise/issues/5588))
- `[Counts]` Fixed title and icon position when in RTL. ([#5566](https://github.com/infor-design/enterprise/issues/5566))
- `[Datagrid]` Removed margin in icon when size is small or extra small. ([#5726](https://github.com/infor-design/enterprise/issues/5726))
- `[Datagrid]` Added additional check for vertical scroll. ([#1154](https://github.com/infor-design/enterprise-ng/issues/1154))
- `[Datepicker]` Fix on default legends being shown regardless if settings have custom legends. ([#5683](https://github.com/infor-design/enterprise/issues/5683))
- `[EmptyMessage]` Added `16px` spacings in the empty message container. ([#5639](https://github.com/infor-design/enterprise/issues/5639))
- `[FieldFilter]` Fixed missing trigger icons on short field filter options. ([#5727](https://github.com/infor-design/enterprise/issues/5727))
- `[Form]` Fixed misaligned trigger icon of datepicker on safari. ([#5751](https://github.com/infor-design/enterprise/issues/5751))
- `[Header]` Fix on Advanced Search not seen on headers when changing colors. ([#5782](https://github.com/infor-design/enterprise/issues/5782))
- `[Locale]` Fixed currency position and a translation on `tl-PH` locale. ([#5695](https://github.com/infor-design/enterprise/issues/5695))
- `[Lookup]` Fix an uncentered lookup icon in composite form. ([#5657](https://github.com/infor-design/enterprise/issues/5657))
- `[Searchfield]` Fix on uneven searchfield in firefox. ([#5620](https://github.com/infor-design/enterprise/issues/5620))
- `[Searchfield]` Fix on uneven searchfield in firefox. ([#5695](https://github.com/infor-design/enterprise/issues/5695))
- `[Searchfield]` Fix on misaligned close button on mobile view. ([#5782](https://github.com/infor-design/enterprise/issues/5782))
- `[Searchfield]` Change width when parent container becomes smaller. ([#4696](https://github.com/infor-design/enterprise/issues/4696))
- `[Spinbox]` Remove functionality of Home and End buttons on Spinbox. ([#5659](https://github.com/infor-design/enterprise/issues/5659))
- `[Spinbox]` Fix spinbox misalignment on sample sizes. ([#5733](https://github.com/infor-design/enterprise/issues/5733))
- `[Tabs]` Fix a bug on vertical tabs scroll on panel containers. ([#5565](https://github.com/infor-design/enterprise/issues/5565))
- `[Treemap]` Fix Treemap's misaligned footer-text on the new theme. ([#5365](https://github.com/infor-design/enterprise/issues/5365))

(41 Issues Solved This Release, Backlog Enterprise 192, Backlog Ng 28, 1166 Functional Tests, 1712 e2e Tests, 150 Puppeteer Tests)

## v4.56.0 Features

- `[ContextualActionPanel]` Changed the color of the toolbar header in the new theme. ([#5685](https://github.com/infor-design/enterprise/issues/5685))
- `[Charts]` Added ability to disable the selection of the charts including the legend. ([#2736](https://github.com/infor-design/enterprise/issues/2736))
- `[Datagrid]` Adds the ability to update values of a specific column on Datagrid. ([#3491](https://github.com/infor-design/enterprise/issues/3491))
- `[Icon]` Updated the launch icon to be less Philipines. ([#5595](https://github.com/infor-design/enterprise/issues/5595))
- `[Locale]` Added a new locale tl-PH for Philipines (tagalog). ([#5695](https://github.com/infor-design/enterprise/issues/5695))
- `[Tabs]` Adds the ability to split the tabs. ([#4600](https://github.com/infor-design/enterprise/issues/4600))
- `[Toolbar Flex]` Adds control of button set areas via the Button set API. ([NG#1101](https://github.com/infor-design/enterprise-ng/issues/1101))

## v4.56.0 Fixes

- `[BusyIndicator]` Sized and Aligned busy indicator within a compact form field. ([#5655](https://github.com/infor-design/enterprise/issues/5655))
- `[Calendar]` Calendar event IDs can support numbers. ([#5556](https://github.com/infor-design/enterprise/issues/5556))
- `[Calendar]` Fixed wrong color on icons on the header. ([#5647](https://github.com/infor-design/enterprise/issues/5647))
- `[Calendar]` Fixed markForRefresh for display range in calendar. ([#5675](https://github.com/infor-design/enterprise/issues/5675))
- `[Calendar]` Adds the ability to support cross year date range in calendar. ([#5675](https://github.com/infor-design/enterprise/issues/5675))
- `[Calendar]` Fixed additional row due to DST for display range in calendar. ([#5675](https://github.com/infor-design/enterprise/issues/5675))
- `[Datagrid]` Date format should reflect in date filter when range option is selected. ([#4864](https://github.com/infor-design/enterprise/issues/4864))
- `[Datagrid]` Add test page for `selectAllCurrentPage` with toolbar count. ([#4921](https://github.com/infor-design/enterprise/issues/4921))
- `[Datepicker]` Fix on datepicker header not being shown in smaller screens. ([#5550](https://github.com/infor-design/enterprise/issues/5550))
- `[Datagrid]` Fixed an issue where the selection idx was not updating after append/update data to child nodes for tree. ([#5631](https://github.com/infor-design/enterprise/issues/5631))
- `[Datagrid]` Fixed a bug where row status is not properly rendered on Tree List. ([#5552](https://github.com/infor-design/enterprise/issues/5552))
- `[Dropdown]` Fixed disabling of function keys F1 to F12. ([#4976](https://github.com/infor-design/enterprise/issues/4976))
- `[Dropdown]` Fixed a bug where selecting the first item on the list doesn't trigger the `change` event that will select the value immediately. ([NG#1102](https://github.com/infor-design/enterprise-ng/issues/1102))
- `[Dropdown]` Fixed an accessibility issue where the error message was unannounced using a screen reader. ([#5130](https://github.com/infor-design/enterprise/issues/5130))
- `[Homepage]` Fix on homepage example charts misaligned when on mobile. ([#5650](https://github.com/infor-design/enterprise/issues/5650))
- `[Popupmenu]` Fixed an not released issue where opening menus limited the ability to click after. ([#5648/#5649](https://github.com/infor-design/enterprise/issues/5648))
- `[Popupmenu]` Allow switches to be clickable in popupmenu for backwards compatibility. ([#1127](https://github.com/infor-design/enterprise-ng/issues/1127))
- `[Icons]` Fix sizes on some of the icons in classic mode. ([#5626](https://github.com/infor-design/enterprise/issues/5626))
- `[Icons]` Fix sizes on some of the icons in tree in classic mode. ([#5626](https://github.com/infor-design/enterprise/issues/5626))
- `[Line Chart]` Fixed a bug where the line chart was not positioned correctly when all the values were zero. ([#5640](https://github.com/infor-design/enterprise/issues/5640))
- `[Listview]` Fixed the links example to better show disabled links. ([#5678](https://github.com/infor-design/enterprise/issues/5678))
- `[Locale]` Fixed an additional case where large numbers cannot be formatted correctly. ([#5605](https://github.com/infor-design/enterprise/issues/5605))
- `[Locale]` Expanded support from 10 to 20 decimal places. Max number is 21, 20 now. ([#5622](https://github.com/infor-design/enterprise/issues/5622))
- `[Tabs]` Fix a bug where tabs indicator is not aligned when scaled down. ([#5164](https://github.com/infor-design/enterprise/issues/5164))
- `[Tabs]` Fix a bug where tabs indicator is not aligned on RTL. ([#5541](https://github.com/infor-design/enterprise/issues/5541))
- `[Tree]` Fix on return item when calling addNode. ([#5334](https://github.com/infor-design/enterprise/issues/5334))

(44 Issues Solved This Release, Backlog Enterprise 176, Backlog Ng 25, 1134 Functional Tests, 1693 e2e Tests)

## v4.55.3 Fixes

- `[Datagrid]` Fixed an issue where the selection idx was not updating after append/update data to child nodes for tree. ([#5631](https://github.com/infor-design/enterprise/issues/5631))
- `[Locale]` Fixed a bug where very large numbers would get a zero added. ([#5308](https://github.com/infor-design/enterprise/issues/5308))
- `[Locale]` Fixed a bug where very large numbers with negative added an extra zero in formatNumber. ([#5318](https://github.com/infor-design/enterprise/issues/5318))
- `[Locale]` Expanded support from 10 to 20 decimal places. Max number is 21, 20 now. ([#5622](https://github.com/infor-design/enterprise/issues/5622))

## v4.55.2 Fixes

- `[Icons]` Fix sizes on some of the icons in classic mode. ([#5626](https://github.com/infor-design/enterprise/issues/5626))

## v4.55.1 Fixes

- `[Locale]` Fixed an additional case where large numbers cannot be formatted correctly. ([#5605](https://github.com/infor-design/enterprise/issues/5605))

## v4.55.0 Features

- `[ApplicationMenu]` Added the ability to resize the app menu. ([#5193](https://github.com/infor-design/enterprise/issues/5193))
- `[Completion Chart]` Added tooltip in completion chart. ([#5346](https://github.com/infor-design/enterprise/issues/5346))
- `[Custom Builds]` Fixed a bug where importing the base Charts API directly would cause an error. ([#5463](https://github.com/infor-design/enterprise/issues/5463))
- `[Datagrid]` Adds the ability to have a selection radio buttons on Datagrid. ([#5384](https://github.com/infor-design/enterprise/issues/5384))
- `[Datagrid]` Added a `verticalScrollToEnd` property when you reached the end of the datagrid list. ([#5435](https://github.com/infor-design/enterprise/issues/5435))
- `[Datagrid]` Added separate mask options for filter row. ([#5519](https://github.com/infor-design/enterprise/issues/5519))
- `[Editor]` Added support for `ol` type attribute to be able to use the other list styles (`alphabetically ordered (lowercase and uppercase)`, and `roman numbers (lowercase and uppercase)`) of `ol` tag. ([#5462](https://github.com/infor-design/enterprise/issues/5462))
- `[Icons]` Now generating the icons from figma instead of sketch, this should be of low impact but keep your eye on icons in general as they have all changed in generation and log any issues found. ([#5170](https://github.com/infor-design/enterprise/issues/5170))
- `[Lookup]` Fixed a bug for short field and its icons not rendering properly. ([#5541](https://github.com/infor-design/enterprise/issues/5541))
- `[Message]` Add info status handling to message.([#5459](https://github.com/infor-design/enterprise/issues/5459))
- `[Message]` Add an optional close button setting to dismiss the message. ([#5464](https://github.com/infor-design/enterprise/issues/5464))
- `[Modal]` Added the ability to have a custom tooltip on modal close button. ([#5391](https://github.com/infor-design/enterprise/issues/5391))
- `[Swaplist]` Added option to copy items from lists instead of moving them. ([#5513](https://github.com/infor-design/enterprise/issues/5513))
- `[Popdown]` Added a click outside event in popdown. ([#3618](https://github.com/infor-design/enterprise/issues/3618))
- `[Timepicker]` Fixed a bug for timepicker icon not rendering properly. ([#5558](https://github.com/infor-design/enterprise/issues/5558))
- `[Typography]` New typography paragraph text style. ([#5325](https://github.com/infor-design/enterprise/issues/5325))

## v4.55.0 Fixes

- `[Cards]` Fixed a bug card group toolbar overlaps then disappears after clicking the checkboxes. ([#5445](https://github.com/infor-design/enterprise/issues/5445))
- `[Calendar]` Fixed month label not set on first enabled date of the month. ([#5581](https://github.com/infor-design/enterprise/issues/5581))
- `[Calendar]` Fix on overlap in today text and calendar view changer when in mobile. ([#5438](https://github.com/infor-design/enterprise/issues/5438))
- `[Charts]` Fixed a bug where automation ids is not properly rendered on legend, text and slices. ([#5441](https://github.com/infor-design/enterprise/issues/5441))
- `[Datagrid]` Fixed a bug where the checkbox overlaps with the label when `editorOptions.multiple` is set to true. Also added formatters and editor for multiselect. ([NG#1075](https://github.com/infor-design/enterprise-ng/issues/1075))
- `[Datagrid]` Fixed an issue where tree list indentation is not left aligned when row has no children and datagrid row height is extra small or small. ([#5487](https://github.com/infor-design/enterprise/issues/5487))
- `[Message]` Added maxWidth setting to allow message to go full width when title is long. ([#5443](https://github.com/infor-design/enterprise/issues/5443))
- `[Datagrid]` Fix unescaped HTML of range value to match escaped HTML of data value. ([#4832](https://github.com/infor-design/enterprise/issues/4832))
- `[Datagrid]` Fix an XSS vulnerability in the name property of the columns objects array. ([#5428](https://github.com/infor-design/enterprise/issues/5428))
- `[Datagrid]` Fixed an issue where the excel export did not download in MS Edge. ([#5507](https://github.com/infor-design/enterprise/issues/5507))
- `[Editor]` Fixed an issue where font color was not working and extra spaces were get removed. ([#5137](https://github.com/infor-design/enterprise/issues/5137))
- `[EmptyMessage]` Fixed a bug where the empty message chart were not properly rendered when using auto height widget/card. ([#5527](https://github.com/infor-design/enterprise/issues/5527))
- `[Hierarchy]` Fixed line and icon alignment in hierarchy when in rtl format. ([#5544](https://github.com/infor-design/enterprise/issues/5544))
- `[Message]` Added maxWidth setting to allow message to go full width when title is long. ([#5443](https://github.com/infor-design/enterprise/issues/5443))
- `[Modal]` Fixed a bug where events are not properly called when calling stacked dialogs. ([#5471](https://github.com/infor-design/enterprise/issues/5471))
- `[Timepicker]` Fixed a bug where the chinese time format doesn't render correctly after selecting time and periods (AM/PM). ([#5420](https://github.com/infor-design/enterprise/issues/5420))
- `[Tree]` Fixed an issue where lengthy node text doesn't wrap to lines and cuts off. ([#5499](https://github.com/infor-design/enterprise/issues/5499))

(51 Issues Solved This Release, Backlog Enterprise 129, Backlog Ng 29, 1222 Functional Tests, 1693 e2e Tests)

## v4.54.3 Fixes

- `[Locale]` Fixed a bug where very large numbers would get a zero added. ([#5308](https://github.com/infor-design/enterprise/issues/5308))
- `[Locale]` Fixed a bug where very large numbers with negative added an extra zero in formatNumber. ([#5318](https://github.com/infor-design/enterprise/issues/5318))
- `[Locale]` Expanded support from 10 to 20 decimal places. Max number is 21, 20 now. ([#5622](https://github.com/infor-design/enterprise/issues/5622))

## v4.54.2 Fixes

- `[Locale]` Fixed an additional case where large numbers cannot be formatted correctly. ([#5605](https://github.com/infor-design/enterprise/issues/5605))

## v4.54.1 Fixes

- `[Datagrid]` Added separate mask options for filter row. ([#5519](https://github.com/infor-design/enterprise/issues/5519))

## v4.54.0 Features

- `[Cards]` Added the ability of single and multi selection of cards. ([#5253](https://github.com/infor-design/enterprise/issues/5253))
- `[Datagrid]` Added support to row reorder for groupable settings. ([#5233](https://github.com/infor-design/enterprise/issues/5233))
- `[Donut]` Added the ability to add center tooltip for Donut. ([#5302](https://github.com/infor-design/enterprise/issues/5302))
- `[Notification Badge]` Added Notification Badge component that has the ability to move to any corner of the icon element. ([#5344](https://github.com/infor-design/enterprise/issues/5344))

## v4.54.0 Fixes

- `[Blockgrid]` Added additional design with no image ([#5379](https://github.com/infor-design/enterprise/issues/5379))
- `[Charts]` Fixed a bug where the vertical grid line strokes were invisible when in High Contrast and Colors was non-Default ([#5301](https://github.com/infor-design/enterprise/issues/5301))
- `[CirclePager]` Fixed a bug where the slides were not properly showing for RTL languages ([#2885](https://github.com/infor-design/enterprise/issues/2885))
- `[CirclePager]` Fixed a bug where the CSS was the same for all of the circles in homepage/example-hero-widget ([#5337](https://github.com/infor-design/enterprise/issues/5337))
- `[ContextualActionPanel]` Added `title` prop in CAP to control the title via `modaSettings`, and added missing `beforeclose` event. ([NG#1048](https://github.com/infor-design/enterprise-ng/issues/1048))
- `[ContextMenu]` Fixed a bug where field option is not rendered properly on mobile ([#5335](https://github.com/infor-design/enterprise/issues/5335))
- `[Datagrid]` - Fixed a bug where the row height cut off the focus ring on the Action Item buttons for Classic/New mode and XS, S, M settings ([#5394](https://github.com/infor-design/enterprise/issues/5394))
- `[Datagrid]` - Fixed a bug where the selection color would bleed through clickable tags. ([#5533](https://github.com/infor-design/enterprise/issues/5533))
- `[Datagrid]` Fixed an issue where toggling the selectable setting did not correctly enable the checkbox. ([#5482](https://github.com/infor-design/enterprise/issues/5482))
- `[Datagrid]` Fixed an issue where row reorder handle align was not right for extra small and small height. ([#5233](https://github.com/infor-design/enterprise/issues/5233))
- `[Datagrid]` - Fixed a bug where the first two columns row heights did not match the others for the Medium setting ([#5366](https://github.com/infor-design/enterprise/issues/5366))
- `[Datagrid]` - Fixed a bug where the font color on tags was black when a row was hovered over in dark mode. Font color now white. ([#5289](https://github.com/infor-design/enterprise/issues/5289))
- `[Datagrid]` Fixed a bug where the font color on tags was black when a row was hovered over in dark mode. Font color now white. ([#5289](https://github.com/infor-design/enterprise/issues/5289))
- `[Datagrid]` Fixed issues with NaN displaying on Decimal and Dropdown inputs when blank options are selected. ([#5395](https://github.com/infor-design/enterprise/issues/5395))
- `[Datagrid]` - Fixed a bug where the row height cut off the focus ring on the Action Item buttons for Classic/New mode and XS, S, M settings ([#5394](https://github.com/infor-design/enterprise/issues/5394))
- `[Datagrid]` Fixed a bug where the font color on tags was black when a row was hovered over in dark mode. Font color now white. ([#5289](https://github.com/infor-design/enterprise/issues/5289))
- `[Datagrid]` Fixed issues with NaN displaying on Decimal and Dropdown inputs when blank options are selected. ([#5395](https://github.com/infor-design/enterprise/issues/5395))
- `[Datagrid]` Delete key should fire event in dropdown search. ([#5402](https://github.com/infor-design/enterprise/issues/5402))
- `[Datepicker]` Fixed a bug where the -/+ keys were not detected in datepicker. ([#5353](https://github.com/infor-design/enterprise/issues/5353))
- `[Datagrid]` Fixed a bug that prevented the headers of the right frozen columns as well as the order date column from being exported properly. ([#5332](https://github.com/infor-design/enterprise/issues/5332))
- `[Datagrid]` Fixed a bug where the font color on tags was black when a row was hovered over in dark mode. Font color now white. ([#5289](https://github.com/infor-design/enterprise/issues/5289))
- `[Datagrid]` Fixed issues with NaN displaying on Decimal and Dropdown inputs when blank options are selected. ([#5395](https://github.com/infor-design/enterprise/issues/5395))
- `[Datagrid]` Fixed a bug where filter options were unable to reopen after doing pagination and clicking other filter options. ([#5286](https://github.com/infor-design/enterprise/issues/5286))
- `[Datepicker]` Fixed a bug where the -/+ keys were not detected in datepicker. ([#5353](https://github.com/infor-design/enterprise/issues/5353))
- `[Donut]` Changed legend design when item exceeds maximum width of chart. ([#5292](https://github.com/infor-design/enterprise/issues/5292))
- `[Dropdown]` Fixed a bug where backspace in Dropdown is not working when pressed. ([#5113](https://github.com/infor-design/enterprise/issues/5113))
- `[Editor]` Added tooltip in fontpicker. ([#5472](https://github.com/infor-design/enterprise/issues/5472))
- `[Fileupload]` Fixed a bug where the required asterisk does not appear on the labels associated with required fields. ([#5285](https://github.com/infor-design/enterprise/issues/5285))
- `[Homepage]` Adjusted height and width of example homepage ([#5425](https://github.com/infor-design/enterprise/issues/5425))
- `[Icon]` Changed button icon colors to slate6 ([#5307](https://github.com/infor-design/enterprise/issues/5307))
- `[Input]` Fixed a bug where clear icon were not properly aligned with the input field in classic mode. ([#5324](https://github.com/infor-design/enterprise/issues/5324))
- `[Locale]` Fixed an issue with the finish time format. ([#5447](https://github.com/infor-design/enterprise/issues/5447))
- `[Lookup]` Fixed an issue where in autoApply with single select the modal will close when paging. ([#5466](https://github.com/infor-design/enterprise/issues/5466))
- `[Lookup]` Fixed an issue where selection for server side and paging was not working. ([#986](https://github.com/infor-design/enterprise-ng/issues/986))
- `[Lookup]` Added api setting to allow duplicate selected value to input element. ([#986](https://github.com/infor-design/enterprise-ng/issues/986))
- `[Modal]` Enter key will trigger primary button when in an input field. ([#5198](https://github.com/infor-design/enterprise/issues/5198))
- `[Monthview]` Fixed a bug where a vertical scroll is showing when it is unnecessary. ([#5350](https://github.com/infor-design/enterprise/issues/5350))
- `[Multiselect]` Fixed a regression bug where clear icon were not properly aligned on compact mode. ([#5396](https://github.com/infor-design/enterprise/issues/5396))
- `[Personalize]` Added css to remove color gradient on overflowing horizontal tab headers. fix is limited to personalize styling ([#5303](https://github.com/infor-design/enterprise/issues/5303))
- `[Popdown]` Remove deprecation console warning. We still consider this component deprecated but will not remove until 5.0 version. The warning was only removed for now. ([#1070](https://github.com/infor-design/enterprise-ng/issues/1070))
- `[ToolbarFlex]` updated logic to account for the AllowTabs property and set toolbar items with a tab-index of 0 when allowTabs is ture ([#5387](https://github.com/infor-design/enterprise/issues/5387))
- `[Tabs]` Remove tabs animation when clicking tabs. ([#4818](https://github.com/infor-design/enterprise-ng/issues/4818))

(40 Issues Solved This Release, Backlog Enterprise 145, Backlog Ng 24, 1195 Functional Tests, 1697 e2e Tests)

### v4.54.0 Markup Changes

- `[TrackDirty]` Removed Track Dirty from the main components list and integrated the underlying examples into their corresponding individual components.([#5319](https://github.com/infor-design/enterprise/issues/5319))

## v4.53.5 Fixes

- `[Lookup]` Fixed two additional issues where selection for server side and paging was not working. ([#986](https://github.com/infor-design/enterprise-ng/issues/986))
- `[Lookup]` Fixed an issue where in autoApply with single select the modal will close when paging. ([#5466](https://github.com/infor-design/enterprise/issues/5466))

## v4.53.3 Fixes

- `[Lookup]` Fixed an issue where selection for server side and paging was not working. ([#986](https://github.com/infor-design/enterprise-ng/issues/986))

## v4.53.0 Features

- `[Action Sheet]` Added a mobile device-friendly action sheet component. ([#5256](https://github.com/infor-design/enterprise/issues/5256))
- `[Cards]` Added card variations (Status, Hyperlink and Photo Card) with improve hitboxes for tapping. ([#5250](https://github.com/infor-design/enterprise/issues/5250))
- `[Cards]` Added improvements to the expandable cards and made a jQuery instance to be available in the angular wrapper. ([#5252](https://github.com/infor-design/enterprise/issues/5252))
- `[ContextualActionPanel]` Added vertical tabs example on the Contextual Action Panel. ([#5234](https://github.com/infor-design/enterprise/issues/5234))
- `[Swipe Action]` Added a mobile device-friendly swipe action component. ([#5254](https://github.com/infor-design/enterprise/issues/5254))

## v4.53.0 Fixes

- `[Application Menu]` Fixed a bug where the menu list will not properly rendered on autocomplete if you type a character that is not available in the list. ([#4863](https://github.com/infor-design/enterprise/issues/4863))
- `[Calendar]` Fixed a bug where calendar event is not rendered on WeekView if add event (modal) is used before add event (api). ([#5236](https://github.com/infor-design/enterprise/issues/5236))
- `[Circle Pager]` Fixed size interactions and changes for mobile view port. ([#5251](https://github.com/infor-design/enterprise/issues/5251))
- `[Datagrid]` Fixed an issue where personalize column headers were not rendering properly. ([#5361](https://github.com/infor-design/enterprise/issues/5361))
- `[Datagrid]` Fixed a bug where animation blue circle is off-center. ([#5246](https://github.com/infor-design/enterprise/issues/5246))
- `[Datagrid]` Fixed a bug where hovering lookup cells showed a grey background. ([#5157](https://github.com/infor-design/enterprise/issues/5157))
- `[Datagrid]` Fixed an issue for xss where special characters was not sanitizing and make grid to not render. ([#975](https://github.com/infor-design/enterprise-ng/issues/975))
- `[Datagrid]` Fixed a bug where the home and end key should behave as default when in editable cell and not shifting to the first and end row in datagrid. ([#5179](https://github.com/infor-design/enterprise/issues/5179))
- `[Datepicker]` Fixed a bug where the setting attributes were missing in datepicker input and datepicker trigger on NG wrapper. ([#1044](https://github.com/infor-design/enterprise-ng/issues/1044))
- `[Datepicker]` Fixed a bug where the selection range was not being properly rendered in mobile. ([#5211](https://github.com/infor-design/enterprise/issues/5211))
- `[Datepicker]` Made the `autocomplete` attribute configurable by using the `autocompleteAttribute` setting. ([#5092](https://github.com/infor-design/enterprise/issues/5092))
- `[Dropdown]` Made the `noSearch` setting prevent filtering using the Dropdown's search input element as expected. ([#5159](https://github.com/infor-design/enterprise/issues/5159))
- `[Dropdown]` Prevented the Dropdown from re-selecting and firing change events if the same value is picked from its list. ([#5159](https://github.com/infor-design/enterprise/issues/5159))
- `[Dropdown]` Fixed a bug that resulted in the updatable dropdown value being changed when selecting the more actions button. ([#5222](https://github.com/infor-design/enterprise/issues/5222))
- `[Editor]` Fixed a bug where automation id attributes are not properly rendered on editor elements. ([#5082](https://github.com/infor-design/enterprise/issues/5082))
- `[Lookup]` Fixed a bug where lookup attributes are not added in the cancel and apply/save button. ([#5202](https://github.com/infor-design/enterprise/issues/5202))
- `[Lookup]` Exposed two events from the datagrid `afterpaging` and `selected` for more flexibility. ([#986](https://github.com/infor-design/enterprise-ng/issues/986))
- `[Locale]` Fixed a bug where very large numbers with negative added an extra zero in formatNumber. ([#5308](https://github.com/infor-design/enterprise/issues/5308))
- `[Locale]` Fixed a bug where very large numbers would get a zero added. ([#5308](https://github.com/infor-design/enterprise/issues/5308))
- `[Locale]` Fixed a bug where very large numbers with negative added an extra zero in formatNumber. ([#5318](https://github.com/infor-design/enterprise/issues/5318))
- `[Lookup]` Fixed a regression bug where the close/clear icon were not properly aligned on mobile and tablet viewport. ([#5299](https://github.com/infor-design/enterprise/issues/5299))
- `[Lookup]` Fixed a bug where rows become unselected when reopened. ([#5261](https://github.com/infor-design/enterprise/issues/5261))
- `[Modal]` Added the ability to set the tabindex. ([#5358](https://github.com/infor-design/enterprise/issues/5358))
- `[Monthview]` Fixed an issue where month year pick list was misaligning for inpage. ([#5345](https://github.com/infor-design/enterprise/issues/5345))
- `[Multiselect]` Fixed a regression bug where close icon in badge/tags were not properly aligned. ([#5351](https://github.com/infor-design/enterprise/issues/5351))
- `[Page-Patterns]` Fixed an issue where the weight range slider was overlapping the sales amount text area. ([#5284](https://github.com/infor-design/enterprise/issues/5284))
- `[Pager]` Fixed an issue where tooltip was not working after switch to 2nd page for disable/enable buttons with standalone Pager. ([#1047](https://github.com/infor-design/enterprise-ng/issues/1047))
- `[Personalization]` Fixed a bug where user was unable to see highlighted text in the header when using the new light default theme. ([#5219](https://github.com/infor-design/enterprise/issues/5219))
- `[Personalization]` Fixed an issue where hyperlinks were not showing up for dark theme. ([#5144](https://github.com/infor-design/enterprise-ng/issues/5144))
- `[Popupmenu]` Fixed a bug where unwanted link/hash occurs if the menu if the menu is destroyed when clicking a menu item. ([#NG1046](https://github.com/infor-design/enterprise-ng/issues/1046))
- `[Spinbox]` Fixed a bug where spinbox and its border is not properly rendered on responsive view. ([#5146](https://github.com/infor-design/enterprise/issues/5146))
- `[Searchfield]` Fixed a bug where the close button is not rendered properly on mobile view. ([#5182](https://github.com/infor-design/enterprise/issues/5182))
- `[Searchfield]` Fixed a bug where the search icon in search field is not aligned properly on firefox view. ([#5290](https://github.com/infor-design/enterprise/issues/5290))
- `[Searchfield]` Made the `autocomplete` attribute configurable by using the `autocompleteAttribute` setting. ([#5092](https://github.com/infor-design/enterprise/issues/5092))
- `[Searchfield]` Fixed a bug where the button does not have the same height as the searchfield input. ([#5314](https://github.com/infor-design/enterprise/issues/5314))
- `[Searchbar]` Fixed a bug where searchbar overlapped the "Websites" header when browser is minimized or viewed in mobile. ([#5248](https://github.com/infor-design/enterprise/issues/5248))
- `[Slider]` Fixed a bug where the slider produces NaN value on tooltip. ([#5336](https://github.com/infor-design/enterprise/issues/5336))
- `[Splitter]` Fixed position of splitter button. ([#5121](https://github.com/infor-design/enterprise/issues/5121))
- `[Tooltip/Popover]` Split the Popover and Tooltip into separate components. ([#5197](https://github.com/infor-design/enterprise/issues/5197))

(52 Issues Solved This Release, Backlog Enterprise 147, Backlog Ng 28, 1095 Functional Tests, 1668 e2e Tests)

## v4.52.3 Fixes

- `[Locale]` Expanded support from 10 to 20 decimal places. Max number is 21, 20 now. ([#5622](https://github.com/infor-design/enterprise/issues/5622))

## v4.52.2 Fixes

- `[Locale]` Fixed a bug where very large numbers would get a zero added. ([#5308](https://github.com/infor-design/enterprise/issues/5308))
- `[Locale]` Fixed a bug where very large numbers with negative added an extra zero in formatNumber. ([#5318](https://github.com/infor-design/enterprise/issues/5318))

## v4.52.1 Fixes

- `[Datagrid]` Fixed an issue where personalize column headers were not rendering properly. ([#5361](https://github.com/infor-design/enterprise/issues/5361))

## v4.52.0

### v4.52.0 Markup Changes

- `[Datagrid]` When fixing bugs in datagrid hover states we removed the use of `is-focused` on table `td` elements. ([#5091](https://github.com/infor-design/enterprise/issues/5091))

### v4.52.0 Fixes

- `[Application Menu]` Fixed a bug where the expanded accordion were incorrectly coloured as selected when uses the personalization colors. ([#5128](https://github.com/infor-design/enterprise/issues/5128))
- `[About]` Fixed a bug where overflowing scrollbar in About Modal is shown on a smaller viewport. ([#5206](https://github.com/infor-design/enterprise/issues/5206))
- `[Bar Chart]` Fixed an issue where onerror script was able to execute. ([#1030](https://github.com/infor-design/enterprise-ng/issues/1030))
- `[Calendar]` Fixed a bug where if the calendar event is not set to whole day then the week view and day view will not properly render on UI. ([#5195](https://github.com/infor-design/enterprise/issues/5195))
- `[Datagrid]` Fixed a bug where changing a selection mode between single and mixed on a datagrid with frozen columns were not properly rendered on UI. ([#5067](https://github.com/infor-design/enterprise/issues/5067))
- `[Datagrid]` Fixed a bug where filter options were not opening anymore after doing sorting on server-side paging. ([#5073](https://github.com/infor-design/enterprise/issues/5073))
- `[Datagrid/Lookup]` Fixed a bug where unselecting all items in an active page affects other selected items on other pages. ([#4503](https://github.com/infor-design/enterprise/issues/4503))
- `[Datagrid]` When fixing bugs in datagrid hover states we removed the use of `is-focused` on table `td` elements. ([#5091](https://github.com/infor-design/enterprise/issues/5091))
- `[Datagrid/Lookup]` Fixed a bug where the plus minus icon animation was cut off. ([#4962](https://github.com/infor-design/enterprise/issues/4962))
- `[Datagrid]` Fixed a bug where unselecting all items in an active page affects other selected items on other pages. ([#4503](https://github.com/infor-design/enterprise/issues/4503))
- `[Datagrid]` Fixed a bug where the tag text in the column is not shown properly when hovering it on Alternate Row Shading. ([#5210](https://github.com/infor-design/enterprise/issues/5210))
- `[Datagrid]` Fixed a bug where the clear filter icons position were not properly aligned with the lookup. ([#5239](https://github.com/infor-design/enterprise/issues/5239))
- `[Dropdown]` Fixed a bug where automatic highlighting of a blank option after opening the list was not working ([#5095](https://github.com/infor-design/enterprise/issues/5095))
- `[Dropdown/Multiselect]` Fixed a bug where the id attribute prefix were missing from the dropdown list when searching with typeahead settings. ([#5053](https://github.com/infor-design/enterprise/issues/5053))
- `[Field Options]` Fixed misalignment of field options for the colorpicker, clearable input field, and clearable searchfield with its close icon. ([#5139](https://github.com/infor-design/enterprise/issues/5139))
- `[Field Options]` Fixed misalignment of close button in searchfield with field options. ([#5138](https://github.com/infor-design/enterprise/issues/5138))
- `[Homepage]` Fixed an issue where remove card event was not triggered on card/widget. ([#4798](https://github.com/infor-design/enterprise/issues/4798))
- `[Locale]` Changed the start day of the week to monday as per translation team request. ([#5199](https://github.com/infor-design/enterprise/issues/5199))
- `[Mask/Datagrid]` Fixed a bug in number masks where entering a decimal while the field's entire text content was selected could cause unexpected formatting. ([#4974](https://github.com/infor-design/enterprise/issues/4974))
- `[Monthview]` Fixed an issue where selected date was not stay on provided day/month/year. ([#5064](https://github.com/infor-design/enterprise/issues/5064))
- `[Monthview]` Added support for mobile view. ([#5075](https://github.com/infor-design/enterprise/issues/5075))
- `[Spinbox]` Fixed a bug where spinbox and its border is not properly rendered on responsive view. ([#5146](https://github.com/infor-design/enterprise/issues/5146))
- `[Tabs Module]` Fixed a bug where long tab labels overflowed behind the close icon. ([#5187](https://github.com/infor-design/enterprise/issues/5187))

(33 Issues Solved This Release, Backlog Enterprise 134, Backlog Ng 34, 1183 Functional Tests, 1652 e2e Tests)

## v4.51.4

### v4.51.4 Fixes

- `[Locale]` Fixed a bug where very large numbers would get a zero added. ([#5308](https://github.com/infor-design/enterprise/issues/5308))

## v4.51.3

### v4.51.3 Fixes

- `[Locale]` Fixed a bug where very large numbers with negative added an extra zero in formatNumber. ([#5308](https://github.com/infor-design/enterprise/issues/5308))
- `[Mask/Datagrid]` Fixed a bug in number masks where entering a decimal while the field's entire text content was selected could cause unexpected formatting. ([#4974](https://github.com/infor-design/enterprise/issues/4974))

## v4.51.2

### v4.51.2 Fixes

- `[Locale]` Fixed a bug where very large numbers with negative added an extra zero in formatNumber. ([#5308](https://github.com/infor-design/enterprise/issues/5308))
- `[Mask/Datagrid]` Fixed a bug in number masks where entering a decimal while the field's entire text content was selected could cause unexpected formatting. ([#4974](https://github.com/infor-design/enterprise/issues/4974))

## v4.51.1

### v4.51.1 Fixes

- `[Datagrid]` Fixed a bug where cells with a leading space triggered the dirty indicator even without changing the cell value on second blur/selection. ([#4825](https://github.com/infor-design/enterprise/issues/4825))
- `[Radio]` Fixed a bug where legend tag blinks when clicking the radio buttons. ([#4901](https://github.com/infor-design/enterprise/issues/4901))

## v4.51.0

### v4.51.0 Markup Changes

- `[About]` The version in the html section of the document was not added correctly and is now showing the correct version string. ([#5069](https://github.com/infor-design/enterprise/issues/5069))
- `[Datagrid]` Fixed a bug where cells with a leading space triggered the dirty indicator even without changing the cell value on second blur/selection. ([#4825](https://github.com/infor-design/enterprise/issues/4825))
- `[Datepicker/Monthview/Calendar]` We changed all Chinese locales to have monday as the first day of the week and this could impact scripts. ([#5147](https://github.com/infor-design/enterprise/issues/5147))
- `[Dropdown]` We added  `aria-readonly` to all readonly dropdowns. ([#5107](https://github.com/infor-design/enterprise/issues/5107))
- `[Dropdown]` Dropdowns are now appended to the section in the page with `role="main"` there should be just one of these sections in each page. ([#1033](https://github.com/infor-design/enterprise-ng/issues/1033))
- `[Input]` If using the password reveal feature, note that we change dit from using a `type="password"` to using a class to toggle the state. ([#5099](https://github.com/infor-design/enterprise/issues/5099))
- `[Pager]` When fixing an accessibility complaint on pager we made all pager buttons tabable and removed the `tabindex` this could impact some test scripts. ([#4862](https://github.com/infor-design/enterprise/issues/4862))
- `[Tabs]` We add the ability to drag tabs, if this is enabled there are a number of sort properties and classes that have been added that may need to be scripted in the future. ([#4520](https://github.com/infor-design/enterprise/issues/4520))

### v4.51.0 Fixes

- `[Circlepager]` Fixed a bug where circle buttons doesn't work on smaller viewport and first initialization of the page. ([#4966](https://github.com/infor-design/enterprise/issues/4966))
- `[General]` The master branch is now called main. Also cleaned up some language in the repo known to be less inclusive. ([#5027](https://github.com/infor-design/enterprise/issues/5027))
- `[Datagrid]` Fixed an issue where stretching the last column of a table was not consistent when resizing the window. ([#5045](https://github.com/infor-design/enterprise/issues/5045))
- `[Datagrid]` Fixed an issue where time format HHmm was not working for time picker editor. ([#4926](https://github.com/infor-design/enterprise/issues/4926))
- `[Datagrid]` Fixed an issue where setting stretchColumn to 'last' did not stretch the last column in the table. ([#4913](https://github.com/infor-design/enterprise/issues/4913))
- `[Datagrid]` Fixed an issue where when focusing dropdowns and then using arrow key, it would move across the grid columns leaving multiple open dropdowns. ([#4851](https://github.com/infor-design/enterprise/issues/4851))
- `[Datagrid]` Fixed an issue where the copy paste html to editable cell was cause to generate new cells. ([#4848](https://github.com/infor-design/enterprise/issues/4848))
- `[Datagrid]` Fixed some visual glitches related to focus/hover state and editable date/time cells. ([#5091](https://github.com/infor-design/enterprise/issues/5091))
- `[Datepicker]` Fixed an issue where time was changing, if selected time was before noon for Danish language locale da-DK. ([#4987](https://github.com/infor-design/enterprise/issues/4987))
- `[Datepicker]` Removed deprecation warning for close method. ([#5120](https://github.com/infor-design/enterprise/issues/5120))
- `[Dropdown]` Fixed a bug where the dropdown list gets detached to the input field. ([5056](https://github.com/infor-design/enterprise/issues/5056))
- `[Dropdown]` Improved accessibility on readonly dropdowns by adding the aria-readonly property. ([#5107](https://github.com/infor-design/enterprise/issues/5107))
- `[Editor]` Fixed a bug where the anchor link does not firing the change event. ([#5141](https://github.com/infor-design/enterprise/issues/5141))
- `[Editor]` Fixed a bug that links would not wrap in the editor when multiline. ([#5145](https://github.com/infor-design/enterprise/issues/5145))
- `[General]` Fixed incorrect version that was showing up as `[Object]` in the about dialog and html. ([#5069](https://github.com/infor-design/enterprise/issues/5069))
- `[Hierarchy]` Improved accessibility on readonly dropdowns by adding the aria-readonly property. ([#5107](https://github.com/infor-design/enterprise/issues/5107))
- `[Hierarchy]` Fixed an issue where the action refs passed around were broken. ([#5124](https://github.com/infor-design/enterprise/issues/5124))
- `[Listview]` Fixed a bug where changing selectable setting from 'mixed' to 'single' does not remove checkboxes. ([#5048](https://github.com/infor-design/enterprise/issues/5048))
- `[Locale]` Fixed an issue where the date and available date validation was not working for Croatian locale hr-HR. ([#4964](https://github.com/infor-design/enterprise/issues/4964))
- `[Locale]` Fixed an issue where the am/pm dot was causing issue to parseDate() method for greek language. ([#4793](https://github.com/infor-design/enterprise/issues/4793))
- `[Locale]` Fixed all chinese locales to have monday as the first day of the week. ([#5147](https://github.com/infor-design/enterprise/issues/5147))
- `[Lookup]` Fixed an issue where readonly lookups showed up as enabled. ([#5149](https://github.com/infor-design/enterprise/issues/5149))
- `[Multiselect]` Fixed a bug where the position of dropdown list was not correct when selecting multiple items on mobile. ([#5021](https://github.com/infor-design/enterprise/issues/5021))
- `[Modal]` Fixed a bug that prevented modals from closing while a tooltip was displayed inside ([#5047](https://github.com/infor-design/enterprise/issues/5047))
- `[Pager]` Fixed an accessibility issue to use tabs instead arrow keys. ([#4862](https://github.com/infor-design/enterprise/issues/4862))
- `[Password]` Changed the password reveal feature to not use `text="password"` and use css instead. This makes it possible to hide autocomplete. ([#5098](https://github.com/infor-design/enterprise/issues/5098))
- `[Radio]` Fixed a bug where legend tag blinks when clicking the radio buttons. ([#4901](https://github.com/infor-design/enterprise/issues/4901))
- `[Tabs]` Fixed a bug where where if urls contain a href with a forward slash (paths), then this would error. Note that in this situation you need to make sure the tab panel is linked without the hash. ([#5014](https://github.com/infor-design/enterprise/issues/5014))
- `[Tabs]` Added support to sortable drag and drop tabs. Non touch devices it good with almost every type of tabs `Module`, `Vertical`, `Header`, `Scrollable` and `Regular`. For touch devices only support with `Module` and `Vertical` Tabs. ([#4520](https://github.com/infor-design/enterprise/issues/4520))
- `[Tabs]` Changed the `rename()` method to also modify a tab's corresponding "More Tabs" menu item, if the menu is open. ([#5105](https://github.com/infor-design/enterprise/issues/5105))
- `[Toast]` Fixed a bug where toast message were unable to drag down to it's current position when `position` sets to 'bottom right'. ([#5015](https://github.com/infor-design/enterprise/issues/5015))
- `[Toolbar]` Add fix for invisible inputs in the toolbar. ([#5122](https://github.com/infor-design/enterprise/issues/5122))
- `[Toolbar]` Prevent individual buttons from getting stuck inside the Toolbar's overflow menu ([#4857](https://github.com/infor-design/enterprise/issues/4857))
- `[Tree]` Added api support for collapse/expand node methods. ([#4707](https://github.com/infor-design/enterprise/issues/4707))

(42 Issues Solved This Release, Backlog Enterprise 166, Backlog Ng 28, 1081 Functional Tests, 1647 e2e Tests)

## v4.50.4

### v4.50.4 Fixes

- `[Locale]` Fixed a bug where very large numbers with negative added an extra zero in formatNumber. ([#5308](https://github.com/infor-design/enterprise/issues/5308))

## v4.50.3

### v4.50.3 Fixes

- `[Lookup]` Fixed an issue where readonly lookups showed up as enabled. ([#5149](https://github.com/infor-design/enterprise/issues/5149))

## v4.50.2

### v4.50.2 Fixes

- `[General]` Fixed incorrect version that was showing up as `[Object]` in the about dialog and html. ([#5069](https://github.com/infor-design/enterprise/issues/5069))

## v4.50.1

### v4.50.1 Fixes

- `[Datagrid]` Set the tabbable feature off for the datagrid editors. ([#5089](https://github.com/infor-design/enterprise/issues/5089))
- `[Datagrid]` Fixed issues with misalignment on filter fields with icons. ([#5063](https://github.com/infor-design/enterprise/issues/5063))
- `[Lookup]` Fixed a bug where non editable lookups could not be clicked/opened. ([#5062](https://github.com/infor-design/enterprise/issues/5062))
- `[Lookup]` Fixed a bug where non strict / non editable lookups could not be clicked/opened. ([#5087](https://github.com/infor-design/enterprise/issues/5087))

## v4.50.0

### v4.50.0 Important Notes

- `[General]` We bumped the version from 4.39 (four - thirty nine) to 4.50 (four - fifty) to correspond with the general release of Soho (IDS) Design system 4.5 so the versions sync up better. We could not use 4.5 since it was already in use previously. ([#5012](https://github.com/infor-design/enterprise/issues/5012))
- `[General]` We Updated development dependencies. Most important things to note are: we now support node 14 for development and this is recommended. ([#4998](https://github.com/infor-design/enterprise/issues/4998))
- `[Tabs]` Changed the target element from 'li' to 'a' to be consistent. ([#4566](https://github.com/infor-design/enterprise/issues/4566))

### v4.50.0 Fixes

- `[Breadcrumb]` Changed the colors for disabled breadcrumbs to make them lighter than the enabled ones. ([#4917](https://github.com/infor-design/enterprise/issues/4917))
- `[Bar Chart]` Added support for double click to Bar, Bar Grouped, Bar Stacked. ([#3229](https://github.com/infor-design/enterprise/issues/3229))
- `[Bullet Chart]` Added support for double click. ([#3229](https://github.com/infor-design/enterprise/issues/3229))
- `[BusyIndicator]` Fixed a bug that caused the busy-indicator to show below the busy indicator container. ([#4953](https://github.com/infor-design/enterprise/issues/4953))
- `[Color Picker]`Fix issue with text disappearing and improve responsiveness when there isn't space horizontally ([#4930](https://github.com/infor-design/enterprise/issues/4930))
- `[Column Chart]` Added support for double click to Column, Column Grouped, Column Stacked, Column Stacked-singular and Column Positive Negative. ([#3229](https://github.com/infor-design/enterprise/issues/3229))
- `[Datagrid]` Added api setting `allowChildExpandOnMatchOnly` with Datagrid. It will show/hide children match only or all of them this setting only will effect if use with `allowChildExpandOnMatch:true`. ([#4209](https://github.com/infor-design/enterprise/issues/4209))
- `[Datagrid]` Fixed a bug where filter dropdown menus did not close when focusing a filter input. ([#4766](https://github.com/infor-design/enterprise/issues/4766))
- `[Datagrid]` Fixed an issue where the keyboard was not working to sort data for sortable columns. ([#4858](https://github.com/infor-design/enterprise/issues/4858))
- `[Datagrid]` Fixed an issue where the keyboard was not working to select all from header checkbox. ([#4859](https://github.com/infor-design/enterprise/issues/4859))
- `[Datagrid]` Fixed an issue where the selection was getting clear after use pagesize dropdown for client side paging. ([#4915](https://github.com/infor-design/enterprise/issues/4915))
- `[Datagrid]` Fixed an error seen clicking items if using a flex toolbar for the datagrid toolbar. ([#4941](https://github.com/infor-design/enterprise/issues/4941))
- `[Datagrid]` Only show row status when dirty indicator and row status both exist to address conflicting visual issue. ([#4918](https://github.com/infor-design/enterprise/issues/4918))
- `[Datagrid]` Fixed an issue where selecting a row added background to row-status. ([#4918](https://github.com/infor-design/enterprise/issues/4918))
- `[Datagrid]` Fixed an issue where the filter menu would not reopen in some cases. ([#4995](https://github.com/infor-design/enterprise/issues/4995))
- `[Datepicker]` Added a setting that replaces the trigger icon with an actual button for better accessibility, enabled by default. ([#4820](https://github.com/infor-design/enterprise/issues/4820))
- `[Datepicker]` Updated validation.js to check if date picker contains a time value ([#4888](https://github.com/infor-design/enterprise/issues/4888))
- `[Datepicker]` Fixed a UI issue where the apply and cancel buttons were unable to see on small screens. ([#4950](https://github.com/infor-design/enterprise/issues/4950))
- `[Datagrid]` Clean up hover appearance of datagrid actions button when the grid is viewed as a list. ([#4963](https://github.com/infor-design/enterprise/issues/4963))
- `[Editor]`Adjusted the editor to not treat separators after headers as leading and removing them. ([#4751](https://github.com/infor-design/enterprise/issues/4751))
- `[Environment]`Updated the regular expression search criteria from Edge to Edg to resolve the EDGE is not detected issue. ([#4603](https://github.com/infor-design/enterprise/issues/4603))
- `[Field Filter]` Fixed a UI issues where the input field has a missing border and the dropdown list does not properly align when it opened. ([#4982](https://github.com/infor-design/enterprise/issues/4982))
- `[Editor]`Adjusted the editor to not treat separators after headers as leading and removing them. ([#4751](https://github.com/infor-design/enterprise/issues/4751))
- `[General]` Can run stylelint command on W10 cmd for development ([#4993](https://github.com/infor-design/enterprise/issues/4993))
- `[General]` We Updated jQuery to use 3.6.0. ([#1690](https://github.com/infor-design/enterprise/issues/1690))
- `[Header]` Removed breadcrumb coloring from current class, which was causing the wrong kind of emphasis for breadcrumbs in headers. ([#5003](https://github.com/infor-design/enterprise/issues/5003))
- `[Input]` Changed the disabled search field color for Safari to match that of other browsers. ([#4611](https://github.com/infor-design/enterprise/issues/4611))
- `[Lookup]` Isolated the scss/css .close.icon class inside of .modal-content and removed any extra top property to fix the alignment issue.([#4933](https://github.com/infor-design/enterprise/issues/4933))
- `[Lookup]` Added a setting that replaces the trigger icon with an actual button for better accessibility, enabled by default. ([#4820](https://github.com/infor-design/enterprise/issues/4820))
- `[Lookup]` fix close button alignment issue. ([#5088](https://github.com/infor-design/enterprise/issues/5088))
- `[Line Chart]` Added support for double click to Area, Bubble, Line and Scatterplot. ([#3229](https://github.com/infor-design/enterprise/issues/3229))
- `[Message]` Added automation id's to the message's modal main area dialog as well with `modal` prefix. ([#4871](https://github.com/infor-design/enterprise/issues/4871))
- `[Modal]` Fixed a bug where full size responsive setting doesn't work on android phones in landscape mode. ([#4451](https://github.com/infor-design/enterprise/issues/4451))
- `[Pie Chart]` Added support for double click to Pie and Donut. ([#3229](https://github.com/infor-design/enterprise/issues/3229))
- `[Pie Chart]` Fixed bug were pie chart type does not remove old class name ([#3144](https://github.com/infor-design/enterprise/issues/3144))
- `[Pie Chart]` Improved the accessibility of legend items with roles and offscreen labels. ([#4831](https://github.com/infor-design/enterprise/issues/4831))
- `[Radar Chart]` Added support for double click. ([#3229](https://github.com/infor-design/enterprise/issues/3229))
- `[Rating]` Fixed color of the un-checked rating star. ([#4853](https://github.com/infor-design/enterprise/issues/4853))
- `[Popupmenu]` Fixed a lifecycle issue on menus that are shared between trigger elements, where these menus were incorrectly being torn down. ([NG#987](https://github.com/infor-design/enterprise-ng/issues/987))
- `[Searchfield]` Fixed alignment issues with the close button in various scenarios ([#4989](https://github.com/infor-design/enterprise/issues/4989), [#5096](https://github.com/infor-design/enterprise/issues/5096), [#5158](https://github.com/infor-design/enterprise/issues/4989), [#5090](https://github.com/infor-design/enterprise/issues/4989))
- `[Switch]` Adjust styles to be more discernable between checked and checked+disabled ([#4341](https://github.com/infor-design/enterprise/issues/4341))
- `[Tabs (Horizontal/Header)]` Fixed bug with the placement of the focus state in RTL mode, and other minor visual improvements. ([#4877](https://github.com/infor-design/enterprise/issues/4877))
- `[Tabs Module]` Fixed a bug where clear button was missing when clearable setting is activated in tabs module searchfield. ([#4898](https://github.com/infor-design/enterprise/issues/4898))
- `[Textarea]` Fixed a bug where the textarea options like autogrow, autoGrowMaxHeight doesn't work after the initialization inside of the accordion. ([#4977](https://github.com/infor-design/enterprise/issues/4977))
- `[Timepicker]` Added a setting that replaces the trigger icon with an actual button for better accessibility, enabled by default. ([#4820](https://github.com/infor-design/enterprise/issues/4820))
- `[Toast]` Fixed a bug where the first toast in the page is not announced to screen readers. ([#4519](https://github.com/infor-design/enterprise/issues/4519))
- `[Tooltip]` Fixed a bug in tooltip that prevented linking id-based tooltip content. ([#4827](https://github.com/infor-design/enterprise/issues/4827))

(48 Issues Solved This Release, Backlog Enterprise 152, Backlog Ng 32, 1086 Functional Tests, 1640 e2e Tests)

## v4.38.1

### v4.38.1 Fixes

- `[BusyIndicator]` Fixed a bug that caused the busy-indicator to show below the busy indicator container. ([#4953](https://github.com/infor-design/enterprise/issues/4953))

## v4.38.0

### v4.38.0 Important Changes

- `[Themes]` Renamed the concept of themes to versions and renamed uplift to new and soho to classic. The new/uplift theme is now the default and its recommend you use it as your default. The old scripts and names will still work ok but new copies with the new names are added for you. In addition Variants are now called Modes. But we got rid of the older script names from 2017 as they have been deprecated for a while now. In addition the ids-identity package thats included was bumped to 4.0 if using tokens directly from this the paths there have been changed to reflect the new names. ([#2606](https://github.com/infor-design/enterprise/issues/2606))

### v4.38.0 Fixes

- `[Application Menu]` Fixed visibility of expander icon on classic theme. ([#4874](https://github.com/infor-design/enterprise/issues/4874))
- `[Accordion]` Fixed an issue where the afterexpand and aftercollapse events fired before the states are set.  ([#4838](https://github.com/infor-design/enterprise/issues/4838))
- `[Breadcrumb]` Fixed unnecessary scrollbar in safari on a flex toolbar. ([#4839](https://github.com/infor-design/enterprise/issues/4839))
- `[Calendar]` Fixed calendar event details listview on mobile perspective. ([#4886](https://github.com/infor-design/enterprise/issues/4886))
- `[Datagrid]` Fixed an issue with missing scrollbars when in frozen column mode on wide screens. ([#4922](https://github.com/infor-design/enterprise/issues/4922))
- `[Datagrid]` Added the ability to use shift click to select in mixed selection mode. ([#4748](https://github.com/infor-design/enterprise/issues/4748))
- `[Datagrid]` Fixed alignment issue when editing. ([#4814](https://github.com/infor-design/enterprise/issues/4814))
- `[Datagrid]` Added a fix for checkbox aria cells, the aria was in the wrong location. ([#4790](https://github.com/infor-design/enterprise/issues/4790))
- `[Datagrid]` Fixed a bug where shift+f10 did not open the context menu in the Datagrid. ([#4614](https://github.com/infor-design/enterprise/issues/4614))
- `[Datagrid]` Fixed an issue where tooltips on buttons in the contextual action toolbar in datagrid would never show up. ([#4876](https://github.com/infor-design/enterprise/issues/4876))
- `[Datagrid]` Fixed an issue where when using selectAllCurrentPage the deselect all did not trigger an event. ([#4916](https://github.com/infor-design/enterprise/issues/4916))
- `[Datagrid]` Fixed an issue where when using a scroll-flex container to contain datagrid it did not show the Y scrollbar. ([#4914](https://github.com/infor-design/enterprise/issues/4914))
- `[EmptyMessage]` Fixed an issue where you may get double the click handlers. ([#4889](https://github.com/infor-design/enterprise/issues/4889))
- `[Environment]` Fixed feature detection classes and routines on IPad 13 and up. ([#4855](https://github.com/infor-design/enterprise/issues/4855))
- `[Fileupload Advanced]` Fixed a bug where the disable and enable methods were not working correctly. ([#4872](https://github.com/infor-design/enterprise/issues/4872))
- `[General]` Increased windows custom css scrollbars from 8px to 12px. ([#4837](https://github.com/infor-design/enterprise/issues/4837))
- `[Input]` Fixed a bug where the cursor overlapped the icon in right aligned lookup and input fields when selecting the field. ([#4718](https://github.com/infor-design/enterprise/issues/4718))
- `[ListView]` Fixed an issue selecting after focusing the list with the keyboard. ([#4621](https://github.com/infor-design/enterprise/issues/4621))
- `[Lookup]` Fixed an issue with select all across pages in lookup. ([#4503](https://github.com/infor-design/enterprise/issues/4503))
- `[Lookup]` Fixed an issue clearing selections with selectAcrossPages. ([#4539](https://github.com/infor-design/enterprise/issues/4539))
- `[Message]` Fixed multiple events were firing. ([#953](https://github.com/infor-design/enterprise-ng/issues/953))
- `[Popover]` Fixed a bug where the close button did not get an automation ID and added automation ID to the title. ([#4743](https://github.com/infor-design/enterprise/issues/4743))
- `[Locale/Multiselect]` Fixed a bug where translations could not be made correctly on All label and Selected Label, so we dropped having the label in the field. You can use the allTextString and selectedTextString if you want something special. ([#4505](https://github.com/infor-design/enterprise/issues/4505))
- `[Locale]` Fixed a bug in Estonian translations. ([#4805](https://github.com/infor-design/enterprise/issues/4805))
- `[Locale]` Fixed several bugs in Greek translations. ([#4791](https://github.com/infor-design/enterprise/issues/4791))
- `[Locale]` Fixed a bug in Turkish translations. ([#4788](https://github.com/infor-design/enterprise/issues/4788))
- `[Locale]` Fixed a bug in Thai translations. ([#4738](https://github.com/infor-design/enterprise/issues/4738))
- `[Searchfield]` Fixed an accessibility issue where the X was not tabbable with the keyboard. To fix this added a tabbable setting which is on by default. If you want it off you can set it to false but you would pass accessibility testing. ([#4815](https://github.com/infor-design/enterprise/issues/4815))
- `[Tabs]` Fixed an iOS bug that was preventing dismissible tabs to be dismissed by tap. ([#4763](https://github.com/infor-design/enterprise/issues/4763))
- `[Tabs Module]` Fixed positioning of the icon in tabs module. ([#4842](https://github.com/infor-design/enterprise/issues/4842))
- `[Tabs Module]` Fixed the focus border of the home button and make it tabbable in tabs module. ([#4850](https://github.com/infor-design/enterprise/issues/4850))
- `[Tabs Vertical]` Fixed black hover state in new (uplift) theme contrast mode. ([#4867](https://github.com/infor-design/enterprise/issues/4867))
- `[Validation]` Fixed an issue where validation messages did not have the correct aria for accessibility. ([#4830](https://github.com/infor-design/enterprise/issues/4830))
- `[TabsModule]` Fixed positioning of the icon in tabs module. ([#4842](https://github.com/infor-design/enterprise/issues/4842))
- `[Timepicker]` Improved accessibility on both the input field and its inner picker elements. ([#4403](https://github.com/infor-design/enterprise/issues/4403))

(37 Issues Solved This Release, Backlog Enterprise 136, Backlog Ng 32, 1082 Functional Tests, 1638 e2e Tests)

## v4.37.3

### v4.37.3 Fixes

- `[BusyIndicator]` Fixed a bug that caused the busy-indicator to show below the busy indicator container. ([#4953](https://github.com/infor-design/enterprise/issues/4953))

### v4.37.2 Fixes

- `[Datagrid]` Fixed an issue with missing scrollbars when in frozen column mode on wide screens. ([#4922](https://github.com/infor-design/enterprise/issues/4922))

## v4.37.1

### v4.37.1 Fixes

- `[General]` Increased windows custom css scrollbars from 8px to 12px. ([#4837](https://github.com/infor-design/enterprise/issues/4837))
- `[Datagrid]` Fixed an issue where when using a scroll-flex container to contain datagrid it did not show the Y scrollbar. ([#4914](https://github.com/infor-design/enterprise/issues/4914))

## v4.37.0

### v4.37.0 Features

- `[FileUpload]` Added the ability to drag files onto the file upload field like in 3.x versions. ([#4723](https://github.com/infor-design/enterprise/issues/4723))
- `[Datagrid]` Added the ability to edit columns formatted with tags and badges with an Input editor. ([#4637](https://github.com/infor-design/enterprise/issues/4637))
- `[Datagrid]` Added the ability to pass a locale numberFormat to the TargetedAchievement formatter and also set the default to two decimals. ([#4802](https://github.com/infor-design/enterprise/issues/4802))
- `[Dropdown]` Added basic virtual scrolling to dropdown for if you have thousands of items. Only basic dropdown functionality will work with this setting but it improved performance on larger dropdown lists. ([#4708](https://github.com/infor-design/enterprise/issues/4708))
- `[Sidebar]` Added the ability to hide and show the side bar with the list detail view. ([#4394](https://github.com/infor-design/enterprise/issues/4394))

### v4.37.0 Fixes

- `[App Menu]` Fixed a regression bug  where the searchfield icon duplicated and were not properly aligned with the searchfield. ([#4737](https://github.com/infor-design/enterprise/issues/4737))
- `[App Menu]` Removed the close button animation on the hamburger button when app menus open. ([#4756](https://github.com/infor-design/enterprise/issues/4756))
- `[Bar Chart]` Fixed an issue where the data was passing wrong for grouped type custom tooltip. ([#4548](https://github.com/infor-design/enterprise/issues/4548))
- `[Busy Indicator]` Fixed an error was showing when called `close()` method too soon after `activate()`. ([#980](https://github.com/infor-design/enterprise-ng/issues/980))
- `[Calendar]` Fixed a regression where clicking Legend checkboxes was no longer possible. ([#4746](https://github.com/infor-design/enterprise/issues/4746))
- `[Checkboxes]` Fixed a bug where if checkboxes are in a specific relative layout the checkboxes may click the wrong one. ([#4808](https://github.com/infor-design/enterprise/issues/4808))
- `[Column Chart]` Fixed an issue where the data was passing wrong for grouped type custom tooltip. ([#4548](https://github.com/infor-design/enterprise/issues/4548))
- `[Datagrid]` Fixed an issue where the filter border on readonly lookups was not displayed in high contrast mode. ([#4724](https://github.com/infor-design/enterprise/issues/4724))
- `[Datagrid]` Added missing aria row group role to the datagrid. ([#4479](https://github.com/infor-design/enterprise/issues/4479))
- `[Datagrid]` Fixed a bug where when setting a group and decimal out of the current locale then editing would not work. ([#4806](https://github.com/infor-design/enterprise/issues/4806))
- `[Dropdown]` Fixed an issue where some elements did not correctly get an id in the dropdown. ([#4742](https://github.com/infor-design/enterprise/issues/4742))
- `[Dropdown]` Fixed a bug where you could click the label and focus a disabled dropdown. ([#4739](https://github.com/infor-design/enterprise/issues/4739))
- `[Homepage]` Fixed the wrong metadata was sending for resize, reorder and remove card events. ([#4798](https://github.com/infor-design/enterprise/issues/4798))
- `[Locale]` Fixed an issue where if the 11th digit is a zero the formatNumbers and truncateDecimals function will loose a digit. ([#4656](https://github.com/infor-design/enterprise/issues/4656))
- `[Modal]` Improved detection of non-focusable elements when a Modal is configured to auto focus one of its inner components. ([#4740](https://github.com/infor-design/enterprise/issues/4740))
- `[Module Tabs]` Fixed a bug related to automatic linking of Application Menu trigger tabs in Angular environments ([#4736](https://github.com/infor-design/enterprise/issues/4736))
- `[ProcessIndicator]` Fixed a layout issue on the index page and added a rejected icon. ([#4770](https://github.com/infor-design/enterprise/issues/4770))
- `[Rating]` Fixed an issue where the rating was not clear on toggle. ([#4571](https://github.com/infor-design/enterprise/issues/4571))
- `[Splitter]` Fixed the splitter was dragging to wrong direction in RTL. ([#1813](https://github.com/infor-design/enterprise/issues/1813))
- `[Swaplist]` Fixed an issue where the user attributes need to be override existing attributes. ([#4694](https://github.com/infor-design/enterprise/issues/4694))
- `[Tabs]` Fixed a bug where the info icon were not aligned correctly in the tab, and info message were not visible. ([#4711](https://github.com/infor-design/enterprise/issues/4711))
- `[Tabs]` Fixed a bug where the tab key would move through tabs rather than moving to the tab content. ([#4745](https://github.com/infor-design/enterprise/issues/4745))
- `[Toolbar Searchfield]` Fixed a bug where the toolbar searchfield were unable to focused when tabbing through the page. ([#4683](https://github.com/infor-design/enterprise/issues/4683))
- `[Toolbar Searchfield]` Fixed a bug where the search bar were showing extra outline when focused. ([#4682](https://github.com/infor-design/enterprise/issues/4682))
- `[Track Dirty]` Fixed an error that was showing when using dirty indicator within a tab component. ([#936](https://github.com/infor-design/enterprise-ng/issues/936))
- `[Tree]` Fixed an issue where the character entity was stripped for addNode() method. ([#4694](https://github.com/infor-design/enterprise/issues/4694))

(49 Issues Solved This Release, Backlog Enterprise 137, Backlog Ng 35, 1082 Functional Tests, 1639 e2e Tests)

## v4.36.2

### v4.36.2 Fixes

- `[App Menu]` Removed the close button animation on the hamburger button when app menus open. ([#4756](https://github.com/infor-design/enterprise/issues/4756))
- `[App Menu]` Fixed a regression bug  where the searchfield icon duplicated and were not properly aligned with the searchfield. ([#4737](https://github.com/infor-design/enterprise/issues/4737))
- `[Calendar]` Fixed a regression where clicking Legend checkboxes was no longer possible. ([#4746](https://github.com/infor-design/enterprise/issues/4746))
- `[FileUpload]` Added the ability to drag files onto the file upload field like in 3.x versions. ([#4723](https://github.com/infor-design/enterprise/issues/4723))
- `[Modal]` Improved detection of non-focusable elements when a Modal is configured to auto focus one of its inner components. ([#4740](https://github.com/infor-design/enterprise/issues/4740))
- `[Locale]` Fixed an issue where if the 11th digit is a zero the formatNumbers and truncateDecimals function will loose a digit. ([#4656](https://github.com/infor-design/enterprise/issues/4656))
- `[Rating]` Fixed an issue where the rating was not clear on toggle. ([#4571](https://github.com/infor-design/enterprise/issues/4571))

## v4.36.1

### v4.36.1 Fixes

- `[Calendar]` Fixed a regression where clicking Legend checkboxes was no longer possible. ([#4746](https://github.com/infor-design/enterprise/issues/4746))
- `[Dropdown]` Fixed an issue where some elements did not correctly get an id in the dropdow n. ([#4742](https://github.com/infor-design/enterprise/issues/4742))
- `[Editor]` Fixed a follow up issue with readonly links in the editor. ([#4702](https://github.com/infor-design/enterprise/issues/4702))

## v4.36.0

### v4.36.0 Important Changes

- `[Datagrid]` Fixed a bug where the datagrid header checkbox had the wrong aria-checked state when only some rows are selected, this change occured because the aria-checked was not on the focusable element so was not announced. If using automation scripts on this attribute, you should be aware and adjust accordingly. ([#4491](https://github.com/infor-design/enterprise/issues/4491))

### v4.36.0 Features

- `[Datagrid]` Made the summary row sticky on the bottom of the datagrid. ([#4645](https://github.com/infor-design/enterprise/issues/4645))
- `[Lookup]` Added a clear callback function like the click callback that fires when clicking the clear X if enabled. ([#4693](https://github.com/infor-design/enterprise/issues/4693))
- `[Tabs]` Added a setting for making the text on Module Tabs' optional Application Menu trigger only accessible to screen readers. ([#4590](https://github.com/infor-design/enterprise/issues/4590))

### v4.36.0 Fixes

- `[Application Menu]` Fixed an issue with filtering where nested items matching the filter were not always displayed. ([#4592](https://github.com/infor-design/enterprise/issues/4592))
- `[Column Chart]` Fixed an alignment issue with the labels in grouped column charts. ([#4645](https://github.com/infor-design/enterprise/issues/4645))
- `[Datagrid]` Fixed a bug where filterWhenTyping did not work on lookup filter columns. ([#4678](https://github.com/infor-design/enterprise/issues/4678))
- `[Datagrid]` Fixed an issue where updateRow will not correctly sync and merge data. ([#4674](https://github.com/infor-design/enterprise/issues/4674))
- `[Datagrid]` Fixed a bug where the error icon overlapped to the calendar icon when a row has been selected and hovered. ([#4670](https://github.com/infor-design/enterprise/issues/4670))
- `[Datagrid]` Fixed a bug where multiselect would loose selection across pages when using selectRowsAcrossPages. ([#954](https://github.com/infor-design/enterprise-ng/issues/954))
- `[Datagrid]` Made a fix that when calling applyFilter the lookup checkbox did not update. ([#4693](https://github.com/infor-design/enterprise/issues/4693))
- `[Datagrid]` Added the datagrid api to the current clearArguments setting's callback. ([#4693](https://github.com/infor-design/enterprise/issues/4693))
- `[Datagrid]` Fixed the inbuilt date validation to use the datagrid column settings for date fields. ([#4693](https://github.com/infor-design/enterprise/issues/4730))
- `[Dropdown]` Fixed a bug where the tooltips are invoked for each dropdown item. This was slow with a lot of items. ([#4672](https://github.com/infor-design/enterprise/issues/4672))
- `[Dropdown]` Fixed a bug where mouseup was used rather than click to open the list and this was inconsistent. ([#4638](https://github.com/infor-design/enterprise/issues/4638))
- `[Editor]` Fixed an issue where the dirty indicator was not reset when the contents contain `<br>` tags. ([#4624](https://github.com/infor-design/enterprise/issues/4624))
- `[Editor]` Fixed a bug where hyperlinks were not clickable in readonly state. ([#4702](https://github.com/infor-design/enterprise/issues/4702))
- `[Homepage]` Fixed a bug where the border behaves differently and does not change back correctly when hovering in editable mode. ([#4640](https://github.com/infor-design/enterprise/issues/4640))
- `[Homepage]` Added support for small size (260x260) widgets and six columns. ([#4663](https://github.com/infor-design/enterprise/issues/4663))
- `[Homepage]` Fixed an issue where the animation was not working on widget removed. ([#4686](https://github.com/infor-design/enterprise/issues/4686))
- `[Homepage]` Fixed a bug where the border behaves differently and does not change back correctly when hovering in editable mode. ([#4640](https://github.com/infor-design/enterprise/issues/4640))
- `[Listview]` Fixed an issue where the contextmenu was not open on longpress and text as not selectable for iOS device. ([#4655](https://github.com/infor-design/enterprise/issues/4655))
- `[Locale]` Don't attempt to set d3 locale if d3 is not being used ([#4668](https://github.com/infor-design/enterprise/issues/4486))
- `[Modal]` Fixed a bug where the autofocus was not working on anchor tag inside of the modal and moving the first button as a default focus if there's no `isDefault` property set up.
- `[Pager]` Fixed a bug that automation id's are not added when the attachToBody is used. ([#4692](https://github.com/infor-design/enterprise/issues/4692))
- `[Rating]` Fixed a bug with the readonly function, it did not toggle the readonly state correctly. ([#958](https://github.com/infor-design/enterprise-ng/issues/958))
- `[Tabs]` Added support for a "More Actions" button to exist beside horizontal/header tabs. ([#4532](https://github.com/infor-design/enterprise/issues/4532))
- `[Tree]` Fixed an issue where the parent value was get deleted after use `addNode()` method. ([#4486](https://github.com/infor-design/enterprise/issues/4486))
- `[Wizard]` Fixed a slight layout issue with the highlighted step in RTL mode. ([#4714](https://github.com/infor-design/enterprise/issues/4714))

(42 Issues Solved This Release, Backlog Enterprise 136, Backlog Ng 32, 1084 Functional Tests, 1642 e2e Tests)

## v4.35.4

### v4.35.4 Fixes

- `[Datagrid]` Added the datagrid api to the current clearArguments setting's callback. ([#4693](https://github.com/infor-design/enterprise/issues/4693))

## v4.35.3

### v4.35.3 Fixes

- `[Datagrid]` Made a fix that when calling applyFilter the lookup checkbox did not update. ([#4693](https://github.com/infor-design/enterprise/issues/4693))
- `[Dropdown]` Fixed a bug where the tooltips are invoked for each dropdown item. This was slow with a lot of items. ([#4672](https://github.com/infor-design/enterprise/issues/4672))
- `[Dropdown]` Fixed a bug where mouseup was used rather than click to open the list and this was inconsistent. ([#4638](https://github.com/infor-design/enterprise/issues/4638))
- `[Lookup]` Added a clear callback function like the click callback that fires when clicking the clear X if enabled. ([#4693](https://github.com/infor-design/enterprise/issues/4693))
- `[Pager]` Fixed a bug that automation id's are not added when the attachToBody is used. ([#4692](https://github.com/infor-design/enterprise/issues/4692))
- `[Rating]` Fixed a bug with the readonly function, it did not toggle the readonly state correctly. ([#958](https://github.com/infor-design/enterprise-ng/issues/958))

## v4.35.2

### v4.35.2 Fixes

- `[Datagrid]` Fixed an additional issue where updateRow will cause rows to no longer be reorderable. ([#4674](https://github.com/infor-design/enterprise/issues/4674))

## v4.35.1

### v4.35.1 Fixes

- `[Datagrid]` Fixed an issue where updateRow will not correctly sync and merge data. ([#4674](https://github.com/infor-design/enterprise/issues/4674))
- `[Datagrid]` Fixed a bug where filterWhenTyping did not work on lookup filter columns. ([#4678](https://github.com/infor-design/enterprise/issues/4678))
- `[Editor]` Fixed an issue where the dirty indicator was not reset when the contents contain `<br>` tags. ([#4624](https://github.com/infor-design/enterprise/issues/4624))

## v4.35.0

### v4.35.0 Important Notes

- `[Breadcrumb]` We added support for the use of `span` in place of `a` tags inside Breadcrumb List Items at the component API level.  In order to facilitate this, some internal API methods had to be changed to recognize the list item instead of the anchor.  If you rely on the Breadcrumb API and reference breadcrumb item anchor tags, please note that before adopting this version, you should change your code to instead reference the list items, or only use the BreadcrumbItem API.

### v4.35.0 Features

- `[Datagrid]` Added support to select all rows on current page only for client side paging. ([#4265](https://github.com/infor-design/enterprise/issues/4265))
- `[Datagrid]` Added a new ProcessIndicator formatter. ([#3918](https://github.com/infor-design/enterprise/issues/3918))
- `[Dropdown]` Improved behavior of list item navigation/selection when a Dropdown is configured with "no search" mode activated. ([#4483](https://github.com/infor-design/enterprise/issues/4483))
- `[Lookup]` Added the ability to change the lookup icon. ([#4527](https://github.com/infor-design/enterprise/issues/4527))
- `[ProcessIndicator]` Added: labels, more icon support, and a content areas and made it responsive. ([#3918](https://github.com/infor-design/enterprise/issues/3918))

### v4.35.0 Fixes

- `[Application Menu]` Fixed accessibility issues getting redundant info in expand/collapse button. ([#4462](https://github.com/infor-design/enterprise/issues/4462))
- `[Application Menu]` Fixed accessibility issues with missing instructional text and incorrect aria-role assignments on the App Menu triggers (hamburger buttons) and Role switcher buttons. ([#4489](https://github.com/infor-design/enterprise/issues/4489))
- `[About]` Made it possible to close About dialogs that previously had open, nested Modals present. ([NG#915](https://github.com/infor-design/enterprise-ng/issues/915))
- `[Badges]` Fixed alignment issues in uplift theme. ([#4578](https://github.com/infor-design/enterprise/issues/4578))
- `[Busy Indicator]` Fixed an issue where the whole page and parent div was shifts when active. ([#746](https://github.com/infor-design/enterprise-ng/issues/746))
- `[Button]` Fixed the tooltip in action button to be not visible when there's no title attribute. ([#4473](https://github.com/infor-design/enterprise/issues/4473))
- `[Column Chart]` Fixed a minor alignment issue in the xAxis labels ([#4460](https://github.com/infor-design/enterprise/issues/4460))
- `[Colorpicker]` Fixed an issue where values were not being selecting when multiple colopickers are present. ([#4146](https://github.com/infor-design/enterprise/issues/4146))
- `[Datagrid]` Fix a bug where changing selectable on the fly did not change the select behavior. ([#4575](https://github.com/infor-design/enterprise/issues/4575))
- `[Datagrid]` Fixed an issue where the click event was not fire for hyperlinks keyword search results. ([#4550](https://github.com/infor-design/enterprise/issues/4550))
- `[Datagrid]` Added api setting for selection on enter edit mode. ([#4485](https://github.com/infor-design/enterprise/issues/4485))
- `[Datagrid]` Fixed a bug where the onPostRenderCell function would get an empty container if using frozen columns. ([#947](https://github.com/infor-design/enterprise-ng/issues/947))
- `[Datagrid]` Fix a bug where changing selectable on the fly did not change the select behavior. ([#4575](https://github.com/infor-design/enterprise/issues/4575))
- `[Dropdown]` Fixed a bug where the last option icon changes when searching/filtering in dropdown search field. ([#4474](https://github.com/infor-design/enterprise/issues/4474))
- `[Editor/Fontpicker]` Fixed a bug where the label relationship were not valid in the editor role. Adding aria-labelledby will fix the association for both editor and the label. Also, added an audible label in fontpicker. ([#4454](https://github.com/infor-design/enterprise/issues/4454))
- `[Field Options]` Fixed an issue where the action button was misaligned for safari. ([#4610](https://github.com/infor-design/enterprise/issues/4610))
- `[FileUploadAdvanced]` Fixed an issue where abort method was not working properly to remove the file block when upload fails. ([#938](https://github.com/infor-design/enterprise-ng/issues/938))
- `[Header]` Fixed a bug where the searchfield automatically expands when clicking the app menu button. ([#4617](https://github.com/infor-design/enterprise/issues/4617))
- `[Lookup]` Fixed some layout issues when using the editable and clearable options on the filter row. ([#4527](https://github.com/infor-design/enterprise/issues/4527))
- `[Lookup]` Fixed incorrect counts when using allowSelectAcrossPages. ([#4316](https://github.com/infor-design/enterprise/issues/4316))
- `[Mask]` Fixed broken date/time masks in the `sv-SE` locale. ([#4613](https://github.com/infor-design/enterprise/issues/4613))
- `[Tree]` Fixed an issue where the character entity references were render differently for parent and child levels. ([#4512](https://github.com/infor-design/enterprise/issues/4512))
- `[Tooltip/Pager]` Fixed an issue where the tooltip would show at the top when clicking paging buttons. ([#218](https://github.com/infor-design/enterprise-ng/issues/218))

(40 Issues Solved This Release, Backlog Enterprise 173, Backlog Ng 42, 1083 Functional Tests, 1638 e2e Tests)

## v4.34.3

### v4.34.3 Fixes

- `[Lookup]` Added the ability to change the lookup icon. ([#4527](https://github.com/infor-design/enterprise/issues/4527))
- `[Lookup]` Fixed some layout issues when using the editable and clearable options on the filter row. ([#4527](https://github.com/infor-design/enterprise/issues/4527))

## v4.34.2

### v4.34.2 Fixes

- `[Dropdown/Autocomplete]` Fix a bug where these components would fail in IE 11. Note that IE 11 isn't "supported" but we fixed these issues to give teams more time to migrate. ([#4608](https://github.com/infor-design/enterprise/issues/4608))
- `[General]` Fix a bug where the regex scripts will error on Big Sur. ([#4612](https://github.com/infor-design/enterprise/issues/4612))

## v4.34.1

### v4.34.1 Fixes

- `[Datagrid]` Fix a bug where changing selectable on the fly did not change the select behavior. ([#4575](https://github.com/infor-design/enterprise/issues/4575)

## v4.34.0

### v4.34.0 Features

- `[All Components]` Added `attributes` setting to set automation id's and id's. ([#4498](https://github.com/infor-design/enterprise/issues/4498))
- `[Datagrid]` Added a limited experimental sticky header feature. ([#3993](https://github.com/infor-design/enterprise/issues/3993))
- `[Input]` Add a `revealText` plugin that will add a button to password fields to hide and show sensitive information such as SIN or passwords. ([#4098](https://github.com/infor-design/enterprise/issues/4098))
- `[Listview]` Added a new setting `allowDeselect` which will make it such that if you select an item you cant deselect, you can only select another item. ([#4376](https://github.com/infor-design/enterprise/issues/4376))
- `[Locale]` Added a new set of translations from the translation team. ([#4501](https://github.com/infor-design/enterprise/issues/4501))
- `[Locale/Charts]` The numbers inside charts are now formatted using the current locale's, number settings. This can be disabled/changed in some charts by passing in a localeInfo object to override the default settings. ([#4437](https://github.com/infor-design/enterprise/issues/4437))
- `[Treemap]` Added ability to show a tooltip. ([#2794](https://github.com/infor-design/enterprise/issues/2794))

### v4.34.0 Fixes

- `[Autocomplete]` Fixed an issue where a slow and incomplete ajax request would cause the dropdown to briefly show wrong contents. ([#4387](https://github.com/infor-design/enterprise/issues/4387))
- `[Breadcrumb]` Fixed an issue where css only breadcrumbs were missing styles. ([#4501](https://github.com/infor-design/enterprise/issues/4501))
- `[Datepicker]` Fixed an issue where range highlight was not aligning for Mac/Safari. ([#4352](https://github.com/infor-design/enterprise/issues/4352))
- `[Datagrid]` Fixed an issue with a custom toolbar, where buttons would click twice. ([#4471](https://github.com/infor-design/enterprise/issues/4471))
- `[Datagrid]` Fixed an issue where the special characters (é, à, ü, û, ...) export to csv was not generated them correctly. ([#4347](https://github.com/infor-design/enterprise/issues/4347))
- `[Datagrid]` Fixed an issue where the leading spaces were removed on editing cells. ([#4380](https://github.com/infor-design/enterprise/issues/4380))
- `[Datagrid]` Fixed an issue where the double click event was not firing for checkbox columns. ([#4381](https://github.com/infor-design/enterprise/issues/4381))
- `[Datagrid]` Fixed an issue where the dropdown in a datagrid would stay open when clicking to the next page of results. ([#4396](https://github.com/infor-design/enterprise/issues/4396))
- `[Datagrid]` Fixed a bug where a scroll bar shows even when there's no data in datagrid. ([#4228](https://github.com/infor-design/enterprise/issues/4228))
- `[Datagrid]` Fixed an issue where calling setFocus on the datagrid would stop open menus from working. ([#4429](https://github.com/infor-design/enterprise/issues/4429))
- `[Datagrid]` To allow for some script tools to work we now set draggable to true. ([#4490](https://github.com/infor-design/enterprise/issues/4490))
- `[Datagrid]` Fixed an error on the filter box on the personalization dialog where it would error if there is a column with no name field. ([#4495](https://github.com/infor-design/enterprise/issues/4495))
- `[Datagrid]` Fixed links when changing personalization as they would inherit the wrong color. ([#4481](https://github.com/infor-design/enterprise/issues/4481))
- `[Datagrid]` Fixed a bug where seaching with the search on the toolbar would not highlight results. ([#4488](https://github.com/infor-design/enterprise/issues/4488))
- `[Datagrid]` Fixed an issue with a custom toolbar, where buttons would click twice. ([#4471](https://github.com/infor-design/enterprise/issues/4471))
- `[Datagrid]` Fixed a bug in updateRow where it did not sync up all data passed in with the dataset. ([#4476](https://github.com/infor-design/enterprise/issues/4476))
- `[Datepicker]` Changed the month/year picker to skip 10 years instead of one. ([#4388](https://github.com/infor-design/enterprise/issues/4388))
- `[Dropdown]` Improved the behavior of the `noSearch` dropdown when using the keyboard. ([#4388](https://github.com/infor-design/enterprise/issues/4388))
- `[Editor]` Fixed an issue where the focus was getting lost after pressing toolbar buttons. ([#4335](https://github.com/infor-design/enterprise/issues/4335))
- `[Editor]` Fixed an issue where the color picker was not opening the popup for overflow menu and had name as undefined in list. ([#4398](https://github.com/infor-design/enterprise/issues/4398))
- `[Editor]` Fixed an issue where font-size tags are stripped from the css. ([#4557](https://github.com/infor-design/enterprise/issues/4557))
- `[Favorites]` Removed the favorites component as its not really a component, info on it can be found under buttons in the toggle example. ([#4405](https://github.com/infor-design/enterprise/issues/4405))
- `[Fieldset]` Fixed a bug where summary form data gets cut off on a smaller viewport. ([#3861](https://github.com/infor-design/enterprise/issues/3861))
- `[Homepage]` Fixed an issue where the four column widgets were incorrectly positioned, left aligned on large screen. ([#4541](https://github.com/infor-design/enterprise/issues/4541))
- `[List Detail]` Fixed css height for list detail in responsive view ([#4426](https://github.com/infor-design/enterprise/issues/4426))
- `[Listview]` Fixed a bug where readonly and non-selectable listview should not have hover state. ([#4452](https://github.com/infor-design/enterprise/issues/4452))
- `[Lookup]` Fixed a bug where the filter header together with the checkbox column is not properly align. ([#3774](https://github.com/infor-design/enterprise/issues/3774))
- `[MenuButton]` Removed the menubutton component sections as its not really a component, info on it can be found under buttons in the MenuButton examples. ([#4416](https://github.com/infor-design/enterprise/issues/4416))
- `[Message]` Added support for lists in the message, also fixed a problem when doing so, with screen readers. ([#4400](https://github.com/infor-design/enterprise/issues/4400))
- `[Message]` Added the `noRefocus` setting that will feed through to the modal. ([#4507](https://github.com/infor-design/enterprise/issues/4507))
- `[Splitter]` Added missing audible labels in splitter collapse button and splitter handle. ([#4404](https://github.com/infor-design/enterprise/issues/4404))
- `[Tabs Module]` Fixed a bug where tab items were not centered correctly in uplift theme. ([#4538](https://github.com/infor-design/enterprise/issues/4538))
- `[Treemap]` Fixed a bug where small slices may show a "tip" below the chart. ([#2794](https://github.com/infor-design/enterprise/issues/2794))

(56 Issues Solved This Release, Backlog Enterprise 185, Backlog Ng 42, 1082 Functional Tests, 1612 e2e Tests)

## v4.33.2

### v4.33.2 Fixes

`[General]` Fix a bug where the regex blows up on Mac Big Sur. ([#4612](https://github.com/infor-design/enterprise/issues/4612))

## v4.33.1

### v4.33.1 Fixes

- `[Breadcrumb]` Fixed an issue were css only breadcrumbs were missing styles. ([#4501](https://github.com/infor-design/enterprise/issues/4501))

## v4.33.0

### v4.33.0 Features

- `[Locale]` Added a new dateTimeMillis and timeStampMillis format if milliseconds are needed. ([#4384](https://github.com/infor-design/enterprise/issues/4384))
- `[Toast]` Added a setting to enable setting ids or other attributes on the toast element. ([#4275](https://github.com/infor-design/enterprise/issues/4275))

### v4.33.0 Fixes

- `[Autocomplete]` Fix a bug when connected to NG where pressing the enter key would not select Autocomplete items/. ([ng#901](https://github.com/infor-design/enterprise-ng/issues/901))
- `[Autocomplete]` Fixed an issue where the Searchfield items were not selectable after 'All results for "xx"' was selected. ([#4446](https://github.com/infor-design/enterprise/issues/4446))
- `[Calendar]` Removed some extra keyboard stops when tabing. ([#4318](https://github.com/infor-design/enterprise/issues/4318))
- `[Calendar]` Fixed a bug where the incorrect color was shown when events are added with the dialog. ([#4439](https://github.com/infor-design/enterprise/issues/4439))
- `[Colorpicker]` Fixed an issue where the colorpicker closes when pressing or clicking outside the swatch. ([#3559](https://github.com/infor-design/enterprise/issues/3559))
- `[Datagrid]` Fixed an issue where activated row on 2nd or any subsequent page was not highlighting for mixed selection mode. ([ng#900](https://github.com/infor-design/enterprise-ng/issues/900))
- `[Datagrid]` Added support to disable column buttons. ([1590](https://github.com/infor-design/enterprise/issues/1590))
- `[Datagrid]` Fixed an issue where short field icon padding was misaligned in RTL mode. ([#1812](https://github.com/infor-design/enterprise/issues/1812))
- `[Datagrid]` Added support to `In Range` filter operator for numeric columns. ([#3988](https://github.com/infor-design/enterprise/issues/3988))
- `[Datagrid]` Fixed an issue where filter was not working if user types slow in the filter input for treegrid. ([#4270](https://github.com/infor-design/enterprise/issues/4270))
- `[Datagrid]` Fixed an issue where the icons right text was truncated for extra-small row height. ([#4355](https://github.com/infor-design/enterprise/issues/4355))
- `[Datagrid]` Fixed an issue where the column icons and content was overlapping. ([#4264](https://github.com/infor-design/enterprise/issues/4264))
- `[Datagrid]` Fixed an issue where using flex toolbar as a custom toolbar did not work. ([#4385](https://github.com/infor-design/enterprise/issues/4385))
- `[Datepicker]` Added missing off screen text for the picker buttons in the datepicker month/year view. ([#4318](https://github.com/infor-design/enterprise/issues/4318))
- `[Editor]` Fixed a bug where the Fontpicker's displayed style wasn't updating to match the current text selection in some cases. ([#4309](https://github.com/infor-design/enterprise/issues/4309))
- `[Editor]` Fixed a bug where b tags in an empty p tag would be stripped. ([#4411](https://github.com/infor-design/enterprise/issues/4411))
- `[Locale]` Added a new translation token for Records Per Page with no number. ([#4334](https://github.com/infor-design/enterprise/issues/4334))
- `[Locale]` Fixed an max stack error when setting `nb-NO` as a language. ([#874](https://github.com/infor-design/enterprise-ng/issues/874))
- `[Lookup]` Fixed an issue where the event `beforeShow` was only triggered the first time. ([#899](https://github.com/infor-design/enterprise-ng/issues/899))
- `[Lookup]` Fixed a bug where the lookup count doesn't update correctly. ([#4312](https://github.com/infor-design/enterprise/issues/4312))
- `[Mask]` Enabled editable sections of Date masks.  Editing within a section will no longer incorrectly alter values that may already exist in a date field's other editable sections. ([#4079](https://github.com/infor-design/enterprise/issues/4079))
- `[Modal Manager]` Modals now pass `isCancelled` properly when the Modal Manager API detects a request to close by using the Escape key. ([#4298](https://github.com/infor-design/enterprise/issues/4298))
- `[Pager]` Fixed an error when using arrow keys to select in the pagesize selector. ([#4383](https://github.com/infor-design/enterprise/issues/4383))
- `[Searchfield]` Allow for search terms to include special characters. ([#4291](https://github.com/infor-design/enterprise/issues/4291))
- `[Stepprocess]` Fixed a bug where padding and scrolling was missing. Note that this pattern will eventually be removed and we do not suggest any one use it for new development. ([#4249](https://github.com/infor-design/enterprise/issues/4249))
- `[Tabs]` Fixed multiple bugs where error icon in tabs and the animation bar were not properly aligned in RTL uplift theme. ([#4326](https://github.com/infor-design/enterprise/issues/4326))
- `[Tabs]` Fixed a bug where removing a nested tab would cause an error due to being invisible. ([#4356](https://github.com/infor-design/enterprise/issues/4356))
- `[Tabs]` Fixed a bug where the focus/activated state does not display correctly in RTL. ([#4332](https://github.com/infor-design/enterprise/issues/4332))
- `[Toolbar Flex]` Fixed detection of overflow in some toolbars where items were not properly displaying all overflowed items in the "More Actions" menu. ([#4296](https://github.com/infor-design/enterprise/issues/4296))
- `[Toolbar Flex]` Fixed an issue where in some examples/cases the first item did not get an initial tabindex. ([#4418](https://github.com/infor-design/enterprise/issues/4418))
- `[Tree]` Fixed an issue where calling togglenode without first doing a select/unselect was not working properly. ([#3927](https://github.com/infor-design/enterprise/issues/3927))
- `[Tree]` Fixed a bug that adding icons in with the tree text would encode it when using addNode. ([#4305](https://github.com/infor-design/enterprise/issues/4305))
- `[Validation]` Fixed an issue where after the execution `resetForm()` was not resting dropdown and editor the fields. ([#4259](https://github.com/infor-design/enterprise/issues/4259))

(48 Issues Solved This Release, Backlog Enterprise 184, Backlog Ng 48, 1084 Functional Tests, 1530 e2e Tests)

## v4.32.0

### v4.32.0 Important Notes

- `[Colors]` In Uplift (Vibrant) theme there is no longer any colors in graphite. All are slate. This involved bringing in a new version 3.0 of the design system with some breaking changes you should not if using the tokens directly. See the [design system change log](https://github.com/infor-design/design-system/blob/main/docs/CHANGELOG.md) for details. ([#4206](https://github.com/infor-design/enterprise/issues/4206))

### v4.32.0 Features

- `[Breadcrumb]` Add truncated style and made it the default for all Breadcrumb lists. ([#4091](https://github.com/infor-design/enterprise/issues/4091))
- `[Datagrid]` Add a new `RowNumber` formatter that will show a row number column that remains the same no matter how the grid is sorted. ([#1904](https://github.com/infor-design/enterprise/issues/1904))
- `[Datepicker]` Added the ability to use the range selection in date picker when using the UmAlQura Calendar (RTL). ([#4227](https://github.com/infor-design/enterprise/issues/4227))
- `[Homepage]` Added ability to support a 5 column option. ([#4101](https://github.com/infor-design/enterprise/issues/4101))
- `[Locale]` Added an example page to test translation strings more accurately. ([#4189](https://github.com/infor-design/enterprise/issues/4189))

### v4.32.0 Fixes

- `[Accordion]` Fixed a bug where disabled headers texts and icons were barely recognizable as disabled in uplift theme. ([#4065](https://github.com/infor-design/enterprise/issues/4065))
- `[Accordion]` Fixed a bug in the vibrant theme where nested header text was not showing because the width was pushing it to the next line. ([#4145](https://github.com/infor-design/enterprise/issues/4145))
- `[Application Menu]` Fixed too much spacing level when there's an icon in accordion header in uplift theme. ([#4202](http://localhost:4000/components/applicationmenu/test-six-levels-icons.html?theme=uplift&variant=light&colors=0066D4))
- `[Contextual Action Panel]` Made the close button work in cases where subcomponents are open inside the CAP. ([#4112](https://github.com/infor-design/enterprise/issues/4112))
- `[Colorpicker]` The sizes were inconsistent with other components in width so we adjusted them. ([#4310](https://github.com/infor-design/enterprise/issues/4310))
- `[Datagrid]` Fixed an issue where the selectedRows array contents continued to multiply each time running `selectAllRows`. ([#4195](https://github.com/infor-design/enterprise/issues/4195))
- `[Datagrid]` Fixed an issue where the dynamic tooltip was not working properly. ([#4260](https://github.com/infor-design/enterprise/issues/4260))
- `[Datagrid]` Fixed an issue where the check box filter was not working. ([#4271](https://github.com/infor-design/enterprise/issues/4271))
- `[Datagrid]` Fixed an issue where the filter and paging for treegrid was not working properly. ([#4293](https://github.com/infor-design/enterprise/issues/4293))
- `[Datepicker]` Fixed an issue where the minute and second interval for timepicker was not working properly when use along useCurrentTime setting. ([#4230](https://github.com/infor-design/enterprise/issues/4230))
- `[Dropdown]` Fixed a bug where italic-style highlighting would represent a matched filter term instead of bold-style on a Dropdown List item in some cases. ([#4141](https://github.com/infor-design/enterprise/issues/4141))
- `[Editor]` Fixed issue with incorrect padding when using bullets in RTL mode. ([#4327](https://github.com/infor-design/enterprise/issues/4327))
- `[General]` Fixed high contrast error color to have better contrast. ([#4344](https://github.com/infor-design/enterprise/issues/4344))
- `[FileUploadAdvanced]` Fixed an issue where the method `status.setCompleted()` not firing event `fileremoved`. ([#4294](https://github.com/infor-design/enterprise/issues/4294))
- `[Homepage]` Fixed an issue where the columns were not showing properly after resize by using the maximize button. ([#894](https://github.com/infor-design/enterprise-ng/issues/894))
- `[Homepage]` Fixed an issue where the columns were not showing properly after resize browser window. ([#895](https://github.com/infor-design/enterprise-ng/issues/895))
- `[Input]` Fixed a bug where the text input error state border color would be wrong in the vibrant, dark and high contrast. ([#4248](https://github.com/infor-design/enterprise/issues/4248))
- `[Locale]` Fixed issues with some timezone and datetime formats. ([#4297](https://github.com/infor-design/enterprise/issues/4297))
- `[Popupmenu]` Fixed a minor issue with the shortcut text on small breakpoints. ([#3984](https://github.com/infor-design/enterprise/issues/3984))
- `[Popover]` Fixed a regression where passing a popover content as a hash link to an ID no longer worked. ([#4281](https://github.com/infor-design/enterprise/issues/4281))
- `[Personalize]` Fixed an issue regarding the layout and scroll ability of a page. ([#3330](https://github.com/infor-design/enterprise/issues/3330))
- `[Searchfield]` Added a shadow to the focus state of searchfields with category buttons. ([#4181](https://github.com/infor-design/enterprise-ng/issues/4181))
- `[Splitter]` Fixes an issue where the collapse button was not working when splitter is on the right. ([#1730](https://github.com/infor-design/enterprise-ng/issues/1730))
- `[Tabs]` Added detection for width/height/style changes on a Tabs component, which now triggers a resize event. ([ng#860](https://github.com/infor-design/enterprise-ng/issues/860))
- `[Tabs]` Fixed a small error by removing a - 1 involved with testing. ([#4093](https://github.com/infor-design/enterprise/issues/4093))
- `[Tabs]` Fixed a bug where using `#` in a Tab title was not possible. ([#4179](https://github.com/infor-design/enterprise/issues/4179))
- `[Tabs Header]` Fixed a bug where the add icon were too small and the page form layout has a big space on top of it. ([#4289](https://github.com/infor-design/enterprise/issues/4289))
- `[Toolbar Flex]` Fixed a bug where in some cases a un-needed scrollbar would appear. [[#4325](https://github.com/infor-design/enterprise/issues/4325)]
- `[Toolbar Searchfield]` Fixed a bug where the searchfield doesn't perfectly align together with flex toolbar. [[#4226](https://github.com/infor-design/enterprise/issues/4226)]
- `[Tree]` Fixed an issue where the return focus state was not working properly after closing the context menu. ([#4252](https://github.com/infor-design/enterprise/issues/4252))
- `[Vertical Tabs]` Fixed an issue where the error icon was misaligning. ([#873](https://github.com/infor-design/enterprise-ng/issues/873))

(49 Issues Solved This Release, Backlog Enterprise 196, Backlog Ng 51, 1079 Functional Tests, 1525 e2e Tests)

## v4.31.5

### v4.31.5 Fixes

- `[General]` Fix a bug where the regex blows up on Mac Big Sur. ([#4612](https://github.com/infor-design/enterprise/issues/4612))

## v4.31.4

### v4.31.4 Fixes

- `[Datagrid]` Fixed an issue where the icons right text was truncated for extra-small row height. ([#4355](https://github.com/infor-design/enterprise/issues/4355))

## v4.31.3

### v4.31.3 Fixes

- `[Editor]` Fixed a bug where b tags in an empty p tag would be stripped. ([#4411](https://github.com/infor-design/enterprise/issues/4411))

## v4.31.2

### v4.31.2 Fixes

- `[Datagrid]` Added the ability to resize frozen columns, if you do not want this you must set columns to `resizable: false`. ([#3852](https://github.com/infor-design/enterprise/issues/3852))
- `[Datagrid]` Fixed hideColumn method to check if the column is hidden. ([#3852](https://github.com/infor-design/enterprise/issues/3852))
- `[Popdown]` Added a safety check to the destroy. ([#3852](https://github.com/infor-design/enterprise/issues/3852))

## v4.31.1

### v4.31.1 Fixes

- `[Datagrid]` Fixed a bug with icon alignment in editors in small or xtra small layout. ([#4266](https://github.com/infor-design/enterprise/issues/4266))
- `[Datagrid]` Fixed selection checkbox alignment. ([#4266](https://github.com/infor-design/enterprise/issues/4266))

## v4.31.0

### v4.31.0 Important Notes

- `[Buttons]` We reverted an inner Css rule that set all 'btn' classes to use contains vs starts with since this caused issues. One consequence is that if you use a class `dismissible-btn` it should now be `btn-dismissible`. This is a possible breaking change but for most cases this button is added by the tags component. ([#4120](https://github.com/infor-design/enterprise/issues/4120))

### v4.31.0 Features

- `[Calendar]` Added the ability to override an event `color` and `borderColor` see docs for details. ([#3923](https://github.com/infor-design/enterprise/issues/3923))
- `[Calendar]` Added the ability to use the monthview legend setting to colorsize day backgrounds. To use this set the `dayLegend` property. And this uses the same format for legend in the monthView. Just renamed it to avoid confusing with the event legend. ([#3893](https://github.com/infor-design/enterprise/issues/3893))
- `[Datagrid]` Added a `spacerColumn` setting, with this setting the last column fills any empty space instead of stretching everything out. ([#4032](https://github.com/infor-design/enterprise/issues/4032))
- `[Datagrid]` Added a `columnSizing` setting which impacts how the column widths are auto calculated. Options are: `both` (default), `data` or `header` (including filter). ([#4017](https://github.com/infor-design/enterprise/issues/4017))
- `[Datagrid]` Added the setting for empty message small height. ([#3609](https://github.com/infor-design/enterprise/issues/3609))
- `[Datagrid]` Fixed an alignment issue on rows when using alerts and tags with frozen columns and short row. ([#4237](https://github.com/infor-design/enterprise/issues/4237))
- `[Datagrid]` Fixed an alignment issue on hiding and showing rows when using grouped headers and frozen columns together. ([#4247](https://github.com/infor-design/enterprise/issues/4247))
- `[Datepicker]` Added the ability to use +/- to increment the day in the calendar. This is in addition to arrow key functionality. This works in the field or when the calendar is open. ([#4001](https://github.com/infor-design/enterprise/issues/4001))
- `[Masthead]` Added the ability use user images, status and initials in the masthead and masthead menu buttons. ([#800](https://github.com/infor-design/enterprise-ng/issues/800))
- `[MultiSelect]` Fixed an issue update multiselect on ajax with values already selected. ([#885](https://github.com/infor-design/enterprise-ng/issues/885))
- `[Tree]` Added option to add new child node on top or bottom. ([#3915](https://github.com/infor-design/enterprise/issues/3915))
- `[General]` Moved all the examples, patterns and layouts into their own sections or with the components they live with page patterns can now be found at `components/page-patterns` and layouts at `components/page-layouts`. Added a first pass of docs about these as well as more doc updates to forms, autocomplete and grid. ([#428](https://github.com/infor-design/enterprise/issues/428))

### v4.31.0 Fixes

- `[Application Menu]` Fixed an issue where the Header was unable to hide for RTL and ie11. ([#2154](https://github.com/infor-design/enterprise/issues/2154))
- `[Application Menu]` Fixed a bug where the border top color is wrong in uplift dark and high contrast theme. ([#4042](https://github.com/infor-design/enterprise/issues/4042))
- `[Application Menu]` Fixed a bug where some buttons did not have labels for the icon buttons in toolbars. Check your application if you use this pattern. ([#4085](https://github.com/infor-design/enterprise/issues/4085))
- `[Autocomplete]` Fixed an issue where the JavaScript error was thrown for ie11. ([#4148](https://github.com/infor-design/enterprise/issues/4148))
- `[Blockgrid]` Fixed an issue with paged datasets that would occasionally cause a JS console error. ([ng#836](https://github.com/infor-design/enterprise-ng/issues/836))
- `[Blockgrid]` Fixed a bug where first/last pager buttons would show and be disabled by default (buttons are now hidden by default). ([ng#836](https://github.com/infor-design/enterprise-ng/issues/836))
- `[Buttons]` Reverted an inner Css rule change that set 'btn' classes to contains vs starts with. ([#4120](https://github.com/infor-design/enterprise/issues/4120))
- `[Datagrid]` Fixed an issue when hiding columns after loading a datagrid up with grouped headers and frozen columns. ([#4218](https://github.com/infor-design/enterprise/issues/4218))
- `[Datagrid]` Fixed an issue where the rows where not render properly when use method `updateDataset()` for treegrid. ([#4213](https://github.com/infor-design/enterprise/issues/4213))
- `[Datagrid]` Fixed an issue where the tooltip for tree grid was not working properly. ([#827](https://github.com/infor-design/enterprise-ng/issues/827))
- `[Datagrid]` Fixed an issue where the keyword search was not working for server side paging. ([#3977](https://github.com/infor-design/enterprise/issues/3977))
- `[Datagrid]` Fixed a bug that nested datagrid columns could not be clicked. ([#4197](https://github.com/infor-design/enterprise/issues/4197))
- `[Datagrid]` Fixed an issue where the 'value' and 'oldValue' on cell change event where showing escaped. ([#4028](https://github.com/infor-design/enterprise/issues/4028))
- `[Datagrid]` Fixed an issue where the keyword search was not working for group headers. ([#4068](https://github.com/infor-design/enterprise/issues/4068))
- `[Datagrid]` Fixed an issue where the column filter results were inconsistent for tree grid. ([#4031](https://github.com/infor-design/enterprise/issues/4031))
- `[Datagrid]` Fixed an issue where the data was not exporting to excel when using the groupable setting. ([#4081](https://github.com/infor-design/enterprise/issues/4081))
- `[Datagrid]` Fixed an issue where if a context menu is opened and then closed with ESC the focus would be reset to the top of the page. ([#4085](https://github.com/infor-design/enterprise/issues/4085))
- `[Datagrid]` Fixed an issue where the tooltip would not show up if you focus a cell with ellipsis text with the keyboard. ([#4085](https://github.com/infor-design/enterprise/issues/4085))
- `[Datagrid]` Made the header checkbox focusable. ([#4085](https://github.com/infor-design/enterprise/issues/4085))
- `[Datagrid]` The selection checkbox cell had aria-selected on it which was incorrect. ([#4085](https://github.com/infor-design/enterprise/issues/4085))
- `[Datagrid]` Changed the auto width sizing of columns to include the padding of the rowHeight (16 16 8 8). So the column sizes are now more compact in lower rowHeight settings. Also to do this the grid is now rerendered when changing rowHeight. ([#4016](https://github.com/infor-design/enterprise/issues/4016))
- `[Datagrid]` Fixed a design QA bug where the column and data cell padding was not following the design system. Its now using 16px large, 16px medium, 8 px short and 8 px extar-short for text indenting. ([#4154](https://github.com/infor-design/enterprise/issues/4154))
- `[Datagrid]` Fixed an issue where the client side selection was not working. ([#4138](https://github.com/infor-design/enterprise/issues/4138))
- `[Datagrid]` Changed invalid css fill-available property. ([#4133](https://github.com/infor-design/enterprise/issues/4133))
- `[Datagrid]` Fixed issue where double keydown was required to open dropdown lists in datagrid cell. ([#3980](https://github.com/infor-design/enterprise/issues/3980))
- `[Datagrid]` Fixed an issue where the time picker editor was switching between AM and PM when set to 12:00. ([#4149](https://github.com/infor-design/enterprise/issues/4149))
- `[Datepicker]` Fixed a number of translation issues in the datepicker component. ([#4046](https://github.com/infor-design/enterprise/issues/4046))
- `[Datepicker]` Fixed a bug that the datepicker would focus the field when closing the month and year pane. ([#4085](https://github.com/infor-design/enterprise/issues/4085))
- `[Datepicker]` Fixed a bug where two dates may appear selected when moving forward/back in the picker dialog. ([#4018](https://github.com/infor-design/enterprise/issues/4018))
- `[Datepicker]` Fixed a bug where an error may occur if using the gregorian calendar on ar-SA locale. ([#4130](https://github.com/infor-design/enterprise/issues/4130))
- `[Dropdown]` Fixed an issue where "phraseStartsWith" does not filter the list after deleting a character. ([#4047](https://github.com/infor-design/enterprise/issues/4047))
- `[Dropdown]` Fixed a bug when backspacing in windows or fn + delete in Mac OS would render a ascii character in the input field. ([#4020](https://github.com/infor-design/enterprise/issues/4020))
- `[Editor]` Fixed a number of translation issues in the editor component. ([#4049](https://github.com/infor-design/enterprise/issues/4049))
- `[Editor]` Fixed an issue where the selection for shift + arrow keys was not working properly. ([#4070](https://github.com/infor-design/enterprise/issues/4070))
- `[Locale]` The Added placeholder for missing Thai `Locale` translation. ([#4041](https://github.com/infor-design/enterprise/issues/4041))
- `[Locale]` The Added placeholder for incorrect French `SetTime` translation. ([#4045](https://github.com/infor-design/enterprise/issues/4045))
- `[Lookup]` Fixed a bug where values are duplicated when selecting row on other pages and when paging is activated. ([#758](https://github.com/infor-design/enterprise-ng/issues/758))
- `[Locale]` Added July 2020 translation strings from the translation team. ([#4045](https://github.com/infor-design/enterprise/issues/4045))
- `[Mask]` Added the ability to pass date/time formats to the Mask API that do not contain separators or other literals. ([#3963](https://github.com/infor-design/enterprise/issues/3963))
- `[Masthead]` Added updated color and styles for uplift theme. ([#800](https://github.com/infor-design/enterprise-ng/issues/800))
- `[Mask]` Improved example pages in the demoapp, added some to the documentation index page for Mask. ([#556](https://github.com/infor-design/enterprise/issues/556))
- `[Modal]` Reverted nested modal behavior to being visually stacked, instead of one-at-a-time. Made it possible to show one-at-a-time via `hideUnderneath` setting. ([#3910](https://github.com/infor-design/enterprise/issues/3910))
- `[Multiselect]` Fixed an issue where multiselect fields with tags were not rendering properly. ([#4139](https://github.com/infor-design/enterprise/issues/4139))
- `[Popupmenu]` Fixed an issue where the icons were overlapping. ([#4201](https://github.com/infor-design/enterprise/issues/4201))
- `[Popupmenu]` Fixed a bug that the aria items are in the wrong place. Its now using [this guide](https://www.w3.org/TR/wai-aria-practices/examples/menu-button/menu-button-links.html). ([#4085](https://github.com/infor-design/enterprise/issues/4085))
- `[Popupmenu]` Fixed a bug where the heading doesn't display properly with multi-select menu. ([#3926](https://github.com/infor-design/enterprise/issues/3926))
- `[Searchfield]` Fixed an issue where some of the searchfield examples did not have focus states. ([#1060](https://github.com/infor-design/enterprise/issues/1060))
- `[Searchfield]` The `clear` function was misnamed as it didnt clear, it made the field clearable. Now we have a `clear` and `makeClearable` function. ([#4173](https://github.com/infor-design/enterprise/issues/4173))
- `[Textarea]` Fixed inconsistencies on styling of disabled field when using disable function, now the label will disable on all components when using this function. In general the label should be dimmed on disabled fields as per the design. ([#3917](https://github.com/infor-design/enterprise/issues/3917))
- `[Timepicker]` Fixed inconsistencies on readonly styling throughout different themes and variants. ([#4152](https://github.com/infor-design/enterprise/issues/4152))
- `[Toast]` Fixed a bug where the toast message doesn't close when pressing escape, and when it has multiple trigger elements and uses unique id's. ([#3986](https://github.com/infor-design/enterprise/issues/3986))
- `[Tooltip]` Fixed a bug where the title doesn't display when the title starts with '#'. ([#2512](https://github.com/infor-design/enterprise/issues/2512))
- `[Tooltip]` Fixed an issue where the tooltip would not show up if you focus a button with the keyboard. ([#4085](https://github.com/infor-design/enterprise/issues/4085))
- `[Tree]` Fixed an issue where the tree node still shows folder icon after all children and `children` property deleted. ([#4026](https://github.com/infor-design/enterprise/issues/4026))
- `[Tree]` Fixed an issue where the custom icon was changing back to default on toggle after use of method updateNode(). ([#4027](https://github.com/infor-design/enterprise/issues/4027))

(81 Issues Solved This Release, Backlog Enterprise 183, Backlog Ng 48, 1077 Functional Tests, 1489 e2e Tests)

## v4.30.1

### v4.30.1 Fixes

- `[Datepicker]` Fixed the datepicker in ar-SA setting timestamps would null the times in some situations. ([#4160](https://github.com/infor-design/enterprise/issues/4160))
- `[Datagrid]` The last row border was removed but this was incorrect, reverted this. ([#4140](https://github.com/infor-design/enterprise/issues/4140))
- `[Datagrid]` Fixed an alignment issue in datagrid filter that caused some fields to be misaligned. ([#4151](https://github.com/infor-design/enterprise/issues/4151))
- `[Datagrid]` Fixed an alignment issue with column colspan. In some situations it was not rendering correctly causing some cells to be misaligned. ([#4109](https://github.com/infor-design/enterprise/issues/4109))
- `[Datagrid]` Changed invalid css fill-available property. ([#4133](https://github.com/infor-design/enterprise/issues/4133))
- `[Locale]` Fixed a bug with MMMM dd format in ar-SA. ([#4160](https://github.com/infor-design/enterprise/issues/4160))
- `[Locale]` Changed the arguments names for better symmetry fromGregorian == toUmalqura and toGregorian === options.fromUmalqura. ([#4160](https://github.com/infor-design/enterprise/issues4160))

(71 Issues Solved This Release, Backlog Enterprise 197, Backlog Ng 53, 1078 Functional Tests, 1482 e2e Tests)

## v4.30.0

### v4.30.0 Announcements

- `[Datagrid]` The rowHeight setting has been changed to support extra-small, small, medium and large. short and normal are deprecated. If you have a custom toolbar you may need to update your [markup](https://github.com/infor-design/enterprise/blob/main/app/views/components/datagrid/example-custom-toolbar.html#L40-L44). ([#3755](https://github.com/infor-design/enterprise/issues/3755))

### v4.30.0 Features

- `[Breadcrumb]` Javascript Component API is now available. ([infor-design/enterprise-ng#700](https://github.com/infor-design/enterprise-ng/issues/700))
- `[Custom Builds]` The build script can now produce an ES Module version of the components that can be imported by your application. ([#3771](https://github.com/infor-design/enterprise/issues/3771))
- `[Datagrid]` Added a setting disableRowDeselection that if enabled does not allow selected rows to be toggled to deselected. ([#3791](https://github.com/infor-design/enterprise/issues/3791))
- `[Datagrid]` Added an additional row size extra-small. This row size may need a bit of further fleshing out. All of the previous row sizes have been renamed but using the old settings are supported but deprecated. The new sizes are Extra Small, Small, Medium, Large (Normal). ([#3755](https://github.com/infor-design/enterprise/issues/3755))
- `[Demoapp]` Added the ability to set runtime flags for persisting settings that were previously only possible to set via URL query parameters. ([n/a])
- `[Icons]` Changed the tree node icon to be more meaningful in uplift theme. Added a print-preview icon. This replaces the update-preview icon which has confusing meaning but was not removed.
- `[Searchfield]` Added the ability to clear the searchfield by calling a public clear() function. ([#3810](https://github.com/infor-design/enterprise/issues/3810))
- `[Tree]` Added a setting to support to expanding/collapsing when clicking only the icon portion of the tree node. ([#3730](https://github.com/infor-design/enterprise/issues/3730))
- `[Tree]` Added the ability to have separate icon button for expand/collapse and children count. ([#3847](https://github.com/infor-design/enterprise/issues/3847))

### v4.30.0 Fixes

- `[Accordion]` Fixed an issue where the chevron icon is not properly centered in Safari. ([#2161](https://github.com/infor-design/enterprise/issues/2161))
- `[Application Menu]` Fixed an issue where the dropdown icon is not properly centered in Safari. ([#3766](https://github.com/infor-design/enterprise/issues/3766))
- `[Accordion]` Fixed issue where hidden headers were not excluded from tab navigation. ([#3835](https://github.com/infor-design/enterprise/issues/3835))
- `[Calendar]` Fixed a bug that when setting accordions to allowOnePane it did not work. ([#3773](https://github.com/infor-design/enterprise/issues/3773))
- `[Calendar]` Fixed a bug where the accordion sections would show a line on hover in high contrast mode. ([#2779](https://github.com/infor-design/enterprise/issues/2779))
- `[Calendar]` Fixed a bug where the days would be out of alignment if the end and starts dates intersect. ([#1725](https://github.com/infor-design/enterprise/issues/1725))
- `[Contextual Action Panel]` Fixed an issue where the searchfield should be collapsible on mobile view. ([#918](https://github.com/infor-design/enterprise/issues/918))
- `[Counts]` Revamped the look and feel of widget counts in uplift theme. ([#3666](https://github.com/infor-design/enterprise/issues/3666))
- `[Datagrid]` Fixed an issue where the table doesn't filled the datagrid wrapper inside of modal. ([#3897](https://github.com/infor-design/enterprise/issues/3897))
- `[Datagrid]` Fix a bug with columns with buttons, they had an unneeded animation that caused states to be delayed when painting. ([#3808](https://github.com/infor-design/enterprise/issues/3808))
- `[Datagrid]` Fixed an issue where example page for filter and pager was not working properly. ([#3856](https://github.com/infor-design/enterprise/issues/3856))
- `[Datagrid]` Fix a bug with cellNavigation false, the focus state was still visible. ([#3937](https://github.com/infor-design/enterprise/issues/3937))
- `[Datagrid]` Updated example page for keyword search to fix error state. ([#3961](https://github.com/infor-design/enterprise/issues/3961))
- `[Datagrid]` Fix a bug with cellNavigation false, the focus state was incorrect on stretched rows in IE. ([#1644](https://github.com/infor-design/enterprise/issues/1644))
- `[Datagrid]` Fixed an issue where an extra border is shown in grid list mode and RTL. ([#3895](https://github.com/infor-design/enterprise/issues/3895))
- `[Datagrid]` Fixed a bug inside validateRow when passing in a zero the function would exit. ([#4002](https://github.com/infor-design/enterprise/issues/4002))
- `[Datagrid]` Fixed an issue where select all using keyboard in multiSelect/mixedSelect was not working. ([#3921](https://github.com/infor-design/enterprise/issues/3921))
- `[Datagrid]` Fix a bug with columns with buttons, they had an unneeded animation that caused states to be delayed when painting. ([#3808](https://github.com/infor-design/enterprise/issues/3808))
- `[Datagrid]` Fixed an issue where data was not in sync for row reorder and paging. ([#3749](https://github.com/infor-design/enterprise/issues/3749))
- `[Datagrid]` Fixed an issue where using selectRowsAcrossPages setting the selected rows were reseting by filter, to use this feature you may need to set columnIds in the settings to form whats unique for the row. ([#3601](https://github.com/infor-design/enterprise/issues/3601))
- `[Datagrid]` Fixed an issue where when using the contentTooltip setting on a datagrid on a modal, the column would expand when hovering rows. ([#3541](https://github.com/infor-design/enterprise/issues/3541))
- `[Datagrid]` Fixed an issue the arrow on tooltips flowed in the wrong direction. ([#3854](https://github.com/infor-design/enterprise/issues/3854))
- `[Datagrid]` Fixed an issue where readonly and checkbox cells would show up on the summary row. ([#3862](https://github.com/infor-design/enterprise/issues/3862))
- `[Datagrid]` Fixed an issue where text in nested objects where not encoded correctly. ([#4058](https://github.com/infor-design/enterprise/issues/3862))
- `[Datagrid]` Fixed an issue where text editor style editors are not saved properly. ([#4058](https://github.com/infor-design/enterprise/issues/4058))
- `[Datagrid]` Fixed an issue where checkboxes in an expandable area could not be checked. ([#4062](https://github.com/infor-design/enterprise/issues/4062))
- `[Datagrid]` Fix a bug where multiselect checkboxes were misaligned in a modal. ([#4086](https://github.com/infor-design/enterprise/issues/4086))
- `[Datepicker]` Fixed an issue where some languages like fr-CA and pt-BR (that are languages in a non default locale), would error when opening the picker. ([#4035](https://github.com/infor-design/enterprise/issues/4035))
- `[Datepicker]` Fixed an issue where change did not fire when rangeselecting the same day. ([#4075](https://github.com/infor-design/enterprise/issues/4075))
- `[Datepicker]` Fixed an issue where change did not fire when selecting today after having a cleared value in the field. ([#853](https://github.com/infor-design/enterprise-ng/issues/853))
- `[Dropdown]` Changed the keyboard dropdown so it will select the active item when tabbing out. ([#3028](https://github.com/infor-design/enterprise/issues/3028))
- `[Dropdown]` Fixed an issue where the search field does not stay in the initial position. ([#2659](https://github.com/infor-design/enterprise/issues/2659))
- `[Dropdown]` Fixed an issue where the search field does not stay in the initial position. ([#2659](https://github.com/infor-design/enterprise/issues/2659))
- `[Editor]` Fixed missing tooltips. ([#issues](https://github.com/infor-design/enterprise/issues/issues))
- `[Field Options]` Fixed an issue where the focus style was not aligning. ([#3628](https://github.com/infor-design/enterprise/issues/3628))
- `[Hierarchy]` Fixed an issue selection causes tab selection to be removed. ([#3597](https://github.com/infor-design/enterprise/issues/3597))
- `[Icons]` Fixed an issue with the amend icon in uplift theme. The meaning was lost on a design change and it has been updated. ([#3613](https://github.com/infor-design/enterprise/issues/3613))
- `[Locale]` Changed results text to lower case. ([#3974](https://github.com/infor-design/enterprise/issues/3974))
- `[Locale]` Fixed abbreviated chinese month translations. ([#4034](https://github.com/infor-design/enterprise/issues/4034))
- `[Lookup]` Fixed an issue in the min width examples that showed up in Safari only. ([#3949](https://github.com/infor-design/enterprise/issues/3949))
- `[Lookup]` Added example page for server side keyword search. ([#2806](https://github.com/infor-design/enterprise/issues/2806))
- `[Lookup]` Fixed a bug that the required validation would not reset from empty in certain cases. ([#810](https://github.com/infor-design/enterprise-ng/issues/810))
- `[Lookup]` Fixed an issue in the min width examples that showed up in Safari only. ([#3949](https://github.com/infor-design/enterprise/issues/3949))
- `[Popover]` Corrected the tabindex order of Popover elements when the Popover is contained within a Modal. ([#3644](https://github.com/infor-design/enterprise/issues/3644))
- `[Mask]` Fixed issue where languages with `,` as decimal were causing the fields to only show `.` instead of the actual characters that were input. ([#3933](https://github.com/infor-design/enterprise/issues/3933))
- `[Multiselect]` Fixed a bug that would incorrectly cause both text and tags to be rendered on the page when using the Select All checkbox. ([#3767](https://github.com/infor-design/enterprise/issues/3767))
- `[Multiselect]` When using the `showSelectAll` setting, if no selectable options are present, the Select All checkbox will now remain hidden and unusable. ([#3777](https://github.com/infor-design/enterprise/issues/3777))
- `[Multiselect]` Changed "Select All" checkbox's default behavior to only select items that match the current search filter, if a search filter is present.  The original filter behavior is available by setting `selectAllFilterOnly` to false. ([#3845](https://github.com/infor-design/enterprise/issues/3845))
- `[Textarea]` Added tests to show that the textarea count text is translated. ([#3807](https://github.com/infor-design/enterprise/issues/3807))
- `[Tooltip]` Fixed tooltip behavior so clicking and mousing out will not show the tooltip and fixed tooltip delay. ([#4050](https://github.com/infor-design/enterprise/issues/#4050))
- `[Tree]` Fixed an issue where previous text selection was not clearing after clicked to any tree-node. ([#3794](https://github.com/infor-design/enterprise/issues/3794))

(75 Issues Solved This Release, Backlog Enterprise 235, Backlog Ng 62, 1071 Functional Tests, 1448 e2e Tests)

## v4.29.0

### v4.29.0 Announcements

- `[General]` Heads Up that effective October 31, 2020 we will no longer support IE 11. Until that date we will test IE 11 but only critical issues will be fixed. See the linked issue for more details. ([#3756](https://github.com/infor-design/enterprise/issues/3756))

### v4.29.0 Features

- `[Accordion]` Added the ability to call collapse and expand with a header ID. ([#783](https://github.com/infor-design/enterprise-ng/issues/783))
- `[Lookup]` Added a tooltip functionality when the data is overflowed. ([#3703](https://github.com/infor-design/enterprise/issues/3703))
- `[Lookup]` Added a clear (x icon) button to clear the field. ([#740](https://github.com/infor-design/enterprise/issues/740))
- `[Lookup]` Added a clear (x icon) button and apply button inside of modal so there are now two options to clear the field. ([#2507](https://github.com/infor-design/enterprise/issues/2507))
- `[Lookup]` Fixed a bug where validation did not work if the lookup is non-editable (select only). ([#3950](https://github.com/infor-design/enterprise/issues/3950))
- `[Multiselect]` Moved the functionality for displaying the Multiselect List's searchfield underneath/above the pseudo element into a configurable setting. ([#3864](https://github.com/infor-design/enterprise/issues/3864))
- `[Popdown]` Fixed some integration problems with nested Lookups that were causing closing to happen prematurely. ([ng#760](https://github.com/infor-design/enterprise-ng/issues/760))
- `[Slider]` Added the ability to set position of the tooltip. ([#3746](https://github.com/infor-design/enterprise/issues/3746))
- `[Toast]` Added the ability to dismiss toasts via keyboard. ([#3521](https://github.com/infor-design/enterprise/issues/3521))
- `[Homepage]` Homepage edit events (resize, reorder, remove widgets) now fire on widget elements too ([#3679](https://github.com/infor-design/enterprise/issues/3679))

### v4.29.0 Fixes

- `[About]` Fixed a bug where About dialogs disappeared when being closed by the Modal Manager API. ([#3898](https://github.com/infor-design/enterprise/issues/3898))
- `[Application Menu]` Fixed personalization regressions on Soho theme ([#3704](github.com/infor-design/enterprise/issues/3704))
- `[General]` We Updated a lot of development dependencies. Most important things to note are: we now support node 12 for development and this is recommended, from tests 13 will also work. Node 14 will not work. We updated jQuery to 3.5.1 as a client side dependency and d3 to 5.16.0. If copying files from the `dist` folder note that the d3 file is called d3.v5.js. ([#1690](https://github.com/infor-design/enterprise/issues/1690))
- `[Bar Chart]` Fixed an issue where height was not calculating properly when used other elements along content container. ([#2670](https://github.com/infor-design/enterprise/issues/2670))
- `[Application Menu]` - Made it possible for App Menu Toolbars to dismiss the menu when the `dismissOnClickMobile` setting is true. ([#2831](https://github.com/infor-design/enterprise/issues/2831))
- `[Calendar/Weekview/Monthview]` Added more docs and exposed them on the design site. ([#3575](https://github.com/infor-design/enterprise/issues/3758))
- `[Checkbox]` Fixed an issue where the error icon was inconsistent between subtle and vibrant themes. ([#3575](https://github.com/infor-design/enterprise/issues/3575))
- `[Column Chart]` Fixed an issue where height was not calculating properly when used other elements along content container. ([#2670](https://github.com/infor-design/enterprise/issues/2670))
- `[Datagrid]` Fixed an issue where blank tooltip was showing when use Alert Formatter and no text. ([#2852](https://github.com/infor-design/enterprise/issues/2852))
- `[Datagrid]` Fixed a bug where the datagrid had blocked the clicking of buttons in an empty message area. ([#3922](https://github.com/infor-design/enterprise/issues/3922))
- `[Datagrid]` Fixed an issue where keyword search results were breaking the html markup for icons and badges. ([#3855](https://github.com/infor-design/enterprise/issues/3855))
- `[Datagrid]` Fixed an issue where keyword search results were breaking the html markup for hyperlink. ([#3731](https://github.com/infor-design/enterprise/issues/3731))
- `[Datagrid]` Fixed an issue where keyword search results were not showing for paging, if searched from other than 1st page it came blank table. ([#3629](https://github.com/infor-design/enterprise/issues/3629))
- `[Datagrid]` Fixed an issue where contents filtertype was not working on example page. ([#2887](https://github.com/infor-design/enterprise/issues/2887))
- `[Datagrid]` Fixed a bug in some themes, where the multi line cell would not be lined up correctly with a single line of data. ([#2703](https://github.com/infor-design/enterprise/issues/2703))
- `[Datagrid]` Fixed visibility of sort icons when toggling and when the column is in active. ([#3692](https://github.com/infor-design/enterprise/issues/3692))
- `[Datagrid]` Fixed a bug where the data passed to resultsText was incorrect in the case of reseting a filter. ([#2177](https://github.com/infor-design/enterprise/issues/2177))
- `[Datagrid/General]` Fixed an additional bug where when loading the datagrid with a columns object that contain recursive objects the grid would crash in saveColumns. [3759](https://github.com/infor-design/enterprise/issues/3759))
- `[Datepicker]` Fixed a bug where the modal would take aspects of the personalize colors by mistake. ([#3997](https://github.com/infor-design/enterprise/issues/3997))
- `[Dropdown]` Fixed tooltip content gets cut off inside of modal. ([#3106](https://github.com/infor-design/enterprise/issues/3106))
- `[DemoApp]` Fixed an issue with some pages in the design site where the did not have a height. ([#878](https://github.com/infor-design/website/issues/878))
- `[Fonts]` A note that the Source Sans Pro font thats used in the new theme and served at google fonts, now have a fix for the issue that capitalized letters and numbers had different heights. You may need to release any special caching. ([#1789](https://github.com/infor-design/enterprise/issues/1789))
- `[Form]` Fix broken links in the form readme file. ([#818](https://github.com/infor-design/website/issues/818))
- `[Line Chart]` Fixed an issue where height was not calculating properly when used other elements along content container. ([#2670](https://github.com/infor-design/enterprise/issues/2670))
- `[Locale]` Fixed the es-419 date time value, as it was incorrectly using the medium length date format. ([#3830](https://github.com/infor-design/enterprise/issues/3830))
- `[Modal]` Fixed the inconsistencies of spacing on required fields. ([#3587](https://github.com/infor-design/enterprise/issues/3587))
- `[Modal]` Fixed a bug where the title would overflow too soon. ([#3996](https://github.com/infor-design/enterprise/issues/3996))
- `[Multiselect]` Added ability to detect selected items from incoming data via `callSource()`. ([#2656](https://github.com/infor-design/enterprise/issues/2656))
- `[Multiselect]` Added support to api settings to `allTextString` and `selectedTextString` for custom headers. ([#3554](https://github.com/infor-design/enterprise/issues/3554))
- `[Pie Chart]` Fixed an issue where height was not calculating properly when used other elements along content container. ([#2670](https://github.com/infor-design/enterprise/issues/2670))
- `[Pie]` Fixed an issue where rounds decimal places for percent values were not working. ([#3599](https://github.com/infor-design/enterprise/issues/3599))
- `[Pie/Donut]` Fixed an issue where placing legend on bottom was not working for Homepage widget/Cards. ([#3560](https://github.com/infor-design/enterprise/issues/3560))
- `[Pager]` Reduced the space between buttons. ([#1942](https://github.com/infor-design/enterprise/issues/1942))
- `[Popupmenu]` Fixed an issue the shortcut text leaves gap when no icons are present. ([#3849](https://github.com/infor-design/enterprise/issues/3849))
- `[Tabs]` Fixed info and alert icons alignment on tabs and inside of modal. ([#2695](https://github.com/infor-design/enterprise/issues/2695))
- `[Tabs]` Fixes an issue where the search bar background color was going to transparent on smaller breakpoints. ([#3871](https://github.com/infor-design/enterprise/issues/3871))
- `[Notification]` Fixed an issue where the icons were lagging in the animation. ([#2099](https://github.com/infor-design/enterprise/issues/2099))
- `[Tree]` Fixed an issue where data was not in sync for children property. ([#1690](https://github.com/infor-design/enterprise/issues/1690))
- `[Splitter]` Fixed an issue the drag handle characters render incorrectly. ([#1458](https://github.com/infor-design/enterprise/issues/1458))
- `[Splitter]` Fixed an issue where dragging for RTL direction was not working. ([#1813](https://github.com/infor-design/enterprise/issues/1813))
- `[Spinbox]` Fixed an issue where a two or more digit min value would make it difficult to type in the spinbox. To fix this the values will only be validated on blur by default. ([#3909](https://github.com/infor-design/enterprise/issues/3909))
- `[Spinbox]` Fixed an issue where the number mask did not match the max value of the spinbox. ([#3939](https://github.com/infor-design/enterprise/issues/3939))
- `[Slider]` Improved the sliding so that decimal values would not trigger the change event. ([#787](https://github.com/infor-design/enterprise-ng/issues/787))
- `[Slider]` Reduced the number of change events that fire while sliding. ([#788](https://github.com/infor-design/enterprise-ng/issues/788))
- `[Swaplist]` Fixed an issue where dragging items more than once was not working on Android or iOS devices. ([#1423](https://github.com/infor-design/enterprise/issues/1423))
- `[Tree]` Fixed an issue where tree could not be expanded when using multiselect mode in IE 11. ([#3936](https://github.com/infor-design/enterprise/issues/3936))
- `[Tabs]` Fixed an issue where calling destroy did not remove the add tab button. ([#1439](https://github.com/infor-design/enterprise/issues/1439))
- `[Vertical Tabs]` Made personalization possible. ([#3029](https://github.com/infor-design/enterprise/issues/3029))

(64 Issues Solved This Release, Backlog Enterprise 248, Backlog Ng 69, 1149 Functional Tests, 1404 e2e Tests)

## v4.28.5

### v4.28.5 Fixes

- `[Datepicker]` Fixed an issue where change events did not fire consistently. ([#4087](https://github.com/infor-design/enterprise/issues/4087))

## v4.28.4

### v4.28.4 Fixes

- `[Datagrid]` Fixed an issue where checkboxes in an expandable area could not be checked. ([#4062](https://github.com/infor-design/enterprise/issues/4062))

## v4.28.3

### v4.28.3 Fixes

- `[Datepicker]` Fixed an issue where change did not fire when rangeselecting the same day. ([#4075](https://github.com/infor-design/enterprise/issues/4075))
- `[Datepicker]` Fixed an issue where change did not fire when selecting today after having a cleared value in the field. ([#853](https://github.com/infor-design/enterprise-ng/issues/853))

## v4.28.2

### v4.28.2 Fixes

- `[Splitter]` Fixed an issue where the splitter would remove the modal overlay in some cases. ([#3982](https://github.com/infor-design/enterprise/issues/3982))

## v4.28.1

### v4.28.1 Fixes

- `[Datagrid]` Fixed a bug where the datagrid had blocked the clicking of buttons in an empty message area. ([#3922](https://github.com/infor-design/enterprise/issues/3922))
- `[Datagrid]` Added ability to set the datagrid emptymessage as primary. ([#3922](https://github.com/infor-design/enterprise/issues/3922))

## v4.28.0

### v4.28.0 Important Changes

- `[Pager]` The Deprecated `pager` getter method was removed. Use `pagerAPI` instead for the same thing if accessing this internal object directly. ([#3759](https://github.com/infor-design/enterprise/issues/3759))

### v4.28.0 Features

- `[Bar Chart]` Added support to ellipsis for yaxis labels. ([#3702](https://github.com/infor-design/enterprise/issues/3702))
- `[Contextmenu]` Added support for shortcut display in menus. ([#3490](https://github.com/infor-design/enterprise/issues/3490))
- `[Datepicker]` Added support for custom api callback to disable passed dates and to disable dates by years. ([#3462](https://github.com/infor-design/enterprise/issues/3462))
- `[Datagrid]` Added and fixed up datagrid grouping aggregators. There is now aggregators for avg, count, list, max, min and sum. In addition null and undefined data will not cause issues. ([#3752](https://github.com/infor-design/enterprise/issues/3752))
- `[Error Page]` Added a new example showing a static error page. For example for a 404 page or generic error. ([#281](https://github.com/infor-design/design-system/issues/281))
- `[FileUploadAdvanced]` Added support to api settings `maxFiles` to limit number of uploads. ([#3512](https://github.com/infor-design/enterprise/issues/3512))
- `[FileUploadAdvanced]` Added support to fire event `fileremoved` for attached file removed. ([#3548](https://github.com/infor-design/enterprise/issues/3548))
- `[Line Chart]` Added support to ellipsis for yaxis labels. ([#3702](https://github.com/infor-design/enterprise/issues/3702))
- `[Modal]` Improved handling of multiple Modal windows stemming from a single trigger element. ([ng#705](https://github.com/infor-design/enterprise-ng/issues/705))

### v4.28.0 Fixes

- `[Accordion]` Fixed a regression where updating individual headers within an Accordion was no longer working ([#3826](https://github.com/infor-design/enterprise/issues/3070))
- `[Application Menu]` Fixed the icons on breaking apart it's appearance when zooming out the browser in IE11, uplift theme. ([#3070](https://github.com/infor-design/enterprise/issues/3070))
- `[Application Menu]` Fixed misalignment/size of bullet icons in the accordion on Android devices. ([#1429](http://localhost:4000/components/applicationmenu/test-six-levels.html))
- `[Application Menu]` Add keyboard support for closing Role Switcher panel ([#3477](https://github.com/infor-design/enterprise/issues/3477))
- `[Autocomplete]` Added a check to prevent the autocomplete from incorrectly stealing form focus, by checking for inner focus before opening a list on typeahead. ([#3639](https://github.com/infor-design/enterprise/issues/3070))
- `[Autocomplete]` Fixed an issue where an change event was not firing when selecting from the menu. ([#804](https://github.com/infor-design/enterprise/issues/804))
- `[Bubble Chart]` Fixed an issue where an extra axis line was shown when using the domain formatter. ([#501](https://github.com/infor-design/enterprise/issues/501))
- `[Bullet Chart]` Added support to format ranges and difference values. ([#3447](https://github.com/infor-design/enterprise/issues/3447))
- `[Button]` Fixed the button disabled method to no longer use class `is-disabled`. ([#3447](https://github.com/infor-design/enterprise-ng/issues/799))
- `[Charts]` Fixed an issue where selected items were being deselected after resizing the page. ([#323](https://github.com/infor-design/enterprise/issues/323))
- `[Colorpicker]` Fixed an issue where the color swatches shift when the colorpicker has a scrollbar. ([#2266](https://github.com/infor-design/enterprise/issues/2266))
- `[Custom Builds]` Fixed issues related to custom building Datagrid. ([#3784](https://github.com/infor-design/enterprise/issues/3784))
- `[Custom Builds]` Fixed issues related to custom building Locale. ([#3839](https://github.com/infor-design/enterprise/issues/3839))
- `[Custom Builds]` Fixed issues related to custom building Modal. ([#3822](https://github.com/infor-design/enterprise/issues/3822))
- `[Datagrid]` Fixed an issue where row data was not available for serializer with Treegrid. ([#3663](https://github.com/infor-design/enterprise/issues/3724))
- `[ContextualActionPanel]` Fixed an issue where toolbars in CAP are not torn down on destroy. ([#3785](https://github.com/infor-design/enterprise/issues/3785))
- `[ContextualActionPanel]` Fixed an issue where nested caps or closing and reopening caps would not work. ([#801](https://github.com/infor-design/enterprise-ng/issues/801))
- `[Datagrid]` Fixed a css issue in dark uplift mode where the group row lines were not visible. ([#3649](https://github.com/infor-design/enterprise/issues/3649))
- `[Datagrid]` Fixed some styling issues in alerts and tags, and made clickable tags available in the formatter. ([#3631](https://github.com/infor-design/enterprise/issues/3631))
- `[Datagrid]` Fixed a css issue in dark uplift mode where the group row lines were not visible . ([#3649](https://github.com/infor-design/enterprise/issues/3649))
- `[Datagrid]` Fixed lookup modal title to be visible and adjust the position to make it centered. ([#3635](https://github.com/infor-design/enterprise/issues/3635))
- `[Datagrid]` Fixed an issue where selected rows are not reset when calling loadData. ([#3718](https://github.com/infor-design/enterprise/issues/3718))
- `[Datagrid]` Fixed an issue where if using grouping totals and hiding and showing columns the page is not refreshed properly. ([#2564](https://github.com/infor-design/enterprise/issues/2564)
- `[Datagrid]` Fixed an issue the selected row header icon is the wrong state when using allowSelectAcrossPages. ([#3043](https://github.com/infor-design/enterprise/issues/3043)
- `[Datagrid]` Improved the `datagrid-default-modal-width` concept if setting a modal datagrid default with so it works on any parent. [3562](https://github.com/infor-design/enterprise/issues/3562))
- `[Datagrid]` Fixed a bug in the indeterminate paging example, that the select checkbox would not work and be out of sync when changing pages. [2230](https://github.com/infor-design/enterprise/issues/2230))
- `[Datagrid]` Fixed a bug when resizing the first column of the center pane when using frozen columns, the resize would jump out the size of the frozen section. [3741](https://github.com/infor-design/enterprise/issues/3741))
- `[Datagrid]` Fixed an issue where the filter condition leaves two selected if you just reorder. ([#3779](https://github.com/infor-design/enterprise/issues/3779))
- `[Datagrid/General]` Fixed a bug where when loading the datagrid with a columns object that contain recursive objects the grid would crash. [3759](https://github.com/infor-design/enterprise/issues/3759))
- `[Datagrid/Hyperlink]` Fixed layout issues with links in right text align mode. To do this refactored links to not use a psuedo element for the focus style. ([#3680](https://github.com/infor-design/enterprise/issues/3680))
- `[Datepicker]` Fixed a bug where for some locales like `af-ZA` and `fi_FI` with dots in the day periods, setting 24 hr time to AM did not work. [3750](https://github.com/infor-design/enterprise/issues/3750))
- `[Datepicker]` Fixed a bug where date picker erred on arabic dates. [3804](https://github.com/infor-design/enterprise/issues/3804))
- `[Datepicker]` Fixed a bug where date picker could not change arabic dates. [3819](https://github.com/infor-design/enterprise/issues/3819))
- `[Datepicker]` Fixed a bug the month only picker would error the second time opened. [3817](https://github.com/infor-design/enterprise/issues/3817))
- `[Datepicker]` Added fix for dates with month and day only format where day is first, this was incorrectly validating as invalid. ([#3833](https://github.com/infor-design/enterprise/issues/3833))
- `[Demoapp]` Fixed incorrect directory list hyperlinks in listview and listbuilder components. ([1783](https://github.com/infor-design/enterprise/issues/1783))
- `[Demoapp]` Did cleanup on the icons and patterns links. ([3790](https://github.com/infor-design/enterprise/issues/3790))
- `[Demoapp]` When deployed on a proxy the icons page would not change contents when changing theme. ([3790](https://github.com/infor-design/enterprise/issues/3790))
- `[Dropdown]` Fixed an issue that Dropdown did not close when scrolling in some nested containers. ([#3436](https://github.com/infor-design/enterprise/issues/3436))
- `[EmptyMessage]` Updated the text to be more subtle. ([#3476](https://github.com/infor-design/enterprise/issues/3476))
- `[Fieldset]` Fixed fieldset text data overlapping in compact mode on mobile view. ([#3627](https://github.com/infor-design/enterprise/issues/3627))
- `[General]` Added a number of small accessibility fixes base on older testing feedback. ([#1539](https://github.com/infor-design/enterprise/issues/1539))
- `[Hierarchy]` Added support for separators in the actions menu on a hierarchy leaf. ([#3636](https://github.com/infor-design/enterprise/issues/3636))
- `[Hierarchy]` Fixed an issue where clicking the "More Actions" menu trigger wouldn't open the menu anymore. ([#3873](https://github.com/infor-design/enterprise/issues/3873))
- `[Lookup]` Fixed an issue where `keywordFilter: true` and `filterable: true` used together cause the lookup modal to break. ([#3772](https://github.com/infor-design/enterprise/issues/3772))
- `[Masthead]` Fixed layout and color issues in uplift theme. ([#3526](https://github.com/infor-design/enterprise/issues/3526))
- `[Modal]` Fixed modal title to a two line with ellipsis when it's too long. ([#3479](https://github.com/infor-design/enterprise/issues/3479))
- `[Multiselect]` Fixed tags dismiss button on mobile devices. ([#3640](https://github.com/infor-design/enterprise/issues/3640))
- `[Icons]` Added new locked/unlocked icons in ids-identity [#3732](https://github.com/infor-design/enterprise/issues/3732)
- `[Radar Chart]` Fixed an issue where labels were cutoff at desktop view. ([#3510](https://github.com/infor-design/enterprise/issues/3510))
- `[Splitter]` Fixed an issue where collapse button was misaligned. ([#3825](https://github.com/infor-design/enterprise/issues/3825))
- `[Swaplist]` Fixed disabled swap buttons color in dark variant subtle theme. ([#3709](https://github.com/infor-design/enterprise/issues/3709))
- `[Utils]` Exposed `Soho.utils.isInViewport(elem)` for external use. ([#3436](https://github.com/infor-design/enterprise/issues/3436))
- `[Toolbar]` Improved the placeholder text color to be more visible in uplift (dark variant). ([#3727](https://github.com/infor-design/enterprise/issues/3727))
- `[Tree]` Fixed an issue where use `UpdateNode()` method the data was not sync. ([#3724](https://github.com/infor-design/enterprise/issues/3724))

(71 Issues Solved This Release, Backlog Enterprise 260, Backlog Ng 82, 1048 Functional Tests, 1370 e2e Tests)

## v4.27.4

### v4.27.4 Fixes

`[Button]` Fixed the button disabled method to no longer use class `is-disabled`. ([#3447](https://github.com/infor-design/enterprise-ng/issues/801))
`[Button]` Fixed a regression where some buttons would get a 100% width on mobile. ([#801](https://github.com/infor-design/enterprise-ng/issues/801))

## v4.27.3

### v4.27.3 Fixes

- `[Datagrid]` Fixed a bug in the indeterminate paging example, that the select checkbox would not work and be out of sync when changing pages. [2230](https://github.com/infor-design/enterprise/issues/2230))

## v4.27.2

### v4.27.2 Fixes

- `[Datagrid]` Fixed an issue in datagrid frozen columns, actions that re-render like sorting may cause rendering issues. ([#3735](https://github.com/infor-design/enterprise/issues/3735))
- `[Datagrid]` Fixed an issue in lookup datagrid editors that clicking a trigger in the cell would commit the cell causing editing not to work in some cases. ([#785](https://github.com/infor-design/enterprise-ng/issues/785))

## v4.27.1

### v4.27.1 Fixes

- `[Icons]` Added a fix to support both `href` and `xlink:href` in icons. ([#3734](https://github.com/infor-design/enterprise/issues/3734))

## v4.27.0

### v4.27.0 Important Changes

- `[Hierarchy]` Removed the following deprecated options `paging: <bool>` and `mobileView: <bool>`. Instead use `layout='paging'` or `layout='mobile-only'`.
- `[Icons]` Changed the svg icons to use `href` instead of deprecated `xlink:href`. This isnt a breaking change either will work but `href` works better with Ivy in Angular. ([#3611](https://github.com/infor-design/enterprise/issues/3611))

### v4.27.0 Features

- `[Button]` Add `toData()` and related API for programmatically handling control of buttons. ([ng#467](https://github.com/infor-design/enterprise-ng/issues/467))
- `[Calendar]` Enhanced the look and feel of monthview calendar by displaying legend and calendar event on mobile view. ([#925](https://github.com/infor-design/enterprise/issues/925))
- `[Modal]` Created API for controlling the Modal ButtonSet. ([ng#467](https://github.com/infor-design/enterprise-ng/issues/467))
- `[Datagrid]` Added support for api setting on expand and collapse children. ([#3274](https://github.com/infor-design/enterprise/issues/3274))
- `[Datagrid]` Updated the fixedRowHeight setting to accept `auto` as an option. This will calculate the row height for all frozenRows section. If you have a lot of rows this may be slow so a number is preferred. ([#3374](https://github.com/infor-design/enterprise/issues/3374))
- `[Editor]` Added an option to set the height of the editor in `rows`. If you set this the estimated number for rows can be specified for the source and html pane. It will scroll after that. ([#3688](https://github.com/infor-design/enterprise/issues/3688))
- `[Homepage]` Added support for reordering, resizing, and removing widgets by enabling edit mode on the homepage component. ([#3531](https://github.com/infor-design/enterprise/issues/3531))

### v4.27.0 Fixes

- `[Accordion]` Removed stoppage of event propagation when accordion headers are clicked, in order to allow external click event listeners to propagate. ([ng#321](https://github.com/infor-design/enterprise-ng/issues/321))
- `[Bar Chart]` Fixed an issue where chart was not resizing on homepage widget resize. ([#2669](https://github.com/infor-design/enterprise/issues/2669))
- `[Blockgrid]` Fixed an issue where there was no index if the data is empty, and removed deprecated internal calls. ([#748](https://github.com/infor-design/enterprise-ng/issues/748))
- `[Busy Indicator]` Fixed an issue where it throws an error when a display delay, the busy-indicator parent removed and added via ngIf before the busyindicator shown. ([#703](https://github.com/infor-design/enterprise-ng/issues/703))
- `[Busy Indicator]` Fixed an issue where the overlay would close when closing the Modal. ([#3424](https://github.com/infor-design/enterprise/issues/3424))
- `[Busy Indicator]` Fixed an issue where position was not aligning. ([#3341](https://github.com/infor-design/enterprise/issues/3341))
- `[Colorpicker]` Fixed the dropdown icon position is too close to the right edge of the field. ([#3508](https://github.com/infor-design/enterprise/issues/3508))
- `[Contextual Action Panel]` Fixed misaligned search icon in uplift theme. ([#3630](https://github.com/infor-design/enterprise/issues/3630))
- `[Contextual Action Panel]` Fixed close icon button in getting cut off on mobile view ([#3586](https://github.com/infor-design/enterprise/issues/3586))
- `[Datagrid]` Fixed an issue where lookup editor was removing all characters following and including the '|' pipe character. ([#3556](https://github.com/infor-design/enterprise/issues/3556))
- `[Datagrid]` Fixed an issue where date range filter was unable to filter data. ([#3503](https://github.com/infor-design/enterprise/issues/3503))
- `[Datagrid]` Fixed a bug where datagrid tree would have very big text in the tree nodes on IOS. ([#3347](https://github.com/infor-design/enterprise/issues/3347))
- `[Datagrid]` Fixed a focus trap issue when using actionable mode, tab will now move up and down rows. ([#2399](https://github.com/infor-design/enterprise/issues/2399))
- `[Datagrid]` Fixed a bug when setting the UI indicator with `setSortIndicator` then it would take two clicks to sort the inverse direction. ([#3391](https://github.com/infor-design/enterprise/issues/3391))
- `[Datagrid]` Fixed an issue where date range filter was not working. ([#3337](https://github.com/infor-design/enterprise/issues/3337))
- `[Datagrid]` Fixed a bug when combining multiselect and expandable rows. If using the shift key to select multiple rows the selection would include incorrect rows. ([#2302](https://github.com/infor-design/enterprise/issues/2302))
- `[Datagrid]` Added support for dragging and reordering columns in RTL and some minor style cleanup with dragging to reorder. ([#3552](https://github.com/infor-design/enterprise/issues/3552))
- `[Datagrid]` Fixed an issue that the click event did not show the item data when the keyboard is used. ([#3645](https://github.com/infor-design/enterprise/issues/3645))
- `[Datagrid]` Fixed an issue where datagrid tree did not show empty messages. ([#3642](https://github.com/infor-design/enterprise/issues/3642))
- `[Datagrid]` Fixed an issue where grouped rows did not render when combined with frozen columns. ([#3367](https://github.com/infor-design/enterprise/issues/3367))
- `[Datagrid]` Fixed an issue where the overlay was closing after close Modal. ([#735](https://github.com/infor-design/enterprise-ng/issues/735))
- `[Datagrid]` Fixed a misaligned drag and drop column icon on IE 11. ([#3648](https://github.com/infor-design/enterprise/issues/3648))
- `[Datagrid]` Fixed an issue when using the colspan column option along with frozenColumns. ([#3416](https://github.com/infor-design/enterprise/issues/3416))
- `[Datagrid]` Fixed an issue where the empty message might still show if the amount of rows do not fill the page. ([#3697](https://github.com/infor-design/enterprise/issues/3697))
- `[Datepicker]` Fixed popover height and datepicker layout on mobile view. ([#2569](https://github.com/infor-design/enterprise/issues/3569))
- `[Datepicker]` Fixed an issue where date range with minimum range was not working. ([#3268](https://github.com/infor-design/enterprise/issues/3268))
- `[Datepicker]` Fixed an issue where date range was reverting to initial values after clearing. ([#1306](https://github.com/infor-design/enterprise/issues/1306))
- `[Datepicker]` Fixed an issue where dates would be invalid in ko-KO locale. ([#3470](https://github.com/infor-design/enterprise/issues/3470))
- `[Datepicker]` Fixed an issue where dates would be invalid in zh-TW locale. ([#3473](https://github.com/infor-design/enterprise/issues/3473))
- `[Datepicker]` Fixed an issue where AM/PM could not be set in hi-IN locale. ([#3474](https://github.com/infor-design/enterprise/issues/3474))
- `[Datepicker]` Fixed an issue where change would fire twice or when the value is still blank. ([#3423](https://github.com/infor-design/enterprise/issues/3423))
- `[Datepicker]` Fixed an issue where time would be reset to 12:00 AM when setting the time and clicking today. ([#3202](https://github.com/infor-design/enterprise/issues/3202))
- `[Dropdown]` Fixed a bug where it was not possible for Dropdowns in certain scrollable Modal regions to close on scroll. ([#2650](https://github.com/infor-design/enterprise/issues/2650))
- `[Dropdown]` Fixed a bug that dropdowns are in the wrong position if flowing up and other minor cases. ([#2068](https://github.com/infor-design/enterprise/issues/2068))
- `[Dropdown]` Fixed alignment when using dropdown in compound field. ([#3647](https://github.com/infor-design/enterprise/issues/3647))
- `[Editor]` Added ui updates to the toolbar in uplift (vibrant mode) and minor style fixes. ([#3577](https://github.com/infor-design/enterprise/issues/3577))
- `[Editor]` Added fixes to reseting the dirty indicator when used in an editor. ([#3662](https://github.com/infor-design/enterprise/issues/3662))
- `[Editor]` Fixed a width change when toggle source view when the editor is on a modal, this is also based on UI feedback that the switch was confusing, so we now disable the buttons. ([#3594](https://github.com/infor-design/enterprise/issues/3594))
- `[Editor]` Fixed an issue where bullet and number lists could not be converted to headings and regular text with the font picker. ([#2679](https://github.com/infor-design/enterprise/issues/2679))
- `[Editor]` Fixed an issue where some settings like bold and italics would not be reset consistently when applying headings and regular text with the font picker. ([#2256](https://github.com/infor-design/enterprise/issues/2256))
- `[Editor]` Fixed an issue where the dirty events did not fire changing the source view. ([#3598](https://github.com/infor-design/enterprise/issues/3598))
- `[Editor]` Adding missing bottom spacing under heading elements. ([#3288](https://github.com/infor-design/enterprise/issues/3288))
- `[Field Filter]` Fixed an issue where switching to In Range filter type with a value in the field was causing an error. ([#3515](https://github.com/infor-design/enterprise/issues/3515))
- `[Editor]` Added a font color for rest/none swatch. ([#2035](https://github.com/infor-design/enterprise/issues/2035))
- `[Field Filter]` Fixed an issue where switching to In Range filter type with a value in the field was causing an error. ([#3515](https://github.com/infor-design/enterprise/issues/3515))
- `[Field Filter]` Fixed an issue where date range was not working after using other filter. ([#2764](https://github.com/infor-design/enterprise/issues/2764))
- `[Field Filter]` Fixed an issue where stray text would be shown if the filters are hidden and then shown later. ([#3687](https://github.com/infor-design/enterprise/issues/3687))
- `[Line Chart]` Fixed an issue where x-axis labels were overlapping for small viewport on homepage widget. ([#2674](https://github.com/infor-design/enterprise/issues/2674))
- `[Lookup]` Fixed an issue where selected values were clearing when use server side data. ([#588](https://github.com/infor-design/enterprise-ng/issues/588))
- `[Locale]` Added missing Afrikaans translations. ([#3685](https://github.com/infor-design/enterprise/issues/3685))
- `[Masthead]` Fixed layout and color issues in uplift theme. ([#3526](https://github.com/infor-design/enterprise/issues/3526))
- `[Modal]` Fixed an iOS bug where after opening several Modals/Messages, it would occasionally be impossible to scroll a scrollable page area. ([#3389](https://github.com/infor-design/enterprise/issues/3389))
- `[Modal]` Fixed a bug where when iframe elements are present, focus traps could occur and cause focus on elements outside of the Modal, but within the iframe. ([#2287](https://github.com/infor-design/enterprise/issues/2287))
- `[Modal]` Added a check for preventing Tooltips inside a Modal from opening while the Modal is not visible ([#3588](https://github.com/infor-design/enterprise/issues/3588))
- `[Modal]` Fixed dropdown position when the field is required. ([#3482](https://github.com/infor-design/enterprise/issues/3482))
- `[Modal]` Fixed a regression where some Close buttons were not properly closing. ([#3615](https://github.com/infor-design/enterprise/issues/3615))
- `[Process Indicator]` Fixed icons that are not centered inside the circle indicators. ([#3509](https://github.com/infor-design/enterprise/issues/3509))
- `[Personalize]` Fixed an issue that colorschanged events do not fire on when doing a set to default ation. ([#751](https://github.com/infor-design/enterprise-ng/issues/751))
- `[Searchfield]` Correct the background color of toolbar search fields. ([#3527](https://github.com/infor-design/enterprise/issues/3527))
- `[Spinbox]` Corrected an issue in the enable method, where it did not fully remove the readonly state. ([#3527](https://github.com/infor-design/enterprise/issues/3527))
- `[Swaplist]` Fixed an issue where lists were overlapping on uplift theme. ([#3452](https://github.com/infor-design/enterprise/issues/3452))
- `[Tabs]` Fixed the position of error icon too close to the border on focus state. ([#3544](https://github.com/infor-design/enterprise/issues/3544))
- `[Tabs-Vertical]` Fixed an issue where the content cannot scroll on mobile view. ([#3542](https://github.com/infor-design/enterprise/issues/3542))
- `[Tags]` Fixed a regression on Tag Buttons, where they were visually, vertically misaligned with Tag text. ([#3604](https://github.com/infor-design/enterprise/issues/3604))
- `[Week-View]` Changed the look of the week-view and day-view day of the week so its a 3 (or 2) letter abbreviation and emphasizes the date and spans two lines. This makes all the days of the week the same length. ([#3262](https://github.com/infor-design/enterprise/issues/3262))
- `[Validation]` Fixed a bug where addMessage did not add messages to the parent. ([#711](https://github.com/infor-design/enterprise-ng/issues/711))

(87 Issues Solved This Release, Backlog Enterprise 279, Backlog Ng 75, 1033 Functional Tests, 1322 e2e Tests)

## v4.26.2

### v4.26.2 Fixes

- `[Textarea]` Fixed missing text in safari on disabled text areas. ([#3638](https://github.com/infor-design/enterprise/issues/3638))

## v4.26.1

### v4.26.1 Fixes

- `[Demo App]` Fixed the embedded layout to show uplift theme. ([#861](https://github.com/infor-design/website/issues/861))

## v4.26.0

### v4.26.0 Features

- `[Datagrid]` Added support for expandable row to expand across all frozen columns, and fixed span layout issues on the right side frozen columns. ([#2867](https://github.com/infor-design/enterprise/issues/2867))
- `[Datagrid]` Added a new `resizeMode` option that allows you to pick between `flex` and `fit`. `flex` will resize columns independently shifting other columns to fit the table layout if needed. `fit` will resize using the neighbor's column width. This is possible more useful when you have less columns. ([#3251](https://github.com/infor-design/enterprise/issues/3251))
- `[Calendar]` Made the monthview, weekview and calendar work in RTL mode and added official support for UmAlQura calendar. ([#2788](https://github.com/infor-design/enterprise/issues/2788))
- `[Icons]` Added new icons `icon-play, icon-stop, icon-record, icon-pause` for video players. ([#411](https://github.com/infor-design/design-system/issues/411))
- `[Icons]` Added new icons `icon-security-off, icon-security-on` for toggles related to security/secure items. ([#397](https://github.com/infor-design/design-system/issues/397))
- `[Searchfield]` Added a setting that makes it possible to adjust the "collapsed" size of a Toolbar Searchfield to better accommodate some use cases. ([#3296](https://github.com/infor-design/enterprise/issues/3296))

### v4.26.0 Fixes

- `[Application Menu]` Fixed bugs with filtering where it was not possible to have the filter match text within content areas, as well as general expand/collapse bugs with filtering. ([#3131](https://github.com/infor-design/enterprise/issues/3131))
- `[Application Menu]` Fixed overlap button when label is too long, and aligned dropdown icon in application menu uplift theme. ([#3133](https://github.com/infor-design/enterprise/issues/3133))
[Contextual Action Panel] - Fixed shade colors of text and icon buttons in uplift theme high contrast. (#3394)
- `[Accordion]` - Fixed an issue with a missing border on the last element in certain states. ([#3885](https://github.com/infor-design/enterprise/issues/3885))
- `[Calendar]` Fixed issue where on month view in events info `Date` and `Duration` fields were not working with some events and `Duration` field. Now `Duration` field support `Days, Hours and Minutes` text. ([#2777](https://github.com/infor-design/enterprise/issues/2777))
- `[Calendar]` Fixed an issue where link was not working on monthview to switch to day view when clicked on more events on that day. ([#3181](https://github.com/infor-design/enterprise/issues/3181))
- `[Calendar]` Fixed a calendar event where the start date today is not displaying as upcoming event in different timezone. ([#2776](https://github.com/infor-design/enterprise/issues/2776))
- `[Calendar]` Fixed an issue where adding an event was inconsistent in Safari. ([#3079](https://github.com/infor-design/enterprise/issues/3079))
- `[Calendar]` Fixed an issue where any event was not rendering in day and week view. ([#3222](https://github.com/infor-design/enterprise/issues/3222))
- `[Calendar]` Fixed an issue where date selection was not persist when switching from month view to week view to day view. ([#3319](https://github.com/infor-design/enterprise/issues/3319))
- `[Colors]` Fixed an incorrect ruby06 color, and made the background change on theme change now (again). ([#3448](https://github.com/infor-design/enterprise/issues/3448))
- `[Datagrid]` Fixed an issue where focus on reload data was forced to be on active cell. ([#358](https://github.com/infor-design/enterprise-ng/issues/358))
- `[Datagrid]` Fixed RTL issues in the filter row. ([#3517](https://github.com/infor-design/enterprise/issues/3517))
- `[Datagrid]` Improved the column resize behavior in speed and usability with the cursor being more accurate during resize. ([#3251](https://github.com/infor-design/enterprise/issues/3251))
- `[Datagrid]` Improved the column resize behavior to work much better in RTL mode. ([#1924](https://github.com/infor-design/enterprise/issues/1924))
- `[Datagrid]` Fixed a bug where if a filter row column is frozen the mask and editor options would not be applied. ([#2553](https://github.com/infor-design/enterprise-ng/issues/2553))
- `[Datagrid]` Fixed an issue where when using rowTemplate/expandableRows and frozenColumns on both sides the right side did not render properly. ([#2867](https://github.com/infor-design/enterprise/issues/2867))
- `[Datagrid]` Fixed an issue where height was not aligning to expandable row for frozen columns. ([#3516](https://github.com/infor-design/enterprise/issues/3516))
- `[Datagrid]` Fixed hover color should not be similar to alternate rows when hovering in uplift high contrast. ([#3338](https://github.com/infor-design/enterprise/issues/3338))
- `[Datagrid]` Fixed a demo app issue filtering decimal fields in some examples. ([#3351](https://github.com/infor-design/enterprise/issues/3351))
- `[Datagrid]` Fixed an issue where some columns were disappear after resizing the browser or after changing themes. ([#3434](https://github.com/infor-design/enterprise/issues/3434))
- `[Datagrid]` Fixed an issue that the filter row type dropdowns did not close when the grid is scrolled. ([#3216](https://github.com/infor-design/enterprise/issues/3216))
- `[Datagrid]` Added an example showing the configuration needed to filter date time fields on just dates without the time part. ([#2865](https://github.com/infor-design/enterprise/issues/2865))
- `[Datagrid]` Changed the isFilter added value to datasets to a more unique value to avoid clashes. ([#2668](https://github.com/infor-design/enterprise/issues/2668))
- `[Datagrid]` Added a `getDataset` method that will return the current dataset without any added properties. ([#2668](https://github.com/infor-design/enterprise/issues/2668))
- `[Datagrid]` Fixed an issue that when reordering filter columns the filter values would disappear. ([#2565](https://github.com/infor-design/enterprise/issues/2565))
- `[Datagrid]` Fixed an issue that dropdown lists in filter rows did not close when scrolling. ([#2056](https://github.com/infor-design/enterprise/issues/2565))
- `[Datagrid]` Added a `filterType` option to the filter event data so the type can be determined. ([#826](https://github.com/infor-design/enterprise/issues/826))
- `[Datagrid]` Add options to `toolbar.filterRow` so that instead of true/false you can set `showFilter, clearFilter, runFilter` independently. ([#1479](https://github.com/infor-design/enterprise/issues/1479))
- `[Datagrid]` Added fixes to improve the usage of the textarea editor. ([#3417](https://github.com/infor-design/enterprise/issues/3417))
- `[Datagrid]` Fixed an issue where reset to default was not working properly. ([#3487](https://github.com/infor-design/enterprise/issues/3487))
- `[Datepicker]` Fixed an issue where setting date format with comma character was not working. ([#3008](https://github.com/infor-design/enterprise/issues/3008))
- `[Editor]` Made the link and image link fields required on the dialogs. ([#3008](https://github.com/infor-design/enterprise/issues/3008))
- `[Editor]` Fixed an issue where it was possible to clear text and end up with text outside the default paragraph separator. ([#2268](https://github.com/infor-design/enterprise/issues/2268))
- `[Fileupload]` Fixed an issue where tabbing out of a fileupload in was causing the modal dialog to disappear. ([#3458](https://github.com/infor-design/enterprise/issues/3458))
- `[Form Compact Layout]` Added support for `form-compact-layout` the remaining components. ([#3008](https://github.com/infor-design/enterprise/issues/3329))
- `[Dropdown]` Fixed a bug that was causing the `selectValue()` method not to update the visual display of the in-page Dropdown element. ([#3432](https://github.com/infor-design/enterprise/issues/3432))
- `[Forms]` Fixed an issue where radio group was overlapping fields. ([#3466](https://github.com/infor-design/enterprise/issues/3466))
- `[Forms Compact]` Fixed an issue where fileupload was misaligned in RTL mode in uplift theme. ([#3483](https://github.com/infor-design/enterprise/issues/3483))
- `[Icons]` Fixed color inconsistencies of the icons when the fields are in readonly state. ([#3176](https://github.com/infor-design/enterprise/issues/3176))
- `[Input]` Added the ability to line up data labels with inputs by adding class `field-height` to the `data` element and placing it in a responsive grid. ([#987](https://github.com/infor-design/enterprise/issues/987))
- `[Input]` Added the ability to use standalone required spans, this will help on responsive fields if they are cut off. ([#3115](https://github.com/infor-design/enterprise/issues/3115))
- `[Input/Forms]` Added the ability to add a class to rows to align the fields on the bottom, this will line up fields if they have wrapping labels or long labels with required fields. To enable this add class `flex-align-bottom` to the grid `row`. ([#443](https://github.com/infor-design/enterprise/issues/443))
- `[Locale]` Fixed an issue where formatDate() method was not working for es-419. ([#3363](https://github.com/infor-design/enterprise/issues/3363))
- `[Locale]` Fixed an issue where setting language to `nb` would error. ([#3455](https://github.com/infor-design/enterprise/issues/3455))
- `[Locale]` Fixed incorrect time separators in the no, nn, and nn locales. ([#3468](https://github.com/infor-design/enterprise/issues/3468))
- `[Locale]` Added further separation of language from formatting in date oriented components (calendar, datepicker, timepicker ect). [3244](https://github.com/infor-design/enterprise/issues/3244))
- `[Locale]` Added support for `nn` locale and language, but this will change to no language as only this is translated as its the same. ([#3455](https://github.com/infor-design/enterprise/issues/3455))
- `[Locale]` Correct the month names in Russian locale and capitalized the day names. ([#3464](https://github.com/infor-design/enterprise/issues/3464))
- `[Module Tabs]` Fixed color tab indicator and small gap below when selected/opened for all color variations in uplift theme. ([#3312](https://github.com/infor-design/enterprise/issues/3312))
- `[Modal]` Fixed colors in dark mode for the primary disabled button and error and background contrast. ([#2754](https://github.com/infor-design/enterprise/issues/2754))
- `[Pie]` Fixed an issue where initial selection was getting error. ([#3157](https://github.com/infor-design/enterprise/issues/3157))
- `[Popupmenu]` Fixed an issue where list separators were disappearing when reduced the browser zoom level e.g. 70-80%. ([#3407](https://github.com/infor-design/enterprise/issues/3407))
- `[Radar Chart]` Fixed an issue where labels was cut off for some screen sizes. ([#3320](https://github.com/infor-design/enterprise/issues/3320))
- `[Searchfield]` Fixed a bug where changing filter results while the autocomplete is open may result in the menu being positioned incorrectly. ([#3243](https://github.com/infor-design/enterprise/issues/3243))
- `[Searchfield]` Fixed a bug in Toolbar Searchfields where a component configured with `collapsible: false` and `collapseSize` defined, the searchfield would incorrectly collapse. ([NG#719](https://github.com/infor-design/enterprise-ng/issues/719))
- `[Splitter]` Fixed an issue in the destroy function where the expand button was not removed. ([#3371](https://github.com/infor-design/enterprise/issues/3371))
- `[Swaplist]` Fixed an issue where top buttons were not aligned in Firefox. ([#3425](https://github.com/infor-design/enterprise/issues/3425))
- `[Textarea]` Fixed an issue where using `rows` stopped working, and fixed the autoGrow option to work better. ([#3471](https://github.com/infor-design/enterprise/issues/3471))
- `[Toolbar]` Fixed an issue where some `destroy()` methods being called in `teardown()` were not type-checking for the `destroy()` method, and sometimes would incorrectly try to call this on an object or data property defined as `button`. ([#3449](https://github.com/infor-design/enterprise/issues/3449))
- `[Tooltip/Popover]` Fixed incorrect placement when in RTL modes, as well as some broken styles on the RTL Popover. ([#3119](https://github.com/infor-design/enterprise/issues/3119))
- `[Validation/Checkboxes]` Fixed issues with making checkboxes required, the styling did not work for it and the scrollIntoView function and validation failed to fire. Note that to add required to the checkbox you need to add an extra span, adding a class to the label will not work because the checkbox is styled using the label already. ([#3147](https://github.com/infor-design/enterprise/issues/3147))
- `[Validation]` Fixed an issue where calling removeMessage would not remove a manually added error class. ([#3318](https://github.com/infor-design/enterprise/issues/3318))

(78 Issues Solved This Release, Backlog Enterprise 336, Backlog Ng 77, 989 Functional Tests, 1246 e2e Tests)

## v4.25.3

### v4.25.3 Fixes

- `[Bar]` Fixed an error rendering charts with only one dataset point. ([#3505](https://github.com/infor-design/enterprise/issues/3505))
- `[Datagrid]` Fixed an issue where date range filter was unable to filter data. ([#3503](https://github.com/infor-design/enterprise/issues/3503))
- `[Datagrid]` Fixed an issue where date range filter was not working. ([#3337](https://github.com/infor-design/enterprise/issues/3337))
- `[Datepicker]` Fixed an issue where date range with minimum range was not working. ([#3268](https://github.com/infor-design/enterprise/issues/3268))
- `[Datepicker]` Fixed an issue where date range was reverting to initial values after clearing. ([#1306](https://github.com/infor-design/enterprise/issues/1306))
- `[Field Filter]` Fixed an issue where switching to In Range filter type with a value in the field was causesing an error. ([#3515](https://github.com/infor-design/enterprise/issues/3515))
- `[Field Filter]` Fixed an issue where date range was not working after using other filter. ([#2764](https://github.com/infor-design/enterprise/issues/2764))

## v4.25.2

### v4.25.2 Fixes

- `[Fileupload]` Fixed an issue where tabbing out of a fileupload in was causing the modal dialog to disappear. ([#3458](https://github.com/infor-design/enterprise/issues/3458))

## v4.25.1

### v4.25.1 Fixes

- `[Datagrid]` Fixed a bug where if there was an editor datagrid might error when loading. ([#3313](https://github.com/infor-design/enterprise/issues/3313))
- `[Mask]` Fixed a bug where leading zeroes were not possible to apply against Number Masks on standard input fields that also handled formatting for thousands separators. ([#3315](https://github.com/infor-design/enterprise/issues/3315))
- `[General]` Improved the colors of windows chrome custom scrollbars in uplift themes. ([#3413](https://github.com/infor-design/enterprise/issues/3413))

## v4.25.0

### v4.25.0 Features

- `[Fields]` Added a form level class to toggle all fields in the form to a more compact (shorter) mode called `form-layout-compact`. Added and fixed existing components so that there is now the option to have more compact forms by using shorter fields. ([#3249](https://github.com/infor-design/enterprise/issues/3249))
- `[Tag]` Added a new style for linkable tags that will work for default, info, good, error, alert, and neutral styles. ([#3113](https://github.com/infor-design/enterprise/issues/3113))
- `[Multiselect]` Added Tag Display as a new style for interacting with selected results in Multiselect components. ([#3114](https://github.com/infor-design/enterprise/issues/3114))
- `[Popdown]` Added support for tabbing into and exit out of it. ([#3218](https://github.com/infor-design/enterprise/issues/3218))
- `[Colors]` Updated design system tokens to new colors for uplift and did a pass on all three theme variants. This impacts and improves many internal colors in components and charts. ([#3007](https://github.com/infor-design/enterprise/issues/3007))<|MERGE_RESOLUTION|>--- conflicted
+++ resolved
@@ -8,11 +8,8 @@
 
 ## v4.70.0 Fixes
 
-<<<<<<< HEAD
 - `[Counts]` Fixed a bug in counts where two rows of labels cause misalignment. ([#6845](https://github.com/infor-design/enterprise/issues/6845))
-=======
 - `[Datagrid]` Adjusted date and timepicker icons in datagrid filter. ([#6917](https://github.com/infor-design/enterprise/issues/6917))
->>>>>>> ca27808d
 - `[Editor]` Fixed a bug in editor where insert image is not working properly when adding attributes. ([#6864](https://github.com/infor-design/enterprise/issues/6864))
 - `[Popupmenu]` Fixed a bug in popupmenu where submenu and submenu items are not indented properly. ([#6860](https://github.com/infor-design/enterprise/issues/6860))
 - `[Process Indicator]` Fix on extra line after final step. ([#6744](https://github.com/infor-design/enterprise/issues/6744))
