# What's New with Enterprise

## v4.61.0 Features

- `[General]` Added jest image snapshot for visual regression testing with puppeteer. ([#6105](https://github.com/infor-design/enterprise/issues/6105))
- `[General]` Removed global inline function that adds disabled labels to disabled inputs. ([#6131](https://github.com/infor-design/enterprise/issues/6131))
- `[Hierarchy]` Converted the old protractor e2e test suites to puppeteer tests. ([#5833](https://github.com/infor-design/enterprise/issues/5833))
- `[Icons]` Design removed some deprecated icons. If you are using `info-field` -> should use `icon-info`. If you are using `info-field-solid` -> should use `icon-info-alert`. If you are using `info-field-alert` -> should use `icon-info-alert`. ([#6091](https://github.com/infor-design/enterprise/issues/6091))
- `[Locale]` Refined some Latvian translations. ([#5969](https://github.com/infor-design/enterprise/issues/5969))
- `[Locale]` Refined some Lithuanian translations. ([#5960](https://github.com/infor-design/enterprise/issues/5960))
- `[Locale]` Refined some Filipino translations. ([#5864](https://github.com/infor-design/enterprise/issues/5864))
- `[Locale]` Refined some Japanese translations. ([#6115](https://github.com/infor-design/enterprise/issues/6115))

## v4.61.0 Fixes

<<<<<<< HEAD
- `[Datagrid]` Fix on value not shown in lookup cell in safari. ([#6003](https://github.com/infor-design/enterprise/issues/6003))
=======
- `[ContextualActionPanel]` Fixed UI issues where the toolbars inside of the body moved to the CAPs header instead of retaining to its original place. ([#6041](https://github.com/infor-design/enterprise/issues/6041))
>>>>>>> decccba2
- `[Datepicker]` Fix on the flickering behavior when range datepicker is shown. ([#6098](https://github.com/infor-design/enterprise/issues/6098))
- `[Editor]` Fix a bug in editor where CTRL-H (add hyperlink) breaks the interface. ([#6015](https://github.com/infor-design/enterprise/issues/6015))
- `[Spinbox]` Spinbox should update to correct value when Enter is pressed. ([#6036](https://github.com/infor-design/enterprise/issues/6036))
- `[Timepicker]` Fix a bug in timepicker where hours reset to 1 when changing period. ([#6049](https://github.com/infor-design/enterprise/issues/6049))
- `[Timepicker]` Fix a bug in timepicker where hours is not properly created when changing from AM/PM. ([#6104](https://github.com/infor-design/enterprise/issues/6104))

## v4.60.0 Features

- `[Application Menu]` Added puppeteer tests for resizable application menu. ([#5755](https://github.com/infor-design/enterprise/issues/5755))
- `[Badges]` Update styling of badges. ([#5608](https://github.com/infor-design/enterprise/issues/5608))
- `[Badges/Tags]` Corrected the colors of badges/tags for better accessibility contrast. ([#5673](https://github.com/infor-design/enterprise/issues/5673))
- `[Button]` Fix a bug where updated settings not properly rendering disabled state. ([#5928](https://github.com/infor-design/enterprise/issues/5928))
- `[Calendar]` Added puppeteer script for event colors and legend. ([#6084](https://github.com/infor-design/enterprise/pull/6084))
- `[Card]` Added actionable button card by using `<button>` or `<a>` tags. ([#5768](https://github.com/infor-design/enterprise/issues/5768))
- `[Card]` Added actionable button card by using `<button>` or `<a>` tags. ([#5768](https://github.com/infor-design/enterprise/issues/5768))
- `[Datagrid]` Fix a will add a setting in column to toggle the clearing of cells. ([#5849](https://github.com/infor-design/enterprise/issues/5849))
- `[Dropdown]` Create a Puppeteer Script for Enter key opens dropdown list, when it should only be used to select items within an open list. ([#5842](https://github.com/infor-design/enterprise/issues/5842))
- `[Fileupload]` Added puppeteer test to check that progress bar is present when uploading a file. ([#5808](https://github.com/infor-design/enterprise/issues/5808))
- `[Monthview]` Added ability to update legend on month change. ([#5988](https://github.com/infor-design/enterprise/issues/5988))
- `[Popupmenu]` Correctly position dismissible close icon inside Popupmenu. ([#6083](https://github.com/infor-design/enterprise/issues/6083))
- `[Swipe Container]` Added mobile enhancements and style changes. ([#5615](https://github.com/infor-design/enterprise/issues/5615))
- `[Tooltip]` Converted the tooltip protractor test suites to puppeteer. ([#5830](https://github.com/infor-design/enterprise/issues/5830))

## v4.60.0 Fixes

- `[About/Form]` Fixed a translation issue where there's a space before the colon that is incorrect in French Locales. ([#5817](https://github.com/infor-design/enterprise/issues/5817))
- `[About]` Added event exposure in about component. ([NG#1124](https://github.com/infor-design/enterprise-ng/issues/1124))
- `[Actionsheet]` Fixed an Angular issue where the `renderRootElems` method was not re-rendered when going to other action sheet test pages due to SPA routing concept. ([NG#1188](https://github.com/infor-design/enterprise-ng/issues/1188))
- `[Calendar]` Fixed an issue where you could not have more than one in the same page. ([#6042](https://github.com/infor-design/enterprise/issues/6042))
- `[Column]` Fix a bug where bar size is still showing even the value is zero in column chart. ([#5911](https://github.com/infor-design/enterprise/issues/5911))
- `[Datagrid]` Fix a bug where targeted achievement colors are not displaying correctly when using other locales. ([#5972](https://github.com/infor-design/enterprise/issues/5972))
- `[Datagrid]` Fix a bug in datagrid where filterable headers cannot be tab through in modal. ([#5735](https://github.com/infor-design/enterprise/issues/5735))
- `[Datagrid]` Fix a bug in datagrid where stretch column last broke and the resize would loose the last column. ([#6063](https://github.com/infor-design/enterprise/issues/6063))
- `[Datagrid]` Fix a bug where leading spaces not triggering dirty indicator in editable data cell. ([#5927](https://github.com/infor-design/enterprise/issues/5927))
- `[Datagrid]` Fix Edit Input Date Field on medium row height in Datagrid. ([#5955](https://github.com/infor-design/enterprise/issues/5955))
- `[Datagrid]` Fixed close icon alignment on mobile viewport. ([#6023](https://github.com/infor-design/enterprise/issues/6023))
- `[Datagrid]` Fixed close icon alignment on mobile viewport, Safari browser. ([#5946](https://github.com/infor-design/enterprise/issues/5946))
- `[Datagrid]` Fixed UI alignment of close icon button on mobile view. ([#5947](https://github.com/infor-design/enterprise/issues/5947))
- `[Datagrid]` Fixed file upload icon alignment in datagrid. ([#5846](https://github.com/infor-design/enterprise/issues/5846))
- `[Datepicker]` Fix on initial range values not showing in datepicker. ([NG#1200](https://github.com/infor-design/enterprise-ng/issues/1200))
- `[Dropdown]` Fixed a regression bug where pressing function keys while the dropdown has focus causes letters to be typed. ([#4976](https://github.com/infor-design/enterprise/issues/4976))
- `[Editor]` Changed selector for for image value selection from id to name. ([#5915](https://github.com/infor-design/enterprise/issues/5915))
- `[Editor]` Fix a bug which changes the approach intended by the user after typing in editor. ([#5937](https://github.com/infor-design/enterprise/issues/5937))
- `[Editor]` Fix a bug which clears list format when it's not part of the selected text. ([#5592](https://github.com/infor-design/enterprise/issues/5592))
- `[Editor]` Changed language on the link dialog to use the term "link" for better translations. ([#5987](https://github.com/infor-design/enterprise/issues/5987))
- `[Export]` Added data sanitization in Export to CSV. ([#5982](https://github.com/infor-design/enterprise/issues/5982))
- `[Field Options]` Fixed UI alignment of close icon button (searchfield) in Field Options. ([#5983](https://github.com/infor-design/enterprise/issues/5983))
- `[General]` Fixed several memory leaks with the attached data object. ([#6020](https://github.com/infor-design/enterprise/issues/6020))
- `[Header]` Fixed a regression bug where the buttonset was not properly aligned correctly. ([#6039](https://github.com/infor-design/enterprise/issues/6039))
- `[Icon]` Fixed the translate icon so it can take a color, fixed the tag icon as it was rendered oddly. ([#5870](https://github.com/infor-design/enterprise/issues/5870))
- `[Listbuilder]` Fix on disable bug: Will not enable on call to enable() after disable() twice. ([#5885](https://github.com/infor-design/enterprise/issues/5885))
- `[Locale]` Changed the text from Insert Anchor to Insert Hyperlink. Some translations my still reference anchor until updated from the translation team. ([#5987](https://github.com/infor-design/enterprise/issues/5987))
- `[Modal]` Fixed a bug on hidden elements not focusable when it is turned visible. ([#6086](https://github.com/infor-design/enterprise/issues/6086))
- `[Modal]` Fixed a regression bug where elements inside of the tab panel were being disabled when its `li` tab is not selected (is-selected class) initially. ([NG#1210](https://github.com/infor-design/enterprise-ng/issues/1210))
- `[Searchfield]` Fixed UI alignment of close icon button (searchfield) in Datagrid. ([#5954](https://github.com/infor-design/enterprise/issues/5954))
- `[Tabs Module]` Fixed UI alignment of close icon button on mobile view([#5951](https://github.com/infor-design/enterprise/issues/5951))
- `[Tooltip]` Fixed a bug where the inner html value of the tooltip adds unnecessary whitespace and new line when getting the text value. ([#6059](https://github.com/infor-design/enterprise/issues/6059))

(52 Issues Solved This Release, Backlog Enterprise 222, Backlog Ng 35, 1100 Functional Tests, 1695 e2e Tests, 263 Puppeteer Tests)

## v4.59.4 Fixes

- `[Modal]` Reverted problematic issue. ([#6086](https://github.com/infor-design/enterprise/issues/6086))

## v4.59.3 Fixes

- `[Modal]` Fixed a bug on hidden elements not focusable when it is turned visible. ([#6086](https://github.com/infor-design/enterprise/issues/6086))

## v4.59.2 Fixes

- `[Calendar]` Fixed an issue where you could not have more than one in the same page. ([#6042](https://github.com/infor-design/enterprise/issues/6042))
- `[Header]` Fixed a regression bug where the buttonset was not properly aligned correctly. ([#6039](https://github.com/infor-design/enterprise/issues/6039))

## v4.59.1 Fixes

- `[Modal]` Fixed a regression bug where elements inside of the tab panel were being disabled when its `li` tab is not selected (is-selected class) initially. ([NG#1210](https://github.com/infor-design/enterprise-ng/issues/1210))

## v4.59.0 Markup Changes

- `[About]` Changed the OS Version to not show the version. This is because this information is incorrect and the correct information is no longer given by newer versions of Operating systems in any browser. or this reason the version is removed from the OS field on the about dialog. ([#5813](https://github.com/infor-design/enterprise/issues/5813))

## v4.59.0 Fixes

- `[Calendar]` Added an option to configure month label to use abbreviation and changed month label to display on the first day of the months rendered in calendar. ([#5941](https://github.com/infor-design/enterprise/issues/5941))
- `[Calendar]` Fixed the personalize column checkbox not syncing when having two datagrids. ([#5859](https://github.com/infor-design/enterprise/issues/5859))
- `[Cards]` Added focus state on selected cards. ([#5684](https://github.com/infor-design/enterprise/issues/5684))
- `[Colorpicker]` Fixed a bug where the red diagonal line that goes beyond its border when field-short/form-layout-compact is used. ([#5744](https://github.com/infor-design/enterprise/issues/5744))
- `[Datagrid]` Fixed a bug where the maskOptions function is never called when the grid has filtering. ([#5847](https://github.com/infor-design/enterprise/issues/5847))
- `[Calendar]` Fixed the personalize column checkbox not syncing when having two datagrids. ([#5859](https://github.com/infor-design/enterprise/issues/5859))
- `[Fieldset]` Implemented design improvements. ([#5638](https://github.com/infor-design/enterprise/issues/5638))
- `[Fileupload-Advanced]` Fixed a bug where it cannot add a new file after removing the old one. ([#5598](https://github.com/infor-design/enterprise/issues/5598))
- `[Datagrid]` Fixed a bug where the maskOptions function is never called when the grid has filtering. ([#5847](https://github.com/infor-design/enterprise/issues/5847))
- `[Datagrid]` Fixed a bug where fileupload value is undefined when trying to upload. ([#5846](https://github.com/infor-design/enterprise/issues/5846))
- `[Dropdown]` Clear search matches after an item is selected. ([#5632](https://github.com/infor-design/enterprise/issues/5632))
- `[Dropdown]` Shorten filter delay for single character entries. ([#5793](https://github.com/infor-design/enterprise/issues/5793))
- `[Fieldset]` Implemented design improvements. ([#5638](https://github.com/infor-design/enterprise/issues/5638))
- `[Linechart]` Added default values on line width and y-axis when data in dataset is blank. ([#1172](https://github.com/infor-design/enterprise-ng/issues/1172))
- `[Listview]` Fixed a bug where the alert icons in RTL were missing. ([#5827](https://github.com/infor-design/enterprise/issues/5827))
- `[Locale]` Fixed latvian translation for records per page. ([#5969](https://github.com/infor-design/enterprise/issues/5969))
- `[Locale]` Fixed latvian translation for Select All. ([#5895](https://github.com/infor-design/enterprise/issues/5895))
- `[Locale]` Capitalized the finnish translation for seconds. ([#5894](https://github.com/infor-design/enterprise/issues/5894))
- `[Locale]` Added missing translations for font picker. ([#5784](https://github.com/infor-design/enterprise/issues/5784))
- `[Modal]` Fixed a close button overlapped when title is long. ([#5795](https://github.com/infor-design/enterprise/issues/5795))
- `[Modal]` Modal exits if Escape key is pressed in datagrid. ([#5796](https://github.com/infor-design/enterprise/issues/5796))
- `[Modal]` Fixed modal focus issues with inline display none. ([#5875](https://github.com/infor-design/enterprise/issues/5875))
- `[Searchfield]` Fixed a bug where the close button icon is overlapping with the search icon in RTL. ([#5807](https://github.com/infor-design/enterprise/issues/5807))
- `[Spinbox]` Fixed a bug where the spinbox controls still show the ripple effect even it's disabled. ([#5719](https://github.com/infor-design/enterprise/issues/5719))
- `[Tabs]` Added the ability to set the position of counts via settings (top & bottom), removed the counts in spillover, and positioned the counts depending on the current locale. ([#5258](https://github.com/infor-design/enterprise/issues/5258))
- `[Toolbar]` Fixed an issue where things in the page get scrambled if you have a button with undefined ids. ([#1194](https://github.com/infor-design/enterprise-ng/issues/1194))

## v4.59.0 Features

- `[Calendar]` Modify validations to allow custom colors. ([#5743](https://github.com/infor-design/enterprise/issues/5743))
- `[Accordion]` Adjusted spacing and hitboxes for Mobile Enhancements. ([#5611](https://github.com/infor-design/enterprise/issues/5611))
- `[Area]` Converted the area protractor test suites to puppeteer. ([#5834](https://github.com/infor-design/enterprise/issues/5834))
- `[Cards]` Added mobile enhancements and style changes. ([#5609](https://github.com/infor-design/enterprise/issues/5609))
- `[Button]` Added test scripts for button. ([#5851](https://github.com/infor-design/enterprise/issues/5851))
- `[BusyIndicator]` Added hide event. ([#5794](https://github.com/infor-design/enterprise/issues/5794))
- `[Column]` Added example page for legend colors. ([#5761](https://github.com/infor-design/enterprise/issues/5761))
- `[Datagrid]` Added datagrid feature using arrow keys to select. ([#5713](https://github.com/infor-design/enterprise/issues/5713))
- `[Datagrid]` Added exportToCsv option for datagrid toolbar. ([#5786](https://github.com/infor-design/enterprise/issues/5786))
- `[Datagrid]` Added new event `filteroperatorchanged` to datagrid. ([#5899](https://github.com/infor-design/enterprise/issues/5899))
- `[File Upload]` Added puppeteer tests for file upload. ([#5808](https://github.com/infor-design/enterprise/issues/5808))
- `[Toolbar-Flex]` Added responsive design for searchfield with categories and basic searchfield. ([#5619](https://github.com/infor-design/enterprise/issues/5619))
- `[Timepicker]` Added settings in timepicker to limit the hours that can be selected. ([#5880](https://github.com/infor-design/enterprise/issues/5880))
- `[TrackDirty]` Converted the trackdirty protractor test suites to puppeteer. ([#5829](https://github.com/infor-design/enterprise/issues/5829))

(47 Issues Solved This Release, Backlog Enterprise 219, Backlog Ng 34, 1100 Functional Tests, 1692 e2e Tests, 179 Puppeteer Tests)

## v4.58.3 Fixes

- `[Datagrid]` Added new event `filteroperatorchanged` to datagrid. ([#5899](https://github.com/infor-design/enterprise/issues/5899))

## v4.58.2 Fixes

- `[Toolbar]` Fixed an issue where things in the page get scrambled if you have a button with undefined ids. ([#1194](https://github.com/infor-design/enterprise-ng/issues/1194))

## v4.58.1 Fixes

- `[Misc]` Fixed several security issues with xss (details hidden). ([#GSHA](https://github.com/infor-design/enterprise/security/advisories))

## v4.58.0 Features

- `[Accordion]` Added puppeteer tests for accordion. ([#5836](https://github.com/infor-design/enterprise/issues/5836))
- `[App Menu]` Fixed a bug causing re-invoke of the entire Application Menu and its child components whenever a new App Menu trigger is added to the stored `triggers` array. ([#5480](https://github.com/infor-design/enterprise/issues/5480))
- `[Actionsheet]` Added puppeteer tests for actionsheet. ([#5832](https://github.com/infor-design/enterprise/issues/5832))
- `[Column]` Added support to add a line chart in column-grouped. ([#4598](https://github.com/infor-design/enterprise/issues/4598))
- `[Column]` Added feature to rotate labels. ([#5773](https://github.com/infor-design/enterprise/issues/5773))
- `[Column Chart]` Added the ability to add axis labels in column-grouped chart. ([#5721](https://github.com/infor-design/enterprise/issues/5721))
- `[Datagrid]` Added option to format numbers and dates based on current locale. ([#5663](https://github.com/infor-design/enterprise/issues/5663))
- `[Slider]` Added support for tooltip to show on load in slider. ([#3747](https://github.com/infor-design/enterprise/issues/3747))

## v4.58.0 Fixes

- `[Modal]` Added option to disable primary trigger on field. ([#5728](https://github.com/infor-design/enterprise/issues/5728))
- `[Calendar]` Fix the header days where it should be seen when scrolled down. ([#5742](https://github.com/infor-design/enterprise/issues/5742))
- `[Datagrid]` Tab doesn't go to cells if cellNavigation is false. ([#5734](https://github.com/infor-design/enterprise/issues/5734))
- `[Calendar]` Fix the header days where it should be seen when scrolled down. ([#5742](https://github.com/infor-design/enterprise/issues/5742))
- `[Contextmenu/Popupmenu]` Fixed breaking of shared menu if a datagrid is present on the page. ([#5818](https://github.com/infor-design/enterprise/issues/5818))
- `[Datagrid]` Tab doesn't go to cells if cellNavigation is false. ([#5734](https://github.com/infor-design/enterprise/issues/5734))
- `[Dropdown]` Clear search matches after an item is selected. ([#5632](https://github.com/infor-design/enterprise/issues/5632))
- `[Locale]` Fix issue in parsing date when AM/PM comes first before Hours (a:hh:mm). ([#5129](https://github.com/infor-design/enterprise/issues/5129))
- `[Modal]` Added option to disable primary trigger on field. ([#5728](https://github.com/infor-design/enterprise/issues/5728))
- `[Searchfield]` Save input value when searchfield collapses but is not cleared via button click or key. ([#5792](https://github.com/infor-design/enterprise/issues/5792))
- `[Tabs]` Fixed regression bug where tabs are no longer working inside the modal. ([#5867](https://github.com/infor-design/enterprise/issues/5867))
- `[Tabs]` Fix focus indicator in Sink Page. ([#5714](https://github.com/infor-design/enterprise/issues/5714))
- `[Tabs-Vertical]` Fixed on Tabs Vertical Aria and Roles. ([#5712](https://github.com/infor-design/enterprise/issues/5712))
- `[Toolbar Searchfield]` Fixed the height the collapse button on a smaller viewport (`766px` and below). ([#5791](https://github.com/infor-design/enterprise/issues/5791))
- `[Lookup]` Rows are selected based on the initial values in the input field. ([#1132](https://github.com/infor-design/enterprise-ng/issues/1132))

(30 Issues Solved This Release, Backlog Enterprise 224, Backlog Ng 33, 1269 Functional Tests, 1689 e2e Tests, 167 Puppeteer Tests)

## v4.57.2 Fixes

- `[Misc]` Fixed several security issues with xss (details hidden). ([#GSHA](https://github.com/infor-design/enterprise/security/advisories))

## v4.57.1 Fixes

- `[Tabs]` Fixed regression bug where tabs are no longer working inside the modal. ([#5867](https://github.com/infor-design/enterprise/issues/5867))

## v4.57.0 Features

- `[Accordion]` Added the ability to have a notification badge in accordion headers. ([#5594](https://github.com/infor-design/enterprise/issues/5594))
- `[Breadcrumb]` Added hitbox styles for breadcrumb. ([#5408](https://github.com/infor-design/enterprise/issues/5408))
- `[Button]` Added the ability to have a hitbox. With this feature, it will have a better tapping/clicking on smaller devices. ([#5568](https://github.com/infor-design/enterprise/issues/5568))
- `[Button]` Added the ability to have a notification badge in buttons. ([#5594](https://github.com/infor-design/enterprise/issues/5594))
- `[Calendar]` Added hitbox option for calendar. ([#5602](https://github.com/infor-design/enterprise/issues/5602))
- `[Checkbox]` Added hitbox area styles for checkboxes. ([#5603](https://github.com/infor-design/enterprise/issues/5603))
- `[Datagrid]` Added Datagrid Fallback Image when image cannot be loaded. ([#5442](https://github.com/infor-design/enterprise/issues/5442))
- `[File Upload]` Show progress percent while file is uploading. ([#3934](https://github.com/infor-design/enterprise/issues/3934))
- `[Input]` Added a new form style `form-layout-large` to input component. ([#5606](https://github.com/infor-design/enterprise/issues/5606))
- `[Icon]` Updated several icons see issue for details. ([#5774](https://github.com/infor-design/enterprise/issues/5774))
- `[Message]` Changed some stylings on mobile experience. ([#5567](https://github.com/infor-design/enterprise/issues/5567))
- `[Modal]` Adjusted stylings on mobile viewport. ([#5601](https://github.com/infor-design/enterprise/issues/5601))
- `[Notification]` Added tooltip in notification. ([#5562](https://github.com/infor-design/enterprise/issues/5562))
- `[Notification]` Added close functions (by ID and latest) in notification. ([#5562](https://github.com/infor-design/enterprise/issues/5562))
- `[Datagrid]` Added support for text filter types to specify a selected filter condition. ([#5750](https://github.com/infor-design/enterprise/issues/5750))
- `[Environment]` Fixed `ie` css class included to html tag for Edge browser. ([#5587](https://github.com/infor-design/enterprise/issues/5587))

### v4.57.0 Markup Changes

- `[Tabs]` Some of the aria attributes have been changed, see the issue for details.([#5712](https://github.com/infor-design/enterprise/issues/5712))
- `[Notification Badge]` Rename methods in Notification Badge for better readability. ([#1169](https://github.com/infor-design/enterprise-ng/issues/1169))

## v4.57.0 Fixes

- `[ApplicationMenu]` Fix for broken UI in Safari when hiding and expanding the navigation menu. ([#5620](https://github.com/infor-design/enterprise/issues/5620))
- `[ApplicationMenu]` Fix application menu broken UI on first render. ([#5766](https://github.com/infor-design/enterprise/issues/5766))
- `[Calendar]` Removed the example legend in the default settings. ([#1130](https://github.com/infor-design/enterprise-ng/issues/1130))
- `[Cards]` Fixed misaligned list within expandable cards pane. ([#5223](https://github.com/infor-design/enterprise/issues/5223))
- `[Counts]` Updated the font size of `xl-text` from `50px` to `48px`. ([#5588](https://github.com/infor-design/enterprise/issues/5588))
- `[Counts]` Fixed title and icon position when in RTL. ([#5566](https://github.com/infor-design/enterprise/issues/5566))
- `[Datagrid]` Removed margin in icon when size is small or extra small. ([#5726](https://github.com/infor-design/enterprise/issues/5726))
- `[Datagrid]` Added additional check for vertical scroll. ([#1154](https://github.com/infor-design/enterprise-ng/issues/1154))
- `[Datepicker]` Fix on default legends being shown regardless if settings have custom legends. ([#5683](https://github.com/infor-design/enterprise/issues/5683))
- `[EmptyMessage]` Added `16px` spacings in the empty message container. ([#5639](https://github.com/infor-design/enterprise/issues/5639))
- `[FieldFilter]` Fixed missing trigger icons on short field filter options. ([#5727](https://github.com/infor-design/enterprise/issues/5727))
- `[Form]` Fixed misaligned trigger icon of datepicker on safari. ([#5751](https://github.com/infor-design/enterprise/issues/5751))
- `[Header]` Fix on Advanced Search not seen on headers when changing colors. ([#5782](https://github.com/infor-design/enterprise/issues/5782))
- `[Locale]` Fixed currency position and a translation on `tl-PH` locale. ([#5695](https://github.com/infor-design/enterprise/issues/5695))
- `[Lookup]` Fix an uncentered lookup icon in composite form. ([#5657](https://github.com/infor-design/enterprise/issues/5657))
- `[Searchfield]` Fix on uneven searchfield in firefox. ([#5620](https://github.com/infor-design/enterprise/issues/5620))
- `[Searchfield]` Fix on uneven searchfield in firefox. ([#5695](https://github.com/infor-design/enterprise/issues/5695))
- `[Searchfield]` Fix on misaligned close button on mobile view. ([#5782](https://github.com/infor-design/enterprise/issues/5782))
- `[Searchfield]` Change width when parent container becomes smaller. ([#4696](https://github.com/infor-design/enterprise/issues/4696))
- `[Spinbox]` Remove functionality of Home and End buttons on Spinbox. ([#5659](https://github.com/infor-design/enterprise/issues/5659))
- `[Spinbox]` Fix spinbox misalignment on sample sizes. ([#5733](https://github.com/infor-design/enterprise/issues/5733))
- `[Tabs]` Fix a bug on vertical tabs scroll on panel containers. ([#5565](https://github.com/infor-design/enterprise/issues/5565))
- `[Treemap]` Fix Treemap's misaligned footer-text on the new theme. ([#5365](https://github.com/infor-design/enterprise/issues/5365))

(41 Issues Solved This Release, Backlog Enterprise 192, Backlog Ng 28, 1166 Functional Tests, 1712 e2e Tests, 150 Puppeteer Tests)

## v4.56.0 Features

- `[ContextualActionPanel]` Changed the color of the toolbar header in the new theme. ([#5685](https://github.com/infor-design/enterprise/issues/5685))
- `[Charts]` Added ability to disable the selection of the charts including the legend. ([#2736](https://github.com/infor-design/enterprise/issues/2736))
- `[Datagrid]` Adds the ability to update values of a specific column on Datagrid. ([#3491](https://github.com/infor-design/enterprise/issues/3491))
- `[Icon]` Updated the launch icon to be less bulky. ([#5595](https://github.com/infor-design/enterprise/issues/5595))
- `[Locale]` Added a new locale tl-PH for phillipines (tagalog). ([#5695](https://github.com/infor-design/enterprise/issues/5695))
- `[Tabs]` Adds the ability to split the tabs. ([#4600](https://github.com/infor-design/enterprise/issues/4600))
- `[Toolbar Flex]` Adds control of buttonset areas via the Buttonset API. ([NG#1101](https://github.com/infor-design/enterprise-ng/issues/1101))

## v4.56.0 Fixes

- `[BusyIndicator]` Sized and Aligned busy indicator within a compact form field. ([#5655](https://github.com/infor-design/enterprise/issues/5655))
- `[Calendar]` Calendar event IDs can support numbers. ([#5556](https://github.com/infor-design/enterprise/issues/5556))
- `[Calendar]` Fixed wrong color on icons on the header. ([#5647](https://github.com/infor-design/enterprise/issues/5647))
- `[Calendar]` Fixed markForRefresh for display range in calendar. ([#5675](https://github.com/infor-design/enterprise/issues/5675))
- `[Calendar]` Adds the ability to support cross year date range in calendar. ([#5675](https://github.com/infor-design/enterprise/issues/5675))
- `[Calendar]` Fixed additional row due to DST for display range in calendar. ([#5675](https://github.com/infor-design/enterprise/issues/5675))
- `[Datagrid]` Date format should reflect in date filter when range option is selected. ([#4864](https://github.com/infor-design/enterprise/issues/4864))
- `[Datagrid]` Add test page for `selectAllCurrentPage` with toolbar count. ([#4921](https://github.com/infor-design/enterprise/issues/4921))
- `[Datepicker]` Fix on datepicker header not being shown in smaller screens. ([#5550](https://github.com/infor-design/enterprise/issues/5550))
- `[Datagrid]` Fixed an issue where the selection idx was not updating after append/update data to child nodes for tree. ([#5631](https://github.com/infor-design/enterprise/issues/5631))
- `[Datagrid]` Fixed a bug where row status is not properly rendered on Tree List. ([#5552](https://github.com/infor-design/enterprise/issues/5552))
- `[Dropdown]` Fixed disabling of function keys F1 to F12. ([#4976](https://github.com/infor-design/enterprise/issues/4976))
- `[Dropdown]` Fixed a bug where selecting the first item on the list doesn't trigger the `change` event that will select the value immediately. ([NG#1102](https://github.com/infor-design/enterprise-ng/issues/1102))
- `[Dropdown]` Fixed an accessibility issue where the error message was unannounced using a screen reader. ([#5130](https://github.com/infor-design/enterprise/issues/5130))
- `[Homepage]` Fix on homepage example charts misaligned when on mobile. ([#5650](https://github.com/infor-design/enterprise/issues/5650))
- `[Popupmenu]` Fixed an not released issue where opening menus limited the ability to click after. ([#5648/#5649](https://github.com/infor-design/enterprise/issues/5648))
- `[Popupmenu]` Allow switches to be clickable in popupmenu for backwards compatibility. ([#1127](https://github.com/infor-design/enterprise-ng/issues/1127))
- `[Icons]` Fix sizes on some of the icons in classic mode. ([#5626](https://github.com/infor-design/enterprise/issues/5626))
- `[Icons]` Fix sizes on some of the icons in tree in classic mode. ([#5626](https://github.com/infor-design/enterprise/issues/5626))
- `[Line Chart]` Fixed a bug where the line chart was not positioned correctly when all the values were zero. ([#5640](https://github.com/infor-design/enterprise/issues/5640))
- `[Listview]` Fixed the links example to better show disabled links. ([#5678](https://github.com/infor-design/enterprise/issues/5678))
- `[Locale]` Fixed an additional case where large numbers cannot be formatted correctly. ([#5605](https://github.com/infor-design/enterprise/issues/5605))
- `[Locale]` Expanded support from 10 to 20 decimal places. Max number is 21, 20 now. ([#5622](https://github.com/infor-design/enterprise/issues/5622))
- `[Tabs]` Fix a bug where tabs indicator is not aligned when scaled down. ([#5164](https://github.com/infor-design/enterprise/issues/5164))
- `[Tabs]` Fix a bug where tabs indicator is not aligned on RTL. ([#5541](https://github.com/infor-design/enterprise/issues/5541))
- `[Tree]` Fix on return item when calling addNode. ([#5334](https://github.com/infor-design/enterprise/issues/5334))

(44 Issues Solved This Release, Backlog Enterprise 176, Backlog Ng 25, 1134 Functional Tests, 1693 e2e Tests)

## v4.55.3 Fixes

- `[Datagrid]` Fixed an issue where the selection idx was not updating after append/update data to child nodes for tree. ([#5631](https://github.com/infor-design/enterprise/issues/5631))
- `[Locale]` Fixed a bug where very large numbers would get a zero added. ([#5308](https://github.com/infor-design/enterprise/issues/5308))
- `[Locale]` Fixed a bug where very large numbers with negative added an extra zero in formatNumber. ([#5318](https://github.com/infor-design/enterprise/issues/5318))
- `[Locale]` Expanded support from 10 to 20 decimal places. Max number is 21, 20 now. ([#5622](https://github.com/infor-design/enterprise/issues/5622))

## v4.55.2 Fixes

- `[Icons]` Fix sizes on some of the icons in classic mode. ([#5626](https://github.com/infor-design/enterprise/issues/5626))

## v4.55.1 Fixes

- `[Locale]` Fixed an additional case where large numbers cannot be formatted correctly. ([#5605](https://github.com/infor-design/enterprise/issues/5605))

## v4.55.0 Features

- `[ApplicationMenu]` Added the ability to resize the app menu. ([#5193](https://github.com/infor-design/enterprise/issues/5193))
- `[Completion Chart]` Added tooltip in completion chart. ([#5346](https://github.com/infor-design/enterprise/issues/5346))
- `[Custom Builds]` Fixed a bug where importing the base Charts API directly would cause an error. ([#5463](https://github.com/infor-design/enterprise/issues/5463))
- `[Datagrid]` Adds the ability to have a selection radio buttons on Datagrid. ([#5384](https://github.com/infor-design/enterprise/issues/5384))
- `[Datagrid]` Added a `verticalScrollToEnd` property when you reached the end of the datagrid list. ([#5435](https://github.com/infor-design/enterprise/issues/5435))
- `[Datagrid]` Added separate mask options for filter row. ([#5519](https://github.com/infor-design/enterprise/issues/5519))
- `[Editor]` Added support for `ol` type attribute to be able to use the other list styles (`alphabetically ordered (lowercase and uppercase)`, and `roman numbers (lowercase and uppercase)`) of `ol` tag. ([#5462](https://github.com/infor-design/enterprise/issues/5462))
- `[Icons]` Now generating the icons from figma instead of sketch, this should be of low impact but keep your eye on icons in general as they have all changed in generation and log any issues found. ([#5170](https://github.com/infor-design/enterprise/issues/5170))
- `[Lookup]` Fixed a bug for short field and its icons not rendering properly. ([#5541](https://github.com/infor-design/enterprise/issues/5541))
- `[Message]` Add info status handling to message.([#5459](https://github.com/infor-design/enterprise/issues/5459))
- `[Message]` Add an optional close button setting to dismiss the message. ([#5464](https://github.com/infor-design/enterprise/issues/5464))
- `[Modal]` Added the ability to have a custom tooltip on modal close button. ([#5391](https://github.com/infor-design/enterprise/issues/5391))
- `[Swaplist]` Added option to copy items from lists instead of moving them. ([#5513](https://github.com/infor-design/enterprise/issues/5513))
- `[Popdown]` Added a click outside event in popdown. ([#3618](https://github.com/infor-design/enterprise/issues/3618))
- `[Timepicker]` Fixed a bug for timepicker icon not rendering properly. ([#5558](https://github.com/infor-design/enterprise/issues/5558))
- `[Typography]` New typography paragraph text style. ([#5325](https://github.com/infor-design/enterprise/issues/5325))

## v4.55.0 Fixes

- `[Cards]` Fixed a bug card group toolbar overlaps then disappears after clicking the checkboxes. ([#5445](https://github.com/infor-design/enterprise/issues/5445))
- `[Calendar]` Fixed month label not set on first enabled date of the month. ([#5581](https://github.com/infor-design/enterprise/issues/5581))
- `[Calendar]` Fix on overlap in today text and calendar view changer when in mobile. ([#5438](https://github.com/infor-design/enterprise/issues/5438))
- `[Charts]` Fixed a bug where automation ids is not properly rendered on legend, text and slices. ([#5441](https://github.com/infor-design/enterprise/issues/5441))
- `[Datagrid]` Fixed a bug where the checkbox overlaps with the label when `editorOptions.multiple` is set to true. Also added formatters and editor for multiselect. ([NG#1075](https://github.com/infor-design/enterprise-ng/issues/1075))
- `[Datagrid]` Fixed an issue where tree list indentation is not left aligned when row has no children and datagrid row height is extra small or small. ([#5487](https://github.com/infor-design/enterprise/issues/5487))
- `[Message]` Added maxWidth setting to allow message to go full width when title is long. ([#5443](https://github.com/infor-design/enterprise/issues/5443))
- `[Datagrid]` Fix unescaped HTML of range value to match escaped HTML of data value. ([#4832](https://github.com/infor-design/enterprise/issues/4832))
- `[Datagrid]` Fix an XSS vulnerability in the name property of the columns objects array. ([#5428](https://github.com/infor-design/enterprise/issues/5428))
- `[Datagrid]` Fixed an issue where the excel export did not download in MS Edge. ([#5507](https://github.com/infor-design/enterprise/issues/5507))
- `[Editor]` Fixed an issue where font color was not working and extra spaces were get removed. ([#5137](https://github.com/infor-design/enterprise/issues/5137))
- `[EmptyMessage]` Fixed a bug where the empty message chart were not properly rendered when using auto height widget/card. ([#5527](https://github.com/infor-design/enterprise/issues/5527))
- `[Hierarchy]` Fixed line and icon alignment in hierarchy when in rtl format. ([#5544](https://github.com/infor-design/enterprise/issues/5544))
- `[Message]` Added maxWidth setting to allow message to go full width when title is long. ([#5443](https://github.com/infor-design/enterprise/issues/5443))
- `[Modal]` Fixed a bug where events are not properly called when calling stacked dialogs. ([#5471](https://github.com/infor-design/enterprise/issues/5471))
- `[Timepicker]` Fixed a bug where the chinese time format doesn't render correctly after selecting time and periods (AM/PM). ([#5420](https://github.com/infor-design/enterprise/issues/5420))
- `[Tree]` Fixed an issue where lengthy node text doesn't wrap to lines and cuts off. ([#5499](https://github.com/infor-design/enterprise/issues/5499))

(51 Issues Solved This Release, Backlog Enterprise 129, Backlog Ng 29, 1222 Functional Tests, 1693 e2e Tests)

## v4.54.3 Fixes

- `[Locale]` Fixed a bug where very large numbers would get a zero added. ([#5308](https://github.com/infor-design/enterprise/issues/5308))
- `[Locale]` Fixed a bug where very large numbers with negative added an extra zero in formatNumber. ([#5318](https://github.com/infor-design/enterprise/issues/5318))
- `[Locale]` Expanded support from 10 to 20 decimal places. Max number is 21, 20 now. ([#5622](https://github.com/infor-design/enterprise/issues/5622))

## v4.54.2 Fixes

- `[Locale]` Fixed an additional case where large numbers cannot be formatted correctly. ([#5605](https://github.com/infor-design/enterprise/issues/5605))

## v4.54.1 Fixes

- `[Datagrid]` Added separate mask options for filter row. ([#5519](https://github.com/infor-design/enterprise/issues/5519))

## v4.54.0 Features

- `[Cards]` Added the ability of single and multi selection of cards. ([#5253](https://github.com/infor-design/enterprise/issues/5253))
- `[Datagrid]` Added support to row reorder for groupable settings. ([#5233](https://github.com/infor-design/enterprise/issues/5233))
- `[Donut]` Added the ability to add center tooltip for Donut. ([#5302](https://github.com/infor-design/enterprise/issues/5302))
- `[Notification Badge]` Added Notification Badge component that has the ability to move to any corner of the icon element. ([#5344](https://github.com/infor-design/enterprise/issues/5344))

## v4.54.0 Fixes

- `[Blockgrid]` Added additional design with no image ([#5379](https://github.com/infor-design/enterprise/issues/5379))
- `[Charts]` Fixed a bug where the vertical grid line strokes were invisible when in High Contrast and Colors was non-Default ([#5301](https://github.com/infor-design/enterprise/issues/5301))
- `[CirclePager]` Fixed a bug where the slides were not properly showing for RTL languages ([#2885](https://github.com/infor-design/enterprise/issues/2885))
- `[CirclePager]` Fixed a bug where the CSS was the same for all of the circles in homepage/example-hero-widget ([#5337](https://github.com/infor-design/enterprise/issues/5337))
- `[ContextualActionPanel]` Added `title` prop in CAP to control the title via `modaSettings`, and added missing `beforeclose` event. ([NG#1048](https://github.com/infor-design/enterprise-ng/issues/1048))
- `[ContextMenu]` Fixed a bug where field option is not rendered properly on mobile ([#5335](https://github.com/infor-design/enterprise/issues/5335))
- `[Datagrid]` - Fixed a bug where the row height cut off the focus ring on the Action Item buttons for Classic/New mode and XS, S, M settings ([#5394](https://github.com/infor-design/enterprise/issues/5394))
- `[Datagrid]` - Fixed a bug where the selection color would bleed through clickable tags. ([#5533](https://github.com/infor-design/enterprise/issues/5533))
- `[Datagrid]` Fixed an issue where toggling the selectable setting did not correctly enable the checkbox. ([#5482](https://github.com/infor-design/enterprise/issues/5482))
- `[Datagrid]` Fixed an issue where row reorder handle align was not right for extra small and small height. ([#5233](https://github.com/infor-design/enterprise/issues/5233))
- `[Datagrid]` - Fixed a bug where the first two columns row heights did not match the others for the Medium setting ([#5366](https://github.com/infor-design/enterprise/issues/5366))
- `[Datagrid]` - Fixed a bug where the font color on tags was black when a row was hovered over in dark mode. Font color now white. ([#5289](https://github.com/infor-design/enterprise/issues/5289))
- `[Datagrid]` Fixed a bug where the font color on tags was black when a row was hovered over in dark mode. Font color now white. ([#5289](https://github.com/infor-design/enterprise/issues/5289))
- `[Datagrid]` Fixed issues with NaN displaying on Decimal and Dropdown inputs when blank options are selected. ([#5395](https://github.com/infor-design/enterprise/issues/5395))
- `[Datagrid]` - Fixed a bug where the row height cut off the focus ring on the Action Item buttons for Classic/New mode and XS, S, M settings ([#5394](https://github.com/infor-design/enterprise/issues/5394))
- `[Datagrid]` Fixed a bug where the font color on tags was black when a row was hovered over in dark mode. Font color now white. ([#5289](https://github.com/infor-design/enterprise/issues/5289))
- `[Datagrid]` Fixed issues with NaN displaying on Decimal and Dropdown inputs when blank options are selected. ([#5395](https://github.com/infor-design/enterprise/issues/5395))
- `[Datagrid]` Delete key should fire event in dropdown search. ([#5402](https://github.com/infor-design/enterprise/issues/5402))
- `[Datepicker]` Fixed a bug where the -/+ keys were not detected in datepicker. ([#5353](https://github.com/infor-design/enterprise/issues/5353))
- `[Datagrid]` Fixed a bug that prevented the headers of the right frozen columns as well as the order date column from being exported properly. ([#5332](https://github.com/infor-design/enterprise/issues/5332))
- `[Datagrid]` Fixed a bug where the font color on tags was black when a row was hovered over in dark mode. Font color now white. ([#5289](https://github.com/infor-design/enterprise/issues/5289))
- `[Datagrid]` Fixed issues with NaN displaying on Decimal and Dropdown inputs when blank options are selected. ([#5395](https://github.com/infor-design/enterprise/issues/5395))
- `[Datagrid]` Fixed a bug where filter options were unable to reopen after doing pagination and clicking other filter options. ([#5286](https://github.com/infor-design/enterprise/issues/5286))
- `[Datepicker]` Fixed a bug where the -/+ keys were not detected in datepicker. ([#5353](https://github.com/infor-design/enterprise/issues/5353))
- `[Donut]` Changed legend design when item exceeds maximum width of chart. ([#5292](https://github.com/infor-design/enterprise/issues/5292))
- `[Dropdown]` Fixed a bug where backspace in Dropdown is not working when pressed. ([#5113](https://github.com/infor-design/enterprise/issues/5113))
- `[Editor]` Added tooltip in fontpicker. ([#5472](https://github.com/infor-design/enterprise/issues/5472))
- `[Fileupload]` Fixed a bug where the required asterisk does not appear on the labels associated with required fields. ([#5285](https://github.com/infor-design/enterprise/issues/5285))
- `[Homepage]` Adjusted height and width of example homepage ([#5425](https://github.com/infor-design/enterprise/issues/5425))
- `[Icon]` Changed button icon colors to slate6 ([#5307](https://github.com/infor-design/enterprise/issues/5307))
- `[Input]` Fixed a bug where clear icon were not properly aligned with the input field in classic mode. ([#5324](https://github.com/infor-design/enterprise/issues/5324))
- `[Locale]` Fixed an issue with the finish time format. ([#5447](https://github.com/infor-design/enterprise/issues/5447))
- `[Lookup]` Fixed an issue where in autoApply with single select the modal will close when paging. ([#5466](https://github.com/infor-design/enterprise/issues/5466))
- `[Lookup]` Fixed an issue where selection for server side and paging was not working. ([#986](https://github.com/infor-design/enterprise-ng/issues/986))
- `[Lookup]` Added api setting to allow duplicate selected value to input element. ([#986](https://github.com/infor-design/enterprise-ng/issues/986))
- `[Modal]` Enter key will trigger primary button when in an input field. ([#5198](https://github.com/infor-design/enterprise/issues/5198))
- `[Monthview]` Fixed a bug where a vertical scroll is showing when it is unnecessary. ([#5350](https://github.com/infor-design/enterprise/issues/5350))
- `[Multiselect]` Fixed a regression bug where clear icon were not properly aligned on compact mode. ([#5396](https://github.com/infor-design/enterprise/issues/5396))
- `[Personalize]` Added css to remove color gradient on overflowing horizontal tab headers. fix is limited to personalize styling ([#5303](https://github.com/infor-design/enterprise/issues/5303))
- `[Popdown]` Remove deprecation console warning. We still consider this component deprecated but will not remove until 5.0 version. The warning was only removed for now. ([#1070](https://github.com/infor-design/enterprise-ng/issues/1070))
- `[ToolbarFlex]` updated logic to account for the AllowTabs property and set toolbar items with a tab-index of 0 when allowTabs is ture ([#5387](https://github.com/infor-design/enterprise/issues/5387))
- `[Tabs]` Remove tabs animation when clicking tabs. ([#4818](https://github.com/infor-design/enterprise-ng/issues/4818))

(40 Issues Solved This Release, Backlog Enterprise 145, Backlog Ng 24, 1195 Functional Tests, 1697 e2e Tests)

### v4.54.0 Markup Changes

- `[TrackDirty]` Removed Track Dirty from the main components list and integrated the underlying examples into their corresponding individual components.([#5319](https://github.com/infor-design/enterprise/issues/5319))

## v4.53.5 Fixes

- `[Lookup]` Fixed two additional issues where selection for server side and paging was not working. ([#986](https://github.com/infor-design/enterprise-ng/issues/986))
- `[Lookup]` Fixed an issue where in autoApply with single select the modal will close when paging. ([#5466](https://github.com/infor-design/enterprise/issues/5466))

## v4.53.3 Fixes

- `[Lookup]` Fixed an issue where selection for server side and paging was not working. ([#986](https://github.com/infor-design/enterprise-ng/issues/986))

## v4.53.0 Features

- `[Action Sheet]` Added a mobile device-friendly action sheet component. ([#5256](https://github.com/infor-design/enterprise/issues/5256))
- `[Cards]` Added card variations (Status, Hyperlink and Photo Card) with improve hitboxes for tapping. ([#5250](https://github.com/infor-design/enterprise/issues/5250))
- `[Cards]` Added improvements to the expandable cards and made a jQuery instance to be available in the angular wrapper. ([#5252](https://github.com/infor-design/enterprise/issues/5252))
- `[ContextualActionPanel]` Added vertical tabs example on the Contextual Action Panel. ([#5234](https://github.com/infor-design/enterprise/issues/5234))
- `[Swipe Action]` Added a mobile device-friendly swipe action component. ([#5254](https://github.com/infor-design/enterprise/issues/5254))

## v4.53.0 Fixes

- `[Application Menu]` Fixed a bug where the menu list will not properly rendered on autocomplete if you type a character that is not available in the list. ([#4863](https://github.com/infor-design/enterprise/issues/4863))
- `[Calendar]` Fixed a bug where calendar event is not rendered on WeekView if add event (modal) is used before add event (api). ([#5236](https://github.com/infor-design/enterprise/issues/5236))
- `[Circle Pager]` Fixed size interactions and changes for mobile view port. ([#5251](https://github.com/infor-design/enterprise/issues/5251))
- `[Datagrid]` Fixed an issue where personalize column headers were not rendering properly. ([#5361](https://github.com/infor-design/enterprise/issues/5361))
- `[Datagrid]` Fixed a bug where animation blue circle is off-center. ([#5246](https://github.com/infor-design/enterprise/issues/5246))
- `[Datagrid]` Fixed a bug where hovering lookup cells showed a grey background. ([#5157](https://github.com/infor-design/enterprise/issues/5157))
- `[Datagrid]` Fixed an issue for xss where special characters was not sanitizing and make grid to not render. ([#975](https://github.com/infor-design/enterprise-ng/issues/975))
- `[Datagrid]` Fixed a bug where the home and end key should behave as default when in editable cell and not shifting to the first and end row in datagrid. ([#5179](https://github.com/infor-design/enterprise/issues/5179))
- `[Datepicker]` Fixed a bug where the setting attributes were missing in datepicker input and datepicker trigger on NG wrapper. ([#1044](https://github.com/infor-design/enterprise-ng/issues/1044))
- `[Datepicker]` Fixed a bug where the selection range was not being properly rendered in mobile. ([#5211](https://github.com/infor-design/enterprise/issues/5211))
- `[Datepicker]` Made the `autocomplete` attribute configurable by using the `autocompleteAttribute` setting. ([#5092](https://github.com/infor-design/enterprise/issues/5092))
- `[Dropdown]` Made the `noSearch` setting prevent filtering using the Dropdown's search input element as expected. ([#5159](https://github.com/infor-design/enterprise/issues/5159))
- `[Dropdown]` Prevented the Dropdown from re-selecting and firing change events if the same value is picked from its list. ([#5159](https://github.com/infor-design/enterprise/issues/5159))
- `[Dropdown]` Fixed a bug that resulted in the updatable dropdown value being changed when selecting the more actions button. ([#5222](https://github.com/infor-design/enterprise/issues/5222))
- `[Editor]` Fixed a bug where automation id attributes are not properly rendered on editor elements. ([#5082](https://github.com/infor-design/enterprise/issues/5082))
- `[Lookup]` Fixed a bug where lookup attributes are not added in the cancel and apply/save button. ([#5202](https://github.com/infor-design/enterprise/issues/5202))
- `[Lookup]` Exposed two events from the datagrid `afterpaging` and `selected` for more flexibility. ([#986](https://github.com/infor-design/enterprise-ng/issues/986))
- `[Locale]` Fixed a bug where very large numbers with negative added an extra zero in formatNumber. ([#5308](https://github.com/infor-design/enterprise/issues/5308))
- `[Locale]` Fixed a bug where very large numbers would get a zero added. ([#5308](https://github.com/infor-design/enterprise/issues/5308))
- `[Locale]` Fixed a bug where very large numbers with negative added an extra zero in formatNumber. ([#5318](https://github.com/infor-design/enterprise/issues/5318))
- `[Lookup]` Fixed a regression bug where the close/clear icon were not properly aligned on mobile and tablet viewport. ([#5299](https://github.com/infor-design/enterprise/issues/5299))
- `[Lookup]` Fixed a bug where rows become unselected when reopened. ([#5261](https://github.com/infor-design/enterprise/issues/5261))
- `[Modal]` Added the ability to set the tabindex. ([#5358](https://github.com/infor-design/enterprise/issues/5358))
- `[Monthview]` Fixed an issue where month year pick list was misaligning for inpage. ([#5345](https://github.com/infor-design/enterprise/issues/5345))
- `[Multiselect]` Fixed a regression bug where close icon in badge/tags were not properly aligned. ([#5351](https://github.com/infor-design/enterprise/issues/5351))
- `[Page-Patterns]` Fixed an issue where the weight range slider was overlapping the sales amount text area. ([#5284](https://github.com/infor-design/enterprise/issues/5284))
- `[Pager]` Fixed an issue where tooltip was not working after switch to 2nd page for disable/enable buttons with standalone Pager. ([#1047](https://github.com/infor-design/enterprise-ng/issues/1047))
- `[Personalization]` Fixed a bug where user was unable to see highlighted text in the header when using the new light default theme. ([#5219](https://github.com/infor-design/enterprise/issues/5219))
- `[Personalization]` Fixed an issue where hyperlinks were not showing up for dark theme. ([#5144](https://github.com/infor-design/enterprise-ng/issues/5144))
- `[Popupmenu]` Fixed a bug where unwanted link/hash occurs if the menu if the menu is destroyed when clicking a menu item. ([#NG1046](https://github.com/infor-design/enterprise-ng/issues/1046))
- `[Spinbox]` Fixed a bug where spinbox and its border is not properly rendered on responsive view. ([#5146](https://github.com/infor-design/enterprise/issues/5146))
- `[Searchfield]` Fixed a bug where the close button is not rendered properly on mobile view. ([#5182](https://github.com/infor-design/enterprise/issues/5182))
- `[Searchfield]` Fixed a bug where the search icon in search field is not aligned properly on firefox view. ([#5290](https://github.com/infor-design/enterprise/issues/5290))
- `[Searchfield]` Made the `autocomplete` attribute configurable by using the `autocompleteAttribute` setting. ([#5092](https://github.com/infor-design/enterprise/issues/5092))
- `[Searchfield]` Fixed a bug where the button does not have the same height as the searchfield input. ([#5314](https://github.com/infor-design/enterprise/issues/5314))
- `[Searchbar]` Fixed a bug where searchbar overlapped the "Websites" header when browser is minimized or viewed in mobile. ([#5248](https://github.com/infor-design/enterprise/issues/5248))
- `[Slider]` Fixed a bug where the slider produces NaN value on tooltip. ([#5336](https://github.com/infor-design/enterprise/issues/5336))
- `[Splitter]` Fixed position of splitter button. ([#5121](https://github.com/infor-design/enterprise/issues/5121))
- `[Tooltip/Popover]` Split the Popover and Tooltip into separate components. ([#5197](https://github.com/infor-design/enterprise/issues/5197))

(52 Issues Solved This Release, Backlog Enterprise 147, Backlog Ng 28, 1095 Functional Tests, 1668 e2e Tests)

## v4.52.3 Fixes

- `[Locale]` Expanded support from 10 to 20 decimal places. Max number is 21, 20 now. ([#5622](https://github.com/infor-design/enterprise/issues/5622))

## v4.52.2 Fixes

- `[Locale]` Fixed a bug where very large numbers would get a zero added. ([#5308](https://github.com/infor-design/enterprise/issues/5308))
- `[Locale]` Fixed a bug where very large numbers with negative added an extra zero in formatNumber. ([#5318](https://github.com/infor-design/enterprise/issues/5318))

## v4.52.1 Fixes

- `[Datagrid]` Fixed an issue where personalize column headers were not rendering properly. ([#5361](https://github.com/infor-design/enterprise/issues/5361))

## v4.52.0

### v4.52.0 Markup Changes

- `[Datagrid]` When fixing bugs in datagrid hover states we removed the use of `is-focused` on table `td` elements. ([#5091](https://github.com/infor-design/enterprise/issues/5091))

### v4.52.0 Fixes

- `[Application Menu]` Fixed a bug where the expanded accordion were incorrectly coloured as selected when uses the personalization colors. ([#5128](https://github.com/infor-design/enterprise/issues/5128))
- `[About]` Fixed a bug where overflowing scrollbar in About Modal is shown on a smaller viewport. ([#5206](https://github.com/infor-design/enterprise/issues/5206))
- `[Bar Chart]` Fixed an issue where onerror script was able to execute. ([#1030](https://github.com/infor-design/enterprise-ng/issues/1030))
- `[Calendar]` Fixed a bug where if the calendar event is not set to whole day then the week view and day view will not properly render on UI. ([#5195](https://github.com/infor-design/enterprise/issues/5195))
- `[Datagrid]` Fixed a bug where changing a selection mode between single and mixed on a datagrid with frozen columns were not properly rendered on UI. ([#5067](https://github.com/infor-design/enterprise/issues/5067))
- `[Datagrid]` Fixed a bug where filter options were not opening anymore after doing sorting on server-side paging. ([#5073](https://github.com/infor-design/enterprise/issues/5073))
- `[Datagrid/Lookup]` Fixed a bug where unselecting all items in an active page affects other selected items on other pages. ([#4503](https://github.com/infor-design/enterprise/issues/4503))
- `[Datagrid]` When fixing bugs in datagrid hover states we removed the use of `is-focused` on table `td` elements. ([#5091](https://github.com/infor-design/enterprise/issues/5091))
- `[Datagrid/Lookup]` Fixed a bug where the plus minus icon animation was cut off. ([#4962](https://github.com/infor-design/enterprise/issues/4962))
- `[Datagrid]` Fixed a bug where unselecting all items in an active page affects other selected items on other pages. ([#4503](https://github.com/infor-design/enterprise/issues/4503))
- `[Datagrid]` Fixed a bug where the tag text in the column is not shown properly when hovering it on Alternate Row Shading. ([#5210](https://github.com/infor-design/enterprise/issues/5210))
- `[Datagrid]` Fixed a bug where the clear filter icons position were not properly aligned with the lookup. ([#5239](https://github.com/infor-design/enterprise/issues/5239))
- `[Dropdown]` Fixed a bug where automatic highlighting of a blank option after opening the list was not working ([#5095](https://github.com/infor-design/enterprise/issues/5095))
- `[Dropdown/Multiselect]` Fixed a bug where the id attribute prefix were missing from the dropdown list when searching with typeahead settings. ([#5053](https://github.com/infor-design/enterprise/issues/5053))
- `[Field Options]` Fixed misalignment of field options for the colorpicker, clearable input field, and clearable searchfield with its close icon. ([#5139](https://github.com/infor-design/enterprise/issues/5139))
- `[Field Options]` Fixed misalignment of close button in searchfield with field options. ([#5138](https://github.com/infor-design/enterprise/issues/5138))
- `[Homepage]` Fixed an issue where remove card event was not triggered on card/widget. ([#4798](https://github.com/infor-design/enterprise/issues/4798))
- `[Locale]` Changed the start day of the week to monday as per translation team request. ([#5199](https://github.com/infor-design/enterprise/issues/5199))
- `[Mask/Datagrid]` Fixed a bug in number masks where entering a decimal while the field's entire text content was selected could cause unexpected formatting. ([#4974](https://github.com/infor-design/enterprise/issues/4974))
- `[Monthview]` Fixed an issue where selected date was not stay on provided day/month/year. ([#5064](https://github.com/infor-design/enterprise/issues/5064))
- `[Monthview]` Added support for mobile view. ([#5075](https://github.com/infor-design/enterprise/issues/5075))
- `[Spinbox]` Fixed a bug where spinbox and its border is not properly rendered on responsive view. ([#5146](https://github.com/infor-design/enterprise/issues/5146))
- `[Tabs Module]` Fixed a bug where long tab labels overflowed behind the close icon. ([#5187](https://github.com/infor-design/enterprise/issues/5187))

(33 Issues Solved This Release, Backlog Enterprise 134, Backlog Ng 34, 1183 Functional Tests, 1652 e2e Tests)

## v4.51.4

### v4.51.4 Fixes

- `[Locale]` Fixed a bug where very large numbers would get a zero added. ([#5308](https://github.com/infor-design/enterprise/issues/5308))

## v4.51.3

### v4.51.3 Fixes

- `[Locale]` Fixed a bug where very large numbers with negative added an extra zero in formatNumber. ([#5308](https://github.com/infor-design/enterprise/issues/5308))
- `[Mask/Datagrid]` Fixed a bug in number masks where entering a decimal while the field's entire text content was selected could cause unexpected formatting. ([#4974](https://github.com/infor-design/enterprise/issues/4974))

## v4.51.2

### v4.51.2 Fixes

- `[Locale]` Fixed a bug where very large numbers with negative added an extra zero in formatNumber. ([#5308](https://github.com/infor-design/enterprise/issues/5308))
- `[Mask/Datagrid]` Fixed a bug in number masks where entering a decimal while the field's entire text content was selected could cause unexpected formatting. ([#4974](https://github.com/infor-design/enterprise/issues/4974))

## v4.51.1

### v4.51.1 Fixes

- `[Datagrid]` Fixed a bug where cells with a leading space triggered the dirty indicator even without changing the cell value on second blur/selection. ([#4825](https://github.com/infor-design/enterprise/issues/4825))
- `[Radio]` Fixed a bug where legend tag blinks when clicking the radio buttons. ([#4901](https://github.com/infor-design/enterprise/issues/4901))

## v4.51.0

### v4.51.0 Markup Changes

- `[About]` The version in the html section of the document was not added correctly and is now showing the correct version string. ([#5069](https://github.com/infor-design/enterprise/issues/5069))
- `[Datagrid]` Fixed a bug where cells with a leading space triggered the dirty indicator even without changing the cell value on second blur/selection. ([#4825](https://github.com/infor-design/enterprise/issues/4825))
- `[Datepicker/Monthview/Calendar]` We changed all Chinese locales to have monday as the first day of the week and this could impact scripts. ([#5147](https://github.com/infor-design/enterprise/issues/5147))
- `[Dropdown]` We added  `aria-readonly` to all readonly dropdowns. ([#5107](https://github.com/infor-design/enterprise/issues/5107))
- `[Dropdown]` Dropdowns are now appended to the section in the page with `role="main"` there should be just one of these sections in each page. ([#1033](https://github.com/infor-design/enterprise-ng/issues/1033))
- `[Input]` If using the password reveal feature, note that we change dit from using a `type="password"` to using a class to toggle the state. ([#5099](https://github.com/infor-design/enterprise/issues/5099))
- `[Pager]` When fixing an accessibility complaint on pager we made all pager buttons tabable and removed the `tabindex` this could impact some test scripts. ([#4862](https://github.com/infor-design/enterprise/issues/4862))
- `[Tabs]` We add the ability to drag tabs, if this is enabled there are a number of sort properties and classes that have been added that may need to be scripted in the future. ([#4520](https://github.com/infor-design/enterprise/issues/4520))

### v4.51.0 Fixes

- `[Circlepager]` Fixed a bug where circle buttons doesn't work on smaller viewport and first initialization of the page. ([#4966](https://github.com/infor-design/enterprise/issues/4966))
- `[General]` The master branch is now called main. Also cleaned up some language in the repo known to be less inclusive. ([#5027](https://github.com/infor-design/enterprise/issues/5027))
- `[Datagrid]` Fixed an issue where stretching the last column of a table was not consistent when resizing the window. ([#5045](https://github.com/infor-design/enterprise/issues/5045))
- `[Datagrid]` Fixed an issue where time format HHmm was not working for time picker editor. ([#4926](https://github.com/infor-design/enterprise/issues/4926))
- `[Datagrid]` Fixed an issue where setting stretchColumn to 'last' did not stretch the last column in the table. ([#4913](https://github.com/infor-design/enterprise/issues/4913))
- `[Datagrid]` Fixed an issue where when focusing dropdowns and then using arrow key, it would move across the grid columns leaving multiple open dropdowns. ([#4851](https://github.com/infor-design/enterprise/issues/4851))
- `[Datagrid]` Fixed an issue where the copy paste html to editable cell was cause to generate new cells. ([#4848](https://github.com/infor-design/enterprise/issues/4848))
- `[Datagrid]` Fixed some visual glitches related to focus/hover state and editable date/time cells. ([#5091](https://github.com/infor-design/enterprise/issues/5091))
- `[Datepicker]` Fixed an issue where time was changing, if selected time was before noon for Danish language locale da-DK. ([#4987](https://github.com/infor-design/enterprise/issues/4987))
- `[Datepicker]` Removed deprecation warning for close method. ([#5120](https://github.com/infor-design/enterprise/issues/5120))
- `[Dropdown]` Fixed a bug where the dropdown list gets detached to the input field. ([5056](https://github.com/infor-design/enterprise/issues/5056))
- `[Dropdown]` Improved accessibility on readonly dropdowns by adding the aria-readonly property. ([#5107](https://github.com/infor-design/enterprise/issues/5107))
- `[Editor]` Fixed a bug where the anchor link does not firing the change event. ([#5141](https://github.com/infor-design/enterprise/issues/5141))
- `[Editor]` Fixed a bug that links would not wrap in the editor when multiline. ([#5145](https://github.com/infor-design/enterprise/issues/5145))
- `[General]` Fixed incorrect version that was showing up as `[Object]` in the about dialog and html. ([#5069](https://github.com/infor-design/enterprise/issues/5069))
- `[Hierarchy]` Improved accessibility on readonly dropdowns by adding the aria-readonly property. ([#5107](https://github.com/infor-design/enterprise/issues/5107))
- `[Hierarchy]` Fixed an issue where the action refs passed around were broken. ([#5124](https://github.com/infor-design/enterprise/issues/5124))
- `[Listview]` Fixed a bug where changing selectable setting from 'mixed' to 'single' does not remove checkboxes. ([#5048](https://github.com/infor-design/enterprise/issues/5048))
- `[Locale]` Fixed an issue where the date and available date validation was not working for Croatian locale hr-HR. ([#4964](https://github.com/infor-design/enterprise/issues/4964))
- `[Locale]` Fixed an issue where the am/pm dot was causing issue to parseDate() method for greek language. ([#4793](https://github.com/infor-design/enterprise/issues/4793))
- `[Locale]` Fixed all chinese locales to have monday as the first day of the week. ([#5147](https://github.com/infor-design/enterprise/issues/5147))
- `[Lookup]` Fixed an issue where readonly lookups showed up as enabled. ([#5149](https://github.com/infor-design/enterprise/issues/5149))
- `[Multiselect]` Fixed a bug where the position of dropdown list was not correct when selecting multiple items on mobile. ([#5021](https://github.com/infor-design/enterprise/issues/5021))
- `[Modal]` Fixed a bug that prevented modals from closing while a tooltip was displayed inside ([#5047](https://github.com/infor-design/enterprise/issues/5047))
- `[Pager]` Fixed an accessibility issue to use tabs instead arrow keys. ([#4862](https://github.com/infor-design/enterprise/issues/4862))
- `[Password]` Changed the password reveal feature to not use `text="password"` and use css instead. This makes it possible to hide autocomplete. ([#5098](https://github.com/infor-design/enterprise/issues/5098))
- `[Radio]` Fixed a bug where legend tag blinks when clicking the radio buttons. ([#4901](https://github.com/infor-design/enterprise/issues/4901))
- `[Tabs]` Fixed a bug where where if urls contain a href with a forward slash (paths), then this would error. Note that in this situation you need to make sure the tab panel is linked without the hash. ([#5014](https://github.com/infor-design/enterprise/issues/5014))
- `[Tabs]` Added support to sortable drag and drop tabs. Non touch devices it good with almost every type of tabs `Module`, `Vertical`, `Header`, `Scrollable` and `Regular`. For touch devices only support with `Module` and `Vertical` Tabs. ([#4520](https://github.com/infor-design/enterprise/issues/4520))
- `[Tabs]` Changed the `rename()` method to also modify a tab's corresponding "More Tabs" menu item, if the menu is open. ([#5105](https://github.com/infor-design/enterprise/issues/5105))
- `[Toast]` Fixed a bug where toast message were unable to drag down to it's current position when `position` sets to 'bottom right'. ([#5015](https://github.com/infor-design/enterprise/issues/5015))
- `[Toolbar]` Add fix for invisible inputs in the toolbar. ([#5122](https://github.com/infor-design/enterprise/issues/5122))
- `[Toolbar]` Prevent individual buttons from getting stuck inside the Toolbar's overflow menu ([#4857](https://github.com/infor-design/enterprise/issues/4857))
- `[Tree]` Added api support for collapse/expand node methods. ([#4707](https://github.com/infor-design/enterprise/issues/4707))

(42 Issues Solved This Release, Backlog Enterprise 166, Backlog Ng 28, 1081 Functional Tests, 1647 e2e Tests)

## v4.50.4

### v4.50.4 Fixes

- `[Locale]` Fixed a bug where very large numbers with negative added an extra zero in formatNumber. ([#5308](https://github.com/infor-design/enterprise/issues/5308))

## v4.50.3

### v4.50.3 Fixes

- `[Lookup]` Fixed an issue where readonly lookups showed up as enabled. ([#5149](https://github.com/infor-design/enterprise/issues/5149))

## v4.50.2

### v4.50.2 Fixes

- `[General]` Fixed incorrect version that was showing up as `[Object]` in the about dialog and html. ([#5069](https://github.com/infor-design/enterprise/issues/5069))

## v4.50.1

### v4.50.1 Fixes

- `[Datagrid]` Set the tabbable feature off for the datagrid editors. ([#5089](https://github.com/infor-design/enterprise/issues/5089))
- `[Datagrid]` Fixed issues with misalignment on filter fields with icons. ([#5063](https://github.com/infor-design/enterprise/issues/5063))
- `[Lookup]` Fixed a bug where non editable lookups could not be clicked/opened. ([#5062](https://github.com/infor-design/enterprise/issues/5062))
- `[Lookup]` Fixed a bug where non strict / non editable lookups could not be clicked/opened. ([#5087](https://github.com/infor-design/enterprise/issues/5087))

## v4.50.0

### v4.50.0 Important Notes

- `[General]` We bumped the version from 4.39 (four - thirty nine) to 4.50 (four - fifty) to correspond with the general release of Soho (IDS) Design system 4.5 so the versions sync up better. We could not use 4.5 since it was already in use previously. ([#5012](https://github.com/infor-design/enterprise/issues/5012))
- `[General]` We Updated development dependencies. Most important things to note are: we now support node 14 for development and this is recommended. ([#4998](https://github.com/infor-design/enterprise/issues/4998))
- `[Tabs]` Changed the target element from 'li' to 'a' to be consistent. ([#4566](https://github.com/infor-design/enterprise/issues/4566))

### v4.50.0 Fixes

- `[Breadcrumb]` Changed the colors for disabled breadcrumbs to make them lighter than the enabled ones. ([#4917](https://github.com/infor-design/enterprise/issues/4917))
- `[Bar Chart]` Added support for double click to Bar, Bar Grouped, Bar Stacked. ([#3229](https://github.com/infor-design/enterprise/issues/3229))
- `[Bullet Chart]` Added support for double click. ([#3229](https://github.com/infor-design/enterprise/issues/3229))
- `[BusyIndicator]` Fixed a bug that caused the busy-indicator to show below the busy indicator container. ([#4953](https://github.com/infor-design/enterprise/issues/4953))
- `[Color Picker]`Fix issue with text disappearing and improve responsiveness when there isn't space horizontally ([#4930](https://github.com/infor-design/enterprise/issues/4930))
- `[Column Chart]` Added support for double click to Column, Column Grouped, Column Stacked, Column Stacked-singular and Column Positive Negative. ([#3229](https://github.com/infor-design/enterprise/issues/3229))
- `[Datagrid]` Added api setting `allowChildExpandOnMatchOnly` with Datagrid. It will show/hide children match only or all of them this setting only will effect if use with `allowChildExpandOnMatch:true`. ([#4209](https://github.com/infor-design/enterprise/issues/4209))
- `[Datagrid]` Fixed a bug where filter dropdown menus did not close when focusing a filter input. ([#4766](https://github.com/infor-design/enterprise/issues/4766))
- `[Datagrid]` Fixed an issue where the keyboard was not working to sort data for sortable columns. ([#4858](https://github.com/infor-design/enterprise/issues/4858))
- `[Datagrid]` Fixed an issue where the keyboard was not working to select all from header checkbox. ([#4859](https://github.com/infor-design/enterprise/issues/4859))
- `[Datagrid]` Fixed an issue where the selection was getting clear after use pagesize dropdown for client side paging. ([#4915](https://github.com/infor-design/enterprise/issues/4915))
- `[Datagrid]` Fixed an error seen clicking items if using a flex toolbar for the datagrid toolbar. ([#4941](https://github.com/infor-design/enterprise/issues/4941))
- `[Datagrid]` Only show row status when dirty indicator and row status both exist to address conflicting visual issue. ([#4918](https://github.com/infor-design/enterprise/issues/4918))
- `[Datagrid]` Fixed an issue where selecting a row added background to row-status. ([#4918](https://github.com/infor-design/enterprise/issues/4918))
- `[Datagrid]` Fixed an issue where the filter menu would not reopen in some cases. ([#4995](https://github.com/infor-design/enterprise/issues/4995))
- `[Datepicker]` Added a setting that replaces the trigger icon with an actual button for better accessibility, enabled by default. ([#4820](https://github.com/infor-design/enterprise/issues/4820))
- `[Datepicker]` Updated validation.js to check if date picker contains a time value ([#4888](https://github.com/infor-design/enterprise/issues/4888))
- `[Datepicker]` Fixed a UI issue where the apply and cancel buttons were unable to see on small screens. ([#4950](https://github.com/infor-design/enterprise/issues/4950))
- `[Datagrid]` Clean up hover appearance of datagrid actions button when the grid is viewed as a list. ([#4963](https://github.com/infor-design/enterprise/issues/4963))
- `[Editor]`Adjusted the editor to not treat separators after headers as leading and removing them. ([#4751](https://github.com/infor-design/enterprise/issues/4751))
- `[Environment]`Updated the regular expression search criteria from Edge to Edg to resolve the EDGE is not detected issue. ([#4603](https://github.com/infor-design/enterprise/issues/4603))
- `[Field Filter]` Fixed a UI issues where the input field has a missing border and the dropdown list does not properly align when it opened. ([#4982](https://github.com/infor-design/enterprise/issues/4982))
- `[Editor]`Adjusted the editor to not treat separators after headers as leading and removing them. ([#4751](https://github.com/infor-design/enterprise/issues/4751))
- `[General]` Can run stylelint command on W10 cmd for development ([#4993](https://github.com/infor-design/enterprise/issues/4993))
- `[General]` We Updated jQuery to use 3.6.0. ([#1690](https://github.com/infor-design/enterprise/issues/1690))
- `[Header]` Removed breadcrumb coloring from current class, which was causing the wrong kind of emphasis for breadcrumbs in headers. ([#5003](https://github.com/infor-design/enterprise/issues/5003))
- `[Input]` Changed the disabled search field color for Safari to match that of other browsers. ([#4611](https://github.com/infor-design/enterprise/issues/4611))
- `[Lookup]` Isolated the scss/css .close.icon class inside of .modal-content and removed any extra top property to fix the alignment issue.([#4933](https://github.com/infor-design/enterprise/issues/4933))
- `[Lookup]` Added a setting that replaces the trigger icon with an actual button for better accessibility, enabled by default. ([#4820](https://github.com/infor-design/enterprise/issues/4820))
- `[Lookup]` fix close button alignment issue. ([#5088](https://github.com/infor-design/enterprise/issues/5088))
- `[Line Chart]` Added support for double click to Area, Bubble, Line and Scatterplot. ([#3229](https://github.com/infor-design/enterprise/issues/3229))
- `[Message]` Added automation id's to the message's modal main area dialog as well with `modal` prefix. ([#4871](https://github.com/infor-design/enterprise/issues/4871))
- `[Modal]` Fixed a bug where full size responsive setting doesn't work on android phones in landscape mode. ([#4451](https://github.com/infor-design/enterprise/issues/4451))
- `[Pie Chart]` Added support for double click to Pie and Donut. ([#3229](https://github.com/infor-design/enterprise/issues/3229))
- `[Pie Chart]` Fixed bug were pie chart type does not remove old class name ([#3144](https://github.com/infor-design/enterprise/issues/3144))
- `[Pie Chart]` Improved the accessibility of legend items with roles and offscreen labels. ([#4831](https://github.com/infor-design/enterprise/issues/4831))
- `[Radar Chart]` Added support for double click. ([#3229](https://github.com/infor-design/enterprise/issues/3229))
- `[Rating]` Fixed color of the un-checked rating star. ([#4853](https://github.com/infor-design/enterprise/issues/4853))
- `[Popupmenu]` Fixed a lifecycle issue on menus that are shared between trigger elements, where these menus were incorrectly being torn down. ([NG#987](https://github.com/infor-design/enterprise-ng/issues/987))
- `[Searchfield]` Fixed alignment issues with the close button in various scenarios ([#4989](https://github.com/infor-design/enterprise/issues/4989), [#5096](https://github.com/infor-design/enterprise/issues/5096), [#5158](https://github.com/infor-design/enterprise/issues/4989), [#5090](https://github.com/infor-design/enterprise/issues/4989))
- `[Switch]` Adjust styles to be more discernable between checked and checked+disabled ([#4341](https://github.com/infor-design/enterprise/issues/4341))
- `[Tabs (Horizontal/Header)]` Fixed bug with the placement of the focus state in RTL mode, and other minor visual improvements. ([#4877](https://github.com/infor-design/enterprise/issues/4877))
- `[Tabs Module]` Fixed a bug where clear button was missing when clearable setting is activated in tabs module searchfield. ([#4898](https://github.com/infor-design/enterprise/issues/4898))
- `[Textarea]` Fixed a bug where the textarea options like autogrow, autoGrowMaxHeight doesn't work after the initialization inside of the accordion. ([#4977](https://github.com/infor-design/enterprise/issues/4977))
- `[Timepicker]` Added a setting that replaces the trigger icon with an actual button for better accessibility, enabled by default. ([#4820](https://github.com/infor-design/enterprise/issues/4820))
- `[Toast]` Fixed a bug where the first toast in the page is not announced to screen readers. ([#4519](https://github.com/infor-design/enterprise/issues/4519))
- `[Tooltip]` Fixed a bug in tooltip that prevented linking id-based tooltip content. ([#4827](https://github.com/infor-design/enterprise/issues/4827))

(48 Issues Solved This Release, Backlog Enterprise 152, Backlog Ng 32, 1086 Functional Tests, 1640 e2e Tests)

## v4.38.1

### v4.38.1 Fixes

- `[BusyIndicator]` Fixed a bug that caused the busy-indicator to show below the busy indicator container. ([#4953](https://github.com/infor-design/enterprise/issues/4953))

## v4.38.0

### v4.38.0 Important Changes

- `[Themes]` Renamed the concept of themes to versions and renamed uplift to new and soho to classic. The new/uplift theme is now the default and its recommend you use it as your default. The old scripts and names will still work ok but new copies with the new names are added for you. In addition Variants are now called Modes. But we got rid of the older script names from 2017 as they have been deprecated for a while now. In addition the ids-identity package thats included was bumped to 4.0 if using tokens directly from this the paths there have been changed to reflect the new names. ([#2606](https://github.com/infor-design/enterprise/issues/2606))

### v4.38.0 Fixes

- `[Application Menu]` Fixed visibility of expander icon on classic theme. ([#4874](https://github.com/infor-design/enterprise/issues/4874))
- `[Accordion]` Fixed an issue where the afterexpand and aftercollapse events fired before the states are set.  ([#4838](https://github.com/infor-design/enterprise/issues/4838))
- `[Breadcrumb]` Fixed unnecessary scrollbar in safari on a flex toolbar. ([#4839](https://github.com/infor-design/enterprise/issues/4839))
- `[Calendar]` Fixed calendar event details listview on mobile perspective. ([#4886](https://github.com/infor-design/enterprise/issues/4886))
- `[Datagrid]` Fixed an issue with missing scrollbars when in frozen column mode on wide screens. ([#4922](https://github.com/infor-design/enterprise/issues/4922))
- `[Datagrid]` Added the ability to use shift click to select in mixed selection mode. ([#4748](https://github.com/infor-design/enterprise/issues/4748))
- `[Datagrid]` Fixed alignment issue when editing. ([#4814](https://github.com/infor-design/enterprise/issues/4814))
- `[Datagrid]` Added a fix for checkbox aria cells, the aria was in the wrong location. ([#4790](https://github.com/infor-design/enterprise/issues/4790))
- `[Datagrid]` Fixed a bug where shift+f10 did not open the context menu in the Datagrid. ([#4614](https://github.com/infor-design/enterprise/issues/4614))
- `[Datagrid]` Fixed an issue where tooltips on buttons in the contextual action toolbar in datagrid would never show up. ([#4876](https://github.com/infor-design/enterprise/issues/4876))
- `[Datagrid]` Fixed an issue where when using selectAllCurrentPage the deselect all did not trigger an event. ([#4916](https://github.com/infor-design/enterprise/issues/4916))
- `[Datagrid]` Fixed an issue where when using a scroll-flex container to contain datagrid it did not show the Y scrollbar. ([#4914](https://github.com/infor-design/enterprise/issues/4914))
- `[EmptyMessage]` Fixed an issue where you may get double the click handlers. ([#4889](https://github.com/infor-design/enterprise/issues/4889))
- `[Environment]` Fixed feature detection classes and routines on IPad 13 and up. ([#4855](https://github.com/infor-design/enterprise/issues/4855))
- `[Fileupload Advanced]` Fixed a bug where the disable and enable methods were not working correctly. ([#4872](https://github.com/infor-design/enterprise/issues/4872))
- `[General]` Increased windows custom css scrollbars from 8px to 12px. ([#4837](https://github.com/infor-design/enterprise/issues/4837))
- `[Input]` Fixed a bug where the cursor overlapped the icon in right aligned lookup and input fields when selecting the field. ([#4718](https://github.com/infor-design/enterprise/issues/4718))
- `[ListView]` Fixed an issue selecting after focusing the list with the keyboard. ([#4621](https://github.com/infor-design/enterprise/issues/4621))
- `[Lookup]` Fixed an issue with select all across pages in lookup. ([#4503](https://github.com/infor-design/enterprise/issues/4503))
- `[Lookup]` Fixed an issue clearing selections with selectAcrossPages. ([#4539](https://github.com/infor-design/enterprise/issues/4539))
- `[Message]` Fixed multiple events were firing. ([#953](https://github.com/infor-design/enterprise-ng/issues/953))
- `[Popover]` Fixed a bug where the close button did not get an automation ID and added automation ID to the title. ([#4743](https://github.com/infor-design/enterprise/issues/4743))
- `[Locale/Multiselect]` Fixed a bug where translations could not be made correctly on All label and Selected Label, so we dropped having the label in the field. You can use the allTextString and selectedTextString if you want something special. ([#4505](https://github.com/infor-design/enterprise/issues/4505))
- `[Locale]` Fixed a bug in Estonian translations. ([#4805](https://github.com/infor-design/enterprise/issues/4805))
- `[Locale]` Fixed several bugs in Greek translations. ([#4791](https://github.com/infor-design/enterprise/issues/4791))
- `[Locale]` Fixed a bug in Turkish translations. ([#4788](https://github.com/infor-design/enterprise/issues/4788))
- `[Locale]` Fixed a bug in Thai translations. ([#4738](https://github.com/infor-design/enterprise/issues/4738))
- `[Searchfield]` Fixed an accessibility issue where the X was not tabbable with the keyboard. To fix this added a tabbable setting which is on by default. If you want it off you can set it to false but you would pass accessibility testing. ([#4815](https://github.com/infor-design/enterprise/issues/4815))
- `[Tabs]` Fixed an iOS bug that was preventing dismissible tabs to be dismissed by tap. ([#4763](https://github.com/infor-design/enterprise/issues/4763))
- `[Tabs Module]` Fixed positioning of the icon in tabs module. ([#4842](https://github.com/infor-design/enterprise/issues/4842))
- `[Tabs Module]` Fixed the focus border of the home button and make it tabbable in tabs module. ([#4850](https://github.com/infor-design/enterprise/issues/4850))
- `[Tabs Vertical]` Fixed black hover state in new (uplift) theme contrast mode. ([#4867](https://github.com/infor-design/enterprise/issues/4867))
- `[Validation]` Fixed an issue where validation messages did not have the correct aria for accessibility. ([#4830](https://github.com/infor-design/enterprise/issues/4830))
- `[TabsModule]` Fixed positioning of the icon in tabs module. ([#4842](https://github.com/infor-design/enterprise/issues/4842))
- `[Timepicker]` Improved accessibility on both the input field and its inner picker elements. ([#4403](https://github.com/infor-design/enterprise/issues/4403))

(37 Issues Solved This Release, Backlog Enterprise 136, Backlog Ng 32, 1082 Functional Tests, 1638 e2e Tests)

## v4.37.3

### v4.37.3 Fixes

- `[BusyIndicator]` Fixed a bug that caused the busy-indicator to show below the busy indicator container. ([#4953](https://github.com/infor-design/enterprise/issues/4953))

### v4.37.2 Fixes

- `[Datagrid]` Fixed an issue with missing scrollbars when in frozen column mode on wide screens. ([#4922](https://github.com/infor-design/enterprise/issues/4922))

## v4.37.1

### v4.37.1 Fixes

- `[General]` Increased windows custom css scrollbars from 8px to 12px. ([#4837](https://github.com/infor-design/enterprise/issues/4837))
- `[Datagrid]` Fixed an issue where when using a scroll-flex container to contain datagrid it did not show the Y scrollbar. ([#4914](https://github.com/infor-design/enterprise/issues/4914))

## v4.37.0

### v4.37.0 Features

- `[FileUpload]` Added the ability to drag files onto the file upload field like in 3.x versions. ([#4723](https://github.com/infor-design/enterprise/issues/4723))
- `[Datagrid]` Added the ability to edit columns formatted with tags and badges with an Input editor. ([#4637](https://github.com/infor-design/enterprise/issues/4637))
- `[Datagrid]` Added the ability to pass a locale numberFormat to the TargetedAchievement formatter and also set the default to two decimals. ([#4802](https://github.com/infor-design/enterprise/issues/4802))
- `[Dropdown]` Added basic virtual scrolling to dropdown for if you have thousands of items. Only basic dropdown functionality will work with this setting but it improved performance on larger dropdown lists. ([#4708](https://github.com/infor-design/enterprise/issues/4708))
- `[Sidebar]` Added the ability to hide and show the side bar with the list detail view. ([#4394](https://github.com/infor-design/enterprise/issues/4394))

### v4.37.0 Fixes

- `[App Menu]` Fixed a regression bug  where the searchfield icon duplicated and were not properly aligned with the searchfield. ([#4737](https://github.com/infor-design/enterprise/issues/4737))
- `[App Menu]` Removed the close button animation on the hamburger button when app menus open. ([#4756](https://github.com/infor-design/enterprise/issues/4756))
- `[Bar Chart]` Fixed an issue where the data was passing wrong for grouped type custom tooltip. ([#4548](https://github.com/infor-design/enterprise/issues/4548))
- `[Busy Indicator]` Fixed an error was showing when called `close()` method too soon after `activate()`. ([#980](https://github.com/infor-design/enterprise-ng/issues/980))
- `[Calendar]` Fixed a regression where clicking Legend checkboxes was no longer possible. ([#4746](https://github.com/infor-design/enterprise/issues/4746))
- `[Checkboxes]` Fixed a bug where if checkboxes are in a specific relative layout the checkboxes may click the wrong one. ([#4808](https://github.com/infor-design/enterprise/issues/4808))
- `[Column Chart]` Fixed an issue where the data was passing wrong for grouped type custom tooltip. ([#4548](https://github.com/infor-design/enterprise/issues/4548))
- `[Datagrid]` Fixed an issue where the filter border on readonly lookups was not displayed in high contrast mode. ([#4724](https://github.com/infor-design/enterprise/issues/4724))
- `[Datagrid]` Added missing aria row group role to the datagrid. ([#4479](https://github.com/infor-design/enterprise/issues/4479))
- `[Datagrid]` Fixed a bug where when setting a group and decimal out of the current locale then editing would not work. ([#4806](https://github.com/infor-design/enterprise/issues/4806))
- `[Dropdown]` Fixed an issue where some elements did not correctly get an id in the dropdown. ([#4742](https://github.com/infor-design/enterprise/issues/4742))
- `[Dropdown]` Fixed a bug where you could click the label and focus a disabled dropdown. ([#4739](https://github.com/infor-design/enterprise/issues/4739))
- `[Homepage]` Fixed the wrong metadata was sending for resize, reorder and remove card events. ([#4798](https://github.com/infor-design/enterprise/issues/4798))
- `[Locale]` Fixed an issue where if the 11th digit is a zero the formatNumbers and truncateDecimals function will loose a digit. ([#4656](https://github.com/infor-design/enterprise/issues/4656))
- `[Modal]` Improved detection of non-focusable elements when a Modal is configured to auto focus one of its inner components. ([#4740](https://github.com/infor-design/enterprise/issues/4740))
- `[Module Tabs]` Fixed a bug related to automatic linking of Application Menu trigger tabs in Angular environments ([#4736](https://github.com/infor-design/enterprise/issues/4736))
- `[ProcessIndicator]` Fixed a layout issue on the index page and added a rejected icon. ([#4770](https://github.com/infor-design/enterprise/issues/4770))
- `[Rating]` Fixed an issue where the rating was not clear on toggle. ([#4571](https://github.com/infor-design/enterprise/issues/4571))
- `[Splitter]` Fixed the splitter was dragging to wrong direction in RTL. ([#1813](https://github.com/infor-design/enterprise/issues/1813))
- `[Swaplist]` Fixed an issue where the user attributes need to be override existing attributes. ([#4694](https://github.com/infor-design/enterprise/issues/4694))
- `[Tabs]` Fixed a bug where the info icon were not aligned correctly in the tab, and info message were not visible. ([#4711](https://github.com/infor-design/enterprise/issues/4711))
- `[Tabs]` Fixed a bug where the tab key would move through tabs rather than moving to the tab content. ([#4745](https://github.com/infor-design/enterprise/issues/4745))
- `[Toolbar Searchfield]` Fixed a bug where the toolbar searchfield were unable to focused when tabbing through the page. ([#4683](https://github.com/infor-design/enterprise/issues/4683))
- `[Toolbar Searchfield]` Fixed a bug where the search bar were showing extra outline when focused. ([#4682](https://github.com/infor-design/enterprise/issues/4682))
- `[Track Dirty]` Fixed an error that was showing when using dirty indicator within a tab component. ([#936](https://github.com/infor-design/enterprise-ng/issues/936))
- `[Tree]` Fixed an issue where the character entity was stripped for addNode() method. ([#4694](https://github.com/infor-design/enterprise/issues/4694))

(49 Issues Solved This Release, Backlog Enterprise 137, Backlog Ng 35, 1082 Functional Tests, 1639 e2e Tests)

## v4.36.2

### v4.36.2 Fixes

- `[App Menu]` Removed the close button animation on the hamburger button when app menus open. ([#4756](https://github.com/infor-design/enterprise/issues/4756))
- `[App Menu]` Fixed a regression bug  where the searchfield icon duplicated and were not properly aligned with the searchfield. ([#4737](https://github.com/infor-design/enterprise/issues/4737))
- `[Calendar]` Fixed a regression where clicking Legend checkboxes was no longer possible. ([#4746](https://github.com/infor-design/enterprise/issues/4746))
- `[FileUpload]` Added the ability to drag files onto the file upload field like in 3.x versions. ([#4723](https://github.com/infor-design/enterprise/issues/4723))
- `[Modal]` Improved detection of non-focusable elements when a Modal is configured to auto focus one of its inner components. ([#4740](https://github.com/infor-design/enterprise/issues/4740))
- `[Locale]` Fixed an issue where if the 11th digit is a zero the formatNumbers and truncateDecimals function will loose a digit. ([#4656](https://github.com/infor-design/enterprise/issues/4656))
- `[Rating]` Fixed an issue where the rating was not clear on toggle. ([#4571](https://github.com/infor-design/enterprise/issues/4571))

## v4.36.1

### v4.36.1 Fixes

- `[Calendar]` Fixed a regression where clicking Legend checkboxes was no longer possible. ([#4746](https://github.com/infor-design/enterprise/issues/4746))
- `[Dropdown]` Fixed an issue where some elements did not correctly get an id in the dropdow n. ([#4742](https://github.com/infor-design/enterprise/issues/4742))
- `[Editor]` Fixed a follow up issue with readonly links in the editor. ([#4702](https://github.com/infor-design/enterprise/issues/4702))

## v4.36.0

### v4.36.0 Important Changes

- `[Datagrid]` Fixed a bug where the datagrid header checkbox had the wrong aria-checked state when only some rows are selected, this change occured because the aria-checked was not on the focusable element so was not announced. If using automation scripts on this attribute, you should be aware and adjust accordingly. ([#4491](https://github.com/infor-design/enterprise/issues/4491))

### v4.36.0 Features

- `[Datagrid]` Made the summary row sticky on the bottom of the datagrid. ([#4645](https://github.com/infor-design/enterprise/issues/4645))
- `[Lookup]` Added a clear callback function like the click callback that fires when clicking the clear X if enabled. ([#4693](https://github.com/infor-design/enterprise/issues/4693))
- `[Tabs]` Added a setting for making the text on Module Tabs' optional Application Menu trigger only accessible to screen readers. ([#4590](https://github.com/infor-design/enterprise/issues/4590))

### v4.36.0 Fixes

- `[Application Menu]` Fixed an issue with filtering where nested items matching the filter were not always displayed. ([#4592](https://github.com/infor-design/enterprise/issues/4592))
- `[Column Chart]` Fixed an alignment issue with the labels in grouped column charts. ([#4645](https://github.com/infor-design/enterprise/issues/4645))
- `[Datagrid]` Fixed a bug where filterWhenTyping did not work on lookup filter columns. ([#4678](https://github.com/infor-design/enterprise/issues/4678))
- `[Datagrid]` Fixed an issue where updateRow will not correctly sync and merge data. ([#4674](https://github.com/infor-design/enterprise/issues/4674))
- `[Datagrid]` Fixed a bug where the error icon overlapped to the calendar icon when a row has been selected and hovered. ([#4670](https://github.com/infor-design/enterprise/issues/4670))
- `[Datagrid]` Fixed a bug where multiselect would loose selection across pages when using selectRowsAcrossPages. ([#954](https://github.com/infor-design/enterprise-ng/issues/954))
- `[Datagrid]` Made a fix that when calling applyFilter the lookup checkbox did not update. ([#4693](https://github.com/infor-design/enterprise/issues/4693))
- `[Datagrid]` Added the datagrid api to the current clearArguments setting's callback. ([#4693](https://github.com/infor-design/enterprise/issues/4693))
- `[Datagrid]` Fixed the inbuilt date validation to use the datagrid column settings for date fields. ([#4693](https://github.com/infor-design/enterprise/issues/4730))
- `[Dropdown]` Fixed a bug where the tooltips are invoked for each dropdown item. This was slow with a lot of items. ([#4672](https://github.com/infor-design/enterprise/issues/4672))
- `[Dropdown]` Fixed a bug where mouseup was used rather than click to open the list and this was inconsistent. ([#4638](https://github.com/infor-design/enterprise/issues/4638))
- `[Editor]` Fixed an issue where the dirty indicator was not reset when the contents contain `<br>` tags. ([#4624](https://github.com/infor-design/enterprise/issues/4624))
- `[Editor]` Fixed a bug where hyperlinks were not clickable in readonly state. ([#4702](https://github.com/infor-design/enterprise/issues/4702))
- `[Homepage]` Fixed a bug where the border behaves differently and does not change back correctly when hovering in editable mode. ([#4640](https://github.com/infor-design/enterprise/issues/4640))
- `[Homepage]` Added support for small size (260x260) widgets and six columns. ([#4663](https://github.com/infor-design/enterprise/issues/4663))
- `[Homepage]` Fixed an issue where the animation was not working on widget removed. ([#4686](https://github.com/infor-design/enterprise/issues/4686))
- `[Homepage]` Fixed a bug where the border behaves differently and does not change back correctly when hovering in editable mode. ([#4640](https://github.com/infor-design/enterprise/issues/4640))
- `[Listview]` Fixed an issue where the contextmenu was not open on longpress and text as not selectable for iOS device. ([#4655](https://github.com/infor-design/enterprise/issues/4655))
- `[Locale]` Don't attempt to set d3 locale if d3 is not being used ([#4668](https://github.com/infor-design/enterprise/issues/4486))
- `[Modal]` Fixed a bug where the autofocus was not working on anchor tag inside of the modal and moving the first button as a default focus if there's no `isDefault` property set up.
- `[Pager]` Fixed a bug that automation id's are not added when the attachToBody is used. ([#4692](https://github.com/infor-design/enterprise/issues/4692))
- `[Rating]` Fixed a bug with the readonly function, it did not toggle the readonly state correctly. ([#958](https://github.com/infor-design/enterprise-ng/issues/958))
- `[Tabs]` Added support for a "More Actions" button to exist beside horizontal/header tabs. ([#4532](https://github.com/infor-design/enterprise/issues/4532))
- `[Tree]` Fixed an issue where the parent value was get deleted after use `addNode()` method. ([#4486](https://github.com/infor-design/enterprise/issues/4486))
- `[Wizard]` Fixed a slight layout issue with the highlighted step in RTL mode. ([#4714](https://github.com/infor-design/enterprise/issues/4714))

(42 Issues Solved This Release, Backlog Enterprise 136, Backlog Ng 32, 1084 Functional Tests, 1642 e2e Tests)

## v4.35.4

### v4.35.4 Fixes

- `[Datagrid]` Added the datagrid api to the current clearArguments setting's callback. ([#4693](https://github.com/infor-design/enterprise/issues/4693))

## v4.35.3

### v4.35.3 Fixes

- `[Datagrid]` Made a fix that when calling applyFilter the lookup checkbox did not update. ([#4693](https://github.com/infor-design/enterprise/issues/4693))
- `[Dropdown]` Fixed a bug where the tooltips are invoked for each dropdown item. This was slow with a lot of items. ([#4672](https://github.com/infor-design/enterprise/issues/4672))
- `[Dropdown]` Fixed a bug where mouseup was used rather than click to open the list and this was inconsistent. ([#4638](https://github.com/infor-design/enterprise/issues/4638))
- `[Lookup]` Added a clear callback function like the click callback that fires when clicking the clear X if enabled. ([#4693](https://github.com/infor-design/enterprise/issues/4693))
- `[Pager]` Fixed a bug that automation id's are not added when the attachToBody is used. ([#4692](https://github.com/infor-design/enterprise/issues/4692))
- `[Rating]` Fixed a bug with the readonly function, it did not toggle the readonly state correctly. ([#958](https://github.com/infor-design/enterprise-ng/issues/958))

## v4.35.2

### v4.35.2 Fixes

- `[Datagrid]` Fixed an additional issue where updateRow will cause rows to no longer be reorderable. ([#4674](https://github.com/infor-design/enterprise/issues/4674))

## v4.35.1

### v4.35.1 Fixes

- `[Datagrid]` Fixed an issue where updateRow will not correctly sync and merge data. ([#4674](https://github.com/infor-design/enterprise/issues/4674))
- `[Datagrid]` Fixed a bug where filterWhenTyping did not work on lookup filter columns. ([#4678](https://github.com/infor-design/enterprise/issues/4678))
- `[Editor]` Fixed an issue where the dirty indicator was not reset when the contents contain `<br>` tags. ([#4624](https://github.com/infor-design/enterprise/issues/4624))

## v4.35.0

### v4.35.0 Important Notes

- `[Breadcrumb]` We added support for the use of `span` in place of `a` tags inside Breadcrumb List Items at the component API level.  In order to facilitate this, some internal API methods had to be changed to recognize the list item instead of the anchor.  If you rely on the Breadcrumb API and reference breadcrumb item anchor tags, please note that before adopting this version, you should change your code to instead reference the list items, or only use the BreadcrumbItem API.

### v4.35.0 Features

- `[Datagrid]` Added support to select all rows on current page only for client side paging. ([#4265](https://github.com/infor-design/enterprise/issues/4265))
- `[Datagrid]` Added a new ProcessIndicator formatter. ([#3918](https://github.com/infor-design/enterprise/issues/3918))
- `[Dropdown]` Improved behavior of list item navigation/selection when a Dropdown is configured with "no search" mode activated. ([#4483](https://github.com/infor-design/enterprise/issues/4483))
- `[Lookup]` Added the ability to change the lookup icon. ([#4527](https://github.com/infor-design/enterprise/issues/4527))
- `[ProcessIndicator]` Added: labels, more icon support, and a content areas and made it responsive. ([#3918](https://github.com/infor-design/enterprise/issues/3918))

### v4.35.0 Fixes

- `[Application Menu]` Fixed accessibility issues getting redundant info in expand/collapse button. ([#4462](https://github.com/infor-design/enterprise/issues/4462))
- `[Application Menu]` Fixed accessibility issues with missing instructional text and incorrect aria-role assignments on the App Menu triggers (hamburger buttons) and Role switcher buttons. ([#4489](https://github.com/infor-design/enterprise/issues/4489))
- `[About]` Made it possible to close About dialogs that previously had open, nested Modals present. ([NG#915](https://github.com/infor-design/enterprise-ng/issues/915))
- `[Badges]` Fixed alignment issues in uplift theme. ([#4578](https://github.com/infor-design/enterprise/issues/4578))
- `[Busy Indicator]` Fixed an issue where the whole page and parent div was shifts when active. ([#746](https://github.com/infor-design/enterprise-ng/issues/746))
- `[Button]` Fixed the tooltip in action button to be not visible when there's no title attribute. ([#4473](https://github.com/infor-design/enterprise/issues/4473))
- `[Column Chart]` Fixed a minor alignment issue in the xAxis labels ([#4460](https://github.com/infor-design/enterprise/issues/4460))
- `[Colorpicker]` Fixed an issue where values were not being selecting when multiple colopickers are present. ([#4146](https://github.com/infor-design/enterprise/issues/4146))
- `[Datagrid]` Fix a bug where changing selectable on the fly did not change the select behavior. ([#4575](https://github.com/infor-design/enterprise/issues/4575))
- `[Datagrid]` Fixed an issue where the click event was not fire for hyperlinks keyword search results. ([#4550](https://github.com/infor-design/enterprise/issues/4550))
- `[Datagrid]` Added api setting for selection on enter edit mode. ([#4485](https://github.com/infor-design/enterprise/issues/4485))
- `[Datagrid]` Fixed a bug where the onPostRenderCell function would get an empty container if using frozen columns. ([#947](https://github.com/infor-design/enterprise-ng/issues/947))
- `[Datagrid]` Fix a bug where changing selectable on the fly did not change the select behavior. ([#4575](https://github.com/infor-design/enterprise/issues/4575))
- `[Dropdown]` Fixed a bug where the last option icon changes when searching/filtering in dropdown search field. ([#4474](https://github.com/infor-design/enterprise/issues/4474))
- `[Editor/Fontpicker]` Fixed a bug where the label relationship were not valid in the editor role. Adding aria-labelledby will fix the association for both editor and the label. Also, added an audible label in fontpicker. ([#4454](https://github.com/infor-design/enterprise/issues/4454))
- `[Field Options]` Fixed an issue where the action button was misaligned for safari. ([#4610](https://github.com/infor-design/enterprise/issues/4610))
- `[FileUploadAdvanced]` Fixed an issue where abort method was not working properly to remove the file block when upload fails. ([#938](https://github.com/infor-design/enterprise-ng/issues/938))
- `[Header]` Fixed a bug where the searchfield automatically expands when clicking the app menu button. ([#4617](https://github.com/infor-design/enterprise/issues/4617))
- `[Lookup]` Fixed some layout issues when using the editable and clearable options on the filter row. ([#4527](https://github.com/infor-design/enterprise/issues/4527))
- `[Lookup]` Fixed incorrect counts when using allowSelectAcrossPages. ([#4316](https://github.com/infor-design/enterprise/issues/4316))
- `[Mask]` Fixed broken date/time masks in the `sv-SE` locale. ([#4613](https://github.com/infor-design/enterprise/issues/4613))
- `[Tree]` Fixed an issue where the character entity references were render differently for parent and child levels. ([#4512](https://github.com/infor-design/enterprise/issues/4512))
- `[Tooltip/Pager]` Fixed an issue where the tooltip would show at the top when clicking paging buttons. ([#218](https://github.com/infor-design/enterprise-ng/issues/218))

(40 Issues Solved This Release, Backlog Enterprise 173, Backlog Ng 42, 1083 Functional Tests, 1638 e2e Tests)

## v4.34.3

### v4.34.3 Fixes

- `[Lookup]` Added the ability to change the lookup icon. ([#4527](https://github.com/infor-design/enterprise/issues/4527))
- `[Lookup]` Fixed some layout issues when using the editable and clearable options on the filter row. ([#4527](https://github.com/infor-design/enterprise/issues/4527))

## v4.34.2

### v4.34.2 Fixes

- `[Dropdown/Autocomplete]` Fix a bug where these components would fail in IE 11. Note that IE 11 isn't "supported" but we fixed these issues to give teams more time to migrate. ([#4608](https://github.com/infor-design/enterprise/issues/4608))
- `[General]` Fix a bug where the regex scripts will error on Big Sur. ([#4612](https://github.com/infor-design/enterprise/issues/4612))

## v4.34.1

### v4.34.1 Fixes

- `[Datagrid]` Fix a bug where changing selectable on the fly did not change the select behavior. ([#4575](https://github.com/infor-design/enterprise/issues/4575)

## v4.34.0

### v4.34.0 Features

- `[All Components]` Added `attributes` setting to set automation id's and id's. ([#4498](https://github.com/infor-design/enterprise/issues/4498))
- `[Datagrid]` Added a limited experimental sticky header feature. ([#3993](https://github.com/infor-design/enterprise/issues/3993))
- `[Input]` Add a `revealText` plugin that will add a button to password fields to hide and show sensitive information such as SIN or passwords. ([#4098](https://github.com/infor-design/enterprise/issues/4098))
- `[Listview]` Added a new setting `allowDeselect` which will make it such that if you select an item you cant deselect, you can only select another item. ([#4376](https://github.com/infor-design/enterprise/issues/4376))
- `[Locale]` Added a new set of translations from the translation team. ([#4501](https://github.com/infor-design/enterprise/issues/4501))
- `[Locale/Charts]` The numbers inside charts are now formatted using the current locale's, number settings. This can be disabled/changed in some charts by passing in a localeInfo object to override the default settings. ([#4437](https://github.com/infor-design/enterprise/issues/4437))
- `[Treemap]` Added ability to show a tooltip. ([#2794](https://github.com/infor-design/enterprise/issues/2794))

### v4.34.0 Fixes

- `[Autocomplete]` Fixed an issue where a slow and incomplete ajax request would cause the dropdown to briefly show wrong contents. ([#4387](https://github.com/infor-design/enterprise/issues/4387))
- `[Breadcrumb]` Fixed an issue where css only breadcrumbs were missing styles. ([#4501](https://github.com/infor-design/enterprise/issues/4501))
- `[Datepicker]` Fixed an issue where range highlight was not aligning for Mac/Safari. ([#4352](https://github.com/infor-design/enterprise/issues/4352))
- `[Datagrid]` Fixed an issue with a custom toolbar, where buttons would click twice. ([#4471](https://github.com/infor-design/enterprise/issues/4471))
- `[Datagrid]` Fixed an issue where the special characters (é, à, ü, û, ...) export to csv was not generated them correctly. ([#4347](https://github.com/infor-design/enterprise/issues/4347))
- `[Datagrid]` Fixed an issue where the leading spaces were removed on editing cells. ([#4380](https://github.com/infor-design/enterprise/issues/4380))
- `[Datagrid]` Fixed an issue where the double click event was not firing for checkbox columns. ([#4381](https://github.com/infor-design/enterprise/issues/4381))
- `[Datagrid]` Fixed an issue where the dropdown in a datagrid would stay open when clicking to the next page of results. ([#4396](https://github.com/infor-design/enterprise/issues/4396))
- `[Datagrid]` Fixed a bug where a scroll bar shows even when there's no data in datagrid. ([#4228](https://github.com/infor-design/enterprise/issues/4228))
- `[Datagrid]` Fixed an issue where calling setFocus on the datagrid would stop open menus from working. ([#4429](https://github.com/infor-design/enterprise/issues/4429))
- `[Datagrid]` To allow for some script tools to work we now set draggable to true. ([#4490](https://github.com/infor-design/enterprise/issues/4490))
- `[Datagrid]` Fixed an error on the filter box on the personalization dialog where it would error if there is a column with no name field. ([#4495](https://github.com/infor-design/enterprise/issues/4495))
- `[Datagrid]` Fixed links when changing personalization as they would inherit the wrong color. ([#4481](https://github.com/infor-design/enterprise/issues/4481))
- `[Datagrid]` Fixed a bug where seaching with the search on the toolbar would not highlight results. ([#4488](https://github.com/infor-design/enterprise/issues/4488))
- `[Datagrid]` Fixed an issue with a custom toolbar, where buttons would click twice. ([#4471](https://github.com/infor-design/enterprise/issues/4471))
- `[Datagrid]` Fixed a bug in updateRow where it did not sync up all data passed in with the dataset. ([#4476](https://github.com/infor-design/enterprise/issues/4476))
- `[Datepicker]` Changed the month/year picker to skip 10 years instead of one. ([#4388](https://github.com/infor-design/enterprise/issues/4388))
- `[Dropdown]` Improved the behavior of the `noSearch` dropdown when using the keyboard. ([#4388](https://github.com/infor-design/enterprise/issues/4388))
- `[Editor]` Fixed an issue where the focus was getting lost after pressing toolbar buttons. ([#4335](https://github.com/infor-design/enterprise/issues/4335))
- `[Editor]` Fixed an issue where the color picker was not opening the popup for overflow menu and had name as undefined in list. ([#4398](https://github.com/infor-design/enterprise/issues/4398))
- `[Editor]` Fixed an issue where font-size tags are stripped from the css. ([#4557](https://github.com/infor-design/enterprise/issues/4557))
- `[Favorites]` Removed the favorites component as its not really a component, info on it can be found under buttons in the toggle example. ([#4405](https://github.com/infor-design/enterprise/issues/4405))
- `[Fieldset]` Fixed a bug where summary form data gets cut off on a smaller viewport. ([#3861](https://github.com/infor-design/enterprise/issues/3861))
- `[Homepage]` Fixed an issue where the four column widgets were incorrectly positioned, left aligned on large screen. ([#4541](https://github.com/infor-design/enterprise/issues/4541))
- `[List Detail]` Fixed css height for list detail in responsive view ([#4426](https://github.com/infor-design/enterprise/issues/4426))
- `[Listview]` Fixed a bug where readonly and non-selectable listview should not have hover state. ([#4452](https://github.com/infor-design/enterprise/issues/4452))
- `[Lookup]` Fixed a bug where the filter header together with the checkbox column is not properly align. ([#3774](https://github.com/infor-design/enterprise/issues/3774))
- `[MenuButton]` Removed the menubutton component sections as its not really a component, info on it can be found under buttons in the MenuButton examples. ([#4416](https://github.com/infor-design/enterprise/issues/4416))
- `[Message]` Added support for lists in the message, also fixed a problem when doing so, with screen readers. ([#4400](https://github.com/infor-design/enterprise/issues/4400))
- `[Message]` Added the `noRefocus` setting that will feed through to the modal. ([#4507](https://github.com/infor-design/enterprise/issues/4507))
- `[Splitter]` Added missing audible labels in splitter collapse button and splitter handle. ([#4404](https://github.com/infor-design/enterprise/issues/4404))
- `[Tabs Module]` Fixed a bug where tab items were not centered correctly in uplift theme. ([#4538](https://github.com/infor-design/enterprise/issues/4538))
- `[Treemap]` Fixed a bug where small slices may show a "tip" below the chart. ([#2794](https://github.com/infor-design/enterprise/issues/2794))

(56 Issues Solved This Release, Backlog Enterprise 185, Backlog Ng 42, 1082 Functional Tests, 1612 e2e Tests)

## v4.33.2

### v4.33.2 Fixes

`[General]` Fix a bug where the regex blows up on Mac Big Sur. ([#4612](https://github.com/infor-design/enterprise/issues/4612))

## v4.33.1

### v4.33.1 Fixes

- `[Breadcrumb]` Fixed an issue were css only breadcrumbs were missing styles. ([#4501](https://github.com/infor-design/enterprise/issues/4501))

## v4.33.0

### v4.33.0 Features

- `[Locale]` Added a new dateTimeMillis and timeStampMillis format if milliseconds are needed. ([#4384](https://github.com/infor-design/enterprise/issues/4384))
- `[Toast]` Added a setting to enable setting ids or other attributes on the toast element. ([#4275](https://github.com/infor-design/enterprise/issues/4275))

### v4.33.0 Fixes

- `[Autocomplete]` Fix a bug when connected to NG where pressing the enter key would not select Autocomplete items/. ([ng#901](https://github.com/infor-design/enterprise-ng/issues/901))
- `[Autocomplete]` Fixed an issue where the Searchfield items were not selectable after 'All results for "xx"' was selected. ([#4446](https://github.com/infor-design/enterprise/issues/4446))
- `[Calendar]` Removed some extra keyboard stops when tabing. ([#4318](https://github.com/infor-design/enterprise/issues/4318))
- `[Calendar]` Fixed a bug where the incorrect color was shown when events are added with the dialog. ([#4439](https://github.com/infor-design/enterprise/issues/4439))
- `[Colorpicker]` Fixed an issue where the colorpicker closes when pressing or clicking outside the swatch. ([#3559](https://github.com/infor-design/enterprise/issues/3559))
- `[Datagrid]` Fixed an issue where activated row on 2nd or any subsequent page was not highlighting for mixed selection mode. ([ng#900](https://github.com/infor-design/enterprise-ng/issues/900))
- `[Datagrid]` Added support to disable column buttons. ([1590](https://github.com/infor-design/enterprise/issues/1590))
- `[Datagrid]` Fixed an issue where short field icon padding was misaligned in RTL mode. ([#1812](https://github.com/infor-design/enterprise/issues/1812))
- `[Datagrid]` Added support to `In Range` filter operator for numeric columns. ([#3988](https://github.com/infor-design/enterprise/issues/3988))
- `[Datagrid]` Fixed an issue where filter was not working if user types slow in the filter input for treegrid. ([#4270](https://github.com/infor-design/enterprise/issues/4270))
- `[Datagrid]` Fixed an issue where the icons right text was truncated for extra-small row height. ([#4355](https://github.com/infor-design/enterprise/issues/4355))
- `[Datagrid]` Fixed an issue where the column icons and content was overlapping. ([#4264](https://github.com/infor-design/enterprise/issues/4264))
- `[Datagrid]` Fixed an issue where using flex toolbar as a custom toolbar did not work. ([#4385](https://github.com/infor-design/enterprise/issues/4385))
- `[Datepicker]` Added missing off screen text for the picker buttons in the datepicker month/year view. ([#4318](https://github.com/infor-design/enterprise/issues/4318))
- `[Editor]` Fixed a bug where the Fontpicker's displayed style wasn't updating to match the current text selection in some cases. ([#4309](https://github.com/infor-design/enterprise/issues/4309))
- `[Editor]` Fixed a bug where b tags in an empty p tag would be stripped. ([#4411](https://github.com/infor-design/enterprise/issues/4411))
- `[Locale]` Added a new translation token for Records Per Page with no number. ([#4334](https://github.com/infor-design/enterprise/issues/4334))
- `[Locale]` Fixed an max stack error when setting `nb-NO` as a language. ([#874](https://github.com/infor-design/enterprise-ng/issues/874))
- `[Lookup]` Fixed an issue where the event `beforeShow` was only triggered the first time. ([#899](https://github.com/infor-design/enterprise-ng/issues/899))
- `[Lookup]` Fixed a bug where the lookup count doesn't update correctly. ([#4312](https://github.com/infor-design/enterprise/issues/4312))
- `[Mask]` Enabled editable sections of Date masks.  Editing within a section will no longer incorrectly alter values that may already exist in a date field's other editable sections. ([#4079](https://github.com/infor-design/enterprise/issues/4079))
- `[Modal Manager]` Modals now pass `isCancelled` properly when the Modal Manager API detects a request to close by using the Escape key. ([#4298](https://github.com/infor-design/enterprise/issues/4298))
- `[Pager]` Fixed an error when using arrow keys to select in the pagesize selector. ([#4383](https://github.com/infor-design/enterprise/issues/4383))
- `[Searchfield]` Allow for search terms to include special characters. ([#4291](https://github.com/infor-design/enterprise/issues/4291))
- `[Stepprocess]` Fixed a bug where padding and scrolling was missing. Note that this pattern will eventually be removed and we do not suggest any one use it for new development. ([#4249](https://github.com/infor-design/enterprise/issues/4249))
- `[Tabs]` Fixed multiple bugs where error icon in tabs and the animation bar were not properly aligned in RTL uplift theme. ([#4326](https://github.com/infor-design/enterprise/issues/4326))
- `[Tabs]` Fixed a bug where removing a nested tab would cause an error due to being invisible. ([#4356](https://github.com/infor-design/enterprise/issues/4356))
- `[Tabs]` Fixed a bug where the focus/activated state does not display correctly in RTL. ([#4332](https://github.com/infor-design/enterprise/issues/4332))
- `[Toolbar Flex]` Fixed detection of overflow in some toolbars where items were not properly displaying all overflowed items in the "More Actions" menu. ([#4296](https://github.com/infor-design/enterprise/issues/4296))
- `[Toolbar Flex]` Fixed an issue where in some examples/cases the first item did not get an initial tabindex. ([#4418](https://github.com/infor-design/enterprise/issues/4418))
- `[Tree]` Fixed an issue where calling togglenode without first doing a select/unselect was not working properly. ([#3927](https://github.com/infor-design/enterprise/issues/3927))
- `[Tree]` Fixed a bug that adding icons in with the tree text would encode it when using addNode. ([#4305](https://github.com/infor-design/enterprise/issues/4305))
- `[Validation]` Fixed an issue where after the execution `resetForm()` was not resting dropdown and editor the fields. ([#4259](https://github.com/infor-design/enterprise/issues/4259))

(48 Issues Solved This Release, Backlog Enterprise 184, Backlog Ng 48, 1084 Functional Tests, 1530 e2e Tests)

## v4.32.0

### v4.32.0 Important Notes

- `[Colors]` In Uplift (Vibrant) theme there is no longer any colors in graphite. All are slate. This involved bringing in a new version 3.0 of the design system with some breaking changes you should not if using the tokens directly. See the [design system change log](https://github.com/infor-design/design-system/blob/main/docs/CHANGELOG.md) for details. ([#4206](https://github.com/infor-design/enterprise/issues/4206))

### v4.32.0 Features

- `[Breadcrumb]` Add truncated style and made it the default for all Breadcrumb lists. ([#4091](https://github.com/infor-design/enterprise/issues/4091))
- `[Datagrid]` Add a new `RowNumber` formatter that will show a row number column that remains the same no matter how the grid is sorted. ([#1904](https://github.com/infor-design/enterprise/issues/1904))
- `[Datepicker]` Added the ability to use the range selection in date picker when using the UmAlQura Calendar (RTL). ([#4227](https://github.com/infor-design/enterprise/issues/4227))
- `[Homepage]` Added ability to support a 5 column option. ([#4101](https://github.com/infor-design/enterprise/issues/4101))
- `[Locale]` Added an example page to test translation strings more accurately. ([#4189](https://github.com/infor-design/enterprise/issues/4189))

### v4.32.0 Fixes

- `[Accordion]` Fixed a bug where disabled headers texts and icons were barely recognizable as disabled in uplift theme. ([#4065](https://github.com/infor-design/enterprise/issues/4065))
- `[Accordion]` Fixed a bug in the vibrant theme where nested header text was not showing because the width was pushing it to the next line. ([#4145](https://github.com/infor-design/enterprise/issues/4145))
- `[Application Menu]` Fixed too much spacing level when there's an icon in accordion header in uplift theme. ([#4202](http://localhost:4000/components/applicationmenu/test-six-levels-icons.html?theme=uplift&variant=light&colors=0066D4))
- `[Contextual Action Panel]` Made the close button work in cases where subcomponents are open inside the CAP. ([#4112](https://github.com/infor-design/enterprise/issues/4112))
- `[Colorpicker]` The sizes were inconsistent with other components in width so we adjusted them. ([#4310](https://github.com/infor-design/enterprise/issues/4310))
- `[Datagrid]` Fixed an issue where the selectedRows array contents continued to multiply each time running `selectAllRows`. ([#4195](https://github.com/infor-design/enterprise/issues/4195))
- `[Datagrid]` Fixed an issue where the dynamic tooltip was not working properly. ([#4260](https://github.com/infor-design/enterprise/issues/4260))
- `[Datagrid]` Fixed an issue where the check box filter was not working. ([#4271](https://github.com/infor-design/enterprise/issues/4271))
- `[Datagrid]` Fixed an issue where the filter and paging for treegrid was not working properly. ([#4293](https://github.com/infor-design/enterprise/issues/4293))
- `[Datepicker]` Fixed an issue where the minute and second interval for timepicker was not working properly when use along useCurrentTime setting. ([#4230](https://github.com/infor-design/enterprise/issues/4230))
- `[Dropdown]` Fixed a bug where italic-style highlighting would represent a matched filter term instead of bold-style on a Dropdown List item in some cases. ([#4141](https://github.com/infor-design/enterprise/issues/4141))
- `[Editor]` Fixed issue with incorrect padding when using bullets in RTL mode. ([#4327](https://github.com/infor-design/enterprise/issues/4327))
- `[General]` Fixed high contrast error color to have better contrast. ([#4344](https://github.com/infor-design/enterprise/issues/4344))
- `[FileUploadAdvanced]` Fixed an issue where the method `status.setCompleted()` not firing event `fileremoved`. ([#4294](https://github.com/infor-design/enterprise/issues/4294))
- `[Homepage]` Fixed an issue where the columns were not showing properly after resize by using the maximize button. ([#894](https://github.com/infor-design/enterprise-ng/issues/894))
- `[Homepage]` Fixed an issue where the columns were not showing properly after resize browser window. ([#895](https://github.com/infor-design/enterprise-ng/issues/895))
- `[Input]` Fixed a bug where the text input error state border color would be wrong in the vibrant, dark and high contrast. ([#4248](https://github.com/infor-design/enterprise/issues/4248))
- `[Locale]` Fixed issues with some timezone and datetime formats. ([#4297](https://github.com/infor-design/enterprise/issues/4297))
- `[Popupmenu]` Fixed a minor issue with the shortcut text on small breakpoints. ([#3984](https://github.com/infor-design/enterprise/issues/3984))
- `[Popover]` Fixed a regression where passing a popover content as a hash link to an ID no longer worked. ([#4281](https://github.com/infor-design/enterprise/issues/4281))
- `[Personalize]` Fixed an issue regarding the layout and scroll ability of a page. ([#3330](https://github.com/infor-design/enterprise/issues/3330))
- `[Searchfield]` Added a shadow to the focus state of searchfields with category buttons. ([#4181](https://github.com/infor-design/enterprise-ng/issues/4181))
- `[Splitter]` Fixes an issue where the collapse button was not working when splitter is on the right. ([#1730](https://github.com/infor-design/enterprise-ng/issues/1730))
- `[Tabs]` Added detection for width/height/style changes on a Tabs component, which now triggers a resize event. ([ng#860](https://github.com/infor-design/enterprise-ng/issues/860))
- `[Tabs]` Fixed a small error by removing a - 1 involved with testing. ([#4093](https://github.com/infor-design/enterprise/issues/4093))
- `[Tabs]` Fixed a bug where using `#` in a Tab title was not possible. ([#4179](https://github.com/infor-design/enterprise/issues/4179))
- `[Tabs Header]` Fixed a bug where the add icon were too small and the page form layout has a big space on top of it. ([#4289](https://github.com/infor-design/enterprise/issues/4289))
- `[Toolbar Flex]` Fixed a bug where in some cases a un-needed scrollbar would appear. [[#4325](https://github.com/infor-design/enterprise/issues/4325)]
- `[Toolbar Searchfield]` Fixed a bug where the searchfield doesn't perfectly align together with flex toolbar. [[#4226](https://github.com/infor-design/enterprise/issues/4226)]
- `[Tree]` Fixed an issue where the return focus state was not working properly after closing the context menu. ([#4252](https://github.com/infor-design/enterprise/issues/4252))
- `[Vertical Tabs]` Fixed an issue where the error icon was misaligning. ([#873](https://github.com/infor-design/enterprise-ng/issues/873))

(49 Issues Solved This Release, Backlog Enterprise 196, Backlog Ng 51, 1079 Functional Tests, 1525 e2e Tests)

## v4.31.5

### v4.31.5 Fixes

- `[General]` Fix a bug where the regex blows up on Mac Big Sur. ([#4612](https://github.com/infor-design/enterprise/issues/4612))

## v4.31.4

### v4.31.4 Fixes

- `[Datagrid]` Fixed an issue where the icons right text was truncated for extra-small row height. ([#4355](https://github.com/infor-design/enterprise/issues/4355))

## v4.31.3

### v4.31.3 Fixes

- `[Editor]` Fixed a bug where b tags in an empty p tag would be stripped. ([#4411](https://github.com/infor-design/enterprise/issues/4411))

## v4.31.2

### v4.31.2 Fixes

- `[Datagrid]` Added the ability to resize frozen columns, if you do not want this you must set columns to `resizable: false`. ([#3852](https://github.com/infor-design/enterprise/issues/3852))
- `[Datagrid]` Fixed hideColumn method to check if the column is hidden. ([#3852](https://github.com/infor-design/enterprise/issues/3852))
- `[Popdown]` Added a safety check to the destroy. ([#3852](https://github.com/infor-design/enterprise/issues/3852))

## v4.31.1

### v4.31.1 Fixes

- `[Datagrid]` Fixed a bug with icon alignment in editors in small or xtra small layout. ([#4266](https://github.com/infor-design/enterprise/issues/4266))
- `[Datagrid]` Fixed selection checkbox alignment. ([#4266](https://github.com/infor-design/enterprise/issues/4266))

## v4.31.0

### v4.31.0 Important Notes

- `[Buttons]` We reverted an inner Css rule that set all 'btn' classes to use contains vs starts with since this caused issues. One consequence is that if you use a class `dismissible-btn` it should now be `btn-dismissible`. This is a possible breaking change but for most cases this button is added by the tags component. ([#4120](https://github.com/infor-design/enterprise/issues/4120))

### v4.31.0 Features

- `[Calendar]` Added the ability to override an event `color` and `borderColor` see docs for details. ([#3923](https://github.com/infor-design/enterprise/issues/3923))
- `[Calendar]` Added the ability to use the monthview legend setting to colorsize day backgrounds. To use this set the `dayLegend` property. And this uses the same format for legend in the monthView. Just renamed it to avoid confusing with the event legend. ([#3893](https://github.com/infor-design/enterprise/issues/3893))
- `[Datagrid]` Added a `spacerColumn` setting, with this setting the last column fills any empty space instead of stretching everything out. ([#4032](https://github.com/infor-design/enterprise/issues/4032))
- `[Datagrid]` Added a `columnSizing` setting which impacts how the column widths are auto calculated. Options are: `both` (default), `data` or `header` (including filter). ([#4017](https://github.com/infor-design/enterprise/issues/4017))
- `[Datagrid]` Added the setting for empty message small height. ([#3609](https://github.com/infor-design/enterprise/issues/3609))
- `[Datagrid]` Fixed an alignment issue on rows when using alerts and tags with frozen columns and short row. ([#4237](https://github.com/infor-design/enterprise/issues/4237))
- `[Datagrid]` Fixed an alignment issue on hiding and showing rows when using grouped headers and frozen columns together. ([#4247](https://github.com/infor-design/enterprise/issues/4247))
- `[Datepicker]` Added the ability to use +/- to increment the day in the calendar. This is in addition to arrow key functionality. This works in the field or when the calendar is open. ([#4001](https://github.com/infor-design/enterprise/issues/4001))
- `[Masthead]` Added the ability use user images, status and initials in the masthead and masthead menu buttons. ([#800](https://github.com/infor-design/enterprise-ng/issues/800))
- `[MultiSelect]` Fixed an issue update multiselect on ajax with values already selected. ([#885](https://github.com/infor-design/enterprise-ng/issues/885))
- `[Tree]` Added option to add new child node on top or bottom. ([#3915](https://github.com/infor-design/enterprise/issues/3915))
- `[General]` Moved all the examples, patterns and layouts into their own sections or with the components they live with page patterns can now be found at `components/page-patterns` and layouts at `components/page-layouts`. Added a first pass of docs about these as well as more doc updates to forms, autocomplete and grid. ([#428](https://github.com/infor-design/enterprise/issues/428))

### v4.31.0 Fixes

- `[Application Menu]` Fixed an issue where the Header was unable to hide for RTL and ie11. ([#2154](https://github.com/infor-design/enterprise/issues/2154))
- `[Application Menu]` Fixed a bug where the border top color is wrong in uplift dark and high contrast theme. ([#4042](https://github.com/infor-design/enterprise/issues/4042))
- `[Application Menu]` Fixed a bug where some buttons did not have labels for the icon buttons in toolbars. Check your application if you use this pattern. ([#4085](https://github.com/infor-design/enterprise/issues/4085))
- `[Autocomplete]` Fixed an issue where the JavaScript error was thrown for ie11. ([#4148](https://github.com/infor-design/enterprise/issues/4148))
- `[Blockgrid]` Fixed an issue with paged datasets that would occasionally cause a JS console error. ([ng#836](https://github.com/infor-design/enterprise-ng/issues/836))
- `[Blockgrid]` Fixed a bug where first/last pager buttons would show and be disabled by default (buttons are now hidden by default). ([ng#836](https://github.com/infor-design/enterprise-ng/issues/836))
- `[Buttons]` Reverted an inner Css rule change that set 'btn' classes to contains vs starts with. ([#4120](https://github.com/infor-design/enterprise/issues/4120))
- `[Datagrid]` Fixed an issue when hiding columns after loading a datagrid up with grouped headers and frozen columns. ([#4218](https://github.com/infor-design/enterprise/issues/4218))
- `[Datagrid]` Fixed an issue where the rows where not render properly when use method `updateDataset()` for treegrid. ([#4213](https://github.com/infor-design/enterprise/issues/4213))
- `[Datagrid]` Fixed an issue where the tooltip for tree grid was not working properly. ([#827](https://github.com/infor-design/enterprise-ng/issues/827))
- `[Datagrid]` Fixed an issue where the keyword search was not working for server side paging. ([#3977](https://github.com/infor-design/enterprise/issues/3977))
- `[Datagrid]` Fixed a bug that nested datagrid columns could not be clicked. ([#4197](https://github.com/infor-design/enterprise/issues/4197))
- `[Datagrid]` Fixed an issue where the 'value' and 'oldValue' on cell change event where showing escaped. ([#4028](https://github.com/infor-design/enterprise/issues/4028))
- `[Datagrid]` Fixed an issue where the keyword search was not working for group headers. ([#4068](https://github.com/infor-design/enterprise/issues/4068))
- `[Datagrid]` Fixed an issue where the column filter results were inconsistent for tree grid. ([#4031](https://github.com/infor-design/enterprise/issues/4031))
- `[Datagrid]` Fixed an issue where the data was not exporting to excel when using the groupable setting. ([#4081](https://github.com/infor-design/enterprise/issues/4081))
- `[Datagrid]` Fixed an issue where if a context menu is opened and then closed with ESC the focus would be reset to the top of the page. ([#4085](https://github.com/infor-design/enterprise/issues/4085))
- `[Datagrid]` Fixed an issue where the tooltip would not show up if you focus a cell with ellipsis text with the keyboard. ([#4085](https://github.com/infor-design/enterprise/issues/4085))
- `[Datagrid]` Made the header checkbox focusable. ([#4085](https://github.com/infor-design/enterprise/issues/4085))
- `[Datagrid]` The selection checkbox cell had aria-selected on it which was incorrect. ([#4085](https://github.com/infor-design/enterprise/issues/4085))
- `[Datagrid]` Changed the auto width sizing of columns to include the padding of the rowHeight (16 16 8 8). So the column sizes are now more compact in lower rowHeight settings. Also to do this the grid is now rerendered when changing rowHeight. ([#4016](https://github.com/infor-design/enterprise/issues/4016))
- `[Datagrid]` Fixed a design QA bug where the column and data cell padding was not following the design system. Its now using 16px large, 16px medium, 8 px short and 8 px extar-short for text indenting. ([#4154](https://github.com/infor-design/enterprise/issues/4154))
- `[Datagrid]` Fixed an issue where the client side selection was not working. ([#4138](https://github.com/infor-design/enterprise/issues/4138))
- `[Datagrid]` Changed invalid css fill-available property. ([#4133](https://github.com/infor-design/enterprise/issues/4133))
- `[Datagrid]` Fixed issue where double keydown was required to open dropdown lists in datagrid cell. ([#3980](https://github.com/infor-design/enterprise/issues/3980))
- `[Datagrid]` Fixed an issue where the time picker editor was switching between AM and PM when set to 12:00. ([#4149](https://github.com/infor-design/enterprise/issues/4149))
- `[Datepicker]` Fixed a number of translation issues in the datepicker component. ([#4046](https://github.com/infor-design/enterprise/issues/4046))
- `[Datepicker]` Fixed a bug that the datepicker would focus the field when closing the month and year pane. ([#4085](https://github.com/infor-design/enterprise/issues/4085))
- `[Datepicker]` Fixed a bug where two dates may appear selected when moving forward/back in the picker dialog. ([#4018](https://github.com/infor-design/enterprise/issues/4018))
- `[Datepicker]` Fixed a bug where an error may occur if using the gregorian calendar on ar-SA locale. ([#4130](https://github.com/infor-design/enterprise/issues/4130))
- `[Dropdown]` Fixed an issue where "phraseStartsWith" does not filter the list after deleting a character. ([#4047](https://github.com/infor-design/enterprise/issues/4047))
- `[Dropdown]` Fixed a bug when backspacing in windows or fn + delete in Mac OS would render a ascii character in the input field. ([#4020](https://github.com/infor-design/enterprise/issues/4020))
- `[Editor]` Fixed a number of translation issues in the editor component. ([#4049](https://github.com/infor-design/enterprise/issues/4049))
- `[Editor]` Fixed an issue where the selection for shift + arrow keys was not working properly. ([#4070](https://github.com/infor-design/enterprise/issues/4070))
- `[Locale]` The Added placeholder for missing Thai `Locale` translation. ([#4041](https://github.com/infor-design/enterprise/issues/4041))
- `[Locale]` The Added placeholder for incorrect French `SetTime` translation. ([#4045](https://github.com/infor-design/enterprise/issues/4045))
- `[Lookup]` Fixed a bug where values are duplicated when selecting row on other pages and when paging is activated. ([#758](https://github.com/infor-design/enterprise-ng/issues/758))
- `[Locale]` Added July 2020 translation strings from the translation team. ([#4045](https://github.com/infor-design/enterprise/issues/4045))
- `[Mask]` Added the ability to pass date/time formats to the Mask API that do not contain separators or other literals. ([#3963](https://github.com/infor-design/enterprise/issues/3963))
- `[Masthead]` Added updated color and styles for uplift theme. ([#800](https://github.com/infor-design/enterprise-ng/issues/800))
- `[Mask]` Improved example pages in the demoapp, added some to the documentation index page for Mask. ([#556](https://github.com/infor-design/enterprise/issues/556))
- `[Modal]` Reverted nested modal behavior to being visually stacked, instead of one-at-a-time. Made it possible to show one-at-a-time via `hideUnderneath` setting. ([#3910](https://github.com/infor-design/enterprise/issues/3910))
- `[Multiselect]` Fixed an issue where multiselect fields with tags were not rendering properly. ([#4139](https://github.com/infor-design/enterprise/issues/4139))
- `[Popupmenu]` Fixed an issue where the icons were overlapping. ([#4201](https://github.com/infor-design/enterprise/issues/4201))
- `[Popupmenu]` Fixed a bug that the aria items are in the wrong place. Its now using [this guide](https://www.w3.org/TR/wai-aria-practices/examples/menu-button/menu-button-links.html). ([#4085](https://github.com/infor-design/enterprise/issues/4085))
- `[Popupmenu]` Fixed a bug where the heading doesn't display properly with multi-select menu. ([#3926](https://github.com/infor-design/enterprise/issues/3926))
- `[Searchfield]` Fixed an issue where some of the searchfield examples did not have focus states. ([#1060](https://github.com/infor-design/enterprise/issues/1060))
- `[Searchfield]` The `clear` function was misnamed as it didnt clear, it made the field clearable. Now we have a `clear` and `makeClearable` function. ([#4173](https://github.com/infor-design/enterprise/issues/4173))
- `[Textarea]` Fixed inconsistencies on styling of disabled field when using disable function, now the label will disable on all components when using this function. In general the label should be dimmed on disabled fields as per the design. ([#3917](https://github.com/infor-design/enterprise/issues/3917))
- `[Timepicker]` Fixed inconsistencies on readonly styling throughout different themes and variants. ([#4152](https://github.com/infor-design/enterprise/issues/4152))
- `[Toast]` Fixed a bug where the toast message doesn't close when pressing escape, and when it has multiple trigger elements and uses unique id's. ([#3986](https://github.com/infor-design/enterprise/issues/3986))
- `[Tooltip]` Fixed a bug where the title doesn't display when the title starts with '#'. ([#2512](https://github.com/infor-design/enterprise/issues/2512))
- `[Tooltip]` Fixed an issue where the tooltip would not show up if you focus a button with the keyboard. ([#4085](https://github.com/infor-design/enterprise/issues/4085))
- `[Tree]` Fixed an issue where the tree node still shows folder icon after all children and `children` property deleted. ([#4026](https://github.com/infor-design/enterprise/issues/4026))
- `[Tree]` Fixed an issue where the custom icon was changing back to default on toggle after use of method updateNode(). ([#4027](https://github.com/infor-design/enterprise/issues/4027))

(81 Issues Solved This Release, Backlog Enterprise 183, Backlog Ng 48, 1077 Functional Tests, 1489 e2e Tests)

## v4.30.1

### v4.30.1 Fixes

- `[Datepicker]` Fixed the datepicker in ar-SA setting timestamps would null the times in some situations. ([#4160](https://github.com/infor-design/enterprise/issues/4160))
- `[Datagrid]` The last row border was removed but this was incorrect, reverted this. ([#4140](https://github.com/infor-design/enterprise/issues/4140))
- `[Datagrid]` Fixed an alignment issue in datagrid filter that caused some fields to be misaligned. ([#4151](https://github.com/infor-design/enterprise/issues/4151))
- `[Datagrid]` Fixed an alignment issue with column colspan. In some situations it was not rendering correctly causing some cells to be misaligned. ([#4109](https://github.com/infor-design/enterprise/issues/4109))
- `[Datagrid]` Changed invalid css fill-available property. ([#4133](https://github.com/infor-design/enterprise/issues/4133))
- `[Locale]` Fixed a bug with MMMM dd format in ar-SA. ([#4160](https://github.com/infor-design/enterprise/issues/4160))
- `[Locale]` Changed the arguments names for better symmetry fromGregorian == toUmalqura and toGregorian === options.fromUmalqura. ([#4160](https://github.com/infor-design/enterprise/issues4160))

(71 Issues Solved This Release, Backlog Enterprise 197, Backlog Ng 53, 1078 Functional Tests, 1482 e2e Tests)

## v4.30.0

### v4.30.0 Announcements

- `[Datagrid]` The rowHeight setting has been changed to support extra-small, small, medium and large. short and normal are deprecated. If you have a custom toolbar you may need to update your [markup](https://github.com/infor-design/enterprise/blob/main/app/views/components/datagrid/example-custom-toolbar.html#L40-L44). ([#3755](https://github.com/infor-design/enterprise/issues/3755))

### v4.30.0 Features

- `[Breadcrumb]` Javascript Component API is now available. ([infor-design/enterprise-ng#700](https://github.com/infor-design/enterprise-ng/issues/700))
- `[Custom Builds]` The build script can now produce an ES Module version of the components that can be imported by your application. ([#3771](https://github.com/infor-design/enterprise/issues/3771))
- `[Datagrid]` Added a setting disableRowDeselection that if enabled does not allow selected rows to be toggled to deselected. ([#3791](https://github.com/infor-design/enterprise/issues/3791))
- `[Datagrid]` Added an additional row size extra-small. This row size may need a bit of further fleshing out. All of the previous row sizes have been renamed but using the old settings are supported but deprecated. The new sizes are Extra Small, Small, Medium, Large (Normal). ([#3755](https://github.com/infor-design/enterprise/issues/3755))
- `[Demoapp]` Added the ability to set runtime flags for persisting settings that were previously only possible to set via URL query parameters. ([n/a])
- `[Icons]` Changed the tree node icon to be more meaningful in uplift theme. Added a print-preview icon. This replaces the update-preview icon which has confusing meaning but was not removed.
- `[Searchfield]` Added the ability to clear the searchfield by calling a public clear() function. ([#3810](https://github.com/infor-design/enterprise/issues/3810))
- `[Tree]` Added a setting to support to expanding/collapsing when clicking only the icon portion of the tree node. ([#3730](https://github.com/infor-design/enterprise/issues/3730))
- `[Tree]` Added the ability to have separate icon button for expand/collapse and children count. ([#3847](https://github.com/infor-design/enterprise/issues/3847))

### v4.30.0 Fixes

- `[Accordion]` Fixed an issue where the chevron icon is not properly centered in Safari. ([#2161](https://github.com/infor-design/enterprise/issues/2161))
- `[Application Menu]` Fixed an issue where the dropdown icon is not properly centered in Safari. ([#3766](https://github.com/infor-design/enterprise/issues/3766))
- `[Accordion]` Fixed issue where hidden headers were not excluded from tab navigation. ([#3835](https://github.com/infor-design/enterprise/issues/3835))
- `[Calendar]` Fixed a bug that when setting accordions to allowOnePane it did not work. ([#3773](https://github.com/infor-design/enterprise/issues/3773))
- `[Calendar]` Fixed a bug where the accordion sections would show a line on hover in high contrast mode. ([#2779](https://github.com/infor-design/enterprise/issues/2779))
- `[Calendar]` Fixed a bug where the days would be out of alignment if the end and starts dates intersect. ([#1725](https://github.com/infor-design/enterprise/issues/1725))
- `[Contextual Action Panel]` Fixed an issue where the searchfield should be collapsible on mobile view. ([#918](https://github.com/infor-design/enterprise/issues/918))
- `[Counts]` Revamped the look and feel of widget counts in uplift theme. ([#3666](https://github.com/infor-design/enterprise/issues/3666))
- `[Datagrid]` Fixed an issue where the table doesn't filled the datagrid wrapper inside of modal. ([#3897](https://github.com/infor-design/enterprise/issues/3897))
- `[Datagrid]` Fix a bug with columns with buttons, they had an unneeded animation that caused states to be delayed when painting. ([#3808](https://github.com/infor-design/enterprise/issues/3808))
- `[Datagrid]` Fixed an issue where example page for filter and pager was not working properly. ([#3856](https://github.com/infor-design/enterprise/issues/3856))
- `[Datagrid]` Fix a bug with cellNavigation false, the focus state was still visible. ([#3937](https://github.com/infor-design/enterprise/issues/3937))
- `[Datagrid]` Updated example page for keyword search to fix error state. ([#3961](https://github.com/infor-design/enterprise/issues/3961))
- `[Datagrid]` Fix a bug with cellNavigation false, the focus state was incorrect on stretched rows in IE. ([#1644](https://github.com/infor-design/enterprise/issues/1644))
- `[Datagrid]` Fixed an issue where an extra border is shown in grid list mode and RTL. ([#3895](https://github.com/infor-design/enterprise/issues/3895))
- `[Datagrid]` Fixed a bug inside validateRow when passing in a zero the function would exit. ([#4002](https://github.com/infor-design/enterprise/issues/4002))
- `[Datagrid]` Fixed an issue where select all using keyboard in multiSelect/mixedSelect was not working. ([#3921](https://github.com/infor-design/enterprise/issues/3921))
- `[Datagrid]` Fix a bug with columns with buttons, they had an unneeded animation that caused states to be delayed when painting. ([#3808](https://github.com/infor-design/enterprise/issues/3808))
- `[Datagrid]` Fixed an issue where data was not in sync for row reorder and paging. ([#3749](https://github.com/infor-design/enterprise/issues/3749))
- `[Datagrid]` Fixed an issue where using selectRowsAcrossPages setting the selected rows were reseting by filter, to use this feature you may need to set columnIds in the settings to form whats unique for the row. ([#3601](https://github.com/infor-design/enterprise/issues/3601))
- `[Datagrid]` Fixed an issue where when using the contentTooltip setting on a datagrid on a modal, the column would expand when hovering rows. ([#3541](https://github.com/infor-design/enterprise/issues/3541))
- `[Datagrid]` Fixed an issue the arrow on tooltips flowed in the wrong direction. ([#3854](https://github.com/infor-design/enterprise/issues/3854))
- `[Datagrid]` Fixed an issue where readonly and checkbox cells would show up on the summary row. ([#3862](https://github.com/infor-design/enterprise/issues/3862))
- `[Datagrid]` Fixed an issue where text in nested objects where not encoded correctly. ([#4058](https://github.com/infor-design/enterprise/issues/3862))
- `[Datagrid]` Fixed an issue where text editor style editors are not saved properly. ([#4058](https://github.com/infor-design/enterprise/issues/4058))
- `[Datagrid]` Fixed an issue where checkboxes in an expandable area could not be checked. ([#4062](https://github.com/infor-design/enterprise/issues/4062))
- `[Datagrid]` Fix a bug where multiselect checkboxes were misaligned in a modal. ([#4086](https://github.com/infor-design/enterprise/issues/4086))
- `[Datepicker]` Fixed an issue where some languages like fr-CA and pt-BR (that are languages in a non default locale), would error when opening the picker. ([#4035](https://github.com/infor-design/enterprise/issues/4035))
- `[Datepicker]` Fixed an issue where change did not fire when rangeselecting the same day. ([#4075](https://github.com/infor-design/enterprise/issues/4075))
- `[Datepicker]` Fixed an issue where change did not fire when selecting today after having a cleared value in the field. ([#853](https://github.com/infor-design/enterprise-ng/issues/853))
- `[Dropdown]` Changed the keyboard dropdown so it will select the active item when tabbing out. ([#3028](https://github.com/infor-design/enterprise/issues/3028))
- `[Dropdown]` Fixed an issue where the search field does not stay in the initial position. ([#2659](https://github.com/infor-design/enterprise/issues/2659))
- `[Dropdown]` Fixed an issue where the search field does not stay in the initial position. ([#2659](https://github.com/infor-design/enterprise/issues/2659))
- `[Editor]` Fixed missing tooltips. ([#issues](https://github.com/infor-design/enterprise/issues/issues))
- `[Field Options]` Fixed an issue where the focus style was not aligning. ([#3628](https://github.com/infor-design/enterprise/issues/3628))
- `[Hierarchy]` Fixed an issue selection causes tab selection to be removed. ([#3597](https://github.com/infor-design/enterprise/issues/3597))
- `[Icons]` Fixed an issue with the amend icon in uplift theme. The meaning was lost on a design change and it has been updated. ([#3613](https://github.com/infor-design/enterprise/issues/3613))
- `[Locale]` Changed results text to lower case. ([#3974](https://github.com/infor-design/enterprise/issues/3974))
- `[Locale]` Fixed abbreviated chinese month translations. ([#4034](https://github.com/infor-design/enterprise/issues/4034))
- `[Lookup]` Fixed an issue in the min width examples that showed up in Safari only. ([#3949](https://github.com/infor-design/enterprise/issues/3949))
- `[Lookup]` Added example page for server side keyword search. ([#2806](https://github.com/infor-design/enterprise/issues/2806))
- `[Lookup]` Fixed a bug that the required validation would not reset from empty in certain cases. ([#810](https://github.com/infor-design/enterprise-ng/issues/810))
- `[Lookup]` Fixed an issue in the min width examples that showed up in Safari only. ([#3949](https://github.com/infor-design/enterprise/issues/3949))
- `[Popover]` Corrected the tabindex order of Popover elements when the Popover is contained within a Modal. ([#3644](https://github.com/infor-design/enterprise/issues/3644))
- `[Mask]` Fixed issue where languages with `,` as decimal were causing the fields to only show `.` instead of the actual characters that were input. ([#3933](https://github.com/infor-design/enterprise/issues/3933))
- `[Multiselect]` Fixed a bug that would incorrectly cause both text and tags to be rendered on the page when using the Select All checkbox. ([#3767](https://github.com/infor-design/enterprise/issues/3767))
- `[Multiselect]` When using the `showSelectAll` setting, if no selectable options are present, the Select All checkbox will now remain hidden and unusable. ([#3777](https://github.com/infor-design/enterprise/issues/3777))
- `[Multiselect]` Changed "Select All" checkbox's default behavior to only select items that match the current search filter, if a search filter is present.  The original filter behavior is available by setting `selectAllFilterOnly` to false. ([#3845](https://github.com/infor-design/enterprise/issues/3845))
- `[Textarea]` Added tests to show that the textarea count text is translated. ([#3807](https://github.com/infor-design/enterprise/issues/3807))
- `[Tooltip]` Fixed tooltip behavior so clicking and mousing out will not show the tooltip and fixed tooltip delay. ([#4050](https://github.com/infor-design/enterprise/issues/#4050))
- `[Tree]` Fixed an issue where previous text selection was not clearing after clicked to any tree-node. ([#3794](https://github.com/infor-design/enterprise/issues/3794))

(75 Issues Solved This Release, Backlog Enterprise 235, Backlog Ng 62, 1071 Functional Tests, 1448 e2e Tests)

## v4.29.0

### v4.29.0 Announcements

- `[General]` Heads Up that effective October 31, 2020 we will no longer support IE 11. Until that date we will test IE 11 but only critical issues will be fixed. See the linked issue for more details. ([#3756](https://github.com/infor-design/enterprise/issues/3756))

### v4.29.0 Features

- `[Accordion]` Added the ability to call collapse and expand with a header ID. ([#783](https://github.com/infor-design/enterprise-ng/issues/783))
- `[Lookup]` Added a tooltip functionality when the data is overflowed. ([#3703](https://github.com/infor-design/enterprise/issues/3703))
- `[Lookup]` Added a clear (x icon) button to clear the field. ([#740](https://github.com/infor-design/enterprise/issues/740))
- `[Lookup]` Added a clear (x icon) button and apply button inside of modal so there are now two options to clear the field. ([#2507](https://github.com/infor-design/enterprise/issues/2507))
- `[Lookup]` Fixed a bug where validation did not work if the lookup is non-editable (select only). ([#3950](https://github.com/infor-design/enterprise/issues/3950))
- `[Multiselect]` Moved the functionality for displaying the Multiselect List's searchfield underneath/above the pseudo element into a configurable setting. ([#3864](https://github.com/infor-design/enterprise/issues/3864))
- `[Popdown]` Fixed some integration problems with nested Lookups that were causing closing to happen prematurely. ([ng#760](https://github.com/infor-design/enterprise-ng/issues/760))
- `[Slider]` Added the ability to set position of the tooltip. ([#3746](https://github.com/infor-design/enterprise/issues/3746))
- `[Toast]` Added the ability to dismiss toasts via keyboard. ([#3521](https://github.com/infor-design/enterprise/issues/3521))
- `[Homepage]` Homepage edit events (resize, reorder, remove widgets) now fire on widget elements too ([#3679](https://github.com/infor-design/enterprise/issues/3679))

### v4.29.0 Fixes

- `[About]` Fixed a bug where About dialogs disappeared when being closed by the Modal Manager API. ([#3898](https://github.com/infor-design/enterprise/issues/3898))
- `[Application Menu]` Fixed personalization regressions on Soho theme ([#3704](github.com/infor-design/enterprise/issues/3704))
- `[General]` We Updated a lot of development dependencies. Most important things to note are: we now support node 12 for development and this is recommended, from tests 13 will also work. Node 14 will not work. We updated jQuery to 3.5.1 as a client side dependency and d3 to 5.16.0. If copying files from the `dist` folder note that the d3 file is called d3.v5.js. ([#1690](https://github.com/infor-design/enterprise/issues/1690))
- `[Bar Chart]` Fixed an issue where height was not calculating properly when used other elements along content container. ([#2670](https://github.com/infor-design/enterprise/issues/2670))
- `[Application Menu]` - Made it possible for App Menu Toolbars to dismiss the menu when the `dismissOnClickMobile` setting is true. ([#2831](https://github.com/infor-design/enterprise/issues/2831))
- `[Calendar/Weekview/Monthview]` Added more docs and exposed them on the design site. ([#3575](https://github.com/infor-design/enterprise/issues/3758))
- `[Checkbox]` Fixed an issue where the error icon was inconsistent between subtle and vibrant themes. ([#3575](https://github.com/infor-design/enterprise/issues/3575))
- `[Column Chart]` Fixed an issue where height was not calculating properly when used other elements along content container. ([#2670](https://github.com/infor-design/enterprise/issues/2670))
- `[Datagrid]` Fixed an issue where blank tooltip was showing when use Alert Formatter and no text. ([#2852](https://github.com/infor-design/enterprise/issues/2852))
- `[Datagrid]` Fixed a bug where the datagrid had blocked the clicking of buttons in an empty message area. ([#3922](https://github.com/infor-design/enterprise/issues/3922))
- `[Datagrid]` Fixed an issue where keyword search results were breaking the html markup for icons and badges. ([#3855](https://github.com/infor-design/enterprise/issues/3855))
- `[Datagrid]` Fixed an issue where keyword search results were breaking the html markup for hyperlink. ([#3731](https://github.com/infor-design/enterprise/issues/3731))
- `[Datagrid]` Fixed an issue where keyword search results were not showing for paging, if searched from other than 1st page it came blank table. ([#3629](https://github.com/infor-design/enterprise/issues/3629))
- `[Datagrid]` Fixed an issue where contents filtertype was not working on example page. ([#2887](https://github.com/infor-design/enterprise/issues/2887))
- `[Datagrid]` Fixed a bug in some themes, where the multi line cell would not be lined up correctly with a single line of data. ([#2703](https://github.com/infor-design/enterprise/issues/2703))
- `[Datagrid]` Fixed visibility of sort icons when toggling and when the column is in active. ([#3692](https://github.com/infor-design/enterprise/issues/3692))
- `[Datagrid]` Fixed a bug where the data passed to resultsText was incorrect in the case of reseting a filter. ([#2177](https://github.com/infor-design/enterprise/issues/2177))
- `[Datagrid/General]` Fixed an additional bug where when loading the datagrid with a columns object that contain recursive objects the grid would crash in saveColumns. [3759](https://github.com/infor-design/enterprise/issues/3759))
- `[Datepicker]` Fixed a bug where the modal would take aspects of the personalize colors by mistake. ([#3997](https://github.com/infor-design/enterprise/issues/3997))
- `[Dropdown]` Fixed tooltip content gets cut off inside of modal. ([#3106](https://github.com/infor-design/enterprise/issues/3106))
- `[DemoApp]` Fixed an issue with some pages in the design site where the did not have a height. ([#878](https://github.com/infor-design/website/issues/878))
- `[Fonts]` A note that the Source Sans Pro font thats used in the new theme and served at google fonts, now have a fix for the issue that capitalized letters and numbers had different heights. You may need to release any special caching. ([#1789](https://github.com/infor-design/enterprise/issues/1789))
- `[Form]` Fix broken links in the form readme file. ([#818](https://github.com/infor-design/website/issues/818))
- `[Line Chart]` Fixed an issue where height was not calculating properly when used other elements along content container. ([#2670](https://github.com/infor-design/enterprise/issues/2670))
- `[Locale]` Fixed the es-419 date time value, as it was incorrectly using the medium length date format. ([#3830](https://github.com/infor-design/enterprise/issues/3830))
- `[Modal]` Fixed the inconsistencies of spacing on required fields. ([#3587](https://github.com/infor-design/enterprise/issues/3587))
- `[Modal]` Fixed a bug where the title would overflow too soon. ([#3996](https://github.com/infor-design/enterprise/issues/3996))
- `[Multiselect]` Added ability to detect selected items from incoming data via `callSource()`. ([#2656](https://github.com/infor-design/enterprise/issues/2656))
- `[Multiselect]` Added support to api settings to `allTextString` and `selectedTextString` for custom headers. ([#3554](https://github.com/infor-design/enterprise/issues/3554))
- `[Pie Chart]` Fixed an issue where height was not calculating properly when used other elements along content container. ([#2670](https://github.com/infor-design/enterprise/issues/2670))
- `[Pie]` Fixed an issue where rounds decimal places for percent values were not working. ([#3599](https://github.com/infor-design/enterprise/issues/3599))
- `[Pie/Donut]` Fixed an issue where placing legend on bottom was not working for Homepage widget/Cards. ([#3560](https://github.com/infor-design/enterprise/issues/3560))
- `[Pager]` Reduced the space between buttons. ([#1942](https://github.com/infor-design/enterprise/issues/1942))
- `[Popupmenu]` Fixed an issue the shortcut text leaves gap when no icons are present. ([#3849](https://github.com/infor-design/enterprise/issues/3849))
- `[Tabs]` Fixed info and alert icons alignment on tabs and inside of modal. ([#2695](https://github.com/infor-design/enterprise/issues/2695))
- `[Tabs]` Fixes an issue where the search bar background color was going to transparent on smaller breakpoints. ([#3871](https://github.com/infor-design/enterprise/issues/3871))
- `[Notification]` Fixed an issue where the icons were lagging in the animation. ([#2099](https://github.com/infor-design/enterprise/issues/2099))
- `[Tree]` Fixed an issue where data was not in sync for children property. ([#1690](https://github.com/infor-design/enterprise/issues/1690))
- `[Splitter]` Fixed an issue the drag handle characters render incorrectly. ([#1458](https://github.com/infor-design/enterprise/issues/1458))
- `[Splitter]` Fixed an issue where dragging for RTL direction was not working. ([#1813](https://github.com/infor-design/enterprise/issues/1813))
- `[Spinbox]` Fixed an issue where a two or more digit min value would make it difficult to type in the spinbox. To fix this the values will only be validated on blur by default. ([#3909](https://github.com/infor-design/enterprise/issues/3909))
- `[Spinbox]` Fixed an issue where the number mask did not match the max value of the spinbox. ([#3939](https://github.com/infor-design/enterprise/issues/3939))
- `[Slider]` Improved the sliding so that decimal values would not trigger the change event. ([#787](https://github.com/infor-design/enterprise-ng/issues/787))
- `[Slider]` Reduced the number of change events that fire while sliding. ([#788](https://github.com/infor-design/enterprise-ng/issues/788))
- `[Swaplist]` Fixed an issue where dragging items more than once was not working on Android or iOS devices. ([#1423](https://github.com/infor-design/enterprise/issues/1423))
- `[Tree]` Fixed an issue where tree could not be expanded when using multiselect mode in IE 11. ([#3936](https://github.com/infor-design/enterprise/issues/3936))
- `[Tabs]` Fixed an issue where calling destroy did not remove the add tab button. ([#1439](https://github.com/infor-design/enterprise/issues/1439))
- `[Vertical Tabs]` Made personalization possible. ([#3029](https://github.com/infor-design/enterprise/issues/3029))

(64 Issues Solved This Release, Backlog Enterprise 248, Backlog Ng 69, 1149 Functional Tests, 1404 e2e Tests)

## v4.28.5

### v4.28.5 Fixes

- `[Datepicker]` Fixed an issue where change events did not fire consistently. ([#4087](https://github.com/infor-design/enterprise/issues/4087))

## v4.28.4

### v4.28.4 Fixes

- `[Datagrid]` Fixed an issue where checkboxes in an expandable area could not be checked. ([#4062](https://github.com/infor-design/enterprise/issues/4062))

## v4.28.3

### v4.28.3 Fixes

- `[Datepicker]` Fixed an issue where change did not fire when rangeselecting the same day. ([#4075](https://github.com/infor-design/enterprise/issues/4075))
- `[Datepicker]` Fixed an issue where change did not fire when selecting today after having a cleared value in the field. ([#853](https://github.com/infor-design/enterprise-ng/issues/853))

## v4.28.2

### v4.28.2 Fixes

- `[Splitter]` Fixed an issue where the splitter would remove the modal overlay in some cases. ([#3982](https://github.com/infor-design/enterprise/issues/3982))

## v4.28.1

### v4.28.1 Fixes

- `[Datagrid]` Fixed a bug where the datagrid had blocked the clicking of buttons in an empty message area. ([#3922](https://github.com/infor-design/enterprise/issues/3922))
- `[Datagrid]` Added ability to set the datagrid emptymessage as primary. ([#3922](https://github.com/infor-design/enterprise/issues/3922))

## v4.28.0

### v4.28.0 Important Changes

- `[Pager]` The Deprecated `pager` getter method was removed. Use `pagerAPI` instead for the same thing if accessing this internal object directly. ([#3759](https://github.com/infor-design/enterprise/issues/3759))

### v4.28.0 Features

- `[Bar Chart]` Added support to ellipsis for yaxis labels. ([#3702](https://github.com/infor-design/enterprise/issues/3702))
- `[Contextmenu]` Added support for shortcut display in menus. ([#3490](https://github.com/infor-design/enterprise/issues/3490))
- `[Datepicker]` Added support for custom api callback to disable passed dates and to disable dates by years. ([#3462](https://github.com/infor-design/enterprise/issues/3462))
- `[Datagrid]` Added and fixed up datagrid grouping aggregators. There is now aggregators for avg, count, list, max, min and sum. In addition null and undefined data will not cause issues. ([#3752](https://github.com/infor-design/enterprise/issues/3752))
- `[Error Page]` Added a new example showing a static error page. For example for a 404 page or generic error. ([#281](https://github.com/infor-design/design-system/issues/281))
- `[FileUploadAdvanced]` Added support to api settings `maxFiles` to limit number of uploads. ([#3512](https://github.com/infor-design/enterprise/issues/3512))
- `[FileUploadAdvanced]` Added support to fire event `fileremoved` for attached file removed. ([#3548](https://github.com/infor-design/enterprise/issues/3548))
- `[Line Chart]` Added support to ellipsis for yaxis labels. ([#3702](https://github.com/infor-design/enterprise/issues/3702))
- `[Modal]` Improved handling of multiple Modal windows stemming from a single trigger element. ([ng#705](https://github.com/infor-design/enterprise-ng/issues/705))

### v4.28.0 Fixes

- `[Accordion]` Fixed a regression where updating individual headers within an Accordion was no longer working ([#3826](https://github.com/infor-design/enterprise/issues/3070))
- `[Application Menu]` Fixed the icons on breaking apart it's appearance when zooming out the browser in IE11, uplift theme. ([#3070](https://github.com/infor-design/enterprise/issues/3070))
- `[Application Menu]` Fixed misalignment/size of bullet icons in the accordion on Android devices. ([#1429](http://localhost:4000/components/applicationmenu/test-six-levels.html))
- `[Application Menu]` Add keyboard support for closing Role Switcher panel ([#3477](https://github.com/infor-design/enterprise/issues/3477))
- `[Autocomplete]` Added a check to prevent the autocomplete from incorrectly stealing form focus, by checking for inner focus before opening a list on typeahead. ([#3639](https://github.com/infor-design/enterprise/issues/3070))
- `[Autocomplete]` Fixed an issue where an change event was not firing when selecting from the menu. ([#804](https://github.com/infor-design/enterprise/issues/804))
- `[Bubble Chart]` Fixed an issue where an extra axis line was shown when using the domain formatter. ([#501](https://github.com/infor-design/enterprise/issues/501))
- `[Bullet Chart]` Added support to format ranges and difference values. ([#3447](https://github.com/infor-design/enterprise/issues/3447))
- `[Button]` Fixed the button disabled method to no longer use class `is-disabled`. ([#3447](https://github.com/infor-design/enterprise-ng/issues/799))
- `[Charts]` Fixed an issue where selected items were being deselected after resizing the page. ([#323](https://github.com/infor-design/enterprise/issues/323))
- `[Colorpicker]` Fixed an issue where the color swatches shift when the colorpicker has a scrollbar. ([#2266](https://github.com/infor-design/enterprise/issues/2266))
- `[Custom Builds]` Fixed issues related to custom building Datagrid. ([#3784](https://github.com/infor-design/enterprise/issues/3784))
- `[Custom Builds]` Fixed issues related to custom building Locale. ([#3839](https://github.com/infor-design/enterprise/issues/3839))
- `[Custom Builds]` Fixed issues related to custom building Modal. ([#3822](https://github.com/infor-design/enterprise/issues/3822))
- `[Datagrid]` Fixed an issue where row data was not available for serializer with Treegrid. ([#3663](https://github.com/infor-design/enterprise/issues/3724))
- `[ContextualActionPanel]` Fixed an issue where toolbars in CAP are not torn down on destroy. ([#3785](https://github.com/infor-design/enterprise/issues/3785))
- `[ContextualActionPanel]` Fixed an issue where nested caps or closing and reopening caps would not work. ([#801](https://github.com/infor-design/enterprise-ng/issues/801))
- `[Datagrid]` Fixed a css issue in dark uplift mode where the group row lines were not visible. ([#3649](https://github.com/infor-design/enterprise/issues/3649))
- `[Datagrid]` Fixed some styling issues in alerts and tags, and made clickable tags available in the formatter. ([#3631](https://github.com/infor-design/enterprise/issues/3631))
- `[Datagrid]` Fixed a css issue in dark uplift mode where the group row lines were not visible . ([#3649](https://github.com/infor-design/enterprise/issues/3649))
- `[Datagrid]` Fixed lookup modal title to be visible and adjust the position to make it centered. ([#3635](https://github.com/infor-design/enterprise/issues/3635))
- `[Datagrid]` Fixed an issue where selected rows are not reset when calling loadData. ([#3718](https://github.com/infor-design/enterprise/issues/3718))
- `[Datagrid]` Fixed an issue where if using grouping totals and hiding and showing columns the page is not refreshed properly. ([#2564](https://github.com/infor-design/enterprise/issues/2564)
- `[Datagrid]` Fixed an issue the selected row header icon is the wrong state when using allowSelectAcrossPages. ([#3043](https://github.com/infor-design/enterprise/issues/3043)
- `[Datagrid]` Improved the `datagrid-default-modal-width` concept if setting a modal datagrid default with so it works on any parent. [3562](https://github.com/infor-design/enterprise/issues/3562))
- `[Datagrid]` Fixed a bug in the indeterminate paging example, that the select checkbox would not work and be out of sync when changing pages. [2230](https://github.com/infor-design/enterprise/issues/2230))
- `[Datagrid]` Fixed a bug when resizing the first column of the center pane when using frozen columns, the resize would jump out the size of the frozen section. [3741](https://github.com/infor-design/enterprise/issues/3741))
- `[Datagrid]` Fixed an issue where the filter condition leaves two selected if you just reorder. ([#3779](https://github.com/infor-design/enterprise/issues/3779))
- `[Datagrid/General]` Fixed a bug where when loading the datagrid with a columns object that contain recursive objects the grid would crash. [3759](https://github.com/infor-design/enterprise/issues/3759))
- `[Datagrid/Hyperlink]` Fixed layout issues with links in right text align mode. To do this refactored links to not use a psuedo element for the focus style. ([#3680](https://github.com/infor-design/enterprise/issues/3680))
- `[Datepicker]` Fixed a bug where for some locales like `af-ZA` and `fi_FI` with dots in the day periods, setting 24 hr time to AM did not work. [3750](https://github.com/infor-design/enterprise/issues/3750))
- `[Datepicker]` Fixed a bug where date picker erred on arabic dates. [3804](https://github.com/infor-design/enterprise/issues/3804))
- `[Datepicker]` Fixed a bug where date picker could not change arabic dates. [3819](https://github.com/infor-design/enterprise/issues/3819))
- `[Datepicker]` Fixed a bug the month only picker would error the second time opened. [3817](https://github.com/infor-design/enterprise/issues/3817))
- `[Datepicker]` Added fix for dates with month and day only format where day is first, this was incorrectly validating as invalid. ([#3833](https://github.com/infor-design/enterprise/issues/3833))
- `[Demoapp]` Fixed incorrect directory list hyperlinks in listview and listbuilder components. ([1783](https://github.com/infor-design/enterprise/issues/1783))
- `[Demoapp]` Did cleanup on the icons and patterns links. ([3790](https://github.com/infor-design/enterprise/issues/3790))
- `[Demoapp]` When deployed on a proxy the icons page would not change contents when changing theme. ([3790](https://github.com/infor-design/enterprise/issues/3790))
- `[Dropdown]` Fixed an issue that Dropdown did not close when scrolling in some nested containers. ([#3436](https://github.com/infor-design/enterprise/issues/3436))
- `[EmptyMessage]` Updated the text to be more subtle. ([#3476](https://github.com/infor-design/enterprise/issues/3476))
- `[Fieldset]` Fixed fieldset text data overlapping in compact mode on mobile view. ([#3627](https://github.com/infor-design/enterprise/issues/3627))
- `[General]` Added a number of small accessibility fixes base on older testing feedback. ([#1539](https://github.com/infor-design/enterprise/issues/1539))
- `[Hierarchy]` Added support for separators in the actions menu on a hierarchy leaf. ([#3636](https://github.com/infor-design/enterprise/issues/3636))
- `[Hierarchy]` Fixed an issue where clicking the "More Actions" menu trigger wouldn't open the menu anymore. ([#3873](https://github.com/infor-design/enterprise/issues/3873))
- `[Lookup]` Fixed an issue where `keywordFilter: true` and `filterable: true` used together cause the lookup modal to break. ([#3772](https://github.com/infor-design/enterprise/issues/3772))
- `[Masthead]` Fixed layout and color issues in uplift theme. ([#3526](https://github.com/infor-design/enterprise/issues/3526))
- `[Modal]` Fixed modal title to a two line with ellipsis when it's too long. ([#3479](https://github.com/infor-design/enterprise/issues/3479))
- `[Multiselect]` Fixed tags dismiss button on mobile devices. ([#3640](https://github.com/infor-design/enterprise/issues/3640))
- `[Icons]` Added new locked/unlocked icons in ids-identity [#3732](https://github.com/infor-design/enterprise/issues/3732)
- `[Radar Chart]` Fixed an issue where labels were cutoff at desktop view. ([#3510](https://github.com/infor-design/enterprise/issues/3510))
- `[Splitter]` Fixed an issue where collapse button was misaligned. ([#3825](https://github.com/infor-design/enterprise/issues/3825))
- `[Swaplist]` Fixed disabled swap buttons color in dark variant subtle theme. ([#3709](https://github.com/infor-design/enterprise/issues/3709))
- `[Utils]` Exposed `Soho.utils.isInViewport(elem)` for external use. ([#3436](https://github.com/infor-design/enterprise/issues/3436))
- `[Toolbar]` Improved the placeholder text color to be more visible in uplift (dark variant). ([#3727](https://github.com/infor-design/enterprise/issues/3727))
- `[Tree]` Fixed an issue where use `UpdateNode()` method the data was not sync. ([#3724](https://github.com/infor-design/enterprise/issues/3724))

(71 Issues Solved This Release, Backlog Enterprise 260, Backlog Ng 82, 1048 Functional Tests, 1370 e2e Tests)

## v4.27.4

### v4.27.4 Fixes

`[Button]` Fixed the button disabled method to no longer use class `is-disabled`. ([#3447](https://github.com/infor-design/enterprise-ng/issues/801))
`[Button]` Fixed a regression where some buttons would get a 100% width on mobile. ([#801](https://github.com/infor-design/enterprise-ng/issues/801))

## v4.27.3

### v4.27.3 Fixes

- `[Datagrid]` Fixed a bug in the indeterminate paging example, that the select checkbox would not work and be out of sync when changing pages. [2230](https://github.com/infor-design/enterprise/issues/2230))

## v4.27.2

### v4.27.2 Fixes

- `[Datagrid]` Fixed an issue in datagrid frozen columns, actions that re-render like sorting may cause rendering issues. ([#3735](https://github.com/infor-design/enterprise/issues/3735))
- `[Datagrid]` Fixed an issue in lookup datagrid editors that clicking a trigger in the cell would commit the cell causing editing not to work in some cases. ([#785](https://github.com/infor-design/enterprise-ng/issues/785))

## v4.27.1

### v4.27.1 Fixes

- `[Icons]` Added a fix to support both `href` and `xlink:href` in icons. ([#3734](https://github.com/infor-design/enterprise/issues/3734))

## v4.27.0

### v4.27.0 Important Changes

- `[Hierarchy]` Removed the following deprecated options `paging: <bool>` and `mobileView: <bool>`. Instead use `layout='paging'` or `layout='mobile-only'`.
- `[Icons]` Changed the svg icons to use `href` instead of deprecated `xlink:href`. This isnt a breaking change either will work but `href` works better with Ivy in Angular. ([#3611](https://github.com/infor-design/enterprise/issues/3611))

### v4.27.0 Features

- `[Button]` Add `toData()` and related API for programmatically handling control of buttons. ([ng#467](https://github.com/infor-design/enterprise-ng/issues/467))
- `[Calendar]` Enhanced the look and feel of monthview calendar by displaying legend and calendar event on mobile view. ([#925](https://github.com/infor-design/enterprise/issues/925))
- `[Modal]` Created API for controlling the Modal ButtonSet. ([ng#467](https://github.com/infor-design/enterprise-ng/issues/467))
- `[Datagrid]` Added support for api setting on expand and collapse children. ([#3274](https://github.com/infor-design/enterprise/issues/3274))
- `[Datagrid]` Updated the fixedRowHeight setting to accept `auto` as an option. This will calculate the row height for all frozenRows section. If you have a lot of rows this may be slow so a number is preferred. ([#3374](https://github.com/infor-design/enterprise/issues/3374))
- `[Editor]` Added an option to set the height of the editor in `rows`. If you set this the estimated number for rows can be specified for the source and html pane. It will scroll after that. ([#3688](https://github.com/infor-design/enterprise/issues/3688))
- `[Homepage]` Added support for reordering, resizing, and removing widgets by enabling edit mode on the homepage component. ([#3531](https://github.com/infor-design/enterprise/issues/3531))

### v4.27.0 Fixes

- `[Accordion]` Removed stoppage of event propagation when accordion headers are clicked, in order to allow external click event listeners to propagate. ([ng#321](https://github.com/infor-design/enterprise-ng/issues/321))
- `[Bar Chart]` Fixed an issue where chart was not resizing on homepage widget resize. ([#2669](https://github.com/infor-design/enterprise/issues/2669))
- `[Blockgrid]` Fixed an issue where there was no index if the data is empty, and removed deprecated internal calls. ([#748](https://github.com/infor-design/enterprise-ng/issues/748))
- `[Busy Indicator]` Fixed an issue where it throws an error when a display delay, the busy-indicator parent removed and added via ngIf before the busyindicator shown. ([#703](https://github.com/infor-design/enterprise-ng/issues/703))
- `[Busy Indicator]` Fixed an issue where the overlay would close when closing the Modal. ([#3424](https://github.com/infor-design/enterprise/issues/3424))
- `[Busy Indicator]` Fixed an issue where position was not aligning. ([#3341](https://github.com/infor-design/enterprise/issues/3341))
- `[Colorpicker]` Fixed the dropdown icon position is too close to the right edge of the field. ([#3508](https://github.com/infor-design/enterprise/issues/3508))
- `[Contextual Action Panel]` Fixed misaligned search icon in uplift theme. ([#3630](https://github.com/infor-design/enterprise/issues/3630))
- `[Contextual Action Panel]` Fixed close icon button in getting cut off on mobile view ([#3586](https://github.com/infor-design/enterprise/issues/3586))
- `[Datagrid]` Fixed an issue where lookup editor was removing all characters following and including the '|' pipe character. ([#3556](https://github.com/infor-design/enterprise/issues/3556))
- `[Datagrid]` Fixed an issue where date range filter was unable to filter data. ([#3503](https://github.com/infor-design/enterprise/issues/3503))
- `[Datagrid]` Fixed a bug where datagrid tree would have very big text in the tree nodes on IOS. ([#3347](https://github.com/infor-design/enterprise/issues/3347))
- `[Datagrid]` Fixed a focus trap issue when using actionable mode, tab will now move up and down rows. ([#2399](https://github.com/infor-design/enterprise/issues/2399))
- `[Datagrid]` Fixed a bug when setting the UI indicator with `setSortIndicator` then it would take two clicks to sort the inverse direction. ([#3391](https://github.com/infor-design/enterprise/issues/3391))
- `[Datagrid]` Fixed an issue where date range filter was not working. ([#3337](https://github.com/infor-design/enterprise/issues/3337))
- `[Datagrid]` Fixed a bug when combining multiselect and expandable rows. If using the shift key to select multiple rows the selection would include incorrect rows. ([#2302](https://github.com/infor-design/enterprise/issues/2302))
- `[Datagrid]` Added support for dragging and reordering columns in RTL and some minor style cleanup with dragging to reorder. ([#3552](https://github.com/infor-design/enterprise/issues/3552))
- `[Datagrid]` Fixed an issue that the click event did not show the item data when the keyboard is used. ([#3645](https://github.com/infor-design/enterprise/issues/3645))
- `[Datagrid]` Fixed an issue where datagrid tree did not show empty messages. ([#3642](https://github.com/infor-design/enterprise/issues/3642))
- `[Datagrid]` Fixed an issue where grouped rows did not render when combined with frozen columns. ([#3367](https://github.com/infor-design/enterprise/issues/3367))
- `[Datagrid]` Fixed an issue where the overlay was closing after close Modal. ([#735](https://github.com/infor-design/enterprise-ng/issues/735))
- `[Datagrid]` Fixed a misaligned drag and drop column icon on IE 11. ([#3648](https://github.com/infor-design/enterprise/issues/3648))
- `[Datagrid]` Fixed an issue when using the colspan column option along with frozenColumns. ([#3416](https://github.com/infor-design/enterprise/issues/3416))
- `[Datagrid]` Fixed an issue where the empty message might still show if the amount of rows do not fill the page. ([#3697](https://github.com/infor-design/enterprise/issues/3697))
- `[Datepicker]` Fixed popover height and datepicker layout on mobile view. ([#2569](https://github.com/infor-design/enterprise/issues/3569))
- `[Datepicker]` Fixed an issue where date range with minimum range was not working. ([#3268](https://github.com/infor-design/enterprise/issues/3268))
- `[Datepicker]` Fixed an issue where date range was reverting to initial values after clearing. ([#1306](https://github.com/infor-design/enterprise/issues/1306))
- `[Datepicker]` Fixed an issue where dates would be invalid in ko-KO locale. ([#3470](https://github.com/infor-design/enterprise/issues/3470))
- `[Datepicker]` Fixed an issue where dates would be invalid in zh-TW locale. ([#3473](https://github.com/infor-design/enterprise/issues/3473))
- `[Datepicker]` Fixed an issue where AM/PM could not be set in hi-IN locale. ([#3474](https://github.com/infor-design/enterprise/issues/3474))
- `[Datepicker]` Fixed an issue where change would fire twice or when the value is still blank. ([#3423](https://github.com/infor-design/enterprise/issues/3423))
- `[Datepicker]` Fixed an issue where time would be reset to 12:00 AM when setting the time and clicking today. ([#3202](https://github.com/infor-design/enterprise/issues/3202))
- `[Dropdown]` Fixed a bug where it was not possible for Dropdowns in certain scrollable Modal regions to close on scroll. ([#2650](https://github.com/infor-design/enterprise/issues/2650))
- `[Dropdown]` Fixed a bug that dropdowns are in the wrong position if flowing up and other minor cases. ([#2068](https://github.com/infor-design/enterprise/issues/2068))
- `[Dropdown]` Fixed alignment when using dropdown in compound field. ([#3647](https://github.com/infor-design/enterprise/issues/3647))
- `[Editor]` Added ui updates to the toolbar in uplift (vibrant mode) and minor style fixes. ([#3577](https://github.com/infor-design/enterprise/issues/3577))
- `[Editor]` Added fixes to reseting the dirty indicator when used in an editor. ([#3662](https://github.com/infor-design/enterprise/issues/3662))
- `[Editor]` Fixed a width change when toggle source view when the editor is on a modal, this is also based on UI feedback that the switch was confusing, so we now disable the buttons. ([#3594](https://github.com/infor-design/enterprise/issues/3594))
- `[Editor]` Fixed an issue where bullet and number lists could not be converted to headings and regular text with the font picker. ([#2679](https://github.com/infor-design/enterprise/issues/2679))
- `[Editor]` Fixed an issue where some settings like bold and italics would not be reset consistently when applying headings and regular text with the font picker. ([#2256](https://github.com/infor-design/enterprise/issues/2256))
- `[Editor]` Fixed an issue where the dirty events did not fire changing the source view. ([#3598](https://github.com/infor-design/enterprise/issues/3598))
- `[Editor]` Adding missing bottom spacing under heading elements. ([#3288](https://github.com/infor-design/enterprise/issues/3288))
- `[Field Filter]` Fixed an issue where switching to In Range filter type with a value in the field was causing an error. ([#3515](https://github.com/infor-design/enterprise/issues/3515))
- `[Editor]` Added a font color for rest/none swatch. ([#2035](https://github.com/infor-design/enterprise/issues/2035))
- `[Field Filter]` Fixed an issue where switching to In Range filter type with a value in the field was causing an error. ([#3515](https://github.com/infor-design/enterprise/issues/3515))
- `[Field Filter]` Fixed an issue where date range was not working after using other filter. ([#2764](https://github.com/infor-design/enterprise/issues/2764))
- `[Field Filter]` Fixed an issue where stray text would be shown if the filters are hidden and then shown later. ([#3687](https://github.com/infor-design/enterprise/issues/3687))
- `[Line Chart]` Fixed an issue where x-axis labels were overlapping for small viewport on homepage widget. ([#2674](https://github.com/infor-design/enterprise/issues/2674))
- `[Lookup]` Fixed an issue where selected values were clearing when use server side data. ([#588](https://github.com/infor-design/enterprise-ng/issues/588))
- `[Locale]` Added missing Afrikaans translations. ([#3685](https://github.com/infor-design/enterprise/issues/3685))
- `[Masthead]` Fixed layout and color issues in uplift theme. ([#3526](https://github.com/infor-design/enterprise/issues/3526))
- `[Modal]` Fixed an iOS bug where after opening several Modals/Messages, it would occasionally be impossible to scroll a scrollable page area. ([#3389](https://github.com/infor-design/enterprise/issues/3389))
- `[Modal]` Fixed a bug where when iframe elements are present, focus traps could occur and cause focus on elements outside of the Modal, but within the iframe. ([#2287](https://github.com/infor-design/enterprise/issues/2287))
- `[Modal]` Added a check for preventing Tooltips inside a Modal from opening while the Modal is not visible ([#3588](https://github.com/infor-design/enterprise/issues/3588))
- `[Modal]` Fixed dropdown position when the field is required. ([#3482](https://github.com/infor-design/enterprise/issues/3482))
- `[Modal]` Fixed a regression where some Close buttons were not properly closing. ([#3615](https://github.com/infor-design/enterprise/issues/3615))
- `[Process Indicator]` Fixed icons that are not centered inside the circle indicators. ([#3509](https://github.com/infor-design/enterprise/issues/3509))
- `[Personalize]` Fixed an issue that colorschanged events do not fire on when doing a set to default ation. ([#751](https://github.com/infor-design/enterprise-ng/issues/751))
- `[Searchfield]` Correct the background color of toolbar search fields. ([#3527](https://github.com/infor-design/enterprise/issues/3527))
- `[Spinbox]` Corrected an issue in the enable method, where it did not fully remove the readonly state. ([#3527](https://github.com/infor-design/enterprise/issues/3527))
- `[Swaplist]` Fixed an issue where lists were overlapping on uplift theme. ([#3452](https://github.com/infor-design/enterprise/issues/3452))
- `[Tabs]` Fixed the position of error icon too close to the border on focus state. ([#3544](https://github.com/infor-design/enterprise/issues/3544))
- `[Tabs-Vertical]` Fixed an issue where the content cannot scroll on mobile view. ([#3542](https://github.com/infor-design/enterprise/issues/3542))
- `[Tags]` Fixed a regression on Tag Buttons, where they were visually, vertically misaligned with Tag text. ([#3604](https://github.com/infor-design/enterprise/issues/3604))
- `[Week-View]` Changed the look of the week-view and day-view day of the week so its a 3 (or 2) letter abbreviation and emphasizes the date and spans two lines. This makes all the days of the week the same length. ([#3262](https://github.com/infor-design/enterprise/issues/3262))
- `[Validation]` Fixed a bug where addMessage did not add messages to the parent. ([#711](https://github.com/infor-design/enterprise-ng/issues/711))

(87 Issues Solved This Release, Backlog Enterprise 279, Backlog Ng 75, 1033 Functional Tests, 1322 e2e Tests)

## v4.26.2

### v4.26.2 Fixes

- `[Textarea]` Fixed missing text in safari on disabled text areas. ([#3638](https://github.com/infor-design/enterprise/issues/3638))

## v4.26.1

### v4.26.1 Fixes

- `[Demo App]` Fixed the embedded layout to show uplift theme. ([#861](https://github.com/infor-design/website/issues/861))

## v4.26.0

### v4.26.0 Features

- `[Datagrid]` Added support for expandable row to expand across all frozen columns, and fixed span layout issues on the right side frozen columns. ([#2867](https://github.com/infor-design/enterprise/issues/2867))
- `[Datagrid]` Added a new `resizeMode` option that allows you to pick between `flex` and `fit`. `flex` will resize columns independently shifting other columns to fit the table layout if needed. `fit` will resize using the neighbor's column width. This is possible more useful when you have less columns. ([#3251](https://github.com/infor-design/enterprise/issues/3251))
- `[Calendar]` Made the monthview, weekview and calendar work in RTL mode and added official support for UmAlQura calendar. ([#2788](https://github.com/infor-design/enterprise/issues/2788))
- `[Icons]` Added new icons `icon-play, icon-stop, icon-record, icon-pause` for video players. ([#411](https://github.com/infor-design/design-system/issues/411))
- `[Icons]` Added new icons `icon-security-off, icon-security-on` for toggles related to security/secure items. ([#397](https://github.com/infor-design/design-system/issues/397))
- `[Searchfield]` Added a setting that makes it possible to adjust the "collapsed" size of a Toolbar Searchfield to better accommodate some use cases. ([#3296](https://github.com/infor-design/enterprise/issues/3296))

### v4.26.0 Fixes

- `[Application Menu]` Fixed bugs with filtering where it was not possible to have the filter match text within content areas, as well as general expand/collapse bugs with filtering. ([#3131](https://github.com/infor-design/enterprise/issues/3131))
- `[Application Menu]` Fixed overlap button when label is too long, and aligned dropdown icon in application menu uplift theme. ([#3133](https://github.com/infor-design/enterprise/issues/3133))
[Contextual Action Panel] - Fixed shade colors of text and icon buttons in uplift theme high contrast. (#3394)
- `[Accordion]` - Fixed an issue with a missing border on the last element in certain states. ([#3885](https://github.com/infor-design/enterprise/issues/3885))
- `[Calendar]` Fixed issue where on month view in events info `Date` and `Duration` fields were not working with some events and `Duration` field. Now `Duration` field support `Days, Hours and Minutes` text. ([#2777](https://github.com/infor-design/enterprise/issues/2777))
- `[Calendar]` Fixed an issue where link was not working on monthview to switch to day view when clicked on more events on that day. ([#3181](https://github.com/infor-design/enterprise/issues/3181))
- `[Calendar]` Fixed a calendar event where the start date today is not displaying as upcoming event in different timezone. ([#2776](https://github.com/infor-design/enterprise/issues/2776))
- `[Calendar]` Fixed an issue where adding an event was inconsistent in Safari. ([#3079](https://github.com/infor-design/enterprise/issues/3079))
- `[Calendar]` Fixed an issue where any event was not rendering in day and week view. ([#3222](https://github.com/infor-design/enterprise/issues/3222))
- `[Calendar]` Fixed an issue where date selection was not persist when switching from month view to week view to day view. ([#3319](https://github.com/infor-design/enterprise/issues/3319))
- `[Colors]` Fixed an incorrect ruby06 color, and made the background change on theme change now (again). ([#3448](https://github.com/infor-design/enterprise/issues/3448))
- `[Datagrid]` Fixed an issue where focus on reload data was forced to be on active cell. ([#358](https://github.com/infor-design/enterprise-ng/issues/358))
- `[Datagrid]` Fixed RTL issues in the filter row. ([#3517](https://github.com/infor-design/enterprise/issues/3517))
- `[Datagrid]` Improved the column resize behavior in speed and usability with the cursor being more accurate during resize. ([#3251](https://github.com/infor-design/enterprise/issues/3251))
- `[Datagrid]` Improved the column resize behavior to work much better in RTL mode. ([#1924](https://github.com/infor-design/enterprise/issues/1924))
- `[Datagrid]` Fixed a bug where if a filter row column is frozen the mask and editor options would not be applied. ([#2553](https://github.com/infor-design/enterprise-ng/issues/2553))
- `[Datagrid]` Fixed an issue where when using rowTemplate/expandableRows and frozenColumns on both sides the right side did not render properly. ([#2867](https://github.com/infor-design/enterprise/issues/2867))
- `[Datagrid]` Fixed an issue where height was not aligning to expandable row for frozen columns. ([#3516](https://github.com/infor-design/enterprise/issues/3516))
- `[Datagrid]` Fixed hover color should not be similar to alternate rows when hovering in uplift high contrast. ([#3338](https://github.com/infor-design/enterprise/issues/3338))
- `[Datagrid]` Fixed a demo app issue filtering decimal fields in some examples. ([#3351](https://github.com/infor-design/enterprise/issues/3351))
- `[Datagrid]` Fixed an issue where some columns were disappear after resizing the browser or after changing themes. ([#3434](https://github.com/infor-design/enterprise/issues/3434))
- `[Datagrid]` Fixed an issue that the filter row type dropdowns did not close when the grid is scrolled. ([#3216](https://github.com/infor-design/enterprise/issues/3216))
- `[Datagrid]` Added an example showing the configuration needed to filter date time fields on just dates without the time part. ([#2865](https://github.com/infor-design/enterprise/issues/2865))
- `[Datagrid]` Changed the isFilter added value to datasets to a more unique value to avoid clashes. ([#2668](https://github.com/infor-design/enterprise/issues/2668))
- `[Datagrid]` Added a `getDataset` method that will return the current dataset without any added properties. ([#2668](https://github.com/infor-design/enterprise/issues/2668))
- `[Datagrid]` Fixed an issue that when reordering filter columns the filter values would disappear. ([#2565](https://github.com/infor-design/enterprise/issues/2565))
- `[Datagrid]` Fixed an issue that dropdown lists in filter rows did not close when scrolling. ([#2056](https://github.com/infor-design/enterprise/issues/2565))
- `[Datagrid]` Added a `filterType` option to the filter event data so the type can be determined. ([#826](https://github.com/infor-design/enterprise/issues/826))
- `[Datagrid]` Add options to `toolbar.filterRow` so that instead of true/false you can set `showFilter, clearFilter, runFilter` independently. ([#1479](https://github.com/infor-design/enterprise/issues/1479))
- `[Datagrid]` Added fixes to improve the usage of the textarea editor. ([#3417](https://github.com/infor-design/enterprise/issues/3417))
- `[Datagrid]` Fixed an issue where reset to default was not working properly. ([#3487](https://github.com/infor-design/enterprise/issues/3487))
- `[Datepicker]` Fixed an issue where setting date format with comma character was not working. ([#3008](https://github.com/infor-design/enterprise/issues/3008))
- `[Editor]` Made the link and image link fields required on the dialogs. ([#3008](https://github.com/infor-design/enterprise/issues/3008))
- `[Editor]` Fixed an issue where it was possible to clear text and end up with text outside the default paragraph separator. ([#2268](https://github.com/infor-design/enterprise/issues/2268))
- `[Fileupload]` Fixed an issue where tabbing out of a fileupload in was causing the modal dialog to disappear. ([#3458](https://github.com/infor-design/enterprise/issues/3458))
- `[Form Compact Layout]` Added support for `form-compact-layout` the remaining components. ([#3008](https://github.com/infor-design/enterprise/issues/3329))
- `[Dropdown]` Fixed a bug that was causing the `selectValue()` method not to update the visual display of the in-page Dropdown element. ([#3432](https://github.com/infor-design/enterprise/issues/3432))
- `[Forms]` Fixed an issue where radio group was overlapping fields. ([#3466](https://github.com/infor-design/enterprise/issues/3466))
- `[Forms Compact]` Fixed an issue where fileupload was misaligned in RTL mode in uplift theme. ([#3483](https://github.com/infor-design/enterprise/issues/3483))
- `[Icons]` Fixed color inconsistencies of the icons when the fields are in readonly state. ([#3176](https://github.com/infor-design/enterprise/issues/3176))
- `[Input]` Added the ability to line up data labels with inputs by adding class `field-height` to the `data` element and placing it in a responsive grid. ([#987](https://github.com/infor-design/enterprise/issues/987))
- `[Input]` Added the ability to use standalone required spans, this will help on responsive fields if they are cut off. ([#3115](https://github.com/infor-design/enterprise/issues/3115))
- `[Input/Forms]` Added the ability to add a class to rows to align the fields on the bottom, this will line up fields if they have wrapping labels or long labels with required fields. To enable this add class `flex-align-bottom` to the grid `row`. ([#443](https://github.com/infor-design/enterprise/issues/443))
- `[Locale]` Fixed an issue where formatDate() method was not working for es-419. ([#3363](https://github.com/infor-design/enterprise/issues/3363))
- `[Locale]` Fixed an issue where setting language to `nb` would error. ([#3455](https://github.com/infor-design/enterprise/issues/3455))
- `[Locale]` Fixed incorrect time separators in the no, nn, and nn locales. ([#3468](https://github.com/infor-design/enterprise/issues/3468))
- `[Locale]` Added further separation of language from formatting in date oriented components (calendar, datepicker, timepicker ect). [3244](https://github.com/infor-design/enterprise/issues/3244))
- `[Locale]` Added support for `nn` locale and language, but this will change to no language as only this is translated as its the same. ([#3455](https://github.com/infor-design/enterprise/issues/3455))
- `[Locale]` Correct the month names in Russian locale and capitalized the day names. ([#3464](https://github.com/infor-design/enterprise/issues/3464))
- `[Module Tabs]` Fixed color tab indicator and small gap below when selected/opened for all color variations in uplift theme. ([#3312](https://github.com/infor-design/enterprise/issues/3312))
- `[Modal]` Fixed colors in dark mode for the primary disabled button and error and background contrast. ([#2754](https://github.com/infor-design/enterprise/issues/2754))
- `[Pie]` Fixed an issue where initial selection was getting error. ([#3157](https://github.com/infor-design/enterprise/issues/3157))
- `[Popupmenu]` Fixed an issue where list separators were disappearing when reduced the browser zoom level e.g. 70-80%. ([#3407](https://github.com/infor-design/enterprise/issues/3407))
- `[Radar Chart]` Fixed an issue where labels was cut off for some screen sizes. ([#3320](https://github.com/infor-design/enterprise/issues/3320))
- `[Searchfield]` Fixed a bug where changing filter results while the autocomplete is open may result in the menu being positioned incorrectly. ([#3243](https://github.com/infor-design/enterprise/issues/3243))
- `[Searchfield]` Fixed a bug in Toolbar Searchfields where a component configured with `collapsible: false` and `collapseSize` defined, the searchfield would incorrectly collapse. ([NG#719](https://github.com/infor-design/enterprise-ng/issues/719))
- `[Splitter]` Fixed an issue in the destroy function where the expand button was not removed. ([#3371](https://github.com/infor-design/enterprise/issues/3371))
- `[Swaplist]` Fixed an issue where top buttons were not aligned in Firefox. ([#3425](https://github.com/infor-design/enterprise/issues/3425))
- `[Textarea]` Fixed an issue where using `rows` stopped working, and fixed the autoGrow option to work better. ([#3471](https://github.com/infor-design/enterprise/issues/3471))
- `[Toolbar]` Fixed an issue where some `destroy()` methods being called in `teardown()` were not type-checking for the `destroy()` method, and sometimes would incorrectly try to call this on an object or data property defined as `button`. ([#3449](https://github.com/infor-design/enterprise/issues/3449))
- `[Tooltip/Popover]` Fixed incorrect placement when in RTL modes, as well as some broken styles on the RTL Popover. ([#3119](https://github.com/infor-design/enterprise/issues/3119))
- `[Validation/Checkboxes]` Fixed issues with making checkboxes required, the styling did not work for it and the scrollIntoView function and validation failed to fire. Note that to add required to the checkbox you need to add an extra span, adding a class to the label will not work because the checkbox is styled using the label already. ([#3147](https://github.com/infor-design/enterprise/issues/3147))
- `[Validation]` Fixed an issue where calling removeMessage would not remove a manually added error class. ([#3318](https://github.com/infor-design/enterprise/issues/3318))

(78 Issues Solved This Release, Backlog Enterprise 336, Backlog Ng 77, 989 Functional Tests, 1246 e2e Tests)

## v4.25.3

### v4.25.3 Fixes

- `[Bar]` Fixed an error rendering charts with only one dataset point. ([#3505](https://github.com/infor-design/enterprise/issues/3505))
- `[Datagrid]` Fixed an issue where date range filter was unable to filter data. ([#3503](https://github.com/infor-design/enterprise/issues/3503))
- `[Datagrid]` Fixed an issue where date range filter was not working. ([#3337](https://github.com/infor-design/enterprise/issues/3337))
- `[Datepicker]` Fixed an issue where date range with minimum range was not working. ([#3268](https://github.com/infor-design/enterprise/issues/3268))
- `[Datepicker]` Fixed an issue where date range was reverting to initial values after clearing. ([#1306](https://github.com/infor-design/enterprise/issues/1306))
- `[Field Filter]` Fixed an issue where switching to In Range filter type with a value in the field was causesing an error. ([#3515](https://github.com/infor-design/enterprise/issues/3515))
- `[Field Filter]` Fixed an issue where date range was not working after using other filter. ([#2764](https://github.com/infor-design/enterprise/issues/2764))

## v4.25.2

### v4.25.2 Fixes

- `[Fileupload]` Fixed an issue where tabbing out of a fileupload in was causing the modal dialog to disappear. ([#3458](https://github.com/infor-design/enterprise/issues/3458))

## v4.25.1

### v4.25.1 Fixes

- `[Datagrid]` Fixed a bug where if there was an editor datagrid might error when loading. ([#3313](https://github.com/infor-design/enterprise/issues/3313))
- `[Mask]` Fixed a bug where leading zeroes were not possible to apply against Number Masks on standard input fields that also handled formatting for thousands separators. ([#3315](https://github.com/infor-design/enterprise/issues/3315))
- `[General]` Improved the colors of windows chrome custom scrollbars in uplift themes. ([#3413](https://github.com/infor-design/enterprise/issues/3413))

## v4.25.0

### v4.25.0 Features

- `[Fields]` Added a form level class to toggle all fields in the form to a more compact (shorter) mode called `form-layout-compact`. Added and fixed existing components so that there is now the option to have more compact forms by using shorter fields. ([#3249](https://github.com/infor-design/enterprise/issues/3249))
- `[Tag]` Added a new style for linkable tags that will work for default, info, good, error, alert, and neutral styles. ([#3113](https://github.com/infor-design/enterprise/issues/3113))
- `[Multiselect]` Added Tag Display as a new style for interacting with selected results in Multiselect components. ([#3114](https://github.com/infor-design/enterprise/issues/3114))
- `[Popdown]` Added support for tabbing into and exit out of it. ([#3218](https://github.com/infor-design/enterprise/issues/3218))
- `[Colors]` Updated design system tokens to new colors for uplift and did a pass on all three theme variants. This impacts and improves many internal colors in components and charts. ([#3007](https://github.com/infor-design/enterprise/issues/3007))<|MERGE_RESOLUTION|>--- conflicted
+++ resolved
@@ -13,11 +13,8 @@
 
 ## v4.61.0 Fixes
 
-<<<<<<< HEAD
+- `[ContextualActionPanel]` Fixed UI issues where the toolbars inside of the body moved to the CAPs header instead of retaining to its original place. ([#6041](https://github.com/infor-design/enterprise/issues/6041))
 - `[Datagrid]` Fix on value not shown in lookup cell in safari. ([#6003](https://github.com/infor-design/enterprise/issues/6003))
-=======
-- `[ContextualActionPanel]` Fixed UI issues where the toolbars inside of the body moved to the CAPs header instead of retaining to its original place. ([#6041](https://github.com/infor-design/enterprise/issues/6041))
->>>>>>> decccba2
 - `[Datepicker]` Fix on the flickering behavior when range datepicker is shown. ([#6098](https://github.com/infor-design/enterprise/issues/6098))
 - `[Editor]` Fix a bug in editor where CTRL-H (add hyperlink) breaks the interface. ([#6015](https://github.com/infor-design/enterprise/issues/6015))
 - `[Spinbox]` Spinbox should update to correct value when Enter is pressed. ([#6036](https://github.com/infor-design/enterprise/issues/6036))
