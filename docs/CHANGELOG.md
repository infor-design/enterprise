--- conflicted
+++ resolved
@@ -13,11 +13,8 @@
 
 - `[Accordion]` Fixed the bottom border of the completely disabled accordion in dark mode. ([#6406](https://github.com/infor-design/enterprise/issues/6406))
 - `[ContextualActionPanel]` Fixed a bug where the toolbar searchfield with close icon looks off on mobile viewport. ([#6448](https://github.com/infor-design/enterprise/issues/6448))
-<<<<<<< HEAD
 - `[Datagrid]` Header is rerendered when calling updated method, also added paging info settings. ([#6476](https://github.com/infor-design/enterprise/issues/6476))
-=======
 - `[Chart]` Removed automatic legend bottom placement when reaching a minimum width. ([#6474](https://github.com/infor-design/enterprise/issues/6474))
->>>>>>> 7b7a2e6b
 - `[Datepicker]` Fixed a bug where the datepicker is displaying NaN when using french format. ([NG#1273](https://github.com/infor-design/enterprise-ng/issues/1273))
 - `[Listview]` Fixed disabled font color not showing in listview. ([#6391](https://github.com/infor-design/enterprise/issues/6391))
 - `[Page-Patterns]` Fixed a bug where the header disappears when the the last item in the list is clicked and the browser is smaller in Chrome and Edge. ([#6328](https://github.com/infor-design/enterprise/issues/6328))
