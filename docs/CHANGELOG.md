--- conflicted
+++ resolved
@@ -11,9 +11,7 @@
 ### v4.23.0 Fixes
 
 - `[Contextual Action Panel]` Fixed an issue where the CAP close but beforeclose event not fired. ([#2826](https://github.com/infor-design/enterprise/issues/2826))
-<<<<<<< HEAD
 - `[Hierarchy]` Fixed the border color on hierarchy cards. ([#423](https://github.com/infor-design/design-system/issues/423))
-=======
 - `[Datagrid]` Fixed an issue where the pager was not updating with updated method. ([#2759](https://github.com/infor-design/enterprise/issues/2759))
 - `[Datagrid]` Fixed an issue where string include zeroes not working with text filter. ([#2854](https://github.com/infor-design/enterprise/issues/2854))
 - `[Dropdown]` Fixed an issue where the dropdown icons are misaligned in IE11 in the Uplift theme. ([#2826](https://github.com/infor-design/enterprise/issues/2912))
@@ -22,7 +20,6 @@
 - `[Popupmenu]` In mobile settings (specifically iOS), input fields will now allow for text input when also being assigned a context menu. ([#2613](https://github.com/infor-design/enterprise/issues/2613))
 - `[Popupmenu]` Fixed an issue where the destroy event was bubbling up to other parent components. ([#2809](https://github.com/infor-design/enterprise/issues/2809))
 - `[Toolbar]` Fixed a bug where the dropdown/toolbar menu is being cut off on iOS device. ([#2800](https://github.com/infor-design/enterprise/issues/2800))
->>>>>>> 4211f320
 
 ### v4.23.0 Chores & Maintenance
 
