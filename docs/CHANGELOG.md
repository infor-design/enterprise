--- conflicted
+++ resolved
@@ -12,11 +12,8 @@
 - `[Datagrid]` Fixed a bug where animation blue circle is off-center. ([#5246](https://github.com/infor-design/enterprise/issues/5246))
 - `[Datepicker]` Fixed a bug where the setting attributes were missing in datepicker input and datepicker trigger on NG wrapper. ([#1044](https://github.com/infor-design/enterprise-ng/issues/1044))
 - `[Datepicker]` Fixed a bug where the selection range was not being properly rendered in mobile. ([#5211](https://github.com/infor-design/enterprise/issues/5211))
-<<<<<<< HEAD
 - `[Personalize]` Fixed a bug where user was unable to see highlighted text in the header when using the new light default theme. ([#5219](https://github.com/infor-design/enterprise/issues/5219))
-=======
 - `[Dropdown]` Fixed a bug that resulted in the updatable dropdown value being changed when selecting the more actions button. ([#5222](https://github.com/infor-design/enterprise/issues/5222))
->>>>>>> 273490d6
 - `[Editor]` Fixed a bug where automation id attributes are not properly rendered on editor elements. ([#5082](https://github.com/infor-design/enterprise/issues/5082))
 - `[Lookup]` Fixed a bug where lookup attributes are not added in the cancel and apply/save button. ([#5202](https://github.com/infor-design/enterprise/issues/5202))
 - `[Locale]` Fixed a bug where very large numbers with negative added an extra zero in formatNumber. ([#5308](https://github.com/infor-design/enterprise/issues/5308))
