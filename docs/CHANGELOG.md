--- conflicted
+++ resolved
@@ -2,12 +2,9 @@
 
 ## v4.58.0 Fixes
 
-<<<<<<< HEAD
 - `[Searchfield]` Save input value when searchfield collapses but is not cleared via button click or key. ([#5792](https://github.com/infor-design/enterprise/issues/5792))
-=======
 - `[Tabs-Vertical]` Fixed on Tabs Vertical Aria and Roles. ([#5712](https://github.com/infor-design/enterprise/issues/5712))
 - `[Toolbar Searchfield]` Fixed the height the collapse button on a smaller viewport (`766px` and below). ([#5791](https://github.com/infor-design/enterprise/issues/5791))
->>>>>>> 89d66da6
 
 ## v4.57.0 Features
 
