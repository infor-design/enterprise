# What's New with Enterprise

## v4.30.0

### v4.30.0 Features

- `[Datagrid]` Added a setting disableRowDeselection that if enabled does not allow selected rows to be toggled to deselected. ([#3791](https://github.com/infor-design/enterprise/issues/3791))
- `[Demoapp]` Added the ability to set runtime flags for persisting settings that were previously only possible to set via URL query parameters. ([n/a])

### v4.30.0 Fixes

- `[Application Menu]` Fixed an issue where the dropdown icon is not properly centered in Safari. ([#3766](https://github.com/infor-design/enterprise/issues/3766))
- `[Accordion]` Fixed an issue where the chevron icon is not properly centered in Safari. ([#2161](https://github.com/infor-design/enterprise/issues/2161))
- `[Calendar]` Fixed a bug that when setting accordions to allowOnePane it did not work. ([#3773](https://github.com/infor-design/enterprise/issues/3773))
- `[Calendar]` Fixed a bug where the accordion sections would show a line on hover in high contrast mode. ([#2779](https://github.com/infor-design/enterprise/issues/2779))
- `[Calendar]` Fixed a bug where the days would be out of alignment if the end and starts dates intersect. ([#1725](https://github.com/infor-design/enterprise/issues/1725))
- `[Lookup]` Fixed an issue in the min width examples that showed up in Safari only. ([#3949](https://github.com/infor-design/enterprise/issues/3949))
- `[Accordion]` Fixed an issue where the chevron icon is not properly centered in Safari. ([#2161](https://github.com/infor-design/enterprise/issues/2161))
- `[Datagrid]` Fix a bug with columns with buttons, they had an unneeded animation that caused states to be delayed when painting. ([#3808](https://github.com/infor-design/enterprise/issues/3808))
- `[Datagrid]` Fix a bug with cellNavigation false, the focus state was still visible. ([#3937](https://github.com/infor-design/enterprise/issues/3937))
- `[Datagrid]` Fix a bug with cellNavigation false, the focus state was incorrect on stretched rows in IE. ([#1644](https://github.com/infor-design/enterprise/issues/1644))
- `[Datagrid]` Fixed an issue where an extra border is shown in grid list mode and RTL. ([#3895](https://github.com/infor-design/enterprise/issues/3895))
- `[Datagrid]` Fixed a bug inside validateRow when passing in a zero the function would exit. ([#4002](https://github.com/infor-design/enterprise/issues/4002))
- `[Datagrid]` Fixed an issue where select all using keyboard in multiSelect/mixedSelect was not working. ([#3921](https://github.com/infor-design/enterprise/issues/3921))
- `[Datagrid]` Fix a bug with columns with buttons, they had an unneeded animation that caused states to be delayed when painting. ([#3808](https://github.com/infor-design/enterprise/issues/3808))
- `[Datagrid]` Fixed an issue where data was not in sync for row reorder and paging. ([#3749](https://github.com/infor-design/enterprise/issues/3749))
- `[Datagrid]` Fixed an issue where using selectRowsAcrossPages setting the selected rows were reseting by filter, to use this feature you may need to set columnIds in the settings to form whats unique for the row. ([#3601](https://github.com/infor-design/enterprise/issues/3601))
<<<<<<< HEAD
- `[Datagrid]` Fixed an issue where when using the contentTooltip setting on a datagrid on a modal, the column would expand when hovering rows. ([#3541](https://github.com/infor-design/enterprise/issues/3541))
- `[Datagrid]` Fixed an issue the arrow on tooltips flowed in the wrong direction. ([#3854](https://github.com/infor-design/enterprise/issues/3854))
=======
- `[Datagrid]` Fixed an issue where readonly and checkbox cells would show up on the summary row. ([#3862](https://github.com/infor-design/enterprise/issues/3862))
>>>>>>> e7ce7be5
- `[Icons]` Fixed an issue with the amend icon in uplift theme. The meaning was lost on a design change and it has been updated. ([#3613](https://github.com/infor-design/enterprise/issues/3613))
- `[Locale]` Changed results text to lower case. ([#3974](https://github.com/infor-design/enterprise/issues/3974))
- `[Lookup]` Fixed a bug that the required validation would not reset from empty in certain cases. ([#810](https://github.com/infor-design/enterprise-ng/issues/810))
- `[Textarea]` Added tests to show that the textarea count text is translated. ([#3807](https://github.com/infor-design/enterprise/issues/3807))
- `[Tree]` Fixed an issue where previous text selection was not clearing after clicked to any tree-node. ([#3794](https://github.com/infor-design/enterprise/issues/3794))

## v4.29.0

### v4.29.0 Announcements

- `[General]` Heads Up that effective October 31, 2020 we will no longer support IE 11. Until that date we will test IE 11 but only critical issues will be fixed. See the linked issue for more details. ([#3756](https://github.com/infor-design/enterprise/issues/3756))

### v4.29.0 Features

- `[Accordion]` Added the ability to call collapse and expand with a header ID. ([#783](https://github.com/infor-design/enterprise-ng/issues/783))
- `[Lookup]` Added a tooltip functionality when the data is overflowed. ([#3703](https://github.com/infor-design/enterprise/issues/3703))
- `[Lookup]` Added a clear (x icon) button to clear the field. ([#740](https://github.com/infor-design/enterprise/issues/740))
- `[Lookup]` Added a clear (x icon) button and apply button inside of modal so there are now two options to clear the field. ([#2507](https://github.com/infor-design/enterprise/issues/2507))
- `[Lookup]` Fixed a bug where validation did not work if the lookup is non-editable (select only). ([#3950](https://github.com/infor-design/enterprise/issues/3950))
- `[Multiselect]` Moved the functionality for displaying the Multiselect List's searchfield underneath/above the pseudo element into a configurable setting. ([#3864](https://github.com/infor-design/enterprise/issues/3864))
- `[Popdown]` Fixed some integration problems with nested Lookups that were causing closing to happen prematurely. ([ng#760](https://github.com/infor-design/enterprise-ng/issues/760))
- `[Slider]` Added the ability to set position of the tooltip. ([#3746](https://github.com/infor-design/enterprise/issues/3746))
- `[Toast]` Added the ability to dismiss toasts via keyboard. ([#3521](https://github.com/infor-design/enterprise/issues/3521))
- `[Homepage]` Homepage edit events (resize, reorder, remove widgets) now fire on widget elements too ([#3679](https://github.com/infor-design/enterprise/issues/3679))

### v4.29.0 Fixes

- `[About]` Fixed a bug where About dialogs disappeared when being closed by the Modal Manager API. ([#3898](https://github.com/infor-design/enterprise/issues/3898))
- `[Application Menu]` Fixed personalization regressions on Soho theme ([#3704](github.com/infor-design/enterprise/issues/3704))
- `[General]` We Updated a lot of development dependencies. Most important things to note are: we now support node 12 for development and this is recommended, from tests 13 will also work. Node 14 will not work. We updated jQuery to 3.5.1 as a client side dependency and d3 to 5.16.0. If copying files from the `dist` folder note that the d3 file is called d3.v5.js. ([#1690](https://github.com/infor-design/enterprise/issues/1690))
- `[Bar Chart]` Fixed an issue where height was not calculating properly when used other elements along content container. ([#2670](https://github.com/infor-design/enterprise/issues/2670))
- `[Application Menu]` - Made it possible for App Menu Toolbars to dismiss the menu when the `dismissOnClickMobile` setting is true. ([#2831](https://github.com/infor-design/enterprise/issues/2831))
- `[Calendar/Weekview/Monthview]` Added more docs and exposed them on the design site. ([#3575](https://github.com/infor-design/enterprise/issues/3758))
- `[Checkbox]` Fixed an issue where the error icon was inconsistent between subtle and vibrant themes. ([#3575](https://github.com/infor-design/enterprise/issues/3575))
- `[Column Chart]` Fixed an issue where height was not calculating properly when used other elements along content container. ([#2670](https://github.com/infor-design/enterprise/issues/2670))
- `[Datagrid]` Fixed an issue where blank tooltip was showing when use Alert Formatter and no text. ([#2852](https://github.com/infor-design/enterprise/issues/2852))
- `[Datagrid]` Fixed a bug where the datagrid had blocked the clicking of buttons in an empty message area. ([#3922](https://github.com/infor-design/enterprise/issues/3922))
- `[Datagrid]` Fixed an issue where keyword search results were breaking the html markup for icons and badges. ([#3855](https://github.com/infor-design/enterprise/issues/3855))
- `[Datagrid]` Fixed an issue where keyword search results were breaking the html markup for hyperlink. ([#3731](https://github.com/infor-design/enterprise/issues/3731))
- `[Datagrid]` Fixed an issue where keyword search results were not showing for paging, if searched from other than 1st page it came blank table. ([#3629](https://github.com/infor-design/enterprise/issues/3629))
- `[Datagrid]` Fixed an issue where contents filtertype was not working on example page. ([#2887](https://github.com/infor-design/enterprise/issues/2887))
- `[Datagrid]` Fixed a bug in some themes, where the multi line cell would not be lined up correctly with a single line of data. ([#2703](https://github.com/infor-design/enterprise/issues/2703))
- `[Datagrid]` Fixed visibility of sort icons when toggling and when the column is in active. ([#3692](https://github.com/infor-design/enterprise/issues/3692))
- `[Datagrid]` Fixed a bug where the data passed to resultsText was incorrect in the case of reseting a filter. ([#2177](https://github.com/infor-design/enterprise/issues/2177))
- `[Datagrid/General]` Fixed an additional bug where when loading the datagrid with a columns object that contain recursive objects the grid would crash in saveColumns. [3759](https://github.com/infor-design/enterprise/issues/3759))
- `[Datepicker]` Fixed a bug where the modal would take aspects of the personalize colors by mistake. ([#3997](https://github.com/infor-design/enterprise/issues/3997))
- `[Dropdown]` Fixed tooltip content gets cut off inside of modal. ([#3106](https://github.com/infor-design/enterprise/issues/3106))
- `[DemoApp]` Fixed an issue with some pages in the design site where the did not have a height. ([#878](https://github.com/infor-design/website/issues/878))
- `[Fonts]` A note that the Source Sans Pro font thats used in the new theme and served at google fonts, now have a fix for the issue that capitalized letters and numbers had different heights. You may need to release any special caching. ([#1789](https://github.com/infor-design/enterprise/issues/1789))
- `[Form]` Fix broken links in the form readme file. ([#818](https://github.com/infor-design/website/issues/818))
- `[Line Chart]` Fixed an issue where height was not calculating properly when used other elements along content container. ([#2670](https://github.com/infor-design/enterprise/issues/2670))
- `[Locale]` Fixed the es-419 date time value, as it was incorrectly using the medium length date format. ([#3830](https://github.com/infor-design/enterprise/issues/3830))
- `[Modal]` Fixed the inconsistencies of spacing on required fields. ([#3587](https://github.com/infor-design/enterprise/issues/3587))
- `[Modal]` Fixed a bug where the title would overflow too soon. ([#3996](https://github.com/infor-design/enterprise/issues/3996))
- `[Multiselect]` Added ability to detect selected items from incoming data via `callSource()`. ([#2656](https://github.com/infor-design/enterprise/issues/2656))
- `[Multiselect]` Added support to api settings to `allTextString` and `selectedTextString` for custom headers. ([#3554](https://github.com/infor-design/enterprise/issues/3554))
- `[Pie Chart]` Fixed an issue where height was not calculating properly when used other elements along content container. ([#2670](https://github.com/infor-design/enterprise/issues/2670))
- `[Pie]` Fixed an issue where rounds decimal places for percent values were not working. ([#3599](https://github.com/infor-design/enterprise/issues/3599))
- `[Pie/Donut]` Fixed an issue where placing legend on bottom was not working for Homepage widget/Cards. ([#3560](https://github.com/infor-design/enterprise/issues/3560))
- `[Pager]` Reduced the space between buttons. ([#1942](https://github.com/infor-design/enterprise/issues/1942))
- `[Popupmenu]` Fixed an issue the shortcut text leaves gap when no icons are present. ([#3849](https://github.com/infor-design/enterprise/issues/3849))
- `[Tabs]` Fixed info and alert icons alignment on tabs and inside of modal. ([#2695](https://github.com/infor-design/enterprise/issues/2695))
- `[Tabs]` Fixes an issue where the search bar background color was going to transparent on smaller breakpoints. ([#3871](https://github.com/infor-design/enterprise/issues/3871))
- `[Notification]` Fixed an issue where the icons were lagging in the animation. ([#2099](https://github.com/infor-design/enterprise/issues/2099))
- `[Tree]` Fixed an issue where data was not in sync for children property. ([#1690](https://github.com/infor-design/enterprise/issues/1690))
- `[Splitter]` Fixed an issue the drag handle characters render incorrectly. ([#1458](https://github.com/infor-design/enterprise/issues/1458))
- `[Splitter]` Fixed an issue where dragging for RTL direction was not working. ([#1813](https://github.com/infor-design/enterprise/issues/1813))
- `[Spinbox]` Fixed an issue where a two or more digit min value would make it difficult to type in the spinbox. To fix this the values will only be validated on blur by default. ([#3909](https://github.com/infor-design/enterprise/issues/3909))
- `[Spinbox]` Fixed an issue where the number mask did not match the max value of the spinbox. ([#3939](https://github.com/infor-design/enterprise/issues/3939))
- `[Slider]` Improved the sliding so that decimal values would not trigger the change event. ([#787](https://github.com/infor-design/enterprise-ng/issues/787))
- `[Slider]` Reduced the number of change events that fire while sliding. ([#788](https://github.com/infor-design/enterprise-ng/issues/788))
- `[Swaplist]` Fixed an issue where dragging items more than once was not working on Android or iOS devices. ([#1423](https://github.com/infor-design/enterprise/issues/1423))
- `[Tree]` Fixed an issue where tree could not be expanded when using multiselect mode in IE 11. ([#3936](https://github.com/infor-design/enterprise/issues/3936))
- `[Tabs]` Fixed an issue where calling destroy did not remove the add tab button. ([#1439](https://github.com/infor-design/enterprise/issues/1439))
- `[Vertical Tabs]` Made personalization possible. ([#3029](https://github.com/infor-design/enterprise/issues/3029))

(64 Issues Solved This Release, Backlog Enterprise 248, Backlog Ng 69, 1149 Functional Tests, 1404 e2e Testss)

## v4.28.2

### v4.28.2 Fixes

- `[Splitter]` Fixed an issue where the splitter would remove the modal overlay in some cases. ([#3982](https://github.com/infor-design/enterprise/issues/3982))

## v4.28.1

### v4.28.1 Fixes

- `[Datagrid]` Fixed a bug where the datagrid had blocked the clicking of buttons in an empty message area. ([#3922](https://github.com/infor-design/enterprise/issues/3922))
- `[Datagrid]` Added ability to set the datagrid emptymessage as primary. ([#3922](https://github.com/infor-design/enterprise/issues/3922))

## v4.28.0

### v4.28.0 Important Changes

- `[Pager]` The Deprecated `pager` getter method was removed. Use `pagerAPI` instead for the same thing if accessing this internal object directly. ([#3759](https://github.com/infor-design/enterprise/issues/3759))

### v4.28.0 Features

- `[Bar Chart]` Added support to ellipsis for yaxis labels. ([#3702](https://github.com/infor-design/enterprise/issues/3702))
- `[Contextmenu]` Added support for shortcut display in menus. ([#3490](https://github.com/infor-design/enterprise/issues/3490))
- `[Datepicker]` Added support for custom api callback to disable passed dates and to disable dates by years. ([#3462](https://github.com/infor-design/enterprise/issues/3462))
- `[Datagrid]` Added and fixed up datagrid grouping aggregators. There is now aggregators for avg, count, list, max, min and sum. In addition null and undefined data will not cause issues. ([#3752](https://github.com/infor-design/enterprise/issues/3752))
- `[Error Page]` Added a new example showing a static error page. For example for a 404 page or generic error. ([#281](https://github.com/infor-design/design-system/issues/281))
- `[FileUploadAdvanced]` Added support to api settings `maxFiles` to limit number of uploads. ([#3512](https://github.com/infor-design/enterprise/issues/3512))
- `[FileUploadAdvanced]` Added support to fire event `fileremoved` for attached file removed. ([#3548](https://github.com/infor-design/enterprise/issues/3548))
- `[Line Chart]` Added support to ellipsis for yaxis labels. ([#3702](https://github.com/infor-design/enterprise/issues/3702))
- `[Modal]` Improved handling of multiple Modal windows stemming from a single trigger element. ([ng#705](https://github.com/infor-design/enterprise-ng/issues/705))

### v4.28.0 Fixes

- `[Accordion]` Fixed a regression where updating individual headers within an Accordion was no longer working ([#3826](https://github.com/infor-design/enterprise/issues/3070))
- `[Application Menu]` Fixed the icons on breaking apart it's appearance when zooming out the browser in IE11, uplift theme. ([#3070](https://github.com/infor-design/enterprise/issues/3070))
- `[Application Menu]` Fixed misalignment/size of bullet icons in the accordion on Android devices. ([#1429](http://localhost:4000/components/applicationmenu/test-six-levels.html))
- `[Application Menu]` Add keyboard support for closing Role Switcher panel ([#3477](https://github.com/infor-design/enterprise/issues/3477))
- `[Autocomplete]` Added a check to prevent the autocomplete from incorrectly stealing form focus, by checking for inner focus before opening a list on typeahead. ([#3639](https://github.com/infor-design/enterprise/issues/3070))
- `[Autocomplete]` Fixed an issue where an change event was not firing when selecting from the menu. ([#804](https://github.com/infor-design/enterprise/issues/804))
- `[Bubble Chart]` Fixed an issue where an extra axis line was shown when using the domain formatter. ([#501](https://github.com/infor-design/enterprise/issues/501))
- `[Bullet Chart]` Added support to format ranges and difference values. ([#3447](https://github.com/infor-design/enterprise/issues/3447))
- `[Button]` Fixed the button disabled method to no longer use class `is-disabled`. ([#3447](https://github.com/infor-design/enterprise-ng/issues/799))
- `[Charts]` Fixed an issue where selected items were being deselected after resizing the page. ([#323](https://github.com/infor-design/enterprise/issues/323))
- `[Colorpicker]` Fixed an issue where the color swatches shift when the colorpicker has a scrollbar. ([#2266](https://github.com/infor-design/enterprise/issues/2266))
- `[Custom Builds]` Fixed issues related to custom building Datagrid. ([#3784](https://github.com/infor-design/enterprise/issues/3784))
- `[Custom Builds]` Fixed issues related to custom building Locale. ([#3839](https://github.com/infor-design/enterprise/issues/3839))
- `[Custom Builds]` Fixed issues related to custom building Modal. ([#3822](https://github.com/infor-design/enterprise/issues/3822))
- `[Datagrid]` Fixed an issue where row data was not available for serializer with Treegrid. ([#3663](https://github.com/infor-design/enterprise/issues/3724))
- `[ContextualActionPanel]` Fixed an issue where toolbars in CAP are not torn down on destroy. ([#3785](https://github.com/infor-design/enterprise/issues/3785))
- `[ContextualActionPanel]` Fixed an issue where nested caps or closing and reopening caps would not work. ([#801](https://github.com/infor-design/enterprise-ng/issues/801))
- `[Datagrid]` Fixed a css issue in dark uplift mode where the group row lines were not visible. ([#3649](https://github.com/infor-design/enterprise/issues/3649))
- `[Datagrid]` Fixed some styling issues in alerts and tags, and made clickable tags available in the formatter. ([#3631](https://github.com/infor-design/enterprise/issues/3631))
- `[Datagrid]` Fixed a css issue in dark uplift mode where the group row lines were not visible . ([#3649](https://github.com/infor-design/enterprise/issues/3649))
- `[Datagrid]` Fixed lookup modal title to be visible and adjust the position to make it centered. ([#3635](https://github.com/infor-design/enterprise/issues/3635))
- `[Datagrid]` Fixed an issue where selected rows are not reset when calling loadData. ([#3718](https://github.com/infor-design/enterprise/issues/3718))
- `[Datagrid]` Fixed an issue where if using grouping totals and hiding and showing columns the page is not refreshed properly. ([#2564](https://github.com/infor-design/enterprise/issues/2564)
- `[Datagrid]` Fixed an issue the selected row header icon is the wrong state when using allowSelectAcrossPages. ([#3043](https://github.com/infor-design/enterprise/issues/3043)
- `[Datagrid]` Improved the `datagrid-default-modal-width` concept if setting a modal datagrid default with so it works on any parent. [3562](https://github.com/infor-design/enterprise/issues/3562))
- `[Datagrid]` Fixed a bug in the indeterminate paging example, that the select checkbox would not work and be out of sync when changing pages. [2230](https://github.com/infor-design/enterprise/issues/2230))
- `[Datagrid]` Fixed a bug when resizing the first column of the center pane when using frozen columns, the resize would jump out the size of the frozen section. [3741](https://github.com/infor-design/enterprise/issues/3741))
- `[Datagrid]` Fixed an issue where the filter condition leaves two selected if you just reorder. ([#3779](https://github.com/infor-design/enterprise/issues/3779))
- `[Datagrid/General]` Fixed a bug where when loading the datagrid with a columns object that contain recursive objects the grid would crash. [3759](https://github.com/infor-design/enterprise/issues/3759))
- `[Datagrid/Hyperlink]` Fixed layout issues with links in right text align mode. To do this refactored links to not use a psuedo element for the focus style. ([#3680](https://github.com/infor-design/enterprise/issues/3680))
- `[Datepicker]` Fixed a bug where for some locales like `af-ZA` and `fi_FI` with dots in the day periods, setting 24 hr time to AM did not work. [3750](https://github.com/infor-design/enterprise/issues/3750))
- `[Datepicker]` Fixed a bug where date picker erred on arabic dates. [3804](https://github.com/infor-design/enterprise/issues/3804))
- `[Datepicker]` Fixed a bug where date picker could not change arabic dates. [3819](https://github.com/infor-design/enterprise/issues/3819))
- `[Datepicker]` Fixed a bug the month only picker would error the second time opened. [3817](https://github.com/infor-design/enterprise/issues/3817))
- `[Datepicker]` Added fix for dates with month and day only format where day is first, this was incorrectly validating as invalid. ([#3833](https://github.com/infor-design/enterprise/issues/3833))
- `[Demoapp]` Fixed incorrect directory list hyperlinks in listview and listbuilder components. ([1783](https://github.com/infor-design/enterprise/issues/1783))
- `[Demoapp]` Did cleanup on the icons and patterns links. ([3790](https://github.com/infor-design/enterprise/issues/3790))
- `[Demoapp]` When deployed on a proxy the icons page would not change contents when changing theme. ([3790](https://github.com/infor-design/enterprise/issues/3790))
- `[Dropdown]` Fixed an issue that Dropdown did not close when scrolling in some nested containers. ([#3436](https://github.com/infor-design/enterprise/issues/3436))
- `[EmptyMessage]` Updated the text to be more subtle. ([#3476](https://github.com/infor-design/enterprise/issues/3476))
- `[Fieldset]` Fixed fieldset text data overlapping in compact mode on mobile view. ([#3627](https://github.com/infor-design/enterprise/issues/3627))
- `[General]` Added a number of small accessibility fixes base on older testing feedback. ([#1539](https://github.com/infor-design/enterprise/issues/1539))
- `[Hierarchy]` Added support for separators in the actions menu on a hierarchy leaf. ([#3636](https://github.com/infor-design/enterprise/issues/3636))
- `[Hierarchy]` Fixed an issue where clicking the "More Actions" menu trigger wouldn't open the menu anymore. ([#3873](https://github.com/infor-design/enterprise/issues/3873))
- `[Lookup]` Fixed an issue where `keywordFilter: true` and `filterable: true` used together cause the lookup modal to break. ([#3772](https://github.com/infor-design/enterprise/issues/3772))
- `[Masthead]` Fixed layout and color issues in uplift theme. ([#3526](https://github.com/infor-design/enterprise/issues/3526))
- `[Modal]` Fixed modal title to a two line with ellipsis when it's too long. ([#3479](https://github.com/infor-design/enterprise/issues/3479))
- `[Multiselect]` Fixed tags dismiss button on mobile devices. ([#3640](https://github.com/infor-design/enterprise/issues/3640))
- `[Icons]` Added new locked/unlocked icons in ids-identity [#3732](https://github.com/infor-design/enterprise/issues/3732)
- `[Radar Chart]` Fixed an issue where labels were cutoff at desktop view. ([#3510](https://github.com/infor-design/enterprise/issues/3510))
- `[Splitter]` Fixed an issue where collapse button was misaligned. ([#3825](https://github.com/infor-design/enterprise/issues/3825))
- `[Swaplist]` Fixed disabled swap buttons color in dark variant subtle theme. ([#3709](https://github.com/infor-design/enterprise/issues/3709))
- `[Utils]` Exposed `Soho.utils.isInViewport(elem)` for external use. ([#3436](https://github.com/infor-design/enterprise/issues/3436))
- `[Toolbar]` Improved the placeholder text color to be more visible in uplift (dark variant). ([#3727](https://github.com/infor-design/enterprise/issues/3727))
- `[Tree]` Fixed an issue where use `UpdateNode()` method the data was not sync. ([#3724](https://github.com/infor-design/enterprise/issues/3724))

(71 Issues Solved This Release, Backlog Enterprise 260, Backlog Ng 82, 1048 Functional Tests, 1370 e2e Tests)

## v4.27.4

### v4.27.4 Fixes

`[Button]` Fixed the button disabled method to no longer use class `is-disabled`. ([#3447](https://github.com/infor-design/enterprise-ng/issues/801))
`[Button]` Fixed a regression where some buttons would get a 100% width on mobile. ([#801](https://github.com/infor-design/enterprise-ng/issues/801))

## v4.27.3

### v4.27.3 Fixes

- `[Datagrid]` Fixed a bug in the indeterminate paging example, that the select checkbox would not work and be out of sync when changing pages. [2230](https://github.com/infor-design/enterprise/issues/2230))

## v4.27.2

### v4.27.2 Fixes

- `[Datagrid]` Fixed an issue in datagrid frozen columns, actions that re-render like sorting may cause rendering issues. ([#3735](https://github.com/infor-design/enterprise/issues/3735))
- `[Datagrid]` Fixed an issue in lookup datagrid editors that clicking a trigger in the cell would commit the cell causing editing not to work in some cases. ([#785](https://github.com/infor-design/enterprise-ng/issues/785))

## v4.27.1

### v4.27.1 Fixes

- `[Icons]` Added a fix to support both `href` and `xlink:href` in icons. ([#3734](https://github.com/infor-design/enterprise/issues/3734))

## v4.27.0

### v4.27.0 Important Changes

- `[Hierarchy]` Removed the following deprecated options `paging: <bool>` and `mobileView: <bool>`. Instead use `layout='paging'` or `layout='mobile-only'`.
- `[Icons]` Changed the svg icons to use `href` instead of deprecated `xlink:href`. This isnt a breaking change either will work but `href` works better with Ivy in Angular. ([#3611](https://github.com/infor-design/enterprise/issues/3611))

### v4.27.0 Features

- `[Button]` Add `toData()` and related API for programmatically handling control of buttons. ([ng#467](https://github.com/infor-design/enterprise-ng/issues/467))
- `[Calendar]` Enhanced the look and feel of monthview calendar by displaying legend and calendar event on mobile view. ([#925](https://github.com/infor-design/enterprise/issues/925))
- `[Modal]` Created API for controlling the Modal ButtonSet. ([ng#467](https://github.com/infor-design/enterprise-ng/issues/467))
- `[Datagrid]` Added support for api setting on expand and collapse children. ([#3274](https://github.com/infor-design/enterprise/issues/3274))
- `[Datagrid]` Updated the fixedRowHeight setting to accept `auto` as an option. This will calculate the row height for all frozenRows section. If you have a lot of rows this may be slow so a number is preferred. ([#3374](https://github.com/infor-design/enterprise/issues/3374))
- `[Editor]` Added an option to set the height of the editor in `rows`. If you set this the estimated number for rows can be specified for the source and html pane. It will scroll after that. ([#3688](https://github.com/infor-design/enterprise/issues/3688))
- `[Homepage]` Added support for reordering, resizing, and removing widgets by enabling edit mode on the homepage component. ([#3531](https://github.com/infor-design/enterprise/issues/3531))

### v4.27.0 Fixes

- `[Accordion]` Removed stoppage of event propagation when accordion headers are clicked, in order to allow external click event listeners to propagate. ([ng#321](https://github.com/infor-design/enterprise-ng/issues/321))
- `[Bar Chart]` Fixed an issue where chart was not resizing on homepage widget resize. ([#2669](https://github.com/infor-design/enterprise/issues/2669))
- `[Blockgrid]` Fixed an issue where there was no index if the data is empty, and removed deprecated internal calls. ([#748](https://github.com/infor-design/enterprise-ng/issues/748))
- `[Busy Indicator]` Fixed an issue where it throws an error when a display delay, the busy-indicator parent removed and added via ngIf before the busyindicator shown. ([#703](https://github.com/infor-design/enterprise-ng/issues/703))
- `[Busy Indicator]` Fixed an issue where the overlay would close when closing the Modal. ([#3424](https://github.com/infor-design/enterprise/issues/3424))
- `[Busy Indicator]` Fixed an issue where position was not aligning. ([#3341](https://github.com/infor-design/enterprise/issues/3341))
- `[Colorpicker]` Fixed the dropdown icon position is too close to the right edge of the field. ([#3508](https://github.com/infor-design/enterprise/issues/3508))
- `[Contextual Action Panel]` Fixed misaligned search icon in uplift theme. ([#3630](https://github.com/infor-design/enterprise/issues/3630))
- `[Contextual Action Panel]` Fixed close icon button in getting cut off on mobile view ([#3586](https://github.com/infor-design/enterprise/issues/3586))
- `[Datagrid]` Fixed an issue where lookup editor was removing all characters following and including the '|' pipe character. ([#3556](https://github.com/infor-design/enterprise/issues/3556))
- `[Datagrid]` Fixed an issue where date range filter was unable to filter data. ([#3503](https://github.com/infor-design/enterprise/issues/3503))
- `[Datagrid]` Fixed a bug were datagrid tree would have very big text in the tree nodes on IOS. ([#3347](https://github.com/infor-design/enterprise/issues/3347))
- `[Datagrid]` Fixed a focus trap issue when using actionable mode, tab will now move up and down rows. ([#2399](https://github.com/infor-design/enterprise/issues/2399))
- `[Datagrid]` Fixed a bug when setting the UI indicator with `setSortIndicator` then it would take two clicks to sort the inverse direction. ([#3391](https://github.com/infor-design/enterprise/issues/3391))
- `[Datagrid]` Fixed an issue where date range filter was not working. ([#3337](https://github.com/infor-design/enterprise/issues/3337))
- `[Datagrid]` Fixed a bug when combining multiselect and expandable rows. If using the shift key to select multiple rows the selection would include incorrect rows. ([#2302](https://github.com/infor-design/enterprise/issues/2302))
- `[Datagrid]` Added support for dragging and reordering columns in RTL and some minor style cleanup with dragging to reorder. ([#3552](https://github.com/infor-design/enterprise/issues/3552))
- `[Datagrid]` Fixed an issue that the click event did not show the item data when the keyboard is used. ([#3645](https://github.com/infor-design/enterprise/issues/3645))
- `[Datagrid]` Fixed an issue where datagrid tree did not show empty messages. ([#3642](https://github.com/infor-design/enterprise/issues/3642))
- `[Datagrid]` Fixed an issue where grouped rows did not render when combined with frozen columns. ([#3367](https://github.com/infor-design/enterprise/issues/3367))
- `[Datagrid]` Fixed an issue where the overlay was closing after close Modal. ([#735](https://github.com/infor-design/enterprise-ng/issues/735))
- `[Datagrid]` Fixed a misaligned drag and drop column icon on IE 11. ([#3648](https://github.com/infor-design/enterprise/issues/3648))
- `[Datagrid]` Fixed an issue when using the colspan column option along with frozenColumns. ([#3416](https://github.com/infor-design/enterprise/issues/3416))
- `[Datagrid]` Fixed an issue where the empty message might still show if the amount of rows do not fill the page. ([#3697](https://github.com/infor-design/enterprise/issues/3697))
- `[Datepicker]` Fixed popover height and datepicker layout on mobile view. ([#2569](https://github.com/infor-design/enterprise/issues/3569))
- `[Datepicker]` Fixed an issue where date range with minimum range was not working. ([#3268](https://github.com/infor-design/enterprise/issues/3268))
- `[Datepicker]` Fixed an issue where date range was reverting to initial values after clearing. ([#1306](https://github.com/infor-design/enterprise/issues/1306))
- `[Datepicker]` Fixed an issue where dates would be invalid in ko-KO locale. ([#3470](https://github.com/infor-design/enterprise/issues/3470))
- `[Datepicker]` Fixed an issue where dates would be invalid in zh-TW locale. ([#3473](https://github.com/infor-design/enterprise/issues/3473))
- `[Datepicker]` Fixed an issue where AM/PM could not be set in hi-IN locale. ([#3474](https://github.com/infor-design/enterprise/issues/3474))
- `[Datepicker]` Fixed an issue where change would fire twice or when the value is still blank. ([#3423](https://github.com/infor-design/enterprise/issues/3423))
- `[Datepicker]` Fixed an issue where time would be reset to 12:00 AM when setting the time and clicking today. ([#3202](https://github.com/infor-design/enterprise/issues/3202))
- `[Dropdown]` Fixed a bug where it was not possible for Dropdowns in certain scrollable Modal regions to close on scroll. ([#2650](https://github.com/infor-design/enterprise/issues/2650))
- `[Dropdown]` Fixed a bug that dropdowns are in the wrong position if flowing up and other minor cases. ([#2068](https://github.com/infor-design/enterprise/issues/2068))
- `[Dropdown]` Fixed alignment when using dropdown in compound field. ([#3647](https://github.com/infor-design/enterprise/issues/3647))
- `[Editor]` Added ui updates to the toolbar in uplift (vibrant mode) and minor style fixes. ([#3577](https://github.com/infor-design/enterprise/issues/3577))
- `[Editor]` Added fixes to reseting the dirty indicator when used in an editor. ([#3662](https://github.com/infor-design/enterprise/issues/3662))
- `[Editor]` Fixed a width change when toggle source view when the editor is on a modal, this is also based on UI feedback that the switch was confusing, so we now disable the buttons. ([#3594](https://github.com/infor-design/enterprise/issues/3594))
- `[Editor]` Fixed an issue where bullet and number lists could not be converted to headings and regular text with the font picker. ([#2679](https://github.com/infor-design/enterprise/issues/2679))
- `[Editor]` Fixed an issue where some settings like bold and italics would not be reset consistently when applying headings and regular text with the font picker. ([#2256](https://github.com/infor-design/enterprise/issues/2256))
- `[Editor]` Fixed an issue where the dirty events did not fire changing the source view. ([#3598](https://github.com/infor-design/enterprise/issues/3598))
- `[Editor]` Adding missing bottom spacing under heading elements. ([#3288](https://github.com/infor-design/enterprise/issues/3288))
- `[Field Filter]` Fixed an issue where switching to In Range filter type with a value in the field was causing an error. ([#3515](https://github.com/infor-design/enterprise/issues/3515))
- `[Editor]` Added a font color for rest/none swatch. ([#2035](https://github.com/infor-design/enterprise/issues/2035))
- `[Field Filter]` Fixed an issue where switching to In Range filter type with a value in the field was causing an error. ([#3515](https://github.com/infor-design/enterprise/issues/3515))
- `[Field Filter]` Fixed an issue where date range was not working after using other filter. ([#2764](https://github.com/infor-design/enterprise/issues/2764))
- `[Field Filter]` Fixed an issue where stray text would be shown if the filters are hidden and then shown later. ([#3687](https://github.com/infor-design/enterprise/issues/3687))
- `[Line Chart]` Fixed an issue where x-axis labels were overlapping for small viewport on homepage widget. ([#2674](https://github.com/infor-design/enterprise/issues/2674))
- `[Lookup]` Fixed an issue where selected values were clearing when use server side data. ([#588](https://github.com/infor-design/enterprise-ng/issues/588))
- `[Locale]` Added missing Afrikaans translations. ([#3685](https://github.com/infor-design/enterprise/issues/3685))
- `[Masthead]` Fixed layout and color issues in uplift theme. ([#3526](https://github.com/infor-design/enterprise/issues/3526))
- `[Modal]` Fixed an iOS bug where after opening several Modals/Messages, it would occasionally be impossible to scroll a scrollable page area. ([#3389](https://github.com/infor-design/enterprise/issues/3389))
- `[Modal]` Fixed a bug where when iframe elements are present, focus traps could occur and cause focus on elements outside of the Modal, but within the iframe. ([#2287](https://github.com/infor-design/enterprise/issues/2287))
- `[Modal]` Added a check for preventing Tooltips inside a Modal from opening while the Modal is not visible ([#3588](https://github.com/infor-design/enterprise/issues/3588))
- `[Modal]` Fixed dropdown position when the field is required. ([#3482](https://github.com/infor-design/enterprise/issues/3482))
- `[Modal]` Fixed a regression where some Close buttons were not properly closing. ([#3615](https://github.com/infor-design/enterprise/issues/3615))
- `[Process Indicator]` Fixed icons that are not centered inside the circle indicators. ([#3509](https://github.com/infor-design/enterprise/issues/3509))
- `[Personalize]` Fixed an issue that colorschanged events do not fire on when doing a set to default ation. ([#751](https://github.com/infor-design/enterprise-ng/issues/751))
- `[Searchfield]` Correct the background color of toolbar search fields. ([#3527](https://github.com/infor-design/enterprise/issues/3527))
- `[Spinbox]` Corrected an issue in the enable method, where it did not fully remove the readonly state. ([#3527](https://github.com/infor-design/enterprise/issues/3527))
- `[Swaplist]` Fixed an issue where lists were overlapping on uplift theme. ([#3452](https://github.com/infor-design/enterprise/issues/3452))
- `[Tabs]` Fixed the position of error icon too close to the border on focus state. ([#3544](https://github.com/infor-design/enterprise/issues/3544))
- `[Tabs-Vertical]` Fixed an issue where the content cannot scroll on mobile view. ([#3542](https://github.com/infor-design/enterprise/issues/3542))
- `[Tags]` Fixed a regression on Tag Buttons, where they were visually, vertically misaligned with Tag text. ([#3604](https://github.com/infor-design/enterprise/issues/3604))
- `[Week-View]` Changed the look of the week-view and day-view day of the week so its a 3 (or 2) letter abbreviation and emphasizes the date and spans two lines. This makes all the days of the week the same length. ([#3262](https://github.com/infor-design/enterprise/issues/3262))
- `[Validation]` Fixed a bug where addMessage did not add messages to the parent. ([#711](https://github.com/infor-design/enterprise-ng/issues/711))

(87 Issues Solved This Release, Backlog Enterprise 279, Backlog Ng 75, 1033 Functional Tests, 1322 e2e Tests)

## v4.26.2

### v4.26.2 Fixes

- `[Textarea]` Fixed missing text in safari on disabled text areas. ([#3638](https://github.com/infor-design/enterprise/issues/3638))

## v4.26.1

### v4.26.1 Fixes

- `[Demo App]` Fixed the embedded layout to show uplift theme. ([#861](https://github.com/infor-design/website/issues/861))

## v4.26.0

### v4.26.0 Features

- `[Datagrid]` Added support for expandable row to expand across all frozen columns, and fixed span layout issues on the right side frozen columns. ([#2867](https://github.com/infor-design/enterprise/issues/2867))
- `[Datagrid]` Added a new `resizeMode` option that allows you to pick between `flex` and `fit`. `flex` will resize columns independently shifting other columns to fit the table layout if needed. `fit` will resize using the neighbor's column width. This is possible more useful when you have less columns. ([#3251](https://github.com/infor-design/enterprise/issues/3251))
- `[Calendar]` Made the monthview, weekview and calendar work in RTL mode and added official support for UmAlQura calendar. ([#2788](https://github.com/infor-design/enterprise/issues/2788))
- `[Icons]` Added new icons `icon-play, icon-stop, icon-record, icon-pause` for video players. ([#411](https://github.com/infor-design/design-system/issues/411))
- `[Icons]` Added new icons `icon-security-off, icon-security-on` for toggles related to security/secure items. ([#397](https://github.com/infor-design/design-system/issues/397))
- `[Searchfield]` Added a setting that makes it possible to adjust the "collapsed" size of a Toolbar Searchfield to better accommodate some use cases. ([#3296](https://github.com/infor-design/enterprise/issues/3296))

### v4.26.0 Fixes

- `[Application Menu]` Fixed bugs with filtering where it was not possible to have the filter match text within content areas, as well as general expand/collapse bugs with filtering. ([#3131](https://github.com/infor-design/enterprise/issues/3131))
- `[Application Menu]` Fixed overlap button when label is too long, and aligned dropdown icon in application menu uplift theme. ([#3133](https://github.com/infor-design/enterprise/issues/3133))
[Contextual Action Panel] - Fixed shade colors of text and icon buttons in uplift theme high contrast. (#3394)
- `[Accordion]` - Fixed an issue with a missing border on the last element in certain states. ([#3885](https://github.com/infor-design/enterprise/issues/3885))
- `[Calendar]` Fixed issue where on month view in events info `Date` and `Duration` fields were not working with some events and `Duration` field. Now `Duration` field support `Days, Hours and Minutes` text. ([#2777](https://github.com/infor-design/enterprise/issues/2777))
- `[Calendar]` Fixed an issue where link was not working on monthview to switch to day view when clicked on more events on that day. ([#3181](https://github.com/infor-design/enterprise/issues/3181))
- `[Calendar]` Fixed a calendar event where the start date today is not displaying as upcoming event in different timezone. ([#2776](https://github.com/infor-design/enterprise/issues/2776))
- `[Calendar]` Fixed an issue where adding an event was inconsistent in Safari. ([#3079](https://github.com/infor-design/enterprise/issues/3079))
- `[Calendar]` Fixed an issue where any event was not rendering in day and week view. ([#3222](https://github.com/infor-design/enterprise/issues/3222))
- `[Calendar]` Fixed an issue where date selection was not persist when switching from month view to week view to day view. ([#3319](https://github.com/infor-design/enterprise/issues/3319))
- `[Colors]` Fixed an incorrect ruby06 color, and made the background change on theme change now (again). ([#3448](https://github.com/infor-design/enterprise/issues/3448))
- `[Datagrid]` Fixed an issue where focus on reload data was forced to be on active cell. ([#358](https://github.com/infor-design/enterprise-ng/issues/358))
- `[Datagrid]` Fixed RTL issues in the filter row. ([#3517](https://github.com/infor-design/enterprise/issues/3517))
- `[Datagrid]` Improved the column resize behavior in speed and usability with the cursor being more accurate during resize. ([#3251](https://github.com/infor-design/enterprise/issues/3251))
- `[Datagrid]` Improved the column resize behavior to work much better in RTL mode. ([#1924](https://github.com/infor-design/enterprise/issues/1924))
- `[Datagrid]` Fixed a bug where if a filter row column is frozen the mask and editor options would not be applied. ([#2553](https://github.com/infor-design/enterprise-ng/issues/2553))
- `[Datagrid]` Fixed an issue where when using rowTemplate/expandableRows and frozenColumns on both sides the right side did not render properly. ([#2867](https://github.com/infor-design/enterprise/issues/2867))
- `[Datagrid]` Fixed an issue where height was not aligning to expandable row for frozen columns. ([#3516](https://github.com/infor-design/enterprise/issues/3516))
- `[Datagrid]` Fixed hover color should not be similar to alternate rows when hovering in uplift high contrast. ([#3338](https://github.com/infor-design/enterprise/issues/3338))
- `[Datagrid]` Fixed a demo app issue filtering decimal fields in some examples. ([#3351](https://github.com/infor-design/enterprise/issues/3351))
- `[Datagrid]` Fixed an issue where some columns were disappear after resizing the browser or after changing themes. ([#3434](https://github.com/infor-design/enterprise/issues/3434))
- `[Datagrid]` Fixed an issue that the filter row type dropdowns did not close when the grid is scrolled. ([#3216](https://github.com/infor-design/enterprise/issues/3216))
- `[Datagrid]` Added an example showing the configuration needed to filter date time fields on just dates without the time part. ([#2865](https://github.com/infor-design/enterprise/issues/2865))
- `[Datagrid]` Changed the isFilter added value to datasets to a more unique value to avoid clashes. ([#2668](https://github.com/infor-design/enterprise/issues/2668))
- `[Datagrid]` Added a `getDataset` method that will return the current dataset without any added properties. ([#2668](https://github.com/infor-design/enterprise/issues/2668))
- `[Datagrid]` Fixed an issue that when reordering filter columns the filter values would disappear. ([#2565](https://github.com/infor-design/enterprise/issues/2565))
- `[Datagrid]` Fixed an issue that dropdown lists in filter rows did not close when scrolling. ([#2056](https://github.com/infor-design/enterprise/issues/2565))
- `[Datagrid]` Added a `filterType` option to the filter event data so the type can be determined. ([#826](https://github.com/infor-design/enterprise/issues/826))
- `[Datagrid]` Add options to `toolbar.filterRow` so that instead of true/false you can set `showFilter, clearFilter, runFilter` independently. ([#1479](https://github.com/infor-design/enterprise/issues/1479))
- `[Datagrid]` Added fixes to improve the usage of the textarea editor. ([#3417](https://github.com/infor-design/enterprise/issues/3417))
- `[Datagrid]` Fixed an issue where reset to default was not working properly. ([#3487](https://github.com/infor-design/enterprise/issues/3487))
- `[Datepicker]` Fixed an issue where setting date format with comma character was not working. ([#3008](https://github.com/infor-design/enterprise/issues/3008))
- `[Editor]` Made the link and image link fields required on the dialogs. ([#3008](https://github.com/infor-design/enterprise/issues/3008))
- `[Editor]` Fixed an issue where it was possible to clear text and end up with text outside the default paragraph seperator. ([#2268](https://github.com/infor-design/enterprise/issues/2268))
- `[Fileupload]` Fixed an issue where tabbing out of a fileupload in was causing the modal dialog to disappear. ([#3458](https://github.com/infor-design/enterprise/issues/3458))
- `[Form Compact Layout]` Added support for `form-compact-layout` the remaining components. ([#3008](https://github.com/infor-design/enterprise/issues/3329))
- `[Dropdown]` Fixed a bug that was causing the `selectValue()` method not to update the visual display of the in-page Dropdown element. ([#3432](https://github.com/infor-design/enterprise/issues/3432))
- `[Forms]` Fixed an issue where radio group was overlapping fields. ([#3466](https://github.com/infor-design/enterprise/issues/3466))
- `[Forms Compact]` Fixed an issue where fileupload was misaligned in RTL mode in uplift theme. ([#3483](https://github.com/infor-design/enterprise/issues/3483))
- `[Icons]` Fixed color inconsistencies of the icons when the fields are in readonly state. ([#3176](https://github.com/infor-design/enterprise/issues/3176))
- `[Input]` Added the ability to line up data labels with inputs by adding class `field-height` to the `data` element and placing it in a responsive grid. ([#987](https://github.com/infor-design/enterprise/issues/987))
- `[Input]` Added the ability to use standalone required spans, this will help on responsive fields if they are cut off. ([#3115](https://github.com/infor-design/enterprise/issues/3115))
- `[Input/Forms]` Added the ability to add a class to rows to align the fields on the bottom, this will line up fields if they have wrapping labels or long labels with required fields. To enable this add class `flex-align-bottom` to the grid `row`. ([#443](https://github.com/infor-design/enterprise/issues/443))
- `[Locale]` Fixed an issue where formatDate() method was not working for es-419. ([#3363](https://github.com/infor-design/enterprise/issues/3363))
- `[Locale]` Fixed an issue where setting language to `nb` would error. ([#3455](https://github.com/infor-design/enterprise/issues/3455))
- `[Locale]` Fixed incorrect time separators in the no, nn, and nn locales. ([#3468](https://github.com/infor-design/enterprise/issues/3468))
- `[Locale]` Added further separation of language from formatting in date oriented components (calendar, datepicker, timepicker ect). [3244](https://github.com/infor-design/enterprise/issues/3244))
- `[Locale]` Added support for `nn` locale and language, but this will change to no language as only this is translated as its the same. ([#3455](https://github.com/infor-design/enterprise/issues/3455))
- `[Locale]` Correct the month names in Russian locale and capitalized the day names. ([#3464](https://github.com/infor-design/enterprise/issues/3464))
- `[Module Tabs]` Fixed color tab indicator and small gap below when selected/opened for all color variations in uplift theme. ([#3312](https://github.com/infor-design/enterprise/issues/3312))
- `[Modal]` Fixed colors in dark mode for the primary disabled button and error and background contrast. ([#2754](https://github.com/infor-design/enterprise/issues/2754))
- `[Pie]` Fixed an issue where initial selection was getting error. ([#3157](https://github.com/infor-design/enterprise/issues/3157))
- `[Popupmenu]` Fixed an issue where list separators were disappearing when reduced the browser zoom level e.g. 70-80%. ([#3407](https://github.com/infor-design/enterprise/issues/3407))
- `[Radar Chart]` Fixed an issue where labels was cut off for some screen sizes. ([#3320](https://github.com/infor-design/enterprise/issues/3320))
- `[Searchfield]` Fixed a bug where changing filter results while the autocomplete is open may result in the menu being positioned incorrectly. ([#3243](https://github.com/infor-design/enterprise/issues/3243))
- `[Searchfield]` Fixed a bug in Toolbar Searchfields where a component configured with `collapsible: false` and `collapseSize` defined, the searchfield would incorrectly collapse. ([NG#719](https://github.com/infor-design/enterprise-ng/issues/719))
- `[Splitter]` Fixed an issue in the destroy function where the expand button was not removed. ([#3371](https://github.com/infor-design/enterprise/issues/3371))
- `[Swaplist]` Fixed an issue where top buttons were not aligned in Firefox. ([#3425](https://github.com/infor-design/enterprise/issues/3425))
- `[Textarea]` Fixed an issue where using `rows` stopped working, and fixed the autoGrow option to work better. ([#3471](https://github.com/infor-design/enterprise/issues/3471))
- `[Toolbar]` Fixed an issue where some `destroy()` methods being called in `teardown()` were not type-checking for the `destroy()` method, and sometimes would incorrectly try to call this on an object or data property defined as `button`. ([#3449](https://github.com/infor-design/enterprise/issues/3449))
- `[Tooltip/Popover]` Fixed incorrect placement when in RTL modes, as well as some broken styles on the RTL Popover. ([#3119](https://github.com/infor-design/enterprise/issues/3119))
- `[Validation/Checkboxes]` Fixed issues with making checkboxes required, the styling did not work for it and the scrollIntoView function and validation failed to fire. Note that to add required to the checkbox you need to add an extra span, adding a class to the label will not work because the checkbox is styled using the label already. ([#3147](https://github.com/infor-design/enterprise/issues/3147))
- `[Validation]` Fixed an issue where calling removeMessage would not remove a manually added error class. ([#3318](https://github.com/infor-design/enterprise/issues/3318))

(78 Issues Solved This Release, Backlog Enterprise 336, Backlog Ng 77, 989 Functional Tests, 1246 e2e Tests)

## v4.25.3

### v4.25.3 Fixes

- `[Bar]` Fixed an error rendering charts with only one dataset point. ([#3505](https://github.com/infor-design/enterprise/issues/3505))
- `[Datagrid]` Fixed an issue where date range filter was unable to filter data. ([#3503](https://github.com/infor-design/enterprise/issues/3503))
- `[Datagrid]` Fixed an issue where date range filter was not working. ([#3337](https://github.com/infor-design/enterprise/issues/3337))
- `[Datepicker]` Fixed an issue where date range with minimum range was not working. ([#3268](https://github.com/infor-design/enterprise/issues/3268))
- `[Datepicker]` Fixed an issue where date range was reverting to initial values after clearing. ([#1306](https://github.com/infor-design/enterprise/issues/1306))
- `[Field Filter]` Fixed an issue where switching to In Range filter type with a value in the field was causesing an error. ([#3515](https://github.com/infor-design/enterprise/issues/3515))
- `[Field Filter]` Fixed an issue where date range was not working after using other filter. ([#2764](https://github.com/infor-design/enterprise/issues/2764))

## v4.25.2

### v4.25.2 Fixes

- `[Fileupload]` Fixed an issue where tabbing out of a fileupload in was causing the modal dialog to disappear. ([#3458](https://github.com/infor-design/enterprise/issues/3458))

## v4.25.1

### v4.25.1 Fixes

- `[Datagrid]` Fixed a bug where if there was an editor datagrid might error when loading. ([#3313](https://github.com/infor-design/enterprise/issues/3313))
- `[Mask]` Fixed a bug where leading zeroes were not possible to apply against Number Masks on standard input fields that also handled formatting for thousands separators. ([#3315](https://github.com/infor-design/enterprise/issues/3315))
- `[General]` Improved the colors of windows chrome custom scrollbars in uplift themes. ([#3413](https://github.com/infor-design/enterprise/issues/3413))

## v4.25.0

### v4.25.0 Features

- `[Fields]` Added a form level class to toggle all fields in the form to a more compact (shorter) mode called `form-layout-compact`. Added and fixed existing components so that there is now the option to have more compact forms by using shorter fields. ([#3249](https://github.com/infor-design/enterprise/issues/3249))
- `[Tag]` Added a new style for linkable tags that will work for default, info, good, error, alert, and neutral styles. ([#3113](https://github.com/infor-design/enterprise/issues/3113))
- `[Multiselect]` Added Tag Display as a new style for interacting with selected results in Multiselect components. ([#3114](https://github.com/infor-design/enterprise/issues/3114))
- `[Popdown]` Added support for tabbing into and exit out of it. ([#3218](https://github.com/infor-design/enterprise/issues/3218))
- `[Colors]` Updated design system tokens to new colors for uplift and did a pass on all three theme variants. This impacts and improves many internal colors in components and charts. ([#3007](https://github.com/infor-design/enterprise/issues/3007))

### v4.25.0 Fixes

- `[About]` Added further indication for Microsoft Edge Chrome next to the underlying chrome version. ([#3073](https://github.com/infor-design/enterprise/issues/3073))
- `[About]` Fixed a bug where the browser language was shown as the locale name, we now show browser language and IDs language and locale separate. ([#2913](https://github.com/infor-design/enterprise/issues/2913))
- `[About]` Fixed a bug where the OS version was duplicated. ([#1650](https://github.com/infor-design/enterprise/issues/1650))
- `[Accordion]` Fixed inconsistency style of focus element after clicking on a certain accordion header. ([#3082](https://github.com/infor-design/enterprise/issues/3082))
- `[Accordion]` Fixed an issue that when all panes are expanded then they could no longer be closed. ([#701](https://github.com/infor-design/enterprise-ng/issues/3217))
- `[Application Menu]` Fixed minor usability issues when attempting to filter on application menus, display of hidden filtered children, and filtering reset when a Searchfield is blurred. ([#3285](https://github.com/infor-design/enterprise/issues/3285))
- `[Application Menu]` Fixed incorrect font-size/padding around list item headers' bullet points. ([#3364](https://github.com/infor-design/enterprise/issues/3364))
- `[Application Menu]` Tweaked some font colors on the Vibrant theme. ([#3400](https://github.com/infor-design/enterprise/issues/3400))
- `[Autocomplete]` Fixed an issue where selected event was not firing when its parent is partly overflowing. ([#3072](https://github.com/infor-design/enterprise/issues/3072))
- `[Calendar]` Fixed an issue setting the legend checked elements to false in the api. ([#3170](https://github.com/infor-design/enterprise/issues/3170))
- `[Datagrid]` Fixed an issue where the data after commit edit was not in sync for tree. ([#659](https://github.com/infor-design/enterprise-ng/issues/659))
- `[Datagrid]` Fixed an issue where the add row or load new data for grouping was not working. ([#2801](https://github.com/infor-design/enterprise/issues/2801))
- `[Datagrid]` Fixed an issue where time picker filter trigger icon and text was overlapping. ([#3062](https://github.com/infor-design/enterprise/issues/3062))
- `[Datagrid]` Fixed a bug where floating point math would cause the grouping sum aggregator to round incorrectly. ([#3233](https://github.com/infor-design/enterprise/issues/3233))
- `[Datagrid]` Fixed style issues in all theme and theme variants when using the list style including grouped headers and states. ([#3265](https://github.com/infor-design/enterprise/issues/3265))
- `[Datagrid]` Fixed issues with the stretch columns minimum width. ([#3308](https://github.com/infor-design/enterprise/issues/3308))
- `[Datagrid]` Fixed an issue where converting circular structure to JSON was throwing an error. ([#3309](https://github.com/infor-design/enterprise/issues/3309))
- `[Datagrid]` Fixed an issue where focus in date picker field was not aligning. ([#3350](https://github.com/infor-design/enterprise/issues/3350))
- `[Datagrid]` Added fixes for editing lookup fields, fixed the styling of the lookup editor and improved padding, also fixed the sort indicator color. ([#3160](https://github.com/infor-design/enterprise/issues/3160))
- `[Datagrid]` Fixed a bug that made selecting blank items in lists in a dropdown not possible. ([#3313](https://github.com/infor-design/enterprise/issues/3313))
- `[Editor]` Fixed an issue where line spacing was inconsistent. ([#3335](https://github.com/infor-design/enterprise/issues/3335))
- `[General]` Added detection for wkWebView which is paired with safari. This caused issues with all black text as this browser had previously been unknown. ([#3336](https://github.com/infor-design/enterprise/issues/3336))
- `[Homepage]` Fixed an issue where the DOM order was not working for triple width widgets. ([#3101](https://github.com/infor-design/enterprise/issues/3101))
- `[Locale]` Fixed an issue where enter all digits was not working for fr-FR. ([#3217](https://github.com/infor-design/enterprise/issues/3217))
- `[Locale]` Added the ability to set a 5 digit language (`fr-FR` and `fr-CA` vs `fr`) and added separate strings for `fr-CA` vs `fr-FR`. ([#3245](https://github.com/infor-design/enterprise/issues/3245))
- `[Locale]` Changed incorrect Chinese locale year formats to the correct format as noted by translators. For example `2019年 12月`. ([#3081](https://github.com/infor-design/enterprise/issues/3081))
- `[Locale]` Corrected and added the firstDayofWeek setting for every locale. ([#3060](https://github.com/infor-design/enterprise/issues/3060))
- `[Mask]` Fixed an issue when applying Masks to input fields configured for numbers, where errors would be thrown when the Mask attempted to overwrite the input field value. ([#3315](https://github.com/infor-design/enterprise/issues/3315))
- `[Modal]` Fixed an issue where the returns focus to button after closing was not working. ([#3166](https://github.com/infor-design/enterprise/issues/3166))
- `[Multiselect]` Adjusted the placeholder color as it was too dark. ([#3276](https://github.com/infor-design/enterprise/issues/3276))
- `[Pie]` Fixed cut off line labels when something other than value is used. ([#3143](https://github.com/infor-design/enterprise/issues/3143))
- `[Popupmenu]` Switched the `attachToBody` setting to be true by default. ([#3331](https://github.com/infor-design/enterprise/issues/3331))
- `[Searchfield]` Fixed an issue where multiselect items' checkboxes and text were misaligned in RTL mode. ([#1811](https://github.com/infor-design/enterprise/issues/1811))
- `[Searchfield]` Fixed placeholder text alignment issues on Vibrant theme in Firefox. ([#3055](https://github.com/infor-design/enterprise/issues/3055))
- `[Scrollbar]` Fixed styles for windows chrome to work with all themes. ([#3172](https://github.com/infor-design/enterprise/issues/3172))
- `[Searchfield]` Fixed an overlapping text in searchfield when close icon button is showed. ([#3135](https://github.com/infor-design/enterprise/issues/3135))
- `[Tabs]` Fixed an issue where scroll was not working on mobile view for scrollable-flex layout. ([#2931](https://github.com/infor-design/enterprise/issues/2931))

(47 Issues Solved This Release, Backlog Enterprise 374, Backlog Ng 96, 980 Functional Tests, 1196 e2e Tests)

## v4.24.0

### v4.24.0 Important Changes

- `[Icons]` Reversed a change in previous versions to make alert icons all have a white background as this caused issues. Concerning alert icons there are now the following `icon-[name]` - which will have transparent background, in Uplift these are linear in style, in soho these are solid in style. We also add a `icon-[name]-alert` for alert icons with a white background. If you need a white background you can use these otherwise we have restored the functionality from the 4.21 version, you might need a white background in calendar icons. Also the pending icon is fixed and now orange. ([#3052](https://github.com/infor-design/enterprise/issues/3052))
- `[Datagrid]` Changed the way tables are rendered to avoid gaps at the end of the grid and fix the sizes so they work in resize. This is done by using css position: sticky for headers. It has a few consequences. The spaceColumn option which was never completed was removed. The stretchColumn option is still working but is less important now and defaults to no stretch. IE 11 will now no longer support sticky headers because it does not support css position sticky, so it will degrade in functionality. This improves all issues with columns getting out of alignment. ([#2825](https://github.com/infor-design/enterprise/issues/2825))

### v4.24.0 Deprecation

### v4.24.0 Features

- `[Datagrid]` Added support to get only changed values as return array for get modified rows method. ([#2958](https://github.com/infor-design/enterprise/issues/2958))
- `[Editor]` Replaced the `h3` and `h4` buttons with a more robust Fontpicker component. ([#2722](https://github.com/infor-design/enterprise/issues/2722))
- `[Spinbox]` Standardized Spinbox field sizes to match other input field sizes, added responsive form (fluid) functionality for Spinbox, and reworked the standard size of the Spinbox to match other form fields. ([#1344](https://github.com/infor-design/enterprise/issues/1344))

### v4.24.0 Fixes

- `[All]` Removed the property `-webkit-text-fill-color` from usage throughout out our codebase, except for one rule that changes it to `unset` if it's present. ([#3041](https://github.com/infor-design/enterprise/issues/3041))
- `[Application Menu]` Fixed issue in application menu where scrollbar is visible even if it's not needed in uplift theme. ([#3134](https://github.com/infor-design/enterprise/issues/3134))
- `[Datagrid]` Fixed an issue where the hide pager on one page setting was not working correctly when applying a filter. ([#2676](https://github.com/infor-design/enterprise/issues/2676))
- `[Datagrid]` Fixed an issue where if the grid is initialized with an empty array then updateColumns is used the resetColumns function failed. ([#690](https://github.com/infor-design/enterprise-ng/issues/690))
- `[Datagrid]` Fixed an issue where the dirty cell indicator was not updating after remove row. ([#2960](https://github.com/infor-design/enterprise/issues/2960))
- `[Datagrid]` Fixed an issue where the method getModifiedRows was not working, it had duplicate entries for the same row. ([#2908](https://github.com/infor-design/enterprise/issues/2908))
- `[Datagrid]` Fixed an issue where the personalized columns were not working when toggle columns and drag drop. ([#3004](https://github.com/infor-design/enterprise/issues/3004))
- `[Datagrid]` Fixed an issue where the grouping filter was not working after do sort. ([#3012](https://github.com/infor-design/enterprise/issues/3012))
- `[Datagrid]` Fixed an issue where the editable single column was not working. ([#3023](https://github.com/infor-design/enterprise/issues/3023))
- `[Datagrid]` Fixed an issue where when hovering a parent row the same row index in the child row will show the hover state. ([#2227](https://github.com/infor-design/enterprise/issues/2227))
- `[Datagrid]` Fixed an issue where the focus state for action button formatter was not working correctly. ([#3006](https://github.com/infor-design/enterprise/issues/3006))
- `[Datagrid]` Fixed an issue where the personalization dialog was not centered on IE 11. ([#3175](https://github.com/infor-design/enterprise/issues/3175))
- `[Datagrid]` Fixed an issue finally so that all columns will always align and will never come out of alignment. ([#2835](https://github.com/infor-design/enterprise/issues/2835))
- `[Datagrid]` Fixed an issue where in some cases when there is no data you could not scroll right. ([#2363](https://github.com/infor-design/enterprise/issues/2363))
- `[Datagrid]` Fixed an issue where in some cases where you could not scroll right over the empty message. ([#2864](https://github.com/infor-design/enterprise/issues/2864))
- `[Datagrid]` Fixed an issue where the IOS text would appear very large on group headers. ([#2224](https://github.com/infor-design/enterprise/issues/2224))
- `[Datagrid]` Fixed an issue where in some cases where if you have one column and are in edit mode resizing the page behaved strangely. ([#3193](https://github.com/infor-design/enterprise/issues/3193))
- `[Datagrid]` Changed the rendering of columns so that there will never be a gap on the left side, changed the default of stretchColumn to null which will fill. ([#1818](https://github.com/infor-design/enterprise/issues/1818))
- `[Datagrid]` Fixed an issue that hyperlinks in the datagrid would redirect. ([#3207](https://github.com/infor-design/enterprise/issues/3207))
- `[Datagrid]` Changed the behavior of column resizing to use "fit" during resize, which means adjacent columns only will be resized. ([#605](https://github.com/infor-design/enterprise/issues/605))
- `[Datagrid]` Fixed an issue that resizing the last column would create a gap. ([#1671](https://github.com/infor-design/enterprise/issues/1671))
- `[Datepicker]` Fixed missing background color on disable dates and adjusted the colors in all themes. ([#2910](https://github.com/infor-design/enterprise/issues/2910))
- `[Datepicker]` Fixed a layout issue on the focus state on colored/legend days. ([#2910](https://github.com/infor-design/enterprise/issues/2910))
- `[Datepicker]` Fixed an issue where the calendar layout was not working on ie11. ([#3226](https://github.com/infor-design/enterprise/issues/3226))
- `[Dropdown]` Fix a bug where a dropdown in a datagrid cell would sometimes not display the correct value when selected. ([#2919](https://github.com/infor-design/enterprise/issues/2919))
- `[Dropdown]` Fix a layout issue in RTL on the badges example. ([#3150](https://github.com/infor-design/enterprise/issues/3150))
- `[Editor]` Corrected CSP errors and broken images in the Editor Preview when inserting the default image. ([#2937](https://github.com/infor-design/enterprise/issues/2937))
- `[Editor]` Fixes issues with Editors configured to use Flex Toolbar, where toolbar buttons were not properly triggering selected events, and overflowed items were not triggering editor actions as expected. ([#2938](https://github.com/infor-design/enterprise/issues/2938))
- `[Editor]` The Editor now uses the same routine for stripping disallowed tags and attributes from pasted content when it transitions from the Source View to the Preview. This makes it impossible to paste/type HTML tags containing a `style` property with CSS rules that are not allowed to be applied to inline Editor elements, such as `font-family`. ([#2987](https://github.com/infor-design/enterprise/issues/2987))
- `[Editor]` Fixed a problem in Safari that would cause scrolling to occur inside Flex Toolbars unexpectedly. ([#3033](https://github.com/infor-design/enterprise/issues/3033))
- `[Editor]` Fixed many memory leaks related to view swapping and `destroy()` in the Editor. ([#3112](https://github.com/infor-design/enterprise/issues/3112))
- `[EmptyMessage]` Added a fix so that click will only fire on the button part of the empty message. ([#3139](https://github.com/infor-design/enterprise/issues/3139))
- `[Header]` Update the header placeholder text color to match better. ([#3040](https://github.com/infor-design/enterprise/issues/3040))
- `[Locale]` Fixed a problem in fi-FI where some date formats where incorrect with one digit days. ([#3019](https://github.com/infor-design/enterprise/issues/3019))
- `[Locale]` Added new conversion methods for gregorian to umalqura dates and vice versa with Locale. The fromGregorian and togregorian methods were in two separate locations ar-SA and ar-EG. These new methods gregorianToUmalqura and umalquraToGregorian now moved to to one location in locale and removed the maxDate on them. ([#3051](https://github.com/infor-design/enterprise/issues/3051))
- `[Locale]` Fixed an issue when formatting with `SSS` in the format string, the leading zeros were incorrectly removed from the millisecond output. ([#2696](https://github.com/infor-design/enterprise/issues/2696))
- `[Locale/Datagrid]` Fixed an issue in the datagrid/locale that meant if a string is provided in the current locale for a number it wont parse correctly if the decimal format is a `,` (such as nl-NL). ([#3165](https://github.com/infor-design/enterprise/issues/3165))
- `[Locale]` Fixed an issue when loading en-XX locales where some data may be mixed with en-US. ([#3208](https://github.com/infor-design/enterprise/issues/3208))
- `[Mask]` Fixed a Safari bug where certain masked values would not trigger a "change" event on the input field. ([#3002](https://github.com/infor-design/enterprise/issues/3002))
- `[Modal]` Added a new setting `overlayOpacity` that give the user to control the opacity level of the modal/message dialog overlay. ([#2975](https://github.com/infor-design/enterprise/issues/2975))
- `[Popover]` Fixed an issue where the content was disappearing when change themes on IE11. ([#2954](https://github.com/infor-design/enterprise/issues/2954))
- `[Progress]` Added the ability to init the progress and update it to zero, this was previously not working. ([#3020](https://github.com/infor-design/enterprise/issues/3020))
- `[Sparkline Chart]` Fixed an issue where an error was thrown while a sparkline chart was present during a theme chnage. ([#3159](https://github.com/infor-design/enterprise/issues/3159))
- `[Tabs Module]` Fixed missing ellipsis and spacing issue on mobile view in searchfield of tabs module when resizing the browser. ([#2940](https://github.com/infor-design/enterprise/issues/2940))
- `[Toast]` Fixed an issue where the saved position was not working for whole app. ([#3025](https://github.com/infor-design/enterprise/issues/3025))
- `[Tree]` Fixed an issue where the nodes were not rendering. ([#3194](https://github.com/infor-design/enterprise/issues/3194))

### v4.24.0 Chores & Maintenance

- `[Demoapp]` Allow the query params that affect theming/personalization (theme/variant/colors) to be appended/adjusted on the browser's URL without affecting other query parameters, or adding unnecessary paramters that weren't changed.
- `[Toolbar Searchfield]` Increased the amount of text shown when the Searchfield is not expanded, and appears similar to a button.  Also modified some styles in all themes to make alignment of the text better between the Searchfield and buttons when the Searchfield is not expanded. ([#2944](https://github.com/infor-design/enterprise/issues/2944))

(74 Issues Solved This Release, Backlog Enterprise 374, Backlog Ng 85, 974 Functional Tests, 1191 e2e Tests)

## v4.23.0

### v4.23.0 Deprecation

- `[Icons]` We added per theme empty state icons for both uplift (vibrant) and soho (subtle) themes. Because of this `svg-empty.html` is now deprecated. Please use the theme based files `theme-soho-svg-empty.html` and `theme-uplift-svg-empty.html`. ([#426](https://github.com/infor-design/design-system/issues/426))

### v4.23.0 Features

- `[Accordion]` Added a new setting `expanderDisplay` that can display all expander button icons in the classic style, or with all "chevron" or "plus-minus"-style icons.  Deprecated the legacy `displayChevron` setting in favor of this change. ([#2900](https://github.com/infor-design/enterprise/issues/2900))
- `[Calendar / Day View]` A new component Week View was created, you can configure it to show a single day as well, or several days so we now have a day view. ([#2780](https://github.com/infor-design/enterprise/issues/2780))
- `[Calendar / Week View]` A new component Week View was added. You can show events in a series of days. This is also integrated into view switcher in the calendar component. ([#1757](https://github.com/infor-design/enterprise/issues/1757))
- `[Empty Messages]` Added a new icon `empty-no-users`. ([#3046](https://github.com/infor-design/enterprise/issues/3046))
- `[Locale]` Added updated translation files for 16 in house languages. ([#3049](https://github.com/infor-design/enterprise/issues/3049))
- `[Modal]` Added a new setting `overlayOpacity` that gives the developer ability to control the opacity level of the modal/message dialog overlay. ([#2975](https://github.com/infor-design/enterprise/issues/2975))

### v4.23.0 Fixes

- `[Accordion]` Fixed the font color when hovered on uplift high contrast. ([#3042](https://github.com/infor-design/enterprise/issues/3042))
- `[Autocomplete]` Fixed memory leaks by preventing re-rendering of an open autocomplete list from attaching new events, adding multiple `aria-polite` elements, etc. ([#2888](https://github.com/infor-design/enterprise/issues/2888))
- `[Calendar]` Pass calendar tooltip settings down to week-view component. ([#3179](https://github.com/infor-design/enterprise/issues/3179))
- `[Calendar]` Fixed disabled legend label color on vibrant/uplift with dark Variant theme. ([#2965](https://github.com/infor-design/enterprise/issues/2965))
- `[Calendar]` Fixed missing arrow and scrolling issues in the event popup. ([#2962](https://github.com/infor-design/enterprise/issues/2962))
- `[Contextual Action Panel]` Fixed an issue where the CAP close but beforeclose event not fired. ([#2826](https://github.com/infor-design/enterprise/issues/2826))
- `[Context Menu]` Fixed a placement bug that would cut the size of the menu to an unusable size in small viewport displays. ([#2899](https://github.com/infor-design/enterprise/issues/2899))
- `[Contextual Action Panel]` Fixed placement of `(X)` close button on both standard and Flex toolbars when using the `showCloseBtn` setting. ([#2834](https://github.com/infor-design/enterprise/issues/2834))
- `[Datagrid]` Fixed column headers font color in uplift high contrast. ([#2830](https://github.com/infor-design/enterprise/issues/2830))
- `[Datagrid]` Fixed an issue where the tree children expand and collapse was not working. ([#633](https://github.com/infor-design/enterprise-ng/issues/633))
- `[Datagrid]` Fixed an issue where the pager was not updating with updated method. ([#2759](https://github.com/infor-design/enterprise/issues/2759))
- `[Datagrid]` Fixed an issue where the browser contextmenu was not showing by default. ([#2842](https://github.com/infor-design/enterprise/issues/2842))
- `[Datagrid]` Fixed an issue where string include zeroes not working with text filter. ([#2854](https://github.com/infor-design/enterprise/issues/2854))
- `[Datagrid]` Fixed an issue where the select all button for multiselect grouping was not working. ([#2895](https://github.com/infor-design/enterprise/issues/2895))
- `[Datagrid]` Fixed an issue where the select children for tree was not working. ([#2961](https://github.com/infor-design/enterprise/issues/2961))
- `[Datepicker]` Fixed an issue where the selected date was getting cleared and creating js error after changing month or year in Umalqura date and Calendar. ([#3093](https://github.com/infor-design/enterprise/issues/3093))
- `[Datepicker]` Fixed an issue where the validation after body re-initialize was not working. ([#2410](https://github.com/infor-design/enterprise/issues/2410))
- `[Datepicker]` Fixed an issue where the islamic-umalqura calendar was not working, when used with user vs settings locale and translate data was not loading from parent locale. ([#2878](https://github.com/infor-design/enterprise/issues/2878))
- `[Datepicker]` Fixed layout issues in RTL mode, also the buttons are switched the to the opposite side now. ([#3068](https://github.com/infor-design/enterprise/issues/3068))
- `[Dropdown]` Fixed an issue where the dropdown icons are misaligned in IE11 in the Uplift theme. ([#2826](https://github.com/infor-design/enterprise/issues/2912))
- `[Dropdown]` Fixed an issue where the placeholder was incorrectly renders when initially set selected item. ([#2870](https://github.com/infor-design/enterprise/issues/2870))
- `[Dropdown]` Fixed placement logic when dropdown's flip, as well as a visual bug with checkmark/icon placement on some browsers. ([#3058](https://github.com/infor-design/enterprise/issues/3058))
- `[Dropdown]` Fixed an issue where it was possible to inject xss when clearing the typeahead. ([#650](https://github.com/infor-design/enterprise-ng/issues/650))
- `[Field Filter]` Fixed an issues where the icons are not vertically centered, and layout issues when opening the dropdown in a smaller height browser. ([#2951](https://github.com/infor-design/enterprise/issues/2951))
- `[Header]` Fixed an iOS bug where the theme switcher wasn't working after Popupmenu lifecycle changes. ([#2986](https://github.com/infor-design/enterprise/issues/2986))
- `[Header Tabs]` Added a more distinct style to selected header tabs. ([infor-design/design-system#422](https://github.com/infor-design/design-system/issues/422))
- `[Hierarchy]` Fixed the border color on hierarchy cards. ([#423](https://github.com/infor-design/design-system/issues/423))
- `[Locale]` Fixed an issue where the parseDate method was not working for leap year. ([#2737](https://github.com/infor-design/enterprise/issues/2737))
- `[Locale]` Fixed an issue where some culture files does not have a name property in the calendar. ([#2880](https://github.com/infor-design/enterprise/issues/2880))
- `[Locale]` Fixed an issue where cultures with a group of space was not parsing correctly. ([#2959](https://github.com/infor-design/enterprise/issues/2959))
- `[Locale]` Fixed a problem loading nb-NO locale where it would fail to find translations and possibly error. ([#3035](https://github.com/infor-design/enterprise/issues/3035))
- `[Lookup]` Fixed missing X button in searchfield on a mobile viewport. ([#2948](https://github.com/infor-design/enterprise/issues/2948))
- `[Message]` Fixed an issue with an extra scroll bar, updated padding. ([#2964](https://github.com/infor-design/enterprise/issues/2964))
- `[Modal]` Fixed a layout issue when using 2 or more buttons on some smaller devices. ([#3014](https://github.com/infor-design/enterprise/issues/3014))
- `[Monthview]` Fixed an issue that the month/year text will reset when pressing cancel. ([#3080](https://github.com/infor-design/enterprise/issues/3080))
- `[Monthview]` Fixed a layout issue on the header in IE 11. ([#2862](https://github.com/infor-design/enterprise/issues/2862))
- `[Pie]` Fixed an issue where legends in pie chart gets cut off on mobile view. ([#902](https://github.com/infor-design/enterprise/issues/902))
- `[Popupmenu]` In mobile settings (specifically iOS), input fields will now allow for text input when also being assigned a context menu. ([#2613](https://github.com/infor-design/enterprise/issues/2613))
- `[Popupmenu]` Fixed an issue where the destroy event was bubbling up to other parent components. ([#2809](https://github.com/infor-design/enterprise/issues/2809))
- `[Popupmenu]` Fixed an issue where checkable menu items were not causing a popupmenu list to become properly formatted to fit the checkmarks when generated as part of a Flex Toolbar.  Also reworked the selection system to better handle selectable sections. ([#2989](https://github.com/infor-design/enterprise/issues/2809))
- `[Toolbar]` Fixed a bug where the dropdown/toolbar menu is being cut off on iOS device. ([#2800](https://github.com/infor-design/enterprise/issues/2800))
- `[Tooltip]` Fixed a personalization bug on Dark Themes where text colors were sometimes illegible when using certain color configurations. ([#3011](https://github.com/infor-design/enterprise/issues/3011))

### v4.23.0 Chores & Maintenance

- `[Build System]` Created separate sets linting rules for demoapp, source code, and tests, as well as a base set of rules for all environments. ([#2662](https://github.com/infor-design/enterprise/issues/2662))

(70 Issues Solved This Release, Backlog Enterprise 378, Backlog Ng 82, 939 Functional Tests, 1136 e2e Tests)

## v4.22.0

### v4.22.0 Deprecation

- `[Icons]` The alert icons now all have a white background allowing them to appear on colored areas. There was previously a special `-solid` version of the icons created that is now not needed, if you used the `icon-<name>-solid` icon change it to just `icon-<name>`. ([#396](https://github.com/infor-design/design-system/issues/396))

### v4.22.0 Features

- `[Build]` Replaced UglifyES in the minification script with Terser ([#2660](https://github.com/infor-design/enterprise/issues/2660))
- `[Build]` Added the Locale culture files to the minification script. `.min.js` versions of each locale are now available in the `dist/` folder. ([#2660](https://github.com/infor-design/enterprise/issues/2660))
- `[Calendar / Weekview]` Added a new week-view component that can be used standalone and ability switch to calendar week view in calendar. ([#1757](https://github.com/infor-design/enterprise/issues/1757))
- `[Application Menu]` Improved design of the App Menu Accordion's hierarchy, among other visual improvements, in the Uplift theme. ([#2739](https://github.com/infor-design/enterprise/issues/2739))
- `[Calendar]` Fixed layout issues in uplift theme. ([#2907](https://github.com/infor-design/enterprise/issues/2907))
- `[Charts]` Added support for context menu event with charts. ([#2699](https://github.com/infor-design/enterprise/issues/2699))
- `[Checkboxes]` Fixed layout issues when in grid rows. ([#2907](https://github.com/infor-design/enterprise/issues/2907))
- `[Contextual Action Panel]` Added support for passing in a full range of settings to the underlying Modal component API. ([#2433](https://github.com/infor-design/enterprise/issues/2433))
- `[Export]` Added support for separator to use custom string or object type with Export to CSV. ([#2490](https://github.com/infor-design/enterprise/issues/2490))
- `[Locale]` Added support for fetching minified culture files. ([#2660](https://github.com/infor-design/enterprise/issues/2660))
- `[Locale]` Added new translations for missing entries. ([#2896](https://github.com/infor-design/enterprise/issues/2896))
- `[Locale]` Fixed a bug that the language would reset when opening some components if a seperate language is used. ([#2982](https://github.com/infor-design/enterprise/issues/2982))
- `[Modal]` Added support for a "fullsize" sheet display at all times, or simply beneath the responsive breakpoint. ([#2433](https://github.com/infor-design/enterprise/issues/2433))
- `[Tabs-Vertical]` Added the ability to personalize Vertical Tabs in accordance with theming. ([#2824](https://github.com/infor-design/enterprise/issues/2824))
- `[Wizard]` Added support for short labels. If short labels not supplied it will add ellipsis to text and tooltip. ([#2604](https://github.com/infor-design/enterprise/issues/2604))

### v4.22.0 Fixes

- `[Accordion]` Fixed a Safari bug where accordion headers would not lose focus when another accordion header was clicked. ([#2851](https://github.com/infor-design/enterprise/issues/2851))
- `[Application Menu]` Fixed an issue where footer toolbar area was overlapping to menu content. ([#2552](https://github.com/infor-design/enterprise/issues/2552))
- `[Application Menu]` Fixed an issue where tooltip was showing white text on white background which makes text to be unreadable. ([#2811](https://github.com/infor-design/enterprise/issues/2811))
- `[Application Menu]` Fixed a bug where application menus were not dismissed when clicking directly on Popupmenu triggers in a mobile setting. ([#2831](https://github.com/infor-design/enterprise/issues/2831))
- `[Application Menu]` Fixed an issue on mobile where the body was scroll bouncing when dragging/scrolling in the app menu. ([#2434](https://github.com/infor-design/enterprise/issues/2434))
- `[Bar Chart]` Fixed an issue where labels were overwritten when use more then one chart on page. ([#2723](https://github.com/infor-design/enterprise/issues/2723))
- `[Buttons]` Adjust the contrast of buttons (tertiary) on uplift theme. ([#396](https://github.com/infor-design/design-system/issues/396))
- `[Calendar]` Fixed an issue where the upcoming event description was overlapping the upcoming duration when text is too long, adjust width of spinbox count and fixed alignment of all day checkbox in uplift light theme. ([#2778](https://github.com/infor-design/enterprise/issues/2778))
- `[Datagrid]` Fixed an issue where if you have duplicate Id's the columns many become misaligned. ([#2687](https://github.com/infor-design/enterprise/issues/2687))
- `[Datagrid]` Made the text all white on the targeted achievement formatter. ([#2730](https://github.com/infor-design/enterprise/issues/2730))
- `[Datagrid]` Fixed keyword search so that it will again work with client side paging. ([#2797](https://github.com/infor-design/enterprise/issues/2797))
- `[Datagrid]` Fixed an issue where the header and cells do not align perfectly. ([#2849](https://github.com/infor-design/enterprise/issues/2849))
- `[Datagrid]` Fixed an issue where actions menu was not opening after reload the data. ([#2876](https://github.com/infor-design/enterprise/issues/2876))
- `[Datepicker]` Moved the today button to the datepicker header and adding a setting to hide it if wanted. ([#2704](https://github.com/infor-design/enterprise/issues/2704))
- `[FieldSet]` Fixed an issue where the fieldset text in chart completion overlap when resizing the browser. ([#2610](https://github.com/infor-design/enterprise/issues/2610))
- `[Datepicker]` Fixed a bug in datepicker where the destroy method does not readd the masking functionality. [2832](https://github.com/infor-design/enterprise/issues/2832))
- `[Field Options]` Fixed an issue where the option menu is misaligned in full length input field in uplift theme. ([#2765](https://github.com/infor-design/enterprise/issues/2765))
- `[Icons]` Added and updated the following icons: icon-new, icon-calculator, icon-save-new, icon-doc-check. ([#391](https://github.com/infor-design/design-system/issues/391))
- `[Icons]` Added and updated the following icons: icon-bed, icon-user-clock, icon-phone-filled, icon-phone-empty. ([#419](https://github.com/infor-design/design-system/issues/419))
- `[Listview]` Fixed an issue where empty message would not be centered if the listview in a flex container. ([#2716](https://github.com/infor-design/enterprise/issues/2716))
- `[Locale/Initialize]` Fixed an issue where opening some components like Contextual Action Panel would change the current locale because it calls initialize when it loads. ([#2873](https://github.com/infor-design/enterprise/issues/2873))
- `[Mask]` Added an example showing how to user percent format with the locale. ([#434](https://github.com/infor-design/enterprise/issues/434))
- `[Modal]` Fixed an issue where encoded html would not be recoded on the title. ([#246](https://github.com/infor-design/enterprise/issues/246))
- `[Modal]` Fixed an issue where the page content behind the modal is still scrollable while the modal window is open on iOS devices. ([#2678](https://github.com/infor-design/enterprise/issues/2678))
- `[Popupmenu]` Prevent popupmenus from closing after exit and reentry to the popupmenu submenu structure. ([#2702](https://github.com/infor-design/enterprise/issues/2702))
- `[Swaplist]` Fixed an issue where passed data for searched items were not syncing for beforeswap event. ([#2819](https://github.com/infor-design/enterprise/issues/2819))
- `[Tabs]` Add more padding to the count styles. ([#2744](https://github.com/infor-design/enterprise/issues/2744))
- `[Tabs]` Fixed the disabled tab color. ([#396](https://github.com/infor-design/design-system/issues/396))
- `[Tabs-Module]` Fixed styling and appearance issues on an example page demonstrating the Go Button alongside a Searchfield with Categories. ([#2745](https://github.com/infor-design/enterprise/issues/2745))
- `[Tabs-Multi]` Fixed an issue where tooltip was not showing when hovering a tab with cut-off text. ([#2747](https://github.com/infor-design/enterprise/issues/2747))
- `[Toolbar Flex]` Fixed a bug in toolbar flex where the title is getting truncated even if there's enough space for it. ([#2810](https://github.com/infor-design/enterprise/issues/2810))
- `[Validation]` Fixed an issue where if the mask is set to use a time other than the default time for the locale, this was not taken into account in validation. ([#2821](https://github.com/infor-design/enterprise/issues/2821))

### v4.22.0 Chores & Maintenance

- `[Demo App]` Changed the theme switch to call the page refresh. ([#2743](https://github.com/infor-design/enterprise/issues/2743))
- `[Export]` Added support for separator to use custom string or object type with Export to CSV. ([#2490](https://github.com/infor-design/enterprise/issues/2490))

(53 Issues Solved This Release, Backlog Enterprise 342, Backlog Ng 81, 892 Functional Tests, 909 e2e Tests)

## v4.21.0

### v4.21.0 Deprecation

- `[Icons]` Removed the hardcoded red color of the `icon-flag` so it can be used as a normal icon. If red is desired please add an additional class of `icon-flag icon-error`. ([#2548](https://github.com/infor-design/enterprise/issues/2548))

### v4.21.0 Features

- `[Calendar]` Added the ability to show tooltip on event and event icon and the ability to fire a context menu event. ([#2518](https://github.com/infor-design/enterprise/issues/2518))
- `[Datagrid]` Added the ability to use frozen columns with tree grid. ([#2102](https://github.com/infor-design/enterprise/issues/2102))
- `[Datagrid]` Added support for a fixed row size, this can be used in some cases like frozen columns where rows may have a different size than the three row heights (normal, short, medium). ([#2101](https://github.com/infor-design/enterprise/issues/2101))
- `[Datagrid]` Added filter row editor options to api setting. ([#2648](https://github.com/infor-design/enterprise/issues/2648))
- `[Datagrid]` Fixed an issue that alert text is cut off when using the textEllipsis option. ([#2773](https://github.com/infor-design/enterprise/issues/2773))
- `[Editor]` Added events to trigger on view change. ([#2430](https://github.com/infor-design/enterprise/issues/2430))
- `[Homepage]` Added a parameter to the `resize` event that provides metadata about the Homepage's state, including a calculated container height. ([#2446](https://github.com/infor-design/enterprise/issues/2446))
- `[Locale]` Added support for big numbers (18.6) to formatNumber and parseNumber. ([#1800](https://github.com/infor-design/enterprise/issues/1800))

### v4.21.0 Fixes

- `[Application Menu]` Fixed an indentation issue with child elements in an accordion in the Angular application (enterprise-ng). ([#2616](https://github.com/infor-design/enterprise/issues/2616))
- `[AppMenu/Accordion]` Improved performance on Angular by not calling siftFor on the app menu build. ([#2767](https://github.com/infor-design/enterprise/issues/2767))
- `[AppMenu/Accordion]` Fixed a bug where the busy indicator would immediately close. ([#2767](https://github.com/infor-design/enterprise/issues/2767))
- `[Button]` Fixed an issue where updated method was not teardown and re-init. ([#2304](https://github.com/infor-design/enterprise/issues/2304))
- `[Circle Pager]` Fixed a bug where it was not showing on mobile view. ([#2589](https://github.com/infor-design/enterprise/issues/2589))
- `[Contextual Action Panel]` Fixed an issue where if the title is longer, there will be an overflow causing a white space on the right on mobile view. ([#2605](https://github.com/infor-design/enterprise/issues/2605))
- `[Custom Builds]` Fixed a problem where including components with extra punctuation (periods, etc) may cause a build to fail. ([#1322](https://github.com/infor-design/enterprise/issues/1322))
- `[Datagrid]` Fixed an issue where key navigation was not working for inlineEditor. ([#2157](https://github.com/infor-design/enterprise/issues/2157))
- `[Datagrid]` Fixed a bug where calling update rows in the filter callback will cause an infinite loop. ([#2526](https://github.com/infor-design/enterprise/issues/2526))
- `[Datagrid]` Fixed a bug where the value would clear when using a lookup editor with a mask on new rows. ([#2305](https://github.com/infor-design/enterprise/issues/2305))
- `[Datagrid]` Fixed a bug where horizontal scrolling would not work when in a card/widget. ([#1785](https://github.com/infor-design/enterprise/issues/1785))
- `[Datagrid]` Fixed an issue where dirty and row status on the same cell would cause a UI issue. ([#2641](https://github.com/infor-design/enterprise/issues/2641))
- `[Datagrid]` Changed the onKeyDown callback to fire on any key. ([#536](https://github.com/infor-design/enterprise-ng/issues/536))
- `[Datagrid]` Added a more descriptive aria-label to checkboxes if the required descriptors exist. ([#2031](https://github.com/infor-design/enterprise-ng/issues/2031))
- `[Datagrid]` Added an announcement of the selection state of a row. ([#2535](https://github.com/infor-design/enterprise/issues/2535))
- `[Datagrid]` Fixed filtering on time columns when time is a string. ([#2535](https://github.com/infor-design/enterprise/issues/2535))
- `[Datagrid]` Fixed icon layout issues on the filter row in medium rowHeight mode. ([#2709](https://github.com/infor-design/enterprise/issues/2709))
- `[Datagrid]` Fixed an issue where short row height was misaligning in Uplift theme. ([#2717](https://github.com/infor-design/enterprise/issues/2717))
- `[Datagrid]` Fixed an issue where new row and dirty cell were not working when combined. ([#2729](https://github.com/infor-design/enterprise/issues/2729))
- `[Dropdown]` Fixed an issue where tooltip on all browsers and ellipsis on firefox, ie11 was not showing with long text after update. ([#2534](https://github.com/infor-design/enterprise/issues/2534))
- `[Editor]` Fixed an issue where clear formatting was causing to break while switch mode on Firefox. ([#2424](https://github.com/infor-design/enterprise/issues/2424))
- `[Empty Message]` Fixed padding and alignment issues, the icon is now centered better. ([#2424](https://github.com/infor-design/enterprise/issues/2733))
- `[Fileupload Advanced]` Added custom errors example page. ([#2620](https://github.com/infor-design/enterprise/issues/2620))
- `[Flex Toolbar]` Fixed a lifecycle problem that was preventing Menu Buttons with a `removeOnDestroy` setting from opening. ([#2664](https://github.com/infor-design/enterprise/issues/2664))
- `[Homepage]` Fixed an issue where dynamically added widget was not positioning correctly. ([#2425](https://github.com/infor-design/enterprise/issues/2425))
- `[Icons]` Fixed an issue with partially invisible empty messages in uplift theme. ([#2474](https://github.com/infor-design/enterprise/issues/2474))
- `[Icons (Component)]` Fixed a bug where it was possible to store a full base-tag prefixed URL in the `use` setting, which shouldn't be possible. ([PR#2738](https://github.com/infor-design/enterprise/pull/2738))
- `[Locale]` Fixed a bug where getCulturePath does not work if the sohoxi.js file name has a hash part. ([#2637](https://github.com/infor-design/enterprise/issues/2637))
- `[Locale]` Fixed a bug found when using NG8 that the default us locale causes issues. It is now an official requirement that you set a locale for all components that require locale information. ([#2640](https://github.com/infor-design/enterprise/issues/2640))
- `[Locale]` Fixed an occurrence where an nonstandard locale filename was not correctly processed. ([#2684](https://github.com/infor-design/enterprise/issues/2684))
- `[Lookup]` Fixed memory leak issues after destroy. ([#2494](https://github.com/infor-design/enterprise/issues/2494))
- `[Modal]` Fixed memory leak issues after destroy. ([#2497](https://github.com/infor-design/enterprise/issues/2497))
- `[Popupmenu]` Fixed DOM leak where many arrows could be inserted in the DOM. ([#568](https://github.com/infor-design/enterprise-ng/issues/568))
- `[Pager]` Fixed a bug where clicking disabled buttons caused a refresh of the page in NG. ([#2170](https://github.com/infor-design/enterprise/issues/2170))
- `[Slider]` Updated the color variant logic to match new uplift theming. ([#2647](https://github.com/infor-design/enterprise/issues/2647))
- `[Tabs]` Fixed a memory leak caused by removing a tab. ([#2686](https://github.com/infor-design/enterprise/issues/2686))
- `[Toast]` Fixed memory leak issues after destroy. ([#2634](https://github.com/infor-design/enterprise/issues/2634))
- `[Toolbar]` Fixed the conditions for when `noSearchfieldReinvoke` destroys an inner Searchfield that's been previously invoked. ([PR#2738](https://github.com/infor-design/enterprise/pull/2738))
- `[Uplift Theme]` Various improvements to the Dark/Contrast variants, with a focus on passing WCAG ([#2541](https://github.com/infor-design/enterprise/issues/2541)) ([#2588](https://github.com/infor-design/enterprise/issues/2588))

### v4.21.0 Chores & Maintenance

- `[Custom Builds]` Improved Sass builder's ability to code split and include partials once. ([#1038](https://github.com/infor-design/enterprise/issues/1038))

(61 Issues Solved This Release, Backlog Enterprise 335, Backlog Ng 76, 867 Functional Tests, 880 e2e Tests)

## v4.20.0

### v4.20.0 Deprecation

- `[ListFilter]` Deprecated `startsWith` in favor of `wordStartsWith`, due to the addition of the `phraseStartsWith` filterMode. ([#1606](https://github.com/infor-design/enterprise/issues/1606))
- `[Popdown]` Deprecated `Popdown` in favor of `Popover`. Both components have similar functionality and we want to trim the code logic down. ([#2468](https://github.com/infor-design/enterprise/issues/2468))
- `[StepProcess]` Deprecated `StepProcess` as the component is no longer commonly used. We will remove it within 3-6 versions. ([#1476](https://github.com/infor-design/enterprise/issues/1476))
- `[CompositeForm]` Deprecated `CompositeForm` as the component is no longer commonly used. We will remove it within 3-6 versions. ([#1476](https://github.com/infor-design/enterprise/issues/1476))
- `[FieldOptions]` Deprecated `FieldOptions` as the component is no longer commonly used. We will remove it within 3-6 versions. ([#1476](https://github.com/infor-design/enterprise/issues/1476))

### v4.20.0 Features

- `[Datagrid]` Added support to resize column widths after a value change via the stretchColumnOnChange setting. ([#2174](https://github.com/infor-design/enterprise/issues/2174))
- `[Datagrid]` Added a Sort Function to the datagrid column to allow the value to be formatted for the sort. ([#2274](https://github.com/infor-design/enterprise/issues/2274)))
- `[Datagrid]` Added placeholder functionality to Lookup, Dropdown, and Decimal Formatters. ([#2408](https://github.com/infor-design/enterprise/issues/2408)))
- `[Datagrid]` Added support to restrict the size of a column with minWidth and maxWidth setting on the column. ([#2313](https://github.com/infor-design/enterprise/issues/2313))
- `[Datagrid]` Automatically remove nonVisibleCellError when a row is removed. ([#2436](https://github.com/infor-design/enterprise/issues/2436))
- `[Datagrid]` Fixed header alignment with textOverflow ellipsis setting. ([#2351](https://github.com/infor-design/enterprise/issues/2351))
- `[Datagrid]` Fixed an issue where code-block editor focus was not working. ([#526](https://github.com/infor-design/enterprise-ng/issues/526))
- `[Datagrid]` Automatically remove nonVisibleCellError when a row is removed. ([#2436](https://github.com/infor-design/enterprise/issues/2436))
- `[Datagrid]` Add a fix to show ellipsis text on lookups in the datagrid filter. ([#2122](https://github.com/infor-design/enterprise/issues/2122))
- `[Datagrid]` Made grouping work better with editable, including fixes to addRow, removeRow, messages, and dirty indication. ([#1851](https://github.com/infor-design/enterprise/issues/1851))
- `[Datagrid]` Changed the beforeCommitCellEdit event into a function on the column that is synchronous. ([#2442](https://github.com/infor-design/enterprise/issues/2442))
- `[Datagrid]` Fixed a bug that the selected event would fire when no rows are deselected and on initial load. ([#2472](https://github.com/infor-design/enterprise/issues/2472))
- `[Datagrid]` Removed a white background from the colorpicker editor in high contrast theme. ([#1574](https://github.com/infor-design/enterprise/issues/1574))
- `[Datepicker]` Made the showMonthYearPicker option true by default and added a newly designed panel to select the year and day. ([#1958](https://github.com/infor-design/enterprise/issues/1958))
- `[Datepicker]` Fixed a layout issue in IE 11 with the datepicker title. ([#2598](https://github.com/infor-design/enterprise/issues/2598))
- `[Datepicker]` Fixed issues with the mask when using the range picker. ([#2597](https://github.com/infor-design/enterprise/issues/2597))
- `[Dropdown]` Fixed an issue where ellipsis was not working when use firefox new tab. ([#2236](https://github.com/infor-design/enterprise/issues/2236))
- `[Form Compact]` Added checkboxes/radios, and improved visual style. ([#2193](https://github.com/infor-design/enterprise/issues/2193))
- `[Images]` Created an additional image class to apply focus state without coercing width and height. ([#2025](https://github.com/infor-design/enterprise/issues/2025))
- `[ListFilter]` Added `phraseStartsWith` filterMode for only matching a search term against the beginning of a string. ([#1606](https://github.com/infor-design/enterprise/issues/1606))
- `[Multiselect]` Changed interactions in filtered lists to no longer reset text inside the search input and the contents of the list. ([#920](https://github.com/infor-design/enterprise/issues/920))
- `[Toast]` Added api settings for drag drop and save position. ([#1876](https://github.com/infor-design/enterprise/issues/1876))
- `[Uplift Theme]` Various minor improvements. ([#2318](https://github.com/infor-design/enterprise/issues/2318))

### v4.20.0 Fixes

- `[Alerts]` Removed dirty tracker from the page due to layout issues. ([#1679](https://github.com/infor-design/enterprise/issues/1679))
- `[App Menu]` Fixed an issue where the lower toolbar inverts left and right keyboard actions. ([#2240](https://github.com/infor-design/enterprise/issues/2240))
- `[Bar Chart]` Fixed an issue where the tooltip would not show. ([#2097](https://github.com/infor-design/enterprise/issues/2097))
- `[Calendar]` Added more information to the onMonthRendered callback. ([#2419](https://github.com/infor-design/enterprise/issues/2419))
- `[Calendar]` Changed updated method so it can reinit the calendar with new data. ([#2419](https://github.com/infor-design/enterprise/issues/2419))
- `[Calendar]` Fixed stack exceeded error in angular using updated and legend. ([#2419](https://github.com/infor-design/enterprise/issues/2419))
- `[Calendar]` Added an eventclick and eventdoubleclick information to the onMonthRendered callback. ([#2419](https://github.com/infor-design/enterprise/issues/2419))
- `[Calendar]` Allow Validation of the Calendar Popup. ([#1742](https://github.com/infor-design/enterprise/issues/1742))
- `[Calendar]` Prevent double click from reopening the event popup. ([#1705](https://github.com/infor-design/enterprise/issues/1705))
- `[Calendar]` Enable vertical scrolling at short window sizes in monthview. ([#2489](https://github.com/infor-design/enterprise/issues/2489))
- `[Charts]` Made fixes so all charts change color in uplift theme. ([#2058](https://github.com/infor-design/enterprise/issues/2058))
- `[Charts]` Fixes dynamic tooltips on a bar chart. ([#2447](https://github.com/infor-design/enterprise/issues/2447))
- `[Colorpicker]` Fixed colorpicker left and right keys advanced oppositely in right-to-left mode. ([#2352](https://github.com/infor-design/enterprise/issues/2352))
- `[Column Chart]` Fixed an issue where the tooltip would not show. ([#2097](https://github.com/infor-design/enterprise/issues/2097))
- `[Datagrid]` Fixes an issue where method selectedRows() was returning incorrect information when new row added via addRow(). ([#1794](https://github.com/infor-design/enterprise/issues/1794))
- `[Datagrid]` Fixed the text width functions for better auto sized columns when using editors and special formatters. ([#2270](https://github.com/infor-design/enterprise/issues/2270))
- `[Datagrid]` Fixes the alignment of the alert and warning icons on a lookup editor. ([#2175](https://github.com/infor-design/enterprise/issues/2175))
- `[Datagrid]` Fixes tooltip on the non displayed table errors. ([#2264](https://github.com/infor-design/enterprise/issues/2264))
- `[Datagrid]` Fixes an issue with alignment when toggling the filter row. ([#2332](https://github.com/infor-design/enterprise/issues/2332))
- `[Datagrid]` Fixes an issue where method setFilterConditions() were not working for multiselect filter. ([#2414](https://github.com/infor-design/enterprise/issues/2414))
- `[Datagrid]` Fixes an error on tree grid when using server-side paging. ([#2132](https://github.com/infor-design/enterprise/issues/2132))
- `[Datagrid]` Fixed an issue where autocompletes popped up on cell editors. ([#1575](https://github.com/infor-design/enterprise/issues/1575))
- `[Datagrid]` Fixes reset columns to set the correct hidden status. ([#2315](https://github.com/infor-design/enterprise/issues/2315))
- `[Datagrid]` Fixes the filtering of null values. ([#2336](https://github.com/infor-design/enterprise/issues/2336))
- `[Datagrid]` Fixed an issue where performance was significantly slower for export methods. ([#2291](https://github.com/infor-design/enterprise/issues/2291))
- `[Datagrid]` Fixes a bug that stopped the search in datagrid personalization from working. ([#2299](https://github.com/infor-design/enterprise/issues/2299))
- `[Datagrid]` Fixes an error on tree grid when using server-side paging. ([#2132](https://github.com/infor-design/enterprise/issues/2132))
- `[Datagrid]` Fixed an issue where autocompletes popped up on cell editors. ([#1575](https://github.com/infor-design/enterprise/issues/1575))
- `[Datagrid]` Fixes the filtering of null values. ([#2336](https://github.com/infor-design/enterprise/issues/2336))
- `[Datagrid]` Fixed an issue where performance was significantly slower for export methods. ([#2291](https://github.com/infor-design/enterprise/issues/2291))
- `[Datagrid]` Fixed an issue where source would not fire on sorting. ([#2390](https://github.com/infor-design/enterprise/issues/2390))
- `[Datagrid]` Fixes the styling of non editable checkbox cells so they look disabled. ([#2340](https://github.com/infor-design/enterprise/issues/2340))
- `[Datagrid]` Changed the dynamic column tooltip function to pass the row and more details. This changes the order of parameters but since this feature is new did not consider this a breaking change. If you are using this please take note. ([#2333](https://github.com/infor-design/enterprise/issues/2333))
- `[Datagrid]` Fixed a bug is the isEditable column callback in editable tree grid where some data was missing in the callback. ([#2357](https://github.com/infor-design/enterprise/issues/2357))
- `[Datepicker]` Removed the advanceMonths option as the dropdowns for this are no longer there in the new design. ([#970](https://github.com/infor-design/enterprise/issues/970))
- `[Datepicker]` Fixed an issue where range selection was not working. ([#2569](https://github.com/infor-design/enterprise/issues/2569))
- `[Datepicker]` Fixed some issue where footer buttons were not working properly with range selection. ([#2595](https://github.com/infor-design/enterprise/issues/2595))
- `[Datepicker]` Fixed an issue where time was not updating after change on range selection. ([#2599](https://github.com/infor-design/enterprise/issues/2599))
- `[Datagrid]` Fixed a bug where deselect all would not deselect some rows when using grouping. ([#1796](https://github.com/infor-design/enterprise/issues/1796))
- `[Datagrid]` Fixed a bug where summary counts in grouping would show even if the group is collapsed. ([#2221](https://github.com/infor-design/enterprise/issues/2221))
- `[Datagrid]` Fixed issues when using paging (client side) and removeRow. ([#2590](https://github.com/infor-design/enterprise/issues/2590))
- `[Demoapp]` When displaying Uplift theme, now shows the correct alternate fonts for some locales when switching via the `locale` query string. ([#2365](https://github.com/infor-design/enterprise/issues/2365))
- `[Dropdown]` Fixed a memory leak when calling destroy. ([#2493](https://github.com/infor-design/enterprise/issues/2493))
- `[Editor]` Fixed a bug where tab or shift tab would break out of the editor when doing an indent/outdent. ([#2421](https://github.com/infor-design/enterprise/issues/2421))
- `[Editor]` Fixed a bug where the dirty indicator would be hidden above. ([#2577](https://github.com/infor-design/enterprise/issues/2577))
- `[Fieldfilter]` Fixed an issue where fields were getting wrap to second line on iPhone SE. ([#1861](https://github.com/infor-design/enterprise/issues/1861))
- `[Fieldfilter]` Fixed an issue where Dropdown was not switching mode on example page. ([#2288](https://github.com/infor-design/enterprise/issues/2288))
- `[Field Options]` Fixed an issue where input example was not working. ([#2348](https://github.com/infor-design/enterprise/issues/2348))
- `[Homepages]` Fixed an issue where personalize and chart text colors were not working with hero. ([#2097](https://github.com/infor-design/enterprise/issues/2097))
- `[Images]` Fixed an issue where images were not tabbable or receiving a visual focus state. ([#2025](https://github.com/infor-design/enterprise/issues/2025))
- `[Listview]` Fixed a bug that caused the listview to run initialize too many times. ([#2179](https://github.com/infor-design/enterprise/issues/2179))
- `[Lookup]` Added `autocomplete="off"` to lookup input fields to prevent browser interference. ([#2366](https://github.com/infor-design/enterprise/issues/2366))
- `[Lookup]` Fixed a bug that caused a filter to reapply when reopening the modal. ([#2566](https://github.com/infor-design/enterprise/issues/2566))
- `[Lookup]` Fixed a bug that caused a selections to reapply when reopening the modal. ([#2568](https://github.com/infor-design/enterprise/issues/2568))
- `[Locale]` Fixed race condition when using initialize and loading locales with a parent locale. ([#2540](https://github.com/infor-design/enterprise/issues/2540))
- `[Lookup]` Fixed a double scrollbar when the modal needs to be scrolled. ([#2586](https://github.com/infor-design/enterprise/issues/2586))
- `[Modal]` Fixed an issue where the modal component would disappear if its content had a checkbox in it in RTL. ([#332](https://github.com/infor-design/enterprise-ng/issues/332))
- `[Modal]` Fixed an issue where tabbing was very slow on large DOMs in IE 11. ([#2607](https://github.com/infor-design/enterprise/issues/2607))
- `[Personalization]` Fixed an issue where the text color was too dark. Changed the text color to be more readable in high contrast mode. ([#2539](https://github.com/infor-design/enterprise/issues/2539))
- `[Personalization]` Updated some of the colors to more readable in contrast mode. ([#2097](https://github.com/infor-design/enterprise/issues/2097))
- `[Personalization]` Fixes an issue where text color was too dark. ([#2476](https://github.com/infor-design/enterprise/issues/2476))
- `[Pager]` Fixed an issue where click was not firing on any of the buttons with ie11. ([#2560](https://github.com/infor-design/enterprise/issues/2560))
- `[Pager]` Added a complete Popupmenu settings object for configuring the Page Size Selector Button, and deprecated the `attachPageSizeMenuToBody` setting in favor of `pageSizeMenuSettings.attachToBody`. ([#2356](https://github.com/infor-design/enterprise/issues/2356))
- `[Pager]` Fixed memory leak when using the `attachToBody` setting to change the menu's render location. ([#2482](https://github.com/infor-design/enterprise/issues/2482))
- `[Popdown]` Fixed usability issue where the Popdown could close prematurely when attempting to use inner components, such as Dropdowns. ([#2092](https://github.com/infor-design/enterprise/issues/2092))
- `[Popover]` Correctly align the popover close button. ([#1576](https://github.com/infor-design/enterprise/issues/1576))
- `[Popover]` Fixed an issue where buttons inside the popover would overflow at smaller screen sizes. ([#2271](https://github.com/infor-design/enterprise/issues/2271))
- `[Popupmenu]` Fixed an issue where js error was showing after removing a menu item. ([#414](https://github.com/infor-design/enterprise-ng/issues/414))
- `[Popupmenu]` Fixed a layout issue on disabled checkboxes in multiselect popupmenus. ([#2340](https://github.com/infor-design/enterprise/issues/2340))
- `[Popupmenu]` Fixed a bug on IOS that prevented menu scrolling. ([#645](https://github.com/infor-design/enterprise/issues/645))
- `[Popupmenu]` Fixed a bug on IOS that prevented some submenus from showing. ([#1928](https://github.com/infor-design/enterprise/issues/1928))
- `[Popupmenu]` Added a type-check during building/rebuilding of submenus that prevents an error when a submenu `<ul>` tag is not present. ([#2458](https://github.com/infor-design/enterprise/issues/2458))
- `[Scatter Plot]` Fixed the incorrect color on the tooltips. ([#1066](https://github.com/infor-design/enterprise/issues/1066))
- `[Stepprocess]` Fixed an issue where a newly enabled step is not shown. ([#2391](https://github.com/infor-design/enterprise/issues/2391))
- `[Searchfield]` Fixed an issue where the close icon on a searchfield is inoperable. ([#2578](https://github.com/infor-design/enterprise/issues/2578))
- `[Searchfield]` Fixed strange alignment of text/icons on the Uplift theme. ([#2612](https://github.com/infor-design/enterprise/issues/2612))
- `[Tabs]` Fixed the more tabs button to style as disabled when the tabs component is disabled. ([#2347](https://github.com/infor-design/enterprise/issues/2347))
- `[Tabs]` Added the select method inside the hide method to ensure proper focusing of the selected tab. ([#2346](https://github.com/infor-design/enterprise/issues/2346))
- `[Tabs]` Added an independent count for adding new tabs and their associated IDs to prevent duplication. ([#2345](https://github.com/infor-design/enterprise/issues/2345))
- `[Toolbar]` Fixed memory leaks. ([#2496](https://github.com/infor-design/enterprise/issues/2496))
- `[Toolbar]` Fixed an issue where `noSearchfieldReinvoke` was not being respected during the teardown method, causing lifecycle issues in Angular. ([#2691](https://github.com/infor-design/enterprise/issues/2691))
- `[Toolbar Flex]` Removed a 100% height on the toolbar which caused issues when nested in some situations. ([#474](https://github.com/infor-design/enterprise-ng/issues/474))
- `[Listview]` Fixed search to work when not using templates. ([#466](https://github.com/infor-design/enterprise-ng/issues/466))

### v4.20.0 Chores & Maintenance

- `[Build]` Add a file verification tool to the build process to ensure all necessary files are present. ([#2384](https://github.com/infor-design/enterprise/issues/2384))
- `[Demo App]` Add the uplift theme to the theme switcher menu. ([#2335](https://github.com/infor-design/enterprise/issues/2335))
- `[Demo App]` Fixed routing issues that could cause 500 errors or crash the Demoapp. ([#2343](https://github.com/infor-design/enterprise/issues/2343))
- `[Demo App]` Fixed an issue where the sorting was wrong on compressor data. ([#2390](https://github.com/infor-design/enterprise/issues/2390))

(95 Issues Solved This Release, Backlog Enterprise 296, Backlog Ng 79, 852 Functional Tests, 865 e2e Tests)

## v4.19.3

- `[Datagrid]` Fixes the multiselect filter on header from reloading during serverside filtering. ([#2383](https://github.com/infor-design/enterprise/issues/2383))
- `[Datagrid]` Fixed an issue where contextmenu was not opening with first click. ([#2398](https://github.com/infor-design/enterprise/issues/2398))
- `[Datagrid / Tooltip]` Fixed an error on some datagrid cells when tooltips are attached. ([#2403](https://github.com/infor-design/enterprise/issues/2403))

## v4.19.2

- `[Build]` Fixes missing minified files in the build and a missing svg-extended.html deprecated file for backwards compatibility. ([Teams](https://bit.ly/2FlzYCT))

## v4.19.0

### v4.19.0 Deprecations

- `[CSS]` The Soho light theme CSS file has been renamed from `light-theme.css` to `theme-soho-light.css` ([1972](https://github.com/infor-design/enterprise/issues/1972))
- `[CSS]` The Soho dark theme CSS file has been renamed from `dark-theme.css` to `theme-soho-dark.css` ([1972](https://github.com/infor-design/enterprise/issues/1972))
- `[CSS]` The Soho high-contrast theme CSS file has been renamed from `high-contrast-theme.css` to `theme-soho-contrast.css` ([1972](https://github.com/infor-design/enterprise/issues/1972))
- `[Datagrid]` The older savedColumns method has been deprecated since 4.10 and is now removed. Use saveUserSettings instead. ([#1766](https://github.com/infor-design/enterprise/issues/1766))

### v4.19.0 Features

- `[App Menu]` Improved style of personalized app menu. ([#2195](https://github.com/infor-design/enterprise/pull/2195))
- `[Column]` Added support to existing custom tooltip content in the callback setting. ([#1909](https://github.com/infor-design/enterprise/issues/1909))
- `[Contextual Action Panel]` Fixed an issue where the close button was misaligned. ([#1943](https://github.com/infor-design/enterprise/issues/1943))
- `[Datagrid]` Added support for disabling rows by data or a dynamic function, rows are disabled from selection and editing. ([#1614](https://github.com/infor-design/enterprise/issues/1614))
- `[Datagrid]` Fixes a column alignment issue when resizing and sorting columns that were originally set to percentage width. ([#1797](https://github.com/infor-design/enterprise/issues/1797))
- `[Datagrid]` Fixes a column alignment issue when there are duplicate column ids. ([#1797](https://github.com/infor-design/enterprise/issues/1797))
- `[Datagrid]` Fixes a column alignment by clearing a cache to help prevent column misalignment from randomly happening. ([#1797](https://github.com/infor-design/enterprise/issues/1797))
- `[Datagrid]` Fixes an issue that caused the active page to not restore correctly when saving user settings, . ([#1766](https://github.com/infor-design/enterprise/issues/1766))
- `[Datagrid]` Fixes an issue with dropdown filters when the ids are numbers. ([#1879](https://github.com/infor-design/enterprise/issues/1879))
- `[Datagrid]` Fixed alignment issues in the new uplift theme. ([#2212](https://github.com/infor-design/enterprise/issues/2212))
- `[Datagrid]` Fixes Datagrid time filtering for string type dates. ([#2281](https://github.com/infor-design/enterprise/issues/2281))
- `[Form Compact]` Adds support for Datepicker, Timepicker, Lookup, and File Uploader fields. ([#1955](https://github.com/infor-design/enterprise/issues/1955))
- `[Keyboard]` Added a new API that you can call at anytime to see what key is being pressed at the moment. ([#1906](https://github.com/infor-design/enterprise/issues/1906))
- `[Targeted/Completion Chart]` Added back the ability to inline svg icons and hyperlinks. ([#2152](https://github.com/infor-design/enterprise/issues/2152))
- `[Themes]` Added support for multiple themes in the demo app and renamed distribute Uplift (only) theme files. ([#1972](https://github.com/infor-design/enterprise/issues/1972))

### v4.19.0 Fixes

- `[App Menu]` Fixed an issue where the menu would not be entirely colored if short. ([#2062](https://github.com/infor-design/enterprise/issues/2062))
- `[App Menu]` Changed the scroll area to the outside when using a footer. ([#2062](https://github.com/infor-design/enterprise/issues/2062))
- `[App Menu]` Expandable area updates within application menu. ([#1982](https://github.com/infor-design/enterprise/pull/1982))
- `[App Menu]` Fixed an issue where role switcher was not clickable with long title. ([#2060](https://github.com/infor-design/enterprise/issues/2060))
- `[App Menu]` Fixed an issue where it was not possible to manually add a filter field that you can control on your own. Caveat to this is if you set filterable: false it will no longer remove the filter field from the DOM, if you do that you must now do it manually. ([#2066](https://github.com/infor-design/enterprise/issues/2066))
- `[App Menu]` Added support for mobile when dismissOnClickMobile setting is true to dismiss application menu when a role is selected. ([#2520](https://github.com/infor-design/enterprise/issues/2520))
- `[App Menu]` Fixed an issue with the logo which was positioned badly when scrolling. ([#2116](https://github.com/infor-design/enterprise/issues/2116))
- `[Calendar]` Fixed some bugs having a calendar month along or just a legend, fixed the clicking of upcoming days and added a dblclick even emitter. ([#2149](https://github.com/infor-design/enterprise/issues/2149))
- `[Colorpicker]` Fixed an issue where the colorpicker label is cut off in extra small input field. ([#2023](https://github.com/infor-design/enterprise/issues/2023))
- `[Colorpicker]` Fixed an issue where the colorpickers are not responsive at mobile screen sizes. ([#1995](https://github.com/infor-design/enterprise/issues/1995))
- `[Colorpicker]` Fixed an issue where the text is not visible on IE11 after choosing a color. ([#2134](https://github.com/infor-design/enterprise/issues/2134))
- `[Completion Chart]` Cleaned up excessive padding in some cases. ([#2171](https://github.com/infor-design/enterprise/issues/2171))
- `[Context Menu]` Fixes a bug where a left click on the originating field would not close a context menu opened with a right click. ([#1992](https://github.com/infor-design/enterprise/issues/1992))
- `[Contextual Action Panel]` Fixed an issue where the CAP title is too close to the edge at small screen sizes. ([#2249](https://github.com/infor-design/enterprise/issues/2249))
- `[Datagrid]` Fixed an issue where using the context menu with datagrid was not properly destroyed which being created multiple times. ([#392](https://github.com/infor-design/enterprise-ng/issues/392))
- `[Datagrid]` Fixed charts in columns not resizing correctly to short row height. ([#1930](https://github.com/infor-design/enterprise/issues/1930))
- `[Datagrid]` Fixed an issue for xss where console.log was not sanitizing and make grid to not render. ([#1941](https://github.com/infor-design/enterprise/issues/1941))
- `[Datagrid]` Fixed charts in columns not resizing correctly to short row height. ([#1930](https://github.com/infor-design/enterprise/issues/1930))
- `[Datagrid]` Fixed a layout issue on primary buttons in expandable rows. ([#1999](https://github.com/infor-design/enterprise/issues/1999))
- `[Datagrid]` Fixed a layout issue on short row grouped header buttons. ([#2005](https://github.com/infor-design/enterprise/issues/2005))
- `[Datagrid]` Fixed an issue where disabled button color for contextual toolbar was not applying. ([#2150](https://github.com/infor-design/enterprise/issues/2150))
- `[Datagrid]` Fixed an issue for xss where console.log was not sanitizing and make grid to not render. ([#1941](https://github.com/infor-design/enterprise/issues/1941))
- `[Datagrid]` Added an onBeforeSelect call back that you can return false from to disable row selection. ([#1906](https://github.com/infor-design/enterprise/issues/1906))
- `[Datagrid]` Fixed an issue where header checkbox was not sync after removing selected rows. ([#2226](https://github.com/infor-design/enterprise/issues/2226))
- `[Datagrid]` Fixed an issue where custom filter conditions were not setting up filter button. ([#2234](https://github.com/infor-design/enterprise/issues/2234))
- `[Datagrid]` Fixed an issue where pager was not updating while removing rows. ([#1985](https://github.com/infor-design/enterprise/issues/1985))
- `[Datagrid]` Adds a function to add a visual dirty indictaor and a new function to get all modified rows. Modified means either dirty, in-progress or in error. Existing API's are not touched. ([#2091](https://github.com/infor-design/enterprise/issues/2091))
- `[Datagrid]` Fixes an error when saving columns if you have a lookup column. ([#2279](https://github.com/infor-design/enterprise/issues/2279))
- `[Datagrid]` Fixed a bug with column reset not working sometimes. ([#1921](https://github.com/infor-design/enterprise/issues/1921))
- `[Datagrid]` Fixed grouped headers not sorting when selectable is multiselect. ([#2251](https://github.com/infor-design/enterprise/issues/2251))
- `[Datagrid]` Fixed a bug where the sort indicator disappeared when changing pages. ([#2228](https://github.com/infor-design/enterprise/issues/2228))
- `[Datagrid]` Fixed rendering on modals with single columns. ([#1923](https://github.com/infor-design/enterprise/issues/1923))
- `[Datagrid]` Fixed double firing of popupmenu events. ([#2140](https://github.com/infor-design/enterprise/issues/2140))
- `[Datagrid]` Fixed incorrect pattern in filterConditions. ([#2159](https://github.com/infor-design/enterprise/issues/2159))
- `[Datepicker]` Fixed an issue loading on IE 11. ([#2183](https://github.com/infor-design/enterprise-ng/issues/2183))
- `[Dropdown]` Fixed the dropdown appearing misaligned at smaller screen sizes. ([#2248](https://github.com/infor-design/enterprise/issues/2248))
- `[Editor]` Fixed an issue where button state for toolbar buttons were wrong when clicked one after another. ([#391](https://github.com/infor-design/enterprise/issues/391))
- `[Hierarchy]` Fixed a bug where the hierarchy will only partially load with two instances on a page. ([#2205](https://github.com/infor-design/enterprise/issues/2205))
- `[Field Options]` Fixed an issue where field options were misaligning, especially spin box was focusing outside of the field. ([#1862](https://github.com/infor-design/enterprise/issues/1862))
- `[Field Options]` Fixed a border alignment issue. ([#2107](https://github.com/infor-design/enterprise/issues/2107))
- `[Fileuploader]` Fixed an issue where the fileuploader icon and close icon were misplaced and not visible in RTL after uploading a file. ([#2098](https://github.com/infor-design/enterprise/issues/2098))
- `[Fileuploader]` Fixed an issue where backspace in IE11 caused the browser to go back instead of removing the uploaded file from the input. ([#2184](https://github.com/infor-design/enterprise/issues/2184))
- `[Input]` Improved alignment of icons in the uplift theme input components. ([#2072](https://github.com/infor-design/enterprise/issues/2072))
- `[Listview]` Improved accessibility when configured as selectable (all types), as well as re-enabled accessibility e2e Testss. ([#403](https://github.com/infor-design/enterprise/issues/403))
- `[Locale]` Synced up date and time patterns with the CLDR several time patterns in particular were corrected. ([#2022](https://github.com/infor-design/enterprise/issues/2022))
- `[Locale]` Fixed an issue loading duplicate locales such as en-GB where the strings are copies, before you might get undefined strings. ([#2216](https://github.com/infor-design/enterprise/issues/2216))
- `[Locale]` Added support for es-419 locale. ([#2204](https://github.com/infor-design/enterprise/issues/2204))
- `[Locale]` Restored functionality for dynamically changing fonts for some languages. ([#2144](https://github.com/infor-design/enterprise/issues/2144))
- `[Modal]` Fixed a demoapp issue where the select all checkbox wasn't selecting all. ([2225](https://github.com/infor-design/enterprise/issues/2225))
- `[Monthview]` Fixed an issue where the previous and next buttons were not correctly reversed in right-to-left mode. ([1910](https://github.com/infor-design/enterprise/issues/1910))
- `[Personalization]` Changed the default turquoise personalization to a darker one. ([#2063](https://github.com/infor-design/enterprise/issues/2063))
- `[Personalization]` Changed the default turquoise personalization to a darker one. ([#2063](https://github.com/infor-design/enterprise/issues/2063))
- `[Personalization]` Added a default option to the personalization color pickers. ([#2063](https://github.com/infor-design/enterprise/issues/2063))
- `[Personalization]` Added more classes and examples for the personalization colors so that you can personalize certain form elements. ([#2120](https://github.com/infor-design/enterprise/issues/2120))
- `[Personalization]` Added several form examples with buttons and completion chart that can be personalized. ([#1963](https://github.com/infor-design/enterprise/issues/1963))
- `[Personalization]` Added an example of normal tabs behaving like header tabs in a personalized area. ([#1962](https://github.com/infor-design/enterprise/issues/1962))
- `[Personalization]` Added completion chart and alerts to the list of header items that will work when personalized. ([#2171](https://github.com/infor-design/enterprise/issues/2171))
- `[Personalization]` Fixed a bug where the overlay would not disappear when manually loading stylesheets. ([#2258](https://github.com/infor-design/enterprise/issues/2258))
- `[Popupmenu]` Fixed an issue where disabled submenus were opening on mouseover. ([#1863](https://github.com/infor-design/enterprise/issues/1863))
- `[Radios]` Fixed an issue where in `RTL` the radio seems visually separate from it's label. ([#2096](https://github.com/infor-design/enterprise/issues/2096))
- `[Summary Form]` Updated to improve readability. ([#1765](https://github.com/infor-design/enterprise/issues/1765))
- `[Targeted Achievement]` Updated to work in uplift theme. ([#2220](https://github.com/infor-design/enterprise/issues/2220))
- `[Timepicker]` Fixed an issue where AM/PM dropdown tooltip was displaying on android devices. ([#1446](https://github.com/infor-design/enterprise/issues/1446))
- `[Timepicker]` Fixed an issue where dropdown popup was out of position on android devices. ([#2021](https://github.com/infor-design/enterprise/issues/2021))
- `[Timepicker]` Updated the Swedish translation for Set Time. ([#2153](https://github.com/infor-design/enterprise/issues/2153))
- `[Tree]` Fixed an issue where children property null was breaking tree to not render. ([#1908](https://github.com/infor-design/enterprise/issues/1908))

### v4.19.0 Chores & Maintenance

- `[General]` Updated to jquery 3.4.1 to fix a jquery bug seen occasionally. ([#2109](https://github.com/infor-design/enterprise/issues/2109))
- `[General]` Fixed relative links in several markdown files.
- `[Demo App]` Fixed CSP and handling of image paths for better support of images in examples on IDS demo sites (demo.design.infor.com). ([#1888](https://github.com/infor-design/enterprise/issues/1888))
- `[Personalize]` Separated personalization styles into standalone file for improved maintainability. ([#2127](https://github.com/infor-design/enterprise/issues/2127))

(84 Issues Solved This Release, Backlog Enterprise 311, Backlog Ng 79, 839 Functional Tests, 876 e2e Tests)

## v4.18.2

### v4.18.2 Fixes

- `[Autocomplete]` Fixed an XSS injection issue. ([#502](https://github.com/infor-design/enterprise-ng/issues/502)).
- `[Dropdown]` Fixed an XSS injection issue. ([#503](https://github.com/infor-design/enterprise-ng/issues/503)).

## v4.18.1

### v4.18.1 Fixes

- `[Input]` Added backwards-compatibility for previous accessibility changes to labels. ([#2118](https://github.com/infor-design/enterprise/issues/2118)). Additional information can be found in the [Form Component documentation](https://github.com/infor-design/enterprise/blob/4.18.x/src/components/form/readme.md#field-labels).

## v4.18.0

### v4.18.0 Features

- `[App Menu]` Added support for personalization by adding the `is-personalizable` class the menu will now change colors along with headers ([#1847](https://github.com/infor-design/enterprise/issues/1847))
- `[App Menu]` Added a special role switcher dropdown to change the menu role. ([#1935](https://github.com/infor-design/enterprise/issues/1935))
- `[Personalize]` Added classes for the personalization colors so that you can personalize certain form elements. ([#1847](https://github.com/infor-design/enterprise/issues/1847))
- `[Expandable Area]` Added example of a standalone button the toggles a form area. ([#1935](https://github.com/infor-design/enterprise/issues/1935))
- `[Datagrid]` Added support so if there are multiple inputs within an editor they work with the keyboard tab key. ([#355](https://github.com/infor-design/enterprise-ng/issues/355))
- `[Datagrid]` Fixed an error on IE when doing an excel export. ([#2018](https://github.com/infor-design/enterprise/issues/2018))
- `[Editor]` Added a JS setting and CSS styles to support usage of a Flex Toolbar ([#1120](https://github.com/infor-design/enterprise/issues/1120))
- `[Header]` Added a JS setting and CSS styles to support usage of a Flex Toolbar ([#1120](https://github.com/infor-design/enterprise/issues/1120))
- `[Mask]` Added a setting for passing a locale string, allowing Number masks to be localized.  This enables usage of the `groupSize` property, among others, from locale data in the Mask. ([#440](https://github.com/infor-design/enterprise/issues/440))
- `[Masthead]` Added CSS styles to support usage of a Flex Toolbar ([#1120](https://github.com/infor-design/enterprise/issues/1120))
- `[Notification]` Added example of a Widget/Card with notification and add code to truncate the text (via ellipsis) if it is lengthy. ([#1881](https://github.com/infor-design/enterprise/issues/1881))
- `[Theme/Colors]` Added new component for getting theme and color information. This is used throughout the code. There was a hidden property `Soho.theme`, if you used this in some way you should now use `Soho.theme.currentTheme`. ([#1866](https://github.com/infor-design/enterprise/issues/1866))

### v4.18.0 Fixes

- `[App Menu]` Fixed some accessibility issues on the nav menu. ([#1721](https://github.com/infor-design/enterprise/issues/1721))
- `[Busy Indicator]` Fixed a bug that causes a javascript error when the busy indicator is used on the body tag. ([#1918](https://github.com/infor-design/enterprise/issues/1918))
- `[Css/Sass]` Fixed an issue where the High Contrast theme and Uplift theme were not using the right tokens. ([#1897](https://github.com/infor-design/enterprise/pull/1897))
- `[Colors]` Fixed the color palette demo page to showcase the correct hex values based on the current theme ([#1801](https://github.com/infor-design/enterprise/issues/1801))
- `[Contextual Action Panel]` Fixed an issue where cap modal would only open the first time. ([#1993](https://github.com/infor-design/enterprise/issues/1993))
- `[Datepicker]` Fixed an issue in NG where the custom validation is removed during the teardown of a datepicker.([NG #411](https://github.com/infor-design/enterprise-ng/issues/411))
- `[Datagrid]` Fixed an issue where lookup filterConditions were not rendering. ([#1873](https://github.com/infor-design/enterprise/issues/1873))
- `[Datagrid]` Fixed an issue where when using filtering and server side paging the filter operations would cause two ajax requests. ([#2069](https://github.com/infor-design/enterprise/issues/2069))
- `[Datagrid]` Fixed issue where header columns are misaligned with body columns on load. ([#1892](https://github.com/infor-design/enterprise/issues/1892))
- `[Datagrid]` Fixed an issue where filtering was missing translation. ([#1900](https://github.com/infor-design/enterprise/issues/1900))
- `[Datagrid]` Fixed an issue with the checkbox formatter where string based 1 or 0 would not work as a dataset source. ([#1948](https://github.com/infor-design/enterprise/issues/1948))
- `[Datagrid]` Fixed a bug where text would be misaligned when repeatedly toggling the filter row. ([#1969](https://github.com/infor-design/enterprise/issues/1969))
- `[Datagrid]` Added an example of expandOnActivate on a customer editor. ([#353](https://github.com/infor-design/enterprise-ng/issues/353))
- `[Datagrid]` Added ability to pass a function to the tooltip option for custom formatting. ([#354](https://github.com/infor-design/enterprise-ng/issues/354))
- `[Datagrid]` Fixed `aria-checked` not toggling correctly on selection of multiselect checkbox. ([#1961](https://github.com/infor-design/enterprise/issues/1961))
- `[Datagrid]` Fixed incorrectly exported CSV/Excel data. ([#2001](https://github.com/infor-design/enterprise/issues/2001))
- `[Dropdown]` Changed the way dropdowns work with screen readers to be a collapsible listbox.([#404](https://github.com/infor-design/enterprise/issues/404))
- `[Dropdown]` Fixed an issue where multiselect dropdown unchecking "Select All" was not getting clear after close list with Safari browser.([#1882](https://github.com/infor-design/enterprise/issues/1882))
- `[Dropdown]` Added an example of a color dropdown showing palette colors as icons.([#2013](https://github.com/infor-design/enterprise/issues/2013))
- `[Datagrid]` Fixed a misalignment of the close icon on mobile. ([#2018](https://github.com/infor-design/enterprise/issues/2018))
- `[List/Detail]` Removed some legacy CSS code that was causing text inside of inline Toolbar Searchfields to become transparent. ([#2075](https://github.com/infor-design/enterprise/issues/2075))
- `[Listbuilder]` Fixed an issue where the text was not sanitizing. ([#1692](https://github.com/infor-design/enterprise/issues/1692))
- `[Lookup]` Fixed an issue where the tooltip was using audible text in the code block component. ([#354](https://github.com/infor-design/enterprise-ng/issues/354))
- `[Locale]` Fixed trailing zeros were getting ignored when displaying thousands values. ([#404](https://github.com/infor-design/enterprise/issues/1840))
- `[MenuButton]` Improved the way menu buttons work with screen readers.([#404](https://github.com/infor-design/enterprise/issues/404))
- `[Message]` Added an audible announce of the message type.([#964](https://github.com/infor-design/enterprise/issues/964))
- `[Message]` Change audible announce of message type added in #964 to an option that is strictly audible.([#2120](https://github.com/infor-design/enterprise/issues/2120))
- `[Modal]` Changed text and button font colors to pass accessibility checks.([#964](https://github.com/infor-design/enterprise/issues/964))
- `[Multiselect]` Fixed an issue where previous selection was still selected after clear all by "Select All" option. ([#2003](https://github.com/infor-design/enterprise/issues/2003))
- `[Notifications]` Fixed a few issues with notification background colors by using the corresponding ids-identity token for each. ([1857](https://github.com/infor-design/enterprise/issues/1857), [1865](https://github.com/infor-design/enterprise/issues/1865))
- `[Notifications]` Fixed an issue where you couldn't click the close icon in Firefox. ([1573](https://github.com/infor-design/enterprise/issues/1573))
- `[Radios]` Fixed the last radio item was being selected when clicking on the first when displayed horizontal. ([#1878](https://github.com/infor-design/enterprise/issues/1878))
- `[Signin]` Fixed accessibility issues. ([#421](https://github.com/infor-design/enterprise/issues/421))
- `[Skiplink]` Fixed a z-index issue on skip links over the nav menu. ([#1721](https://github.com/infor-design/enterprise/issues/1721))
- `[Slider]` Changed the demo so the tooltip will hide when resizing the page. ([#2033](https://github.com/infor-design/enterprise/issues/2033))
- `[Stepprocess]` Fixed rtl style issues. ([#413](https://github.com/infor-design/enterprise/issues/413))
- `[Swaplist]` Fixed disabled styling on swap header buttons. ([#2019](https://github.com/infor-design/enterprise/issues/2019))
- `[Tabs]` Fixed an issue where focus was changed after enable/disable tabs. ([#1934](https://github.com/infor-design/enterprise/issues/1934))
- `[Tabs-Module]` Fixed an issue where the close icon was outside the searchfield. ([#1704](https://github.com/infor-design/enterprise/issues/1704))
- `[Toolbar]` Fixed issues when tooltip shows on hover of toolbar ([#1622](https://github.com/infor-design/enterprise/issues/1622))
- `[Validation]` Fixed an issue where the isAlert settings set to true, the border color, control text color, control icon color was displaying the color for the alert rather than displaying the default color. ([#1922](https://github.com/infor-design/enterprise/issues/1922))

### v4.18.0 Chore & Maintenance

- `[Buttons]` Updated button disabled states with corresponding ids-identity tokens. ([1914](https://github.com/infor-design/enterprise/issues/1914)
- `[Docs]` Added a statement on supporting accessibility. ([#1540](https://github.com/infor-design/enterprise/issues/1540))
- `[Docs]` Added the supported screen readers and some notes on accessibility. ([#1722](https://github.com/infor-design/enterprise/issues/1722))

(50 Issues Solved This Release, Backlog Enterprise 294, Backlog Ng 80, 809 Functional Tests, 803 e2e Tests)

## v4.17.1

### v4.17.1 Fixes

- `[Datagrid]` Fixed an issue where the second to last column was having resize issues with frozen column sets.(<https://github.com/infor-design/enterprise/issues/1890>)
- `[Datagrid]` Re-align icons and items in the datagrid's "short header" configuration.(<https://github.com/infor-design/enterprise/issues/1880>)
- `[Locale]` Fixed incorrect "groupsize" for `en-US` locale.(<https://github.com/infor-design/enterprise/issues/1907>)

### v4.17.1 Chores & Maintenance

- `[Demoapp]` Fixed embedded icons example with missing icons.(<https://github.com/infor-design/enterprise/issues/1889>)
- `[Demoapp]` Fixed notification demo examples.(<https://github.com/infor-design/enterprise/issues/1893>, <https://github.com/infor-design/enterprise/pull/1896>)

(5 Issues Solved this patch release)

## v4.17.0

- [Npm Package](https://www.npmjs.com/package/ids-enterprise)
- [IDS Enterprise Angular Change Log](https://github.com/infor-design/enterprise-ng/blob/master/docs/CHANGELOG.md)

### v4.17.0 Future Deprecation

- `[Mask]` Using legacy mask options is now deprecated (was starting 4.3.2) and we will remove this in approximately 6 months from the code base. This means using the `data-mask` option and the `mode` as well as legacy patterns in favor of the newer settings and regexes. ([#439](https://github.com/infor-design/enterprise/issues/439))

### v4.17.0 Features

- `[Datagrid]` Added support for ellipsis to header text. ([#842](https://github.com/infor-design/enterprise/issues/842))
- `[Datagrid]` Added support to cancel `rowactivated` event. Now it will trigger the new event `beforerowactivated` which will wait/sync to cancel or proceed to do `rowactivated` event. ([#1021](https://github.com/infor-design/enterprise/issues/1021))
- `[Datagrid]` Added option to align grouped headers text. ([#1714](https://github.com/infor-design/enterprise/issues/1714))
- `[Datagrid]` Tabbing through a new row moves focus to next line for a lookup column. ([#1822](https://github.com/infor-design/enterprise/issues/1822))
- `[Datagrid]` Validation tooltip does not wrap words correctly across multiple lines. ([#1829](https://github.com/infor-design/enterprise/issues/1829))
- `[Dropdown]` Added support to make dropdown readonly fields optionally not tab-able. ([#1591](https://github.com/infor-design/enterprise/issues/1591))
- `[Form Compact]` Implemented design for field-heavy forms. This design is experimental, likely not production ready, and subject to change without notice. ([#1699](https://github.com/infor-design/enterprise/issues/1699))
- `[Hierarchy]` Changed the newer stacked layout to support mutiple root elements. ([#1677](https://github.com/infor-design/enterprise/issues/1677))
- `[Locale]` Added support for passing in `locale` or `language` to the `parse` and `format` and `translation` functions so they will work without changing the current locale or language. ([#462](https://github.com/infor-design/enterprise/issues/462))
- `[Locale]` Added support for setting a specific group size other than the ones in the locale. This includes using no group size. ([#462](https://github.com/infor-design/enterprise/issues/462))
- `[Locale]` Added support for showing timezones in the current language with a fall back for IE 11. ([#592](https://github.com/infor-design/enterprise/issues/592))
- `[Locale]` Added support for different group sizes. This was previously not working correctly for locales like hi-IN (using 3, 2 group sizes) and en-US (using 3, 0 group sizes). We will later make this work on masks on a separate issue. ([#441](https://github.com/infor-design/enterprise/issues/441))
- `[Locale]` Its now possible to add new locales in by adding them to the `defaultLocales` and `supportedLocales` sets. ([#402](https://github.com/infor-design/enterprise/issues/402))
- `[Locale]` Added an example to show extending locales with new strings and an api method to make it easier. because of the way this is split, if your directly adding to `Locale.cultures` you will need to adjust your code to extend from `Locale.languages` instead. ([#402](https://github.com/infor-design/enterprise/issues/402))
- `[Locale]` Added support for having a different language and locale. This is done by calling the new `setLanguage` function. ([#1552](https://github.com/infor-design/enterprise/issues//1552))
- `[Locale / Mask]` Added limited initial support for some unicode languages. This means you can convert to and from numbers typed in Devangari, Arabic, and Chinese (Financial and Simplified). ([#439](https://github.com/infor-design/enterprise/issues/439))
- `[Locale]` Added support for passing a `locale` other the the current locale to calendar, monthview, datepicker and timepicker. ([#462](https://github.com/infor-design/enterprise/issues/462))
- `[Mask]` It is now possible to type numbers in unicode such as Devangari, Arabic, and Chinese (Financial and Simplified) into the the masks that involve numbers. ([#439](https://github.com/infor-design/enterprise/issues/439))
- `[Modal]` Added an option to dictate the maximum width of the modal. ([#1802](https://github.com/infor-design/enterprise/issues/1802))
- `[Icons]` Add support for creating an svg file for the Uplift theme's (alpha) new icons from ids-identity@2.4.0 assets. ([#1759](https://github.com/infor-design/enterprise/issues/1759))
- `[Radar]` Added support to three label sizes (name, abbrName, shortName). ([#1553](https://github.com/infor-design/enterprise/issues/1553))

### v4.17.0 Fixes

- `[Accordion]` Fixed a bug where some truncated text elements were not generating a tooltip. ([#1736](https://github.com/infor-design/enterprise/issues/1736))
- `[Builder]` Cropped Header for Builder Panel When Text is Long. ([#1814](https://github.com/infor-design/enterprise/issues/1814))
- `[Calendar]` Event model title color is not correct if the modal is opened and another event is selected. ([#1739](https://github.com/infor-design/enterprise/issues/1739))
- `[Calendar]` Modal is still displayed after changing months. ([#1741](https://github.com/infor-design/enterprise/issues/1741))
- `[Calendar]` Changing some event spans is causing missing dates on the dialogs. ([#1708](https://github.com/infor-design/enterprise/issues/1708))
- `[Composite Form]` Fix a bug in IE11 where composite form content overflows to the lower container. ([#1768](https://github.com/infor-design/enterprise/issues/1768))
- `[Datagrid]` Added a fix where the column is next to the edge of the browser and the filter dropdown popup overflow the page.([#1604](https://github.com/infor-design/enterprise/issues/1604))
- `[Datagrid]` Added a fix to allow the commit of a cell edit after tabbing into a cell once having clicked into a previous cell.([#1608](https://github.com/infor-design/enterprise/issues/1608))
- `[Datagrid]` Stretch column not working in Edge browser. ([#1716](https://github.com/infor-design/enterprise/issues/1716))
- `[Datagrid]` Fixed a bug where the source callback was not called when filtering. ([#1688](https://github.com/infor-design/enterprise/issues/1688))
- `[Datagrid]` Fixed a bug where filtering Order Date with `is-not-empty` on a null value would not correctly filter out results. ([#1718](https://github.com/infor-design/enterprise/issues/1718))
- `[Datagrid]` Fixed a bug where when using the `disableClientSideFilter` setting the filtered event would not be called correctly. ([#1689](https://github.com/infor-design/enterprise/issues/1689))
- `[Datagrid]` Fixed a bug where hidden columns inside a colspan were aligning incorrectly. ([#1764](https://github.com/infor-design/enterprise/issues/1764))
- `[Dropdown]` Fixed a layout error on non inline fields with errors. ([#1770](https://github.com/infor-design/enterprise/issues/1770))
- `[Dropdown]` Fixed a bug where the dropdown did not close when tabbing if using the `noSearch` setting. ([#1731](https://github.com/infor-design/enterprise/issues/1731))
- `[Modal]` Fixed a bug where the modal can overflow the page. ([#1802](https://github.com/infor-design/enterprise/issues/1802))
- `[Radio Button]` Fixed a rendering problem on the selected state of Radio Buttons used inside of Accordion components. ([#1568](https://github.com/infor-design/enterprise/issues/1568))
- `[Radio Button]` Fixed a z-index issue that was causing radio buttons to sometimes display over top of page sections where they should have instead scrolled beneath. ([#1014](https://github.com/infor-design/enterprise/issues/1014))

### v4.17.0 Chore & Maintenance

- `[Css/Sass]` Replaced font-size numerical declarations with their ids-identity token counterpart. ([#1640](https://github.com/infor-design/enterprise/issues/1640))
- `[Demoapp]` Removed query parameter for changing fonts. ([#1747](https://github.com/infor-design/enterprise/issues/1747))
- `[Build]` Added a process to notify developers that things are being deprecated or going away. Documented the current deprecations in this system and made [notes for developers](https://github.com/infor-design/enterprise/blob/master/docs/CODING-STANDARDS.md#deprecations). ([#1747](https://github.com/infor-design/enterprise/issues/1747))

(30 Issues Solved This Release, Backlog Enterprise 224, Backlog Ng 59, 785 Functional Tests, 793 e2e Tests)

## v4.16.0

- [Npm Package](https://www.npmjs.com/package/ids-enterprise)
- [IDS Enterprise Angular Change Log](https://github.com/infor-design/enterprise-ng/blob/master/docs/CHANGELOG.md)

### v4.16.0 Features

- `[Busy Indicator]` Made a fix to make it possible to use a busy indicator on a modals. ([#827](https://github.com/infor-design/enterprise/issues/827))
- `[Datagrid]` Added an option to freeze columns from scrolling on the left and/or right. The new option is called `frozenColumns`. See notes on what works and doesnt with frozen column in the datagrid docs frozen column section. ([#464](https://github.com/infor-design/enterprise/issues/464))
- `[Editor]` Added new state called "preview" a non editable mode to editor. Where it only shows the HTML with no toolbar, borders etc. ([#1413](https://github.com/infor-design/enterprise/issues/1413))
- `[Field Filter]` Added support to get and set filter type programmatically. ([#1181](https://github.com/infor-design/enterprise/issues/1181))
- `[Hierarchy]` Add print media styles to decrease ink usage and increase presentability for print format. Note that you may need to enable the setting to print background images, both Mac and PC have a setting for this. ([#456](https://github.com/infor-design/enterprise/issues/456))
- `[Hierarchy]` Added a new "stacked" layout to eventually replace the current layouts. This works better responsively and prevents horizontal scrolling. ([#1629](https://github.com/infor-design/enterprise/issues/1629))
- `[Pager]` Added a "condensed" page size selector button for use on pagers in smaller containers, such as the list side of the list/detail pattern. ([#1459](https://github.com/infor-design/enterprise/issues/1459))

### v4.16.0 Future Deprecation

- `[Hierarchy]` The following options are now deprecated and will be removed approximately 2019-05-15. `paging` and `mobileView`. ([#1629](https://github.com/infor-design/enterprise/issues/1629))
- `[Hierarchy]` Stacked layout will become the default layout in favor of the existing horizontal layout, so the horizontal layout is now considered deprecated and will be removed approximately 2019-05-15. ([#1629](https://github.com/infor-design/enterprise/issues/1629))

### v4.16.0 Fixes

- `[Application Menu]` Fixed the truncation of long text in an accordion element in the application menu by adding a tooltip to truncated elements. ([#457](https://github.com/infor-design/enterprise/issues/457))
- `[Calendar]` Disable the new event modal when no template is defined. ([#1700](https://github.com/infor-design/enterprise/issues/1700))
- `[Dropdown]` Fixed a bug where the ellipsis was not showing on long text in some browsers. ([#1550](https://github.com/infor-design/enterprise/issues/1550))
- `[Datagrid]` Fixed a bug in equals filter on multiselect filters. ([#1586](https://github.com/infor-design/enterprise/issues/1586))
- `[Datagrid]` Fixed a bug where incorrect data is shown in the events in tree grid. ([#315](https://github.com/infor-design/enterprise-ng/issues/315))
- `[Datagrid]` Fixed a bug where when using minWidth on a column and sorting the column will become misaligned. ([#1481](https://github.com/infor-design/enterprise/issues/1481))
- `[Datagrid]` Fixed a bug where when resizing the last column may become invisible. ([#1456](https://github.com/infor-design/enterprise/issues/1456))
- `[Datagrid]` Fixed a bug where a checkbox column will become checked when selecting if there is no selection checkbox. ([#1641](https://github.com/infor-design/enterprise/issues/1641))
- `[Datagrid]` Fixed a bug where the last column would sometimes not render fully for buttons with longer text. ([#1246](https://github.com/infor-design/enterprise/issues/1246))
- `[Datagrid]` Fixed a bug where showMonthYearPicker did not work correctly on date filters. ([#1532](https://github.com/infor-design/enterprise-ng/issues/1532))
- `[Validation]` Fixed a bug in removeError where the icon is sometimes not removed. ([#1556](https://github.com/infor-design/enterprise/issues/1556))
- `[Datepicker]` Fixed the range picker to clear when changing months in a filter. ([#1537](https://github.com/infor-design/enterprise/issues/1537))
- `[Datepicker]` Fixed disabled dates example to validate again on disabled dates. ([#1445](https://github.com/infor-design/enterprise/issues/1445))
- `[Datagrid]` Fixed a Date Editor bug when passing a series of zeroes to a datagrid cell with an editable date. ([#1020](https://github.com/infor-design/enterprise/issues/1020))
- `[Dropdown]` Fixed a bug where a dropdown will never reopen if it is closed by clicking a menu button. ([#1670](https://github.com/infor-design/enterprise/issues/1670))
- `[Icons]` Established missing icon sourcing and sizing consistency from ids-identity icon/svg assets. ([PR#1628](https://github.com/infor-design/enterprise/pull/1628))
- `[Listview]` Addressed performance issues with paging on all platforms, especially Windows and IE/Edge browsers. As part of this, reworked all components that integrate with the Pager component to render their contents based on a dataset, as opposed to DOM elements. ([#922](https://github.com/infor-design/enterprise/issues/922))
- `[Lookup]` Fixed a bug with settings: async, server-side, and single select modes.  The grid was not deselecting the previously selected value when a new row was clicked.  If the value is preselected in the markup, the lookup modal will no longer close prematurely. ([PR#1654](https://github.com/infor-design/enterprise/issues/1654))
- `[Pager]` Made it possible to set and persist custom tooltips on first, previous, next and last pager buttons. ([#922](https://github.com/infor-design/enterprise/issues/922))
- `[Pager]` Fixed propagation of the `pagesizes` setting when using `updated()`. Previously the array was deep extended instead of being replaced outright. ([#1466](https://github.com/infor-design/enterprise/issues/1466))
- `[Tree]` Fixed a bug when calling the disable or enable methods of the tree. This was not working with ie11. ([PR#1600](https://github.com/infor-design/enterprise/issues/1600))
- `[Stepprocess]` Fixed a bug where the step folder was still selected when it was collapsed or expanded. ([#1633](https://github.com/infor-design/enterprise/issues/1633))
- `[Swaplist]` Fixed a bug where items were not able to drag anymore after make the search. ([#1703](https://github.com/infor-design/enterprise/issues/1703))
- `[Toolbar Flex]` Added the ability to pass in a `beforeOpen` callback to the More Actions menu (fixes a bug where it wasn't possible to dynamically add content to the More Actions menu in same way that was possible on the original Toolbar component)
- `[Toolbar Flex]` Fixed a bug where selected events were not bubbling up for a menu button on a flex toolbar. ([#1709](https://github.com/infor-design/enterprise/issues/1709))
- `[Stepprocess]` Disabled step selected when using the next or previous button. ([#1697](https://github.com/infor-design/enterprise/issues/1697))
- `[Tree]` Fixed a bug when calling the disable or enable methods of the tree. This was not working with ie11. ([PR#1600](https://github.com/infor-design/enterprise/issues/1600))

### v4.16.0 Chore & Maintenance

- `[Demo App]` Removed the search icon from the header on test pages as it doesn't function. ([#1449](https://github.com/infor-design/enterprise/issues/1449))
- `[Demo App]` Added a fix for incorrect links when running on windows. ([#1549](https://github.com/infor-design/enterprise/issues/1549))
- `[Docs]` Added a fix to prevent the documentation generator from failing intermittently. ([#1377](https://github.com/infor-design/enterprise/issues/1377))

(29 Issues Solved This Release, Backlog Enterprise 203, Backlog Ng 69, 735 Functional Tests, 670 e2e Tests)

## v4.15.0

- [Npm Package](https://www.npmjs.com/package/ids-enterprise)
- [IDS Enterprise Angular Change Log](https://github.com/infor-design/enterprise-ng/blob/master/docs/CHANGELOG.md)

### v4.15.0 Features

- `[Datagrid]` Added support for lookup in the datagrid filter. ([#653](https://github.com/infor-design/enterprise/issues/653))
- `[Datagrid]` Added support for masks on lookup editors. ([#406](https://github.com/infor-design/enterprise/issues/406))
- `[Validation]` When using legacy mode validation, made the icon dim if the text was on top of it. ([#644](https://github.com/infor-design/enterprise/issues/644))
- `[Calendar]` Now possible to edit events both with the API and by clicking/double clicking events. And other improvements. ([#1436](https://github.com/infor-design/enterprise/issues/1436))
- `[Datagrid]` Added new methods to clear dirty cells on cells, rows, and all. ([#1303](https://github.com/infor-design/enterprise/issues/1303))
- `[Tree]` Added several improvements: the ability to show a dropdown on the tree node, the ability to add nodes in between current nodes, the ability to set checkboxes for selection only on some nodes, and the ability to customize icons. ([#1364](https://github.com/infor-design/enterprise/issues/1364))
- `[Datagrid]` Added the ability to display or hide the new row indicator with a new `showNewIndicator` option. ([#1589](https://github.com/infor-design/enterprise/issues/1589))

### v4.15.0 Fixes

- `[Icons]` Icons with the word `confirm` have been changed to `success`. This is partially backwards compatible for now. We deprecated `confirm` and will remove in the next major version so rename your icons. Example `icon-confirm` to `icon-success`. ([#963](https://github.com/infor-design/enterprise/issues/963))
- `[Icons]` The alert icons now have a white background allowing them to appear on colored sections. There are now two versions, for example: `icon-error` and `icon-error-solid`. These are used in calendar. ([#1436](https://github.com/infor-design/enterprise/issues/1436))
- `[Circle Pager]` Made significant improvements to resizing, especially on tabs. ([#1284](https://github.com/infor-design/enterprise/issues/1284))
- `[Datagrid]` In high contrast mode the background is now white when editing cells. ([#1421](https://github.com/infor-design/enterprise/issues/1421))
- `[Dropdown]` Fixed an issue where filter did not work in no-search mode with the Caps Lock key. ([#1500](https://github.com/infor-design/enterprise/issues/1500))
- `[Popupmenu]` Fixed an issue when using the same menu on multiple inputs wherein destroying one instance actually destroyed all instances. ([#1025](https://github.com/infor-design/enterprise/issues/1025))
- `[Swaplist]` Fixed a bug where Shift+M did not work when typing in the search. ([#1408](https://github.com/infor-design/enterprise/issues/1408))
- `[Popupmenu]` Fixed a bug in immediate mode where right click only worked the first time. ([#1507](https://github.com/infor-design/enterprise/issues/1507))
- `[Editor]` Fixed a bug where clear formatting did not work in safari. ([#911](https://github.com/infor-design/enterprise/issues/911))
- `[Colorpicker]` Fixed a bug in Angular where the picker did not respond correctly to `editable=false` and `disabled=true`. ([#257](https://github.com/infor-design/enterprise-ng/issues/257))
- `[Locale]` Fixed a bug where the callback did not complete on nonexistent locales. ([#1267](https://github.com/infor-design/enterprise/issues/1267))
- `[Calendar]` Fixed a bug where event details remain when filtering event types. ([#1436](https://github.com/infor-design/enterprise/issues/1436))
- `[Busy Indicator]` Fixed a bug where the indicator closed when clicking on accordions. ([#281](https://github.com/infor-design/enterprise-ng/issues/281))
- `[Datagrid Tree]` Fixed the need for unique IDs on the tree nodes. ([#1361](https://github.com/infor-design/enterprise/issues/1361))
- `[Editor]` Improved the result of pasting bullet lists from MS Word. ([#1351](https://github.com/infor-design/enterprise/issues/1351))
- `[Hierarchy]` Fixed layout issues in the context menu in RTL mode. ([#1310](https://github.com/infor-design/enterprise/issues/1310))
- `[Datagrid]` Added a setting `allowChildExpandOnMatch` that optionally determines if a search/filter will show and allow nonmatching children to be shown. ([#1422](https://github.com/infor-design/enterprise/issues/1422))
- `[Datagrid]` If a link is added with a href it will now be followed when clicking, rather than needing to use the click method setting on columns. ([#1473](https://github.com/infor-design/enterprise/issues/1473))
- `[Datagrid Tree]` Fixed a bug where Expand/Collapse text is added into the +/- cell. ([#1145](https://github.com/infor-design/enterprise/issues/1145))
- `[Dropdown]` Fixed a bug in NG where two dropdowns in different components would cause each other to freeze. ([#229](https://github.com/infor-design/enterprise-ng/issues/229))
- `[Editor]` Verified a past fix where editor would not work with all buttons when in a modal. ([#408](https://github.com/infor-design/enterprise/issues/408))
- `[Datagrid Tree]` Fixed a bug in `updateRow` that caused the indent of the tree grid to collapse. ([#405](https://github.com/infor-design/enterprise/issues/405))
- `[Empty Message]` Fixed a bug where a null empty message would not be possible. This is used to show no empty message on initial load delays. ([#1467](https://github.com/infor-design/enterprise/issues/1467))
- `[Lookup]` Fixed a bug where nothing is inserted when you click a link editor in the lookup. ([#1315](https://github.com/infor-design/enterprise/issues/1315))
- `[About]` Fixed a bug where the version would not show when set. It would show the IDS version. ([#1414](https://github.com/infor-design/enterprise/issues/1414))
- `[Datagrid]` Fixed a bug in `disableClientSort` / `disableClientFilter`. It now retains visual indicators on sort and filter. ([#1248](https://github.com/infor-design/enterprise/issues/1248))
- `[Tree]` Fixed a bug where selected nodes are selected again after loading child nodes. ([#1270](https://github.com/infor-design/enterprise/issues/1270))
- `[Input]` Fixed a bug where inputs that have tooltips will not be selectable with the cursor. ([#1354](https://github.com/infor-design/enterprise/issues/1354))
- `[Accordion]` Fixed a bug where double clicking a header will open and then close the accordion. ([#1314](https://github.com/infor-design/enterprise/issues/1314))
- `[Datagrid]` Fixed a bug on hover with taller cells where the hover state would not cover the entire cell. ([#1490](https://github.com/infor-design/enterprise/issues/1490))
- `[Editor]` Fixed a bug where the image would still be shown if you press the Esc key and cancel the image dialog. ([#1489](https://github.com/infor-design/enterprise/issues/1489))
- `[Datagrid Lookup]` Added additional missing event info for ajax requests and filtering. ([#1486](https://github.com/infor-design/enterprise/issues/1486))
- `[Tabs]` Added protection from inserting HTML tags in the add method (XSS). ([#1462](https://github.com/infor-design/enterprise/issues/1462))
- `[App Menu]` Added better text wrapping for longer titles. ([#1116](https://github.com/infor-design/enterprise/issues/1116))
- `[Contextual Action Panel]` Fixed some examples so that they reopen more than one time. ([#1116](https://github.com/infor-design/enterprise/issues/506))
- `[Searchfield]` Fixed a border styling issue on longer labels in the search. ([#1500](https://github.com/infor-design/enterprise/issues/1500))
- `[Tabs Multi]` Improved the experience on mobile by collapsing the menus a bit. ([#971](https://github.com/infor-design/enterprise/issues/971))
- `[Lookup]` Fixed missing ellipsis menu on mobile devices. ([#1068](https://github.com/infor-design/enterprise/issues/1068))
- `[Accordion]` Fixed incorrect font size on p tags in the accordion. ([#1116](https://github.com/infor-design/enterprise/issues/1116))
- `[Line Chart]` Fixed and improved the legend text on mobile viewport. ([#609](https://github.com/infor-design/enterprise/issues/609))

### v4.15.0 Chore & Maintenance

- `[General]` Migrated sass to use IDS color variables. ([#1435](https://github.com/infor-design/enterprise/issues/1435))
- `[Angular]` Added all settings from 4.13 in time for future 5.1.0 ([#274](https://github.com/infor-design/enterprise-ng/issues/274))
- `[General]` Fixed some incorrect layouts. ([#1357](https://github.com/infor-design/enterprise/issues/1357))
- `[Targeted Achievement]` Removed some older non working examples. ([#520](https://github.com/infor-design/enterprise/issues/520))

(50 Issues Solved This Release, Backlog Enterprise 294, Backlog Ng 80, 809 Functional Tests, 716 e2e Tests)

## v4.14.0

- [Npm Package](https://www.npmjs.com/package/ids-enterprise)
- [IDS Enterprise Angular Change Log](https://github.com/infor-design/enterprise-ng/blob/master/docs/CHANGELOG.md)

### v4.14.0 Features

- `[Datepicker/Monthview]` Added a setting for the day of week the calendar starts that can be used outside of the Locale setting. ([#1179](https://github.com/infor-design/enterprise/issues/1179))
- `[Datagrid]` Made the tree datagrid work a lot better with filtering. ([#1281](https://github.com/infor-design/enterprise/issues/1281))
- `[Autocomplete/SearchField]` Added a caseSensitive filtering option. ([#385](https://github.com/infor-design/enterprise/issues/385))
- `[Datagrid]` Added an option `headerAlign` to set alignment on the header different than the rows. ([#420](https://github.com/infor-design/enterprise/issues/420))
- `[Message]` Added the ability to use certain formatter html tags in the message content. ([#379](https://github.com/infor-design/enterprise/issues/379))

### v4.14.0 Fixes

- `[Swaplist]` Fixed a bug that if you drag really fast everything disappears. ([#1195](https://github.com/infor-design/enterprise/issues/1195))
- `[Hierarchy]` Fixed a bug that part of the profile menu is cut off. ([#931](https://github.com/infor-design/enterprise/issues/931))
- `[Datagrid/Dropdown]` Fixed a bug that part of the dropdown menu is cut off. ([#1420](https://github.com/infor-design/enterprise/issues/1420))
- `[Modal]` Fixed bugs where with certain field types modal validation was not working. ([#1213](https://github.com/infor-design/enterprise/issues/1213))
- `[Dropdown]` Fixed a regression where the tooltip was not showing when data is overflowed. ([#1400](https://github.com/infor-design/enterprise/issues/1400))
- `[Tooltip]` Fixed a bugs where a tooltip would show up in unexpected places. ([#1396](https://github.com/infor-design/enterprise/issues/1396))
- `[Datagrid/Dropdown]` Fixed a bug where an error would occur if showSelectAll is used. ([#1360](https://github.com/infor-design/enterprise/issues/1360))
- `[Datagrid/Tooltip]` Fixed a bugs where a tooltip would show up in the header unexpectedly. ([#1395](https://github.com/infor-design/enterprise/issues/1395))
- `[Popupmenu]` Fixed incorrect highlighting on disabled list items.  ([#982](https://github.com/infor-design/enterprise/issues/982))
- `[Contextual Action Panel]` Fixed issues with certain styles of invoking the CAP where it would not reopen a second time. ([#1139](https://github.com/infor-design/enterprise/issues/1139))
- `[Spinbox]` Added a fix so the page will not zoom when click + and - on mobile devices. ([#1070](https://github.com/infor-design/enterprise/issues/1070))
- `[Splitter]` Removed the tooltip from the expand/collapse button as it was superfluous. ([#1180](https://github.com/infor-design/enterprise/issues/1180))
- `[Datagrid]` Added a fix so the last column when stretching will do so with percentage so it will stay when the page resize or the menu opens/closes. ([#1168](https://github.com/infor-design/enterprise/issues/1168))
- `[Datagrid]` Fixed bugs in the server side and filtering example. ([#396](https://github.com/infor-design/enterprise/issues/396))
- `[Datagrid]` Fixed a bug in applyFilter with datefields. ([#1269](https://github.com/infor-design/enterprise/issues/1269))
- `[Datagrid]` Fixed a bug in updateCellNode where sometimes it did not work. ([#1122](https://github.com/infor-design/enterprise/issues/1122))
- `[Hierarchy]` Made the empty image ring the same color as the left edge. ([#932](https://github.com/infor-design/enterprise/issues/932))
- `[Datagrid/Dropdown]` Fixed an issue that tab did not close dropdown editors. ([#1198](https://github.com/infor-design/enterprise/issues/1198))
- `[Datagrid/Dropdown]` Fixed a bug that if you click open a dropdown editor then you cannot use arrow keys to select. ([#1387](https://github.com/infor-design/enterprise/issues/1387))
- `[Datagrid/Dropdown]` Fixed a bug that if a smaller number of items the menu would be too short. ([#1298](https://github.com/infor-design/enterprise/issues/1298))
- `[Searchfield]` Fixed a bug that the search field didnt work in safari. ([#225](https://github.com/infor-design/enterprise/issues/225))
- `[Datagrid/Dropdown]` Fixed a bug that source is used the values may be cleared out when opening the list. ([#1185](https://github.com/infor-design/enterprise/issues/1185))
- `[Personalization]` Fixed a bug that when calling initialize the personalization would reset. ([#1231](https://github.com/infor-design/enterprise/issues/1231))
- `[Tabs]` Fixed the alignment of the closing icon. ([#1056](https://github.com/infor-design/enterprise/issues/1056))
- `[Dropdown]` Fixed list alignment issues on mobile. ([#1069](https://github.com/infor-design/enterprise/issues/1069))
- `[Dropdown]` Fixed issues where the listbox would not close on mobile. ([#1119](https://github.com/infor-design/enterprise/issues/1119))
- `[Dropdown]` Fixed a bug where modals would close on url hash change. ([#1207](https://github.com/infor-design/enterprise/issues/1207))
- `[Contextual Action Panel]` Fixed an issue where buttons would occasionally be out of view. ([#283](https://github.com/infor-design/enterprise/issues/283))
- `[Empty Message]` Added a new icon to indicate using the search function. ([#1325](https://github.com/infor-design/enterprise/issues/1325))
- `[Searchfield]` Added a fix for landscape mode on mobile. ([#1102](https://github.com/infor-design/enterprise/issues/1102))
- `[Datagrid]` Added a fix for hard to read fields in high contrast mode. ([#1193](https://github.com/infor-design/enterprise/issues/1193))

### v4.14.0 Chore & Maintenance

- `[General]` Fixed problems with the css mapping where the line numbers were wrong in the map files. ([#962](https://github.com/infor-design/enterprise/issues/962))
- `[Docs]` Added setting so themes can be shown in the documentation pages. ([#1327](https://github.com/infor-design/enterprise/issues/1327))
- `[Docs]` Made links to example pages open in a new window. ([#1132](https://github.com/infor-design/enterprise/issues/1132))

(43 Issues Solved This Release, Backlog Enterprise 181, Backlog Ng 64, 682 Functional Tests, 612 e2e Tests)

## v4.13.0

- [Npm Package](https://www.npmjs.com/package/ids-enterprise)
- [IDS Enterprise Angular Change Log](https://github.com/infor-design/enterprise-ng/blob/master/docs/CHANGELOG.md)

### v4.13.0 Features

- `[Calendar]` Added some new features such as upcoming events view, RTL, keyboard support and fixed styling issues and bugs. ([#1221](https://github.com/infor-design/enterprise/issues/1221))
- `[Flex Toolbar]` Added search field integration, so that the search field is mainly close to being able to replace the legacy toolbar. ([#269](https://github.com/infor-design/enterprise/issues/269))
- `[Bar]` Added short, medium label support for adapting the chart to responsive views. ([#1094](https://github.com/infor-design/enterprise/issues/1094))
- `[Textarea]` Added maxLength option to prevent typing over a set maximum. ([#1046](https://github.com/infor-design/enterprise/issues/1046))
- `[Textarea]` Added maxGrow option to prevent growing when typing over a set max. ([#1147](https://github.com/infor-design/enterprise/issues/1147))
- `[Datagrid]` If using the `showDirty` option the indication will now be on each cell. ([#1183](https://github.com/infor-design/enterprise/issues/1183))
- `[Datepicker]` Added an option `useCurrentTime` that will insert current time instead of noon time with date and timepickers. ([#1087](https://github.com/infor-design/enterprise/issues/1087))
- `[General]` Included an IE 11 polyfill for ES6 Promises, this is a new dependency in the package.json you should include. ([#1172](https://github.com/infor-design/enterprise/issues/1172))
- `[General]` Add translations in 38 languages including new support for Slovak (sk-SK). ([#557](https://github.com/infor-design/enterprise/issues/557))

### v4.13.0 Fixes

- `[Tooltips]` Fixed an important bug where tooltips would stick around in the page on the top corner. ([#1273](https://github.com/infor-design/enterprise/issues/1273))
- `[Tooltips]` Fixed some contrast issues on the high contrast theme. ([#1249](https://github.com/infor-design/enterprise/issues/1249))
- `[Tooltips]` Fixed a bug where Toolbar "More Actions" menu buttons could incorrectly display a tooltip overlapping an open menu. ([#1242](https://github.com/infor-design/enterprise/issues/1242))
- `[Datepicker / Timepicker]` Removed the need to use the customValidation setting. You can remove this option from your code. The logic will pick up if you added customValidation to your input by adding a data-validate option. You also may need to add `date` or `availableDate` validation to your  data-validate attribute if these validations are desired along with your custom or required validation. ([#862](https://github.com/infor-design/enterprise/issues/862))
- `[Menubutton]` Added a new setting `hideMenuArrow` you can use for buttons that don't require an arrow, such as menu buttons. ([#1088](https://github.com/infor-design/enterprise/issues/1088))
- `[Dropdown]` Fixed issues with destroy when multiple dropdown components are on the page. ([#1202](https://github.com/infor-design/enterprise/issues/1202))
- `[Datagrid]` Fixed alignment issues when using filtering with some columns that do not have a filter. ([#1124](https://github.com/infor-design/enterprise/issues/1124))
- `[Datagrid]` Fixed an error when dynamically adding context menus. ([#1216](https://github.com/infor-design/enterprise/issues/1216))
- `[Datagrid]` Added an example of dynamic intermediate paging and filtering. ([#396](https://github.com/infor-design/enterprise/issues/396))
- `[Dropdown]` Fixed alignment issues on mobile devices. ([#1069](https://github.com/infor-design/enterprise/issues/1069))
- `[Datepicker]` Fixed incorrect assumptions, causing incorrect umalqura calendar calculations. ([#1189](https://github.com/infor-design/enterprise/issues/1189))
- `[Datepicker]` Fixed an issue where the dialog would not close on click out if opening the time dropdown components first. ([#1278](https://github.com/infor-design/enterprise/issues/))
- `[General]` Added the ability to stop renderLoop. ([#214](https://github.com/infor-design/enterprise/issues/214))
- `[Datepicker]` Fixed an issue reselecting ranges with the date picker range option. ([#1197](https://github.com/infor-design/enterprise/issues/1197))
- `[Editor]` Fixed bugs on IE with background color option. ([#392](https://github.com/infor-design/enterprise/issues/392))
- `[Colorpicker]` Fixed issue where the palette is not closed on enter key / click. ([#1050](https://github.com/infor-design/enterprise/issues/1050))
- `[Accordion]` Fixed issues with context menus on the accordion. ([#639](https://github.com/infor-design/enterprise/issues/639))
- `[Searchfield]` Made no results appear not clickable. ([#329](https://github.com/infor-design/enterprise/issues/329))
- `[Datagrid]` Added an example of groups and paging. ([#435](https://github.com/infor-design/enterprise/issues/435))
- `[Editor]` Fixed the dirty indicator when using toolbar items. ([#910](https://github.com/infor-design/enterprise/issues/910))
- `[Datagrid]` Fixed a bug that made tooltips disappear when a lookup editor is closed. ([#1186](https://github.com/infor-design/enterprise/issues/1186))
- `[Datagrid]` Fixed a bug where not all rows are removed in the removeSelected function. ([#1036](https://github.com/infor-design/enterprise/issues/1036))
- `[Datagrid]` Fixed bugs in activateRow and deactivateRow in some edge cases. ([#948](https://github.com/infor-design/enterprise/issues/948))
- `[Datagrid]` Fixed formatting of tooltips on the header and filter. ([#955](https://github.com/infor-design/enterprise/issues/955))
- `[Datagrid]` Fixed wrong page number when saving the page number in localstorage and reloading. ([#798](https://github.com/infor-design/enterprise/issues/798))
- `[Tree]` Fixed issues when expanding and collapsing after dragging nodes around. ([#1183](https://github.com/infor-design/enterprise/issues/1183))
- `[ContextualActionPanel]` Fixed a bug where the CAP will be closed if clicking an accordion in it. ([#1138](https://github.com/infor-design/enterprise/issues/1138))
- `[Colorpicker]` Added a setting (customColors) to prevent adding default colors if totally custom colors are used. ([#1135](https://github.com/infor-design/enterprise/issues/1135))
- `[AppMenu]` Improved contrast in high contrast theme. ([#1146](https://github.com/infor-design/enterprise/issues/1146))
- `[Searchfield]` Fixed issue where ascenders/descenders are cut off. ([#1101](https://github.com/infor-design/enterprise/issues/1101))
- `[Tree]` Added sortstop and sortstart events. ([#1003](https://github.com/infor-design/enterprise/issues/1003))
- `[Searchfield]` Fixed some alignment issues in different browsers. ([#1106](https://github.com/infor-design/enterprise/issues/1106))
- `[Searchfield]` Fixed some contrast issues in different browsers. ([#1104](https://github.com/infor-design/enterprise/issues/1104))
- `[Searchfield]` Prevent multiple selected events from firing. ([#1259](https://github.com/infor-design/enterprise/issues/1259))
- `[Autocomplete]` Added a beforeOpen setting ([#398](https://github.com/infor-design/enterprise/issues/398))
- `[Toolbar]` Fixed an error where toolbar tried to focus a DOM item that was removed. ([#1177](https://github.com/infor-design/enterprise/issues/1177))
- `[Dropdown]` Fixed a problem where the bottom of some lists is cropped. ([#909](https://github.com/infor-design/enterprise/issues/909))
- `[General]` Fixed a few components so that they could still initialize when hidden. ([#230](https://github.com/infor-design/enterprise/issues/230))
- `[Datagrid]` Fixed missing tooltips on new row. ([#1081](https://github.com/infor-design/enterprise/issues/1081))
- `[Lookup]` Fixed a bug using select all where it would select the previous list. ([#295](https://github.com/infor-design/enterprise/issues/295))
- `[Datagrid]` Fixed missing summary row on initial render in some cases. ([#330](https://github.com/infor-design/enterprise/issues/330))
- `[Button]` Fixed alignment of text and icons. ([#973](https://github.com/infor-design/enterprise/issues/973))
- `[Datagrid]` Fixed missing source call when loading last page first. ([#1162](https://github.com/infor-design/enterprise/issues/1162))
- `[SwapList]` Made sure swap list will work in all cases and in angular. ([#152](https://github.com/infor-design/enterprise/issues/152))
- `[Toast]` Fixed a bug where some toasts on certain urls may not close. ([#1305](https://github.com/infor-design/enterprise/issues/1305))
- `[Datepicker / Lookup]` Fixed bugs where they would not load on tabs. ([#1304](https://github.com/infor-design/enterprise/issues/1304))

### v4.13.0 Chore & Maintenance

- `[General]` Added more complete visual tests. ([#978](https://github.com/infor-design/enterprise/issues/978))
- `[General]` Cleaned up some of the sample pages start at A, making sure examples work and tests are covered for better QA (on going). ([#1136](https://github.com/infor-design/enterprise/issues/1136))
- `[General]` Upgraded to ids-identity 2.0.x ([#1062](https://github.com/infor-design/enterprise/issues/1062))
- `[General]` Cleanup missing files in the directory listings. ([#985](https://github.com/infor-design/enterprise/issues/985))
- `[Angular 1.0]` We removed the angular 1.0 directives from the code and examples. These are no longer being updated. You can still use older versions of this or move on to Angular 7.x ([#1136](https://github.com/infor-design/enterprise/issues/1136))
- `[Uplift]` Included the uplift theme again as alpha for testing. It will show with a watermark and is only available via the personalize api or url params in the demo app. ([#1224](https://github.com/infor-design/enterprise/issues/1224))

(69 Issues Solved This Release, Backlog Enterprise 199, Backlog Ng 63, 662 Functional Tests, 659 e2e Tests)

## v4.12.0

- [Npm Package](https://www.npmjs.com/package/ids-enterprise)
- [IDS Enterprise Angular Change Log](https://github.com/infor-design/enterprise-ng/blob/master/docs/CHANGELOG.md)

### v4.12.0 Features

- `[General]` The ability to make custom/smaller builds has further been improved. We improved the component matching, made it possible to run the tests on only included components, fixed the banner, and improved the terminal functionality. Also removed/deprecated the older mapping tool. ([#417](https://github.com/infor-design/enterprise/issues/417))
- `[Message]` Added the ability to have different types (Info, Confirm, Error, Alert). ([#963](https://github.com/infor-design/enterprise/issues/963))
- `[General]` Further fixes to for xss issues. ([#683](https://github.com/infor-design/enterprise/issues/683))
- `[Pager]` Made it possible to use the pager as a standalone component. ([#250](https://github.com/infor-design/enterprise/issues/250))
- `[Editor]` Added a clear formatting button. ([#473](https://github.com/infor-design/enterprise/issues/473))
- `[Datepicker]` Added an option to show the time as current time instead of midnight. ([#889](https://github.com/infor-design/enterprise/issues/889))
- `[About]` Dialog now shows device information. ([#684](https://github.com/infor-design/enterprise/issues/684))

### v4.12.0 Fixes

- `[Datagrid Tree]` Fixed incorrect data on activated event. ([#412](https://github.com/infor-design/enterprise/issues/412))
- `[Datagrid]` Improved the export function so it works on different locales. ([#378](https://github.com/infor-design/enterprise/issues/378))
- `[Tabs]` Fixed a bug where clicking the x on tabs with a dropdowns would incorrectly open the dropdown. ([#276](https://github.com/infor-design/enterprise/issues/276))
- `[Datagrid]` Changed the `settingschange` event so it will only fire once. ([#903](https://github.com/infor-design/enterprise/issues/903))
- `[Listview]` Improved rendering performance. ([#430](https://github.com/infor-design/enterprise/issues/430))
- `[General]` Fixed issues when using base tag, that caused icons to disappear. ([#766](https://github.com/infor-design/enterprise/issues/766))
- `[Empty Message]` Made it possible to assign code to the button click if used. ([#667](https://github.com/infor-design/enterprise/issues/667))
- `[Datagrid]` Added translations for the new tooltip. ([#227](https://github.com/infor-design/enterprise/issues/227))
- `[Dropdown]` Fixed contrast issue in high contrast theme. ([#945](https://github.com/infor-design/enterprise/issues/945))
- `[Datagrid]` Reset to default did not reset dropdown columns. ([#847](https://github.com/infor-design/enterprise/issues/847))
- `[Datagrid]` Fixed bugs in keyword search highlighting with special characters. ([#849](https://github.com/infor-design/enterprise/issues/849))
- `[Datagrid]` Fixed bugs that causes NaN to appear in date fields. ([#891](https://github.com/infor-design/enterprise/issues/891))
- `[Dropdown]` Fixed issue where validation is not trigger on IOS on click out. ([#659](https://github.com/infor-design/enterprise/issues/659))
- `[Lookup]` Fixed bug in select all in multiselect with paging. ([#926](https://github.com/infor-design/enterprise/issues/926))
- `[Modal]` Fixed bug where the modal would close if hitting enter on a checkbox and inputs. ([#320](https://github.com/infor-design/enterprise/issues/320))
- `[Lookup]` Fixed bug trying to reselect a second time. ([#296](https://github.com/infor-design/enterprise/issues/296))
- `[Tabs]` Fixed behavior when closing and disabling tabs. ([#947](https://github.com/infor-design/enterprise/issues/947))
- `[Dropdown]` Fixed layout issues when using icons in the dropdown. ([#663](https://github.com/infor-design/enterprise/issues/663))
- `[Datagrid]` Fixed a bug where the tooltip did not show on validation. ([#1008](https://github.com/infor-design/enterprise/issues/1008))
- `[Tabs]` Fixed issue with opening spillover on IOS. ([#619](https://github.com/infor-design/enterprise/issues/619))
- `[Datagrid]` Fixed bugs when using `exportable: false` in certain column positions. ([#787](https://github.com/infor-design/enterprise/issues/787))
- `[Searchfield]` Removed double border. ([#328](https://github.com/infor-design/enterprise/issues/328))

### v4.12.0 Chore & Maintenance

- `[Masks]` Added missing and more documentation, cleaned up existing docs. ([#1033](https://github.com/infor-design/enterprise/issues/1033))
- `[General]` Based on design site comments, we improved some pages and fixed some missing links. ([#1034](https://github.com/infor-design/enterprise/issues/1034))
- `[Bar Chart]` Added test coverage. ([#848](https://github.com/infor-design/enterprise/issues/848))
- `[Datagrid]` Added full api test coverage. ([#242](https://github.com/infor-design/enterprise/issues/242))

(55 Issues Solved This Release, Backlog Enterprise 185, Backlog Ng 50, 628 Functional Tests, 562 e2e Tests)

## v4.11.0

- [Npm Package](https://www.npmjs.com/package/ids-enterprise)
- [IDS Enterprise Angular Change Log](https://github.com/infor-design/enterprise-ng/blob/master/docs/CHANGELOG.md)

### v4.11.0 Features

- `[General]` It is now possible to make custom builds. With a custom build you specify a command with a list of components that you use. This can be used to reduce the bundle size for both js and css. ([#417](https://github.com/infor-design/enterprise/issues/417))
- `[Calendar]` Added more features including: a readonly view, ability for events to span days, tooltips and notifications ([#417](https://github.com/infor-design/enterprise/issues/417))
- `[Lookup]` Added the ability to select across pages, even when doing server side paging. ([#375](https://github.com/infor-design/enterprise/issues/375))
- `[Datagrid]` Improved tooltip performance, and now tooltips show on cells that are not fully displayed. ([#447](https://github.com/infor-design/enterprise/issues/447))

### v4.11.0 Fixes

- `[Dropdown]` The onKeyDown callback was not firing if CTRL key is used. This is fixed. ([#793](https://github.com/infor-design/enterprise/issues/793))
- `[Tree]` Added a small feature to preserve the tree node states on reload. ([#792](https://github.com/infor-design/enterprise/issues/792))
- `[Tree]` Added a disable/enable method to disable/enable the whole tree. ([#752](https://github.com/infor-design/enterprise/issues/752))
- `[App Menu]` Fixed a bug clearing the search filter box. ([#702](https://github.com/infor-design/enterprise/issues/702))
- `[Column Chart]` Added a yAxis option, you can use to format the yAxis in custom ways. ([#627](https://github.com/infor-design/enterprise/issues/627))
- `[General]` More fixes to use external ids tokens. ([#708](https://github.com/infor-design/enterprise/issues/708))
- `[Datagrid]` Fixed an error calling selectRows with an integer. ([#756](https://github.com/infor-design/enterprise/issues/756))
- `[Tree]` Fixed a bug that caused newly added rows to not be draggable. ([#618](https://github.com/infor-design/enterprise/issues/618))
- `[Dropdown / Multiselect]` Re-added the ability to have a placeholder on the component. ([#832](https://github.com/infor-design/enterprise/issues/832))
- `[Datagrid]` Fixed a bug that caused dropdown filters to not save on reload of page (saveUserSettings) ([#791](https://github.com/infor-design/enterprise/issues/791))
- `[Dropdown]` Fixed a bug that caused an unneeded scrollbar. ([#786](https://github.com/infor-design/enterprise/issues/786))
- `[Tree]` Added drag events and events for when the data is changed. ([#801](https://github.com/infor-design/enterprise/issues/801))
- `[Datepicker]` Fixed a bug updating settings, where time was not changing correctly. ([#305](https://github.com/infor-design/enterprise/issues/305))
- `[Tree]` Fixed a bug where the underlying dataset was not synced up. ([#718](https://github.com/infor-design/enterprise/issues/718))
- `[Lookup]` Fixed incorrect text color on chrome. ([#762](https://github.com/infor-design/enterprise/issues/762))
- `[Editor]` Fixed duplicate ID's on the popup dialogs. ([#746](https://github.com/infor-design/enterprise/issues/746))
- `[Dropdown]` Fixed misalignment of icons on IOS. ([#657](https://github.com/infor-design/enterprise/issues/657))
- `[Demos]` Fixed a bug that caused RTL pages to sometimes load blank. ([#814](https://github.com/infor-design/enterprise/issues/814))
- `[Modal]` Fixed a bug that caused the modal to close when clicking an accordion on the modal. ([#747](https://github.com/infor-design/enterprise/issues/747))
- `[Tree]` Added a restoreOriginalState method to set the tree back to its original state. ([#751](https://github.com/infor-design/enterprise/issues/751))
- `[Datagrid]` Added an example of a nested datagrid with scrolling. ([#172](https://github.com/infor-design/enterprise/issues/172))
- `[Datagrid]` Fixed column alignment issues on grouped column examples. ([#147](https://github.com/infor-design/enterprise/issues/147))
- `[Datagrid]` Fixed bugs when dragging and resizing grouped columns. ([#374](https://github.com/infor-design/enterprise/issues/374))
- `[Validation]` Fixed a bug that caused validations with changing messages to not go away on correction. ([#640](https://github.com/infor-design/enterprise/issues/640))
- `[Datagrid]` Fixed bugs in actionable mode (enter was not moving down). ([#788](https://github.com/infor-design/enterprise/issues/788))
- `[Bar Charts]` Fixed bug that caused tooltips to occasionally not show up. ([#739](https://github.com/infor-design/enterprise/issues/739))
- `[Dirty]` Fixed appearance/contrast on high contrast theme. ([#692](https://github.com/infor-design/enterprise/issues/692))
- `[Locale]` Fixed incorrect date time format. ([#608](https://github.com/infor-design/enterprise/issues/608))
- `[Dropdown]` Fixed bug where filtering did not work with CAPS lock on. ([#608](https://github.com/infor-design/enterprise/issues/608))
- `[Accordion]` Fixed styling issue on safari. ([#282](https://github.com/infor-design/enterprise/issues/282))
- `[Dropdown]` Fixed a bug on mobile devices, where the list would close on scrolling. ([#656](https://github.com/infor-design/enterprise/issues/656))

### v4.11.0 Chore & Maintenance

- `[Textarea]` Added additional test coverage. ([#337](https://github.com/infor-design/enterprise/issues/337))
- `[Tree]` Added additional test coverage. ([#752](https://github.com/infor-design/enterprise/issues/752))
- `[Busy Indicator]` Added additional test coverage. ([#233](https://github.com/infor-design/enterprise/issues/233))
- `[Docs]` Added additional information for developers on how to use IDS. ([#721](https://github.com/infor-design/enterprise/issues/721))
- `[Docs]` Added Id's and test notes to all pages. ([#259](https://github.com/infor-design/enterprise/issues/259))
- `[Docs]` Fixed issues on the wizard docs. ([#824](https://github.com/infor-design/enterprise/issues/824))
- `[Accordion]` Added additional test coverage. ([#516](https://github.com/infor-design/enterprise/issues/516))
- `[General]` Added sass linter (stylelint). ([#767](https://github.com/infor-design/enterprise/issues/767))

(53 Issues Solved This Release, Backlog Enterprise 170, Backlog Ng 41, 587 Functional Tests, 458 e2e Tests)

## v4.10.0

- [Npm Package](https://www.npmjs.com/package/ids-enterprise)
- [IDS Enterprise Angular Change Log](https://github.com/infor-design/enterprise-ng/blob/master/docs/CHANGELOG.md)

### v4.10.0 Features

- `[Tooltips]` Will now activate on longpress on mobile devices. ([#400](https://github.com/infor-design/enterprise/issues/400))
- `[Contextmenu]` Will now activate on longpress on mobile devices (except when on inputs). ([#245](https://github.com/infor-design/enterprise/issues/245))
- `[Locale]` Added support for zh-Hant and zh-Hans. ([#397](https://github.com/infor-design/enterprise/issues/397))
- `[Tree]` Greatly improved rendering and expanding performance. ([#251](https://github.com/infor-design/enterprise/issues/251))
- `[General]` Internally all of the sass is now extended from [IDS Design tokens]( https://github.com/infor-design/design-system) ([#354](https://github.com/infor-design/enterprise/issues/354))
- `[Calendar]` Added initial readonly calendar. At the moment the calendar can only render events and has a filtering feature. More will be added next sprint. ([#261](https://github.com/infor-design/enterprise/issues/261))

### v4.10.0 Fixes

- `[Dropdown]` Minor Breaking Change for Xss reasons we removed the ability to set a custom hex color on icons in the dropdown. You can still pass in one of the alert colors from the colorpalette (fx alert, good, info). This was not even shown in the examples so may not be missed. ([#256](https://github.com/infor-design/enterprise/issues/256))
- `[Popupmenu]` Fixed a problem in popupmenu, if it was opened in immediate mode, submenus will be cleared of their text when the menu is eventually closed. ([#701](https://github.com/infor-design/enterprise/issues/701))
- `[Editor]` Fixed xss injection problem on the link dialog. ([#257](https://github.com/infor-design/enterprise/issues/257))
- `[Spinbox]` Fixed a height / alignment issue on spinboxes when used in short height configuration. ([#547](https://github.com/infor-design/enterprise/issues/547))
- `[Datepicker / Mask]` Fixed an issue in angular that caused using backspace to not save back to the model. ([#51](https://github.com/infor-design/enterprise-ng/issues/51))
- `[Field Options]` Fixed mobile support so they now work on touch better on IOS and Android. ([#555](https://github.com/infor-design/enterprise-ng/issues/555))
- `[Tree]` Tree with + and - for the folders was inversed visually. This was fixed, update your svg.html ([#685](https://github.com/infor-design/enterprise-ng/issues/685))
- `[Modal]` Fixed an alignment issue with the closing X on the top corner. ([#662](https://github.com/infor-design/enterprise-ng/issues/662))
- `[Popupmenu]` Fixed a visual flickering when opening dynamic submenus. ([#588](https://github.com/infor-design/enterprise/issues/588))
- `[Tree]` Added full unit and functional tests. ([#264](https://github.com/infor-design/enterprise/issues/264))
- `[Lookup]` Added full unit and functional tests. ([#344](https://github.com/infor-design/enterprise/issues/344))
- `[Datagrid]` Added more unit and functional tests. ([#242](https://github.com/infor-design/enterprise/issues/242))
- `[General]` Updated the develop tools and sample app to Node 10. During this update we set package-lock.json to be ignored in .gitignore ([#540](https://github.com/infor-design/enterprise/issues/540))
- `[Modal]` Allow beforeOpen callback to run optionally whether you have content or not passed back. ([#409](https://github.com/infor-design/enterprise/issues/409))
- `[Datagrid]` The lookup editor now supports left, right, and center align on the column settings. ([#228](https://github.com/infor-design/enterprise/issues/228))
- `[Mask]` When adding prefixes and suffixes (like % and $) if all the rest of the text is cleared, these will also now be cleared. ([#433](https://github.com/infor-design/enterprise/issues/433))
- `[Popupmenu]` Fixed low contrast selection icons in high contrast theme. ([#410](https://github.com/infor-design/enterprise/issues/410))
- `[Header Popupmenu]` Fixed missing focus state. ([#514](https://github.com/infor-design/enterprise/issues/514))
- `[Datepicker]` When using legends on days, fixed a problem that the hover states are shown incorrectly when changing month. ([#514](https://github.com/infor-design/enterprise/issues/514))
- `[Listview]` When the search field is disabled, it was not shown with disabled styling, this is fixed. ([#422](https://github.com/infor-design/enterprise/issues/422))
- `[Donut]` When having 4 or 2 sliced the tooltip would not show up on some slices. This is fixed. ([#482](https://github.com/infor-design/enterprise/issues/482))
- `[Datagrid]` Added a searchExpandableRow option so that you can control if data in expandable rows is searched/expanded. ([#480](https://github.com/infor-design/enterprise/issues/480))
- `[Multiselect]` If more items then fit are selected the tooltip was not showing on initial load, it only showed after changing values. This is fixed. ([#633](https://github.com/infor-design/enterprise/issues/633))
- `[Tooltip]` An example was added showing how you can show tooltips on disabled buttons. ([#453](https://github.com/infor-design/enterprise/issues/453))
- `[Modal]` A title with brackets in it was not escaping the text correctly. ([#246](https://github.com/infor-design/enterprise/issues/246))
- `[Modal]` Pressing enter when on inputs such as file upload no longer closes the modal. ([#321](https://github.com/infor-design/enterprise/issues/321))
- `[Locale]` Sent out translations so things like the Editor New/Same window dialog will be translated in the future. ([#511](https://github.com/infor-design/enterprise/issues/511))
- `[Nested Datagrid]` Fixed focus issues, the wrong cell in the nest was getting focused. ([#371](https://github.com/infor-design/enterprise/issues/371))

(44 Issues Solved This Release, Backlog Enterprise 173, Backlog Ng 44, 565 Functional Tests, 426 e2e Tests)

## v4.9.0

- [Npm Package](https://www.npmjs.com/package/ids-enterprise)
- [IDS Enterprise Angular Change Log](https://github.com/infor-design/enterprise-ng/blob/master/docs/CHANGELOG.md)

### v4.9.0 Features

- `[Datagrid]` Changed the way alerts work on rows. It now no longer requires an extra column. The rowStatus column will now be ignored so can be removed. When an alert / error / info message is added to the row the whole row will highlight. ([Check out the example.](https://bit.ly/2LC33iJ) ([#258](https://github.com/infor-design/enterprise/issues/258))
- `[Modal]` Added an option `showCloseBtn` which when set to true will show a X button on the top left corner. ([#358](https://github.com/infor-design/enterprise/issues/358))
- `[Multiselect / Dropdown]` Added the ability to see the search term during ajax requests. ([#267](https://github.com/infor-design/enterprise/issues/267))
- `[Scatterplot]` Added a scatter plot chart similar to a bubble chart but with shapes. ([Check out the example.](https://bit.ly/2K9N59M) ([#341](https://github.com/infor-design/enterprise/issues/341))
- `[Toast]` Added an option `allowLink` which when set to true will allow you to specify a `<a>` in the message content to add a link to the message. ([#341](https://github.com/infor-design/enterprise/issues/341))

### v4.9.0 Fixes

- `[Accordion]` Fixed an issue that prevented a right click menu from working on the accordion. ([#238](https://github.com/infor-design/enterprise/issues/238))
- `[Charts]` Fixed up missing empty states and selection methods so they work on all charts. ([#265](https://github.com/infor-design/enterprise/issues/265))
- `[Datagrid]` Fixed the performance of pasting from excel. ([#240](https://github.com/infor-design/enterprise/issues/240))
- `[Datagrid]` The keyword search will now clear when reloading data. ([#307](https://github.com/infor-design/enterprise/issues/307))
- `[Docs]` Fixed several noted missing pages and broken links in the docs. ([#244](https://github.com/infor-design/enterprise/issues/244))
- `[Dropdown]` Fixed bug in badges configuration. ([#270](https://github.com/infor-design/enterprise/issues/270))
- `[Flex Layout]` Fixed field-flex to work better on IE. ([#252](https://github.com/infor-design/enterprise/issues/252))
- `[Editor]` Fixed bug that made it impossible to edit the visual tab. ([#478](https://github.com/infor-design/enterprise/issues/478))
- `[Editor]` Fixed a bug with dirty indicator that caused a messed up layout. ([#241](https://github.com/infor-design/enterprise/issues/241))
- `[Lookup]` Fixed it so that select will work correctly when filtering. ([#248](https://github.com/infor-design/enterprise/issues/248))
- `[Header]` Fixed missing `More` tooltip on the header. ([#345](https://github.com/infor-design/enterprise/issues/345))
- `[Validation]` Added fixes to prevent `error` and `valid` events from going off more than once. ([#237](https://github.com/infor-design/enterprise/issues/237))
- `[Validation]` Added fixes to make multiple messages work better. There is now a `getMessages()` function that will return all erros on a field as an array. The older `getMessage()` will still return a string. ([#237](https://github.com/infor-design/enterprise/issues/237))
- `[Validation]` Fixed un-needed event handlers when using fields on a tab. ([#332](https://github.com/infor-design/enterprise/issues/332))

### v4.9.0 Chore & Maintenance

- `[Blockgrid]` Added full test coverage ([#234](https://github.com/infor-design/enterprise/issues/234))
- `[CAP]` Fixed some examples that would not close ([#283](https://github.com/infor-design/enterprise/issues/283))
- `[Datepicker]` Added full test coverage ([#243](https://github.com/infor-design/enterprise/issues/243))
- `[Datagrid]` Fixed an example so that it shows how to clear a dropdown filter. ([#254](https://github.com/infor-design/enterprise/issues/254))
- `[Docs]` Added TEAMS.MD for collecting info on the teams using ids. If you are not in the list let us know or make a pull request. ([#350](https://github.com/infor-design/enterprise/issues/350))
- `[Listview]` Fixed some links in the sample app that caused some examples to fail. ([#273](https://github.com/infor-design/enterprise/issues/273))
- `[Tabs]` Added more test coverage ([#239](https://github.com/infor-design/enterprise/issues/239))
- `[Toast]` Added full test coverage ([#232](https://github.com/infor-design/enterprise/issues/232))
- `[Testing]` Added visual regression tests, and more importantly a system for doing them via CI. ([#255](https://github.com/infor-design/enterprise/issues/255))

(34 Issues Solved This Release, Backlog Enterprise 158, Backlog Ng 41, 458 Functional Tests, 297 e2e Tests)

## v4.8.0

- [Npm Package](https://www.npmjs.com/package/ids-enterprise)
- [IDS Enterprise Angular Change Log](https://github.com/infor-design/enterprise-ng/blob/master/docs/CHANGELOG.md)

### v4.8.0 Features

- `[Datagrid]` Added an example of Nested Datagrids with ([basic nested grid support.](https://bit.ly/2lGKM4a)) ([#SOHO-3474](https://jira.infor.com/browse/SOHO-3474))
- `[Datagrid]` Added support for async validation. ([#SOHO-7943](https://jira.infor.com/browse/SOHO-7943))
- `[Export]` Extracted excel export code so it can be run outside the datagrid. ([#SOHO-7246](https://jira.infor.com/browse/SOHO-7246))

### v4.8.0 Fixes

- `[Searchfield / Toolbar Searchfield]` Merged code between them so there is just one component. This reduced code and fixed many bugs. ([#161](https://github.com/infor-design/enterprise/pull/161))
- `[Datagrid]` Fixed issues using expand row after hiding/showing columns. ([#SOHO-8103](https://jira.infor.com/browse/SOHO-8103))
- `[Datagrid]` Fixed issue that caused nested grids in expandable rows to hide after hiding/showing columns on the parent grid. ([#SOHO-8102](https://jira.infor.com/browse/SOHO-8102))
- `[Datagrid]` Added an example showing Math rounding on numeric columns ([#SOHO-5168](https://jira.infor.com/browse/SOHO-5168))
- `[Datagrid]` Date editors now maintain date format correctly. ([#SOHO-5861](https://jira.infor.com/browse/SOHO-5861))
- `[Datagrid]` Fixed alignment off sort indicator on centered columns. ([#SOHO-7444](https://jira.infor.com/browse/SOHO-7444))
- `[Datagrid]` Behavior Change - Sorting clicking now no longer refocuses last cell. ([#SOHO-7682](https://jira.infor.com/browse/SOHO-7682))
- `[Datagrid]` Fixed formatter error that showed NaN on some number cells. ([#SOHO-7839](https://jira.infor.com/browse/SOHO-7682))
- `[Datagrid]` Fixed a bug rendering last column in some situations. ([#SOHO-7987](https://jira.infor.com/browse/SOHO-7987))
- `[Datagrid]` Fixed incorrect data in context menu event. ([#SOHO-7991](https://jira.infor.com/browse/SOHO-7991))
- `[Dropdown]` Added an onKeyDown option so keys can be overriden. ([#SOHO-4815](https://jira.infor.com/browse/SOHO-4815))
- `[Slider]` Fixed step slider to work better jumping across steps. ([#SOHO-6271](https://jira.infor.com/browse/SOHO-6271))
- `[Tooltip]` Will strip tooltip markup to prevent xss. ([#SOHO-6522](https://jira.infor.com/browse/SOHO-6522))
- `[Contextual Action Panel]` Fixed alignment issue on x icon. ([#SOHO-6612](https://jira.infor.com/browse/SOHO-6612))
- `[Listview]` Fixed scrollbar size when removing items. ([#SOHO-7402](https://jira.infor.com/browse/SOHO-7402))
- `[Navigation Popup]` Fixed a bug setting initial selected value. ([#SOHO-7411](https://jira.infor.com/browse/SOHO-7411))
- `[Grid]` Added a no-margin setting for nested grids with no indentation. ([#SOHO-7495](https://jira.infor.com/browse/SOHO-7495))
- `[Grid]` Fixed positioning of checkboxes in the grid. ([#SOHO-7979](https://jira.infor.com/browse/SOHO-7979))
- `[Tabs]` Fixed bug calling add in NG applications. ([#SOHO-7511](https://jira.infor.com/browse/SOHO-7511))
- `[Listview]` Selected event now contains the dataset row. ([#SOHO-7512](https://jira.infor.com/browse/SOHO-7512))
- `[Multiselect]` Fixed incorrect showing of delselect button in certain states. ([#SOHO-7535](https://jira.infor.com/browse/SOHO-7535))
- `[Search]` Fixed bug where highlight search terms where not shown in bold. ([#SOHO-7796](https://jira.infor.com/browse/SOHO-7796))
- `[Multiselect]` Improved performance on select all. ([#SOHO-7816](https://jira.infor.com/browse/SOHO-7816))
- `[Spinbox]` Fixed problem where you could arrow up in a readonly spinbox. ([#SOHO-8025](https://jira.infor.com/browse/SOHO-8025))
- `[Dropdown]` Fixed bug selecting two items with same value. ([#SOHO-8029](https://jira.infor.com/browse/SOHO-8029))
- `[Modal]` Fixed incorrect enabling of submit on validating modals. ([#SOHO-8042](https://jira.infor.com/browse/SOHO-8042))
- `[Modal]` Fixed incorrect closing of modal on enter key. ([#SOHO-8059](https://jira.infor.com/browse/SOHO-8059))
- `[Rating]` Allow decimal values for example 4.3. ([#SOHO-8063](https://jira.infor.com/browse/SOHO-8063))
- `[Datepicker]` Prevent datepicker from scrolling to the top of the browser. ([#SOHO-8107](https://jira.infor.com/browse/SOHO-8107))
- `[Tag]` Fixed layout on Right-To-Left. ([#SOHO-8120](https://jira.infor.com/browse/SOHO-8120))
- `[Listview]` Fixed missing render event. ([#SOHO-8129](https://jira.infor.com/browse/SOHO-8129))
- `[Angular Datagrid]` Fixed maskOptions input definition. ([#SOHO-8131](https://jira.infor.com/browse/SOHO-8131))
- `[Datepicker]` Fixed several bugs on the UmAlQura Calendar. ([#SOHO-8147](https://jira.infor.com/browse/SOHO-8147))
- `[Datagrid]` Fixed bug on expanding and collapsing multiple expandable rows. ([#SOHO-8154](https://jira.infor.com/browse/SOHO-8154))
- `[Pager]` Fixed focus state clicking page numbers. ([#SOHO-4528](https://jira.infor.com/browse/SOHO-4528))
- `[SearchField]` Fixed bug initializing search field with text. ([#SOHO-4820](https://jira.infor.com/browse/SOHO-4820))
- `[ColorPicker]` Fixed bug with incorrect cursor on readonly color picker. ([#SOHO-8030](https://jira.infor.com/browse/SOHO-8030))
- `[Pie]` Fixed ui glitch on mobile when pressing slices. ([#SOHO-8141](https://jira.infor.com/browse/SOHO-8141))

### v4.8.0 Chore & Maintenance

- `[Npm Package]` Added back sass files in correct folder structure. ([#SOHO-7583](https://jira.infor.com/browse/SOHO-7583))
- `[Menu Button]` Added button functional and e2e Testss. ([#SOHO-7600](https://jira.infor.com/browse/SOHO-7600))
- `[Textarea]` Added Textarea functional and e2e Testss. ([#SOHO-7929](https://jira.infor.com/browse/SOHO-7929))
- `[ListFilter]` Added ListFilter functional and e2e Testss. ([#SOHO-7975](https://jira.infor.com/browse/SOHO-7975))
- `[Colorpicker]` Added Colorpicker functional and e2e Testss. ([#SOHO-8078](https://jira.infor.com/browse/SOHO-8078))
- `[Site / Docs]` Fixed a few broken links ([#SOHO-7993](https://jira.infor.com/browse/SOHO-7993))

(62 Jira Issues Solved This Release, Backlog Dev 186, Design 110, Unresolved 349, Test Count 380 Functional, 178 e2e )

## v4.7.0

- [Full Jira Release Notes](https://bit.ly/2HyT3zF)
- [Npm Package](https://www.npmjs.com/package/ids-enterprise)
- [IDS Enterprise Angular Change Log](https://github.com/infor-design/enterprise-ng/blob/master/docs/CHANGELOG.md)

### v4.7.0 Features

- `[Github]` The project was migrated to be open source on github with a new workflow and testing suite.
- `[Tag]` Added a Tag angular component. ([#SOHO-8005](https://jira.infor.com/browse/SOHO-8006))
- `[Validate]` Exposed validate and removeMessage methods. ([#SOHO-8003](https://jira.infor.com/browse/SOHO-8003))
- `[General]` Upgrade to Angular 6 ([#SOHO-7927](https://jira.infor.com/browse/SOHO-7927))
- `[General]` Introduced nightly versions in npm ([#SOHO-7804](https://jira.infor.com/browse/SOHO-7804))
- `[Multiselect]` A tooltip now shows if more content is selected than fits in the input. ([#SOHO-7799](https://jira.infor.com/browse/SOHO-7799))
- `[Datepicker]` Added an option to restrict moving to months that are not available to select from. ([#SOHO-7384](https://jira.infor.com/browse/SOHO-7384))
- `[Validation]` Added and icon alert([#SOHO-7225](https://jira.infor.com/browse/SOHO-7225)
- `[General]` Code is now available on ([public npm](https://www.npmjs.com/package/ids-enterprise)) ([#SOHO-7083](https://jira.infor.com/browse/SOHO-7083))

### v4.7.0 Fixes

- `[Lookup]` Fixed existing example that shows using an autocomplete on a lookup. ([#SOHO-8070](https://jira.infor.com/browse/SOHO-8070))
- `[Lookup]` Fixed existing example that shows creating a customized dialog on the lookup ([#SOHO-8069](https://jira.infor.com/browse/SOHO-8069))
- `[Lookup]` Fixed existing example that incorrectly showed a checkbox column. ([#SOHO-8068](https://jira.infor.com/browse/SOHO-8068))
- `[Line Chart]` Fixed an error when provoking the tooltip. ([#/SOHO-8051](https://jira.infor.com/browse/SOHO-8051))
- `[Module Tabs]` Fixed a bug toggling the menu on mobile. ([#/SOHO-8043](https://jira.infor.com/browse/SOHO-8043))
- `[Autocomplete]` Fixed a bug that made enter key not work to select. ([#SOHO-8036](https://jira.infor.com/browse/SOHO-8036))
- `[Tabs]` Removed an errant scrollbar that appeared sometimes on IE ([#SOHO-8034](https://jira.infor.com/browse/SOHO-8034))
- `[Datagrid]` The drill down click event now currently shows the right row information in the event data. ([#SOHO-8023](https://jira.infor.com/browse/SOHO-8023))
- `[Datagrid]` Fixed a broken nested data example. ([#SOHO-8019](https://jira.infor.com/browse/SOHO-8019))
- `[Datagrid]` Fixed a broken paging example. ([#SOHO-8013](https://jira.infor.com/browse/SOHO-8013))
- `[Datagrid]` Hyperlinks now can be clicked when in a datagrid expandable row. ([#SOHO-8009](https://jira.infor.com/browse/SOHO-8009))
- `[Popupmenu]` Removed extra padding on icon menus ([#SOHO-8006](https://jira.infor.com/browse/SOHO-8006))
- `[Spinbox]` Range limits now work correctly ([#SOHO-7999](https://jira.infor.com/browse/SOHO-7999))
- `[Dropdown]` Fixed not working filtering on nosearch option. ([#SOHO-7998](https://jira.infor.com/browse/SOHO-7998))
- `[Hierarchy]` Children layout and in general layouts where improved. ([#SOHO-7992](https://jira.infor.com/browse/SOHO-7992))
- `[Buttons]` Fixed layout issues on mobile. ([#SOHO-7982](https://jira.infor.com/browse/SOHO-7982))
- `[Datagrid]` Fixed format initialization issue ([#SOHO-7982](https://jira.infor.com/browse/SOHO-7982))
- `[Lookup]` Fixed a problem that caused the lookup to only work once. ([#SOHO-7971](https://jira.infor.com/browse/SOHO-7971))
- `[Treemap]` Fix a bug using `fixture.detectChanges()`. ([#SOHO-7969](https://jira.infor.com/browse/SOHO-7969))
- `[Textarea]` Fixed a bug that made it possible for the count to go to a negative value. ([#SOHO-7952](https://jira.infor.com/browse/SOHO-7952))
- `[Tabs]` Fixed a bug that made extra events fire. ([#SOHO-7948](https://jira.infor.com/browse/SOHO-7948))
- `[Toolbar]` Fixed a with showing icons and text in the overflowmenu. ([#SOHO-7942](https://jira.infor.com/browse/SOHO-7942))
- `[DatePicker]` Fixed an error when restricting dates. ([#SOHO-7922](https://jira.infor.com/browse/SOHO-7922))
- `[TimePicker]` Fixed sort order of times in arabic locales. ([#SOHO-7920](https://jira.infor.com/browse/SOHO-7920))
- `[Multiselect]` Fixed initialization of selected items. ([#SOHO-7916](https://jira.infor.com/browse/SOHO-7916))
- `[Line Chart]` Solved a problem clicking lines to select. ([#SOHO-7912](https://jira.infor.com/browse/SOHO-7912))
- `[Hierarchy]` Improved RTL version ([#SOHO-7888](https://jira.infor.com/browse/SOHO-7888))
- `[Datagrid]` Row click event now shows correct data when using Groups ([#SOHO-7861](https://jira.infor.com/browse/SOHO-7861))
- `[Modal]` Fixed cut of border on checkboxe focus states. ([#SOHO-7856](https://jira.infor.com/browse/SOHO-7856))
- `[Colorpicker]` Fixed cropped labels when longer ([#SOHO-7817](https://jira.infor.com/browse/SOHO-7817))
- `[Label]` Fixed cut off Thai characters ([#SOHO-7814](https://jira.infor.com/browse/SOHO-7814))
- `[Colorpicker]` Fixed styling issue on margins ([#SOHO-7776](https://jira.infor.com/browse/SOHO-7776))
- `[Hierarchy]` Fixed several layout issues and changed the paging example to show the back button on the left. ([#SOHO-7622](https://jira.infor.com/browse/SOHO-7622))
- `[Bar Chart]` Fixed RTL layout issues ([#SOHO-5196](https://jira.infor.com/browse/SOHO-5196))
- `[Lookup]` Made delimiter an option / changable ([#SOHO-4695](https://jira.infor.com/browse/SOHO-4695))

### v4.7.0 Chore & Maintenance

- `[Timepicker]` Added functional and e2e Testss ([#SOHO-7809](https://jira.infor.com/browse/SOHO-7809))
- `[General]` Restructured the project to clean up and separate the demo app from code. ([#SOHO-7803](https://jira.infor.com/browse/SOHO-7803))

(56 Jira Issues Solved This Release, Backlog Dev 218, Design 101, Unresolved 391, Test Count 232 Functional, 117 e2e )

## v4.6.0

- [Full Jira Release Notes](https://bit.ly/2jodbem)
- [Npm Package](http://npm.infor.com)
- [IDS Enterprise Angular Change Log](https://github.com/infor-design/enterprise-ng/blob/master/docs/CHANGELOG.md)

### v4.6.0 Key New Features

- `[Treemap]` New Component Added
- `[Website]` Launch of new docs site <https://design.infor.com/code/ids-enterprise/latest>
- `[Security]` Ids Now passes CSP (Content Security Policy) Compliance for info see <docs/SECURITY.md>.
- `[Toolbar]` New ["toolbar"](http://usalvlhlpool1.infor.com/4.6.0/components/toolbar-flex/list)
    - Based on css so it is much faster.
    - Expect a future breaking change from flex-toolbar to this toolbar when all features are implemented.
    - As of now collapsible search is not supported yet.

### v4.6.0 Behavior Changes

- `[App Menu]` Now automatically closes when items are clicked on mobile devices.

### v4.6.0 Improvements

- `[Angular]` Validation now allows dynamic functions.
- `[Editor]` Added a clear method.
- `[Locale]` Map iw locale to Hebrew.
- `[Locale]` Now defaults locals with no country. For example en maps to en-US es and es-ES.
- `[Color Picker]` Added option to clear the color.
- `[Angular]` Allow Formatters, Editors to work with Soho. without the migration script.
- `[Added a new labels example <http://usalvlhlpool1.infor.com/4.6.0/components/form/example-labels.html>
- `[Angular]` Added new Chart Wrappers (Line, Bar, Column ect ).
- `[Datagrid]` Added file up load editor.
- `[Editor]` Its possible to put a link on an image now.

### v4.6.0 Code Updates / Breaking Changes

- `[Templates]` The internal template engine changed for better XSS security as a result one feature is no longer supported. If you have a delimiter syntax to embed html like `{{& name}}`, change this to be `{{{name}}}`.
- `[jQuery]` Updated from 3.1.1 to 3.3.1.

### v4.6.0 Bug Fixes

- `[Angular]` Added fixes so that the `soho.migrate` script is no longer needed.
- `[Angular Datagrid]` Added filterWhenTyping option.
- `[Angular Popup]` Expose close, isOpen and keepOpen.
- `[Angular Linechart]` Added "xAxis" and "yAxis" options.
- `[Angular Treemap]` Added new wrapper.
- `[Angular Rating]` Added a rating wrapper.
- `[Angular Circle Page]` Added new wrapper.
- `[Checkbox]` Fixed issue when you click the top left of the page, would toggle the last checkbox.
- `[Composite Form]` Fixed broken swipe.
- `[Colorpicker]` Fixed cases where change did not fire.
- `[Colorpicker]` Added short field option.
- `[Completion Chart]` Added more colors.
- `[Datagrid]` Fixed some misaligned icons on short row height.
- `[Datagrid]` Fixed issue that blank dropdown filter items would not show.
- `[Datagrid]` Added click arguments for more information on editor clicks and callback data.
- `[Datagrid]` Fixed wrong data on events on second page with expandable row.
- `[Datagrid]` Fixed focus / filter bugs.
- `[Datagrid]` Fixed bug with filter dropdowns on IOS.
- `[Datagrid]` Fixed column alignment when scrolling and RTL.
- `[Datagrid]` Fixed NaN error when using the colspan example.
- `[Datagrid]` Made totals work correctly when filtering.
- `[Datagrid]` Fixed issue with focus when multiple grids on a page.
- `[Datagrid]` Removed extra rows from the grid export when using expandable rows.
- `[Datagrid]` Fixed performance of select all on paging client side.
- `[Datagrid]` Fixed text alignment on header when some columns are not filterable.
- `[Datagrid]` Fixed wrong cursor on non actionable rows.
- `[Hierarchy]` Fixed layout issues.
- `[Mask]` Fixed issue when not using decimals in the pattern option.
- `[Modal]` Allow editor and dropdown to properly block the submit button.
- `[Menu Button]` Fixed beforeOpen so it also runs on submenus.
- `[Message]` Fixed XSS vulnerability.
- `[Pager]` Added fixes for RTL.
- `[List Detail]` Improved amount of space the header takes
- `[Multiselect]` Fixed problems when using the tab key well manipulating the multiselect.
- `[Multiselect]` Fixed bug with select all not working correctly.
- `[Multiselect]` Fixed bug with required validation rule.
- `[Spinbox]` Fixed issue on short field versions.
- `[Textarea]` Fixed issue with counter when in angular and on a modal.
- `[Toast]` Fixed XSS vulnerability.
- `[Tree]` Fixed checkbox click issue.
- `[Lookup]` Fixed issue in the example when running on Edge.
- `[Validation]` Fixed broken form submit validation.
- `[Vertical Tabs]` Fix cut off header.

(98 Jira Issues Solved This Release, Backlog Dev 388, Design 105, Unresolved 595, Test Coverage 6.66%)

## v4.5.0

### v4.5.0 Key New Features

- `[Font]` Experimental new font added from IDS as explained.
- `[Datagrid]` Added support for pasting from excel.
- `[Datagrid]` Added option to specify which column stretches.

### v4.5.0 Behavior Changes

- `[Search Field]` `ESC` incorrectly cleared the field and was inconsistent. The proper key is `ctrl + backspace` (PC )/ `alt + delete` (mac) to clear all field contents. `ESC` no longer does anything.

### v4.5.0 Improvements

- `[Datagrid]` Added support for a two line title on the header.
- `[Dropdown]` Added onKeyPress override for custom key strokes.
- `[Contextual Action Panel]` Added an option to add a right side close button.
- `[Datepicker]` Added support to select ranges.
- `[Maintenence]` Added more unit tests.
- `[Maintenence]` Removed jsHint in favor of Eslint.

### v4.5.0 Code Updates / Breaking Changes

- `[Swaplist]` changed custom events `beforeswap and swapupdate` data (SOHO-7407). From `Array: list-items-moved` to `Object: from: container-info, to: container-info and items: list-items-moved`. It now uses data in a more reliable way

### v4.5.0 Bug Fixes

- `[Angular]` Added new wrappers for Radar, Bullet, Line, Pie, Sparkline.
- `[Angular Dropdown]` Fixed missing data from select event.
- `[Colorpicker]` Added better translation support.
- `[Compound Field]` Fixed layout with some field types.
- `[Datepicker]` Fixed issues with validation in certain locales.
- `[Datepicker]` Not able to validate on MMMM.
- `[Datagrid]` Fixed bug that filter did not work when it started out hidden.
- `[Datagrid]` Fixed issue with context menu not opening repeatedly.
- `[Datagrid]` Fixed bug in indeterminate paging with smaller page sizes.
- `[Datagrid]` Fixed error when editing some numbers.
- `[Datagrid]` Added support for single line markup.
- `[Datagrid]` Fixed exportable option, which was not working for both csv and xls export.
- `[Datagrid]` Fixed column sizing logic to work better with alerts and alerts plus text.
- `[Datagrid]` Fixed bug when reordering rows with expandable rows.
- `[Datagrid]` Added events for opening and closing the filter row.
- `[Datagrid]` Fixed bugs on multiselect + tree grid.
- `[Datagrid]` Fixed problems with missing data on click events when paging.
- `[Datagrid]` Fixed problems editing with paging.
- `[Datagrid]` Fixed Column alignment calling updateDataset.
- `[Datagrid]` Now passes sourceArgs for the filter row.
- `[Dropdown]` Fixed cursor on disabled items.
- `[Editor]` Added paste support for links.
- `[Editor]` Fixed bug that prevented some shortcut keys from working.
- `[Editor]` Fixed link pointers in readonly mode.
- `[Expandable Area]` Fixed bug when not working on second page.
- `[General]` Some ES6 imports missing.
- `[Personalization]` Added support for cache bust.
- `[Locale]` Fixed some months missing in some cultures.
- `[Listview]` Removed redundant resize events.
- `[Line]` Fixed problems updating data.
- `[Mask]` Fixed bug on alpha masks that ignored the last character.
- `[Modal]` Allow enter key to be stopped for forms.
- `[Modal]` Allow filter row to work if a grid is on a modal.
- `[Fileupload]` Fixed bug when running in Contextual Action Panel.
- `[Searchfield]` Fixed wrong width.
- `[Step Process]` Improved layout and responsive.
- `[Step Process]` Improved wrapping of step items.
- `[Targeted Achievement]` Fixed icon alignment.
- `[Timepicker]` Fixed error calling removePunctuation.
- `[Text Area]` Adding missing classes for use in responsive-forms.
- `[Toast]` Fixed missing animation.
- `[Tree]` Fixed a bug where if the callback is not async the node wont open.
- `[Track Dirty]` Fixed error when used on a file upload.
- `[Track Dirty]` Did not work to reset dirty on editor and Multiselect.
- `[Validation]` Fixed more extra events firing.

(67 Jira Issues Solved This Release, Backlog Dev 378, Design 105, Unresolved 585, Test Coverage 6% )<|MERGE_RESOLUTION|>--- conflicted
+++ resolved
@@ -25,12 +25,9 @@
 - `[Datagrid]` Fix a bug with columns with buttons, they had an unneeded animation that caused states to be delayed when painting. ([#3808](https://github.com/infor-design/enterprise/issues/3808))
 - `[Datagrid]` Fixed an issue where data was not in sync for row reorder and paging. ([#3749](https://github.com/infor-design/enterprise/issues/3749))
 - `[Datagrid]` Fixed an issue where using selectRowsAcrossPages setting the selected rows were reseting by filter, to use this feature you may need to set columnIds in the settings to form whats unique for the row. ([#3601](https://github.com/infor-design/enterprise/issues/3601))
-<<<<<<< HEAD
 - `[Datagrid]` Fixed an issue where when using the contentTooltip setting on a datagrid on a modal, the column would expand when hovering rows. ([#3541](https://github.com/infor-design/enterprise/issues/3541))
 - `[Datagrid]` Fixed an issue the arrow on tooltips flowed in the wrong direction. ([#3854](https://github.com/infor-design/enterprise/issues/3854))
-=======
 - `[Datagrid]` Fixed an issue where readonly and checkbox cells would show up on the summary row. ([#3862](https://github.com/infor-design/enterprise/issues/3862))
->>>>>>> e7ce7be5
 - `[Icons]` Fixed an issue with the amend icon in uplift theme. The meaning was lost on a design change and it has been updated. ([#3613](https://github.com/infor-design/enterprise/issues/3613))
 - `[Locale]` Changed results text to lower case. ([#3974](https://github.com/infor-design/enterprise/issues/3974))
 - `[Lookup]` Fixed a bug that the required validation would not reset from empty in certain cases. ([#810](https://github.com/infor-design/enterprise-ng/issues/810))
