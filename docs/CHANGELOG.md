# What's New with Enterprise

## v4.27.0

### v4.27.0 Fixes

- `[Datagrid]` Fixed a bug were datagrid tree would have very big text in the tree nodes on IOS. ([#3347](https://github.com/infor-design/enterprise/issues/3347))
- `[Datagrid]` Fixed a bug when setting the UI indicator with `setSortIndicator` then it would take two clicks to sort the inverse direction. ([#3391](https://github.com/infor-design/enterprise/issues/3391))
<<<<<<< HEAD
- `[Process Indicator]` Fixed icons that are not centered inside the circle indicators. ([#3509](https://github.com/infor-design/enterprise/issues/3509))
=======
- `[Datagrid]` Fixed a bug when combining multiselect and expandable rows. If using the shift key to select multiple rows the selection would include incorrect rows. ([#2302](https://github.com/infor-design/enterprise/issues/2302))
- `[Masthead]` Fixed layout and color issues in uplift theme. ([#3526](https://github.com/infor-design/enterprise/issues/3526))
>>>>>>> 780daa34
- `[Searchfield]` Correct the background color of toolbar search fields. ([#3527](https://github.com/infor-design/enterprise/issues/3527))
- `[Spinbox]` Corrected an issue in the enable method, where it did not fully remove the readonly state. ([#3527](https://github.com/infor-design/enterprise/issues/3527))
- `[Swaplist]` Fixed an issue where lists were overlapping on uplift theme. ([#3452](https://github.com/infor-design/enterprise/issues/3452))

## v4.26.0

### v4.26.0 Features

- `[Datagrid]` Added support for expandable row to expand across all frozen columns, and fixed span layout issues on the right side frozen columns. ([#2867](https://github.com/infor-design/enterprise/issues/2867))
- `[Datagrid]` Added a new `resizeMode` option that allows you to pick between `flex` and `fit`. `flex` will resize columns independently shifting other columns to fit the table layout if needed. `fit` will resize using the neighbor's column width. This is possible more useful when you have less columns. ([#3251](https://github.com/infor-design/enterprise/issues/3251))
- `[Icons]` Added new icons `icon-play, icon-stop, icon-record, icon-pause` for video players. ([#411](https://github.com/infor-design/design-system/issues/411))
- `[Icons]` Added new icons `icon-security-off, icon-security-on` for toggles related to security/secure items. ([#397](https://github.com/infor-design/design-system/issues/397))
- `[Searchfield]` Added a setting that makes it possible to adjust the "collapsed" size of a Toolbar Searchfield to better accommodate some use cases. ([#3296](https://github.com/infor-design/enterprise-ng/issues/3296))

### v4.26.0 Fixes

- `[Application Menu]` Fixed bugs with filtering where it was not possible to have the filter match text within content areas, as well as general expand/collapse bugs with filtering. ([#3131](https://github.com/infor-design/enterprise/issues/3131))
- `[Application Menu]` Fixed overlap button when label is too long, and aligned dropdown icon in application menu uplift theme. ([#3133](https://github.com/infor-design/enterprise/issues/3133))
- `[Contextual Action Panel]` - Fixed shade colors of text and icon buttons in uplift theme high contrast. ([#3394](https://github.com/infor-design/enterprise/issues/3394))
- `[Calendar]` Fixed issue where on month view in events info `Date` and `Duration` fields were not working with some events and `Duration` field. Now `Duration` field support `Days, Hours and Minutes` text. ([#2777](https://github.com/infor-design/enterprise/issues/2777))
- `[Calendar]` Fixed an issue where link was not working on monthview to switch to day view when clicked on more events on that day. ([#3181](https://github.com/infor-design/enterprise/issues/3181))
- `[Calendar]` Fixed a calendar event where the start date today is not displaying as upcoming event in different timezone. ([#2776](https://github.com/infor-design/enterprise/issues/2776))
- `[Calendar]` Fixed an issue where adding an event was inconsistent in Safari. ([#3079](https://github.com/infor-design/enterprise/issues/3079))
- `[Calendar]` Fixed an issue where any event was not rendering in day and week view. ([#3222](https://github.com/infor-design/enterprise/issues/3222))
- `[Calendar]` Fixed an issue where date selection was not persist when switching from month view to week view to day view. ([#3319](https://github.com/infor-design/enterprise/issues/3319))
- `[Colors]` Fixed an incorrect ruby06 color, and made the background change on theme change now (again). ([#3448](https://github.com/infor-design/enterprise/issues/3448))
- `[Datagrid]` Fixed an issue where focus on reload data was forced to be on active cell. ([#358](https://github.com/infor-design/enterprise-ng/issues/358))
- `[Datagrid]` Fixed RTL issues in the filter row. ([#3517](https://github.com/infor-design/enterprise/issues/3517))
- `[Datagrid]` Improved the column resize behavior in speed and usability with the cursor being more accurate during resize. ([#3251](https://github.com/infor-design/enterprise/issues/3251))
- `[Datagrid]` Improved the column resize behavior to work much better in RTL mode. ([#1924](https://github.com/infor-design/enterprise/issues/1924))
- `[Datagrid]` Fixed a bug where if a filter row column is frozen the mask and editor options would not be applied. ([#2553](https://github.com/infor-design/enterprise-ng/issues/2553))
- `[Datagrid]` Fixed an issue where when using rowTemplate/expandableRows and frozenColumns on both sides the right side did not render properly. ([#2867](https://github.com/infor-design/enterprise/issues/2867))
- `[Datagrid]` Fixed an issue where height was not aligning to expandable row for frozen columns. ([#3516](https://github.com/infor-design/enterprise/issues/3516))
- `[Datagrid]` Fixed hover color should not be similar to alternate rows when hovering in uplift high contrast. ([#3338](https://github.com/infor-design/enterprise/issues/3338))
- `[Datagrid]` Fixed a demo app issue filtering decimal fields in some examples. ([#3351](https://github.com/infor-design/enterprise/issues/3351))
- `[Datagrid]` Fixed an issue where some columns were disappear after resizing the browser or after changing themes. ([#3434](https://github.com/infor-design/enterprise/issues/3434))
- `[Datagrid]` Fixed an issue that the filter row type dropdowns did not close when the grid is scrolled. ([#3216](https://github.com/infor-design/enterprise/issues/3216))
- `[Datagrid]` Added an example showing the configuration needed to filter date time fields on just dates without the time part. ([#2865](https://github.com/infor-design/enterprise/issues/2865))
- `[Datagrid]` Changed the isFilter added value to datasets to a more unique value to avoid clashes. ([#2668](https://github.com/infor-design/enterprise/issues/2668))
- `[Datagrid]` Added a `getDataset` method that will return the current dataset without any added properties. ([#2668](https://github.com/infor-design/enterprise/issues/2668))
- `[Datagrid]` Fixed an issue that when reordering filter columns the filter values would disappear. ([#2565](https://github.com/infor-design/enterprise/issues/2565))
- `[Datagrid]` Fixed an issue that dropdown lists in filter rows did not close when scrolling. ([#2056](https://github.com/infor-design/enterprise/issues/2565))
- `[Datagrid]` Added a `filterType` option to the filter event data so the type can be determined. ([#826](https://github.com/infor-design/enterprise/issues/826))
- `[Datagrid]` Add options to `toolbar.filterRow` so that instead of true/false you can set `showFilter, clearFilter, runFilter` independently. ([#1479](https://github.com/infor-design/enterprise/issues/1479))
- `[Datagrid]` Added fixes to improve the usage of the textarea editor. ([#3417](https://github.com/infor-design/enterprise/issues/3417))
- `[Datagrid]` Fixed an issue where reset to default was not working properly. ([#3487](https://github.com/infor-design/enterprise/issues/3487))
- `[Datepicker]` Fixed an issue where setting date format with comma character was not working. ([#3008](https://github.com/infor-design/enterprise/issues/3008))
- `[Fileupload]` Fixed an issue where tabbing out of a fileupload in was causing the modal dialog to disappear. ([#3458](https://github.com/infor-design/enterprise/issues/3458))
- `[Form Compact Layout]` Added support for `form-compact-layout` the remaining components. ([#3008](https://github.com/infor-design/enterprise/issues/3329))
- `[Dropdown]` Fixed a bug that was causing the `selectValue()` method not to update the visual display of the in-page Dropdown element. ([#3432](https://github.com/infor-design/enterprise/issues/3432))
- `[Forms]` Fixed an issue where radio group was overlapping fields. ([#3466](https://github.com/infor-design/enterprise/issues/3466))
- `[Forms Compact]` Fixed an issue where fileupload was misaligned in RTL mode in uplift theme. ([#3483](https://github.com/infor-design/enterprise/issues/3483))
- `[Icons]` Fixed color inconsistencies of the icons when the fields are in readonly state. ([#3176](https://github.com/infor-design/enterprise/issues/3176))
- `[Input]` Added the ability to line up data labels with inputs by adding class `field-height` to the `data` element and placing it in a responsive grid. ([#987](https://github.com/infor-design/enterprise/issues/987))
- `[Input]` Added the ability to use standalone required spans, this will help on responsive fields if they are cut off. ([#3115](https://github.com/infor-design/enterprise/issues/3115))
- `[Input/Forms]` Added the ability to add a class to rows to align the fields on the bottom, this will line up fields if they have wrapping labels or long labels with required fields. To enable this add class `flex-align-bottom` to the grid `row`. ([#443](https://github.com/infor-design/enterprise/issues/443))
- `[Locale]` Fixed an issue where formatDate() method was not working for es-419. ([#3363](https://github.com/infor-design/enterprise/issues/3363))
- `[Locale]` Fixed an issue where setting language to `nb` would error. ([#3455](https://github.com/infor-design/enterprise/issues/3455))
- `[Locale]` Fixed incorrect time separators in the no, nn, and nn locales. ([#3468](https://github.com/infor-design/enterprise/issues/3468))
- `[Locale]` Added further separation of language from formatting in date oriented components (calendar, datepicker, timepicker ect). [3244](https://github.com/infor-design/enterprise/issues/3244))
- `[Locale]` Added support for `nn` locale and language, but this will change to no language as only this is translated as its the same. ([#3455](https://github.com/infor-design/enterprise/issues/3455))
- `[Locale]` Correct the month names in Russian locale and capitalized the day names. ([#3464](https://github.com/infor-design/enterprise/issues/3464))
- `[Module Tabs]` Fixed color tab indicator and small gap below when selected/opened for all color variations in uplift theme. ([#3312](https://github.com/infor-design/enterprise/issues/3312))
- `[Modal]` Fixed colors in dark mode for the primary disabled button and error and background contrast. ([#2754](https://github.com/infor-design/enterprise/issues/2754))
- `[Pie]` Fixed an issue where initial selection was getting error. ([#3157](https://github.com/infor-design/enterprise/issues/3157))
- `[Popupmenu]` Fixed an issue where list separators were disappearing when reduced the browser zoom level e.g. 70-80%. ([#3407](https://github.com/infor-design/enterprise/issues/3407))
- `[Radar Chart]` Fixed an issue where labels was cut off for some screen sizes. ([#3320](https://github.com/infor-design/enterprise/issues/3320))
- `[Searchfield]` Fixed a bug where changing filter results while the autocomplete is open may result in the menu being positioned incorrectly. ([#3243](https://github.com/infor-design/enterprise/issues/3243))
- `[Searchfield]` Fixed a bug in Toolbar Searchfields where a component configured with `collapsible: false` and `collapseSize` defined, the searchfield would incorrectly collapse. ([NG#719](https://github.com/infor-design/enterprise-ng/issues/719))
- `[Splitter]` Fixed an issue in the destroy function where the expand button was not removed. ([#3371](https://github.com/infor-design/enterprise/issues/3371))
- `[Swaplist]` Fixed an issue where top buttons were not aligned in Firefox. ([#3425](https://github.com/infor-design/enterprise/issues/3425))
- `[Textarea]` Fixed an issue where using `rows` stopped working, and fixed the autoGrow option to work better. ([#3471](https://github.com/infor-design/enterprise/issues/3471))
- `[Toolbar]` Fixed an issue where some `destroy()` methods being called in `teardown()` were not type-checking for the `destroy()` method, and sometimes would incorrectly try to call this on an object or data property defined as `button`. ([#3449](https://github.com/infor-design/enterprise/issues/3449))
- `[Tooltip/Popover]` Fixed incorrect placement when in RTL modes, as well as some broken styles on the RTL Popover. ([#3119](https://github.com/infor-design/enterprise/issues/3119))
- `[Validation/Checkboxes]` Fixed issues with making checkboxes required, the styling did not work for it and the scrollIntoView function and validation failed to fire. Note that to add required to the checkbox you need to add an extra span, adding a class to the label will not work because the checkbox is styled using the label already. ([#3147](https://github.com/infor-design/enterprise/issues/3147))
- `[Validation]` Fixed an issue where calling removeMessage would not remove a manually added error class. ([#3318](https://github.com/infor-design/enterprise/issues/3318))

(78 Issues Solved this release, Backlog Enterprise 336, Backlog Ng 77, 989 Functional Tests, 1246 e2e Test)

## v4.25.2

### v4.25.2 Fixes

- `[Fileupload]` Fixed an issue where tabbing out of a fileupload in was causing the modal dialog to disappear. ([#3458](https://github.com/infor-design/enterprise/issues/3458))

## v4.25.1

### v4.25.1 Fixes

- `[Datagrid]` Fixed a bug where if there was an editor datagrid might error when loading. ([#3313](https://github.com/infor-design/enterprise/issues/3313))
- `[Mask]` Fixed a bug where leading zeroes were not possible to apply against Number Masks on standard input fields that also handled formatting for thousands separators. ([#3315](https://github.com/infor-design/enterprise/issues/3315))
- `[General]` Improved the colors of windows chrome custom scrollbars in uplift themes. ([#3413](https://github.com/infor-design/enterprise/issues/3413))

## v4.25.0

### v4.25.0 Features

- `[Fields]` Added a form level class to toggle all fields in the form to a more compact (shorter) mode called `form-layout-compact`. Added and fixed existing components so that there is now the option to have more compact forms by using shorter fields. ([#3249](https://github.com/infor-design/enterprise/issues/3249))
- `[Tag]` Added a new style for linkable tags that will work for default, info, good, error, alert, and neutral styles. ([#3113](https://github.com/infor-design/enterprise/issues/3113))
- `[Multiselect]` Added Tag Display as a new style for interacting with selected results in Multiselect components. ([#3114](https://github.com/infor-design/enterprise/issues/3114))
- `[Popdown]` Added support for tabbing into and exit out of it. ([#3218](https://github.com/infor-design/enterprise/issues/3218))
- `[Colors]` Updated design system tokens to new colors for uplift and did a pass on all three theme variants. This impacts and improves many internal colors in components and charts. ([#3007](https://github.com/infor-design/enterprise/issues/3007))

### v4.25.0 Fixes

- `[About]` Added further indication for Microsoft Edge Chrome next to the underlying chrome version. ([#3073](https://github.com/infor-design/enterprise/issues/3073))
- `[About]` Fixed a bug where the browser language was shown as the locale name, we now show browser language and IDs language and locale separate. ([#2913](https://github.com/infor-design/enterprise/issues/2913))
- `[About]` Fixed a bug where the OS version was duplicated. ([#1650](https://github.com/infor-design/enterprise/issues/1650))
- `[Accordion]` Fixed inconsistency style of focus element after clicking on a certain accordion header. ([#3082](https://github.com/infor-design/enterprise/issues/3082))
- `[Accordion]` Fixed an issue that when all panes are expanded then they could no longer be closed. ([#701](https://github.com/infor-design/enterprise-ng/issues/3217))
- `[Application Menu]` Fixed minor usability issues when attempting to filter on application menus, display of hidden filtered children, and filtering reset when a Searchfield is blurred. ([#3285](https://github.com/infor-design/enterprise/issues/3285))
- `[Application Menu]` Fixed incorrect font-size/padding around list item headers' bullet points. ([#3364](https://github.com/infor-design/enterprise/issues/3364))
- `[Application Menu]` Tweaked some font colors on the Vibrant theme. ([#3400](https://github.com/infor-design/enterprise/issues/3400))
- `[Autocomplete]` Fixed an issue where selected event was not firing when its parent is partly overflowing. ([#3072](https://github.com/infor-design/enterprise/issues/3072))
- `[Calendar]` Fixed an issue setting the legend checked elements to false in the api. ([#3170](https://github.com/infor-design/enterprise/issues/3170))
- `[Datagrid]` Fixed an issue where the data after commit edit was not in sync for tree. ([#659](https://github.com/infor-design/enterprise-ng/issues/659))
- `[Datagrid]` Fixed an issue where the add row or load new data for grouping was not working. ([#2801](https://github.com/infor-design/enterprise/issues/2801))
- `[Datagrid]` Fixed an issue where time picker filter trigger icon and text was overlapping. ([#3062](https://github.com/infor-design/enterprise/issues/3062))
- `[Datagrid]` Fixed a bug where floating point math would cause the grouping sum aggregator to round incorrectly. ([#3233](https://github.com/infor-design/enterprise/issues/3233))
- `[Datagrid]` Fixed style issues in all theme and theme variants when using the list style including grouped headers and states. ([#3265](https://github.com/infor-design/enterprise/issues/3265))
- `[Datagrid]` Fixed issues with the stretch columns minimum width. ([#3308](https://github.com/infor-design/enterprise/issues/3308))
- `[Datagrid]` Fixed an issue where converting circular structure to JSON was throwing an error. ([#3309](https://github.com/infor-design/enterprise/issues/3309))
- `[Datagrid]` Fixed an issue where focus in date picker field was not aligning. ([#3350](https://github.com/infor-design/enterprise/issues/3350))
- `[Datagrid]` Added fixes for editing lookup fields, fixed the styling of the lookup editor and improved padding, also fixed the sort indicator color. ([#3160](https://github.com/infor-design/enterprise/issues/3160))
- `[Datagrid]` Fixed a bug that made selecting blank items in lists in a dropdown not possible. ([#3313](https://github.com/infor-design/enterprise/issues/3313))
- `[Editor]` Fixed an issue where line spacing was inconsistent. ([#3335](https://github.com/infor-design/enterprise/issues/3335))
- `[General]` Added detection for wkWebView which is paired with safari. This caused issues with all black text as this browser had previously been unknown. ([#3336](https://github.com/infor-design/enterprise/issues/3336))
- `[Homepage]` Fixed an issue where the DOM order was not working for triple width widgets. ([#3101](https://github.com/infor-design/enterprise/issues/3101))
- `[Locale]` Fixed an issue where enter all digits was not working for fr-FR. ([#3217](https://github.com/infor-design/enterprise/issues/3217))
- `[Locale]` Added the ability to set a 5 digit language (`fr-FR` and `fr-CA` vs `fr`) and added separate strings for `fr-CA` vs `fr-FR`. ([#3245](https://github.com/infor-design/enterprise/issues/3245))
- `[Locale]` Changed incorrect Chinese locale year formats to the correct format as noted by translators. For example `2019年 12月`. ([#3081](https://github.com/infor-design/enterprise/issues/3081))
- `[Locale]` Corrected and added the firstDayofWeek setting for every locale. ([#3060](https://github.com/infor-design/enterprise/issues/3060))
- `[Mask]` Fixed an issue when applying Masks to input fields configured for numbers, where errors would be thrown when the Mask attempted to overwrite the input field value. ([#3315](https://github.com/infor-design/enterprise/issues/3315))
- `[Modal]` Fixed an issue where the returns focus to button after closing was not working. ([#3166](https://github.com/infor-design/enterprise/issues/3166))
- `[Multiselect]` Adjusted the placeholder color as it was too dark. ([#3276](https://github.com/infor-design/enterprise/issues/3276))
- `[Pie]` Fixed cut off line labels when something other than value is used. ([#3143](https://github.com/infor-design/enterprise/issues/3143))
- `[Popupmenu]` Switched the `attachToBody` setting to be true by default. ([#3331](https://github.com/infor-design/enterprise/issues/3331))
- `[Searchfield]` Fixed an issue where multiselect items' checkboxes and text were misaligned in RTL mode. ([#1811](https://github.com/infor-design/enterprise/issues/1811))
- `[Searchfield]` Fixed placeholder text alignment issues on Vibrant theme in Firefox. ([#3055](https://github.com/infor-design/enterprise/issues/3055))
- `[Scrollbar]` Fixed styles for windows chrome to work with all themes. ([#3172](https://github.com/infor-design/enterprise/issues/3172))
- `[Searchfield]` Fixed an overlapping text in searchfield when close icon button is showed. ([#3135](https://github.com/infor-design/enterprise/issues/3135))
- `[Tabs]` Fixed an issue where scroll was not working on mobile view for scrollable-flex layout. ([#2931](https://github.com/infor-design/enterprise/issues/2931))

(47 Issues Solved this release, Backlog Enterprise 374, Backlog Ng 96, 980 Functional Tests, 1196 e2e Test)

## v4.24.0

### v4.24.0 Important Changes

- `[Icons]` Reversed a change in previous versions to make alert icons all have a white background as this caused issues. Concerning alert icons there are now the following `icon-[name]` - which will have transparent background, in Uplift these are linear in style, in soho these are solid in style. We also add a `icon-[name]-alert` for alert icons with a white background. If you need a white background you can use these otherwise we have restored the functionality from the 4.21 version, you might need a white background in calendar icons. Also the pending icon is fixed and now orange. ([#3052](https://github.com/infor-design/enterprise/issues/3052))
- `[Datagrid]` Changed the way tables are rendered to avoid gaps at the end of the grid and fix the sizes so they work in resize. This is done by using css position: sticky for headers. It has a few consequences. The spaceColumn option which was never completed was removed. The stretchColumn option is still working but is less important now and defaults to no stretch. IE 11 will now no longer support sticky headers because it does not support css position sticky, so it will degrade in functionality. This improves all issues with columns getting out of alignment. ([#2825](https://github.com/infor-design/enterprise/issues/2825))

### v4.24.0 Deprecation

### v4.24.0 Features

- `[Datagrid]` Added support to get only changed values as return array for get modified rows method. ([#2958](https://github.com/infor-design/enterprise/issues/2958))
- `[Editor]` Replaced the `h3` and `h4` buttons with a more robust Fontpicker component. ([#2722](https://github.com/infor-design/enterprise/issues/2722))
- `[Spinbox]` Standardized Spinbox field sizes to match other input field sizes, added responsive form (fluid) functionality for Spinbox, and reworked the standard size of the Spinbox to match other form fields. ([#1344](https://github.com/infor-design/enterprise/issues/1344))

### v4.24.0 Fixes

- `[All]` Removed the property `-webkit-text-fill-color` from usage throughout out our codebase, except for one rule that changes it to `unset` if it's present. ([#3041](https://github.com/infor-design/enterprise/issues/3041))
- `[Application Menu]` Fixed issue in application menu where scrollbar is visible even if it's not needed in uplift theme. ([#3134](https://github.com/infor-design/enterprise/issues/3134))
- `[Datagrid]` Fixed an issue where the hide pager on one page setting was not working correctly when applying a filter. ([#2676](https://github.com/infor-design/enterprise/issues/2676))
- `[Datagrid]` Fixed an issue where if the grid is initialized with an empty array then updateColumns is used the resetColumns function failed. ([#690](https://github.com/infor-design/enterprise-ng/issues/690))
- `[Datagrid]` Fixed an issue where the dirty cell indicator was not updating after remove row. ([#2960](https://github.com/infor-design/enterprise/issues/2960))
- `[Datagrid]` Fixed an issue where the method getModifiedRows was not working, it had duplicate entries for the same row. ([#2908](https://github.com/infor-design/enterprise/issues/2908))
- `[Datagrid]` Fixed an issue where the personalized columns were not working when toggle columns and drag drop. ([#3004](https://github.com/infor-design/enterprise/issues/3004))
- `[Datagrid]` Fixed an issue where the grouping filter was not working after do sort. ([#3012](https://github.com/infor-design/enterprise/issues/3012))
- `[Datagrid]` Fixed an issue where the editable single column was not working. ([#3023](https://github.com/infor-design/enterprise/issues/3023))
- `[Datagrid]` Fixed an issue where when hovering a parent row the same row index in the child row will show the hover state. ([#2227](https://github.com/infor-design/enterprise/issues/2227))
- `[Datagrid]` Fixed an issue where the focus state for action button formatter was not working correctly. ([#3006](https://github.com/infor-design/enterprise/issues/3006))
- `[Datagrid]` Fixed an issue where the personalization dialog was not centered on IE 11. ([#3175](https://github.com/infor-design/enterprise/issues/3175))
- `[Datagrid]` Fixed an issue finally so that all columns will always align and will never come out of alignment. ([#2835](https://github.com/infor-design/enterprise/issues/2835))
- `[Datagrid]` Fixed an issue where in some cases when there is no data you could not scroll right. ([#2363](https://github.com/infor-design/enterprise/issues/2363))
- `[Datagrid]` Fixed an issue where in some cases where you could not scroll right over the empty message. ([#2864](https://github.com/infor-design/enterprise/issues/2864))
- `[Datagrid]` Fixed an issue where the IOS text would appear very large on group headers. ([#2224](https://github.com/infor-design/enterprise/issues/2224))
- `[Datagrid]` Fixed an issue where in some cases where if you have one column and are in edit mode resizing the page behaved strangely. ([#3193](https://github.com/infor-design/enterprise/issues/3193))
- `[Datagrid]` Changed the rendering of columns so that there will never be a gap on the left side, changed the default of stretchColumn to null which will fill. ([#1818](https://github.com/infor-design/enterprise/issues/1818))
- `[Datagrid]` Fixed an issue that hyperlinks in the datagrid would redirect. ([#3207](https://github.com/infor-design/enterprise/issues/3207))
- `[Datagrid]` Changed the behavior of column resizing to use "fit" during resize, which means adgecent columns only will be resized. ([#605](https://github.com/infor-design/enterprise/issues/605))
- `[Datagrid]` Fixed an issue that resizing the last column would create a gap. ([#1671](https://github.com/infor-design/enterprise/issues/1671))
- `[Datepicker]` Fixed missing background color on disable dates and adjusted the colors in all themes. ([#2910](https://github.com/infor-design/enterprise/issues/2910))
- `[Datepicker]` Fixed a layout issue on the focus state on colored/legend days. ([#2910](https://github.com/infor-design/enterprise/issues/2910))
- `[Datepicker]` Fixed an issue where the calendar layout was not working on ie11. ([#3226](https://github.com/infor-design/enterprise/issues/3226))
- `[Dropdown]` Fix a bug where a dropdown in a datagrid cell would sometimes not display the correct value when selected. ([#2919](https://github.com/infor-design/enterprise/issues/2919))
- `[Dropdown]` Fix a layout issue in RTL on the badges example. ([#3150](https://github.com/infor-design/enterprise/issues/3150))
- `[Editor]` Corrected CSP errors and broken images in the Editor Preview when inserting the default image. ([#2937](https://github.com/infor-design/enterprise/issues/2937))
- `[Editor]` Fixes issues with Editors configured to use Flex Toolbar, where toolbar buttons were not properly triggering selected events, and overflowed items were not triggering editor actions as expected. ([#2938](https://github.com/infor-design/enterprise/issues/2938))
- `[Editor]` The Editor now uses the same routine for stripping disallowed tags and attributes from pasted content when it transitions from the Source View to the Preview. This makes it impossible to paste/type HTML tags containing a `style` property with CSS rules that are not allowed to be applied to inline Editor elements, such as `font-family`. ([#2987](https://github.com/infor-design/enterprise/issues/2987))
- `[Editor]` Fixed a problem in Safari that would cause scrolling to occur inside Flex Toolbars unexpectedly. ([#3033](https://github.com/infor-design/enterprise/issues/3033))
- `[Editor]` Fixed many memory leaks related to view swapping and `destroy()` in the Editor. ([#3112](https://github.com/infor-design/enterprise/issues/3112))
- `[EmptyMessage]` Added a fix so that click will only fire on the button part of the empty message. ([#3139](https://github.com/infor-design/enterprise/issues/3139))
- `[Header]` Update the header placeholder text color to match better. ([#3040](https://github.com/infor-design/enterprise/issues/3040))
- `[Locale]` Fixed a problem in fi-FI where some date formats where incorrect with one digit days. ([#3019](https://github.com/infor-design/enterprise/issues/3019))
- `[Locale]` Added new conversion methods for gregorian to umalqura dates and vice versa with Locale. The fromGregorian and togregorian methods were in two separate locations ar-SA and ar-EG. These new methods gregorianToUmalqura and umalquraToGregorian now moved to to one location in locale and removed the maxDate on them. ([#3051](https://github.com/infor-design/enterprise/issues/3051))
- `[Locale]` Fixed an issue when formatting with `SSS` in the format string, the leading zeros were incorrectly removed from the millisecond output. ([#2696](https://github.com/infor-design/enterprise/issues/2696))
- `[Locale/Datagrid]` Fixed an issue in the datagrid/locale that meant if a string is provided in the current locale for a number it wont parse correctly if the decimal format is a `,` (such as nl-NL). ([#3165](https://github.com/infor-design/enterprise/issues/3165))
- `[Locale]` Fixed an issue when loading en-XX locales where some data may be mixed with en-US. ([#3208](https://github.com/infor-design/enterprise/issues/3208))
- `[Mask]` Fixed a Safari bug where certain masked values would not trigger a "change" event on the input field. ([#3002](https://github.com/infor-design/enterprise/issues/3002))
- `[Modal]` Added a new setting `overlayOpacity` that give the user to control the opacity level of the modal/message dialog overlay. ([#2975](https://github.com/infor-design/enterprise/issues/2975))
- `[Popover]` Fixed an issue where the content was disappearing when change themes on IE11. ([#2954](https://github.com/infor-design/enterprise/issues/2954))
- `[Progress]` Added the ability to init the progress and update it to zero, this was previously not working. ([#3020](https://github.com/infor-design/enterprise/issues/3020))
- `[Sparkline Chart]` Fixed an issue where an error was thrown while a sparkline chart was present during a theme chnage. ([#3159](https://github.com/infor-design/enterprise/issues/3159))
- `[Tabs Module]` Fixed missing ellipsis and spacing issue on mobile view in searchfield of tabs module when resizing the browser. ([#2940](https://github.com/infor-design/enterprise/issues/2940))
- `[Toast]` Fixed an issue where the saved position was not working for whole app. ([#3025](https://github.com/infor-design/enterprise/issues/3025))
- `[Tree]` Fixed an issue where the nodes were not rendering. ([#3194](https://github.com/infor-design/enterprise/issues/3194))

### v4.24.0 Chores & Maintenance

- `[Demoapp]` Allow the query params that affect theming/personalization (theme/variant/colors) to be appended/adjusted on the browser's URL without affecting other query parameters, or adding unnecessary paramters that weren't changed.
- `[Toolbar Searchfield]` Increased the amount of text shown when the Searchfield is not expanded, and appears similar to a button.  Also modified some styles in all themes to make alignment of the text better between the Searchfield and buttons when the Searchfield is not expanded. ([#2944](https://github.com/infor-design/enterprise/issues/2944))

(74 Issues Solved this release, Backlog Enterprise 374, Backlog Ng 85, 974 Functional Tests, 1191 e2e Test)

## v4.23.0

### v4.23.0 Deprecation

- `[Icons]` We added per theme empty state icons for both uplift (vibrant) and soho (subtle) themes. Because of this `svg-empty.html` is now deprecated. Please use the theme based files `theme-soho-svg-empty.html` and `theme-uplift-svg-empty.html`. ([#426](https://github.com/infor-design/design-system/issues/426))

### v4.23.0 Features

- `[Accordion]` Added a new setting `expanderDisplay` that can display all expander button icons in the classic style, or with all "chevron" or "plus-minus"-style icons.  Deprecated the legacy `displayChevron` setting in favor of this change. ([#2900](https://github.com/infor-design/enterprise/issues/2900))
- `[Calendar / Day View]` A new component Week View was created, you can configure it to show a single day as well, or several days so we now have a day view. ([#2780](https://github.com/infor-design/enterprise/issues/2780))
- `[Calendar / Week View]` A new component Week View was added. You can show events in a series of days. This is also integrated into view switcher in the calendar component. ([#1757](https://github.com/infor-design/enterprise/issues/1757))
- `[Empty Messages]` Added a new icon `empty-no-users`. ([#3046](https://github.com/infor-design/enterprise/issues/3046))
- `[Locale]` Added updated translation files for 16 in house languages. ([#3049](https://github.com/infor-design/enterprise/issues/3049))
- `[Modal]` Added a new setting `overlayOpacity` that gives the developer ability to control the opacity level of the modal/message dialog overlay. ([#2975](https://github.com/infor-design/enterprise/issues/2975))

### v4.23.0 Fixes

- `[Accordion]` Fixed the font color when hovered on uplift high contrast. ([#3042](https://github.com/infor-design/enterprise/issues/3042))
- `[Autocomplete]` Fixed memory leaks by preventing re-rendering of an open autocomplete list from attaching new events, adding multiple `aria-polite` elements, etc. ([#2888](https://github.com/infor-design/enterprise/issues/2888))
- `[Calendar]` Pass calendar tooltip settings down to week-view component. ([#3179](https://github.com/infor-design/enterprise/issues/3179))
- `[Calendar]` Fixed disabled legend label color on vibrant/uplift with dark Variant theme. ([#2965](https://github.com/infor-design/enterprise/issues/2965))
- `[Calendar]` Fixed missing arrow and scrolling issues in the event popup. ([#2962](https://github.com/infor-design/enterprise/issues/2962))
- `[Contextual Action Panel]` Fixed an issue where the CAP close but beforeclose event not fired. ([#2826](https://github.com/infor-design/enterprise/issues/2826))
- `[Context Menu]` Fixed a placement bug that would cut the size of the menu to an unusable size in small viewport displays. ([#2899](https://github.com/infor-design/enterprise/issues/2899))
- `[Contextual Action Panel]` Fixed placement of `(X)` close button on both standard and Flex toolbars when using the `showCloseBtn` setting. ([#2834](https://github.com/infor-design/enterprise/issues/2834))
- `[Datagrid]` Fixed column headers font color in uplift high contrast. ([#2830](https://github.com/infor-design/enterprise/issues/2830))
- `[Datagrid]` Fixed an issue where the tree children expand and collapse was not working. ([#633](https://github.com/infor-design/enterprise-ng/issues/633))
- `[Datagrid]` Fixed an issue where the pager was not updating with updated method. ([#2759](https://github.com/infor-design/enterprise/issues/2759))
- `[Datagrid]` Fixed an issue where the browser contextmenu was not showing by default. ([#2842](https://github.com/infor-design/enterprise/issues/2842))
- `[Datagrid]` Fixed an issue where string include zeroes not working with text filter. ([#2854](https://github.com/infor-design/enterprise/issues/2854))
- `[Datagrid]` Fixed an issue where the select all button for multiselect grouping was not working. ([#2895](https://github.com/infor-design/enterprise/issues/2895))
- `[Datagrid]` Fixed an issue where the select children for tree was not working. ([#2961](https://github.com/infor-design/enterprise/issues/2961))
- `[Datepicker]` Fixed an issue where the selected date was getting cleared and creating js error after changing month or year in Umalqura date and Calendar. ([#3093](https://github.com/infor-design/enterprise/issues/3093))
- `[Datepicker]` Fixed an issue where the validation after body re-initialize was not working. ([#2410](https://github.com/infor-design/enterprise/issues/2410))
- `[Datepicker]` Fixed an issue where the islamic-umalqura calendar was not working, when used with user vs settings locale and translate data was not loading from parent locale. ([#2878](https://github.com/infor-design/enterprise/issues/2878))
- `[Datepicker]` Fixed layout issues in RTL mode, also the buttons are switched the to the opposite side now. ([#3068](https://github.com/infor-design/enterprise/issues/3068))
- `[Dropdown]` Fixed an issue where the dropdown icons are misaligned in IE11 in the Uplift theme. ([#2826](https://github.com/infor-design/enterprise/issues/2912))
- `[Dropdown]` Fixed an issue where the placeholder was incorrectly renders when initially set selected item. ([#2870](https://github.com/infor-design/enterprise/issues/2870))
- `[Dropdown]` Fixed placement logic when dropdowns flip, as well as a visual bug with checkmark/icon placement on some browsers. ([#3058](https://github.com/infor-design/enterprise/issues/3058))
- `[Dropdown]` Fixed an issue where it was possible to inject xss when clearing the typehead. ([#650](https://github.com/infor-design/enterprise-ng/issues/650))
- `[Field Filter]` Fixed an issues where the icons are not vertically centered, and layout issues when opening the dropdown in a smaller height browser. ([#2951](https://github.com/infor-design/enterprise/issues/2951))
- `[Header]` Fixed an iOS bug where the theme switcher wasn't working after Popupmenu lifecycle changes. ([#2986](https://github.com/infor-design/enterprise/issues/2986))
- `[Header Tabs]` Added a more distinct style to selected header tabs. ([infor-design/design-system#422](https://github.com/infor-design/design-system/issues/422))
- `[Hierarchy]` Fixed the border color on hierarchy cards. ([#423](https://github.com/infor-design/design-system/issues/423))
- `[Locale]` Fixed an issue where the parseDate method was not working for leap year. ([#2737](https://github.com/infor-design/enterprise/issues/2737))
- `[Locale]` Fixed an issue where some culture files does not have a name property in the calendar. ([#2880](https://github.com/infor-design/enterprise/issues/2880))
- `[Locale]` Fixed an issue where cultures with a group of space was not parsing correctly. ([#2959](https://github.com/infor-design/enterprise/issues/2959))
- `[Locale]` Fixed a problem loading nb-NO locale where it would fail to find translations and possibly error. ([#3035](https://github.com/infor-design/enterprise/issues/3035))
- `[Lookup]` Fixed missing X button in searchfield on a mobile viewport. ([#2948](https://github.com/infor-design/enterprise/issues/2948))
- `[Message]` Fixed an issue with an extra scroll bar, updated padding. ([#2964](https://github.com/infor-design/enterprise/issues/2964))
- `[Modal]` Fixed a layout issue when using 2 or more buttons on some smaller devices. ([#3014](https://github.com/infor-design/enterprise/issues/3014))
- `[Monthview]` Fixed an issue that the month/year text will reset when pressing cancel. ([#3080](https://github.com/infor-design/enterprise/issues/3080))
- `[Monthview]` Fixed a layout issue on the header in IE 11. ([#2862](https://github.com/infor-design/enterprise/issues/2862))
- `[Pie]` Fixed an issue where legends in pie chart gets cut off on mobile view. ([#902](https://github.com/infor-design/enterprise/issues/902))
- `[Popupmenu]` In mobile settings (specifically iOS), input fields will now allow for text input when also being assigned a context menu. ([#2613](https://github.com/infor-design/enterprise/issues/2613))
- `[Popupmenu]` Fixed an issue where the destroy event was bubbling up to other parent components. ([#2809](https://github.com/infor-design/enterprise/issues/2809))
- `[Popupmenu]` Fixed an issue where checkable menu items were not causing a popupmenu list to become properly formatted to fit the checkmarks when generated as part of a Flex Toolbar.  Also reworked the selection system to better handle selectable sections. ([#2989](https://github.com/infor-design/enterprise/issues/2809))
- `[Toolbar]` Fixed a bug where the dropdown/toolbar menu is being cut off on iOS device. ([#2800](https://github.com/infor-design/enterprise/issues/2800))
- `[Tooltip]` Fixed a personalization bug on Dark Themes where text colors were sometimes illegible when using certain color configurations. ([#3011](https://github.com/infor-design/enterprise/issues/3011))

### v4.23.0 Chores & Maintenance

- `[Build System]` Created separate sets linting rules for demoapp, source code, and tests, as well as a base set of rules for all environments. ([#2662](https://github.com/infor-design/enterprise/issues/2662))

(70 Issues Solved this release, Backlog Enterprise 378, Backlog Ng 82, 939 Functional Tests, 1136 e2e Test)

## v4.22.0

### v4.22.0 Deprecation

- `[Icons]` The alert icons now all have a white background allowing them to appear on colored areas. There was previously a special `-solid` version of the icons created that is now not needed, if you used the `icon-<name>-solid` icon change it to just `icon-<name>`. ([#396](https://github.com/infor-design/design-system/issues/396))

### v4.22.0 Features

- `[Build]` Replaced UglifyES in the minification script with Terser ([#2660](https://github.com/infor-design/enterprise/issues/2660))
- `[Build]` Added the Locale culture files to the minification script. `.min.js` versions of each locale are now available in the `dist/` folder. ([#2660](https://github.com/infor-design/enterprise/issues/2660))
- `[Calendar / Weekview]` Added a new week-view component that can be used standalone and ability switch to calendar week view in calendar. ([#1757](https://github.com/infor-design/enterprise/issues/1757))
- `[Application Menu]` Improved design of the App Menu Accordion's hierarchy, among other visual improvements, in the Uplift theme. ([#2739](https://github.com/infor-design/enterprise/issues/2739))
- `[Calendar]` Fixed layout issues in uplift theme. ([#2907](https://github.com/infor-design/enterprise/issues/2907))
- `[Charts]` Added support for context menu event with charts. ([#2699](https://github.com/infor-design/enterprise/issues/2699))
- `[Checkboxes]` Fixed layout issues when in grid rows. ([#2907](https://github.com/infor-design/enterprise/issues/2907))
- `[Contextual Action Panel]` Added support for passing in a full range of settings to the underlying Modal component API. ([#2433](https://github.com/infor-design/enterprise/issues/2433))
- `[Export]` Added support for separator to use custom string or object type with Export to CSV. ([#2490](https://github.com/infor-design/enterprise/issues/2490))
- `[Locale]` Added support for fetching minified culture files. ([#2660](https://github.com/infor-design/enterprise/issues/2660))
- `[Locale]` Added new translations for missing entries. ([#2896](https://github.com/infor-design/enterprise/issues/2896))
- `[Locale]` Fixed a bug that the language would reset when opening some components if a seperate language is used. ([#2982](https://github.com/infor-design/enterprise/issues/2982))
- `[Modal]` Added support for a "fullsize" sheet display at all times, or simply beneath the responsive breakpoint. ([#2433](https://github.com/infor-design/enterprise/issues/2433))
- `[Tabs-Vertical]` Added the ability to personalize Vertical Tabs in accordance with theming. ([#2824](https://github.com/infor-design/enterprise/issues/2824))
- `[Wizard]` Added support for short labels. If short labels not supplied it will add ellipsis to text and tooltip. ([#2604](https://github.com/infor-design/enterprise/issues/2604))

### v4.22.0 Fixes

- `[Accordion]` Fixed a Safari bug where accordion headers would not lose focus when another accordion header was clicked. ([#2851](https://github.com/infor-design/enterprise/issues/2851))
- `[Application Menu]` Fixed an issue where footer toolbar area was overlapping to menu content. ([#2552](https://github.com/infor-design/enterprise/issues/2552))
- `[Application Menu]` Fixed an issue where tooltip was showing white text on white background which makes text to be unreadable. ([#2811](https://github.com/infor-design/enterprise/issues/2811))
- `[Application Menu]` Fixed a bug where application menus were not dismissed when clicking directly on Popupmenu triggers in a mobile setting. ([#2831](https://github.com/infor-design/enterprise/issues/2831))
- `[Application Menu]` Fixed an issue on mobile where the body was scroll bouncing when dragging/scrolling in the app menu. ([#2434](https://github.com/infor-design/enterprise/issues/2434))
- `[Bar Chart]` Fixed an issue where labels were overwritten when use more then one chart on page. ([#2723](https://github.com/infor-design/enterprise/issues/2723))
- `[Buttons]` Adjust the contrast of buttons (tertiary) on uplift theme. ([#396](https://github.com/infor-design/design-system/issues/396))
- `[Calendar]` Fixed an issue where the upcoming event description was overlapping the upcoming duration when text is too long, adjust width of spinbox count and fixed alignment of all day checkbox in uplift light theme. ([#2778](https://github.com/infor-design/enterprise/issues/2778))
- `[Datagrid]` Fixed an issue where if you have duplicate Id's the columns many become misaligned. ([#2687](https://github.com/infor-design/enterprise/issues/2687))
- `[Datagrid]` Made the text all white on the targeted achievement formatter. ([#2730](https://github.com/infor-design/enterprise/issues/2730))
- `[Datagrid]` Fixed keyword search so that it will again work with client side paging. ([#2797](https://github.com/infor-design/enterprise/issues/2797))
- `[Datagrid]` Fixed an issue where the header and cells do not align perfectly. ([#2849](https://github.com/infor-design/enterprise/issues/2849))
- `[Datagrid]` Fixed an issue where actions menu was not opening after reload the data. ([#2876](https://github.com/infor-design/enterprise/issues/2876))
- `[Datepicker]` Moved the today button to the datepicker header and adding a setting to hide it if wanted. ([#2704](https://github.com/infor-design/enterprise/issues/2704))
- `[FieldSet]` Fixed an issue where the fieldset text in chart completion overlap when resizing the browser. ([#2610](https://github.com/infor-design/enterprise/issues/2610))
- `[Datepicker]` Fixed a bug in datepicker where the destroy method does not readd the masking functionality. [2832](https://github.com/infor-design/enterprise/issues/2832))
- `[Field Options]` Fixed an issue where the option menu is misaligned in full length input field in uplift theme. ([#2765](https://github.com/infor-design/enterprise/issues/2765))
- `[Icons]` Added and updated the following icons: icon-new, icon-calculator, icon-save-new, icon-doc-check. ([#391](https://github.com/infor-design/design-system/issues/391))
- `[Icons]` Added and updated the following icons: icon-bed, icon-user-clock, icon-phone-filled, icon-phone-empty. ([#419](https://github.com/infor-design/design-system/issues/419))
- `[Listview]` Fixed an issue where empty message would not be centered if the listview in a flex container. ([#2716](https://github.com/infor-design/enterprise/issues/2716))
- `[Locale/Initialize]` Fixed an issue where opening some components like Contextual Action Panel would change the current locale because it calls initialize when it loads. ([#2873](https://github.com/infor-design/enterprise/issues/2873))
- `[Mask]` Added an example showing how to user percent format with the locale. ([#434](https://github.com/infor-design/enterprise/issues/434))
- `[Modal]` Fixed an issue where encoded html would not be recoded on the title. ([#246](https://github.com/infor-design/enterprise/issues/246))
- `[Modal]` Fixed an issue where the page content behind the modal is still scrollable while the modal window is open on iOS devices. ([#2678](https://github.com/infor-design/enterprise/issues/2678))
- `[Popupmenu]` Prevent popupmenus from closing after exit and reentry to the popupmenu submenu structure. ([#2702](https://github.com/infor-design/enterprise/issues/2702))
- `[Swaplist]` Fixed an issue where passed data for searched items were not syncing for beforeswap event. ([#2819](https://github.com/infor-design/enterprise/issues/2819))
- `[Tabs]` Add more padding to the count styles. ([#2744](https://github.com/infor-design/enterprise/issues/2744))
- `[Tabs]` Fixed the disabled tab color. ([#396](https://github.com/infor-design/design-system/issues/396))
- `[Tabs-Module]` Fixed styling and appearance issues on an example page demonstrating the Go Button alongside a Searchfield with Categories. ([#2745](https://github.com/infor-design/enterprise/issues/2745))
- `[Tabs-Multi]` Fixed an issue where tooltip was not showing when hovering a tab with cut-off text. ([#2747](https://github.com/infor-design/enterprise/issues/2747))
- `[Toolbar Flex]` Fixed a bug in toolbar flex where the title is getting truncated even if there's enough space for it. ([#2810](https://github.com/infor-design/enterprise/issues/2810))
- `[Validation]` Fixed an issue where if the mask is set to use a time other than the default time for the locale, this was not taken into account in validation. ([#2821](https://github.com/infor-design/enterprise/issues/2821))

### v4.22.0 Chores & Maintenance

- `[Demo App]` Changed the theme switch to call the page refresh. ([#2743](https://github.com/infor-design/enterprise/issues/2743))
- `[Export]` Added support for separator to use custom string or object type with Export to CSV. ([#2490](https://github.com/infor-design/enterprise/issues/2490))

(53 Issues Solved this release, Backlog Enterprise 342, Backlog Ng 81, 892 Functional Tests, 909 e2e Test)

## v4.21.0

### v4.21.0 Deprecation

- `[Icons]` Removed the hardcoded red color of the `icon-flag` so it can be used as a normal icon. If red is desired please add an additional class of `icon-flag icon-error`. ([#2548](https://github.com/infor-design/enterprise/issues/2548))

### v4.21.0 Features

- `[Calendar]` Added the ability to show tooltip on event and event icon and the ability to fire a context menu event. ([#2518](https://github.com/infor-design/enterprise/issues/2518))
- `[Datagrid]` Added the ability to use frozen columns with tree grid. ([#2102](https://github.com/infor-design/enterprise/issues/2102))
- `[Datagrid]` Added support for a fixed row size, this can be used in some cases like frozen columns where rows may have a different size than the three row heights (normal, short, medium). ([#2101](https://github.com/infor-design/enterprise/issues/2101))
- `[Datagrid]` Added filter row editor options to api setting. ([#2648](https://github.com/infor-design/enterprise/issues/2648))
- `[Datagrid]` Fixed an issue that alert text is cut off when using the textEllipsis option. ([#2773](https://github.com/infor-design/enterprise/issues/2773))
- `[Editor]` Added events to trigger on view change. ([#2430](https://github.com/infor-design/enterprise/issues/2430))
- `[Homepage]` Added a parameter to the `resize` event that provides metadata about the Homepage's state, including a calculated container height. ([#2446](https://github.com/infor-design/enterprise/issues/2446))
- `[Locale]` Added support for big numbers (18.6) to formatNumber and parseNumber. ([#1800](https://github.com/infor-design/enterprise/issues/1800))

### v4.21.0 Fixes

- `[Application Menu]` Fixed an indentation issue with child elements in an accordion in the Angular application (enterprise-ng). ([#2616](https://github.com/infor-design/enterprise/issues/2616))
- `[AppMenu/Accordion]` Improved performance on Angular by not calling siftFor on the app menu build. ([#2767](https://github.com/infor-design/enterprise/issues/2767))
- `[AppMenu/Accordion]` Fixed a bug where the busy indicator would immediately close. ([#2767](https://github.com/infor-design/enterprise/issues/2767))
- `[Button]` Fixed an issue where updated method was not teardown and re-init. ([#2304](https://github.com/infor-design/enterprise/issues/2304))
- `[Circle Pager]` Fixed a bug where it was not showing on mobile view. ([#2589](https://github.com/infor-design/enterprise/issues/2589))
- `[Contextual Action Panel]` Fixed an issue where if the title is longer, there will be an overflow causing a white space on the right on mobile view. ([#2605](https://github.com/infor-design/enterprise/issues/2605))
- `[Custom Builds]` Fixed a problem where including components with extra punctuation (periods, etc) may cause a build to fail. ([#1322](https://github.com/infor-design/enterprise/issues/1322))
- `[Datagrid]` Fixed an issue where key navigation was not working for inlineEditor. ([#2157](https://github.com/infor-design/enterprise/issues/2157))
- `[Datagrid]` Fixed a bug where calling update rows in the filter callback will cause an infinite loop. ([#2526](https://github.com/infor-design/enterprise/issues/2526))
- `[Datagrid]` Fixed a bug where the value would clear when using a lookup editor with a mask on new rows. ([#2305](https://github.com/infor-design/enterprise/issues/2305))
- `[Datagrid]` Fixed a bug where horizontal scrolling would not work when in a card/widget. ([#1785](https://github.com/infor-design/enterprise/issues/1785))
- `[Datagrid]` Fixed an issue where dirty and row status on the same cell would cause a UI issue. ([#2641](https://github.com/infor-design/enterprise/issues/2641))
- `[Datagrid]` Changed the onKeyDown callback to fire on any key. ([#536](https://github.com/infor-design/enterprise-ng/issues/536))
- `[Datagrid]` Added a more descriptive aria-label to checkboxes if the required descriptors exist. ([#2031](https://github.com/infor-design/enterprise-ng/issues/2031))
- `[Datagrid]` Added an announcement of the selection state of a row. ([#2535](https://github.com/infor-design/enterprise/issues/2535))
- `[Datagrid]` Fixed filtering on time columns when time is a string. ([#2535](https://github.com/infor-design/enterprise/issues/2535))
- `[Datagrid]` Fixed icon layout issues on the filter row in medium rowHeight mode. ([#2709](https://github.com/infor-design/enterprise/issues/2709))
- `[Datagrid]` Fixed an issue where short row height was misaligning in Uplift theme. ([#2717](https://github.com/infor-design/enterprise/issues/2717))
- `[Datagrid]` Fixed an issue where new row and dirty cell were not working when combined. ([#2729](https://github.com/infor-design/enterprise/issues/2729))
- `[Dropdown]` Fixed an issue where tooltip on all browsers and ellipsis on firefox, ie11 was not showing with long text after update. ([#2534](https://github.com/infor-design/enterprise/issues/2534))
- `[Editor]` Fixed an issue where clear formatting was causing to break while switch mode on Firefox. ([#2424](https://github.com/infor-design/enterprise/issues/2424))
- `[Empty Message]` Fixed padding and alignment issues, the icon is now centered better. ([#2424](https://github.com/infor-design/enterprise/issues/2733))
- `[Fileupload Advanced]` Added custom errors example page. ([#2620](https://github.com/infor-design/enterprise/issues/2620))
- `[Flex Toolbar]` Fixed a lifecycle problem that was preventing Menu Buttons with a `removeOnDestroy` setting from opening. ([#2664](https://github.com/infor-design/enterprise/issues/2664))
- `[Homepage]` Fixed an issue where dynamically added widget was not positioning correctly. ([#2425](https://github.com/infor-design/enterprise/issues/2425))
- `[Icons]` Fixed an issue with partially invisible empty messages in uplift theme. ([#2474](https://github.com/infor-design/enterprise/issues/2474))
- `[Icons (Component)]` Fixed a bug where it was possible to store a full base-tag prefixed URL in the `use` setting, which shouldn't be possible. ([PR#2738](https://github.com/infor-design/enterprise/pull/2738))
- `[Locale]` Fixed a bug where getCulturePath does not work if the sohoxi.js file name has a hash part. ([#2637](https://github.com/infor-design/enterprise/issues/2637))
- `[Locale]` Fixed a bug found when using NG8 that the default us locale causes issues. It is now an official requirement that you set a locale for all components that require locale information. ([#2640](https://github.com/infor-design/enterprise/issues/2640))
- `[Locale]` Fixed an occurrence where an nonstandard locale filename was not correctly processed. ([#2684](https://github.com/infor-design/enterprise/issues/2684))
- `[Lookup]` Fixed memory leak issues after destroy. ([#2494](https://github.com/infor-design/enterprise/issues/2494))
- `[Modal]` Fixed memory leak issues after destroy. ([#2497](https://github.com/infor-design/enterprise/issues/2497))
- `[Popupmenu]` Fixed DOM leak where many arrows could be inserted in the DOM. ([#568](https://github.com/infor-design/enterprise-ng/issues/568))
- `[Pager]` Fixed a bug where clicking disabled buttons caused a refresh of the page in NG. ([#2170](https://github.com/infor-design/enterprise/issues/2170))
- `[Slider]` Updated the color variant logic to match new uplift theming. ([#2647](https://github.com/infor-design/enterprise/issues/2647))
- `[Tabs]` Fixed a memory leak caused by removing a tab. ([#2686](https://github.com/infor-design/enterprise/issues/2686))
- `[Toast]` Fixed memory leak issues after destroy. ([#2634](https://github.com/infor-design/enterprise/issues/2634))
- `[Toolbar]` Fixed the conditions for when `noSearchfieldReinvoke` destroys an inner Searchfield that's been previously invoked. ([PR#2738](https://github.com/infor-design/enterprise/pull/2738))
- `[Uplift Theme]` Various improvements to the Dark/Contrast variants, with a focus on passing WCAG ([#2541](https://github.com/infor-design/enterprise/issues/2541)) ([#2588](https://github.com/infor-design/enterprise/issues/2588))

### v4.21.0 Chores & Maintenance

- `[Custom Builds]` Improved Sass builder's ability to code split and include partials once. ([#1038](https://github.com/infor-design/enterprise/issues/1038))

(61 Issues Solved this release, Backlog Enterprise 335, Backlog Ng 76, 867 Functional Tests, 880 e2e Test)

## v4.20.0

### v4.20.0 Deprecation

- `[ListFilter]` Deprecated `startsWith` in favor of `wordStartsWith`, due to the addition of the `phraseStartsWith` filterMode. ([#1606](https://github.com/infor-design/enterprise/issues/1606))
- `[Popdown]` Deprecated `Popdown` in favor of `Popover`. Both components have similar functionality and we want to trim the code logic down. ([#2468](https://github.com/infor-design/enterprise/issues/2468))
- `[StepProcess]` Deprecated `StepProcess` as the component is no longer commonly used. We will remove it within 3-6 versions. ([#1476](https://github.com/infor-design/enterprise/issues/1476))
- `[CompositeForm]` Deprecated `CompositeForm` as the component is no longer commonly used. We will remove it within 3-6 versions. ([#1476](https://github.com/infor-design/enterprise/issues/1476))
- `[FieldOptions]` Deprecated `FieldOptions` as the component is no longer commonly used. We will remove it within 3-6 versions. ([#1476](https://github.com/infor-design/enterprise/issues/1476))

### v4.20.0 Features

- `[Datagrid]` Added support to resize column widths after a value change via the stretchColumnOnChange setting. ([#2174](https://github.com/infor-design/enterprise/issues/2174))
- `[Datagrid]` Added a Sort Function to the datagrid column to allow the value to be formatted for the sort. ([#2274](https://github.com/infor-design/enterprise/issues/2274)))
- `[Datagrid]` Added placeholder functionality to Lookup, Dropdown, and Decimal Formatters. ([#2408](https://github.com/infor-design/enterprise/issues/2408)))
- `[Datagrid]` Added support to restrict the size of a column with minWidth and maxWidth setting on the column. ([#2313](https://github.com/infor-design/enterprise/issues/2313))
- `[Datagrid]` Automatically remove nonVisibleCellError when a row is removed. ([#2436](https://github.com/infor-design/enterprise/issues/2436))
- `[Datagrid]` Fixed header alignment with textOverflow ellipsis setting. ([#2351](https://github.com/infor-design/enterprise/issues/2351))
- `[Datagrid]` Fixed an issue where code-block editor focus was not working. ([#526](https://github.com/infor-design/enterprise-ng/issues/526))
- `[Datagrid]` Automatically remove nonVisibleCellError when a row is removed. ([#2436](https://github.com/infor-design/enterprise/issues/2436))
- `[Datagrid]` Add a fix to show ellipsis text on lookups in the datagrid filter. ([#2122](https://github.com/infor-design/enterprise/issues/2122))
- `[Datagrid]` Made grouping work better with editable, including fixes to addRow, removeRow, messages, and dirty indication. ([#1851](https://github.com/infor-design/enterprise/issues/1851))
- `[Datagrid]` Changed the beforeCommitCellEdit event into a function on the column that is synchronous. ([#2442](https://github.com/infor-design/enterprise/issues/2442))
- `[Datagrid]` Fixed a bug that the selected event would fire when no rows are deselected and on initial load. ([#2472](https://github.com/infor-design/enterprise/issues/2472))
- `[Datagrid]` Removed a white background from the colorpicker editor in high contrast theme. ([#1574](https://github.com/infor-design/enterprise/issues/1574))
- `[Datepicker]` Made the showMonthYearPicker option true by default and added a newly designed panel to select the year and day. ([#1958](https://github.com/infor-design/enterprise/issues/1958))
- `[Datepicker]` Fixed a layout issue in IE 11 with the datepicker title. ([#2598](https://github.com/infor-design/enterprise/issues/2598))
- `[Datepicker]` Fixed issues with the mask when using the range picker. ([#2597](https://github.com/infor-design/enterprise/issues/2597))
- `[Dropdown]` Fixed an issue where ellipsis was not working when use firefox new tab. ([#2236](https://github.com/infor-design/enterprise/issues/2236))
- `[Form Compact]` Added checkboxes/radios, and improved visual style. ([#2193](https://github.com/infor-design/enterprise/issues/2193))
- `[Images]` Created an additional image class to apply focus state without coercing width and height. ([#2025](https://github.com/infor-design/enterprise/issues/2025))
- `[ListFilter]` Added `phraseStartsWith` filterMode for only matching a search term against the beginning of a string. ([#1606](https://github.com/infor-design/enterprise/issues/1606))
- `[Multiselect]` Changed interactions in filtered lists to no longer reset text inside the search input and the contents of the list. ([#920](https://github.com/infor-design/enterprise/issues/920))
- `[Toast]` Added api settings for drag drop and save position. ([#1876](https://github.com/infor-design/enterprise/issues/1876))
- `[Uplift Theme]` Various minor improvements. ([#2318](https://github.com/infor-design/enterprise/issues/2318))

### v4.20.0 Fixes

- `[Alerts]` Removed dirty tracker from the page due to layout issues. ([#1679](https://github.com/infor-design/enterprise/issues/1679))
- `[App Menu]` Fixed an issue where the lower toolbar inverts left and right keyboard actions. ([#2240](https://github.com/infor-design/enterprise/issues/2240))
- `[Bar Chart]` Fixed an issue where the tooltip would not show. ([#2097](https://github.com/infor-design/enterprise/issues/2097))
- `[Calendar]` Added more information to the onMonthRendered callback. ([#2419](https://github.com/infor-design/enterprise/issues/2419))
- `[Calendar]` Changed updated method so it can reinit the calendar with new data. ([#2419](https://github.com/infor-design/enterprise/issues/2419))
- `[Calendar]` Fixed stack exceeded error in angular using updated and legend. ([#2419](https://github.com/infor-design/enterprise/issues/2419))
- `[Calendar]` Added an eventclick and eventdoubleclick information to the onMonthRendered callback. ([#2419](https://github.com/infor-design/enterprise/issues/2419))
- `[Calendar]` Allow Validation of the Calendar Popup. ([#1742](https://github.com/infor-design/enterprise/issues/1742))
- `[Calendar]` Prevent double click from reopening the event popup. ([#1705](https://github.com/infor-design/enterprise/issues/1705))
- `[Calendar]` Enable vertical scrolling at short window sizes in monthview. ([#2489](https://github.com/infor-design/enterprise/issues/2489))
- `[Charts]` Made fixes so all charts change color in uplift theme. ([#2058](https://github.com/infor-design/enterprise/issues/2058))
- `[Charts]` Fixes dynamic tooltips on a bar chart. ([#2447](https://github.com/infor-design/enterprise/issues/2447))
- `[Colorpicker]` Fixed colorpicker left and right keys advanced oppositely in right-to-left mode. ([#2352](https://github.com/infor-design/enterprise/issues/2352))
- `[Column Chart]` Fixed an issue where the tooltip would not show. ([#2097](https://github.com/infor-design/enterprise/issues/2097))
- `[Datagrid]` Fixes an issue where method selectedRows() was returning incorrect information when new row added via addRow(). ([#1794](https://github.com/infor-design/enterprise/issues/1794))
- `[Datagrid]` Fixed the text width functions for better auto sized columns when using editors and special formatters. ([#2270](https://github.com/infor-design/enterprise/issues/2270))
- `[Datagrid]` Fixes the alignment of the alert and warning icons on a lookup editor. ([#2175](https://github.com/infor-design/enterprise/issues/2175))
- `[Datagrid]` Fixes tooltip on the non displayed table errors. ([#2264](https://github.com/infor-design/enterprise/issues/2264))
- `[Datagrid]` Fixes an issue with alignment when toggling the filter row. ([#2332](https://github.com/infor-design/enterprise/issues/2332))
- `[Datagrid]` Fixes an issue where method setFilterConditions() were not working for multiselect filter. ([#2414](https://github.com/infor-design/enterprise/issues/2414))
- `[Datagrid]` Fixes an error on tree grid when using server-side paging. ([#2132](https://github.com/infor-design/enterprise/issues/2132))
- `[Datagrid]` Fixed an issue where autocompletes popped up on cell editors. ([#1575](https://github.com/infor-design/enterprise/issues/1575))
- `[Datagrid]` Fixes reset columns to set the correct hidden status. ([#2315](https://github.com/infor-design/enterprise/issues/2315))
- `[Datagrid]` Fixes the filtering of null values. ([#2336](https://github.com/infor-design/enterprise/issues/2336))
- `[Datagrid]` Fixed an issue where performance was significantly slower for export methods. ([#2291](https://github.com/infor-design/enterprise/issues/2291))
- `[Datagrid]` Fixes a bug that stopped the search in datagrid personalization from working. ([#2299](https://github.com/infor-design/enterprise/issues/2299))
- `[Datagrid]` Fixes an error on tree grid when using server-side paging. ([#2132](https://github.com/infor-design/enterprise/issues/2132))
- `[Datagrid]` Fixed an issue where autocompletes popped up on cell editors. ([#1575](https://github.com/infor-design/enterprise/issues/1575))
- `[Datagrid]` Fixes the filtering of null values. ([#2336](https://github.com/infor-design/enterprise/issues/2336))
- `[Datagrid]` Fixed an issue where performance was significantly slower for export methods. ([#2291](https://github.com/infor-design/enterprise/issues/2291))
- `[Datagrid]` Fixed an issue where source would not fire on sorting. ([#2390](https://github.com/infor-design/enterprise/issues/2390))
- `[Datagrid]` Fixes the styling of non editable checkbox cells so they look disabled. ([#2340](https://github.com/infor-design/enterprise/issues/2340))
- `[Datagrid]` Changed the dynamic column tooltip function to pass the row and more details. This changes the order of parameters but since this feature is new did not consider this a breaking change. If you are using this please take note. ([#2333](https://github.com/infor-design/enterprise/issues/2333))
- `[Datagrid]` Fixed a bug is the isEditable column callback in editable tree grid where some data was missing in the callback. ([#2357](https://github.com/infor-design/enterprise/issues/2357))
- `[Datepicker]` Removed the advanceMonths option as the dropdowns for this are no longer there in the new design. ([#970](https://github.com/infor-design/enterprise/issues/970))
- `[Datepicker]` Fixed an issue where range selection was not working. ([#2569](https://github.com/infor-design/enterprise/issues/2569))
- `[Datepicker]` Fixed some issue where footer buttons were not working properly with range selection. ([#2595](https://github.com/infor-design/enterprise/issues/2595))
- `[Datepicker]` Fixed an issue where time was not updating after change on range selection. ([#2599](https://github.com/infor-design/enterprise/issues/2599))
- `[Datagrid]` Fixed a bug where deselect all would not deselect some rows when using grouping. ([#1796](https://github.com/infor-design/enterprise/issues/1796))
- `[Datagrid]` Fixed a bug where summary counts in grouping would show even if the group is collapsed. ([#2221](https://github.com/infor-design/enterprise/issues/2221))
- `[Datagrid]` Fixed issues when using paging (client side) and removeRow. ([#2590](https://github.com/infor-design/enterprise/issues/2590))
- `[Demoapp]` When displaying Uplift theme, now shows the correct alternate fonts for some locales when switching via the `locale` query string. ([#2365](https://github.com/infor-design/enterprise/issues/2365))
- `[Dropdown]` Fixed a memory leak when calling destroy. ([#2493](https://github.com/infor-design/enterprise/issues/2493))
- `[Editor]` Fixed a bug where tab or shift tab would break out of the editor when doing an indent/outdent. ([#2421](https://github.com/infor-design/enterprise/issues/2421))
- `[Editor]` Fixed a bug where the dirty indicator would be hidden above. ([#2577](https://github.com/infor-design/enterprise/issues/2577))
- `[Fieldfilter]` Fixed an issue where fields were getting wrap to second line on iPhone SE. ([#1861](https://github.com/infor-design/enterprise/issues/1861))
- `[Fieldfilter]` Fixed an issue where Dropdown was not switching mode on example page. ([#2288](https://github.com/infor-design/enterprise/issues/2288))
- `[Field Options]` Fixed an issue where input example was not working. ([#2348](https://github.com/infor-design/enterprise/issues/2348))
- `[Homepages]` Fixed an issue where personalize and chart text colors were not working with hero. ([#2097](https://github.com/infor-design/enterprise/issues/2097))
- `[Images]` Fixed an issue where images were not tabbable or receiving a visual focus state. ([#2025](https://github.com/infor-design/enterprise/issues/2025))
- `[Listview]` Fixed a bug that caused the listview to run initialize too many times. ([#2179](https://github.com/infor-design/enterprise/issues/2179))
- `[Lookup]` Added `autocomplete="off"` to lookup input fields to prevent browser interference. ([#2366](https://github.com/infor-design/enterprise/issues/2366))
- `[Lookup]` Fixed a bug that caused a filter to reapply when reopening the modal. ([#2566](https://github.com/infor-design/enterprise/issues/2566))
- `[Lookup]` Fixed a bug that caused a selections to reapply when reopening the modal. ([#2568](https://github.com/infor-design/enterprise/issues/2568))
- `[Locale]` Fixed race condition when using initialize and loading locales with a parent locale. ([#2540](https://github.com/infor-design/enterprise/issues/2540))
- `[Lookup]` Fixed a double scrollbar when the modal needs to be scrolled. ([#2586](https://github.com/infor-design/enterprise/issues/2586))
- `[Modal]` Fixed an issue where the modal component would disappear if its content had a checkbox in it in RTL. ([#332](https://github.com/infor-design/enterprise-ng/issues/332))
- `[Modal]` Fixed an issue where tabbing was very slow on large DOMs in IE 11. ([#2607](https://github.com/infor-design/enterprise/issues/2607))
- `[Personalization]` Fixed an issue where the text color was too dark. Changed the text color to be more readable in high contrast mode. ([#2539](https://github.com/infor-design/enterprise/issues/2539))
- `[Personalization]` Updated some of the colors to more readable in contrast mode. ([#2097](https://github.com/infor-design/enterprise/issues/2097))
- `[Personalization]` Fixes an issue where text color was too dark. ([#2476](https://github.com/infor-design/enterprise/issues/2476))
- `[Pager]` Fixed an issue where click was not firing on any of the buttons with ie11. ([#2560](https://github.com/infor-design/enterprise/issues/2560))
- `[Pager]` Added a complete Popupmenu settings object for configuring the Page Size Selector Button, and deprecated the `attachPageSizeMenuToBody` setting in favor of `pageSizeMenuSettings.attachToBody`. ([#2356](https://github.com/infor-design/enterprise/issues/2356))
- `[Pager]` Fixed memory leak when using the `attachToBody` setting to change the menu's render location. ([#2482](https://github.com/infor-design/enterprise/issues/2482))
- `[Popdown]` Fixed usability issue where the Popdown could close prematurely when attempting to use inner components, such as Dropdowns. ([#2092](https://github.com/infor-design/enterprise/issues/2092))
- `[Popover]` Correctly align the popover close button. ([#1576](https://github.com/infor-design/enterprise/issues/1576))
- `[Popover]` Fixed an issue where buttons inside the popover would overflow at smaller screen sizes. ([#2271](https://github.com/infor-design/enterprise/issues/2271))
- `[Popupmenu]` Fixed an issue where js error was showing after removing a menu item. ([#414](https://github.com/infor-design/enterprise-ng/issues/414))
- `[Popupmenu]` Fixed a layout issue on disabled checkboxes in multiselect popupmenus. ([#2340](https://github.com/infor-design/enterprise/issues/2340))
- `[Popupmenu]` Fixed a bug on IOS that prevented menu scrolling. ([#645](https://github.com/infor-design/enterprise/issues/645))
- `[Popupmenu]` Fixed a bug on IOS that prevented some submenus from showing. ([#1928](https://github.com/infor-design/enterprise/issues/1928))
- `[Popupmenu]` Added a type-check during building/rebuilding of submenus that prevents an error when a submenu `<ul>` tag is not present. ([#2458](https://github.com/infor-design/enterprise/issues/2458))
- `[Scatter Plot]` Fixed the incorrect color on the tooltips. ([#1066](https://github.com/infor-design/enterprise/issues/1066))
- `[Stepprocess]` Fixed an issue where a newly enabled step is not shown. ([#2391](https://github.com/infor-design/enterprise/issues/2391))
- `[Searchfield]` Fixed an issue where the close icon on a searchfield is inoperable. ([#2578](https://github.com/infor-design/enterprise/issues/2578))
- `[Searchfield]` Fixed strange alignment of text/icons on the Uplift theme. ([#2612](https://github.com/infor-design/enterprise/issues/2612))
- `[Tabs]` Fixed the more tabs button to style as disabled when the tabs component is disabled. ([#2347](https://github.com/infor-design/enterprise/issues/2347))
- `[Tabs]` Added the select method inside the hide method to ensure proper focusing of the selected tab. ([#2346](https://github.com/infor-design/enterprise/issues/2346))
- `[Tabs]` Added an independent count for adding new tabs and their associated IDs to prevent duplication. ([#2345](https://github.com/infor-design/enterprise/issues/2345))
- `[Toolbar]` Fixed memory leaks. ([#2496](https://github.com/infor-design/enterprise/issues/2496))
- `[Toolbar]` Fixed an issue where `noSearchfieldReinvoke` was not being respected during the teardown method, causing lifecycle issues in Angular. ([#2691](https://github.com/infor-design/enterprise/issues/2691))
- `[Toolbar Flex]` Removed a 100% height on the toolbar which caused issues when nested in some situations. ([#474](https://github.com/infor-design/enterprise-ng/issues/474))
- `[Listview]` Fixed search to work when not using templates. ([#466](https://github.com/infor-design/enterprise-ng/issues/466))

### v4.20.0 Chores & Maintenance

- `[Build]` Add a file verification tool to the build process to ensure all necessary files are present. ([#2384](https://github.com/infor-design/enterprise/issues/2384))
- `[Demo App]` Add the uplift theme to the theme switcher menu. ([#2335](https://github.com/infor-design/enterprise/issues/2335))
- `[Demo App]` Fixed routing issues that could cause 500 errors or crash the Demoapp. ([#2343](https://github.com/infor-design/enterprise/issues/2343))
- `[Demo App]` Fixed an issue where the sorting was wrong on compressor data. ([#2390](https://github.com/infor-design/enterprise/issues/2390))

(95 Issues Solved this release, Backlog Enterprise 296, Backlog Ng 79, 852 Functional Tests, 865 e2e Test)

## v4.19.3

- `[Datagrid]` Fixes the multiselect filter on header from reloading during serverside filtering. ([#2383](https://github.com/infor-design/enterprise/issues/2383))
- `[Datagrid]` Fixed an issue where contextmenu was not opening with first click. ([#2398](https://github.com/infor-design/enterprise/issues/2398))
- `[Datagrid / Tooltip]` Fixed an error on some datagrid cells when tooltips are attached. ([#2403](https://github.com/infor-design/enterprise/issues/2403))

## v4.19.2

- `[Build]` Fixes missing minified files in the build and a missing svg-extended.html deprecated file for backwards compatibility. ([Teams](https://bit.ly/2FlzYCT))

## v4.19.0

### v4.19.0 Deprecations

- `[CSS]` The Soho light theme CSS file has been renamed from `light-theme.css` to `theme-soho-light.css` ([1972](https://github.com/infor-design/enterprise/issues/1972))
- `[CSS]` The Soho dark theme CSS file has been renamed from `dark-theme.css` to `theme-soho-dark.css` ([1972](https://github.com/infor-design/enterprise/issues/1972))
- `[CSS]` The Soho high-contrast theme CSS file has been renamed from `high-contrast-theme.css` to `theme-soho-contrast.css` ([1972](https://github.com/infor-design/enterprise/issues/1972))
- `[Datagrid]` The older savedColumns method has been deprecated since 4.10 and is now removed. Use saveUserSettings instead. ([#1766](https://github.com/infor-design/enterprise/issues/1766))

### v4.19.0 Features

- `[App Menu]` Improved style of personalized app menu. ([#2195](https://github.com/infor-design/enterprise/pull/2195))
- `[Column]` Added support to existing custom tooltip content in the callback setting. ([#1909](https://github.com/infor-design/enterprise/issues/1909))
- `[Contextual Action Panel]` Fixed an issue where the close button was misaligned. ([#1943](https://github.com/infor-design/enterprise/issues/1943))
- `[Datagrid]` Added support for disabling rows by data or a dynamic function, rows are disabled from selection and editing. ([#1614](https://github.com/infor-design/enterprise/issues/1614))
- `[Datagrid]` Fixes a column alignment issue when resizing and sorting columns that were originally set to percentage width. ([#1797](https://github.com/infor-design/enterprise/issues/1797))
- `[Datagrid]` Fixes a column alignment issue when there are duplicate column ids. ([#1797](https://github.com/infor-design/enterprise/issues/1797))
- `[Datagrid]` Fixes a column alignment by clearing a cache to help prevent column misalignment from randomly happening. ([#1797](https://github.com/infor-design/enterprise/issues/1797))
- `[Datagrid]` Fixes an issue that caused the active page to not restore correctly when saving user settings, . ([#1766](https://github.com/infor-design/enterprise/issues/1766))
- `[Datagrid]` Fixes an issue with dropdown filters when the ids are numbers. ([#1879](https://github.com/infor-design/enterprise/issues/1879))
- `[Datagrid]` Fixed alignment issues in the new uplift theme. ([#2212](https://github.com/infor-design/enterprise/issues/2212))
- `[Datagrid]` Fixes Datagrid time filtering for string type dates. ([#2281](https://github.com/infor-design/enterprise/issues/2281))
- `[Form Compact]` Adds support for Datepicker, Timepicker, Lookup, and File Uploader fields. ([#1955](https://github.com/infor-design/enterprise/issues/1955))
- `[Keyboard]` Added a new API that you can call at anytime to see what key is being pressed at the moment. ([#1906](https://github.com/infor-design/enterprise/issues/1906))
- `[Targeted/Completion Chart]` Added back the ability to inline svg icons and hyperlinks. ([#2152](https://github.com/infor-design/enterprise/issues/2152))
- `[Themes]` Added support for multiple themes in the demo app and renamed distribute Uplift (only) theme files. ([#1972](https://github.com/infor-design/enterprise/issues/1972))

### v4.19.0 Fixes

- `[App Menu]` Fixed an issue where the menu would not be entirely colored if short. ([#2062](https://github.com/infor-design/enterprise/issues/2062))
- `[App Menu]` Changed the scroll area to the outside when using a footer. ([#2062](https://github.com/infor-design/enterprise/issues/2062))
- `[App Menu]` Expandable area updates within application menu. ([#1982](https://github.com/infor-design/enterprise/pull/1982))
- `[App Menu]` Fixed an issue where role switcher was not clickable with long title. ([#2060](https://github.com/infor-design/enterprise/issues/2060))
- `[App Menu]` Fixed an issue where it was not possible to manually add a filter field that you can control on your own. Caveat to this is if you set filterable: false it will no longer remove the filter field from the DOM, if you do that you must now do it manually. ([#2066](https://github.com/infor-design/enterprise/issues/2066))
- `[App Menu]` Added support for mobile when dismissOnClickMobile setting is true to dismiss application menu when a role is selected. ([#2520](https://github.com/infor-design/enterprise/issues/2520))
- `[App Menu]` Fixed an issue with the logo which was positioned badly when scrolling. ([#2116](https://github.com/infor-design/enterprise/issues/2116))
- `[Calendar]` Fixed some bugs having a calendar month along or just a legend, fixed the clicking of upcoming days and added a dblclick even emitter. ([#2149](https://github.com/infor-design/enterprise/issues/2149))
- `[Colorpicker]` Fixed an issue where the colorpicker label is cut off in extra small input field. ([#2023](https://github.com/infor-design/enterprise/issues/2023))
- `[Colorpicker]` Fixed an issue where the colorpickers are not responsive at mobile screen sizes. ([#1995](https://github.com/infor-design/enterprise/issues/1995))
- `[Colorpicker]` Fixed an issue where the text is not visible on IE11 after choosing a color. ([#2134](https://github.com/infor-design/enterprise/issues/2134))
- `[Completion Chart]` Cleaned up excessive padding in some cases. ([#2171](https://github.com/infor-design/enterprise/issues/2171))
- `[Context Menu]` Fixes a bug where a left click on the originating field would not close a context menu opened with a right click. ([#1992](https://github.com/infor-design/enterprise/issues/1992))
- `[Contextual Action Panel]` Fixed an issue where the CAP title is too close to the edge at small screen sizes. ([#2249](https://github.com/infor-design/enterprise/issues/2249))
- `[Datagrid]` Fixed an issue where using the context menu with datagrid was not properly destroyed which being created multiple times. ([#392](https://github.com/infor-design/enterprise-ng/issues/392))
- `[Datagrid]` Fixed charts in columns not resizing correctly to short row height. ([#1930](https://github.com/infor-design/enterprise/issues/1930))
- `[Datagrid]` Fixed an issue for xss where console.log was not sanitizing and make grid to not render. ([#1941](https://github.com/infor-design/enterprise/issues/1941))
- `[Datagrid]` Fixed charts in columns not resizing correctly to short row height. ([#1930](https://github.com/infor-design/enterprise/issues/1930))
- `[Datagrid]` Fixed a layout issue on primary buttons in expandable rows. ([#1999](https://github.com/infor-design/enterprise/issues/1999))
- `[Datagrid]` Fixed a layout issue on short row grouped header buttons. ([#2005](https://github.com/infor-design/enterprise/issues/2005))
- `[Datagrid]` Fixed an issue where disabled button color for contextual toolbar was not applying. ([#2150](https://github.com/infor-design/enterprise/issues/2150))
- `[Datagrid]` Fixed an issue for xss where console.log was not sanitizing and make grid to not render. ([#1941](https://github.com/infor-design/enterprise/issues/1941))
- `[Datagrid]` Added an onBeforeSelect call back that you can return false from to disable row selection. ([#1906](https://github.com/infor-design/enterprise/issues/1906))
- `[Datagrid]` Fixed an issue where header checkbox was not sync after removing selected rows. ([#2226](https://github.com/infor-design/enterprise/issues/2226))
- `[Datagrid]` Fixed an issue where custom filter conditions were not setting up filter button. ([#2234](https://github.com/infor-design/enterprise/issues/2234))
- `[Datagrid]` Fixed an issue where pager was not updating while removing rows. ([#1985](https://github.com/infor-design/enterprise/issues/1985))
- `[Datagrid]` Adds a function to add a visual dirty indictaor and a new function to get all modified rows. Modified means either dirty, in-progress or in error. Existing API's are not touched. ([#2091](https://github.com/infor-design/enterprise/issues/2091))
- `[Datagrid]` Fixes an error when saving columns if you have a lookup column. ([#2279](https://github.com/infor-design/enterprise/issues/2279))
- `[Datagrid]` Fixed a bug with column reset not working sometimes. ([#1921](https://github.com/infor-design/enterprise/issues/1921))
- `[Datagrid]` Fixed grouped headers not sorting when selectable is multiselect. ([#2251](https://github.com/infor-design/enterprise/issues/2251))
- `[Datagrid]` Fixed a bug where the sort indicator disappeared when changing pages. ([#2228](https://github.com/infor-design/enterprise/issues/2228))
- `[Datagrid]` Fixed rendering on modals with single columns. ([#1923](https://github.com/infor-design/enterprise/issues/1923))
- `[Datagrid]` Fixed double firing of popupmenu events. ([#2140](https://github.com/infor-design/enterprise/issues/2140))
- `[Datagrid]` Fixed incorrect pattern in filterConditions. ([#2159](https://github.com/infor-design/enterprise/issues/2159))
- `[Datepicker]` Fixed an issue loading on IE 11. ([#2183](https://github.com/infor-design/enterprise-ng/issues/2183))
- `[Dropdown]` Fixed the dropdown appearing misaligned at smaller screen sizes. ([#2248](https://github.com/infor-design/enterprise/issues/2248))
- `[Editor]` Fixed an issue where button state for toolbar buttons were wrong when clicked one after another. ([#391](https://github.com/infor-design/enterprise/issues/391))
- `[Hierarchy]` Fixed a bug where the hierarchy will only partially load with two instances on a page. ([#2205](https://github.com/infor-design/enterprise/issues/2205))
- `[Field Options]` Fixed an issue where field options were misaligning, especially spin box was focusing outside of the field. ([#1862](https://github.com/infor-design/enterprise/issues/1862))
- `[Field Options]` Fixed a border alignment issue. ([#2107](https://github.com/infor-design/enterprise/issues/2107))
- `[Fileuploader]` Fixed an issue where the fileuploader icon and close icon were misplaced and not visible in RTL after uploading a file. ([#2098](https://github.com/infor-design/enterprise/issues/2098))
- `[Fileuploader]` Fixed an issue where backspace in IE11 caused the browser to go back instead of removing the uploaded file from the input. ([#2184](https://github.com/infor-design/enterprise/issues/2184))
- `[Input]` Improved alignment of icons in the uplift theme input components. ([#2072](https://github.com/infor-design/enterprise/issues/2072))
- `[Listview]` Improved accessibility when configured as selectable (all types), as well as re-enabled accessibility e2e tests. ([#403](https://github.com/infor-design/enterprise/issues/403))
- `[Locale]` Synced up date and time patterns with the CLDR several time patterns in particular were corrected. ([#2022](https://github.com/infor-design/enterprise/issues/2022))
- `[Locale]` Fixed an issue loading duplicate locales such as en-GB where the strings are copies, before you might get undefined strings. ([#2216](https://github.com/infor-design/enterprise/issues/2216))
- `[Locale]` Added support for es-419 locale. ([#2204](https://github.com/infor-design/enterprise/issues/2204))
- `[Locale]` Restored functionality for dynamically changing fonts for some languages. ([#2144](https://github.com/infor-design/enterprise/issues/2144))
- `[Modal]` Fixed a demoapp issue where the select all checkbox wasn't selecting all. ([2225](https://github.com/infor-design/enterprise/issues/2225))
- `[Monthview]` Fixed an issue where the previous and next buttons were not correctly reversed in right-to-left mode. ([1910](https://github.com/infor-design/enterprise/issues/1910))
- `[Personalization]` Changed the default turquoise personalization to a darker one. ([#2063](https://github.com/infor-design/enterprise/issues/2063))
- `[Personalization]` Changed the default turquoise personalization to a darker one. ([#2063](https://github.com/infor-design/enterprise/issues/2063))
- `[Personalization]` Added a default option to the personalization color pickers. ([#2063](https://github.com/infor-design/enterprise/issues/2063))
- `[Personalization]` Added more classes and examples for the personalization colors so that you can personalize certain form elements. ([#2120](https://github.com/infor-design/enterprise/issues/2120))
- `[Personalization]` Added several form examples with buttons and completion chart that can be personalized. ([#1963](https://github.com/infor-design/enterprise/issues/1963))
- `[Personalization]` Added an example of normal tabs behaving like header tabs in a personalized area. ([#1962](https://github.com/infor-design/enterprise/issues/1962))
- `[Personalization]` Added completion chart and alerts to the list of header items that will work when personalized. ([#2171](https://github.com/infor-design/enterprise/issues/2171))
- `[Personalization]` Fixed a bug where the overlay would not disappear when manually loading stylesheets. ([#2258](https://github.com/infor-design/enterprise/issues/2258))
- `[Popupmenu]` Fixed an issue where disabled submenus were opening on mouseover. ([#1863](https://github.com/infor-design/enterprise/issues/1863))
- `[Radios]` Fixed an issue where in `RTL` the radio seems visually separate from it's label. ([#2096](https://github.com/infor-design/enterprise/issues/2096))
- `[Summary Form]` Updated to improve readability. ([#1765](https://github.com/infor-design/enterprise/issues/1765))
- `[Targeted Achievement]` Updated to work in uplift theme. ([#2220](https://github.com/infor-design/enterprise/issues/2220))
- `[Timepicker]` Fixed an issue where AM/PM dropdown tooltip was displaying on android devices. ([#1446](https://github.com/infor-design/enterprise/issues/1446))
- `[Timepicker]` Fixed an issue where dropdown popup was out of position on android devices. ([#2021](https://github.com/infor-design/enterprise/issues/2021))
- `[Timepicker]` Updated the Swedish translation for Set Time. ([#2153](https://github.com/infor-design/enterprise/issues/2153))
- `[Tree]` Fixed an issue where children property null was breaking tree to not render. ([#1908](https://github.com/infor-design/enterprise/issues/1908))

### v4.19.0 Chores & Maintenance

- `[General]` Updated to jquery 3.4.1 to fix a jquery bug seen occasionally. ([#2109](https://github.com/infor-design/enterprise/issues/2109))
- `[General]` Fixed relative links in several markdown files.
- `[Demo App]` Fixed CSP and handling of image paths for better support of images in examples on IDS demo sites (demo.design.infor.com). ([#1888](https://github.com/infor-design/enterprise/issues/1888))
- `[Personalize]` Separated personalization styles into standalone file for improved maintainability. ([#2127](https://github.com/infor-design/enterprise/issues/2127))

(84 Issues Solved this release, Backlog Enterprise 311, Backlog Ng 79, 839 Functional Tests, 876 e2e Test)

## v4.18.2

### v4.18.2 Fixes

- `[Autocomplete]` Fixed an XSS injection issue. ([#502](https://github.com/infor-design/enterprise-ng/issues/502)).
- `[Dropdown]` Fixed an XSS injection issue. ([#503](https://github.com/infor-design/enterprise-ng/issues/503)).

## v4.18.1

### v4.18.1 Fixes

- `[Input]` Added backwards-compatibility for previous accessibility changes to labels. ([#2118](https://github.com/infor-design/enterprise/issues/2118)). Additional information can be found in the [Form Component documentation](https://github.com/infor-design/enterprise/blob/4.18.x/src/components/form/readme.md#field-labels).

## v4.18.0

### v4.18.0 Features

- `[App Menu]` Added support for personalization by adding the `is-personalizable` class the menu will now change colors along with headers ([#1847](https://github.com/infor-design/enterprise/issues/1847))
- `[App Menu]` Added a special role switcher dropdown to change the menu role. ([#1935](https://github.com/infor-design/enterprise/issues/1935))
- `[Personalize]` Added classes for the personalization colors so that you can personalize certain form elements. ([#1847](https://github.com/infor-design/enterprise/issues/1847))
- `[Expandable Area]` Added example of a standalone button the toggles a form area. ([#1935](https://github.com/infor-design/enterprise/issues/1935))
- `[Datagrid]` Added support so if there are multiple inputs within an editor they work with the keyboard tab key. ([#355](https://github.com/infor-design/enterprise-ng/issues/355))
- `[Datagrid]` Fixed an error on IE when doing an excel export. ([#2018](https://github.com/infor-design/enterprise/issues/2018))
- `[Editor]` Added a JS setting and CSS styles to support usage of a Flex Toolbar ([#1120](https://github.com/infor-design/enterprise/issues/1120))
- `[Header]` Added a JS setting and CSS styles to support usage of a Flex Toolbar ([#1120](https://github.com/infor-design/enterprise/issues/1120))
- `[Mask]` Added a setting for passing a locale string, allowing Number masks to be localized.  This enables usage of the `groupSize` property, among others, from locale data in the Mask. ([#440](https://github.com/infor-design/enterprise/issues/440))
- `[Masthead]` Added CSS styles to support usage of a Flex Toolbar ([#1120](https://github.com/infor-design/enterprise/issues/1120))
- `[Notification]` Added example of a Widget/Card with notification and add code to truncate the text (via ellipsis) if it is lengthy. ([#1881](https://github.com/infor-design/enterprise/issues/1881))
- `[Theme/Colors]` Added new component for getting theme and color information. This is used throughout the code. There was a hidden property `Soho.theme`, if you used this in some way you should now use `Soho.theme.currentTheme`. ([#1866](https://github.com/infor-design/enterprise/issues/1866))

### v4.18.0 Fixes

- `[App Menu]` Fixed some accessibility issues on the nav menu. ([#1721](https://github.com/infor-design/enterprise/issues/1721))
- `[Busy Indicator]` Fixed a bug that causes a javascript error when the busy indicator is used on the body tag. ([#1918](https://github.com/infor-design/enterprise/issues/1918))
- `[Css/Sass]` Fixed an issue where the High Contrast theme and Uplift theme were not using the right tokens. ([#1897](https://github.com/infor-design/enterprise/pull/1897))
- `[Colors]` Fixed the color palette demo page to showcase the correct hex values based on the current theme ([#1801](https://github.com/infor-design/enterprise/issues/1801))
- `[Contextual Action Panel]` Fixed an issue where cap modal would only open the first time. ([#1993](https://github.com/infor-design/enterprise/issues/1993))
- `[Datepicker]` Fixed an issue in NG where the custom validation is removed during the teardown of a datepicker.([NG #411](https://github.com/infor-design/enterprise-ng/issues/411))
- `[Datagrid]` Fixed an issue where lookup filterConditions were not rendering. ([#1873](https://github.com/infor-design/enterprise/issues/1873))
- `[Datagrid]` Fixed an issue where when using filtering and server side paging the filter operations would cause two ajax requests. ([#2069](https://github.com/infor-design/enterprise/issues/2069))
- `[Datagrid]` Fixed issue where header columns are misaligned with body columns on load. ([#1892](https://github.com/infor-design/enterprise/issues/1892))
- `[Datagrid]` Fixed an issue where filtering was missing translation. ([#1900](https://github.com/infor-design/enterprise/issues/1900))
- `[Datagrid]` Fixed an issue with the checkbox formatter where string based 1 or 0 would not work as a dataset source. ([#1948](https://github.com/infor-design/enterprise/issues/1948))
- `[Datagrid]` Fixed a bug where text would be misaligned when repeatedly toggling the filter row. ([#1969](https://github.com/infor-design/enterprise/issues/1969))
- `[Datagrid]` Added an example of expandOnActivate on a customer editor. ([#353](https://github.com/infor-design/enterprise-ng/issues/353))
- `[Datagrid]` Added ability to pass a function to the tooltip option for custom formatting. ([#354](https://github.com/infor-design/enterprise-ng/issues/354))
- `[Datagrid]` Fixed `aria-checked` not toggling correctly on selection of multiselect checkbox. ([#1961](https://github.com/infor-design/enterprise/issues/1961))
- `[Datagrid]` Fixed incorrectly exported CSV/Excel data. ([#2001](https://github.com/infor-design/enterprise/issues/2001))
- `[Dropdown]` Changed the way dropdowns work with screen readers to be a collapsible listbox.([#404](https://github.com/infor-design/enterprise/issues/404))
- `[Dropdown]` Fixed an issue where multiselect dropdown unchecking "Select All" was not getting clear after close list with Safari browser.([#1882](https://github.com/infor-design/enterprise/issues/1882))
- `[Dropdown]` Added an example of a color dropdown showing palette colors as icons.([#2013](https://github.com/infor-design/enterprise/issues/2013))
- `[Datagrid]` Fixed a misalignment of the close icon on mobile. ([#2018](https://github.com/infor-design/enterprise/issues/2018))
- `[List/Detail]` Removed some legacy CSS code that was causing text inside of inline Toolbar Searchfields to become transparent. ([#2075](https://github.com/infor-design/enterprise/issues/2075))
- `[Listbuilder]` Fixed an issue where the text was not sanitizing. ([#1692](https://github.com/infor-design/enterprise/issues/1692))
- `[Lookup]` Fixed an issue where the tooltip was using audible text in the code block component. ([#354](https://github.com/infor-design/enterprise-ng/issues/354))
- `[Locale]` Fixed trailing zeros were getting ignored when displaying thousands values. ([#404](https://github.com/infor-design/enterprise/issues/1840))
- `[MenuButton]` Improved the way menu buttons work with screen readers.([#404](https://github.com/infor-design/enterprise/issues/404))
- `[Message]` Added an audible announce of the message type.([#964](https://github.com/infor-design/enterprise/issues/964))
- `[Message]` Change audible announce of message type added in #964 to an option that is strictly audible.([#2120](https://github.com/infor-design/enterprise/issues/2120))
- `[Modal]` Changed text and button font colors to pass accessibility checks.([#964](https://github.com/infor-design/enterprise/issues/964))
- `[Multiselect]` Fixed an issue where previous selection was still selected after clear all by "Select All" option. ([#2003](https://github.com/infor-design/enterprise/issues/2003))
- `[Notifications]` Fixed a few issues with notification background colors by using the corresponding ids-identity token for each. ([1857](https://github.com/infor-design/enterprise/issues/1857), [1865](https://github.com/infor-design/enterprise/issues/1865))
- `[Notifications]` Fixed an issue where you couldn't click the close icon in Firefox. ([1573](https://github.com/infor-design/enterprise/issues/1573))
- `[Radios]` Fixed the last radio item was being selected when clicking on the first when displayed horizontal. ([#1878](https://github.com/infor-design/enterprise/issues/1878))
- `[Signin]` Fixed accessibility issues. ([#421](https://github.com/infor-design/enterprise/issues/421))
- `[Skiplink]` Fixed a z-index issue on skip links over the nav menu. ([#1721](https://github.com/infor-design/enterprise/issues/1721))
- `[Slider]` Changed the demo so the tooltip will hide when resizing the page. ([#2033](https://github.com/infor-design/enterprise/issues/2033))
- `[Stepprocess]` Fixed rtl style issues. ([#413](https://github.com/infor-design/enterprise/issues/413))
- `[Swaplist]` Fixed disabled styling on swap header buttons. ([#2019](https://github.com/infor-design/enterprise/issues/2019))
- `[Tabs]` Fixed an issue where focus was changed after enable/disable tabs. ([#1934](https://github.com/infor-design/enterprise/issues/1934))
- `[Tabs-Module]` Fixed an issue where the close icon was outside the searchfield. ([#1704](https://github.com/infor-design/enterprise/issues/1704))
- `[Toolbar]` Fixed issues when tooltip shows on hover of toolbar ([#1622](https://github.com/infor-design/enterprise/issues/1622))
- `[Validation]` Fixed an issue where the isAlert settings set to true, the border color, control text color, control icon color was displaying the color for the alert rather than displaying the default color. ([#1922](https://github.com/infor-design/enterprise/issues/1922))

### v4.18.0 Chore & Maintenance

- `[Buttons]` Updated button disabled states with corresponding ids-identity tokens. ([1914](https://github.com/infor-design/enterprise/issues/1914)
- `[Docs]` Added a statement on supporting accessibility. ([#1540](https://github.com/infor-design/enterprise/issues/1540))
- `[Docs]` Added the supported screen readers and some notes on accessibility. ([#1722](https://github.com/infor-design/enterprise/issues/1722))

(50 Issues Solved this release, Backlog Enterprise 294, Backlog Ng 80, 809 Functional Tests, 803 e2e Test)

## v4.17.1

### v4.17.1 Fixes

- `[Datagrid]` Fixed an issue where the second to last column was having resize issues with frozen column sets.(<https://github.com/infor-design/enterprise/issues/1890>)
- `[Datagrid]` Re-align icons and items in the datagrid's "short header" configuration.(<https://github.com/infor-design/enterprise/issues/1880>)
- `[Locale]` Fixed incorrect "groupsize" for `en-US` locale.(<https://github.com/infor-design/enterprise/issues/1907>)

### v4.17.1 Chores & Maintenance

- `[Demoapp]` Fixed embedded icons example with missing icons.(<https://github.com/infor-design/enterprise/issues/1889>)
- `[Demoapp]` Fixed notification demo examples.(<https://github.com/infor-design/enterprise/issues/1893>, <https://github.com/infor-design/enterprise/pull/1896>)

(5 Issues Solved this patch release)

## v4.17.0

- [Npm Package](https://www.npmjs.com/package/ids-enterprise)
- [IDS Enterprise Angular Change Log](https://github.com/infor-design/enterprise-ng/blob/master/docs/CHANGELOG.md)

### v4.17.0 Future Deprecation

- `[Mask]` Using legacy mask options is now deprecated (was starting 4.3.2) and we will remove this in approximately 6 months from the code base. This means using the `data-mask` option and the `mode` as well as legacy patterns in favor of the newer settings and regexes. ([#439](https://github.com/infor-design/enterprise/issues/439))

### v4.17.0 Features

- `[Datagrid]` Added support for ellipsis to header text. ([#842](https://github.com/infor-design/enterprise/issues/842))
- `[Datagrid]` Added support to cancel `rowactivated` event. Now it will trigger the new event `beforerowactivated` which will wait/sync to cancel or proceed to do `rowactivated` event. ([#1021](https://github.com/infor-design/enterprise/issues/1021))
- `[Datagrid]` Added option to align grouped headers text. ([#1714](https://github.com/infor-design/enterprise/issues/1714))
- `[Datagrid]` Tabbing through a new row moves focus to next line for a lookup column. ([#1822](https://github.com/infor-design/enterprise/issues/1822))
- `[Datagrid]` Validation tooltip does not wrap words correctly across multiple lines. ([#1829](https://github.com/infor-design/enterprise/issues/1829))
- `[Dropdown]` Added support to make dropdown readonly fields optionally not tab-able. ([#1591](https://github.com/infor-design/enterprise/issues/1591))
- `[Form Compact]` Implemented design for field-heavy forms. This design is experimental, likely not production ready, and subject to change without notice. ([#1699](https://github.com/infor-design/enterprise/issues/1699))
- `[Hierarchy]` Changed the newer stacked layout to support mutiple root elements. ([#1677](https://github.com/infor-design/enterprise/issues/1677))
- `[Locale]` Added support for passing in `locale` or `language` to the `parse` and `format` and `translation` functions so they will work without changing the current locale or language. ([#462](https://github.com/infor-design/enterprise/issues/462))
- `[Locale]` Added support for setting a specific group size other than the ones in the locale. This includes using no group size. ([#462](https://github.com/infor-design/enterprise/issues/462))
- `[Locale]` Added support for showing timezones in the current language with a fall back for IE 11. ([#592](https://github.com/infor-design/enterprise/issues/592))
- `[Locale]` Added support for different group sizes. This was previously not working correctly for locales like hi-IN (using 3, 2 group sizes) and en-US (using 3, 0 group sizes). We will later make this work on masks on a separate issue. ([#441](https://github.com/infor-design/enterprise/issues/441))
- `[Locale]` Its now possible to add new locales in by adding them to the `defaultLocales` and `supportedLocales` sets. ([#402](https://github.com/infor-design/enterprise/issues/402))
- `[Locale]` Added an example to show extending locales with new strings and an api method to make it easier. because of the way this is split, if your directly adding to `Locale.cultures` you will need to adjust your code to extend from `Locale.languages` instead. ([#402](https://github.com/infor-design/enterprise/issues/402))
- `[Locale]` Added support for having a different language and locale. This is done by calling the new `setLanguage` function. ([#1552](https://github.com/infor-design/enterprise/issues//1552))
- `[Locale / Mask]` Added limited initial support for some unicode languages. This means you can convert to and from numbers typed in Devangari, Arabic, and Chinese (Financial and Simplified). ([#439](https://github.com/infor-design/enterprise/issues/439))
- `[Locale]` Added support for passing a `locale` other the the current locale to calendar, monthview, datepicker and timepicker. ([#462](https://github.com/infor-design/enterprise/issues/462))
- `[Mask]` It is now possible to type numbers in unicode such as Devangari, Arabic, and Chinese (Financial and Simplified) into the the masks that involve numbers. ([#439](https://github.com/infor-design/enterprise/issues/439))
- `[Modal]` Added an option to dictate the maximum width of the modal. ([#1802](https://github.com/infor-design/enterprise/issues/1802))
- `[Icons]` Add support for creating an svg file for the Uplift theme's (alpha) new icons from ids-identity@2.4.0 assets. ([#1759](https://github.com/infor-design/enterprise/issues/1759))
- `[Radar]` Added support to three label sizes (name, abbrName, shortName). ([#1553](https://github.com/infor-design/enterprise/issues/1553))

### v4.17.0 Fixes

- `[Accordion]` Fixed a bug where some truncated text elements were not generating a tooltip. ([#1736](https://github.com/infor-design/enterprise/issues/1736))
- `[Builder]` Cropped Header for Builder Panel When Text is Long. ([#1814](https://github.com/infor-design/enterprise/issues/1814))
- `[Calendar]` Event model title color is not correct if the modal is opened and another event is selected. ([#1739](https://github.com/infor-design/enterprise/issues/1739))
- `[Calendar]` Modal is still displayed after changing months. ([#1741](https://github.com/infor-design/enterprise/issues/1741))
- `[Calendar]` Changing some event spans is causing missing dates on the dialogs. ([#1708](https://github.com/infor-design/enterprise/issues/1708))
- `[Composite Form]` Fix a bug in IE11 where composite form content overflows to the lower container. ([#1768](https://github.com/infor-design/enterprise/issues/1768))
- `[Datagrid]` Added a fix where the column is next to the edge of the browser and the filter dropdown popup overflow the page.([#1604](https://github.com/infor-design/enterprise/issues/1604))
- `[Datagrid]` Added a fix to allow the commit of a cell edit after tabbing into a cell once having clicked into a previous cell.([#1608](https://github.com/infor-design/enterprise/issues/1608))
- `[Datagrid]` Stretch column not working in Edge browser. ([#1716](https://github.com/infor-design/enterprise/issues/1716))
- `[Datagrid]` Fixed a bug where the source callback was not called when filtering. ([#1688](https://github.com/infor-design/enterprise/issues/1688))
- `[Datagrid]` Fixed a bug where filtering Order Date with `is-not-empty` on a null value would not correctly filter out results. ([#1718](https://github.com/infor-design/enterprise/issues/1718))
- `[Datagrid]` Fixed a bug where when using the `disableClientSideFilter` setting the filtered event would not be called correctly. ([#1689](https://github.com/infor-design/enterprise/issues/1689))
- `[Datagrid]` Fixed a bug where hidden columns inside a colspan were aligning incorrectly. ([#1764](https://github.com/infor-design/enterprise/issues/1764))
- `[Dropdown]` Fixed a layout error on non inline fields with errors. ([#1770](https://github.com/infor-design/enterprise/issues/1770))
- `[Dropdown]` Fixed a bug where the dropdown did not close when tabbing if using the `noSearch` setting. ([#1731](https://github.com/infor-design/enterprise/issues/1731))
- `[Modal]` Fixed a bug where the modal can overflow the page. ([#1802](https://github.com/infor-design/enterprise/issues/1802))
- `[Radio Button]` Fixed a rendering problem on the selected state of Radio Buttons used inside of Accordion components. ([#1568](https://github.com/infor-design/enterprise/issues/1568))
- `[Radio Button]` Fixed a z-index issue that was causing radio buttons to sometimes display over top of page sections where they should have instead scrolled beneath. ([#1014](https://github.com/infor-design/enterprise/issues/1014))

### v4.17.0 Chore & Maintenance

- `[Css/Sass]` Replaced font-size numerical declarations with their ids-identity token counterpart. ([#1640](https://github.com/infor-design/enterprise/issues/1640))
- `[Demoapp]` Removed query parameter for changing fonts. ([#1747](https://github.com/infor-design/enterprise/issues/1747))
- `[Build]` Added a process to notify developers that things are being deprecated or going away. Documented the current deprecations in this system and made [notes for developers](https://github.com/infor-design/enterprise/blob/master/docs/CODING-STANDARDS.md#deprecations). ([#1747](https://github.com/infor-design/enterprise/issues/1747))

(30 Issues Solved this release, Backlog Enterprise 224, Backlog Ng 59, 785 Functional Tests, 793 e2e Test)

## v4.16.0

- [Npm Package](https://www.npmjs.com/package/ids-enterprise)
- [IDS Enterprise Angular Change Log](https://github.com/infor-design/enterprise-ng/blob/master/docs/CHANGELOG.md)

### v4.16.0 Features

- `[Busy Indicator]` Made a fix to make it possible to use a busy indicator on a modals. ([#827](https://github.com/infor-design/enterprise/issues/827))
- `[Datagrid]` Added an option to freeze columns from scrolling on the left and/or right. The new option is called `frozenColumns`. See notes on what works and doesnt with frozen column in the datagrid docs frozen column section. ([#464](https://github.com/infor-design/enterprise/issues/464))
- `[Editor]` Added new state called "preview" a non editable mode to editor. Where it only shows the HTML with no toolbar, borders etc. ([#1413](https://github.com/infor-design/enterprise/issues/1413))
- `[Field Filter]` Added support to get and set filter type programmatically. ([#1181](https://github.com/infor-design/enterprise/issues/1181))
- `[Hierarchy]` Add print media styles to decrease ink usage and increase presentability for print format. Note that you may need to enable the setting to print background images, both Mac and PC have a setting for this. ([#456](https://github.com/infor-design/enterprise/issues/456))
- `[Hierarchy]` Added a new "stacked" layout to eventually replace the current layouts. This works better responsively and prevents horizontal scrolling. ([#1629](https://github.com/infor-design/enterprise/issues/1629))
- `[Pager]` Added a "condensed" page size selector button for use on pagers in smaller containers, such as the list side of the list/detail pattern. ([#1459](https://github.com/infor-design/enterprise/issues/1459))

### v4.16.0 Future Deprecation

- `[Hierarchy]` The following options are now deprecated and will be removed approximately 2019-05-15. `paging` and `mobileView`. ([#1629](https://github.com/infor-design/enterprise/issues/1629))
- `[Hierarchy]` Stacked layout will become the default layout in favor of the existing horizontal layout, so the horizontal layout is now considered deprecated and will be removed approximately 2019-05-15. ([#1629](https://github.com/infor-design/enterprise/issues/1629))

### v4.16.0 Fixes

- `[Application Menu]` Fixed the truncation of long text in an accordion element in the application menu by adding a tooltip to truncated elements. ([#457](https://github.com/infor-design/enterprise/issues/457))
- `[Calendar]` Disable the new event modal when no template is defined. ([#1700](https://github.com/infor-design/enterprise/issues/1700))
- `[Dropdown]` Fixed a bug where the ellipsis was not showing on long text in some browsers. ([#1550](https://github.com/infor-design/enterprise/issues/1550))
- `[Datagrid]` Fixed a bug in equals filter on multiselect filters. ([#1586](https://github.com/infor-design/enterprise/issues/1586))
- `[Datagrid]` Fixed a bug where incorrect data is shown in the events in tree grid. ([#315](https://github.com/infor-design/enterprise-ng/issues/315))
- `[Datagrid]` Fixed a bug where when using minWidth on a column and sorting the column will become misaligned. ([#1481](https://github.com/infor-design/enterprise/issues/1481))
- `[Datagrid]` Fixed a bug where when resizing the last column may become invisible. ([#1456](https://github.com/infor-design/enterprise/issues/1456))
- `[Datagrid]` Fixed a bug where a checkbox column will become checked when selecting if there is no selection checkbox. ([#1641](https://github.com/infor-design/enterprise/issues/1641))
- `[Datagrid]` Fixed a bug where the last column would sometimes not render fully for buttons with longer text. ([#1246](https://github.com/infor-design/enterprise/issues/1246))
- `[Datagrid]` Fixed a bug where showMonthYearPicker did not work correctly on date filters. ([#1532](https://github.com/infor-design/enterprise-ng/issues/1532))
- `[Validation]` Fixed a bug in removeError where the icon is sometimes not removed. ([#1556](https://github.com/infor-design/enterprise/issues/1556))
- `[Datepicker]` Fixed the range picker to clear when changing months in a filter. ([#1537](https://github.com/infor-design/enterprise/issues/1537))
- `[Datepicker]` Fixed disabled dates example to validate again on disabled dates. ([#1445](https://github.com/infor-design/enterprise/issues/1445))
- `[Datagrid]` Fixed a Date Editor bug when passing a series of zeroes to a datagrid cell with an editable date. ([#1020](https://github.com/infor-design/enterprise/issues/1020))
- `[Dropdown]` Fixed a bug where a dropdown will never reopen if it is closed by clicking a menu button. ([#1670](https://github.com/infor-design/enterprise/issues/1670))
- `[Icons]` Established missing icon sourcing and sizing consistency from ids-identity icon/svg assets. ([PR#1628](https://github.com/infor-design/enterprise/pull/1628))
- `[Listview]` Addressed performance issues with paging on all platforms, especially Windows and IE/Edge browsers. As part of this, reworked all components that integrate with the Pager component to render their contents based on a dataset, as opposed to DOM elements. ([#922](https://github.com/infor-design/enterprise/issues/922))
- `[Lookup]` Fixed a bug with settings: async, server-side, and single select modes.  The grid was not deselecting the previously selected value when a new row was clicked.  If the value is preselected in the markup, the lookup modal will no longer close prematurely. ([PR#1654](https://github.com/infor-design/enterprise/issues/1654))
- `[Pager]` Made it possible to set and persist custom tooltips on first, previous, next and last pager buttons. ([#922](https://github.com/infor-design/enterprise/issues/922))
- `[Pager]` Fixed propagation of the `pagesizes` setting when using `updated()`. Previously the array was deep extended instead of being replaced outright. ([#1466](https://github.com/infor-design/enterprise/issues/1466))
- `[Tree]` Fixed a bug when calling the disable or enable methods of the tree. This was not working with ie11. ([PR#1600](https://github.com/infor-design/enterprise/issues/1600))
- `[Stepprocess]` Fixed a bug where the step folder was still selected when it was collapsed or expanded. ([#1633](https://github.com/infor-design/enterprise/issues/1633))
- `[Swaplist]` Fixed a bug where items were not able to drag anymore after make the search. ([#1703](https://github.com/infor-design/enterprise/issues/1703))
- `[Toolbar Flex]` Added the ability to pass in a `beforeOpen` callback to the More Actions menu (fixes a bug where it wasn't possible to dynamically add content to the More Actions menu in same way that was possible on the original Toolbar component)
- `[Toolbar Flex]` Fixed a bug where selected events were not bubbling up for a menu button on a flex toolbar. ([#1709](https://github.com/infor-design/enterprise/issues/1709))
- `[Stepprocess]` Disabled step selected when using the next or previous button. ([#1697](https://github.com/infor-design/enterprise/issues/1697))
- `[Tree]` Fixed a bug when calling the disable or enable methods of the tree. This was not working with ie11. ([PR#1600](https://github.com/infor-design/enterprise/issues/1600))

### v4.16.0 Chore & Maintenance

- `[Demo App]` Removed the search icon from the header on test pages as it doesn't function. ([#1449](https://github.com/infor-design/enterprise/issues/1449))
- `[Demo App]` Added a fix for incorrect links when running on windows. ([#1549](https://github.com/infor-design/enterprise/issues/1549))
- `[Docs]` Added a fix to prevent the documentation generator from failing intermittently. ([#1377](https://github.com/infor-design/enterprise/issues/1377))

(29 Issues Solved this release, Backlog Enterprise 203, Backlog Ng 69, 735 Functional Tests, 670 e2e Test)

## v4.15.0

- [Npm Package](https://www.npmjs.com/package/ids-enterprise)
- [IDS Enterprise Angular Change Log](https://github.com/infor-design/enterprise-ng/blob/master/docs/CHANGELOG.md)

### v4.15.0 Features

- `[Datagrid]` Added support for lookup in the datagrid filter. ([#653](https://github.com/infor-design/enterprise/issues/653))
- `[Datagrid]` Added support for masks on lookup editors. ([#406](https://github.com/infor-design/enterprise/issues/406))
- `[Validation]` When using legacy mode validation, made the icon dim if the text was on top of it. ([#644](https://github.com/infor-design/enterprise/issues/644))
- `[Calendar]` Now possible to edit events both with the API and by clicking/double clicking events. And other improvements. ([#1436](https://github.com/infor-design/enterprise/issues/1436))
- `[Datagrid]` Added new methods to clear dirty cells on cells, rows, and all. ([#1303](https://github.com/infor-design/enterprise/issues/1303))
- `[Tree]` Added several improvements: the ability to show a dropdown on the tree node, the ability to add nodes in between current nodes, the ability to set checkboxes for selection only on some nodes, and the ability to customize icons. ([#1364](https://github.com/infor-design/enterprise/issues/1364))
- `[Datagrid]` Added the ability to display or hide the new row indicator with a new `showNewIndicator` option. ([#1589](https://github.com/infor-design/enterprise/issues/1589))

### v4.15.0 Fixes

- `[Icons]` Icons with the word `confirm` have been changed to `success`. This is partially backwards compatible for now. We deprecated `confirm` and will remove in the next major version so rename your icons. Example `icon-confirm` to `icon-success`. ([#963](https://github.com/infor-design/enterprise/issues/963))
- `[Icons]` The alert icons now have a white background allowing them to appear on colored sections. There are now two versions, for example: `icon-error` and `icon-error-solid`. These are used in calendar. ([#1436](https://github.com/infor-design/enterprise/issues/1436))
- `[Circle Pager]` Made significant improvements to resizing, especially on tabs. ([#1284](https://github.com/infor-design/enterprise/issues/1284))
- `[Datagrid]` In high contrast mode the background is now white when editing cells. ([#1421](https://github.com/infor-design/enterprise/issues/1421))
- `[Dropdown]` Fixed an issue where filter did not work in no-search mode with the Caps Lock key. ([#1500](https://github.com/infor-design/enterprise/issues/1500))
- `[Popupmenu]` Fixed an issue when using the same menu on multiple inputs wherein destroying one instance actually destroyed all instances. ([#1025](https://github.com/infor-design/enterprise/issues/1025))
- `[Swaplist]` Fixed a bug where Shift+M did not work when typing in the search. ([#1408](https://github.com/infor-design/enterprise/issues/1408))
- `[Popupmenu]` Fixed a bug in immediate mode where right click only worked the first time. ([#1507](https://github.com/infor-design/enterprise/issues/1507))
- `[Editor]` Fixed a bug where clear formatting did not work in safari. ([#911](https://github.com/infor-design/enterprise/issues/911))
- `[Colorpicker]` Fixed a bug in Angular where the picker did not respond correctly to `editable=false` and `disabled=true`. ([#257](https://github.com/infor-design/enterprise-ng/issues/257))
- `[Locale]` Fixed a bug where the callback did not complete on nonexistent locales. ([#1267](https://github.com/infor-design/enterprise/issues/1267))
- `[Calendar]` Fixed a bug where event details remain when filtering event types. ([#1436](https://github.com/infor-design/enterprise/issues/1436))
- `[Busy Indicator]` Fixed a bug where the indicator closed when clicking on accordions. ([#281](https://github.com/infor-design/enterprise-ng/issues/281))
- `[Datagrid Tree]` Fixed the need for unique IDs on the tree nodes. ([#1361](https://github.com/infor-design/enterprise/issues/1361))
- `[Editor]` Improved the result of pasting bullet lists from MS Word. ([#1351](https://github.com/infor-design/enterprise/issues/1351))
- `[Hierarchy]` Fixed layout issues in the context menu in RTL mode. ([#1310](https://github.com/infor-design/enterprise/issues/1310))
- `[Datagrid]` Added a setting `allowChildExpandOnMatch` that optionally determines if a search/filter will show and allow nonmatching children to be shown. ([#1422](https://github.com/infor-design/enterprise/issues/1422))
- `[Datagrid]` If a link is added with a href it will now be followed when clicking, rather than needing to use the click method setting on columns. ([#1473](https://github.com/infor-design/enterprise/issues/1473))
- `[Datagrid Tree]` Fixed a bug where Expand/Collapse text is added into the +/- cell. ([#1145](https://github.com/infor-design/enterprise/issues/1145))
- `[Dropdown]` Fixed a bug in NG where two dropdowns in different components would cause each other to freeze. ([#229](https://github.com/infor-design/enterprise-ng/issues/229))
- `[Editor]` Verified a past fix where editor would not work with all buttons when in a modal. ([#408](https://github.com/infor-design/enterprise/issues/408))
- `[Datagrid Tree]` Fixed a bug in `updateRow` that caused the indent of the tree grid to collapse. ([#405](https://github.com/infor-design/enterprise/issues/405))
- `[Empty Message]` Fixed a bug where a null empty message would not be possible. This is used to show no empty message on initial load delays. ([#1467](https://github.com/infor-design/enterprise/issues/1467))
- `[Lookup]` Fixed a bug where nothing is inserted when you click a link editor in the lookup. ([#1315](https://github.com/infor-design/enterprise/issues/1315))
- `[About]` Fixed a bug where the version would not show when set. It would show the IDS version. ([#1414](https://github.com/infor-design/enterprise/issues/1414))
- `[Datagrid]` Fixed a bug in `disableClientSort` / `disableClientFilter`. It now retains visual indicators on sort and filter. ([#1248](https://github.com/infor-design/enterprise/issues/1248))
- `[Tree]` Fixed a bug where selected nodes are selected again after loading child nodes. ([#1270](https://github.com/infor-design/enterprise/issues/1270))
- `[Input]` Fixed a bug where inputs that have tooltips will not be selectable with the cursor. ([#1354](https://github.com/infor-design/enterprise/issues/1354))
- `[Accordion]` Fixed a bug where double clicking a header will open and then close the accordion. ([#1314](https://github.com/infor-design/enterprise/issues/1314))
- `[Datagrid]` Fixed a bug on hover with taller cells where the hover state would not cover the entire cell. ([#1490](https://github.com/infor-design/enterprise/issues/1490))
- `[Editor]` Fixed a bug where the image would still be shown if you press the Esc key and cancel the image dialog. ([#1489](https://github.com/infor-design/enterprise/issues/1489))
- `[Datagrid Lookup]` Added additional missing event info for ajax requests and filtering. ([#1486](https://github.com/infor-design/enterprise/issues/1486))
- `[Tabs]` Added protection from inserting HTML tags in the add method (XSS). ([#1462](https://github.com/infor-design/enterprise/issues/1462))
- `[App Menu]` Added better text wrapping for longer titles. ([#1116](https://github.com/infor-design/enterprise/issues/1116))
- `[Contextual Action Panel]` Fixed some examples so that they reopen more than one time. ([#1116](https://github.com/infor-design/enterprise/issues/506))
- `[Searchfield]` Fixed a border styling issue on longer labels in the search. ([#1500](https://github.com/infor-design/enterprise/issues/1500))
- `[Tabs Multi]` Improved the experience on mobile by collapsing the menus a bit. ([#971](https://github.com/infor-design/enterprise/issues/971))
- `[Lookup]` Fixed missing ellipsis menu on mobile devices. ([#1068](https://github.com/infor-design/enterprise/issues/1068))
- `[Accordion]` Fixed incorrect font size on p tags in the accordion. ([#1116](https://github.com/infor-design/enterprise/issues/1116))
- `[Line Chart]` Fixed and improved the legend text on mobile viewport. ([#609](https://github.com/infor-design/enterprise/issues/609))

### v4.15.0 Chore & Maintenance

- `[General]` Migrated sass to use IDS color variables. ([#1435](https://github.com/infor-design/enterprise/issues/1435))
- `[Angular]` Added all settings from 4.13 in time for future 5.1.0 ([#274](https://github.com/infor-design/enterprise-ng/issues/274))
- `[General]` Fixed some incorrect layouts. ([#1357](https://github.com/infor-design/enterprise/issues/1357))
- `[Targeted Achievement]` Removed some older non working examples. ([#520](https://github.com/infor-design/enterprise/issues/520))

(50 Issues Solved this release, Backlog Enterprise 294, Backlog Ng 80, 809 Functional Tests, 716 e2e Test)

## v4.14.0

- [Npm Package](https://www.npmjs.com/package/ids-enterprise)
- [IDS Enterprise Angular Change Log](https://github.com/infor-design/enterprise-ng/blob/master/docs/CHANGELOG.md)

### v4.14.0 Features

- `[Datepicker/Monthview]` Added a setting for the day of week the calendar starts that can be used outside of the Locale setting. ([#1179](https://github.com/infor-design/enterprise/issues/1179))
- `[Datagrid]` Made the tree datagrid work a lot better with filtering. ([#1281](https://github.com/infor-design/enterprise/issues/1281))
- `[Autocomplete/SearchField]` Added a caseSensitive filtering option. ([#385](https://github.com/infor-design/enterprise/issues/385))
- `[Datagrid]` Added an option `headerAlign` to set alignment on the header different than the rows. ([#420](https://github.com/infor-design/enterprise/issues/420))
- `[Message]` Added the ability to use certain formatter html tags in the message content. ([#379](https://github.com/infor-design/enterprise/issues/379))

### v4.14.0 Fixes

- `[Swaplist]` Fixed a bug that if you drag really fast everything disappears. ([#1195](https://github.com/infor-design/enterprise/issues/1195))
- `[Hierarchy]` Fixed a bug that part of the profile menu is cut off. ([#931](https://github.com/infor-design/enterprise/issues/931))
- `[Datagrid/Dropdown]` Fixed a bug that part of the dropdown menu is cut off. ([#1420](https://github.com/infor-design/enterprise/issues/1420))
- `[Modal]` Fixed bugs where with certain field types modal validation was not working. ([#1213](https://github.com/infor-design/enterprise/issues/1213))
- `[Dropdown]` Fixed a regression where the tooltip was not showing when data is overflowed. ([#1400](https://github.com/infor-design/enterprise/issues/1400))
- `[Tooltip]` Fixed a bugs where a tooltip would show up in unexpected places. ([#1396](https://github.com/infor-design/enterprise/issues/1396))
- `[Datagrid/Dropdown]` Fixed a bug where an error would occur if showSelectAll is used. ([#1360](https://github.com/infor-design/enterprise/issues/1360))
- `[Datagrid/Tooltip]` Fixed a bugs where a tooltip would show up in the header unexpectedly. ([#1395](https://github.com/infor-design/enterprise/issues/1395))
- `[Popupmenu]` Fixed incorrect highlighting on disabled list items.  ([#982](https://github.com/infor-design/enterprise/issues/982))
- `[Contextual Action Panel]` Fixed issues with certain styles of invoking the CAP where it would not reopen a second time. ([#1139](https://github.com/infor-design/enterprise/issues/1139))
- `[Spinbox]` Added a fix so the page will not zoom when click + and - on mobile devices. ([#1070](https://github.com/infor-design/enterprise/issues/1070))
- `[Splitter]` Removed the tooltip from the expand/collapse button as it was superfluous. ([#1180](https://github.com/infor-design/enterprise/issues/1180))
- `[Datagrid]` Added a fix so the last column when stretching will do so with percentage so it will stay when the page resize or the menu opens/closes. ([#1168](https://github.com/infor-design/enterprise/issues/1168))
- `[Datagrid]` Fixed bugs in the server side and filtering example. ([#396](https://github.com/infor-design/enterprise/issues/396))
- `[Datagrid]` Fixed a bug in applyFilter with datefields. ([#1269](https://github.com/infor-design/enterprise/issues/1269))
- `[Datagrid]` Fixed a bug in updateCellNode where sometimes it did not work. ([#1122](https://github.com/infor-design/enterprise/issues/1122))
- `[Hierarchy]` Made the empty image ring the same color as the left edge. ([#932](https://github.com/infor-design/enterprise/issues/932))
- `[Datagrid/Dropdown]` Fixed an issue that tab did not close dropdown editors. ([#1198](https://github.com/infor-design/enterprise/issues/1198))
- `[Datagrid/Dropdown]` Fixed a bug that if you click open a dropdown editor then you cannot use arrow keys to select. ([#1387](https://github.com/infor-design/enterprise/issues/1387))
- `[Datagrid/Dropdown]` Fixed a bug that if a smaller number of items the menu would be too short. ([#1298](https://github.com/infor-design/enterprise/issues/1298))
- `[Searchfield]` Fixed a bug that the search field didnt work in safari. ([#225](https://github.com/infor-design/enterprise/issues/225))
- `[Datagrid/Dropdown]` Fixed a bug that source is used the values may be cleared out when opening the list. ([#1185](https://github.com/infor-design/enterprise/issues/1185))
- `[Personalization]` Fixed a bug that when calling initialize the personalization would reset. ([#1231](https://github.com/infor-design/enterprise/issues/1231))
- `[Tabs]` Fixed the alignment of the closing icon. ([#1056](https://github.com/infor-design/enterprise/issues/1056))
- `[Dropdown]` Fixed list alignment issues on mobile. ([#1069](https://github.com/infor-design/enterprise/issues/1069))
- `[Dropdown]` Fixed issues where the listbox would not close on mobile. ([#1119](https://github.com/infor-design/enterprise/issues/1119))
- `[Dropdown]` Fixed a bug where modals would close on url hash change. ([#1207](https://github.com/infor-design/enterprise/issues/1207))
- `[Contextual Action Panel]` Fixed an issue where buttons would occasionally be out of view. ([#283](https://github.com/infor-design/enterprise/issues/283))
- `[Empty Message]` Added a new icon to indicate using the search function. ([#1325](https://github.com/infor-design/enterprise/issues/1325))
- `[Searchfield]` Added a fix for landscape mode on mobile. ([#1102](https://github.com/infor-design/enterprise/issues/1102))
- `[Datagrid]` Added a fix for hard to read fields in high contrast mode. ([#1193](https://github.com/infor-design/enterprise/issues/1193))

### v4.14.0 Chore & Maintenance

- `[General]` Fixed problems with the css mapping where the line numbers were wrong in the map files. ([#962](https://github.com/infor-design/enterprise/issues/962))
- `[Docs]` Added setting so themes can be shown in the documentation pages. ([#1327](https://github.com/infor-design/enterprise/issues/1327))
- `[Docs]` Made links to example pages open in a new window. ([#1132](https://github.com/infor-design/enterprise/issues/1132))

(43 Issues Solved this release, Backlog Enterprise 181, Backlog Ng 64, 682 Functional Tests, 612 e2e Test)

## v4.13.0

- [Npm Package](https://www.npmjs.com/package/ids-enterprise)
- [IDS Enterprise Angular Change Log](https://github.com/infor-design/enterprise-ng/blob/master/docs/CHANGELOG.md)

### v4.13.0 Features

- `[Calendar]` Added some new features such as upcoming events view, RTL, keyboard support and fixed styling issues and bugs. ([#1221](https://github.com/infor-design/enterprise/issues/1221))
- `[Flex Toolbar]` Added search field integration, so that the search field is mainly close to being able to replace the legacy toolbar. ([#269](https://github.com/infor-design/enterprise/issues/269))
- `[Bar]` Added short, medium label support for adapting the chart to responsive views. ([#1094](https://github.com/infor-design/enterprise/issues/1094))
- `[Textarea]` Added maxLength option to prevent typing over a set maximum. ([#1046](https://github.com/infor-design/enterprise/issues/1046))
- `[Textarea]` Added maxGrow option to prevent growing when typing over a set max. ([#1147](https://github.com/infor-design/enterprise/issues/1147))
- `[Datagrid]` If using the `showDirty` option the indication will now be on each cell. ([#1183](https://github.com/infor-design/enterprise/issues/1183))
- `[Datepicker]` Added an option `useCurrentTime` that will insert current time instead of noon time with date and timepickers. ([#1087](https://github.com/infor-design/enterprise/issues/1087))
- `[General]` Included an IE 11 polyfill for ES6 Promises, this is a new dependency in the package.json you should include. ([#1172](https://github.com/infor-design/enterprise/issues/1172))
- `[General]` Add translations in 38 languages including new support for Slovak (sk-SK). ([#557](https://github.com/infor-design/enterprise/issues/557))

### v4.13.0 Fixes

- `[Tooltips]` Fixed an important bug where tooltips would stick around in the page on the top corner. ([#1273](https://github.com/infor-design/enterprise/issues/1273))
- `[Tooltips]` Fixed some contrast issues on the high contrast theme. ([#1249](https://github.com/infor-design/enterprise/issues/1249))
- `[Tooltips]` Fixed a bug where Toolbar "More Actions" menu buttons could incorrectly display a tooltip overlapping an open menu. ([#1242](https://github.com/infor-design/enterprise/issues/1242))
- `[Datepicker / Timepicker]` Removed the need to use the customValidation setting. You can remove this option from your code. The logic will pick up if you added customValidation to your input by adding a data-validate option. You also may need to add `date` or `availableDate` validation to your  data-validate attribute if these validations are desired along with your custom or required validation. ([#862](https://github.com/infor-design/enterprise/issues/862))
- `[Menubutton]` Added a new setting `hideMenuArrow` you can use for buttons that don't require an arrow, such as menu buttons. ([#1088](https://github.com/infor-design/enterprise/issues/1088))
- `[Dropdown]` Fixed issues with destroy when multiple dropdown components are on the page. ([#1202](https://github.com/infor-design/enterprise/issues/1202))
- `[Datagrid]` Fixed alignment issues when using filtering with some columns that do not have a filter. ([#1124](https://github.com/infor-design/enterprise/issues/1124))
- `[Datagrid]` Fixed an error when dynamically adding context menus. ([#1216](https://github.com/infor-design/enterprise/issues/1216))
- `[Datagrid]` Added an example of dynamic intermediate paging and filtering. ([#396](https://github.com/infor-design/enterprise/issues/396))
- `[Dropdown]` Fixed alignment issues on mobile devices. ([#1069](https://github.com/infor-design/enterprise/issues/1069))
- `[Datepicker]` Fixed incorrect assumptions, causing incorrect umalqura calendar calculations. ([#1189](https://github.com/infor-design/enterprise/issues/1189))
- `[Datepicker]` Fixed an issue where the dialog would not close on click out if opening the time dropdown components first. ([#1278](https://github.com/infor-design/enterprise/issues/))
- `[General]` Added the ability to stop renderLoop. ([#214](https://github.com/infor-design/enterprise/issues/214))
- `[Datepicker]` Fixed an issue reselecting ranges with the date picker range option. ([#1197](https://github.com/infor-design/enterprise/issues/1197))
- `[Editor]` Fixed bugs on IE with background color option. ([#392](https://github.com/infor-design/enterprise/issues/392))
- `[Colorpicker]` Fixed issue where the palette is not closed on enter key / click. ([#1050](https://github.com/infor-design/enterprise/issues/1050))
- `[Accordion]` Fixed issues with context menus on the accordion. ([#639](https://github.com/infor-design/enterprise/issues/639))
- `[Searchfield]` Made no results appear not clickable. ([#329](https://github.com/infor-design/enterprise/issues/329))
- `[Datagrid]` Added an example of groups and paging. ([#435](https://github.com/infor-design/enterprise/issues/435))
- `[Editor]` Fixed the dirty indicator when using toolbar items. ([#910](https://github.com/infor-design/enterprise/issues/910))
- `[Datagrid]` Fixed a bug that made tooltips disappear when a lookup editor is closed. ([#1186](https://github.com/infor-design/enterprise/issues/1186))
- `[Datagrid]` Fixed a bug where not all rows are removed in the removeSelected function. ([#1036](https://github.com/infor-design/enterprise/issues/1036))
- `[Datagrid]` Fixed bugs in activateRow and deactivateRow in some edge cases. ([#948](https://github.com/infor-design/enterprise/issues/948))
- `[Datagrid]` Fixed formatting of tooltips on the header and filter. ([#955](https://github.com/infor-design/enterprise/issues/955))
- `[Datagrid]` Fixed wrong page number when saving the page number in localstorage and reloading. ([#798](https://github.com/infor-design/enterprise/issues/798))
- `[Tree]` Fixed issues when expanding and collapsing after dragging nodes around. ([#1183](https://github.com/infor-design/enterprise/issues/1183))
- `[ContextualActionPanel]` Fixed a bug where the CAP will be closed if clicking an accordion in it. ([#1138](https://github.com/infor-design/enterprise/issues/1138))
- `[Colorpicker]` Added a setting (customColors) to prevent adding default colors if totally custom colors are used. ([#1135](https://github.com/infor-design/enterprise/issues/1135))
- `[AppMenu]` Improved contrast in high contrast theme. ([#1146](https://github.com/infor-design/enterprise/issues/1146))
- `[Searchfield]` Fixed issue where ascenders/descenders are cut off. ([#1101](https://github.com/infor-design/enterprise/issues/1101))
- `[Tree]` Added sortstop and sortstart events. ([#1003](https://github.com/infor-design/enterprise/issues/1003))
- `[Searchfield]` Fixed some alignment issues in different browsers. ([#1106](https://github.com/infor-design/enterprise/issues/1106))
- `[Searchfield]` Fixed some contrast issues in different browsers. ([#1104](https://github.com/infor-design/enterprise/issues/1104))
- `[Searchfield]` Prevent multiple selected events from firing. ([#1259](https://github.com/infor-design/enterprise/issues/1259))
- `[Autocomplete]` Added a beforeOpen setting ([#398](https://github.com/infor-design/enterprise/issues/398))
- `[Toolbar]` Fixed an error where toolbar tried to focus a DOM item that was removed. ([#1177](https://github.com/infor-design/enterprise/issues/1177))
- `[Dropdown]` Fixed a problem where the bottom of some lists is cropped. ([#909](https://github.com/infor-design/enterprise/issues/909))
- `[General]` Fixed a few components so that they could still initialize when hidden. ([#230](https://github.com/infor-design/enterprise/issues/230))
- `[Datagrid]` Fixed missing tooltips on new row. ([#1081](https://github.com/infor-design/enterprise/issues/1081))
- `[Lookup]` Fixed a bug using select all where it would select the previous list. ([#295](https://github.com/infor-design/enterprise/issues/295))
- `[Datagrid]` Fixed missing summary row on initial render in some cases. ([#330](https://github.com/infor-design/enterprise/issues/330))
- `[Button]` Fixed alignment of text and icons. ([#973](https://github.com/infor-design/enterprise/issues/973))
- `[Datagrid]` Fixed missing source call when loading last page first. ([#1162](https://github.com/infor-design/enterprise/issues/1162))
- `[SwapList]` Made sure swap list will work in all cases and in angular. ([#152](https://github.com/infor-design/enterprise/issues/152))
- `[Toast]` Fixed a bug where some toasts on certain urls may not close. ([#1305](https://github.com/infor-design/enterprise/issues/1305))
- `[Datepicker / Lookup]` Fixed bugs where they would not load on tabs. ([#1304](https://github.com/infor-design/enterprise/issues/1304))

### v4.13.0 Chore & Maintenance

- `[General]` Added more complete visual tests. ([#978](https://github.com/infor-design/enterprise/issues/978))
- `[General]` Cleaned up some of the sample pages start at A, making sure examples work and tests are covered for better QA (on going). ([#1136](https://github.com/infor-design/enterprise/issues/1136))
- `[General]` Upgraded to ids-identity 2.0.x ([#1062](https://github.com/infor-design/enterprise/issues/1062))
- `[General]` Cleanup missing files in the directory listings. ([#985](https://github.com/infor-design/enterprise/issues/985))
- `[Angular 1.0]` We removed the angular 1.0 directives from the code and examples. These are no longer being updated. You can still use older versions of this or move on to Angular 7.x ([#1136](https://github.com/infor-design/enterprise/issues/1136))
- `[Uplift]` Included the uplift theme again as alpha for testing. It will show with a watermark and is only available via the personalize api or url params in the demo app. ([#1224](https://github.com/infor-design/enterprise/issues/1224))

(69 Issues Solved this release, Backlog Enterprise 199, Backlog Ng 63, 662 Functional Tests, 659 e2e Test)

## v4.12.0

- [Npm Package](https://www.npmjs.com/package/ids-enterprise)
- [IDS Enterprise Angular Change Log](https://github.com/infor-design/enterprise-ng/blob/master/docs/CHANGELOG.md)

### v4.12.0 Features

- `[General]` The ability to make custom/smaller builds has further been improved. We improved the component matching, made it possible to run the tests on only included components, fixed the banner, and improved the terminal functionality. Also removed/deprecated the older mapping tool. ([#417](https://github.com/infor-design/enterprise/issues/417))
- `[Message]` Added the ability to have different types (Info, Confirm, Error, Alert). ([#963](https://github.com/infor-design/enterprise/issues/963))
- `[General]` Further fixes to for xss issues. ([#683](https://github.com/infor-design/enterprise/issues/683))
- `[Pager]` Made it possible to use the pager as a standalone component. ([#250](https://github.com/infor-design/enterprise/issues/250))
- `[Editor]` Added a clear formatting button. ([#473](https://github.com/infor-design/enterprise/issues/473))
- `[Datepicker]` Added an option to show the time as current time instead of midnight. ([#889](https://github.com/infor-design/enterprise/issues/889))
- `[About]` Dialog now shows device information. ([#684](https://github.com/infor-design/enterprise/issues/684))

### v4.12.0 Fixes

- `[Datagrid Tree]` Fixed incorrect data on activated event. ([#412](https://github.com/infor-design/enterprise/issues/412))
- `[Datagrid]` Improved the export function so it works on different locales. ([#378](https://github.com/infor-design/enterprise/issues/378))
- `[Tabs]` Fixed a bug where clicking the x on tabs with a dropdowns would incorrectly open the dropdown. ([#276](https://github.com/infor-design/enterprise/issues/276))
- `[Datagrid]` Changed the `settingschange` event so it will only fire once. ([#903](https://github.com/infor-design/enterprise/issues/903))
- `[Listview]` Improved rendering performance. ([#430](https://github.com/infor-design/enterprise/issues/430))
- `[General]` Fixed issues when using base tag, that caused icons to disappear. ([#766](https://github.com/infor-design/enterprise/issues/766))
- `[Empty Message]` Made it possible to assign code to the button click if used. ([#667](https://github.com/infor-design/enterprise/issues/667))
- `[Datagrid]` Added translations for the new tooltip. ([#227](https://github.com/infor-design/enterprise/issues/227))
- `[Dropdown]` Fixed contrast issue in high contrast theme. ([#945](https://github.com/infor-design/enterprise/issues/945))
- `[Datagrid]` Reset to default did not reset dropdown columns. ([#847](https://github.com/infor-design/enterprise/issues/847))
- `[Datagrid]` Fixed bugs in keyword search highlighting with special characters. ([#849](https://github.com/infor-design/enterprise/issues/849))
- `[Datagrid]` Fixed bugs that causes NaN to appear in date fields. ([#891](https://github.com/infor-design/enterprise/issues/891))
- `[Dropdown]` Fixed issue where validation is not trigger on IOS on click out. ([#659](https://github.com/infor-design/enterprise/issues/659))
- `[Lookup]` Fixed bug in select all in multiselect with paging. ([#926](https://github.com/infor-design/enterprise/issues/926))
- `[Modal]` Fixed bug where the modal would close if hitting enter on a checkbox and inputs. ([#320](https://github.com/infor-design/enterprise/issues/320))
- `[Lookup]` Fixed bug trying to reselect a second time. ([#296](https://github.com/infor-design/enterprise/issues/296))
- `[Tabs]` Fixed behavior when closing and disabling tabs. ([#947](https://github.com/infor-design/enterprise/issues/947))
- `[Dropdown]` Fixed layout issues when using icons in the dropdown. ([#663](https://github.com/infor-design/enterprise/issues/663))
- `[Datagrid]` Fixed a bug where the tooltip did not show on validation. ([#1008](https://github.com/infor-design/enterprise/issues/1008))
- `[Tabs]` Fixed issue with opening spillover on IOS. ([#619](https://github.com/infor-design/enterprise/issues/619))
- `[Datagrid]` Fixed bugs when using `exportable: false` in certain column positions. ([#787](https://github.com/infor-design/enterprise/issues/787))
- `[Searchfield]` Removed double border. ([#328](https://github.com/infor-design/enterprise/issues/328))

### v4.12.0 Chore & Maintenance

- `[Masks]` Added missing and more documentation, cleaned up existing docs. ([#1033](https://github.com/infor-design/enterprise/issues/1033))
- `[General]` Based on design site comments, we improved some pages and fixed some missing links. ([#1034](https://github.com/infor-design/enterprise/issues/1034))
- `[Bar Chart]` Added test coverage. ([#848](https://github.com/infor-design/enterprise/issues/848))
- `[Datagrid]` Added full api test coverage. ([#242](https://github.com/infor-design/enterprise/issues/242))

(55 Issues Solved this release, Backlog Enterprise 185, Backlog Ng 50, 628 Functional Tests, 562 e2e Test)

## v4.11.0

- [Npm Package](https://www.npmjs.com/package/ids-enterprise)
- [IDS Enterprise Angular Change Log](https://github.com/infor-design/enterprise-ng/blob/master/docs/CHANGELOG.md)

### v4.11.0 Features

- `[General]` It is now possible to make custom builds. With a custom build you specify a command with a list of components that you use. This can be used to reduce the bundle size for both js and css. ([#417](https://github.com/infor-design/enterprise/issues/417))
- `[Calendar]` Added more features including: a readonly view, ability for events to span days, tooltips and notifications ([#417](https://github.com/infor-design/enterprise/issues/417))
- `[Lookup]` Added the ability to select across pages, even when doing server side paging. ([#375](https://github.com/infor-design/enterprise/issues/375))
- `[Datagrid]` Improved tooltip performance, and now tooltips show on cells that are not fully displayed. ([#447](https://github.com/infor-design/enterprise/issues/447))

### v4.11.0 Fixes

- `[Dropdown]` The onKeyDown callback was not firing if CTRL key is used. This is fixed. ([#793](https://github.com/infor-design/enterprise/issues/793))
- `[Tree]` Added a small feature to preserve the tree node states on reload. ([#792](https://github.com/infor-design/enterprise/issues/792))
- `[Tree]` Added a disable/enable method to disable/enable the whole tree. ([#752](https://github.com/infor-design/enterprise/issues/752))
- `[App Menu]` Fixed a bug clearing the search filter box. ([#702](https://github.com/infor-design/enterprise/issues/702))
- `[Column Chart]` Added a yAxis option, you can use to format the yAxis in custom ways. ([#627](https://github.com/infor-design/enterprise/issues/627))
- `[General]` More fixes to use external ids tokens. ([#708](https://github.com/infor-design/enterprise/issues/708))
- `[Datagrid]` Fixed an error calling selectRows with an integer. ([#756](https://github.com/infor-design/enterprise/issues/756))
- `[Tree]` Fixed a bug that caused newly added rows to not be draggable. ([#618](https://github.com/infor-design/enterprise/issues/618))
- `[Dropdown / Multiselect]` Re-added the ability to have a placeholder on the component. ([#832](https://github.com/infor-design/enterprise/issues/832))
- `[Datagrid]` Fixed a bug that caused dropdown filters to not save on reload of page (saveUserSettings) ([#791](https://github.com/infor-design/enterprise/issues/791))
- `[Dropdown]` Fixed a bug that caused an unneeded scrollbar. ([#786](https://github.com/infor-design/enterprise/issues/786))
- `[Tree]` Added drag events and events for when the data is changed. ([#801](https://github.com/infor-design/enterprise/issues/801))
- `[Datepicker]` Fixed a bug updating settings, where time was not changing correctly. ([#305](https://github.com/infor-design/enterprise/issues/305))
- `[Tree]` Fixed a bug where the underlying dataset was not synced up. ([#718](https://github.com/infor-design/enterprise/issues/718))
- `[Lookup]` Fixed incorrect text color on chrome. ([#762](https://github.com/infor-design/enterprise/issues/762))
- `[Editor]` Fixed duplicate ID's on the popup dialogs. ([#746](https://github.com/infor-design/enterprise/issues/746))
- `[Dropdown]` Fixed misalignment of icons on IOS. ([#657](https://github.com/infor-design/enterprise/issues/657))
- `[Demos]` Fixed a bug that caused RTL pages to sometimes load blank. ([#814](https://github.com/infor-design/enterprise/issues/814))
- `[Modal]` Fixed a bug that caused the modal to close when clicking an accordion on the modal. ([#747](https://github.com/infor-design/enterprise/issues/747))
- `[Tree]` Added a restoreOriginalState method to set the tree back to its original state. ([#751](https://github.com/infor-design/enterprise/issues/751))
- `[Datagrid]` Added an example of a nested datagrid with scrolling. ([#172](https://github.com/infor-design/enterprise/issues/172))
- `[Datagrid]` Fixed column alignment issues on grouped column examples. ([#147](https://github.com/infor-design/enterprise/issues/147))
- `[Datagrid]` Fixed bugs when dragging and resizing grouped columns. ([#374](https://github.com/infor-design/enterprise/issues/374))
- `[Validation]` Fixed a bug that caused validations with changing messages to not go away on correction. ([#640](https://github.com/infor-design/enterprise/issues/640))
- `[Datagrid]` Fixed bugs in actionable mode (enter was not moving down). ([#788](https://github.com/infor-design/enterprise/issues/788))
- `[Bar Charts]` Fixed bug that caused tooltips to occasionally not show up. ([#739](https://github.com/infor-design/enterprise/issues/739))
- `[Dirty]` Fixed appearance/contrast on high contrast theme. ([#692](https://github.com/infor-design/enterprise/issues/692))
- `[Locale]` Fixed incorrect date time format. ([#608](https://github.com/infor-design/enterprise/issues/608))
- `[Dropdown]` Fixed bug where filtering did not work with CAPS lock on. ([#608](https://github.com/infor-design/enterprise/issues/608))
- `[Accordion]` Fixed styling issue on safari. ([#282](https://github.com/infor-design/enterprise/issues/282))
- `[Dropdown]` Fixed a bug on mobile devices, where the list would close on scrolling. ([#656](https://github.com/infor-design/enterprise/issues/656))

### v4.11.0 Chore & Maintenance

- `[Textarea]` Added additional test coverage. ([#337](https://github.com/infor-design/enterprise/issues/337))
- `[Tree]` Added additional test coverage. ([#752](https://github.com/infor-design/enterprise/issues/752))
- `[Busy Indicator]` Added additional test coverage. ([#233](https://github.com/infor-design/enterprise/issues/233))
- `[Docs]` Added additional information for developers on how to use IDS. ([#721](https://github.com/infor-design/enterprise/issues/721))
- `[Docs]` Added Id's and test notes to all pages. ([#259](https://github.com/infor-design/enterprise/issues/259))
- `[Docs]` Fixed issues on the wizard docs. ([#824](https://github.com/infor-design/enterprise/issues/824))
- `[Accordion]` Added additional test coverage. ([#516](https://github.com/infor-design/enterprise/issues/516))
- `[General]` Added sass linter (stylelint). ([#767](https://github.com/infor-design/enterprise/issues/767))

(53 Issues Solved this release, Backlog Enterprise 170, Backlog Ng 41, 587 Functional Tests, 458 e2e Test)

## v4.10.0

- [Npm Package](https://www.npmjs.com/package/ids-enterprise)
- [IDS Enterprise Angular Change Log](https://github.com/infor-design/enterprise-ng/blob/master/docs/CHANGELOG.md)

### v4.10.0 Features

- `[Tooltips]` Will now activate on longpress on mobile devices. ([#400](https://github.com/infor-design/enterprise/issues/400))
- `[Contextmenu]` Will now activate on longpress on mobile devices (except when on inputs). ([#245](https://github.com/infor-design/enterprise/issues/245))
- `[Locale]` Added support for zh-Hant and zh-Hans. ([#397](https://github.com/infor-design/enterprise/issues/397))
- `[Tree]` Greatly improved rendering and expanding performance. ([#251](https://github.com/infor-design/enterprise/issues/251))
- `[General]` Internally all of the sass is now extended from [IDS Design tokens]( https://github.com/infor-design/design-system) ([#354](https://github.com/infor-design/enterprise/issues/354))
- `[Calendar]` Added initial readonly calendar. At the moment the calendar can only render events and has a filtering feature. More will be added next sprint. ([#261](https://github.com/infor-design/enterprise/issues/261))

### v4.10.0 Fixes

- `[Dropdown]` Minor Breaking Change for Xss reasons we removed the ability to set a custom hex color on icons in the dropdown. You can still pass in one of the alert colors from the colorpallette (fx alert, good, info). This was not even shown in the examples so may not be missed. ([#256](https://github.com/infor-design/enterprise/issues/256))
- `[Popupmenu]` Fixed a problem in popupmenu, if it was opened in immediate mode, submenus will be cleared of their text when the menu is eventually closed. ([#701](https://github.com/infor-design/enterprise/issues/701))
- `[Editor]` Fixed xss injection problem on the link dialog. ([#257](https://github.com/infor-design/enterprise/issues/257))
- `[Spinbox]` Fixed a height / alignment issue on spinboxes when used in short height configuration. ([#547](https://github.com/infor-design/enterprise/issues/547))
- `[Datepicker / Mask]` Fixed an issue in angular that caused using backspace to not save back to the model. ([#51](https://github.com/infor-design/enterprise-ng/issues/51))
- `[Field Options]` Fixed mobile support so they now work on touch better on IOS and Android. ([#555](https://github.com/infor-design/enterprise-ng/issues/555))
- `[Tree]` Tree with + and - for the folders was inversed visually. This was fixed, update your svg.html ([#685](https://github.com/infor-design/enterprise-ng/issues/685))
- `[Modal]` Fixed an alignment issue with the closing X on the top corner. ([#662](https://github.com/infor-design/enterprise-ng/issues/662))
- `[Popupmenu]` Fixed a visual flickering when opening dynamic submenus. ([#588](https://github.com/infor-design/enterprise/issues/588))
- `[Tree]` Added full unit and functional tests. ([#264](https://github.com/infor-design/enterprise/issues/264))
- `[Lookup]` Added full unit and functional tests. ([#344](https://github.com/infor-design/enterprise/issues/344))
- `[Datagrid]` Added more unit and functional tests. ([#242](https://github.com/infor-design/enterprise/issues/242))
- `[General]` Updated the develop tools and sample app to Node 10. During this update we set package-lock.json to be ignored in .gitignore ([#540](https://github.com/infor-design/enterprise/issues/540))
- `[Modal]` Allow beforeOpen callback to run optionally whether you have content or not passed back. ([#409](https://github.com/infor-design/enterprise/issues/409))
- `[Datagrid]` The lookup editor now supports left, right, and center align on the column settings. ([#228](https://github.com/infor-design/enterprise/issues/228))
- `[Mask]` When adding prefixes and suffixes (like % and $) if all the rest of the text is cleared, these will also now be cleared. ([#433](https://github.com/infor-design/enterprise/issues/433))
- `[Popupmenu]` Fixed low contrast selection icons in high contrast theme. ([#410](https://github.com/infor-design/enterprise/issues/410))
- `[Header Popupmenu]` Fixed missing focus state. ([#514](https://github.com/infor-design/enterprise/issues/514))
- `[Datepicker]` When using legends on days, fixed a problem that the hover states are shown incorrectly when changing month. ([#514](https://github.com/infor-design/enterprise/issues/514))
- `[Listview]` When the search field is disabled, it was not shown with disabled styling, this is fixed. ([#422](https://github.com/infor-design/enterprise/issues/422))
- `[Donut]` When having 4 or 2 sliced the tooltip would not show up on some slices. This is fixed. ([#482](https://github.com/infor-design/enterprise/issues/482))
- `[Datagrid]` Added a searchExpandableRow option so that you can control if data in expandable rows is searched/expanded. ([#480](https://github.com/infor-design/enterprise/issues/480))
- `[Multiselect]` If more items then fit are selected the tooltip was not showing on initial load, it only showed after changing values. This is fixed. ([#633](https://github.com/infor-design/enterprise/issues/633))
- `[Tooltip]` An example was added showing how you can show tooltips on disabled buttons. ([#453](https://github.com/infor-design/enterprise/issues/453))
- `[Modal]` A title with brackets in it was not escaping the text correctly. ([#246](https://github.com/infor-design/enterprise/issues/246))
- `[Modal]` Pressing enter when on inputs such as file upload no longer closes the modal. ([#321](https://github.com/infor-design/enterprise/issues/321))
- `[Locale]` Sent out translations so things like the Editor New/Same window dialog will be translated in the future. ([#511](https://github.com/infor-design/enterprise/issues/511))
- `[Nested Datagrid]` Fixed focus issues, the wrong cell in the nest was getting focused. ([#371](https://github.com/infor-design/enterprise/issues/371))

(44 Issues Solved this release, Backlog Enterprise 173, Backlog Ng 44, 565 Functional Tests, 426 e2e Test)

## v4.9.0

- [Npm Package](https://www.npmjs.com/package/ids-enterprise)
- [IDS Enterprise Angular Change Log](https://github.com/infor-design/enterprise-ng/blob/master/docs/CHANGELOG.md)

### v4.9.0 Features

- `[Datagrid]` Changed the way alerts work on rows. It now no longer requires an extra column. The rowStatus column will now be ignored so can be removed. When an alert / error / info message is added to the row the whole row will highlight. ([Check out the example.](https://bit.ly/2LC33iJ) ([#258](https://github.com/infor-design/enterprise/issues/258))
- `[Modal]` Added an option `showCloseBtn` which when set to true will show a X button on the top left corner. ([#358](https://github.com/infor-design/enterprise/issues/358))
- `[Multiselect / Dropdown]` Added the ability to see the search term during ajax requests. ([#267](https://github.com/infor-design/enterprise/issues/267))
- `[Scatterplot]` Added a scatter plot chart similar to a bubble chart but with shapes. ([Check out the example.](https://bit.ly/2K9N59M) ([#341](https://github.com/infor-design/enterprise/issues/341))
- `[Toast]` Added an option `allowLink` which when set to true will allow you to specify a `<a>` in the message content to add a link to the message. ([#341](https://github.com/infor-design/enterprise/issues/341))

### v4.9.0 Fixes

- `[Accordion]` Fixed an issue that prevented a right click menu from working on the accordion. ([#238](https://github.com/infor-design/enterprise/issues/238))
- `[Charts]` Fixed up missing empty states and selection methods so they work on all charts. ([#265](https://github.com/infor-design/enterprise/issues/265))
- `[Datagrid]` Fixed the performance of pasting from excel. ([#240](https://github.com/infor-design/enterprise/issues/240))
- `[Datagrid]` The keyword search will now clear when reloading data. ([#307](https://github.com/infor-design/enterprise/issues/307))
- `[Docs]` Fixed several noted missing pages and broken links in the docs. ([#244](https://github.com/infor-design/enterprise/issues/244))
- `[Dropdown]` Fixed bug in badges configuration. ([#270](https://github.com/infor-design/enterprise/issues/270))
- `[Flex Layout]` Fixed field-flex to work better on IE. ([#252](https://github.com/infor-design/enterprise/issues/252))
- `[Editor]` Fixed bug that made it impossible to edit the visual tab. ([#478](https://github.com/infor-design/enterprise/issues/478))
- `[Editor]` Fixed a bug with dirty indicator that caused a messed up layout. ([#241](https://github.com/infor-design/enterprise/issues/241))
- `[Lookup]` Fixed it so that select will work correctly when filtering. ([#248](https://github.com/infor-design/enterprise/issues/248))
- `[Header]` Fixed missing `More` tooltip on the header. ([#345](https://github.com/infor-design/enterprise/issues/345))
- `[Validation]` Added fixes to prevent `error` and `valid` events from going off more than once. ([#237](https://github.com/infor-design/enterprise/issues/237))
- `[Validation]` Added fixes to make multiple messages work better. There is now a `getMessages()` function that will return all erros on a field as an array. The older `getMessage()` will still return a string. ([#237](https://github.com/infor-design/enterprise/issues/237))
- `[Validation]` Fixed un-needed event handlers when using fields on a tab. ([#332](https://github.com/infor-design/enterprise/issues/332))

### v4.9.0 Chore & Maintenance

- `[Blockgrid]` Added full test coverage ([#234](https://github.com/infor-design/enterprise/issues/234))
- `[CAP]` Fixed some examples that would not close ([#283](https://github.com/infor-design/enterprise/issues/283))
- `[Datepicker]` Added full test coverage ([#243](https://github.com/infor-design/enterprise/issues/243))
- `[Datagrid]` Fixed an example so that it shows how to clear a dropdown filter. ([#254](https://github.com/infor-design/enterprise/issues/254))
- `[Docs]` Added TEAMS.MD for collecting info on the teams using ids. If you are not in the list let us know or make a pull request. ([#350](https://github.com/infor-design/enterprise/issues/350))
- `[Listview]` Fixed some links in the sample app that caused some examples to fail. ([#273](https://github.com/infor-design/enterprise/issues/273))
- `[Tabs]` Added more test coverage ([#239](https://github.com/infor-design/enterprise/issues/239))
- `[Toast]` Added full test coverage ([#232](https://github.com/infor-design/enterprise/issues/232))
- `[Testing]` Added visual regression tests, and more importantly a system for doing them via CI. ([#255](https://github.com/infor-design/enterprise/issues/255))

(34 Issues Solved this release, Backlog Enterprise 158, Backlog Ng 41, 458 Functional Tests, 297 e2e Test)

## v4.8.0

- [Npm Package](https://www.npmjs.com/package/ids-enterprise)
- [IDS Enterprise Angular Change Log](https://github.com/infor-design/enterprise-ng/blob/master/docs/CHANGELOG.md)

### v4.8.0 Features

- `[Datagrid]` Added an example of Nested Datagrids with ([basic nested grid support.](https://bit.ly/2lGKM4a)) ([#SOHO-3474](https://jira.infor.com/browse/SOHO-3474))
- `[Datagrid]` Added support for async validation. ([#SOHO-7943](https://jira.infor.com/browse/SOHO-7943))
- `[Export]` Extracted excel export code so it can be run outside the datagrid. ([#SOHO-7246](https://jira.infor.com/browse/SOHO-7246))

### v4.8.0 Fixes

- `[Searchfield / Toolbar Searchfield]` Merged code between them so there is just one component. This reduced code and fixed many bugs. ([#161](https://github.com/infor-design/enterprise/pull/161))
- `[Datagrid]` Fixed issues using expand row after hiding/showing columns. ([#SOHO-8103](https://jira.infor.com/browse/SOHO-8103))
- `[Datagrid]` Fixed issue that caused nested grids in expandable rows to hide after hiding/showing columns on the parent grid. ([#SOHO-8102](https://jira.infor.com/browse/SOHO-8102))
- `[Datagrid]` Added an example showing Math rounding on numeric columns ([#SOHO-5168](https://jira.infor.com/browse/SOHO-5168))
- `[Datagrid]` Date editors now maintain date format correctly. ([#SOHO-5861](https://jira.infor.com/browse/SOHO-5861))
- `[Datagrid]` Fixed alignment off sort indicator on centered columns. ([#SOHO-7444](https://jira.infor.com/browse/SOHO-7444))
- `[Datagrid]` Behavior Change - Sorting clicking now no longer refocuses last cell. ([#SOHO-7682](https://jira.infor.com/browse/SOHO-7682))
- `[Datagrid]` Fixed formatter error that showed NaN on some number cells. ([#SOHO-7839](https://jira.infor.com/browse/SOHO-7682))
- `[Datagrid]` Fixed a bug rendering last column in some situations. ([#SOHO-7987](https://jira.infor.com/browse/SOHO-7987))
- `[Datagrid]` Fixed incorrect data in context menu event. ([#SOHO-7991](https://jira.infor.com/browse/SOHO-7991))
- `[Dropdown]` Added an onKeyDown option so keys can be overriden. ([#SOHO-4815](https://jira.infor.com/browse/SOHO-4815))
- `[Slider]` Fixed step slider to work better jumping across steps. ([#SOHO-6271](https://jira.infor.com/browse/SOHO-6271))
- `[Tooltip]` Will strip tooltip markup to prevent xss. ([#SOHO-6522](https://jira.infor.com/browse/SOHO-6522))
- `[Contextual Action Panel]` Fixed alignment issue on x icon. ([#SOHO-6612](https://jira.infor.com/browse/SOHO-6612))
- `[Listview]` Fixed scrollbar size when removing items. ([#SOHO-7402](https://jira.infor.com/browse/SOHO-7402))
- `[Navigation Popup]` Fixed a bug setting initial selected value. ([#SOHO-7411](https://jira.infor.com/browse/SOHO-7411))
- `[Grid]` Added a no-margin setting for nested grids with no indentation. ([#SOHO-7495](https://jira.infor.com/browse/SOHO-7495))
- `[Grid]` Fixed positioning of checkboxes in the grid. ([#SOHO-7979](https://jira.infor.com/browse/SOHO-7979))
- `[Tabs]` Fixed bug calling add in NG applications. ([#SOHO-7511](https://jira.infor.com/browse/SOHO-7511))
- `[Listview]` Selected event now contains the dataset row. ([#SOHO-7512](https://jira.infor.com/browse/SOHO-7512))
- `[Multiselect]` Fixed incorrect showing of delselect button in certain states. ([#SOHO-7535](https://jira.infor.com/browse/SOHO-7535))
- `[Search]` Fixed bug where highlight search terms where not shown in bold. ([#SOHO-7796](https://jira.infor.com/browse/SOHO-7796))
- `[Multiselect]` Improved performance on select all. ([#SOHO-7816](https://jira.infor.com/browse/SOHO-7816))
- `[Spinbox]` Fixed problem where you could arrow up in a readonly spinbox. ([#SOHO-8025](https://jira.infor.com/browse/SOHO-8025))
- `[Dropdown]` Fixed bug selecting two items with same value. ([#SOHO-8029](https://jira.infor.com/browse/SOHO-8029))
- `[Modal]` Fixed incorrect enabling of submit on validating modals. ([#SOHO-8042](https://jira.infor.com/browse/SOHO-8042))
- `[Modal]` Fixed incorrect closing of modal on enter key. ([#SOHO-8059](https://jira.infor.com/browse/SOHO-8059))
- `[Rating]` Allow decimal values for example 4.3. ([#SOHO-8063](https://jira.infor.com/browse/SOHO-8063))
- `[Datepicker]` Prevent datepicker from scrolling to the top of the browser. ([#SOHO-8107](https://jira.infor.com/browse/SOHO-8107))
- `[Tag]` Fixed layout on Right-To-Left. ([#SOHO-8120](https://jira.infor.com/browse/SOHO-8120))
- `[Listview]` Fixed missing render event. ([#SOHO-8129](https://jira.infor.com/browse/SOHO-8129))
- `[Angular Datagrid]` Fixed maskOptions input definition. ([#SOHO-8131](https://jira.infor.com/browse/SOHO-8131))
- `[Datepicker]` Fixed several bugs on the UmAlQura Calendar. ([#SOHO-8147](https://jira.infor.com/browse/SOHO-8147))
- `[Datagrid]` Fixed bug on expanding and collapsing multiple expandable rows. ([#SOHO-8154](https://jira.infor.com/browse/SOHO-8154))
- `[Pager]` Fixed focus state clicking page numbers. ([#SOHO-4528](https://jira.infor.com/browse/SOHO-4528))
- `[SearchField]` Fixed bug initializing search field with text. ([#SOHO-4820](https://jira.infor.com/browse/SOHO-4820))
- `[ColorPicker]` Fixed bug with incorrect cursor on readonly color picker. ([#SOHO-8030](https://jira.infor.com/browse/SOHO-8030))
- `[Pie]` Fixed ui glitch on mobile when pressing slices. ([#SOHO-8141](https://jira.infor.com/browse/SOHO-8141))

### v4.8.0 Chore & Maintenance

- `[Npm Package]` Added back sass files in correct folder structure. ([#SOHO-7583](https://jira.infor.com/browse/SOHO-7583))
- `[Menu Button]` Added button functional and e2e tests. ([#SOHO-7600](https://jira.infor.com/browse/SOHO-7600))
- `[Textarea]` Added Textarea functional and e2e tests. ([#SOHO-7929](https://jira.infor.com/browse/SOHO-7929))
- `[ListFilter]` Added ListFilter functional and e2e tests. ([#SOHO-7975](https://jira.infor.com/browse/SOHO-7975))
- `[Colorpicker]` Added Colorpicker functional and e2e tests. ([#SOHO-8078](https://jira.infor.com/browse/SOHO-8078))
- `[Site / Docs]` Fixed a few broken links ([#SOHO-7993](https://jira.infor.com/browse/SOHO-7993))

(62 Jira Issues Solved this release, Backlog Dev 186, Design 110, Unresolved 349, Test Count 380 Functional, 178 e2e )

## v4.7.0

- [Full Jira Release Notes](https://bit.ly/2HyT3zF)
- [Npm Package](https://www.npmjs.com/package/ids-enterprise)
- [IDS Enterprise Angular Change Log](https://github.com/infor-design/enterprise-ng/blob/master/docs/CHANGELOG.md)

### v4.7.0 Features

- `[Github]` The project was migrated to be open source on github with a new workflow and testing suite.
- `[Tag]` Added a Tag angular component. ([#SOHO-8005](https://jira.infor.com/browse/SOHO-8006))
- `[Validate]` Exposed validate and removeMessage methods. ([#SOHO-8003](https://jira.infor.com/browse/SOHO-8003))
- `[General]` Upgrade to Angular 6 ([#SOHO-7927](https://jira.infor.com/browse/SOHO-7927))
- `[General]` Introduced nightly versions in npm ([#SOHO-7804](https://jira.infor.com/browse/SOHO-7804))
- `[Multiselect]` A tooltip now shows if more content is selected than fits in the input. ([#SOHO-7799](https://jira.infor.com/browse/SOHO-7799))
- `[Datepicker]` Added an option to restrict moving to months that are not available to select from. ([#SOHO-7384](https://jira.infor.com/browse/SOHO-7384))
- `[Validation]` Added and icon alert([#SOHO-7225](https://jira.infor.com/browse/SOHO-7225)
- `[General]` Code is now available on ([public npm](https://www.npmjs.com/package/ids-enterprise)) ([#SOHO-7083](https://jira.infor.com/browse/SOHO-7083))

### v4.7.0 Fixes

- `[Lookup]` Fixed existing example that shows using an autocomplete on a lookup. ([#SOHO-8070](https://jira.infor.com/browse/SOHO-8070))
- `[Lookup]` Fixed existing example that shows creating a customized dialog on the lookup ([#SOHO-8069](https://jira.infor.com/browse/SOHO-8069))
- `[Lookup]` Fixed existing example that incorrectly showed a checkbox column. ([#SOHO-8068](https://jira.infor.com/browse/SOHO-8068))
- `[Line Chart]` Fixed an error when provoking the tooltip. ([#/SOHO-8051](https://jira.infor.com/browse/SOHO-8051))
- `[Module Tabs]` Fixed a bug toggling the menu on mobile. ([#/SOHO-8043](https://jira.infor.com/browse/SOHO-8043))
- `[Autocomplete]` Fixed a bug that made enter key not work to select. ([#SOHO-8036](https://jira.infor.com/browse/SOHO-8036))
- `[Tabs]` Removed an errant scrollbar that appeared sometimes on IE ([#SOHO-8034](https://jira.infor.com/browse/SOHO-8034))
- `[Datagrid]` The drill down click event now currently shows the right row information in the event data. ([#SOHO-8023](https://jira.infor.com/browse/SOHO-8023))
- `[Datagrid]` Fixed a broken nested data example. ([#SOHO-8019](https://jira.infor.com/browse/SOHO-8019))
- `[Datagrid]` Fixed a broken paging example. ([#SOHO-8013](https://jira.infor.com/browse/SOHO-8013))
- `[Datagrid]` Hyperlinks now can be clicked when in a datagrid expandable row. ([#SOHO-8009](https://jira.infor.com/browse/SOHO-8009))
- `[Popupmenu]` Removed extra padding on icon menus ([#SOHO-8006](https://jira.infor.com/browse/SOHO-8006))
- `[Spinbox]` Range limits now work correctly ([#SOHO-7999](https://jira.infor.com/browse/SOHO-7999))
- `[Dropdown]` Fixed not working filtering on nosearch option. ([#SOHO-7998](https://jira.infor.com/browse/SOHO-7998))
- `[Hierarchy]` Children layout and in general layouts where improved. ([#SOHO-7992](https://jira.infor.com/browse/SOHO-7992))
- `[Buttons]` Fixed layout issues on mobile. ([#SOHO-7982](https://jira.infor.com/browse/SOHO-7982))
- `[Datagrid]` Fixed format initialization issue ([#SOHO-7982](https://jira.infor.com/browse/SOHO-7982))
- `[Lookup]` Fixed a problem that caused the lookup to only work once. ([#SOHO-7971](https://jira.infor.com/browse/SOHO-7971))
- `[Treemap]` Fix a bug using `fixture.detectChanges()`. ([#SOHO-7969](https://jira.infor.com/browse/SOHO-7969))
- `[Textarea]` Fixed a bug that made it possible for the count to go to a negative value. ([#SOHO-7952](https://jira.infor.com/browse/SOHO-7952))
- `[Tabs]` Fixed a bug that made extra events fire. ([#SOHO-7948](https://jira.infor.com/browse/SOHO-7948))
- `[Toolbar]` Fixed a with showing icons and text in the overflowmenu. ([#SOHO-7942](https://jira.infor.com/browse/SOHO-7942))
- `[DatePicker]` Fixed an error when restricting dates. ([#SOHO-7922](https://jira.infor.com/browse/SOHO-7922))
- `[TimePicker]` Fixed sort order of times in arabic locales. ([#SOHO-7920](https://jira.infor.com/browse/SOHO-7920))
- `[Multiselect]` Fixed initialization of selected items. ([#SOHO-7916](https://jira.infor.com/browse/SOHO-7916))
- `[Line Chart]` Solved a problem clicking lines to select. ([#SOHO-7912](https://jira.infor.com/browse/SOHO-7912))
- `[Hierarchy]` Improved RTL version ([#SOHO-7888](https://jira.infor.com/browse/SOHO-7888))
- `[Datagrid]` Row click event now shows correct data when using Groups ([#SOHO-7861](https://jira.infor.com/browse/SOHO-7861))
- `[Modal]` Fixed cut of border on checkboxe focus states. ([#SOHO-7856](https://jira.infor.com/browse/SOHO-7856))
- `[Colorpicker]` Fixed cropped labels when longer ([#SOHO-7817](https://jira.infor.com/browse/SOHO-7817))
- `[Label]` Fixed cut off Thai characters ([#SOHO-7814](https://jira.infor.com/browse/SOHO-7814))
- `[Colorpicker]` Fixed styling issue on margins ([#SOHO-7776](https://jira.infor.com/browse/SOHO-7776))
- `[Hierarchy]` Fixed several layout issues and changed the paging example to show the back button on the left. ([#SOHO-7622](https://jira.infor.com/browse/SOHO-7622))
- `[Bar Chart]` Fixed RTL layout issues ([#SOHO-5196](https://jira.infor.com/browse/SOHO-5196))
- `[Lookup]` Made delimiter an option / changable ([#SOHO-4695](https://jira.infor.com/browse/SOHO-4695))

### v4.7.0 Chore & Maintenance

- `[Timepicker]` Added functional and e2e tests ([#SOHO-7809](https://jira.infor.com/browse/SOHO-7809))
- `[General]` Restructured the project to clean up and separate the demo app from code. ([#SOHO-7803](https://jira.infor.com/browse/SOHO-7803))

(56 Jira Issues Solved this release, Backlog Dev 218, Design 101, Unresolved 391, Test Count 232 Functional, 117 e2e )

## v4.6.0

- [Full Jira Release Notes](https://bit.ly/2jodbem)
- [Npm Package](http://npm.infor.com)
- [IDS Enterprise Angular Change Log](https://github.com/infor-design/enterprise-ng/blob/master/docs/CHANGELOG.md)

### v4.6.0 Key New Features

- `[Treemap]` New Component Added
- `[Website]` Launch of new docs site <https://design.infor.com/code/ids-enterprise/latest>
- `[Security]` Ids Now passes CSP (Content Security Policy) Compliance for info see <docs/SECURITY.md>.
- `[Toolbar]` New ["toolbar"](http://usalvlhlpool1.infor.com/4.6.0/components/toolbar-flex/list)
    - Based on css so it is much faster.
    - Expect a future breaking change from flex-toolbar to this toolbar when all features are implemented.
    - As of now collapsible search is not supported yet.

### v4.6.0 Behavior Changes

- `[App Menu]` Now automatically closes when items are clicked on mobile devices.

### v4.6.0 Improvements

- `[Angular]` Validation now allows dynamic functions.
- `[Editor]` Added a clear method.
- `[Locale]` Map iw locale to Hebrew.
- `[Locale]` Now defaults locals with no country. For example en maps to en-US es and es-ES.
- `[Color Picker]` Added option to clear the color.
- `[Angular]` Allow Formatters, Editors to work with Soho. without the migration script.
- `[Added a new labels example <http://usalvlhlpool1.infor.com/4.6.0/components/form/example-labels.html>
- `[Angular]` Added new Chart Wrappers (Line, Bar, Column ect ).
- `[Datagrid]` Added file up load editor.
- `[Editor]` Its possible to put a link on an image now.

### v4.6.0 Code Updates / Breaking Changes

- `[Templates]` The internal template engine changed for better XSS security as a result one feature is no longer supported. If you have a delimiter syntax to embed html like `{{& name}}`, change this to be `{{{name}}}`.
- `[jQuery]` Updated from 3.1.1 to 3.3.1.

### v4.6.0 Bug Fixes

- `[Angular]` Added fixes so that the `soho.migrate` script is no longer needed.
- `[Angular Datagrid]` Added filterWhenTyping option.
- `[Angular Popup]` Expose close, isOpen and keepOpen.
- `[Angular Linechart]` Added "xAxis" and "yAxis" options.
- `[Angular Treemap]` Added new wrapper.
- `[Angular Rating]` Added a rating wrapper.
- `[Angular Circle Page]` Added new wrapper.
- `[Checkbox]` Fixed issue when you click the top left of the page, would toggle the last checkbox.
- `[Composite Form]` Fixed broken swipe.
- `[Colorpicker]` Fixed cases where change did not fire.
- `[Colorpicker]` Added short field option.
- `[Completion Chart]` Added more colors.
- `[Datagrid]` Fixed some misaligned icons on short row height.
- `[Datagrid]` Fixed issue that blank dropdown filter items would not show.
- `[Datagrid]` Added click arguments for more information on editor clicks and callback data.
- `[Datagrid]` Fixed wrong data on events on second page with expandable row.
- `[Datagrid]` Fixed focus / filter bugs.
- `[Datagrid]` Fixed bug with filter dropdowns on IOS.
- `[Datagrid]` Fixed column alignment when scrolling and RTL.
- `[Datagrid]` Fixed NaN error when using the colspan example.
- `[Datagrid]` Made totals work correctly when filtering.
- `[Datagrid]` Fixed issue with focus when multiple grids on a page.
- `[Datagrid]` Removed extra rows from the grid export when using expandable rows.
- `[Datagrid]` Fixed performance of select all on paging client side.
- `[Datagrid]` Fixed text alignment on header when some columns are not filterable.
- `[Datagrid]` Fixed wrong cursor on non actionable rows.
- `[Hierarchy]` Fixed layout issues.
- `[Mask]` Fixed issue when not using decimals in the pattern option.
- `[Modal]` Allow editor and dropdown to properly block the submit button.
- `[Menu Button]` Fixed beforeOpen so it also runs on submenus.
- `[Message]` Fixed XSS vulnerability.
- `[Pager]` Added fixes for RTL.
- `[List Detail]` Improved amount of space the header takes
- `[Multiselect]` Fixed problems when using the tab key well manipulating the multiselect.
- `[Multiselect]` Fixed bug with select all not working correctly.
- `[Multiselect]` Fixed bug with required validation rule.
- `[Spinbox]` Fixed issue on short field versions.
- `[Textarea]` Fixed issue with counter when in angular and on a modal.
- `[Toast]` Fixed XSS vulnerability.
- `[Tree]` Fixed checkbox click issue.
- `[Lookup]` Fixed issue in the example when running on Edge.
- `[Validation]` Fixed broken form submit validation.
- `[Vertical Tabs]` Fix cut off header.

(98 Jira Issues Solved this release, Backlog Dev 388, Design 105, Unresolved 595, Test Coverage 6.66%)

## v4.5.0

### v4.5.0 Key New Features

- `[Font]` Experimental new font added from IDS as explained.
- `[Datagrid]` Added support for pasting from excel.
- `[Datagrid]` Added option to specify which column stretches.

### v4.5.0 Behavior Changes

- `[Search Field]` `ESC` incorrectly cleared the field and was inconsistent. The proper key is `ctrl + backspace` (PC )/ `alt + delete` (mac) to clear all field contents. `ESC` no longer does anything.

### v4.5.0 Improvements

- `[Datagrid]` Added support for a two line title on the header.
- `[Dropdown]` Added onKeyPress override for custom key strokes.
- `[Contextual Action Panel]` Added an option to add a right side close button.
- `[Datepicker]` Added support to select ranges.
- `[Maintenence]` Added more unit tests.
- `[Maintenence]` Removed jsHint in favor of Eslint.

### v4.5.0 Code Updates / Breaking Changes

- `[Swaplist]` changed custom events `beforeswap and swapupdate` data (SOHO-7407). From `Array: list-items-moved` to `Object: from: container-info, to: container-info and items: list-items-moved`. It now uses data in a more reliable way

### v4.5.0 Bug Fixes

- `[Angular]` Added new wrappers for Radar, Bullet, Line, Pie, Sparkline.
- `[Angular Dropdown]` Fixed missing data from select event.
- `[Colorpicker]` Added better translation support.
- `[Compound Field]` Fixed layout with some field types.
- `[Datepicker]` Fixed issues with validation in certain locales.
- `[Datepicker]` Not able to validate on MMMM.
- `[Datagrid]` Fixed bug that filter did not work when it started out hidden.
- `[Datagrid]` Fixed issue with context menu not opening repeatedly.
- `[Datagrid]` Fixed bug in indeterminate paging with smaller page sizes.
- `[Datagrid]` Fixed error when editing some numbers.
- `[Datagrid]` Added support for single line markup.
- `[Datagrid]` Fixed exportable option, which was not working for both csv and xls export.
- `[Datagrid]` Fixed column sizing logic to work better with alerts and alerts plus text.
- `[Datagrid]` Fixed bug when reordering rows with expandable rows.
- `[Datagrid]` Added events for opening and closing the filter row.
- `[Datagrid]` Fixed bugs on multiselect + tree grid.
- `[Datagrid]` Fixed problems with missing data on click events when paging.
- `[Datagrid]` Fixed problems editing with paging.
- `[Datagrid]` Fixed Column alignment calling updateDataset.
- `[Datagrid]` Now passes sourceArgs for the filter row.
- `[Dropdown]` Fixed cursor on disabled items.
- `[Editor]` Added paste support for links.
- `[Editor]` Fixed bug that prevented some shortcut keys from working.
- `[Editor]` Fixed link pointers in readonly mode.
- `[Expandable Area]` Fixed bug when not working on second page.
- `[General]` Some ES6 imports missing.
- `[Personalization]` Added support for cache bust.
- `[Locale]` Fixed some months missing in some cultures.
- `[Listview]` Removed redundant resize events.
- `[Line]` Fixed problems updating data.
- `[Mask]` Fixed bug on alpha masks that ignored the last character.
- `[Modal]` Allow enter key to be stopped for forms.
- `[Modal]` Allow filter row to work if a grid is on a modal.
- `[Fileupload]` Fixed bug when running in Contextual Action Panel.
- `[Searchfield]` Fixed wrong width.
- `[Step Process]` Improved layout and responsive.
- `[Step Process]` Improved wrapping of step items.
- `[Targeted Achievement]` Fixed icon alignment.
- `[Timepicker]` Fixed error calling removePunctuation.
- `[Text Area]` Adding missing classes for use in responsive-forms.
- `[Toast]` Fixed missing animation.
- `[Tree]` Fixed a bug where if the callback is not async the node wont open.
- `[Track Dirty]` Fixed error when used on a file upload.
- `[Track Dirty]` Did not work to reset dirty on editor and Multiselect.
- `[Validation]` Fixed more extra events firing.

(67 Jira Issues Solved this release, Backlog Dev 378, Design 105, Unresolved 585, Test Coverage 6% )<|MERGE_RESOLUTION|>--- conflicted
+++ resolved
@@ -6,12 +6,9 @@
 
 - `[Datagrid]` Fixed a bug were datagrid tree would have very big text in the tree nodes on IOS. ([#3347](https://github.com/infor-design/enterprise/issues/3347))
 - `[Datagrid]` Fixed a bug when setting the UI indicator with `setSortIndicator` then it would take two clicks to sort the inverse direction. ([#3391](https://github.com/infor-design/enterprise/issues/3391))
-<<<<<<< HEAD
 - `[Process Indicator]` Fixed icons that are not centered inside the circle indicators. ([#3509](https://github.com/infor-design/enterprise/issues/3509))
-=======
 - `[Datagrid]` Fixed a bug when combining multiselect and expandable rows. If using the shift key to select multiple rows the selection would include incorrect rows. ([#2302](https://github.com/infor-design/enterprise/issues/2302))
 - `[Masthead]` Fixed layout and color issues in uplift theme. ([#3526](https://github.com/infor-design/enterprise/issues/3526))
->>>>>>> 780daa34
 - `[Searchfield]` Correct the background color of toolbar search fields. ([#3527](https://github.com/infor-design/enterprise/issues/3527))
 - `[Spinbox]` Corrected an issue in the enable method, where it did not fully remove the readonly state. ([#3527](https://github.com/infor-design/enterprise/issues/3527))
 - `[Swaplist]` Fixed an issue where lists were overlapping on uplift theme. ([#3452](https://github.com/infor-design/enterprise/issues/3452))
