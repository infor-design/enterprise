--- conflicted
+++ resolved
@@ -30,11 +30,8 @@
 - `[Accordion]` Fixed a bug where some truncated text elements were not generating a tooltip. ([#1736](https://github.com/infor-design/enterprise/issues/1736))
 - `[Calendar]` Event model title color is not correct if the modal is opened and another event is selected. ([#1739](https://github.com/infor-design/enterprise/issues/1739))
 - `[Calendar]` Modal is still displayed after changing months. ([#1741](https://github.com/infor-design/enterprise/issues/1741))
-<<<<<<< HEAD
 - `[Calendar]` Changing some event spans is causing missing dates on the dialogs. ([#1708](https://github.com/infor-design/enterprise/issues/1708))
-=======
 - `[Composite Form]` Fix a bug in IE11 where composite form content overflows to the lower container. ([#1768](https://github.com/infor-design/enterprise/issues/1768))
->>>>>>> e48510f3
 - `[Datagrid]` Added a fix where the column is next to the edge of the browser and the filter dropdown popup overflow the page.([#1604](https://github.com/infor-design/enterprise/issues/1604))
 - `[Datagrid]` Added a fix to allow the commit of a cell edit after tabbing into a cell once having clicked into a previous cell.([#1608](https://github.com/infor-design/enterprise/issues/1608))
 - `[Datagrid]` Stretch column not working in Edge browser. ([#1716](https://github.com/infor-design/enterprise/issues/1716))
