--- conflicted
+++ resolved
@@ -8,20 +8,14 @@
 
 ### v4.20.0 Fixes
 
-<<<<<<< HEAD
 - `[Alerts]` Removed dirty tracker from the page due to layout issues. ([#1679](https://github.com/infor-design/enterprise/issues/1679))
 - `[Charts]` Made fixes so all charts change color in uplift theme. ([#2058](https://github.com/infor-design/enterprise/issues/2058))
-=======
 - `[Datagrid]` Fixes tooltip on the non displayed table errors. ([#2264](https://github.com/infor-design/enterprise/issues/2264))
->>>>>>> e28d665b
+- `[Fieldfilter]` Fixed an issue where Dropdown was not switching mode on example page. ([#2288](https://github.com/infor-design/enterprise/issues/2288))
 - `[Homepages]` Fixed an issue where personalize and chart text colors were not working with hero. ([#2097](https://github.com/infor-design/enterprise/issues/2097))
-- `[Fieldfilter]` Fixed an issue where Dropdown was not switching mode on example page. ([#2288](https://github.com/infor-design/enterprise/issues/2288))
 - `[Modal]` Fixed an issue where the modal component would disappear if its content had a checkbox in it in RTL. ([#332](https://github.com/infor-design/enterprise-ng/issues/332))
-<<<<<<< HEAD
+- `[Popupmenu]` Fixed an issue where js error was showing after removing menu item. ([#414](https://github.com/infor-design/enterprise-ng/issues/414))
 - `[Scatter Plot]` Fixed the incorrect color on the tooltips. ([#1066](https://github.com/infor-design/enterprise/issues/1066))
-=======
-- `[Popupmenu]` Fixed an issue where js error was showing after removing menu item. ([#414](https://github.com/infor-design/enterprise-ng/issues/414))
->>>>>>> e28d665b
 
 ### v4.20.0 Chores & Maintenance
 
