--- conflicted
+++ resolved
@@ -1,18 +1,11 @@
 # What's New with Enterprise
 
-## v4.60.0 Features
-
-- `[Dropdown]` Create a Puppeteer Script for Enter key opens dropdown list, when it should only be used to select items within an open list. ([#5842](https://github.com/infor-design/enterprise/issues/5842))
-
 ## v4.60.0 Fixes
 
-<<<<<<< HEAD
 - `[Datagrid]` Fixed close icon alignment on mobile viewport. ([#6023](https://github.com/infor-design/enterprise/issues/6023))
 - `[Datagrid]` Fixed close icon alignment on mobile viewport, Safari browser. ([#5946](https://github.com/infor-design/enterprise/issues/5946))
-=======
 - `[Datagrid]` Fixed UI alignment of close icon button on mobile view. ([#5947](https://github.com/infor-design/enterprise/issues/5947))
 - `[Field Options]` Fixed UI alignment of close icon button (searchfield) in Field Options. ([#5983](https://github.com/infor-design/enterprise/issues/5983))
->>>>>>> 712bc2ac
 - `[Export]` Added data sanitization in Export to CSV. ([#5982](https://github.com/infor-design/enterprise/issues/5982))
 - `[Field Options]` Fixed UI alignment of close icon button (searchfield) in Field Options. ([#5983](https://github.com/infor-design/enterprise/issues/5983))
 - `[General]` Fixed several memory leaks with the attached data object. ([#6020](https://github.com/infor-design/enterprise/issues/6020))
@@ -24,6 +17,7 @@
 ## v4.60.0 Features
 
 - `[Badges/Tags]` Corrected the colors of badges/tags for better accessibility contrast. ([#5673](https://github.com/infor-design/enterprise/issues/5673))
+- `[Dropdown]` Create a Puppeteer Script for Enter key opens dropdown list, when it should only be used to select items within an open list. ([#5842](https://github.com/infor-design/enterprise/issues/5842))
 
 ## v4.59.0 Markup Changes
 
