--- conflicted
+++ resolved
@@ -10,11 +10,8 @@
 ### v4.33.0 Fixes
 
 - `[Autocomplete]` Fix a bug when connected to NG where pressing the enter key would not select Autocomplete items/. ([ng#901](https://github.com/infor-design/enterprise-ng/issues/901))
-<<<<<<< HEAD
 - `[Calendar]` Removed some extra keyboard stops when tabing. ([#4318](https://github.com/infor-design/enterprise/issues/4318))
-=======
 - `[Colorpicker]` Fixed an issue where the colorpicker closes when pressing or clicking outside the swatch. ([#3559](https://github.com/infor-design/enterprise/issues/3559))
->>>>>>> 946ea851
 - `[Datagrid]` Fixed an issue where activated row on 2nd or any subsequent page was not highlighting for mixed selection mode. ([ng#900](https://github.com/infor-design/enterprise-ng/issues/900))
 - `[Datagrid]` Added support to disable column buttons. ([1590](https://github.com/infor-design/enterprise/issues/1590))
 - `[Datagrid]` Fixed an issue where short field icon padding was misaligned in RTL mode. ([#1812](https://github.com/infor-design/enterprise/issues/1812))
