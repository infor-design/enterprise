# What's New with Enterprise

## v4.20.0

### v4.20.0 Deprecation

### v4.20.0 Features

- `[Datagrid]` Added support to resize column widths after a value change via the stretchColumnOnChange setting. ([#2174](https://github.com/infor-design/enterprise/issues/2174))
- `[Datagrid]` Added a Sort Function to the datagrid column to allow the value to be formatted for the sort. ([#1766](https://github.com/infor-design/enterprise/issues/2274)))
- `[Datagrid]` Added support to restrict the size of a column with minWidth and maxWidth setting on the column. ([#2313](https://github.com/infor-design/enterprise/issues/2313))

### v4.20.0 Fixes

- `[Alerts]` Removed dirty tracker from the page due to layout issues. ([#1679](https://github.com/infor-design/enterprise/issues/1679))
- `[Charts]` Made fixes so all charts change color in uplift theme. ([#2058](https://github.com/infor-design/enterprise/issues/2058))
- `[Datagrid]` Fixed the text width functions for better auto sized columns when using editors and special formatters. ([#2270](https://github.com/infor-design/enterprise/issues/2270))
- `[Datagrid]` Fixes the alignment of the alert and warning icons on a lookup editor. ([#2175](https://github.com/infor-design/enterprise/issues/2175))
- `[Datagrid]` Fixes tooltip on the non displayed table errors. ([#2264](https://github.com/infor-design/enterprise/issues/2264))
- `[Datagrid]` Fixed an issue where performance was significantly slower for export methods. ([#2291](https://github.com/infor-design/enterprise/issues/2291))
- `[Datagrid]` Fixes the styling of non editable checkbox cells so they look disabled. ([#2340](https://github.com/infor-design/enterprise/issues/2340))
- `[Homepages]` Fixed an issue where personalize and chart text colors were not working with hero. ([#2097](https://github.com/infor-design/enterprise/issues/2097))
<<<<<<< HEAD
- `[Fieldfilter]` Fixed an issue where Dropdown was not switching mode on example page. ([#1841](https://github.com/infor-design/enterprise/issues/1841))
- `[Field Options]` Fixed an issue where input example was not working. ([#2348](https://github.com/infor-design/enterprise/issues/2348))
- `[Modal]` Fixed an issue where the modal component would disappear if its content had a checkbox in it in RTL. ([#332](https://github.com/infor-design/enterprise-ng/issues/332))
- `[Popupmenu]` Fixed an issue where js error was showing after removing a menu item. ([#414](https://github.com/infor-design/enterprise-ng/issues/414))
- `[Popupmenu]` Fixed a layout issue on disabled checkboxes in multiselect popupmenus. ([#2340](https://github.com/infor-design/enterprise/issues/2340))
=======
- `[Fieldfilter]` Fixed an issue where Dropdown was not switching mode on example page. ([#2288](https://github.com/infor-design/enterprise/issues/2288))
- `[Homepages]` Fixed an issue where personalize and chart text colors were not working with hero. ([#2097](https://github.com/infor-design/enterprise/issues/2097))
- `[Field Options]` Fixed an issue where input example was not working. ([#2348](https://github.com/infor-design/enterprise/issues/2348))
- `[Modal]` Fixed an issue where the modal component would disappear if its content had a checkbox in it in RTL. ([#332](https://github.com/infor-design/enterprise-ng/issues/332))
- `[Popupmenu]` Fixed an issue where js error was showing after removing menu item. ([#414](https://github.com/infor-design/enterprise-ng/issues/414))
- `[Scatter Plot]` Fixed the incorrect color on the tooltips. ([#1066](https://github.com/infor-design/enterprise/issues/1066))
>>>>>>> 08722247

### v4.20.0 Chores & Maintenance

- `[Demo App]` Add the uplift theme to the theme switcher menu. ([#2335](https://github.com/infor-design/enterprise/issues/2335))

## v4.19.0

### v4.19.0 Deprecations

- `[CSS]` The Soho light theme CSS file has been renamed from `light-theme.css` to `theme-soho-light.css` ([1972](https://github.com/infor-design/enterprise/issues/1972))
- `[CSS]` The Soho dark theme CSS file has been renamed from `dark-theme.css` to `theme-soho-dark.css` ([1972](https://github.com/infor-design/enterprise/issues/1972))
- `[CSS]` The Soho high-contrast theme CSS file has been renamed from `high-contrast-theme.css` to `theme-soho-contrast.css` ([1972](https://github.com/infor-design/enterprise/issues/1972))
- `[Datagrid]` The older savedColumns method has been deprecated since 4.10 and is now removed. Use saveUserSettings instead. ([#1766](https://github.com/infor-design/enterprise/issues/1766))

### v4.19.0 Features

- `[App Menu]` Improved style of personalized app menu. ([#2195](https://github.com/infor-design/enterprise/pull/2195))
- `[Column]` Added support to existing custom tooltip content in the callback setting. ([#1909](https://github.com/infor-design/enterprise/issues/1909))
- `[Contextual Action Panel]` Fixed an issue where the close button was misaligned. ([#1943](https://github.com/infor-design/enterprise/issues/1943))
- `[Datagrid]` Added support for disabling rows by data or a dynamic function, rows are disabled from selection and editing. ([#1614](https://github.com/infor-design/enterprise/issues/1614))
- `[Datagrid]` Fixes a column alignment issue when resizing and sorting columns that were originally set to percentage width. ([#1797](https://github.com/infor-design/enterprise/issues/1797))
- `[Datagrid]` Fixes a column alignment issue when there are duplicate column ids. ([#1797](https://github.com/infor-design/enterprise/issues/1797))
- `[Datagrid]` Fixes a column alignment by clearing a cache to help prevent column misalignment from randomly happening. ([#1797](https://github.com/infor-design/enterprise/issues/1797))
- `[Datagrid]` Fixes an issue that caused the active page to not restore correctly when saving user settings, . ([#1766](https://github.com/infor-design/enterprise/issues/1766))
- `[Datagrid]` Fixes an issue with dropdown filters when the ids are numbers. ([#1879](https://github.com/infor-design/enterprise/issues/1879))
- `[Datagrid]` Fixed alignment issues in the new uplift theme. ([#2212](https://github.com/infor-design/enterprise/issues/2212))
- `[Datagrid]` Fixes Datagrid time filtering for string type dates. ([#2281](https://github.com/infor-design/enterprise/issues/2281))
- `[Form Compact]` Adds support for Datepicker, Timepicker, Lookup, and File Uploader fields. ([#1955](https://github.com/infor-design/enterprise/issues/1955))
- `[Keyboard]` Added a new API that you can call at anytime to see what key is being pressed at the moment. ([#1906](https://github.com/infor-design/enterprise/issues/1906))
- `[Targeted/Completion Chart]` Added back the ability to inline svg icons and hyperlinks. ([#2152](https://github.com/infor-design/enterprise/issues/2152))
- `[Themes]` Added support for multiple themes in the demo app and renamed distribute Uplift (only) theme files. ([#1972](https://github.com/infor-design/enterprise/issues/1972))

### v4.19.0 Fixes

- `[App Menu]` Fixed an issue where the menu would not be entirely colored if short. ([#2062](https://github.com/infor-design/enterprise/issues/2062))
- `[App Menu]` Changed the scroll area to the outside when using a footer. ([#2062](https://github.com/infor-design/enterprise/issues/2062))
- `[App Menu]` Expandable area updates within application menu. ([#1982](https://github.com/infor-design/enterprise/pull/1982))
- `[App Menu]` Fixed an issue where role switcher was not clickable with long title. ([#2060](https://github.com/infor-design/enterprise/issues/2060))
- `[App Menu]` Fixed an issue where it was not possible to manually add a filter field that you can control on your own. Caveat to this is if you set filterable: false it will no longer remove the filter field from the DOM, if you do that you must now do it manually. ([#2066](https://github.com/infor-design/enterprise/issues/2066))
- `[App Menu]` Fixed an issue with the logo which was positioned badly when scrolling. ([#2116](https://github.com/infor-design/enterprise/issues/2116))
- `[Calendar]` Fixed some bugs having a calendar month along or just a legend, fixed the clicking of upcoming days and added a dblclick even emitter. ([#2149](https://github.com/infor-design/enterprise/issues/2149))
- `[Colorpicker]` Fixed an issue where the colorpicker label is cut off in extra small input field. ([#2023](https://github.com/infor-design/enterprise/issues/2023))
- `[Colorpicker]` Fixed an issue where the colorpickers are not responsive at mobile screen sizes. ([#1995](https://github.com/infor-design/enterprise/issues/1995))
- `[Colorpicker]` Fixed an issue where the text is not visible on IE11 after choosing a color. ([#2134](https://github.com/infor-design/enterprise/issues/2134))
- `[Completion Chart]` Cleaned up excessive padding in some cases. ([#2171](https://github.com/infor-design/enterprise/issues/2171))
- `[Context Menu]` Fixes a bug where a left click on the originating field would not close a context menu opened with a right click. ([#1992](https://github.com/infor-design/enterprise/issues/1992))
- `[Contextual Action Panel]` Fixed an issue where the CAP title is too close to the edge at small screen sizes. ([#2249](https://github.com/infor-design/enterprise/issues/2249))
- `[Datagrid]` Fixed an issue where using the context menu with datagrid was not properly destroyed which being created multiple times. ([#392](https://github.com/infor-design/enterprise-ng/issues/392))
- `[Datagrid]` Fixed charts in columns not resizing correctly to short row height. ([#1930](https://github.com/infor-design/enterprise/issues/1930))
- `[Datagrid]` Fixed an issue for xss where console.log was not sanitizing and make grid to not render. ([#1941](https://github.com/infor-design/enterprise/issues/1941))
- `[Datagrid]` Fixed charts in columns not resizing correctly to short row height. ([#1930](https://github.com/infor-design/enterprise/issues/1930))
- `[Datagrid]` Fixed a layout issue on primary buttons in expandable rows. ([#1999](https://github.com/infor-design/enterprise/issues/1999))
- `[Datagrid]` Fixed a layout issue on short row grouped header buttons. ([#2005](https://github.com/infor-design/enterprise/issues/2005))
- `[Datagrid]` Fixed an issue where disabled button color for contextual toolbar was not applying. ([#2150](https://github.com/infor-design/enterprise/issues/2150))
- `[Datagrid]` Fixed an issue for xss where console.log was not sanitizing and make grid to not render. ([#1941](https://github.com/infor-design/enterprise/issues/1941))
- `[Datagrid]` Added an onBeforeSelect call back that you can return false from to disable row selection. ([#1906](https://github.com/infor-design/enterprise/issues/1906))
- `[Datagrid]` Fixed an issue where header checkbox was not sync after removing selected rows. ([#2226](https://github.com/infor-design/enterprise/issues/2226))
- `[Datagrid]` Fixed an issue where custom filter conditions were not setting up filter button. ([#2234](https://github.com/infor-design/enterprise/issues/2234))
- `[Datagrid]` Fixed an issue where pager was not updating while removing rows. ([#1985](https://github.com/infor-design/enterprise/issues/1985))
- `[Datagrid]` Adds a function to add a visual dirty indictaor and a new function to get all modified rows. Modified means either dirty, in-progress or in error. Existing API's are not touched. ([#2091](https://github.com/infor-design/enterprise/issues/2091))
- `[Datagrid]` Fixes an error when saving columns if you have a lookup column. ([#2279](https://github.com/infor-design/enterprise/issues/2279))
- `[Datagrid]` Fixed a bug with column reset not working sometimes. ([#1921](https://github.com/infor-design/enterprise/issues/1921))
- `[Datagrid]` Fixed grouped headers not sorting when selectable is multiselect. ([#2251](https://github.com/infor-design/enterprise/issues/2251))
- `[Datagrid]` Fixed a bug where the sort indicator disappeared when changing pages. ([#2228](https://github.com/infor-design/enterprise/issues/2228))
- `[Datagrid]` Fixed rendering on modals with single columns. ([#1923](https://github.com/infor-design/enterprise/issues/1923))
- `[Datagrid]` Fixed double firing of popupmenu events. ([#2140](https://github.com/infor-design/enterprise/issues/2140))
- `[Datagrid]` Fixed incorrect pattern in filterConditions. ([#2159](https://github.com/infor-design/enterprise/issues/2159))
- `[Datepicker]` Fixed an issue loading on IE 11. ([#2183](https://github.com/infor-design/enterprise-ng/issues/2183))
- `[Dropdown]` Fixed the dropdown appearing misaligned at smaller screen sizes. ([#2248](https://github.com/infor-design/enterprise/issues/2248))
- `[Editor]` Fixed an issue where button state for toolbar buttons were wrong when clicked one after another. ([#391](https://github.com/infor-design/enterprise/issues/391))
- `[Hierarchy]` Fixed a bug where the hierarchy will only partially load with two instances on a page. ([#2205](https://github.com/infor-design/enterprise/issues/2205))
- `[Field Options]` Fixed an issue where field options were misaligning, especially spin box was focusing outside of the field. ([#1862](https://github.com/infor-design/enterprise/issues/1862))
- `[Field Options]` Fixed a border alignment issue. ([#2107](https://github.com/infor-design/enterprise/issues/2107))
- `[Fileuploader]` Fixed an issue where the fileuploader icon and close icon were misplaced and not visible in RTL after uploading a file. ([#2098](https://github.com/infor-design/enterprise/issues/2098))
- `[Fileuploader]` Fixed an issue where backspace in IE11 caused the browser to go back instead of removing the uploaded file from the input. ([#2184](https://github.com/infor-design/enterprise/issues/2184))
- `[Input]` Improved alignment of icons in the uplift theme input components. ([#2072](https://github.com/infor-design/enterprise/issues/2072))
- `[Listview]` Improved accessibility when configured as selectable (all types), as well as re-enabled accessibility e2e tests. ([#403](https://github.com/infor-design/enterprise/issues/403))
- `[Locale]` Synced up date and time patterns with the CLDR several time patterns in particular were corrected. ([#2022](https://github.com/infor-design/enterprise/issues/2022))
- `[Locale]` Fixed an issue loading duplicate locales such as en-GB where the strings are copies, before you might get undefined strings. ([#2216](https://github.com/infor-design/enterprise/issues/2216))
- `[Locale]` Added support for es-419 locale. ([#2204](https://github.com/infor-design/enterprise/issues/2204))
- `[Locale]` Restored functionality for dynamically changing fonts for some languages. ([#2144](https://github.com/infor-design/enterprise/issues/2144))
- `[Modal]` Fixed a demoapp issue where the select all checkbox wasn't selecting all. ([2225](https://github.com/infor-design/enterprise/issues/2225))
- `[Monthview]` Fixed an issue where the previous and next buttons were not correctly reversed in right-to-left mode. ([1910](https://github.com/infor-design/enterprise/issues/1910))
- `[Personalization]` Changed the default turquoise personalization to a darker one. ([#2063](https://github.com/infor-design/enterprise/issues/2063))
- `[Personalization]` Changed the default turquoise personalization to a darker one. ([#2063](https://github.com/infor-design/enterprise/issues/2063))
- `[Personalization]` Added a default option to the personalization color pickers. ([#2063](https://github.com/infor-design/enterprise/issues/2063))
- `[Personalization]` Added more classes and examples for the personalization colors so that you can personalize certain form elements. ([#2120](https://github.com/infor-design/enterprise/issues/2120))
- `[Personalization]` Added several form examples with buttons and completion chart that can be personalized. ([#1963](https://github.com/infor-design/enterprise/issues/1963))
- `[Personalization]` Added an example of normal tabs behaving like header tabs in a personalized area. ([#1962](https://github.com/infor-design/enterprise/issues/1962))
- `[Personalization]` Added completion chart and alerts to the list of header items that will work when personalized. ([#2171](https://github.com/infor-design/enterprise/issues/2171))
- `[Personalization]` Fixed a bug where the overlay would not disappear when manually loading stylesheets. ([#2258](https://github.com/infor-design/enterprise/issues/2258))
- `[Popupmenu]` Fixed an issue where disabled submenus were opening on mouseover. ([#1863](https://github.com/infor-design/enterprise/issues/1863))
- `[Radios]` Fixed an issue where in `RTL` the radio seems visually separate from it's label. ([#2096](https://github.com/infor-design/enterprise/issues/2096))
- `[Summary Form]` Updated to improve readability. ([#1765](https://github.com/infor-design/enterprise/issues/1765))
-- `[Targeted Achievement]` Updated to work in uplift theme. ([#2220](https://github.com/infor-design/enterprise/issues/2220))
- `[Timepicker]` Fixed an issue where AM/PM dropdown tooltip was displaying on android devices. ([#1446](https://github.com/infor-design/enterprise/issues/1446))
- `[Timepicker]` Fixed an issue where dropdown popup was out of position on android devices. ([#2021](https://github.com/infor-design/enterprise/issues/2021))
- `[Timepicker]` Updated the Swedish translation for Set Time. ([#2153](https://github.com/infor-design/enterprise/issues/2153))
- `[Tree]` Fixed an issue where children property null was breaking tree to not render. ([#1908](https://github.com/infor-design/enterprise/issues/1908))

### v4.19.0 Chores & Maintenance

- `[General]` Updated to jquery 3.4.1 to fix a jquery bug seen occasionally. ([#2109](https://github.com/infor-design/enterprise/issues/2109))
- `[General]` Fixed relative links in several markdown files.
- `[Demo App]` Fixed CSP and handling of image paths for better support of images in examples on IDS demo sites (demo.design.infor.com). ([#1888](https://github.com/infor-design/enterprise/issues/1888))
- `[Personalize]` Separated personalization styles into standalone file for improved maintainability. ([#2127](https://github.com/infor-design/enterprise/issues/2127))

(84 Issues Solved this release, Backlog Enterprise 311, Backlog Ng 79, 839 Functional Tests, 876 e2e Test)

## v4.18.2

### v4.18.2 Fixes

- `[Autocomplete]` Fixed an XSS injection issue. ([#502](https://github.com/infor-design/enterprise-ng/issues/502)).
- `[Dropdown]` Fixed an XSS injection issue. ([#503](https://github.com/infor-design/enterprise-ng/issues/503)).

## v4.18.1

### v4.18.1 Fixes

- `[Input]` Added backwards-compatibility for previous accessibility changes to labels. ([#2118](https://github.com/infor-design/enterprise/issues/2118)). Additional information can be found in the [Form Component documentation](https://github.com/infor-design/enterprise/blob/4.18.x/src/components/form/readme.md#field-labels).

## v4.18.0

### v4.18.0 Features

- `[App Menu]` Added support for personalization by adding the `is-personalizable` class the menu will now change colors along with headers ([#1847](https://github.com/infor-design/enterprise/issues/1847))
- `[App Menu]` Added a special role switcher dropdown to change the menu role. ([#1935](https://github.com/infor-design/enterprise/issues/1935))
- `[Personalize]` Added classes for the personalization colors so that you can personalize certain form elements. ([#1847](https://github.com/infor-design/enterprise/issues/1847))
- `[Expandable Area]` Added example of a standalone button the toggles a form area. ([#1935](https://github.com/infor-design/enterprise/issues/1935))
- `[Datagrid]` Added support so if there are multiple inputs within an editor they work with the keyboard tab key. ([#355](https://github.com/infor-design/enterprise-ng/issues/355))
- `[Datagrid]` Fixed an error on IE when doing an excel export. ([#2018](https://github.com/infor-design/enterprise/issues/2018))
- `[Editor]` Added a JS setting and CSS styles to support usage of a Flex Toolbar ([#1120](https://github.com/infor-design/enterprise/issues/1120))
- `[Header]` Added a JS setting and CSS styles to support usage of a Flex Toolbar ([#1120](https://github.com/infor-design/enterprise/issues/1120))
- `[Mask]` Added a setting for passing a locale string, allowing Number masks to be localized.  This enables usage of the `groupSize` property, among others, from locale data in the Mask. ([#440](https://github.com/infor-design/enterprise/issues/440))
- `[Masthead]` Added CSS styles to support usage of a Flex Toolbar ([#1120](https://github.com/infor-design/enterprise/issues/1120))
- `[Notification]` Added example of a Widget/Card with notification and add code to truncate the text (via ellipsis) if it is lengthy. ([#1881](https://github.com/infor-design/enterprise/issues/1881))
- `[Theme/Colors]` Added new component for getting theme and color information. This is used throughout the code. There was a hidden property `Soho.theme`, if you used this in some way you should now use `Soho.theme.currentTheme`. ([#1866](https://github.com/infor-design/enterprise/issues/1866))

### v4.18.0 Fixes

- `[App Menu]` Fixed some accessibility issues on the nav menu. ([#1721](https://github.com/infor-design/enterprise/issues/1721))
- `[Busy Indicator]` Fixed a bug that causes a javascript error when the busy indicator is used on the body tag. ([#1918](https://github.com/infor-design/enterprise/issues/1918))
- `[Css/Sass]` Fixed an issue where the High Contrast theme and Uplift theme were not using the right tokens. ([#1897](https://github.com/infor-design/enterprise/pull/1897))
- `[Colors]` Fixed the color palette demo page to showcase the correct hex values based on the current theme ([#1801](https://github.com/infor-design/enterprise/issues/1801))
- `[Contextual Action Panel]` Fixed an issue where cap modal would only open the first time. ([#1993](https://github.com/infor-design/enterprise/issues/1993))
- `[Datepicker]` Fixed an issue in NG where the custom validation is removed during the teardown of a datepicker.([NG #411](https://github.com/infor-design/enterprise-ng/issues/411))
- `[Datagrid]` Fixed an issue where lookup filterConditions were not rendering. ([#1873](https://github.com/infor-design/enterprise/issues/1873))
- `[Datagrid]` Fixed an issue where when using filtering and server side paging the filter operations would cause two ajax requests. ([#2069](https://github.com/infor-design/enterprise/issues/2069))
- `[Datagrid]` Fixed issue where header columns are misaligned with body columns on load. ([#1892](https://github.com/infor-design/enterprise/issues/1892))
- `[Datagrid]` Fixed an issue where filtering was missing translation. ([#1900](https://github.com/infor-design/enterprise/issues/1900))
- `[Datagrid]` Fixed an issue with the checkbox formatter where string based 1 or 0 would not work as a dataset source. ([#1948](https://github.com/infor-design/enterprise/issues/1948))
- `[Datagrid]` Fixed a bug where text would be misaligned when repeatedly toggling the filter row. ([#1969](https://github.com/infor-design/enterprise/issues/1969))
- `[Datagrid]` Added an example of expandOnActivate on a customer editor. ([#353](https://github.com/infor-design/enterprise-ng/issues/353))
- `[Datagrid]` Added ability to pass a function to the tooltip option for custom formatting. ([#354](https://github.com/infor-design/enterprise-ng/issues/354))
- `[Datagrid]` Fixed `aria-checked` not toggling correctly on selection of multiselect checkbox. ([#1961](https://github.com/infor-design/enterprise/issues/1961))
- `[Datagrid]` Fixed incorrectly exported CSV/Excel data. ([#2001](https://github.com/infor-design/enterprise/issues/2001))
- `[Dropdown]` Changed the way dropdowns work with screen readers to be a collapsible listbox.([#404](https://github.com/infor-design/enterprise/issues/404))
- `[Dropdown]` Fixed an issue where multiselect dropdown unchecking "Select All" was not getting clear after close list with Safari browser.([#1882](https://github.com/infor-design/enterprise/issues/1882))
- `[Dropdown]` Added an example of a color dropdown showing palette colors as icons.([#2013](https://github.com/infor-design/enterprise/issues/2013))
- `[Datagrid]` Fixed a misalignment of the close icon on mobile. ([#2018](https://github.com/infor-design/enterprise/issues/2018))
- `[List/Detail]` Removed some legacy CSS code that was causing text inside of inline Toolbar Searchfields to become transparent. ([#2075](https://github.com/infor-design/enterprise/issues/2075))
- `[Listbuilder]` Fixed an issue where the text was not sanitizing. ([#1692](https://github.com/infor-design/enterprise/issues/1692))
- `[Lookup]` Fixed an issue where the tooltip was using audible text in the code block component. ([#354](https://github.com/infor-design/enterprise-ng/issues/354))
- `[Locale]` Fixed trailing zeros were getting ignored when displaying thousands values. ([#404](https://github.com/infor-design/enterprise/issues/1840))
- `[MenuButton]` Improved the way menu buttons work with screen readers.([#404](https://github.com/infor-design/enterprise/issues/404))
- `[Message]` Added an audible announce of the message type.([#964](https://github.com/infor-design/enterprise/issues/964))
- `[Message]` Change audible announce of message type added in #964 to an option that is strictly audible.([#2120](https://github.com/infor-design/enterprise/issues/2120))
- `[Modal]` Changed text and button font colors to pass accessibility checks.([#964](https://github.com/infor-design/enterprise/issues/964))
- `[Multiselect]` Fixed an issue where previous selection was still selected after clear all by "Select All" option. ([#2003](https://github.com/infor-design/enterprise/issues/2003))
- `[Notifications]` Fixed a few issues with notification background colors by using the corresponding ids-identity token for each. ([1857](https://github.com/infor-design/enterprise/issues/1857), [1865](https://github.com/infor-design/enterprise/issues/1865))
- `[Notifications]` Fixed an issue where you couldn't click the close icon in Firefox. ([1573](https://github.com/infor-design/enterprise/issues/1573))
- `[Radios]` Fixed the last radio item was being selected when clicking on the first when displayed horizontal. ([#1878](https://github.com/infor-design/enterprise/issues/1878))
- `[Signin]` Fixed accessibility issues. ([#421](https://github.com/infor-design/enterprise/issues/421))
- `[Skiplink]` Fixed a z-index issue on skip links over the nav menu. ([#1721](https://github.com/infor-design/enterprise/issues/1721))
- `[Slider]` Changed the demo so the tooltip will hide when resizing the page. ([#2033](https://github.com/infor-design/enterprise/issues/2033))
- `[Stepprocess]` Fixed rtl style issues. ([#413](https://github.com/infor-design/enterprise/issues/413))
- `[Swaplist]` Fixed disabled styling on swap header buttons. ([#2019](https://github.com/infor-design/enterprise/issues/2019))
- `[Tabs]` Fixed an issue where focus was changed after enable/disable tabs. ([#1934](https://github.com/infor-design/enterprise/issues/1934))
- `[Tabs-Module]` Fixed an issue where the close icon was outside the searchfield. ([#1704](https://github.com/infor-design/enterprise/issues/1704))
- `[Toolbar]` Fixed issues when tooltip shows on hover of toolbar ([#1622](https://github.com/infor-design/enterprise/issues/1622))
- `[Validation]` Fixed an issue where the isAlert settings set to true, the border color, control text color, control icon color was displaying the color for the alert rather than displaying the default color. ([#1922](https://github.com/infor-design/enterprise/issues/1922))

### v4.18.0 Chore & Maintenance

- `[Buttons]` Updated button disabled states with corresponding ids-identity tokens. ([1914](https://github.com/infor-design/enterprise/issues/1914)
- `[Docs]` Added a statement on supporting accessibility. ([#1540](https://github.com/infor-design/enterprise/issues/1540))
- `[Docs]` Added the supported screen readers and some notes on accessibility. ([#1722](https://github.com/infor-design/enterprise/issues/1722))

(50 Issues Solved this release, Backlog Enterprise 294, Backlog Ng 80, 809 Functional Tests, 803 e2e Test)

## v4.17.1

### v4.17.1 Fixes

- `[Datagrid]` Fixed an issue where the second to last column was having resize issues with frozen column sets.(<https://github.com/infor-design/enterprise/issues/1890>)
- `[Datagrid]` Re-align icons and items in the datagrid's "short header" configuration.(<https://github.com/infor-design/enterprise/issues/1880>)
- `[Locale]` Fixed incorrect "groupsize" for `en-US` locale.(<https://github.com/infor-design/enterprise/issues/1907>)

### v4.17.1 Chores & Maintenance

- `[Demoapp]` Fixed embedded icons example with missing icons.(<https://github.com/infor-design/enterprise/issues/1889>)
- `[Demoapp]` Fixed notification demo examples.(<https://github.com/infor-design/enterprise/issues/1893>, <https://github.com/infor-design/enterprise/pull/1896>)

(5 Issues Solved this patch release)

## v4.17.0

- [Npm Package](https://www.npmjs.com/package/ids-enterprise)
- [IDS Enterprise Angular Change Log](https://github.com/infor-design/enterprise-ng/blob/master/docs/CHANGELOG.md)

### v4.17.0 Future Deprecation

- `[Mask]` Using legacy mask options is now deprecated (was starting 4.3.2) and we will remove this in approximately 6 months from the code base. This means using the `data-mask` option and the `mode` as well as legacy patterns in favor of the newer settings and regexes. ([#439](https://github.com/infor-design/enterprise/issues/439))

### v4.17.0 Features

- `[Datagrid]` Added support for ellipsis to header text. ([#842](https://github.com/infor-design/enterprise/issues/842))
- `[Datagrid]` Added support to cancel `rowactivated` event. Now it will trigger the new event `beforerowactivated` which will wait/sync to cancel or proceed to do `rowactivated` event. ([#1021](https://github.com/infor-design/enterprise/issues/1021))
- `[Datagrid]` Added option to align grouped headers text. ([#1714](https://github.com/infor-design/enterprise/issues/1714))
- `[Datagrid]` Tabbing through a new row moves focus to next line for a lookup column. ([#1822](https://github.com/infor-design/enterprise/issues/1822))
- `[Datagrid]` Validation tooltip does not wrap words correctly across multiple lines. ([#1829](https://github.com/infor-design/enterprise/issues/1829))
- `[Dropdown]` Added support to make dropdown readonly fields optionally not tab-able. ([#1591](https://github.com/infor-design/enterprise/issues/1591))
- `[Form Compact]` Implemented design for field-heavy forms. This design is experimental, likely not production ready, and subject to change without notice. ([#1699](https://github.com/infor-design/enterprise/issues/1699))
- `[Hierarchy]` Changed the newer stacked layout to support mutiple root elements. ([#1677](https://github.com/infor-design/enterprise/issues/1677))
- `[Locale]` Added support for passing in `locale` or `language` to the `parse` and `format` and `translation` functions so they will work without changing the current locale or language. ([#462](https://github.com/infor-design/enterprise/issues/462))
- `[Locale]` Added support for setting a specific group size other than the ones in the locale. This includes using no group size. ([#462](https://github.com/infor-design/enterprise/issues/462))
- `[Locale]` Added support for showing timezones in the current language with a fall back for IE 11. ([#592](https://github.com/infor-design/enterprise/issues/592))
- `[Locale]` Added support for different group sizes. This was previously not working correctly for locales like hi-IN (using 3, 2 group sizes) and en-US (using 3, 0 group sizes). We will later make this work on masks on a separate issue. ([#441](https://github.com/infor-design/enterprise/issues/441))
- `[Locale]` Its now possible to add new locales in by adding them to the `defaultLocales` and `supportedLocales` sets. ([#402](https://github.com/infor-design/enterprise/issues/402))
- `[Locale]` Added an example to show extending locales with new strings and an api method to make it easier. because of the way this is split, if your directly adding to `Locale.cultures` you will need to adjust your code to extend from `Locale.languages` instead. ([#402](https://github.com/infor-design/enterprise/issues/402))
- `[Locale]` Added support for having a different language and locale. This is done by calling the new `setLanguage` function. ([#1552](https://github.com/infor-design/enterprise/issues//1552))
- `[Locale / Mask]` Added limited initial support for some unicode languages. This means you can convert to and from numbers typed in Devangari, Arabic, and Chinese (Financial and Simplified). ([#439](https://github.com/infor-design/enterprise/issues/439))
- `[Locale]` Added support for passing a `locale` other the the current locale to calendar, monthview, datepicker and timepicker. ([#462](https://github.com/infor-design/enterprise/issues/462))
- `[Mask]` It is now possible to type numbers in unicode such as Devangari, Arabic, and Chinese (Financial and Simplified) into the the masks that involve numbers. ([#439](https://github.com/infor-design/enterprise/issues/439))
- `[Modal]` Added an option to dictate the maximum width of the modal. ([#1802](https://github.com/infor-design/enterprise/issues/1802))
- `[Icons]` Add support for creating an svg file for the Uplift theme's (alpha) new icons from ids-identity@2.4.0 assets. ([#1759](https://github.com/infor-design/enterprise/issues/1759))
- `[Radar]` Added support to three label sizes (name, abbrName, shortName). ([#1553](https://github.com/infor-design/enterprise/issues/1553))

### v4.17.0 Fixes

- `[Accordion]` Fixed a bug where some truncated text elements were not generating a tooltip. ([#1736](https://github.com/infor-design/enterprise/issues/1736))
- `[Builder]` Cropped Header for Builder Panel When Text is Long. ([#1814](https://github.com/infor-design/enterprise/issues/1814))
- `[Calendar]` Event model title color is not correct if the modal is opened and another event is selected. ([#1739](https://github.com/infor-design/enterprise/issues/1739))
- `[Calendar]` Modal is still displayed after changing months. ([#1741](https://github.com/infor-design/enterprise/issues/1741))
- `[Calendar]` Changing some event spans is causing missing dates on the dialogs. ([#1708](https://github.com/infor-design/enterprise/issues/1708))
- `[Composite Form]` Fix a bug in IE11 where composite form content overflows to the lower container. ([#1768](https://github.com/infor-design/enterprise/issues/1768))
- `[Datagrid]` Added a fix where the column is next to the edge of the browser and the filter dropdown popup overflow the page.([#1604](https://github.com/infor-design/enterprise/issues/1604))
- `[Datagrid]` Added a fix to allow the commit of a cell edit after tabbing into a cell once having clicked into a previous cell.([#1608](https://github.com/infor-design/enterprise/issues/1608))
- `[Datagrid]` Stretch column not working in Edge browser. ([#1716](https://github.com/infor-design/enterprise/issues/1716))
- `[Datagrid]` Fixed a bug where the source callback was not called when filtering. ([#1688](https://github.com/infor-design/enterprise/issues/1688))
- `[Datagrid]` Fixed a bug where filtering Order Date with `is-not-empty` on a null value would not correctly filter out results. ([#1718](https://github.com/infor-design/enterprise/issues/1718))
- `[Datagrid]` Fixed a bug where when using the `disableClientSideFilter` setting the filtered event would not be called correctly. ([#1689](https://github.com/infor-design/enterprise/issues/1689))
- `[Datagrid]` Fixed a bug where hidden columns inside a colspan were aligning incorrectly. ([#1764](https://github.com/infor-design/enterprise/issues/1764))
- `[Dropdown]` Fixed a layout error on non inline fields with errors. ([#1770](https://github.com/infor-design/enterprise/issues/1770))
- `[Dropdown]` Fixed a bug where the dropdown did not close when tabbing if using the `noSearch` setting. ([#1731](https://github.com/infor-design/enterprise/issues/1731))
- `[Modal]` Fixed a bug where the modal can overflow the page. ([#1802](https://github.com/infor-design/enterprise/issues/1802))
- `[Radio Button]` Fixed a rendering problem on the selected state of Radio Buttons used inside of Accordion components. ([#1568](https://github.com/infor-design/enterprise/issues/1568))
- `[Radio Button]` Fixed a z-index issue that was causing radio buttons to sometimes display over top of page sections where they should have instead scrolled beneath. ([#1014](https://github.com/infor-design/enterprise/issues/1014))

### v4.17.0 Chore & Maintenance

- `[Css/Sass]` Replaced font-size numerical declarations with their ids-identity token counterpart. ([#1640](https://github.com/infor-design/enterprise/issues/1640))
- `[Demoapp]` Removed query parameter for changing fonts. ([#1747](https://github.com/infor-design/enterprise/issues/1747))
- `[Build]` Added a process to notify developers that things are being deprecated or going away. Documented the current deprecations in this system and made [notes for developers](https://github.com/infor-design/enterprise/blob/master/docs/CODING-STANDARDS.md#deprecations). ([#1747](https://github.com/infor-design/enterprise/issues/1747))
- `[Veracode]` Made additional fixes and mitigated in veracode. ([#1723](https://github.com/infor-design/enterprise/issues/1723))

(30 Issues Solved this release, Backlog Enterprise 224, Backlog Ng 59, 785 Functional Tests, 793 e2e Test)

## v4.16.0

- [Npm Package](https://www.npmjs.com/package/ids-enterprise)
- [IDS Enterprise Angular Change Log](https://github.com/infor-design/enterprise-ng/blob/master/docs/CHANGELOG.md)

### v4.16.0 Features

- `[Busy Indicator]` Made a fix to make it possible to use a busy indicator on a modals. ([#827](https://github.com/infor-design/enterprise/issues/827))
- `[Datagrid]` Added an option to freeze columns from scrolling on the left and/or right. The new option is called `frozenColumns`. See notes on what works and doesnt with frozen column in the datagrid docs frozen column section. ([#464](https://github.com/infor-design/enterprise/issues/464))
- `[Editor]` Added new state called "preview" a non editable mode to editor. Where it only shows the HTML with no toolbar, borders etc. ([#1413](https://github.com/infor-design/enterprise/issues/1413))
- `[Field Filter]` Added support to get and set filter type programmatically. ([#1181](https://github.com/infor-design/enterprise/issues/1181))
- `[Hierarchy]` Add print media styles to decrease ink usage and increase presentability for print format. Note that you may need to enable the setting to print background images, both Mac and PC have a setting for this. ([#456](https://github.com/infor-design/enterprise/issues/456))
- `[Hierarchy]` Added a new "stacked" layout to eventually replace the current layouts. This works better responsively and prevents horizontal scrolling. ([#1629](https://github.com/infor-design/enterprise/issues/1629))
- `[Pager]` Added a "condensed" page size selector button for use on pagers in smaller containers, such as the list side of the list/detail pattern. ([#1459](https://github.com/infor-design/enterprise/issues/1459))

### v4.16.0 Future Deprecation

- `[Hierarchy]` The following options are now deprecated and will be removed approximately 2019-05-15. `paging` and `mobileView`. ([#1629](https://github.com/infor-design/enterprise/issues/1629))
- `[Hierarchy]` Stacked layout will become the default layout in favor of the existing horizontal layout, so the horizontal layout is now considered deprecated and will be removed approximately 2019-05-15. ([#1629](https://github.com/infor-design/enterprise/issues/1629))

### v4.16.0 Fixes

- `[Application Menu]` Fixed the truncation of long text in an accordion element in the application menu by adding a tooltip to truncated elements. ([#457](https://github.com/infor-design/enterprise/issues/457))
- `[Calendar]` Disable the new event modal when no template is defined. ([#1700](https://github.com/infor-design/enterprise/issues/1700))
- `[Dropdown]` Fixed a bug where the ellipsis was not showing on long text in some browsers. ([#1550](https://github.com/infor-design/enterprise/issues/1550))
- `[Datagrid]` Fixed a bug in equals filter on multiselect filters. ([#1586](https://github.com/infor-design/enterprise/issues/1586))
- `[Datagrid]` Fixed a bug where incorrect data is shown in the events in tree grid. ([#315](https://github.com/infor-design/enterprise-ng/issues/315))
- `[Datagrid]` Fixed a bug where when using minWidth on a column and sorting the column will become misaligned. ([#1481](https://github.com/infor-design/enterprise/issues/1481))
- `[Datagrid]` Fixed a bug where when resizing the last column may become invisible. ([#1456](https://github.com/infor-design/enterprise/issues/1456))
- `[Datagrid]` Fixed a bug where a checkbox column will become checked when selecting if there is no selection checkbox. ([#1641](https://github.com/infor-design/enterprise/issues/1641))
- `[Datagrid]` Fixed a bug where the last column would sometimes not render fully for buttons with longer text. ([#1246](https://github.com/infor-design/enterprise/issues/1246))
- `[Datagrid]` Fixed a bug where showMonthYearPicker did not work correctly on date filters. ([#1532](https://github.com/infor-design/enterprise-ng/issues/1532))
- `[Validation]` Fixed a bug in removeError where the icon is sometimes not removed. ([#1556](https://github.com/infor-design/enterprise/issues/1556))
- `[Datepicker]` Fixed the range picker to clear when changing months in a filter. ([#1537](https://github.com/infor-design/enterprise/issues/1537))
- `[Datepicker]` Fixed disabled dates example to validate again on disabled dates. ([#1445](https://github.com/infor-design/enterprise/issues/1445))
- `[Datagrid]` Fixed a Date Editor bug when passing a series of zeroes to a datagrid cell with an editable date. ([#1020](https://github.com/infor-design/enterprise/issues/1020))
- `[Dropdown]` Fixed a bug where a dropdown will never reopen if it is closed by clicking a menu button. ([#1670](https://github.com/infor-design/enterprise/issues/1670))
- `[Icons]` Established missing icon sourcing and sizing consistency from ids-identity icon/svg assets. ([PR#1628](https://github.com/infor-design/enterprise/pull/1628))
- `[Listview]` Addressed performance issues with paging on all platforms, especially Windows and IE/Edge browsers. As part of this, reworked all components that integrate with the Pager component to render their contents based on a dataset, as opposed to DOM elements. ([#922](https://github.com/infor-design/enterprise/issues/922))
- `[Lookup]` Fixed a bug with settings: async, server-side, and single select modes.  The grid was not deselecting the previously selected value when a new row was clicked.  If the value is preselected in the markup, the lookup modal will no longer close prematurely. ([PR#1654](https://github.com/infor-design/enterprise/issues/1654))
- `[Pager]` Made it possible to set and persist custom tooltips on first, previous, next and last pager buttons. ([#922](https://github.com/infor-design/enterprise/issues/922))
- `[Pager]` Fixed propagation of the `pagesizes` setting when using `updated()`. Previously the array was deep extended instead of being replaced outright. ([#1466](https://github.com/infor-design/enterprise/issues/1466))
- `[Tree]` Fixed a bug when calling the disable or enable methods of the tree. This was not working with ie11. ([PR#1600](https://github.com/infor-design/enterprise/issues/1600))
- `[Stepprocess]` Fixed a bug where the step folder was still selected when it was collapsed or expanded. ([#1633](https://github.com/infor-design/enterprise/issues/1633))
- `[Swaplist]` Fixed a bug where items were not able to drag anymore after make the search. ([#1703](https://github.com/infor-design/enterprise/issues/1703))
- `[Toolbar Flex]` Added the ability to pass in a `beforeOpen` callback to the More Actions menu (fixes a bug where it wasn't possible to dynamically add content to the More Actions menu in same way that was possible on the original Toolbar component)
- `[Toolbar Flex]` Fixed a bug where selected events were not bubbling up for a menu button on a flex toolbar. ([#1709](https://github.com/infor-design/enterprise/issues/1709))
- `[Stepprocess]` Disabled step selected when using the next or previous button. ([#1697](https://github.com/infor-design/enterprise/issues/1697))
- `[Tree]` Fixed a bug when calling the disable or enable methods of the tree. This was not working with ie11. ([PR#1600](https://github.com/infor-design/enterprise/issues/1600))

### v4.16.0 Chore & Maintenance

- `[Demo App]` Removed the search icon from the header on test pages as it doesn't function. ([#1449](https://github.com/infor-design/enterprise/issues/1449))
- `[Demo App]` Added a fix for incorrect links when running on windows. ([#1549](https://github.com/infor-design/enterprise/issues/1549))
- `[Docs]` Added a fix to prevent the documentation generator from failing intermittently. ([#1377](https://github.com/infor-design/enterprise/issues/1377))

(29 Issues Solved this release, Backlog Enterprise 203, Backlog Ng 69, 735 Functional Tests, 670 e2e Test)

## v4.15.0

- [Npm Package](https://www.npmjs.com/package/ids-enterprise)
- [IDS Enterprise Angular Change Log](https://github.com/infor-design/enterprise-ng/blob/master/docs/CHANGELOG.md)

### v4.15.0 Features

- `[Datagrid]` Added support for lookup in the datagrid filter. ([#653](https://github.com/infor-design/enterprise/issues/653))
- `[Datagrid]` Added support for masks on lookup editors. ([#406](https://github.com/infor-design/enterprise/issues/406))
- `[Validation]` When using legacy mode validation, made the icon dim if the text was on top of it. ([#644](https://github.com/infor-design/enterprise/issues/644))
- `[Calendar]` Now possible to edit events both with the API and by clicking/double clicking events. And other improvements. ([#1436](https://github.com/infor-design/enterprise/issues/1436))
- `[Datagrid]` Added new methods to clear dirty cells on cells, rows, and all. ([#1303](https://github.com/infor-design/enterprise/issues/1303))
- `[Tree]` Added several improvements: the ability to show a dropdown on the tree node, the ability to add nodes in between current nodes, the ability to set checkboxes for selection only on some nodes, and the ability to customize icons. ([#1364](https://github.com/infor-design/enterprise/issues/1364))
- `[Datagrid]` Added the ability to display or hide the new row indicator with a new `showNewIndicator` option. ([#1589](https://github.com/infor-design/enterprise/issues/1589))

### v4.15.0 Fixes

- `[Icons]` Icons with the word `confirm` have been changed to `success`. This is partially backwards compatible for now. We deprecated `confirm` and will remove in the next major version so rename your icons. Example `icon-confirm` to `icon-success`. ([#963](https://github.com/infor-design/enterprise/issues/963))
- `[Icons]` The alert icons now have a white background allowing them to appear on colored sections. There are now two versions, for example: `icon-error` and `icon-error-solid`. These are used in calendar. ([#1436](https://github.com/infor-design/enterprise/issues/1436))
- `[Circle Pager]` Made significant improvements to resizing, especially on tabs. ([#1284](https://github.com/infor-design/enterprise/issues/1284))
- `[Datagrid]` In high contrast mode the background is now white when editing cells. ([#1421](https://github.com/infor-design/enterprise/issues/1421))
- `[Dropdown]` Fixed an issue where filter did not work in no-search mode with the Caps Lock key. ([#1500](https://github.com/infor-design/enterprise/issues/1500))
- `[Popupmenu]` Fixed an issue when using the same menu on multiple inputs wherein destroying one instance actually destroyed all instances. ([#1025](https://github.com/infor-design/enterprise/issues/1025))
- `[Swaplist]` Fixed a bug where Shift+M did not work when typing in the search. ([#1408](https://github.com/infor-design/enterprise/issues/1408))
- `[Popupmenu]` Fixed a bug in immediate mode where right click only worked the first time. ([#1507](https://github.com/infor-design/enterprise/issues/1507))
- `[Editor]` Fixed a bug where clear formatting did not work in safari. ([#911](https://github.com/infor-design/enterprise/issues/911))
- `[Colorpicker]` Fixed a bug in Angular where the picker did not respond correctly to `editable=false` and `disabled=true`. ([#257](https://github.com/infor-design/enterprise-ng/issues/257))
- `[Locale]` Fixed a bug where the callback did not complete on nonexistent locales. ([#1267](https://github.com/infor-design/enterprise/issues/1267))
- `[Calendar]` Fixed a bug where event details remain when filtering event types. ([#1436](https://github.com/infor-design/enterprise/issues/1436))
- `[Busy Indicator]` Fixed a bug where the indicator closed when clicking on accordions. ([#281](https://github.com/infor-design/enterprise-ng/issues/281))
- `[Datagrid Tree]` Fixed the need for unique IDs on the tree nodes. ([#1361](https://github.com/infor-design/enterprise/issues/1361))
- `[Editor]` Improved the result of pasting bullet lists from MS Word. ([#1351](https://github.com/infor-design/enterprise/issues/1351))
- `[Hierarchy]` Fixed layout issues in the context menu in RTL mode. ([#1310](https://github.com/infor-design/enterprise/issues/1310))
- `[Datagrid]` Added a setting `allowChildExpandOnMatch` that optionally determines if a search/filter will show and allow nonmatching children to be shown. ([#1422](https://github.com/infor-design/enterprise/issues/1422))
- `[Datagrid]` If a link is added with a href it will now be followed when clicking, rather than needing to use the click method setting on columns. ([#1473](https://github.com/infor-design/enterprise/issues/1473))
- `[Datagrid Tree]` Fixed a bug where Expand/Collapse text is added into the +/- cell. ([#1145](https://github.com/infor-design/enterprise/issues/1145))
- `[Dropdown]` Fixed a bug in NG where two dropdowns in different components would cause each other to freeze. ([#229](https://github.com/infor-design/enterprise-ng/issues/229))
- `[Editor]` Verified a past fix where editor would not work with all buttons when in a modal. ([#408](https://github.com/infor-design/enterprise/issues/408))
- `[Datagrid Tree]` Fixed a bug in `updateRow` that caused the indent of the tree grid to collapse. ([#405](https://github.com/infor-design/enterprise/issues/405))
- `[Empty Message]` Fixed a bug where a null empty message would not be possible. This is used to show no empty message on initial load delays. ([#1467](https://github.com/infor-design/enterprise/issues/1467))
- `[Lookup]` Fixed a bug where nothing is inserted when you click a link editor in the lookup. ([#1315](https://github.com/infor-design/enterprise/issues/1315))
- `[About]` Fixed a bug where the version would not show when set. It would show the IDS version. ([#1414](https://github.com/infor-design/enterprise/issues/1414))
- `[Datagrid]` Fixed a bug in `disableClientSort` / `disableClientFilter`. It now retains visual indicators on sort and filter. ([#1248](https://github.com/infor-design/enterprise/issues/1248))
- `[Tree]` Fixed a bug where selected nodes are selected again after loading child nodes. ([#1270](https://github.com/infor-design/enterprise/issues/1270))
- `[Input]` Fixed a bug where inputs that have tooltips will not be selectable with the cursor. ([#1354](https://github.com/infor-design/enterprise/issues/1354))
- `[Accordion]` Fixed a bug where double clicking a header will open and then close the accordion. ([#1314](https://github.com/infor-design/enterprise/issues/1314))
- `[Datagrid]` Fixed a bug on hover with taller cells where the hover state would not cover the entire cell. ([#1490](https://github.com/infor-design/enterprise/issues/1490))
- `[Editor]` Fixed a bug where the image would still be shown if you press the Esc key and cancel the image dialog. ([#1489](https://github.com/infor-design/enterprise/issues/1489))
- `[Datagrid Lookup]` Added additional missing event info for ajax requests and filtering. ([#1486](https://github.com/infor-design/enterprise/issues/1486))
- `[Tabs]` Added protection from inserting HTML tags in the add method (XSS). ([#1462](https://github.com/infor-design/enterprise/issues/1462))
- `[App Menu]` Added better text wrapping for longer titles. ([#1116](https://github.com/infor-design/enterprise/issues/1116))
- `[Contextual Action Panel]` Fixed some examples so that they reopen more than one time. ([#1116](https://github.com/infor-design/enterprise/issues/506))
- `[Searchfield]` Fixed a border styling issue on longer labels in the search. ([#1500](https://github.com/infor-design/enterprise/issues/1500))
- `[Tabs Multi]` Improved the experience on mobile by collapsing the menus a bit. ([#971](https://github.com/infor-design/enterprise/issues/971))
- `[Lookup]` Fixed missing ellipsis menu on mobile devices. ([#1068](https://github.com/infor-design/enterprise/issues/1068))
- `[Accordion]` Fixed incorrect font size on p tags in the accordion. ([#1116](https://github.com/infor-design/enterprise/issues/1116))
- `[Line Chart]` Fixed and improved the legend text on mobile viewport. ([#609](https://github.com/infor-design/enterprise/issues/609))

### v4.15.0 Chore & Maintenance

- `[General]` Migrated sass to use IDS color variables. ([#1435](https://github.com/infor-design/enterprise/issues/1435))
- `[Angular]` Added all settings from 4.13 in time for future 5.1.0 ([#274](https://github.com/infor-design/enterprise-ng/issues/274))
- `[General]` Fixed some incorrect layouts. ([#1357](https://github.com/infor-design/enterprise/issues/1357))
- `[Targeted Achievement]` Removed some older non working examples. ([#520](https://github.com/infor-design/enterprise/issues/520))

(50 Issues Solved this release, Backlog Enterprise 294, Backlog Ng 80, 809 Functional Tests, 716 e2e Test)

## v4.14.0

- [Npm Package](https://www.npmjs.com/package/ids-enterprise)
- [IDS Enterprise Angular Change Log](https://github.com/infor-design/enterprise-ng/blob/master/docs/CHANGELOG.md)

### v4.14.0 Features

- `[Datepicker/Monthview]` Added a setting for the day of week the calendar starts that can be used outside of the Locale setting. ([#1179](https://github.com/infor-design/enterprise/issues/1179))
- `[Datagrid]` Made the tree datagrid work a lot better with filtering. ([#1281](https://github.com/infor-design/enterprise/issues/1281))
- `[Autocomplete/SearchField]` Added a caseSensitive filtering option. ([#385](https://github.com/infor-design/enterprise/issues/385))
- `[Datagrid]` Added an option `headerAlign` to set alignment on the header different than the rows. ([#420](https://github.com/infor-design/enterprise/issues/420))
- `[Message]` Added the ability to use certain formatter html tags in the message content. ([#379](https://github.com/infor-design/enterprise/issues/379))

### v4.14.0 Fixes

- `[Swaplist]` Fixed a bug that if you drag really fast everything disappears. ([#1195](https://github.com/infor-design/enterprise/issues/1195))
- `[Hierarchy]` Fixed a bug that part of the profile menu is cut off. ([#931](https://github.com/infor-design/enterprise/issues/931))
- `[Datagrid/Dropdown]` Fixed a bug that part of the dropdown menu is cut off. ([#1420](https://github.com/infor-design/enterprise/issues/1420))
- `[Modal]` Fixed bugs where with certain field types modal validation was not working. ([#1213](https://github.com/infor-design/enterprise/issues/1213))
- `[Dropdown]` Fixed a regression where the tooltip was not showing when data is overflowed. ([#1400](https://github.com/infor-design/enterprise/issues/1400))
- `[Tooltip]` Fixed a bugs where a tooltip would show up in unexpected places. ([#1396](https://github.com/infor-design/enterprise/issues/1396))
- `[Datagrid/Dropdown]` Fixed a bug where an error would occur if showSelectAll is used. ([#1360](https://github.com/infor-design/enterprise/issues/1360))
- `[Datagrid/Tooltip]` Fixed a bugs where a tooltip would show up in the header unexpectedly. ([#1395](https://github.com/infor-design/enterprise/issues/1395))
- `[Popupmenu]` Fixed incorrect highlighting on disabled list items.  ([#982](https://github.com/infor-design/enterprise/issues/982))
- `[Contextual Action Panel]` Fixed issues with certain styles of invoking the CAP where it would not reopen a second time. ([#1139](https://github.com/infor-design/enterprise/issues/1139))
- `[Spinbox]` Added a fix so the page will not zoom when click + and - on mobile devices. ([#1070](https://github.com/infor-design/enterprise/issues/1070))
- `[Splitter]` Removed the tooltip from the expand/collapse button as it was superfluous. ([#1180](https://github.com/infor-design/enterprise/issues/1180))
- `[Datagrid]` Added a fix so the last column when stretching will do so with percentage so it will stay when the page resize or the menu opens/closes. ([#1168](https://github.com/infor-design/enterprise/issues/1168))
- `[Datagrid]` Fixed bugs in the server side and filtering example. ([#396](https://github.com/infor-design/enterprise/issues/396))
- `[Datagrid]` Fixed a bug in applyFilter with datefields. ([#1269](https://github.com/infor-design/enterprise/issues/1269))
- `[Datagrid]` Fixed a bug in updateCellNode where sometimes it did not work. ([#1122](https://github.com/infor-design/enterprise/issues/1122))
- `[Hierarchy]` Made the empty image ring the same color as the left edge. ([#932](https://github.com/infor-design/enterprise/issues/932))
- `[Datagrid/Dropdown]` Fixed an issue that tab did not close dropdown editors. ([#1198](https://github.com/infor-design/enterprise/issues/1198))
- `[Datagrid/Dropdown]` Fixed a bug that if you click open a dropdown editor then you cannot use arrow keys to select. ([#1387](https://github.com/infor-design/enterprise/issues/1387))
- `[Datagrid/Dropdown]` Fixed a bug that if a smaller number of items the menu would be too short. ([#1298](https://github.com/infor-design/enterprise/issues/1298))
- `[Searchfield]` Fixed a bug that the search field didnt work in safari. ([#225](https://github.com/infor-design/enterprise/issues/225))
- `[Datagrid/Dropdown]` Fixed a bug that source is used the values may be cleared out when opening the list. ([#1185](https://github.com/infor-design/enterprise/issues/1185))
- `[Personalization]` Fixed a bug that when calling initialize the personalization would reset. ([#1231](https://github.com/infor-design/enterprise/issues/1231))
- `[Tabs]` Fixed the alignment of the closing icon. ([#1056](https://github.com/infor-design/enterprise/issues/1056))
- `[Dropdown]` Fixed list alignment issues on mobile. ([#1069](https://github.com/infor-design/enterprise/issues/1069))
- `[Dropdown]` Fixed issues where the listbox would not close on mobile. ([#1119](https://github.com/infor-design/enterprise/issues/1119))
- `[Dropdown]` Fixed a bug where modals would close on url hash change. ([#1207](https://github.com/infor-design/enterprise/issues/1207))
- `[Contextual Action Panel]` Fixed an issue where buttons would occasionally be out of view. ([#283](https://github.com/infor-design/enterprise/issues/283))
- `[Empty Message]` Added a new icon to indicate using the search function. ([#1325](https://github.com/infor-design/enterprise/issues/1325))
- `[Searchfield]` Added a fix for landscape mode on mobile. ([#1102](https://github.com/infor-design/enterprise/issues/1102))
- `[Datagrid]` Added a fix for hard to read fields in high contrast mode. ([#1193](https://github.com/infor-design/enterprise/issues/1193))

### v4.14.0 Chore & Maintenance

- `[General]` Fixed problems with the css mapping where the line numbers were wrong in the map files. ([#962](https://github.com/infor-design/enterprise/issues/962))
- `[Docs]` Added setting so themes can be shown in the documentation pages. ([#1327](https://github.com/infor-design/enterprise/issues/1327))
- `[Docs]` Made links to example pages open in a new window. ([#1132](https://github.com/infor-design/enterprise/issues/1132))

(43 Issues Solved this release, Backlog Enterprise 181, Backlog Ng 64, 682 Functional Tests, 612 e2e Test)

## v4.13.0

- [Npm Package](https://www.npmjs.com/package/ids-enterprise)
- [IDS Enterprise Angular Change Log](https://github.com/infor-design/enterprise-ng/blob/master/docs/CHANGELOG.md)

### v4.13.0 Features

- `[Calendar]` Added some new features such as upcoming events view, RTL, keyboard support and fixed styling issues and bugs. ([#1221](https://github.com/infor-design/enterprise/issues/1221))
- `[Flex Toolbar]` Added search field integration, so that the search field is mainly close to being able to replace the legacy toolbar. ([#269](https://github.com/infor-design/enterprise/issues/269))
- `[Bar]` Added short, medium label support for adapting the chart to responsive views. ([#1094](https://github.com/infor-design/enterprise/issues/1094))
- `[Textarea]` Added maxLength option to prevent typing over a set maximum. ([#1046](https://github.com/infor-design/enterprise/issues/1046))
- `[Textarea]` Added maxGrow option to prevent growing when typing over a set max. ([#1147](https://github.com/infor-design/enterprise/issues/1147))
- `[Datagrid]` If using the `showDirty` option the indication will now be on each cell. ([#1183](https://github.com/infor-design/enterprise/issues/1183))
- `[Datepicker]` Added an option `useCurrentTime` that will insert current time instead of noon time with date and timepickers. ([#1087](https://github.com/infor-design/enterprise/issues/1087))
- `[General]` Included an IE 11 polyfill for ES6 Promises, this is a new dependency in the package.json you should include. ([#1172](https://github.com/infor-design/enterprise/issues/1172))
- `[General]` Add translations in 38 languages including new support for Slovak (sk-SK). ([#557](https://github.com/infor-design/enterprise/issues/557))

### v4.13.0 Fixes

- `[Tooltips]` Fixed an important bug where tooltips would stick around in the page on the top corner. ([#1273](https://github.com/infor-design/enterprise/issues/1273))
- `[Tooltips]` Fixed some contrast issues on the high contrast theme. ([#1249](https://github.com/infor-design/enterprise/issues/1249))
- `[Tooltips]` Fixed a bug where Toolbar "More Actions" menu buttons could incorrectly display a tooltip overlapping an open menu. ([#1242](https://github.com/infor-design/enterprise/issues/1242))
- `[Datepicker / Timepicker]` Removed the need to use the customValidation setting. You can remove this option from your code. The logic will pick up if you added customValidation to your input by adding a data-validate option. You also may need to add `date` or `availableDate` validation to your  data-validate attribute if these validations are desired along with your custom or required validation. ([#862](https://github.com/infor-design/enterprise/issues/862))
- `[Menubutton]` Added a new setting `hideMenuArrow` you can use for buttons that don't require an arrow, such as menu buttons. ([#1088](https://github.com/infor-design/enterprise/issues/1088))
- `[Dropdown]` Fixed issues with destroy when multiple dropdown components are on the page. ([#1202](https://github.com/infor-design/enterprise/issues/1202))
- `[Datagrid]` Fixed alignment issues when using filtering with some columns that do not have a filter. ([#1124](https://github.com/infor-design/enterprise/issues/1124))
- `[Datagrid]` Fixed an error when dynamically adding context menus. ([#1216](https://github.com/infor-design/enterprise/issues/1216))
- `[Datagrid]` Added an example of dynamic intermediate paging and filtering. ([#396](https://github.com/infor-design/enterprise/issues/396))
- `[Dropdown]` Fixed alignment issues on mobile devices. ([#1069](https://github.com/infor-design/enterprise/issues/1069))
- `[Datepicker]` Fixed incorrect assumptions, causing incorrect umalqura calendar calculations. ([#1189](https://github.com/infor-design/enterprise/issues/1189))
- `[Datepicker]` Fixed an issue where the dialog would not close on click out if opening the time dropdown components first. ([#1278](https://github.com/infor-design/enterprise/issues/))
- `[General]` Added the ability to stop renderLoop. ([#214](https://github.com/infor-design/enterprise/issues/214))
- `[Datepicker]` Fixed an issue reselecting ranges with the date picker range option. ([#1197](https://github.com/infor-design/enterprise/issues/1197))
- `[Editor]` Fixed bugs on IE with background color option. ([#392](https://github.com/infor-design/enterprise/issues/392))
- `[Colorpicker]` Fixed issue where the palette is not closed on enter key / click. ([#1050](https://github.com/infor-design/enterprise/issues/1050))
- `[Accordion]` Fixed issues with context menus on the accordion. ([#639](https://github.com/infor-design/enterprise/issues/639))
- `[Searchfield]` Made no results appear not clickable. ([#329](https://github.com/infor-design/enterprise/issues/329))
- `[Datagrid]` Added an example of groups and paging. ([#435](https://github.com/infor-design/enterprise/issues/435))
- `[Editor]` Fixed the dirty indicator when using toolbar items. ([#910](https://github.com/infor-design/enterprise/issues/910))
- `[Datagrid]` Fixed a bug that made tooltips disappear when a lookup editor is closed. ([#1186](https://github.com/infor-design/enterprise/issues/1186))
- `[Datagrid]` Fixed a bug where not all rows are removed in the removeSelected function. ([#1036](https://github.com/infor-design/enterprise/issues/1036))
- `[Datagrid]` Fixed bugs in activateRow and deactivateRow in some edge cases. ([#948](https://github.com/infor-design/enterprise/issues/948))
- `[Datagrid]` Fixed formatting of tooltips on the header and filter. ([#955](https://github.com/infor-design/enterprise/issues/955))
- `[Datagrid]` Fixed wrong page number when saving the page number in localstorage and reloading. ([#798](https://github.com/infor-design/enterprise/issues/798))
- `[Tree]` Fixed issues when expanding and collapsing after dragging nodes around. ([#1183](https://github.com/infor-design/enterprise/issues/1183))
- `[ContextualActionPanel]` Fixed a bug where the CAP will be closed if clicking an accordion in it. ([#1138](https://github.com/infor-design/enterprise/issues/1138))
- `[Colorpicker]` Added a setting (customColors) to prevent adding default colors if totally custom colors are used. ([#1135](https://github.com/infor-design/enterprise/issues/1135))
- `[AppMenu]` Improved contrast in high contrast theme. ([#1146](https://github.com/infor-design/enterprise/issues/1146))
- `[Searchfield]` Fixed issue where ascenders/descenders are cut off. ([#1101](https://github.com/infor-design/enterprise/issues/1101))
- `[Tree]` Added sortstop and sortstart events. ([#1003](https://github.com/infor-design/enterprise/issues/1003))
- `[Searchfield]` Fixed some alignment issues in different browsers. ([#1106](https://github.com/infor-design/enterprise/issues/1106))
- `[Searchfield]` Fixed some contrast issues in different browsers. ([#1104](https://github.com/infor-design/enterprise/issues/1104))
- `[Searchfield]` Prevent multiple selected events from firing. ([#1259](https://github.com/infor-design/enterprise/issues/1259))
- `[Autocomplete]` Added a beforeOpen setting ([#398](https://github.com/infor-design/enterprise/issues/398))
- `[Toolbar]` Fixed an error where toolbar tried to focus a DOM item that was removed. ([#1177](https://github.com/infor-design/enterprise/issues/1177))
- `[Dropdown]` Fixed a problem where the bottom of some lists is cropped. ([#909](https://github.com/infor-design/enterprise/issues/909))
- `[General]` Fixed a few components so that they could still initialize when hidden. ([#230](https://github.com/infor-design/enterprise/issues/230))
- `[Datagrid]` Fixed missing tooltips on new row. ([#1081](https://github.com/infor-design/enterprise/issues/1081))
- `[Lookup]` Fixed a bug using select all where it would select the previous list. ([#295](https://github.com/infor-design/enterprise/issues/295))
- `[Datagrid]` Fixed missing summary row on initial render in some cases. ([#330](https://github.com/infor-design/enterprise/issues/330))
- `[Button]` Fixed alignment of text and icons. ([#973](https://github.com/infor-design/enterprise/issues/973))
- `[Datagrid]` Fixed missing source call when loading last page first. ([#1162](https://github.com/infor-design/enterprise/issues/1162))
- `[SwapList]` Made sure swap list will work in all cases and in angular. ([#152](https://github.com/infor-design/enterprise/issues/152))
- `[Toast]` Fixed a bug where some toasts on certain urls may not close. ([#1305](https://github.com/infor-design/enterprise/issues/1305))
- `[Datepicker / Lookup]` Fixed bugs where they would not load on tabs. ([#1304](https://github.com/infor-design/enterprise/issues/1304))

### v4.13.0 Chore & Maintenance

- `[General]` Added more complete visual tests. ([#978](https://github.com/infor-design/enterprise/issues/978))
- `[General]` Cleaned up some of the sample pages start at A, making sure examples work and tests are covered for better QA (on going). ([#1136](https://github.com/infor-design/enterprise/issues/1136))
- `[General]` Upgraded to ids-identity 2.0.x ([#1062](https://github.com/infor-design/enterprise/issues/1062))
- `[General]` Cleanup missing files in the directory listings. ([#985](https://github.com/infor-design/enterprise/issues/985))
- `[Demo App]` Removed response headers for less Veracode errors. ([#959](https://github.com/infor-design/enterprise/issues/959))
- `[Angular 1.0]` We removed the angular 1.0 directives from the code and examples. These are no longer being updated. You can still use older versions of this or move on to Angular 7.x ([#1136](https://github.com/infor-design/enterprise/issues/1136))
- `[Uplift]` Included the uplift theme again as alpha for testing. It will show with a watermark and is only available via the personalize api or url params in the demo app. ([#1224](https://github.com/infor-design/enterprise/issues/1224))

(69 Issues Solved this release, Backlog Enterprise 199, Backlog Ng 63, 662 Functional Tests, 659 e2e Test)

## v4.12.0

- [Npm Package](https://www.npmjs.com/package/ids-enterprise)
- [IDS Enterprise Angular Change Log](https://github.com/infor-design/enterprise-ng/blob/master/docs/CHANGELOG.md)

### v4.12.0 Features

- `[General]` The ability to make custom/smaller builds has further been improved. We improved the component matching, made it possible to run the tests on only included components, fixed the banner, and improved the terminal functionality. Also removed/deprecated the older mapping tool. ([#417](https://github.com/infor-design/enterprise/issues/417))
- `[Message]` Added the ability to have different types (Info, Confirm, Error, Alert). ([#963](https://github.com/infor-design/enterprise/issues/963))
- `[General]` Further fixes to pass veracode scans. Now passing conditionally. ([#683](https://github.com/infor-design/enterprise/issues/683))
- `[Pager]` Made it possible to use the pager as a standalone component. ([#250](https://github.com/infor-design/enterprise/issues/250))
- `[Editor]` Added a clear formatting button. ([#473](https://github.com/infor-design/enterprise/issues/473))
- `[Datepicker]` Added an option to show the time as current time instead of midnight. ([#889](https://github.com/infor-design/enterprise/issues/889))
- `[About]` Dialog now shows device information. ([#684](https://github.com/infor-design/enterprise/issues/684))

### v4.12.0 Fixes

- `[Datagrid Tree]` Fixed incorrect data on activated event. ([#412](https://github.com/infor-design/enterprise/issues/412))
- `[Datagrid]` Improved the export function so it works on different locales. ([#378](https://github.com/infor-design/enterprise/issues/378))
- `[Tabs]` Fixed a bug where clicking the x on tabs with a dropdowns would incorrectly open the dropdown. ([#276](https://github.com/infor-design/enterprise/issues/276))
- `[Datagrid]` Changed the `settingschange` event so it will only fire once. ([#903](https://github.com/infor-design/enterprise/issues/903))
- `[Listview]` Improved rendering performance. ([#430](https://github.com/infor-design/enterprise/issues/430))
- `[General]` Fixed issues when using base tag, that caused icons to disappear. ([#766](https://github.com/infor-design/enterprise/issues/766))
- `[Empty Message]` Made it possible to assign code to the button click if used. ([#667](https://github.com/infor-design/enterprise/issues/667))
- `[Datagrid]` Added translations for the new tooltip. ([#227](https://github.com/infor-design/enterprise/issues/227))
- `[Dropdown]` Fixed contrast issue in high contrast theme. ([#945](https://github.com/infor-design/enterprise/issues/945))
- `[Datagrid]` Reset to default did not reset dropdown columns. ([#847](https://github.com/infor-design/enterprise/issues/847))
- `[Datagrid]` Fixed bugs in keyword search highlighting with special characters. ([#849](https://github.com/infor-design/enterprise/issues/849))
- `[Datagrid]` Fixed bugs that causes NaN to appear in date fields. ([#891](https://github.com/infor-design/enterprise/issues/891))
- `[Dropdown]` Fixed issue where validation is not trigger on IOS on click out. ([#659](https://github.com/infor-design/enterprise/issues/659))
- `[Lookup]` Fixed bug in select all in multiselect with paging. ([#926](https://github.com/infor-design/enterprise/issues/926))
- `[Modal]` Fixed bug where the modal would close if hitting enter on a checkbox and inputs. ([#320](https://github.com/infor-design/enterprise/issues/320))
- `[Lookup]` Fixed bug trying to reselect a second time. ([#296](https://github.com/infor-design/enterprise/issues/296))
- `[Tabs]` Fixed behavior when closing and disabling tabs. ([#947](https://github.com/infor-design/enterprise/issues/947))
- `[Dropdown]` Fixed layout issues when using icons in the dropdown. ([#663](https://github.com/infor-design/enterprise/issues/663))
- `[Datagrid]` Fixed a bug where the tooltip did not show on validation. ([#1008](https://github.com/infor-design/enterprise/issues/1008))
- `[Tabs]` Fixed issue with opening spillover on IOS. ([#619](https://github.com/infor-design/enterprise/issues/619))
- `[Datagrid]` Fixed bugs when using `exportable: false` in certain column positions. ([#787](https://github.com/infor-design/enterprise/issues/787))
- `[Searchfield]` Removed double border. ([#328](https://github.com/infor-design/enterprise/issues/328))

### v4.12.0 Chore & Maintenance

- `[Masks]` Added missing and more documentation, cleaned up existing docs. ([#1033](https://github.com/infor-design/enterprise/issues/1033))
- `[General]` Based on design site comments, we improved some pages and fixed some missing links. ([#1034](https://github.com/infor-design/enterprise/issues/1034))
- `[Bar Chart]` Added test coverage. ([#848](https://github.com/infor-design/enterprise/issues/848))
- `[Datagrid]` Added full api test coverage. ([#242](https://github.com/infor-design/enterprise/issues/242))

(55 Issues Solved this release, Backlog Enterprise 185, Backlog Ng 50, 628 Functional Tests, 562 e2e Test)

## v4.11.0

- [Npm Package](https://www.npmjs.com/package/ids-enterprise)
- [IDS Enterprise Angular Change Log](https://github.com/infor-design/enterprise-ng/blob/master/docs/CHANGELOG.md)

### v4.11.0 Features

- `[General]` It is now possible to make custom builds. With a custom build you specify a command with a list of components that you use. This can be used to reduce the bundle size for both js and css. ([#417](https://github.com/infor-design/enterprise/issues/417))
- `[Calendar]` Added more features including: a readonly view, ability for events to span days, tooltips and notifications ([#417](https://github.com/infor-design/enterprise/issues/417))
- `[Lookup]` Added the ability to select across pages, even when doing server side paging. ([#375](https://github.com/infor-design/enterprise/issues/375))
- `[Datagrid]` Improved tooltip performance, and now tooltips show on cells that are not fully displayed. ([#447](https://github.com/infor-design/enterprise/issues/447))

### v4.11.0 Fixes

- `[Dropdown]` The onKeyDown callback was not firing if CTRL key is used. This is fixed. ([#793](https://github.com/infor-design/enterprise/issues/793))
- `[Tree]` Added a small feature to preserve the tree node states on reload. ([#792](https://github.com/infor-design/enterprise/issues/792))
- `[Tree]` Added a disable/enable method to disable/enable the whole tree. ([#752](https://github.com/infor-design/enterprise/issues/752))
- `[App Menu]` Fixed a bug clearing the search filter box. ([#702](https://github.com/infor-design/enterprise/issues/702))
- `[Column Chart]` Added a yAxis option, you can use to format the yAxis in custom ways. ([#627](https://github.com/infor-design/enterprise/issues/627))
- `[General]` More fixes to use external ids tokens. ([#708](https://github.com/infor-design/enterprise/issues/708))
- `[Datagrid]` Fixed an error calling selectRows with an integer. ([#756](https://github.com/infor-design/enterprise/issues/756))
- `[Tree]` Fixed a bug that caused newly added rows to not be draggable. ([#618](https://github.com/infor-design/enterprise/issues/618))
- `[Dropdown / Multiselect]` Re-added the ability to have a placeholder on the component. ([#832](https://github.com/infor-design/enterprise/issues/832))
- `[Datagrid]` Fixed a bug that caused dropdown filters to not save on reload of page (saveUserSettings) ([#791](https://github.com/infor-design/enterprise/issues/791))
- `[Dropdown]` Fixed a bug that caused an unneeded scrollbar. ([#786](https://github.com/infor-design/enterprise/issues/786))
- `[Tree]` Added drag events and events for when the data is changed. ([#801](https://github.com/infor-design/enterprise/issues/801))
- `[Datepicker]` Fixed a bug updating settings, where time was not changing correctly. ([#305](https://github.com/infor-design/enterprise/issues/305))
- `[Tree]` Fixed a bug where the underlying dataset was not synced up. ([#718](https://github.com/infor-design/enterprise/issues/718))
- `[Lookup]` Fixed incorrect text color on chrome. ([#762](https://github.com/infor-design/enterprise/issues/762))
- `[Editor]` Fixed duplicate ID's on the popup dialogs. ([#746](https://github.com/infor-design/enterprise/issues/746))
- `[Dropdown]` Fixed misalignment of icons on IOS. ([#657](https://github.com/infor-design/enterprise/issues/657))
- `[Demos]` Fixed a bug that caused RTL pages to sometimes load blank. ([#814](https://github.com/infor-design/enterprise/issues/814))
- `[Modal]` Fixed a bug that caused the modal to close when clicking an accordion on the modal. ([#747](https://github.com/infor-design/enterprise/issues/747))
- `[Tree]` Added a restoreOriginalState method to set the tree back to its original state. ([#751](https://github.com/infor-design/enterprise/issues/751))
- `[Datagrid]` Added an example of a nested datagrid with scrolling. ([#172](https://github.com/infor-design/enterprise/issues/172))
- `[Datagrid]` Fixed column alignment issues on grouped column examples. ([#147](https://github.com/infor-design/enterprise/issues/147))
- `[Datagrid]` Fixed bugs when dragging and resizing grouped columns. ([#374](https://github.com/infor-design/enterprise/issues/374))
- `[Validation]` Fixed a bug that caused validations with changing messages to not go away on correction. ([#640](https://github.com/infor-design/enterprise/issues/640))
- `[Datagrid]` Fixed bugs in actionable mode (enter was not moving down). ([#788](https://github.com/infor-design/enterprise/issues/788))
- `[Bar Charts]` Fixed bug that caused tooltips to occasionally not show up. ([#739](https://github.com/infor-design/enterprise/issues/739))
- `[Dirty]` Fixed appearance/contrast on high contrast theme. ([#692](https://github.com/infor-design/enterprise/issues/692))
- `[Locale]` Fixed incorrect date time format. ([#608](https://github.com/infor-design/enterprise/issues/608))
- `[Dropdown]` Fixed bug where filtering did not work with CAPS lock on. ([#608](https://github.com/infor-design/enterprise/issues/608))
- `[Accordion]` Fixed styling issue on safari. ([#282](https://github.com/infor-design/enterprise/issues/282))
- `[Dropdown]` Fixed a bug on mobile devices, where the list would close on scrolling. ([#656](https://github.com/infor-design/enterprise/issues/656))

### v4.11.0 Chore & Maintenance

- `[Textarea]` Added additional test coverage. ([#337](https://github.com/infor-design/enterprise/issues/337))
- `[Tree]` Added additional test coverage. ([#752](https://github.com/infor-design/enterprise/issues/752))
- `[Busy Indicator]` Added additional test coverage. ([#233](https://github.com/infor-design/enterprise/issues/233))
- `[Docs]` Added additional information for developers on how to use IDS. ([#721](https://github.com/infor-design/enterprise/issues/721))
- `[Docs]` Added Id's and test notes to all pages. ([#259](https://github.com/infor-design/enterprise/issues/259))
- `[Docs]` Fixed issues on the wizard docs. ([#824](https://github.com/infor-design/enterprise/issues/824))
- `[Accordion]` Added additional test coverage. ([#516](https://github.com/infor-design/enterprise/issues/516))
- `[General]` Added sass linter (stylelint). ([#767](https://github.com/infor-design/enterprise/issues/767))

(53 Issues Solved this release, Backlog Enterprise 170, Backlog Ng 41, 587 Functional Tests, 458 e2e Test)

## v4.10.0

- [Npm Package](https://www.npmjs.com/package/ids-enterprise)
- [IDS Enterprise Angular Change Log](https://github.com/infor-design/enterprise-ng/blob/master/docs/CHANGELOG.md)

### v4.10.0 Features

- `[General]` Changed the code to pass Veracode scans. The IDS components now pass ISO at 86 rating. The rest of the flaws are mitigated with fixes such as stripping tags. As a result we went fairly aggressive with what we strip. If teams are doing something special we don't have tests for there is potential for customizations being stripped. ([#256](https://github.com/infor-design/enterprise/issues/256))
- `[Tooltips]` Will now activate on longpress on mobile devices. ([#400](https://github.com/infor-design/enterprise/issues/400))
- `[Contextmenu]` Will now activate on longpress on mobile devices (except when on inputs). ([#245](https://github.com/infor-design/enterprise/issues/245))
- `[Locale]` Added support for zh-Hant and zh-Hans. ([#397](https://github.com/infor-design/enterprise/issues/397))
- `[Tree]` Greatly improved rendering and expanding performance. ([#251](https://github.com/infor-design/enterprise/issues/251))
- `[General]` Internally all of the sass is now extended from [IDS Design tokens]( https://github.com/infor-design/design-system) ([#354](https://github.com/infor-design/enterprise/issues/354))
- `[Calendar]` Added initial readonly calendar. At the moment the calendar can only render events and has a filtering feature. More will be added next sprint. ([#261](https://github.com/infor-design/enterprise/issues/261))

### v4.10.0 Fixes

- `[Dropdown]` Minor Breaking Change for Xss reasons we removed the ability to set a custom hex color on icons in the dropdown. You can still pass in one of the alert colors from the colorpallette (fx alert, good, info). This was not even shown in the examples so may not be missed. ([#256](https://github.com/infor-design/enterprise/issues/256))
- `[Popupmenu]` Fixed a problem in popupmenu, if it was opened in immediate mode, submenus will be cleared of their text when the menu is eventually closed. ([#701](https://github.com/infor-design/enterprise/issues/701))
- `[Editor]` Fixed xss injection problem on the link dialog. ([#257](https://github.com/infor-design/enterprise/issues/257))
- `[Spinbox]` Fixed a height / alignment issue on spinboxes when used in short height configuration. ([#547](https://github.com/infor-design/enterprise/issues/547))
- `[Datepicker / Mask]` Fixed an issue in angular that caused using backspace to not save back to the model. ([#51](https://github.com/infor-design/enterprise-ng/issues/51))
- `[Field Options]` Fixed mobile support so they now work on touch better on IOS and Android. ([#555](https://github.com/infor-design/enterprise-ng/issues/555))
- `[Tree]` Tree with + and - for the folders was inversed visually. This was fixed, update your svg.html ([#685](https://github.com/infor-design/enterprise-ng/issues/685))
- `[Modal]` Fixed an alignment issue with the closing X on the top corner. ([#662](https://github.com/infor-design/enterprise-ng/issues/662))
- `[Popupmenu]` Fixed a visual flickering when opening dynamic submenus. ([#588](https://github.com/infor-design/enterprise/issues/588))
- `[Tree]` Added full unit and functional tests. ([#264](https://github.com/infor-design/enterprise/issues/264))
- `[Lookup]` Added full unit and functional tests. ([#344](https://github.com/infor-design/enterprise/issues/344))
- `[Datagrid]` Added more unit and functional tests. ([#242](https://github.com/infor-design/enterprise/issues/242))
- `[General]` Updated the develop tools and sample app to Node 10. During this update we set package-lock.json to be ignored in .gitignore ([#540](https://github.com/infor-design/enterprise/issues/540))
- `[Modal]` Allow beforeOpen callback to run optionally whether you have content or not passed back. ([#409](https://github.com/infor-design/enterprise/issues/409))
- `[Datagrid]` The lookup editor now supports left, right, and center align on the column settings. ([#228](https://github.com/infor-design/enterprise/issues/228))
- `[Mask]` When adding prefixes and suffixes (like % and $) if all the rest of the text is cleared, these will also now be cleared. ([#433](https://github.com/infor-design/enterprise/issues/433))
- `[Popupmenu]` Fixed low contrast selection icons in high contrast theme. ([#410](https://github.com/infor-design/enterprise/issues/410))
- `[Header Popupmenu]` Fixed missing focus state. ([#514](https://github.com/infor-design/enterprise/issues/514))
- `[Datepicker]` When using legends on days, fixed a problem that the hover states are shown incorrectly when changing month. ([#514](https://github.com/infor-design/enterprise/issues/514))
- `[Listview]` When the search field is disabled, it was not shown with disabled styling, this is fixed. ([#422](https://github.com/infor-design/enterprise/issues/422))
- `[Donut]` When having 4 or 2 sliced the tooltip would not show up on some slices. This is fixed. ([#482](https://github.com/infor-design/enterprise/issues/482))
- `[Datagrid]` Added a searchExpandableRow option so that you can control if data in expandable rows is searched/expanded. ([#480](https://github.com/infor-design/enterprise/issues/480))
- `[Multiselect]` If more items then fit are selected the tooltip was not showing on initial load, it only showed after changing values. This is fixed. ([#633](https://github.com/infor-design/enterprise/issues/633))
- `[Tooltip]` An example was added showing how you can show tooltips on disabled buttons. ([#453](https://github.com/infor-design/enterprise/issues/453))
- `[Modal]` A title with brackets in it was not escaping the text correctly. ([#246](https://github.com/infor-design/enterprise/issues/246))
- `[Modal]` Pressing enter when on inputs such as file upload no longer closes the modal. ([#321](https://github.com/infor-design/enterprise/issues/321))
- `[Locale]` Sent out translations so things like the Editor New/Same window dialog will be translated in the future. ([#511](https://github.com/infor-design/enterprise/issues/511))
- `[Nested Datagrid]` Fixed focus issues, the wrong cell in the nest was getting focused. ([#371](https://github.com/infor-design/enterprise/issues/371))

(44 Issues Solved this release, Backlog Enterprise 173, Backlog Ng 44, 565 Functional Tests, 426 e2e Test)

## v4.9.0

- [Npm Package](https://www.npmjs.com/package/ids-enterprise)
- [IDS Enterprise Angular Change Log](https://github.com/infor-design/enterprise-ng/blob/master/docs/CHANGELOG.md)

### v4.9.0 Features

- `[Datagrid]` Changed the way alerts work on rows. It now no longer requires an extra column. The rowStatus column will now be ignored so can be removed. When an alert / error / info message is added to the row the whole row will highlight. ([Check out the example.](https://bit.ly/2LC33iJ) ([#258](https://github.com/infor-design/enterprise/issues/258))
- `[Modal]` Added an option `showCloseBtn` which when set to true will show a X button on the top left corner. ([#358](https://github.com/infor-design/enterprise/issues/358))
- `[Multiselect / Dropdown]` Added the ability to see the search term during ajax requests. ([#267](https://github.com/infor-design/enterprise/issues/267))
- `[Scatterplot]` Added a scatter plot chart similar to a bubble chart but with shapes. ([Check out the example.](https://bit.ly/2K9N59M) ([#341](https://github.com/infor-design/enterprise/issues/341))
- `[Toast]` Added an option `allowLink` which when set to true will allow you to specify a `<a>` in the message content to add a link to the message. ([#341](https://github.com/infor-design/enterprise/issues/341))

### v4.9.0 Fixes

- `[Accordion]` Fixed an issue that prevented a right click menu from working on the accordion. ([#238](https://github.com/infor-design/enterprise/issues/238))
- `[Charts]` Fixed up missing empty states and selection methods so they work on all charts. ([#265](https://github.com/infor-design/enterprise/issues/265))
- `[Datagrid]` Fixed the performance of pasting from excel. ([#240](https://github.com/infor-design/enterprise/issues/240))
- `[Datagrid]` The keyword search will now clear when reloading data. ([#307](https://github.com/infor-design/enterprise/issues/307))
- `[Docs]` Fixed several noted missing pages and broken links in the docs. ([#244](https://github.com/infor-design/enterprise/issues/244))
- `[Dropdown]` Fixed bug in badges configuration. ([#270](https://github.com/infor-design/enterprise/issues/270))
- `[Flex Layout]` Fixed field-flex to work better on IE. ([#252](https://github.com/infor-design/enterprise/issues/252))
- `[Editor]` Fixed bug that made it impossible to edit the visual tab. ([#478](https://github.com/infor-design/enterprise/issues/478))
- `[Editor]` Fixed a bug with dirty indicator that caused a messed up layout. ([#241](https://github.com/infor-design/enterprise/issues/241))
- `[Lookup]` Fixed it so that select will work correctly when filtering. ([#248](https://github.com/infor-design/enterprise/issues/248))
- `[Header]` Fixed missing `More` tooltip on the header. ([#345](https://github.com/infor-design/enterprise/issues/345))
- `[Validation]` Added fixes to prevent `error` and `valid` events from going off more than once. ([#237](https://github.com/infor-design/enterprise/issues/237))
- `[Validation]` Added fixes to make multiple messages work better. There is now a `getMessages()` function that will return all erros on a field as an array. The older `getMessage()` will still return a string. ([#237](https://github.com/infor-design/enterprise/issues/237))
- `[Validation]` Fixed un-needed event handlers when using fields on a tab. ([#332](https://github.com/infor-design/enterprise/issues/332))

### v4.9.0 Chore & Maintenance

- `[Blockgrid]` Added full test coverage ([#234](https://github.com/infor-design/enterprise/issues/234))
- `[CAP]` Fixed some examples that would not close ([#283](https://github.com/infor-design/enterprise/issues/283))
- `[Datepicker]` Added full test coverage ([#243](https://github.com/infor-design/enterprise/issues/243))
- `[Datagrid]` Fixed an example so that it shows how to clear a dropdown filter. ([#254](https://github.com/infor-design/enterprise/issues/254))
- `[Docs]` Added TEAMS.MD for collecting info on the teams using ids. If you are not in the list let us know or make a pull request. ([#350](https://github.com/infor-design/enterprise/issues/350))
- `[Listview]` Fixed some links in the sample app that caused some examples to fail. ([#273](https://github.com/infor-design/enterprise/issues/273))
- `[Tabs]` Added more test coverage ([#239](https://github.com/infor-design/enterprise/issues/239))
- `[Toast]` Added full test coverage ([#232](https://github.com/infor-design/enterprise/issues/232))
- `[Testing]` Added visual regression tests, and more importantly a system for doing them via CI. ([#255](https://github.com/infor-design/enterprise/issues/255))

(34 Issues Solved this release, Backlog Enterprise 158, Backlog Ng 41, 458 Functional Tests, 297 e2e Test)

## v4.8.0

- [Npm Package](https://www.npmjs.com/package/ids-enterprise)
- [IDS Enterprise Angular Change Log](https://github.com/infor-design/enterprise-ng/blob/master/docs/CHANGELOG.md)

### v4.8.0 Features

- `[Datagrid]` Added an example of Nested Datagrids with ([basic nested grid support.](https://bit.ly/2lGKM4a)) ([#SOHO-3474](https://jira.infor.com/browse/SOHO-3474))
- `[Datagrid]` Added support for async validation. ([#SOHO-7943](https://jira.infor.com/browse/SOHO-7943))
- `[Export]` Extracted excel export code so it can be run outside the datagrid. ([#SOHO-7246](https://jira.infor.com/browse/SOHO-7246))

### v4.8.0 Fixes

- `[Searchfield / Toolbar Searchfield]` Merged code between them so there is just one component. This reduced code and fixed many bugs. ([#161](https://github.com/infor-design/enterprise/pull/161))
- `[Datagrid]` Fixed issues using expand row after hiding/showing columns. ([#SOHO-8103](https://jira.infor.com/browse/SOHO-8103))
- `[Datagrid]` Fixed issue that caused nested grids in expandable rows to hide after hiding/showing columns on the parent grid. ([#SOHO-8102](https://jira.infor.com/browse/SOHO-8102))
- `[Datagrid]` Added an example showing Math rounding on numeric columns ([#SOHO-5168](https://jira.infor.com/browse/SOHO-5168))
- `[Datagrid]` Date editors now maintain date format correctly. ([#SOHO-5861](https://jira.infor.com/browse/SOHO-5861))
- `[Datagrid]` Fixed alignment off sort indicator on centered columns. ([#SOHO-7444](https://jira.infor.com/browse/SOHO-7444))
- `[Datagrid]` Behavior Change - Sorting clicking now no longer refocuses last cell. ([#SOHO-7682](https://jira.infor.com/browse/SOHO-7682))
- `[Datagrid]` Fixed formatter error that showed NaN on some number cells. ([#SOHO-7839](https://jira.infor.com/browse/SOHO-7682))
- `[Datagrid]` Fixed a bug rendering last column in some situations. ([#SOHO-7987](https://jira.infor.com/browse/SOHO-7987))
- `[Datagrid]` Fixed incorrect data in context menu event. ([#SOHO-7991](https://jira.infor.com/browse/SOHO-7991))
- `[Dropdown]` Added an onKeyDown option so keys can be overriden. ([#SOHO-4815](https://jira.infor.com/browse/SOHO-4815))
- `[Slider]` Fixed step slider to work better jumping across steps. ([#SOHO-6271](https://jira.infor.com/browse/SOHO-6271))
- `[Tooltip]` Will strip tooltip markup to prevent xss. ([#SOHO-6522](https://jira.infor.com/browse/SOHO-6522))
- `[Contextual Action Panel]` Fixed alignment issue on x icon. ([#SOHO-6612](https://jira.infor.com/browse/SOHO-6612))
- `[Listview]` Fixed scrollbar size when removing items. ([#SOHO-7402](https://jira.infor.com/browse/SOHO-7402))
- `[Navigation Popup]` Fixed a bug setting initial selected value. ([#SOHO-7411](https://jira.infor.com/browse/SOHO-7411))
- `[Grid]` Added a no-margin setting for nested grids with no indentation. ([#SOHO-7495](https://jira.infor.com/browse/SOHO-7495))
- `[Grid]` Fixed positioning of checkboxes in the grid. ([#SOHO-7979](https://jira.infor.com/browse/SOHO-7979))
- `[Tabs]` Fixed bug calling add in NG applications. ([#SOHO-7511](https://jira.infor.com/browse/SOHO-7511))
- `[Listview]` Selected event now contains the dataset row. ([#SOHO-7512](https://jira.infor.com/browse/SOHO-7512))
- `[Multiselect]` Fixed incorrect showing of delselect button in certain states. ([#SOHO-7535](https://jira.infor.com/browse/SOHO-7535))
- `[Search]` Fixed bug where highlight search terms where not shown in bold. ([#SOHO-7796](https://jira.infor.com/browse/SOHO-7796))
- `[Multiselect]` Improved performance on select all. ([#SOHO-7816](https://jira.infor.com/browse/SOHO-7816))
- `[Spinbox]` Fixed problem where you could arrow up in a readonly spinbox. ([#SOHO-8025](https://jira.infor.com/browse/SOHO-8025))
- `[Dropdown]` Fixed bug selecting two items with same value. ([#SOHO-8029](https://jira.infor.com/browse/SOHO-8029))
- `[Modal]` Fixed incorrect enabling of submit on validating modals. ([#SOHO-8042](https://jira.infor.com/browse/SOHO-8042))
- `[Modal]` Fixed incorrect closing of modal on enter key. ([#SOHO-8059](https://jira.infor.com/browse/SOHO-8059))
- `[Rating]` Allow decimal values for example 4.3. ([#SOHO-8063](https://jira.infor.com/browse/SOHO-8063))
- `[Datepicker]` Prevent datepicker from scrolling to the top of the browser. ([#SOHO-8107](https://jira.infor.com/browse/SOHO-8107))
- `[Tag]` Fixed layout on Right-To-Left. ([#SOHO-8120](https://jira.infor.com/browse/SOHO-8120))
- `[Listview]` Fixed missing render event. ([#SOHO-8129](https://jira.infor.com/browse/SOHO-8129))
- `[Angular Datagrid]` Fixed maskOptions input definition. ([#SOHO-8131](https://jira.infor.com/browse/SOHO-8131))
- `[Datepicker]` Fixed several bugs on the UmAlQura Calendar. ([#SOHO-8147](https://jira.infor.com/browse/SOHO-8147))
- `[Datagrid]` Fixed bug on expanding and collapsing multiple expandable rows. ([#SOHO-8154](https://jira.infor.com/browse/SOHO-8154))
- `[Pager]` Fixed focus state clicking page numbers. ([#SOHO-4528](https://jira.infor.com/browse/SOHO-4528))
- `[SearchField]` Fixed bug initializing search field with text. ([#SOHO-4820](https://jira.infor.com/browse/SOHO-4820))
- `[ColorPicker]` Fixed bug with incorrect cursor on readonly color picker. ([#SOHO-8030](https://jira.infor.com/browse/SOHO-8030))
- `[Pie]` Fixed ui glitch on mobile when pressing slices. ([#SOHO-8141](https://jira.infor.com/browse/SOHO-8141))

### v4.8.0 Chore & Maintenance

- `[Npm Package]` Added back sass files in correct folder structure. ([#SOHO-7583](https://jira.infor.com/browse/SOHO-7583))
- `[Menu Button]` Added button functional and e2e tests. ([#SOHO-7600](https://jira.infor.com/browse/SOHO-7600))
- `[Textarea]` Added Textarea functional and e2e tests. ([#SOHO-7929](https://jira.infor.com/browse/SOHO-7929))
- `[ListFilter]` Added ListFilter functional and e2e tests. ([#SOHO-7975](https://jira.infor.com/browse/SOHO-7975))
- `[Colorpicker]` Added Colorpicker functional and e2e tests. ([#SOHO-8078](https://jira.infor.com/browse/SOHO-8078))
- `[Site / Docs]` Fixed a few broken links ([#SOHO-7993](https://jira.infor.com/browse/SOHO-7993))

(62 Jira Issues Solved this release, Backlog Dev 186, Design 110, Unresolved 349, Test Count 380 Functional, 178 e2e )

## v4.7.0

- [Full Jira Release Notes](https://bit.ly/2HyT3zF)
- [Npm Package](https://www.npmjs.com/package/ids-enterprise)
- [IDS Enterprise Angular Change Log](https://github.com/infor-design/enterprise-ng/blob/master/docs/CHANGELOG.md)

### v4.7.0 Features

- `[Github]` The project was migrated to be open source on github with a new workflow and testing suite.
- `[Tag]` Added a Tag angular component. ([#SOHO-8005](https://jira.infor.com/browse/SOHO-8006))
- `[Validate]` Exposed validate and removeMessage methods. ([#SOHO-8003](https://jira.infor.com/browse/SOHO-8003))
- `[General]` Upgrade to Angular 6 ([#SOHO-7927](https://jira.infor.com/browse/SOHO-7927))
- `[General]` Introduced nightly versions in npm ([#SOHO-7804](https://jira.infor.com/browse/SOHO-7804))
- `[Multiselect]` A tooltip now shows if more content is selected than fits in the input. ([#SOHO-7799](https://jira.infor.com/browse/SOHO-7799))
- `[Datepicker]` Added an option to restrict moving to months that are not available to select from. ([#SOHO-7384](https://jira.infor.com/browse/SOHO-7384))
- `[Validation]` Added and icon alert([#SOHO-7225](https://jira.infor.com/browse/SOHO-7225)
- `[General]` Code is now available on ([public npm](https://www.npmjs.com/package/ids-enterprise)) ([#SOHO-7083](https://jira.infor.com/browse/SOHO-7083))

### v4.7.0 Fixes

- `[Lookup]` Fixed existing example that shows using an autocomplete on a lookup. ([#SOHO-8070](https://jira.infor.com/browse/SOHO-8070))
- `[Lookup]` Fixed existing example that shows creating a customized dialog on the lookup ([#SOHO-8069](https://jira.infor.com/browse/SOHO-8069))
- `[Lookup]` Fixed existing example that incorrectly showed a checkbox column. ([#SOHO-8068](https://jira.infor.com/browse/SOHO-8068))
- `[Line Chart]` Fixed an error when provoking the tooltip. ([#/SOHO-8051](https://jira.infor.com/browse/SOHO-8051))
- `[Module Tabs]` Fixed a bug toggling the menu on mobile. ([#/SOHO-8043](https://jira.infor.com/browse/SOHO-8043))
- `[Autocomplete]` Fixed a bug that made enter key not work to select. ([#SOHO-8036](https://jira.infor.com/browse/SOHO-8036))
- `[Tabs]` Removed an errant scrollbar that appeared sometimes on IE ([#SOHO-8034](https://jira.infor.com/browse/SOHO-8034))
- `[Datagrid]` The drill down click event now currently shows the right row information in the event data. ([#SOHO-8023](https://jira.infor.com/browse/SOHO-8023))
- `[Datagrid]` Fixed a broken nested data example. ([#SOHO-8019](https://jira.infor.com/browse/SOHO-8019))
- `[Datagrid]` Fixed a broken paging example. ([#SOHO-8013](https://jira.infor.com/browse/SOHO-8013))
- `[Datagrid]` Hyperlinks now can be clicked when in a datagrid expandable row. ([#SOHO-8009](https://jira.infor.com/browse/SOHO-8009))
- `[Popupmenu]` Removed extra padding on icon menus ([#SOHO-8006](https://jira.infor.com/browse/SOHO-8006))
- `[Spinbox]` Range limits now work correctly ([#SOHO-7999](https://jira.infor.com/browse/SOHO-7999))
- `[Dropdown]` Fixed not working filtering on nosearch option. ([#SOHO-7998](https://jira.infor.com/browse/SOHO-7998))
- `[Hierarchy]` Children layout and in general layouts where improved. ([#SOHO-7992](https://jira.infor.com/browse/SOHO-7992))
- `[Buttons]` Fixed layout issues on mobile. ([#SOHO-7982](https://jira.infor.com/browse/SOHO-7982))
- `[Datagrid]` Fixed format initialization issue ([#SOHO-7982](https://jira.infor.com/browse/SOHO-7982))
- `[Lookup]` Fixed a problem that caused the lookup to only work once. ([#SOHO-7971](https://jira.infor.com/browse/SOHO-7971))
- `[Treemap]` Fix a bug using `fixture.detectChanges()`. ([#SOHO-7969](https://jira.infor.com/browse/SOHO-7969))
- `[Textarea]` Fixed a bug that made it possible for the count to go to a negative value. ([#SOHO-7952](https://jira.infor.com/browse/SOHO-7952))
- `[Tabs]` Fixed a bug that made extra events fire. ([#SOHO-7948](https://jira.infor.com/browse/SOHO-7948))
- `[Toolbar]` Fixed a with showing icons and text in the overflowmenu. ([#SOHO-7942](https://jira.infor.com/browse/SOHO-7942))
- `[DatePicker]` Fixed an error when restricting dates. ([#SOHO-7922](https://jira.infor.com/browse/SOHO-7922))
- `[TimePicker]` Fixed sort order of times in arabic locales. ([#SOHO-7920](https://jira.infor.com/browse/SOHO-7920))
- `[Multiselect]` Fixed initialization of selected items. ([#SOHO-7916](https://jira.infor.com/browse/SOHO-7916))
- `[Line Chart]` Solved a problem clicking lines to select. ([#SOHO-7912](https://jira.infor.com/browse/SOHO-7912))
- `[Hierarchy]` Improved RTL version ([#SOHO-7888](https://jira.infor.com/browse/SOHO-7888))
- `[Datagrid]` Row click event now shows correct data when using Groups ([#SOHO-7861](https://jira.infor.com/browse/SOHO-7861))
- `[Modal]` Fixed cut of border on checkboxe focus states. ([#SOHO-7856](https://jira.infor.com/browse/SOHO-7856))
- `[Colorpicker]` Fixed cropped labels when longer ([#SOHO-7817](https://jira.infor.com/browse/SOHO-7817))
- `[Label]` Fixed cut off Thai characters ([#SOHO-7814](https://jira.infor.com/browse/SOHO-7814))
- `[Colorpicker]` Fixed styling issue on margins ([#SOHO-7776](https://jira.infor.com/browse/SOHO-7776))
- `[Hierarchy]` Fixed several layout issues and changed the paging example to show the back button on the left. ([#SOHO-7622](https://jira.infor.com/browse/SOHO-7622))
- `[Bar Chart]` Fixed RTL layout issues ([#SOHO-5196](https://jira.infor.com/browse/SOHO-5196))
- `[Lookup]` Made delimiter an option / changable ([#SOHO-4695](https://jira.infor.com/browse/SOHO-4695))

### v4.7.0 Chore & Maintenance

- `[Timepicker]` Added functional and e2e tests ([#SOHO-7809](https://jira.infor.com/browse/SOHO-7809))
- `[General]` Restructured the project to clean up and separate the demo app from code. ([#SOHO-7803](https://jira.infor.com/browse/SOHO-7803))

(56 Jira Issues Solved this release, Backlog Dev 218, Design 101, Unresolved 391, Test Count 232 Functional, 117 e2e )

## v4.6.0

- [Full Jira Release Notes](https://bit.ly/2jodbem)
- [Npm Package](http://npm.infor.com)
- [IDS Enterprise Angular Change Log](https://github.com/infor-design/enterprise-ng/blob/master/docs/CHANGELOG.md)

### v4.6.0 Key New Features

- `[Treemap]` New Component Added
- `[Website]` Launch of new docs site <https://design.infor.com/code/ids-enterprise/latest>
- `[Security]` Ids Now passes CSP (Content Security Policy) Compliance for info see <docs/SECURITY.md>.
- `[Toolbar]` New ["toolbar"](http://usalvlhlpool1.infor.com/4.6.0/components/toolbar-flex/list)
    - Based on css so it is much faster.
    - Expect a future breaking change from flex-toolbar to this toolbar when all features are implemented.
    - As of now collapsible search is not supported yet.

### v4.6.0 Behavior Changes

- `[App Menu]` Now automatically closes when items are clicked on mobile devices.

### v4.6.0 Improvements

- `[Angular]` Validation now allows dynamic functions.
- `[Editor]` Added a clear method.
- `[Locale]` Map iw locale to Hebrew.
- `[Locale]` Now defaults locals with no country. For example en maps to en-US es and es-ES.
- `[Color Picker]` Added option to clear the color.
- `[Angular]` Allow Formatters, Editors to work with Soho. without the migration script.
- `[Added a new labels example <http://usalvlhlpool1.infor.com/4.6.0/components/form/example-labels.html>
- `[Angular]` Added new Chart Wrappers (Line, Bar, Column ect ).
- `[Datagrid]` Added file up load editor.
- `[Editor]` Its possible to put a link on an image now.

### v4.6.0 Code Updates / Breaking Changes

- `[Templates]` The internal template engine changed for better XSS security as a result one feature is no longer supported. If you have a delimiter syntax to embed html like `{{& name}}`, change this to be `{{{name}}}`.
- `[jQuery]` Updated from 3.1.1 to 3.3.1.

### v4.6.0 Bug Fixes

- `[Angular]` Added fixes so that the `soho.migrate` script is no longer needed.
- `[Angular Datagrid]` Added filterWhenTyping option.
- `[Angular Popup]` Expose close, isOpen and keepOpen.
- `[Angular Linechart]` Added "xAxis" and "yAxis" options.
- `[Angular Treemap]` Added new wrapper.
- `[Angular Rating]` Added a rating wrapper.
- `[Angular Circle Page]` Added new wrapper.
- `[Checkbox]` Fixed issue when you click the top left of the page, would toggle the last checkbox.
- `[Composite Form]` Fixed broken swipe.
- `[Colorpicker]` Fixed cases where change did not fire.
- `[Colorpicker]` Added short field option.
- `[Completion Chart]` Added more colors.
- `[Datagrid]` Fixed some misaligned icons on short row height.
- `[Datagrid]` Fixed issue that blank dropdown filter items would not show.
- `[Datagrid]` Added click arguments for more information on editor clicks and callback data.
- `[Datagrid]` Fixed wrong data on events on second page with expandable row.
- `[Datagrid]` Fixed focus / filter bugs.
- `[Datagrid]` Fixed bug with filter dropdowns on IOS.
- `[Datagrid]` Fixed column alignment when scrolling and RTL.
- `[Datagrid]` Fixed NaN error when using the colspan example.
- `[Datagrid]` Made totals work correctly when filtering.
- `[Datagrid]` Fixed issue with focus when multiple grids on a page.
- `[Datagrid]` Removed extra rows from the grid export when using expandable rows.
- `[Datagrid]` Fixed performance of select all on paging client side.
- `[Datagrid]` Fixed text alignment on header when some columns are not filterable.
- `[Datagrid]` Fixed wrong cursor on non actionable rows.
- `[Hierarchy]` Fixed layout issues.
- `[Mask]` Fixed issue when not using decimals in the pattern option.
- `[Modal]` Allow editor and dropdown to properly block the submit button.
- `[Menu Button]` Fixed beforeOpen so it also runs on submenus.
- `[Message]` Fixed XSS vulnerability.
- `[Pager]` Added fixes for RTL.
- `[List Detail]` Improved amount of space the header takes
- `[Multiselect]` Fixed problems when using the tab key well manipulating the multiselect.
- `[Multiselect]` Fixed bug with select all not working correctly.
- `[Multiselect]` Fixed bug with required validation rule.
- `[Spinbox]` Fixed issue on short field versions.
- `[Textarea]` Fixed issue with counter when in angular and on a modal.
- `[Toast]` Fixed XSS vulnerability.
- `[Tree]` Fixed checkbox click issue.
- `[Lookup]` Fixed issue in the example when running on Edge.
- `[Validation]` Fixed broken form submit validation.
- `[Vertical Tabs]` Fix cut off header.

(98 Jira Issues Solved this release, Backlog Dev 388, Design 105, Unresolved 595, Test Coverage 6.66%)

## v4.5.0

### v4.5.0 Key New Features

- `[Font]` Experimental new font added from IDS as explained.
- `[Datagrid]` Added support for pasting from excel.
- `[Datagrid]` Added option to specify which column stretches.

### v4.5.0 Behavior Changes

- `[Search Field]` `ESC` incorrectly cleared the field and was inconsistent. The proper key is `ctrl + backspace` (PC )/ `alt + delete` (mac) to clear all field contents. `ESC` no longer does anything.

### v4.5.0 Improvements

- `[Datagrid]` Added support for a two line title on the header.
- `[Dropdown]` Added onKeyPress override for custom key strokes.
- `[Contextual Action Panel]` Added an option to add a right side close button.
- `[Datepicker]` Added support to select ranges.
- `[Maintenence]` Added more unit tests.
- `[Maintenence]` Removed jsHint in favor of Eslint.

### v4.5.0 Code Updates / Breaking Changes

- `[Swaplist]` changed custom events `beforeswap and swapupdate` data (SOHO-7407). From `Array: list-items-moved` to `Object: from: container-info, to: container-info and items: list-items-moved`. It now uses data in a more reliable way

### v4.5.0 Bug Fixes

- `[Angular]` Added new wrappers for Radar, Bullet, Line, Pie, Sparkline.
- `[Angular Dropdown]` Fixed missing data from select event.
- `[Colorpicker]` Added better translation support.
- `[Compound Field]` Fixed layout with some field types.
- `[Datepicker]` Fixed issues with validation in certain locales.
- `[Datepicker]` Not able to validate on MMMM.
- `[Datagrid]` Fixed bug that filter did not work when it started out hidden.
- `[Datagrid]` Fixed issue with context menu not opening repeatedly.
- `[Datagrid]` Fixed bug in indeterminate paging with smaller page sizes.
- `[Datagrid]` Fixed error when editing some numbers.
- `[Datagrid]` Added support for single line markup.
- `[Datagrid]` Fixed exportable option, which was not working for both csv and xls export.
- `[Datagrid]` Fixed column sizing logic to work better with alerts and alerts plus text.
- `[Datagrid]` Fixed bug when reordering rows with expandable rows.
- `[Datagrid]` Added events for opening and closing the filter row.
- `[Datagrid]` Fixed bugs on multiselect + tree grid.
- `[Datagrid]` Fixed problems with missing data on click events when paging.
- `[Datagrid]` Fixed problems editing with paging.
- `[Datagrid]` Fixed Column alignment calling updateDataset.
- `[Datagrid]` Now passes sourceArgs for the filter row.
- `[Dropdown]` Fixed cursor on disabled items.
- `[Editor]` Added paste support for links.
- `[Editor]` Fixed bug that prevented some shortcut keys from working.
- `[Editor]` Fixed link pointers in readonly mode.
- `[Expandable Area]` Fixed bug when not working on second page.
- `[General]` Some ES6 imports missing.
- `[Personalization]` Added support for cache bust.
- `[Locale]` Fixed some months missing in some cultures.
- `[Listview]` Removed redundant resize events.
- `[Line]` Fixed problems updating data.
- `[Mask]` Fixed bug on alpha masks that ignored the last character.
- `[Modal]` Allow enter key to be stopped for forms.
- `[Modal]` Allow filter row to work if a grid is on a modal.
- `[Fileupload]` Fixed bug when running in Contextual Action Panel.
- `[Searchfield]` Fixed wrong width.
- `[Step Process]` Improved layout and responsive.
- `[Step Process]` Improved wrapping of step items.
- `[Targeted Achievement]` Fixed icon alignment.
- `[Timepicker]` Fixed error calling removePunctuation.
- `[Text Area]` Adding missing classes for use in responsive-forms.
- `[Toast]` Fixed missing animation.
- `[Tree]` Fixed a bug where if the callback is not async the node wont open.
- `[Track Dirty]` Fixed error when used on a file upload.
- `[Track Dirty]` Did not work to reset dirty on editor and Multiselect.
- `[Validation]` Fixed more extra events firing.

(67 Jira Issues Solved this release, Backlog Dev 378, Design 105, Unresolved 585, Test Coverage 6% )<|MERGE_RESOLUTION|>--- conflicted
+++ resolved
@@ -19,21 +19,13 @@
 - `[Datagrid]` Fixes tooltip on the non displayed table errors. ([#2264](https://github.com/infor-design/enterprise/issues/2264))
 - `[Datagrid]` Fixed an issue where performance was significantly slower for export methods. ([#2291](https://github.com/infor-design/enterprise/issues/2291))
 - `[Datagrid]` Fixes the styling of non editable checkbox cells so they look disabled. ([#2340](https://github.com/infor-design/enterprise/issues/2340))
+- `[Fieldfilter]` Fixed an issue where Dropdown was not switching mode on example page. ([#2288](https://github.com/infor-design/enterprise/issues/2288))
+- `[Field Options]` Fixed an issue where input example was not working. ([#2348](https://github.com/infor-design/enterprise/issues/2348))
 - `[Homepages]` Fixed an issue where personalize and chart text colors were not working with hero. ([#2097](https://github.com/infor-design/enterprise/issues/2097))
-<<<<<<< HEAD
-- `[Fieldfilter]` Fixed an issue where Dropdown was not switching mode on example page. ([#1841](https://github.com/infor-design/enterprise/issues/1841))
-- `[Field Options]` Fixed an issue where input example was not working. ([#2348](https://github.com/infor-design/enterprise/issues/2348))
 - `[Modal]` Fixed an issue where the modal component would disappear if its content had a checkbox in it in RTL. ([#332](https://github.com/infor-design/enterprise-ng/issues/332))
 - `[Popupmenu]` Fixed an issue where js error was showing after removing a menu item. ([#414](https://github.com/infor-design/enterprise-ng/issues/414))
 - `[Popupmenu]` Fixed a layout issue on disabled checkboxes in multiselect popupmenus. ([#2340](https://github.com/infor-design/enterprise/issues/2340))
-=======
-- `[Fieldfilter]` Fixed an issue where Dropdown was not switching mode on example page. ([#2288](https://github.com/infor-design/enterprise/issues/2288))
-- `[Homepages]` Fixed an issue where personalize and chart text colors were not working with hero. ([#2097](https://github.com/infor-design/enterprise/issues/2097))
-- `[Field Options]` Fixed an issue where input example was not working. ([#2348](https://github.com/infor-design/enterprise/issues/2348))
-- `[Modal]` Fixed an issue where the modal component would disappear if its content had a checkbox in it in RTL. ([#332](https://github.com/infor-design/enterprise-ng/issues/332))
-- `[Popupmenu]` Fixed an issue where js error was showing after removing menu item. ([#414](https://github.com/infor-design/enterprise-ng/issues/414))
 - `[Scatter Plot]` Fixed the incorrect color on the tooltips. ([#1066](https://github.com/infor-design/enterprise/issues/1066))
->>>>>>> 08722247
 
 ### v4.20.0 Chores & Maintenance
 
