--- conflicted
+++ resolved
@@ -1,6 +1,5 @@
 # What's New with Enterprise
 
-<<<<<<< HEAD
 ## v4.83.1
 ## v4.88.2
 
@@ -14,7 +13,6 @@
 ## v4.88.1 Features
 
 - `[Module Nav]` Fixed a bug where the settings was behind the main module nav element. ([#8063](https://github.com/infor-design/enterprise/issues/8063))
-=======
 ## v4.94.0
 
 ## v4.94.0 Fixes
@@ -102,7 +100,6 @@
 - `[Icons]` Added new icon `widgets-smart-panel`. ([#8403](https://github.com/infor-design/enterprise/issues/8403))
 - `[Icons]` Fixed spaces in `icon-user-status-unknown` icon. ([#8403](https://github.com/infor-design/enterprise/issues/8403))
 
->>>>>>> ba754c54
 ## v4.92.0
 
 ## v4.92.0 Features
