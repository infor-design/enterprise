# What's New with Enterprise

<<<<<<< HEAD
## v4.31.0

### v4.31.0 Features

- `[Datepicker]` Added the ability to use +/- to increment the day in the calendar. This is in addition to arrow key functionality. This works in the field or when the calendar is open. ([#4001](https://github.com/infor-design/enterprise/issues/4001))
- `[Tree]` Added option to add new child node on top or bottom. ([#3915](https://github.com/infor-design/enterprise/issues/3915))

### v4.31.0 Fixes

- `[Application Menu]` Fixed a bug where the border top color is wrong in uplift dark and high contrast theme. ([#4042](https://github.com/infor-design/enterprise/issues/4042))
- `[Application Menu]` Fixed a bug where some buttons did not have labels for the icon buttons in toolbars. Check your application if you use this pattern. ([#4085](https://github.com/infor-design/enterprise/issues/4085))
- `[Autocomplete]` Fixed an issue where the JavaScript error was thrown for ie11. ([#4148](https://github.com/infor-design/enterprise/issues/4148))
- `[Buttons]` Reverted an inner Css rule change that set 'btn' classes to contains vs starts with. ([#4120](https://github.com/infor-design/enterprise/issues/4120))
- `[Datagrid]` Fixed an issue where the tooltip for tree grid was not working properly. ([#827](https://github.com/infor-design/enterprise-ng/issues/827))
- `[Datagrid]` Fixed an issue where the keyword search was not working for server side paging. ([#3977](https://github.com/infor-design/enterprise/issues/3977))
- `[Datagrid]` Fixed an issue where the data was not exporting to excel when using the groupable setting. ([#4081](https://github.com/infor-design/enterprise/issues/4081))
- `[Datagrid]` Fixed an issue where if a context menu is opened and then closed with ESC the focus would be reset to the top of the page. ([#4085](https://github.com/infor-design/enterprise/issues/4085))
- `[Datagrid]` Fixed an issue where the tooltip would not show up if you focus a cell with ellipsis text with the keyboard. ([#4085](https://github.com/infor-design/enterprise/issues/4085))
- `[Datagrid]` Made the header checkbox focusable. ([#4085](https://github.com/infor-design/enterprise/issues/4085))
- `[Datagrid]` The selection checkbox cell had aria-selected on it which was incorrect. ([#4085](https://github.com/infor-design/enterprise/issues/4085))
- `[Datagrid]` Fixed an issue where the client side selection was not working. ([#4138](https://github.com/infor-design/enterprise/issues/4138))
- `[Datagrid]` Changed invalid css fill-available property. ([#4133](https://github.com/infor-design/enterprise/issues/4133))
- `[Datepicker]` Fixed a number of translation issues in the datepicker component. ([#4046](https://github.com/infor-design/enterprise/issues/4046))
- `[Datepicker]` Fixed a bug that the datepicker would focus the field when closing the month and year pane. ([#4085](https://github.com/infor-design/enterprise/issues/4085))
- `[Datepicker]` Fixed a bug where two dates may appear selected when moving forward/back in the picker dialog. ([#4018](https://github.com/infor-design/enterprise/issues/4018))
- `[Datepicker]` Fixed a bug where an error may occur if using the gregorian calendar on ar-SA locale. ([#4130](https://github.com/infor-design/enterprise/issues/4130))
- `[Dropdown]` Fixed an issue where "phraseStartsWith" does not filter the list after deleting a character. ([#4047](https://github.com/infor-design/enterprise/issues/4047))
- `[Editor]` Fixed a number of translation issues in the editor component. ([#4049](https://github.com/infor-design/enterprise/issues/4049))
- `[Editor]` Fixed an issue where the selection for shift + arrow keys was not working properly. ([#4070](https://github.com/infor-design/enterprise/issues/4070))
- `[Locale]` The Added placeholder for missing Thai `Locale` translation. ([#4041](https://github.com/infor-design/enterprise/issues/4041))
- `[Locale]` The Added placeholder for incorrect French `SetTime` translation. ([#4045](https://github.com/infor-design/enterprise/issues/4045))
- `[Modal]` Reverted nested modal behavior to being visually stacked, instead of one-at-a-time. Made it possible to show one-at-a-time via `hideUnderneath` setting. ([#3910](https://github.com/infor-design/enterprise/issues/3910))
- `[Multiselect]` Fixed an issue where multiselect fields with tags were not rendering properly. ([#4139](https://github.com/infor-design/enterprise/issues/4139))
- `[Popupmenu]` Fixed a bug that the aria items are in the wrong place. Its now using [this guide](https://www.w3.org/TR/wai-aria-practices/examples/menu-button/menu-button-links.html). ([#4085](https://github.com/infor-design/enterprise/issues/4085))
- `[Popupmenu]` Fixed a bug where the heading doesn't display properly with multi-select menu. ([#3926](https://github.com/infor-design/enterprise/issues/3926))
- `[Searchfield]` Fixed an issue where some of the searchfield examples did not have focus states. ([#1060](https://github.com/infor-design/enterprise/issues/1060))
- `[Tooltip]` Fixed a bug where the title doesn't display when the title starts with '#'. ([#2512](https://github.com/infor-design/enterprise/issues/2512))
- `[Tooltip]` Fixed an issue where the tooltip would not show up if you focus a button with the keyboard. ([#4085](https://github.com/infor-design/enterprise/issues/4085))
- `[Tree]` Fixed an issue where the tree node still shows folder icon after all children and `children` property deleted. ([#4026](https://github.com/infor-design/enterprise/issues/4026))
- `[Tree]` Fixed an issue where the custom icon was changing back to default on toggle after use of method updateNode(). ([#4027](https://github.com/infor-design/enterprise/issues/4027))
=======
## v4.30.1

### v4.30.1 Fixes

- `[Datepicker]` Fixed the datepicker in ar-SA setting timestamps would null the times in some situations. ([#4160](https://github.com/infor-design/enterprise/issues/4160))
- `[Datagrid]` The last row border was removed but this was incorrect, reverted this. ([#4140](https://github.com/infor-design/enterprise/issues/4140))
- `[Datagrid]` Fixed an alignment issue in datagrid filter that caused some fields to be misaligned. ([#4151](https://github.com/infor-design/enterprise/issues/4151))
- `[Datagrid]` Fixed an alignment issue with column colspan. In some situations it was not rendering correctly causing some cells to be misaligned. ([#4109](https://github.com/infor-design/enterprise/issues/4109))
- `[Datagrid]` Changed invalid css fill-available property. ([#4133](https://github.com/infor-design/enterprise/issues/4133))
- `[Locale]` Fixed a bug with MMMM dd format in ar-SA. ([#4160](https://github.com/infor-design/enterprise/issues/4160))
- `[Locale]` Changed the arguments names for better symmetry fromGregorian == toUmalqura and toGregorian === options.fromUmalqura. ([#4160](https://github.com/infor-design/enterprise/issues4160))
>>>>>>> 18baf6b1

## v4.30.0

### v4.30.0 Announcements

- `[Datagrid]` The rowHeight setting has been changed to support extra-small, small, medium and large. short and normal are deprecated. ([#3755](https://github.com/infor-design/enterprise/issues/3755))

### v4.30.0 Features

- `[Breadcrumb]` Javascript Component API is now available. ([infor-design/enterprise-ng#700](https://github.com/infor-design/enterprise-ng/issues/700))
- `[Custom Builds]` The build script can now produce an ES Module version of the components that can be imported by your application. ([#3771](https://github.com/infor-design/enterprise/issues/3771))
- `[Datagrid]` Added a setting disableRowDeselection that if enabled does not allow selected rows to be toggled to deselected. ([#3791](https://github.com/infor-design/enterprise/issues/3791))
- `[Datagrid]` Added an additional row size extra-small. This row size may need a bit of further fleshing out. All of the previous row sizes have been renamed but using the old settings are supported but deprecated. The new sizes are Extra Small, Small, Medium, Large (Normal). ([#3755](https://github.com/infor-design/enterprise/issues/3755))
- `[Demoapp]` Added the ability to set runtime flags for persisting settings that were previously only possible to set via URL query parameters. ([n/a])
- `[Demoapp]` Added the ability to set runtime flags for persisting settings that were previously only possible to set via URL query parameters. ([n/a])
- `[Icons]` Changed the tree node icon to be more meaningful in uplift theme. Added a print-preview icon. This replaces the update-preview icon which has confusing meaning but was not removed.
- `[Searchfield]` Added the ability to clear the searchfield by calling a public clear() function. ([#3810](https://github.com/infor-design/enterprise/issues/3810))
- `[Tree]` Added a setting to support to expanding/collapsing when clicking only the icon portion of the tree node. ([#3730](https://github.com/infor-design/enterprise/issues/3730))
- `[Tree]` Added the ability to have separate icon button for expand/collapse and children count. ([#3847](https://github.com/infor-design/enterprise/issues/3847))

### v4.30.0 Fixes

- `[Accordion]` Fixed an issue where the chevron icon is not properly centered in Safari. ([#2161](https://github.com/infor-design/enterprise/issues/2161))
- `[Application Menu]` Fixed an issue where the dropdown icon is not properly centered in Safari. ([#3766](https://github.com/infor-design/enterprise/issues/3766))
- `[Accordion]` Fixed issue where hidden headers were not excluded from tab navigation. ([#3835](https://github.com/infor-design/enterprise/issues/3835))
- `[Calendar]` Fixed a bug that when setting accordions to allowOnePane it did not work. ([#3773](https://github.com/infor-design/enterprise/issues/3773))
- `[Calendar]` Fixed a bug where the accordion sections would show a line on hover in high contrast mode. ([#2779](https://github.com/infor-design/enterprise/issues/2779))
- `[Calendar]` Fixed a bug where the days would be out of alignment if the end and starts dates intersect. ([#1725](https://github.com/infor-design/enterprise/issues/1725))
- `[Contextual Action Panel]` Fixed an issue where the searchfield should be collapsible on mobile view. ([#918](https://github.com/infor-design/enterprise/issues/918))
- `[Counts]` Revamped the look and feel of widget counts in uplift theme. ([#3666](https://github.com/infor-design/enterprise/issues/3666))
- `[Datagrid]` Fixed an issue where the table doesn't filled the datagrid wrapper inside of modal. ([#3897](https://github.com/infor-design/enterprise/issues/3897))
- `[Datagrid]` Fix a bug with columns with buttons, they had an unneeded animation that caused states to be delayed when painting. ([#3808](https://github.com/infor-design/enterprise/issues/3808))
- `[Datagrid]` Fixed an issue where example page for filter and pager was not working properly. ([#3856](https://github.com/infor-design/enterprise/issues/3856))
- `[Datagrid]` Fix a bug with cellNavigation false, the focus state was still visible. ([#3937](https://github.com/infor-design/enterprise/issues/3937))
- `[Datagrid]` Updated example page for keyword search to fix error state. ([#3961](https://github.com/infor-design/enterprise/issues/3961))
- `[Datagrid]` Fix a bug with cellNavigation false, the focus state was incorrect on stretched rows in IE. ([#1644](https://github.com/infor-design/enterprise/issues/1644))
- `[Datagrid]` Fixed an issue where an extra border is shown in grid list mode and RTL. ([#3895](https://github.com/infor-design/enterprise/issues/3895))
- `[Datagrid]` Fixed a bug inside validateRow when passing in a zero the function would exit. ([#4002](https://github.com/infor-design/enterprise/issues/4002))
- `[Datagrid]` Fixed an issue where select all using keyboard in multiSelect/mixedSelect was not working. ([#3921](https://github.com/infor-design/enterprise/issues/3921))
- `[Datagrid]` Fix a bug with columns with buttons, they had an unneeded animation that caused states to be delayed when painting. ([#3808](https://github.com/infor-design/enterprise/issues/3808))
- `[Datagrid]` Fixed an issue where data was not in sync for row reorder and paging. ([#3749](https://github.com/infor-design/enterprise/issues/3749))
- `[Datagrid]` Fixed an issue where using selectRowsAcrossPages setting the selected rows were reseting by filter, to use this feature you may need to set columnIds in the settings to form whats unique for the row. ([#3601](https://github.com/infor-design/enterprise/issues/3601))
- `[Datagrid]` Fixed an issue where when using the contentTooltip setting on a datagrid on a modal, the column would expand when hovering rows. ([#3541](https://github.com/infor-design/enterprise/issues/3541))
- `[Datagrid]` Fixed an issue the arrow on tooltips flowed in the wrong direction. ([#3854](https://github.com/infor-design/enterprise/issues/3854))
- `[Datagrid]` Fixed an issue where readonly and checkbox cells would show up on the summary row. ([#3862](https://github.com/infor-design/enterprise/issues/3862))
- `[Datagrid]` Fixed an issue where text in nested objects where not encoded correctly. ([#4058](https://github.com/infor-design/enterprise/issues/3862))
- `[Datagrid]` Fixed an issue where text editor style editors are not saved properly. ([#4058](https://github.com/infor-design/enterprise/issues/4058))
- `[Datagrid]` Fixed an issue where checkboxes in an expandable area could not be checked. ([#4062](https://github.com/infor-design/enterprise/issues/4062))
- `[Datagrid]` Fix a bug where multiselect checkboxes were misaligned in a modal. ([#4086](https://github.com/infor-design/enterprise/issues/4086))
- `[Datepicker]` Fixed an issue where some languages like fr-CA and pt-BR (that are languages in a non default locale), would error when opening the picker. ([#4035](https://github.com/infor-design/enterprise/issues/4035))
- `[Datepicker]` Fixed an issue where change did not fire when rangeselecting the same day. ([#4075](https://github.com/infor-design/enterprise/issues/4075))
- `[Datepicker]` Fixed an issue where change did not fire when selecting today after having a cleared value in the field. ([#853](https://github.com/infor-design/enterprise-ng/issues/853))
- `[Dropdown]` Changed the keyboard dropdown so it will select the active item when tabbing out. ([#3028](https://github.com/infor-design/enterprise/issues/3028))
- `[Dropdown]` Fixed an issue where the search field does not stay in the initial position. ([#2659](https://github.com/infor-design/enterprise/issues/2659))
- `[Dropdown]` Fixed an issue where the search field does not stay in the initial position. ([#2659](https://github.com/infor-design/enterprise/issues/2659))
- `[Editor]` Fixed missing tooltips. ([#issues](https://github.com/infor-design/enterprise/issues/issues))
- `[Field Options]` Fixed an issue where the focus style was not aligning. ([#3628](https://github.com/infor-design/enterprise/issues/3628))
- `[Hierarchy]` Fixed an issue selection causes tab selection to be removed. ([#3597](https://github.com/infor-design/enterprise/issues/3597))
- `[Icons]` Fixed an issue with the amend icon in uplift theme. The meaning was lost on a design change and it has been updated. ([#3613](https://github.com/infor-design/enterprise/issues/3613))
- `[Locale]` Changed results text to lower case. ([#3974](https://github.com/infor-design/enterprise/issues/3974))
- `[Locale]` Fixed abbreviated chinese month translations. ([#4034](https://github.com/infor-design/enterprise/issues/4034))
- `[Lookup]` Fixed an issue in the min width examples that showed up in Safari only. ([#3949](https://github.com/infor-design/enterprise/issues/3949))
- `[Lookup]` Added example page for server side keyword search. ([#2806](https://github.com/infor-design/enterprise/issues/2806))
- `[Lookup]` Fixed a bug that the required validation would not reset from empty in certain cases. ([#810](https://github.com/infor-design/enterprise-ng/issues/810))
- `[Lookup]` Fixed an issue in the min width examples that showed up in Safari only. ([#3949](https://github.com/infor-design/enterprise/issues/3949))
- `[Popover]` Corrected the tabindex order of Popover elements when the Popover is contained within a Modal. ([#3644](https://github.com/infor-design/enterprise/issues/3644))
- `[Mask]` Fixed issue where languages with `,` as decimal were causing the fields to only show `.` instead of the actual characters that were input. ([#3933](https://github.com/infor-design/enterprise/issues/3933))
- `[Multiselect]` Fixed a bug that would incorrectly cause both text and tags to be rendered on the page when using the Select All checkbox. ([#3767](https://github.com/infor-design/enterprise/issues/3767))
- `[Multiselect]` When using the `showSelectAll` setting, if no selectable options are present, the Select All checkbox will now remain hidden and unusable. ([#3777](https://github.com/infor-design/enterprise/issues/3777))
- `[Multiselect]` Changed "Select All" checkbox's default behavior to only select items that match the current search filter, if a search filter is present.  The original filter behavior is available by setting `selectAllFilterOnly` to false. ([#3845](https://github.com/infor-design/enterprise/issues/3845))
- `[Textarea]` Added tests to show that the textarea count text is translated. ([#3807](https://github.com/infor-design/enterprise/issues/3807))
- `[Tooltip]` Fixed tooltip behavior so clicking and mousing out will not show the tooltip and fixed tooltip delay. ([#4050](https://github.com/infor-design/enterprise/issues/#4050))
- `[Tree]` Fixed an issue where previous text selection was not clearing after clicked to any tree-node. ([#3794](https://github.com/infor-design/enterprise/issues/3794))

(75 Issues Solved This Release, Backlog Enterprise 235, Backlog Ng 62, 1071 Functional Tests, 1448 e2e Tests)

## v4.29.0

### v4.29.0 Announcements

- `[General]` Heads Up that effective October 31, 2020 we will no longer support IE 11. Until that date we will test IE 11 but only critical issues will be fixed. See the linked issue for more details. ([#3756](https://github.com/infor-design/enterprise/issues/3756))

### v4.29.0 Features

- `[Accordion]` Added the ability to call collapse and expand with a header ID. ([#783](https://github.com/infor-design/enterprise-ng/issues/783))
- `[Lookup]` Added a tooltip functionality when the data is overflowed. ([#3703](https://github.com/infor-design/enterprise/issues/3703))
- `[Lookup]` Added a clear (x icon) button to clear the field. ([#740](https://github.com/infor-design/enterprise/issues/740))
- `[Lookup]` Added a clear (x icon) button and apply button inside of modal so there are now two options to clear the field. ([#2507](https://github.com/infor-design/enterprise/issues/2507))
- `[Lookup]` Fixed a bug where validation did not work if the lookup is non-editable (select only). ([#3950](https://github.com/infor-design/enterprise/issues/3950))
- `[Multiselect]` Moved the functionality for displaying the Multiselect List's searchfield underneath/above the pseudo element into a configurable setting. ([#3864](https://github.com/infor-design/enterprise/issues/3864))
- `[Popdown]` Fixed some integration problems with nested Lookups that were causing closing to happen prematurely. ([ng#760](https://github.com/infor-design/enterprise-ng/issues/760))
- `[Slider]` Added the ability to set position of the tooltip. ([#3746](https://github.com/infor-design/enterprise/issues/3746))
- `[Toast]` Added the ability to dismiss toasts via keyboard. ([#3521](https://github.com/infor-design/enterprise/issues/3521))
- `[Homepage]` Homepage edit events (resize, reorder, remove widgets) now fire on widget elements too ([#3679](https://github.com/infor-design/enterprise/issues/3679))

### v4.29.0 Fixes

- `[About]` Fixed a bug where About dialogs disappeared when being closed by the Modal Manager API. ([#3898](https://github.com/infor-design/enterprise/issues/3898))
- `[Application Menu]` Fixed personalization regressions on Soho theme ([#3704](github.com/infor-design/enterprise/issues/3704))
- `[General]` We Updated a lot of development dependencies. Most important things to note are: we now support node 12 for development and this is recommended, from tests 13 will also work. Node 14 will not work. We updated jQuery to 3.5.1 as a client side dependency and d3 to 5.16.0. If copying files from the `dist` folder note that the d3 file is called d3.v5.js. ([#1690](https://github.com/infor-design/enterprise/issues/1690))
- `[Bar Chart]` Fixed an issue where height was not calculating properly when used other elements along content container. ([#2670](https://github.com/infor-design/enterprise/issues/2670))
- `[Application Menu]` - Made it possible for App Menu Toolbars to dismiss the menu when the `dismissOnClickMobile` setting is true. ([#2831](https://github.com/infor-design/enterprise/issues/2831))
- `[Calendar/Weekview/Monthview]` Added more docs and exposed them on the design site. ([#3575](https://github.com/infor-design/enterprise/issues/3758))
- `[Checkbox]` Fixed an issue where the error icon was inconsistent between subtle and vibrant themes. ([#3575](https://github.com/infor-design/enterprise/issues/3575))
- `[Column Chart]` Fixed an issue where height was not calculating properly when used other elements along content container. ([#2670](https://github.com/infor-design/enterprise/issues/2670))
- `[Datagrid]` Fixed an issue where blank tooltip was showing when use Alert Formatter and no text. ([#2852](https://github.com/infor-design/enterprise/issues/2852))
- `[Datagrid]` Fixed a bug where the datagrid had blocked the clicking of buttons in an empty message area. ([#3922](https://github.com/infor-design/enterprise/issues/3922))
- `[Datagrid]` Fixed an issue where keyword search results were breaking the html markup for icons and badges. ([#3855](https://github.com/infor-design/enterprise/issues/3855))
- `[Datagrid]` Fixed an issue where keyword search results were breaking the html markup for hyperlink. ([#3731](https://github.com/infor-design/enterprise/issues/3731))
- `[Datagrid]` Fixed an issue where keyword search results were not showing for paging, if searched from other than 1st page it came blank table. ([#3629](https://github.com/infor-design/enterprise/issues/3629))
- `[Datagrid]` Fixed an issue where contents filtertype was not working on example page. ([#2887](https://github.com/infor-design/enterprise/issues/2887))
- `[Datagrid]` Fixed a bug in some themes, where the multi line cell would not be lined up correctly with a single line of data. ([#2703](https://github.com/infor-design/enterprise/issues/2703))
- `[Datagrid]` Fixed visibility of sort icons when toggling and when the column is in active. ([#3692](https://github.com/infor-design/enterprise/issues/3692))
- `[Datagrid]` Fixed a bug where the data passed to resultsText was incorrect in the case of reseting a filter. ([#2177](https://github.com/infor-design/enterprise/issues/2177))
- `[Datagrid/General]` Fixed an additional bug where when loading the datagrid with a columns object that contain recursive objects the grid would crash in saveColumns. [3759](https://github.com/infor-design/enterprise/issues/3759))
- `[Datepicker]` Fixed a bug where the modal would take aspects of the personalize colors by mistake. ([#3997](https://github.com/infor-design/enterprise/issues/3997))
- `[Dropdown]` Fixed tooltip content gets cut off inside of modal. ([#3106](https://github.com/infor-design/enterprise/issues/3106))
- `[DemoApp]` Fixed an issue with some pages in the design site where the did not have a height. ([#878](https://github.com/infor-design/website/issues/878))
- `[Fonts]` A note that the Source Sans Pro font thats used in the new theme and served at google fonts, now have a fix for the issue that capitalized letters and numbers had different heights. You may need to release any special caching. ([#1789](https://github.com/infor-design/enterprise/issues/1789))
- `[Form]` Fix broken links in the form readme file. ([#818](https://github.com/infor-design/website/issues/818))
- `[Line Chart]` Fixed an issue where height was not calculating properly when used other elements along content container. ([#2670](https://github.com/infor-design/enterprise/issues/2670))
- `[Locale]` Fixed the es-419 date time value, as it was incorrectly using the medium length date format. ([#3830](https://github.com/infor-design/enterprise/issues/3830))
- `[Modal]` Fixed the inconsistencies of spacing on required fields. ([#3587](https://github.com/infor-design/enterprise/issues/3587))
- `[Modal]` Fixed a bug where the title would overflow too soon. ([#3996](https://github.com/infor-design/enterprise/issues/3996))
- `[Multiselect]` Added ability to detect selected items from incoming data via `callSource()`. ([#2656](https://github.com/infor-design/enterprise/issues/2656))
- `[Multiselect]` Added support to api settings to `allTextString` and `selectedTextString` for custom headers. ([#3554](https://github.com/infor-design/enterprise/issues/3554))
- `[Pie Chart]` Fixed an issue where height was not calculating properly when used other elements along content container. ([#2670](https://github.com/infor-design/enterprise/issues/2670))
- `[Pie]` Fixed an issue where rounds decimal places for percent values were not working. ([#3599](https://github.com/infor-design/enterprise/issues/3599))
- `[Pie/Donut]` Fixed an issue where placing legend on bottom was not working for Homepage widget/Cards. ([#3560](https://github.com/infor-design/enterprise/issues/3560))
- `[Pager]` Reduced the space between buttons. ([#1942](https://github.com/infor-design/enterprise/issues/1942))
- `[Popupmenu]` Fixed an issue the shortcut text leaves gap when no icons are present. ([#3849](https://github.com/infor-design/enterprise/issues/3849))
- `[Tabs]` Fixed info and alert icons alignment on tabs and inside of modal. ([#2695](https://github.com/infor-design/enterprise/issues/2695))
- `[Tabs]` Fixes an issue where the search bar background color was going to transparent on smaller breakpoints. ([#3871](https://github.com/infor-design/enterprise/issues/3871))
- `[Notification]` Fixed an issue where the icons were lagging in the animation. ([#2099](https://github.com/infor-design/enterprise/issues/2099))
- `[Tree]` Fixed an issue where data was not in sync for children property. ([#1690](https://github.com/infor-design/enterprise/issues/1690))
- `[Splitter]` Fixed an issue the drag handle characters render incorrectly. ([#1458](https://github.com/infor-design/enterprise/issues/1458))
- `[Splitter]` Fixed an issue where dragging for RTL direction was not working. ([#1813](https://github.com/infor-design/enterprise/issues/1813))
- `[Spinbox]` Fixed an issue where a two or more digit min value would make it difficult to type in the spinbox. To fix this the values will only be validated on blur by default. ([#3909](https://github.com/infor-design/enterprise/issues/3909))
- `[Spinbox]` Fixed an issue where the number mask did not match the max value of the spinbox. ([#3939](https://github.com/infor-design/enterprise/issues/3939))
- `[Slider]` Improved the sliding so that decimal values would not trigger the change event. ([#787](https://github.com/infor-design/enterprise-ng/issues/787))
- `[Slider]` Reduced the number of change events that fire while sliding. ([#788](https://github.com/infor-design/enterprise-ng/issues/788))
- `[Swaplist]` Fixed an issue where dragging items more than once was not working on Android or iOS devices. ([#1423](https://github.com/infor-design/enterprise/issues/1423))
- `[Tree]` Fixed an issue where tree could not be expanded when using multiselect mode in IE 11. ([#3936](https://github.com/infor-design/enterprise/issues/3936))
- `[Tabs]` Fixed an issue where calling destroy did not remove the add tab button. ([#1439](https://github.com/infor-design/enterprise/issues/1439))
- `[Vertical Tabs]` Made personalization possible. ([#3029](https://github.com/infor-design/enterprise/issues/3029))

(64 Issues Solved This Release, Backlog Enterprise 248, Backlog Ng 69, 1149 Functional Tests, 1404 e2e Tests)

## v4.28.5

### v4.28.5 Fixes

- `[Datepicker]` Fixed an issue where change events did not fire consistently. ([#4087](https://github.com/infor-design/enterprise/issues/4087))

## v4.28.4

### v4.28.4 Fixes

- `[Datagrid]` Fixed an issue where checkboxes in an expandable area could not be checked. ([#4062](https://github.com/infor-design/enterprise/issues/4062))

## v4.28.3

### v4.28.3 Fixes

- `[Datepicker]` Fixed an issue where change did not fire when rangeselecting the same day. ([#4075](https://github.com/infor-design/enterprise/issues/4075))
- `[Datepicker]` Fixed an issue where change did not fire when selecting today after having a cleared value in the field. ([#853](https://github.com/infor-design/enterprise-ng/issues/853))

## v4.28.2

### v4.28.2 Fixes

- `[Splitter]` Fixed an issue where the splitter would remove the modal overlay in some cases. ([#3982](https://github.com/infor-design/enterprise/issues/3982))

## v4.28.1

### v4.28.1 Fixes

- `[Datagrid]` Fixed a bug where the datagrid had blocked the clicking of buttons in an empty message area. ([#3922](https://github.com/infor-design/enterprise/issues/3922))
- `[Datagrid]` Added ability to set the datagrid emptymessage as primary. ([#3922](https://github.com/infor-design/enterprise/issues/3922))

## v4.28.0

### v4.28.0 Important Changes

- `[Pager]` The Deprecated `pager` getter method was removed. Use `pagerAPI` instead for the same thing if accessing this internal object directly. ([#3759](https://github.com/infor-design/enterprise/issues/3759))

### v4.28.0 Features

- `[Bar Chart]` Added support to ellipsis for yaxis labels. ([#3702](https://github.com/infor-design/enterprise/issues/3702))
- `[Contextmenu]` Added support for shortcut display in menus. ([#3490](https://github.com/infor-design/enterprise/issues/3490))
- `[Datepicker]` Added support for custom api callback to disable passed dates and to disable dates by years. ([#3462](https://github.com/infor-design/enterprise/issues/3462))
- `[Datagrid]` Added and fixed up datagrid grouping aggregators. There is now aggregators for avg, count, list, max, min and sum. In addition null and undefined data will not cause issues. ([#3752](https://github.com/infor-design/enterprise/issues/3752))
- `[Error Page]` Added a new example showing a static error page. For example for a 404 page or generic error. ([#281](https://github.com/infor-design/design-system/issues/281))
- `[FileUploadAdvanced]` Added support to api settings `maxFiles` to limit number of uploads. ([#3512](https://github.com/infor-design/enterprise/issues/3512))
- `[FileUploadAdvanced]` Added support to fire event `fileremoved` for attached file removed. ([#3548](https://github.com/infor-design/enterprise/issues/3548))
- `[Line Chart]` Added support to ellipsis for yaxis labels. ([#3702](https://github.com/infor-design/enterprise/issues/3702))
- `[Modal]` Improved handling of multiple Modal windows stemming from a single trigger element. ([ng#705](https://github.com/infor-design/enterprise-ng/issues/705))

### v4.28.0 Fixes

- `[Accordion]` Fixed a regression where updating individual headers within an Accordion was no longer working ([#3826](https://github.com/infor-design/enterprise/issues/3070))
- `[Application Menu]` Fixed the icons on breaking apart it's appearance when zooming out the browser in IE11, uplift theme. ([#3070](https://github.com/infor-design/enterprise/issues/3070))
- `[Application Menu]` Fixed misalignment/size of bullet icons in the accordion on Android devices. ([#1429](http://localhost:4000/components/applicationmenu/test-six-levels.html))
- `[Application Menu]` Add keyboard support for closing Role Switcher panel ([#3477](https://github.com/infor-design/enterprise/issues/3477))
- `[Autocomplete]` Added a check to prevent the autocomplete from incorrectly stealing form focus, by checking for inner focus before opening a list on typeahead. ([#3639](https://github.com/infor-design/enterprise/issues/3070))
- `[Autocomplete]` Fixed an issue where an change event was not firing when selecting from the menu. ([#804](https://github.com/infor-design/enterprise/issues/804))
- `[Bubble Chart]` Fixed an issue where an extra axis line was shown when using the domain formatter. ([#501](https://github.com/infor-design/enterprise/issues/501))
- `[Bullet Chart]` Added support to format ranges and difference values. ([#3447](https://github.com/infor-design/enterprise/issues/3447))
- `[Button]` Fixed the button disabled method to no longer use class `is-disabled`. ([#3447](https://github.com/infor-design/enterprise-ng/issues/799))
- `[Charts]` Fixed an issue where selected items were being deselected after resizing the page. ([#323](https://github.com/infor-design/enterprise/issues/323))
- `[Colorpicker]` Fixed an issue where the color swatches shift when the colorpicker has a scrollbar. ([#2266](https://github.com/infor-design/enterprise/issues/2266))
- `[Custom Builds]` Fixed issues related to custom building Datagrid. ([#3784](https://github.com/infor-design/enterprise/issues/3784))
- `[Custom Builds]` Fixed issues related to custom building Locale. ([#3839](https://github.com/infor-design/enterprise/issues/3839))
- `[Custom Builds]` Fixed issues related to custom building Modal. ([#3822](https://github.com/infor-design/enterprise/issues/3822))
- `[Datagrid]` Fixed an issue where row data was not available for serializer with Treegrid. ([#3663](https://github.com/infor-design/enterprise/issues/3724))
- `[ContextualActionPanel]` Fixed an issue where toolbars in CAP are not torn down on destroy. ([#3785](https://github.com/infor-design/enterprise/issues/3785))
- `[ContextualActionPanel]` Fixed an issue where nested caps or closing and reopening caps would not work. ([#801](https://github.com/infor-design/enterprise-ng/issues/801))
- `[Datagrid]` Fixed a css issue in dark uplift mode where the group row lines were not visible. ([#3649](https://github.com/infor-design/enterprise/issues/3649))
- `[Datagrid]` Fixed some styling issues in alerts and tags, and made clickable tags available in the formatter. ([#3631](https://github.com/infor-design/enterprise/issues/3631))
- `[Datagrid]` Fixed a css issue in dark uplift mode where the group row lines were not visible . ([#3649](https://github.com/infor-design/enterprise/issues/3649))
- `[Datagrid]` Fixed lookup modal title to be visible and adjust the position to make it centered. ([#3635](https://github.com/infor-design/enterprise/issues/3635))
- `[Datagrid]` Fixed an issue where selected rows are not reset when calling loadData. ([#3718](https://github.com/infor-design/enterprise/issues/3718))
- `[Datagrid]` Fixed an issue where if using grouping totals and hiding and showing columns the page is not refreshed properly. ([#2564](https://github.com/infor-design/enterprise/issues/2564)
- `[Datagrid]` Fixed an issue the selected row header icon is the wrong state when using allowSelectAcrossPages. ([#3043](https://github.com/infor-design/enterprise/issues/3043)
- `[Datagrid]` Improved the `datagrid-default-modal-width` concept if setting a modal datagrid default with so it works on any parent. [3562](https://github.com/infor-design/enterprise/issues/3562))
- `[Datagrid]` Fixed a bug in the indeterminate paging example, that the select checkbox would not work and be out of sync when changing pages. [2230](https://github.com/infor-design/enterprise/issues/2230))
- `[Datagrid]` Fixed a bug when resizing the first column of the center pane when using frozen columns, the resize would jump out the size of the frozen section. [3741](https://github.com/infor-design/enterprise/issues/3741))
- `[Datagrid]` Fixed an issue where the filter condition leaves two selected if you just reorder. ([#3779](https://github.com/infor-design/enterprise/issues/3779))
- `[Datagrid/General]` Fixed a bug where when loading the datagrid with a columns object that contain recursive objects the grid would crash. [3759](https://github.com/infor-design/enterprise/issues/3759))
- `[Datagrid/Hyperlink]` Fixed layout issues with links in right text align mode. To do this refactored links to not use a psuedo element for the focus style. ([#3680](https://github.com/infor-design/enterprise/issues/3680))
- `[Datepicker]` Fixed a bug where for some locales like `af-ZA` and `fi_FI` with dots in the day periods, setting 24 hr time to AM did not work. [3750](https://github.com/infor-design/enterprise/issues/3750))
- `[Datepicker]` Fixed a bug where date picker erred on arabic dates. [3804](https://github.com/infor-design/enterprise/issues/3804))
- `[Datepicker]` Fixed a bug where date picker could not change arabic dates. [3819](https://github.com/infor-design/enterprise/issues/3819))
- `[Datepicker]` Fixed a bug the month only picker would error the second time opened. [3817](https://github.com/infor-design/enterprise/issues/3817))
- `[Datepicker]` Added fix for dates with month and day only format where day is first, this was incorrectly validating as invalid. ([#3833](https://github.com/infor-design/enterprise/issues/3833))
- `[Demoapp]` Fixed incorrect directory list hyperlinks in listview and listbuilder components. ([1783](https://github.com/infor-design/enterprise/issues/1783))
- `[Demoapp]` Did cleanup on the icons and patterns links. ([3790](https://github.com/infor-design/enterprise/issues/3790))
- `[Demoapp]` When deployed on a proxy the icons page would not change contents when changing theme. ([3790](https://github.com/infor-design/enterprise/issues/3790))
- `[Dropdown]` Fixed an issue that Dropdown did not close when scrolling in some nested containers. ([#3436](https://github.com/infor-design/enterprise/issues/3436))
- `[EmptyMessage]` Updated the text to be more subtle. ([#3476](https://github.com/infor-design/enterprise/issues/3476))
- `[Fieldset]` Fixed fieldset text data overlapping in compact mode on mobile view. ([#3627](https://github.com/infor-design/enterprise/issues/3627))
- `[General]` Added a number of small accessibility fixes base on older testing feedback. ([#1539](https://github.com/infor-design/enterprise/issues/1539))
- `[Hierarchy]` Added support for separators in the actions menu on a hierarchy leaf. ([#3636](https://github.com/infor-design/enterprise/issues/3636))
- `[Hierarchy]` Fixed an issue where clicking the "More Actions" menu trigger wouldn't open the menu anymore. ([#3873](https://github.com/infor-design/enterprise/issues/3873))
- `[Lookup]` Fixed an issue where `keywordFilter: true` and `filterable: true` used together cause the lookup modal to break. ([#3772](https://github.com/infor-design/enterprise/issues/3772))
- `[Masthead]` Fixed layout and color issues in uplift theme. ([#3526](https://github.com/infor-design/enterprise/issues/3526))
- `[Modal]` Fixed modal title to a two line with ellipsis when it's too long. ([#3479](https://github.com/infor-design/enterprise/issues/3479))
- `[Multiselect]` Fixed tags dismiss button on mobile devices. ([#3640](https://github.com/infor-design/enterprise/issues/3640))
- `[Icons]` Added new locked/unlocked icons in ids-identity [#3732](https://github.com/infor-design/enterprise/issues/3732)
- `[Radar Chart]` Fixed an issue where labels were cutoff at desktop view. ([#3510](https://github.com/infor-design/enterprise/issues/3510))
- `[Splitter]` Fixed an issue where collapse button was misaligned. ([#3825](https://github.com/infor-design/enterprise/issues/3825))
- `[Swaplist]` Fixed disabled swap buttons color in dark variant subtle theme. ([#3709](https://github.com/infor-design/enterprise/issues/3709))
- `[Utils]` Exposed `Soho.utils.isInViewport(elem)` for external use. ([#3436](https://github.com/infor-design/enterprise/issues/3436))
- `[Toolbar]` Improved the placeholder text color to be more visible in uplift (dark variant). ([#3727](https://github.com/infor-design/enterprise/issues/3727))
- `[Tree]` Fixed an issue where use `UpdateNode()` method the data was not sync. ([#3724](https://github.com/infor-design/enterprise/issues/3724))

(71 Issues Solved This Release, Backlog Enterprise 260, Backlog Ng 82, 1048 Functional Tests, 1370 e2e Tests)

## v4.27.4

### v4.27.4 Fixes

`[Button]` Fixed the button disabled method to no longer use class `is-disabled`. ([#3447](https://github.com/infor-design/enterprise-ng/issues/801))
`[Button]` Fixed a regression where some buttons would get a 100% width on mobile. ([#801](https://github.com/infor-design/enterprise-ng/issues/801))

## v4.27.3

### v4.27.3 Fixes

- `[Datagrid]` Fixed a bug in the indeterminate paging example, that the select checkbox would not work and be out of sync when changing pages. [2230](https://github.com/infor-design/enterprise/issues/2230))

## v4.27.2

### v4.27.2 Fixes

- `[Datagrid]` Fixed an issue in datagrid frozen columns, actions that re-render like sorting may cause rendering issues. ([#3735](https://github.com/infor-design/enterprise/issues/3735))
- `[Datagrid]` Fixed an issue in lookup datagrid editors that clicking a trigger in the cell would commit the cell causing editing not to work in some cases. ([#785](https://github.com/infor-design/enterprise-ng/issues/785))

## v4.27.1

### v4.27.1 Fixes

- `[Icons]` Added a fix to support both `href` and `xlink:href` in icons. ([#3734](https://github.com/infor-design/enterprise/issues/3734))

## v4.27.0

### v4.27.0 Important Changes

- `[Hierarchy]` Removed the following deprecated options `paging: <bool>` and `mobileView: <bool>`. Instead use `layout='paging'` or `layout='mobile-only'`.
- `[Icons]` Changed the svg icons to use `href` instead of deprecated `xlink:href`. This isnt a breaking change either will work but `href` works better with Ivy in Angular. ([#3611](https://github.com/infor-design/enterprise/issues/3611))

### v4.27.0 Features

- `[Button]` Add `toData()` and related API for programmatically handling control of buttons. ([ng#467](https://github.com/infor-design/enterprise-ng/issues/467))
- `[Calendar]` Enhanced the look and feel of monthview calendar by displaying legend and calendar event on mobile view. ([#925](https://github.com/infor-design/enterprise/issues/925))
- `[Modal]` Created API for controlling the Modal ButtonSet. ([ng#467](https://github.com/infor-design/enterprise-ng/issues/467))
- `[Datagrid]` Added support for api setting on expand and collapse children. ([#3274](https://github.com/infor-design/enterprise/issues/3274))
- `[Datagrid]` Updated the fixedRowHeight setting to accept `auto` as an option. This will calculate the row height for all frozenRows section. If you have a lot of rows this may be slow so a number is preferred. ([#3374](https://github.com/infor-design/enterprise/issues/3374))
- `[Editor]` Added an option to set the height of the editor in `rows`. If you set this the estimated number for rows can be specified for the source and html pane. It will scroll after that. ([#3688](https://github.com/infor-design/enterprise/issues/3688))
- `[Homepage]` Added support for reordering, resizing, and removing widgets by enabling edit mode on the homepage component. ([#3531](https://github.com/infor-design/enterprise/issues/3531))

### v4.27.0 Fixes

- `[Accordion]` Removed stoppage of event propagation when accordion headers are clicked, in order to allow external click event listeners to propagate. ([ng#321](https://github.com/infor-design/enterprise-ng/issues/321))
- `[Bar Chart]` Fixed an issue where chart was not resizing on homepage widget resize. ([#2669](https://github.com/infor-design/enterprise/issues/2669))
- `[Blockgrid]` Fixed an issue where there was no index if the data is empty, and removed deprecated internal calls. ([#748](https://github.com/infor-design/enterprise-ng/issues/748))
- `[Busy Indicator]` Fixed an issue where it throws an error when a display delay, the busy-indicator parent removed and added via ngIf before the busyindicator shown. ([#703](https://github.com/infor-design/enterprise-ng/issues/703))
- `[Busy Indicator]` Fixed an issue where the overlay would close when closing the Modal. ([#3424](https://github.com/infor-design/enterprise/issues/3424))
- `[Busy Indicator]` Fixed an issue where position was not aligning. ([#3341](https://github.com/infor-design/enterprise/issues/3341))
- `[Colorpicker]` Fixed the dropdown icon position is too close to the right edge of the field. ([#3508](https://github.com/infor-design/enterprise/issues/3508))
- `[Contextual Action Panel]` Fixed misaligned search icon in uplift theme. ([#3630](https://github.com/infor-design/enterprise/issues/3630))
- `[Contextual Action Panel]` Fixed close icon button in getting cut off on mobile view ([#3586](https://github.com/infor-design/enterprise/issues/3586))
- `[Datagrid]` Fixed an issue where lookup editor was removing all characters following and including the '|' pipe character. ([#3556](https://github.com/infor-design/enterprise/issues/3556))
- `[Datagrid]` Fixed an issue where date range filter was unable to filter data. ([#3503](https://github.com/infor-design/enterprise/issues/3503))
- `[Datagrid]` Fixed a bug were datagrid tree would have very big text in the tree nodes on IOS. ([#3347](https://github.com/infor-design/enterprise/issues/3347))
- `[Datagrid]` Fixed a focus trap issue when using actionable mode, tab will now move up and down rows. ([#2399](https://github.com/infor-design/enterprise/issues/2399))
- `[Datagrid]` Fixed a bug when setting the UI indicator with `setSortIndicator` then it would take two clicks to sort the inverse direction. ([#3391](https://github.com/infor-design/enterprise/issues/3391))
- `[Datagrid]` Fixed an issue where date range filter was not working. ([#3337](https://github.com/infor-design/enterprise/issues/3337))
- `[Datagrid]` Fixed a bug when combining multiselect and expandable rows. If using the shift key to select multiple rows the selection would include incorrect rows. ([#2302](https://github.com/infor-design/enterprise/issues/2302))
- `[Datagrid]` Added support for dragging and reordering columns in RTL and some minor style cleanup with dragging to reorder. ([#3552](https://github.com/infor-design/enterprise/issues/3552))
- `[Datagrid]` Fixed an issue that the click event did not show the item data when the keyboard is used. ([#3645](https://github.com/infor-design/enterprise/issues/3645))
- `[Datagrid]` Fixed an issue where datagrid tree did not show empty messages. ([#3642](https://github.com/infor-design/enterprise/issues/3642))
- `[Datagrid]` Fixed an issue where grouped rows did not render when combined with frozen columns. ([#3367](https://github.com/infor-design/enterprise/issues/3367))
- `[Datagrid]` Fixed an issue where the overlay was closing after close Modal. ([#735](https://github.com/infor-design/enterprise-ng/issues/735))
- `[Datagrid]` Fixed a misaligned drag and drop column icon on IE 11. ([#3648](https://github.com/infor-design/enterprise/issues/3648))
- `[Datagrid]` Fixed an issue when using the colspan column option along with frozenColumns. ([#3416](https://github.com/infor-design/enterprise/issues/3416))
- `[Datagrid]` Fixed an issue where the empty message might still show if the amount of rows do not fill the page. ([#3697](https://github.com/infor-design/enterprise/issues/3697))
- `[Datepicker]` Fixed popover height and datepicker layout on mobile view. ([#2569](https://github.com/infor-design/enterprise/issues/3569))
- `[Datepicker]` Fixed an issue where date range with minimum range was not working. ([#3268](https://github.com/infor-design/enterprise/issues/3268))
- `[Datepicker]` Fixed an issue where date range was reverting to initial values after clearing. ([#1306](https://github.com/infor-design/enterprise/issues/1306))
- `[Datepicker]` Fixed an issue where dates would be invalid in ko-KO locale. ([#3470](https://github.com/infor-design/enterprise/issues/3470))
- `[Datepicker]` Fixed an issue where dates would be invalid in zh-TW locale. ([#3473](https://github.com/infor-design/enterprise/issues/3473))
- `[Datepicker]` Fixed an issue where AM/PM could not be set in hi-IN locale. ([#3474](https://github.com/infor-design/enterprise/issues/3474))
- `[Datepicker]` Fixed an issue where change would fire twice or when the value is still blank. ([#3423](https://github.com/infor-design/enterprise/issues/3423))
- `[Datepicker]` Fixed an issue where time would be reset to 12:00 AM when setting the time and clicking today. ([#3202](https://github.com/infor-design/enterprise/issues/3202))
- `[Dropdown]` Fixed a bug where it was not possible for Dropdowns in certain scrollable Modal regions to close on scroll. ([#2650](https://github.com/infor-design/enterprise/issues/2650))
- `[Dropdown]` Fixed a bug that dropdowns are in the wrong position if flowing up and other minor cases. ([#2068](https://github.com/infor-design/enterprise/issues/2068))
- `[Dropdown]` Fixed alignment when using dropdown in compound field. ([#3647](https://github.com/infor-design/enterprise/issues/3647))
- `[Editor]` Added ui updates to the toolbar in uplift (vibrant mode) and minor style fixes. ([#3577](https://github.com/infor-design/enterprise/issues/3577))
- `[Editor]` Added fixes to reseting the dirty indicator when used in an editor. ([#3662](https://github.com/infor-design/enterprise/issues/3662))
- `[Editor]` Fixed a width change when toggle source view when the editor is on a modal, this is also based on UI feedback that the switch was confusing, so we now disable the buttons. ([#3594](https://github.com/infor-design/enterprise/issues/3594))
- `[Editor]` Fixed an issue where bullet and number lists could not be converted to headings and regular text with the font picker. ([#2679](https://github.com/infor-design/enterprise/issues/2679))
- `[Editor]` Fixed an issue where some settings like bold and italics would not be reset consistently when applying headings and regular text with the font picker. ([#2256](https://github.com/infor-design/enterprise/issues/2256))
- `[Editor]` Fixed an issue where the dirty events did not fire changing the source view. ([#3598](https://github.com/infor-design/enterprise/issues/3598))
- `[Editor]` Adding missing bottom spacing under heading elements. ([#3288](https://github.com/infor-design/enterprise/issues/3288))
- `[Field Filter]` Fixed an issue where switching to In Range filter type with a value in the field was causing an error. ([#3515](https://github.com/infor-design/enterprise/issues/3515))
- `[Editor]` Added a font color for rest/none swatch. ([#2035](https://github.com/infor-design/enterprise/issues/2035))
- `[Field Filter]` Fixed an issue where switching to In Range filter type with a value in the field was causing an error. ([#3515](https://github.com/infor-design/enterprise/issues/3515))
- `[Field Filter]` Fixed an issue where date range was not working after using other filter. ([#2764](https://github.com/infor-design/enterprise/issues/2764))
- `[Field Filter]` Fixed an issue where stray text would be shown if the filters are hidden and then shown later. ([#3687](https://github.com/infor-design/enterprise/issues/3687))
- `[Line Chart]` Fixed an issue where x-axis labels were overlapping for small viewport on homepage widget. ([#2674](https://github.com/infor-design/enterprise/issues/2674))
- `[Lookup]` Fixed an issue where selected values were clearing when use server side data. ([#588](https://github.com/infor-design/enterprise-ng/issues/588))
- `[Locale]` Added missing Afrikaans translations. ([#3685](https://github.com/infor-design/enterprise/issues/3685))
- `[Masthead]` Fixed layout and color issues in uplift theme. ([#3526](https://github.com/infor-design/enterprise/issues/3526))
- `[Modal]` Fixed an iOS bug where after opening several Modals/Messages, it would occasionally be impossible to scroll a scrollable page area. ([#3389](https://github.com/infor-design/enterprise/issues/3389))
- `[Modal]` Fixed a bug where when iframe elements are present, focus traps could occur and cause focus on elements outside of the Modal, but within the iframe. ([#2287](https://github.com/infor-design/enterprise/issues/2287))
- `[Modal]` Added a check for preventing Tooltips inside a Modal from opening while the Modal is not visible ([#3588](https://github.com/infor-design/enterprise/issues/3588))
- `[Modal]` Fixed dropdown position when the field is required. ([#3482](https://github.com/infor-design/enterprise/issues/3482))
- `[Modal]` Fixed a regression where some Close buttons were not properly closing. ([#3615](https://github.com/infor-design/enterprise/issues/3615))
- `[Process Indicator]` Fixed icons that are not centered inside the circle indicators. ([#3509](https://github.com/infor-design/enterprise/issues/3509))
- `[Personalize]` Fixed an issue that colorschanged events do not fire on when doing a set to default ation. ([#751](https://github.com/infor-design/enterprise-ng/issues/751))
- `[Searchfield]` Correct the background color of toolbar search fields. ([#3527](https://github.com/infor-design/enterprise/issues/3527))
- `[Spinbox]` Corrected an issue in the enable method, where it did not fully remove the readonly state. ([#3527](https://github.com/infor-design/enterprise/issues/3527))
- `[Swaplist]` Fixed an issue where lists were overlapping on uplift theme. ([#3452](https://github.com/infor-design/enterprise/issues/3452))
- `[Tabs]` Fixed the position of error icon too close to the border on focus state. ([#3544](https://github.com/infor-design/enterprise/issues/3544))
- `[Tabs-Vertical]` Fixed an issue where the content cannot scroll on mobile view. ([#3542](https://github.com/infor-design/enterprise/issues/3542))
- `[Tags]` Fixed a regression on Tag Buttons, where they were visually, vertically misaligned with Tag text. ([#3604](https://github.com/infor-design/enterprise/issues/3604))
- `[Week-View]` Changed the look of the week-view and day-view day of the week so its a 3 (or 2) letter abbreviation and emphasizes the date and spans two lines. This makes all the days of the week the same length. ([#3262](https://github.com/infor-design/enterprise/issues/3262))
- `[Validation]` Fixed a bug where addMessage did not add messages to the parent. ([#711](https://github.com/infor-design/enterprise-ng/issues/711))

(87 Issues Solved This Release, Backlog Enterprise 279, Backlog Ng 75, 1033 Functional Tests, 1322 e2e Tests)

## v4.26.2

### v4.26.2 Fixes

- `[Textarea]` Fixed missing text in safari on disabled text areas. ([#3638](https://github.com/infor-design/enterprise/issues/3638))

## v4.26.1

### v4.26.1 Fixes

- `[Demo App]` Fixed the embedded layout to show uplift theme. ([#861](https://github.com/infor-design/website/issues/861))

## v4.26.0

### v4.26.0 Features

- `[Datagrid]` Added support for expandable row to expand across all frozen columns, and fixed span layout issues on the right side frozen columns. ([#2867](https://github.com/infor-design/enterprise/issues/2867))
- `[Datagrid]` Added a new `resizeMode` option that allows you to pick between `flex` and `fit`. `flex` will resize columns independently shifting other columns to fit the table layout if needed. `fit` will resize using the neighbor's column width. This is possible more useful when you have less columns. ([#3251](https://github.com/infor-design/enterprise/issues/3251))
- `[Calendar]` Made the monthview, weekview and calendar work in RTL mode and added official support for UmAlQura calendar. ([#2788](https://github.com/infor-design/enterprise/issues/2788))
- `[Icons]` Added new icons `icon-play, icon-stop, icon-record, icon-pause` for video players. ([#411](https://github.com/infor-design/design-system/issues/411))
- `[Icons]` Added new icons `icon-security-off, icon-security-on` for toggles related to security/secure items. ([#397](https://github.com/infor-design/design-system/issues/397))
- `[Searchfield]` Added a setting that makes it possible to adjust the "collapsed" size of a Toolbar Searchfield to better accommodate some use cases. ([#3296](https://github.com/infor-design/enterprise/issues/3296))

### v4.26.0 Fixes

- `[Application Menu]` Fixed bugs with filtering where it was not possible to have the filter match text within content areas, as well as general expand/collapse bugs with filtering. ([#3131](https://github.com/infor-design/enterprise/issues/3131))
- `[Application Menu]` Fixed overlap button when label is too long, and aligned dropdown icon in application menu uplift theme. ([#3133](https://github.com/infor-design/enterprise/issues/3133))
[Contextual Action Panel] - Fixed shade colors of text and icon buttons in uplift theme high contrast. (#3394)
- `[Accordion]` - Fixed an issue with a missing border on the last element in certain states. ([#3885](https://github.com/infor-design/enterprise/issues/3885))
- `[Calendar]` Fixed issue where on month view in events info `Date` and `Duration` fields were not working with some events and `Duration` field. Now `Duration` field support `Days, Hours and Minutes` text. ([#2777](https://github.com/infor-design/enterprise/issues/2777))
- `[Calendar]` Fixed an issue where link was not working on monthview to switch to day view when clicked on more events on that day. ([#3181](https://github.com/infor-design/enterprise/issues/3181))
- `[Calendar]` Fixed a calendar event where the start date today is not displaying as upcoming event in different timezone. ([#2776](https://github.com/infor-design/enterprise/issues/2776))
- `[Calendar]` Fixed an issue where adding an event was inconsistent in Safari. ([#3079](https://github.com/infor-design/enterprise/issues/3079))
- `[Calendar]` Fixed an issue where any event was not rendering in day and week view. ([#3222](https://github.com/infor-design/enterprise/issues/3222))
- `[Calendar]` Fixed an issue where date selection was not persist when switching from month view to week view to day view. ([#3319](https://github.com/infor-design/enterprise/issues/3319))
- `[Colors]` Fixed an incorrect ruby06 color, and made the background change on theme change now (again). ([#3448](https://github.com/infor-design/enterprise/issues/3448))
- `[Datagrid]` Fixed an issue where focus on reload data was forced to be on active cell. ([#358](https://github.com/infor-design/enterprise-ng/issues/358))
- `[Datagrid]` Fixed RTL issues in the filter row. ([#3517](https://github.com/infor-design/enterprise/issues/3517))
- `[Datagrid]` Improved the column resize behavior in speed and usability with the cursor being more accurate during resize. ([#3251](https://github.com/infor-design/enterprise/issues/3251))
- `[Datagrid]` Improved the column resize behavior to work much better in RTL mode. ([#1924](https://github.com/infor-design/enterprise/issues/1924))
- `[Datagrid]` Fixed a bug where if a filter row column is frozen the mask and editor options would not be applied. ([#2553](https://github.com/infor-design/enterprise-ng/issues/2553))
- `[Datagrid]` Fixed an issue where when using rowTemplate/expandableRows and frozenColumns on both sides the right side did not render properly. ([#2867](https://github.com/infor-design/enterprise/issues/2867))
- `[Datagrid]` Fixed an issue where height was not aligning to expandable row for frozen columns. ([#3516](https://github.com/infor-design/enterprise/issues/3516))
- `[Datagrid]` Fixed hover color should not be similar to alternate rows when hovering in uplift high contrast. ([#3338](https://github.com/infor-design/enterprise/issues/3338))
- `[Datagrid]` Fixed a demo app issue filtering decimal fields in some examples. ([#3351](https://github.com/infor-design/enterprise/issues/3351))
- `[Datagrid]` Fixed an issue where some columns were disappear after resizing the browser or after changing themes. ([#3434](https://github.com/infor-design/enterprise/issues/3434))
- `[Datagrid]` Fixed an issue that the filter row type dropdowns did not close when the grid is scrolled. ([#3216](https://github.com/infor-design/enterprise/issues/3216))
- `[Datagrid]` Added an example showing the configuration needed to filter date time fields on just dates without the time part. ([#2865](https://github.com/infor-design/enterprise/issues/2865))
- `[Datagrid]` Changed the isFilter added value to datasets to a more unique value to avoid clashes. ([#2668](https://github.com/infor-design/enterprise/issues/2668))
- `[Datagrid]` Added a `getDataset` method that will return the current dataset without any added properties. ([#2668](https://github.com/infor-design/enterprise/issues/2668))
- `[Datagrid]` Fixed an issue that when reordering filter columns the filter values would disappear. ([#2565](https://github.com/infor-design/enterprise/issues/2565))
- `[Datagrid]` Fixed an issue that dropdown lists in filter rows did not close when scrolling. ([#2056](https://github.com/infor-design/enterprise/issues/2565))
- `[Datagrid]` Added a `filterType` option to the filter event data so the type can be determined. ([#826](https://github.com/infor-design/enterprise/issues/826))
- `[Datagrid]` Add options to `toolbar.filterRow` so that instead of true/false you can set `showFilter, clearFilter, runFilter` independently. ([#1479](https://github.com/infor-design/enterprise/issues/1479))
- `[Datagrid]` Added fixes to improve the usage of the textarea editor. ([#3417](https://github.com/infor-design/enterprise/issues/3417))
- `[Datagrid]` Fixed an issue where reset to default was not working properly. ([#3487](https://github.com/infor-design/enterprise/issues/3487))
- `[Datepicker]` Fixed an issue where setting date format with comma character was not working. ([#3008](https://github.com/infor-design/enterprise/issues/3008))
- `[Editor]` Made the link and image link fields required on the dialogs. ([#3008](https://github.com/infor-design/enterprise/issues/3008))
- `[Editor]` Fixed an issue where it was possible to clear text and end up with text outside the default paragraph seperator. ([#2268](https://github.com/infor-design/enterprise/issues/2268))
- `[Fileupload]` Fixed an issue where tabbing out of a fileupload in was causing the modal dialog to disappear. ([#3458](https://github.com/infor-design/enterprise/issues/3458))
- `[Form Compact Layout]` Added support for `form-compact-layout` the remaining components. ([#3008](https://github.com/infor-design/enterprise/issues/3329))
- `[Dropdown]` Fixed a bug that was causing the `selectValue()` method not to update the visual display of the in-page Dropdown element. ([#3432](https://github.com/infor-design/enterprise/issues/3432))
- `[Forms]` Fixed an issue where radio group was overlapping fields. ([#3466](https://github.com/infor-design/enterprise/issues/3466))
- `[Forms Compact]` Fixed an issue where fileupload was misaligned in RTL mode in uplift theme. ([#3483](https://github.com/infor-design/enterprise/issues/3483))
- `[Icons]` Fixed color inconsistencies of the icons when the fields are in readonly state. ([#3176](https://github.com/infor-design/enterprise/issues/3176))
- `[Input]` Added the ability to line up data labels with inputs by adding class `field-height` to the `data` element and placing it in a responsive grid. ([#987](https://github.com/infor-design/enterprise/issues/987))
- `[Input]` Added the ability to use standalone required spans, this will help on responsive fields if they are cut off. ([#3115](https://github.com/infor-design/enterprise/issues/3115))
- `[Input/Forms]` Added the ability to add a class to rows to align the fields on the bottom, this will line up fields if they have wrapping labels or long labels with required fields. To enable this add class `flex-align-bottom` to the grid `row`. ([#443](https://github.com/infor-design/enterprise/issues/443))
- `[Locale]` Fixed an issue where formatDate() method was not working for es-419. ([#3363](https://github.com/infor-design/enterprise/issues/3363))
- `[Locale]` Fixed an issue where setting language to `nb` would error. ([#3455](https://github.com/infor-design/enterprise/issues/3455))
- `[Locale]` Fixed incorrect time separators in the no, nn, and nn locales. ([#3468](https://github.com/infor-design/enterprise/issues/3468))
- `[Locale]` Added further separation of language from formatting in date oriented components (calendar, datepicker, timepicker ect). [3244](https://github.com/infor-design/enterprise/issues/3244))
- `[Locale]` Added support for `nn` locale and language, but this will change to no language as only this is translated as its the same. ([#3455](https://github.com/infor-design/enterprise/issues/3455))
- `[Locale]` Correct the month names in Russian locale and capitalized the day names. ([#3464](https://github.com/infor-design/enterprise/issues/3464))
- `[Module Tabs]` Fixed color tab indicator and small gap below when selected/opened for all color variations in uplift theme. ([#3312](https://github.com/infor-design/enterprise/issues/3312))
- `[Modal]` Fixed colors in dark mode for the primary disabled button and error and background contrast. ([#2754](https://github.com/infor-design/enterprise/issues/2754))
- `[Pie]` Fixed an issue where initial selection was getting error. ([#3157](https://github.com/infor-design/enterprise/issues/3157))
- `[Popupmenu]` Fixed an issue where list separators were disappearing when reduced the browser zoom level e.g. 70-80%. ([#3407](https://github.com/infor-design/enterprise/issues/3407))
- `[Radar Chart]` Fixed an issue where labels was cut off for some screen sizes. ([#3320](https://github.com/infor-design/enterprise/issues/3320))
- `[Searchfield]` Fixed a bug where changing filter results while the autocomplete is open may result in the menu being positioned incorrectly. ([#3243](https://github.com/infor-design/enterprise/issues/3243))
- `[Searchfield]` Fixed a bug in Toolbar Searchfields where a component configured with `collapsible: false` and `collapseSize` defined, the searchfield would incorrectly collapse. ([NG#719](https://github.com/infor-design/enterprise-ng/issues/719))
- `[Splitter]` Fixed an issue in the destroy function where the expand button was not removed. ([#3371](https://github.com/infor-design/enterprise/issues/3371))
- `[Swaplist]` Fixed an issue where top buttons were not aligned in Firefox. ([#3425](https://github.com/infor-design/enterprise/issues/3425))
- `[Textarea]` Fixed an issue where using `rows` stopped working, and fixed the autoGrow option to work better. ([#3471](https://github.com/infor-design/enterprise/issues/3471))
- `[Toolbar]` Fixed an issue where some `destroy()` methods being called in `teardown()` were not type-checking for the `destroy()` method, and sometimes would incorrectly try to call this on an object or data property defined as `button`. ([#3449](https://github.com/infor-design/enterprise/issues/3449))
- `[Tooltip/Popover]` Fixed incorrect placement when in RTL modes, as well as some broken styles on the RTL Popover. ([#3119](https://github.com/infor-design/enterprise/issues/3119))
- `[Validation/Checkboxes]` Fixed issues with making checkboxes required, the styling did not work for it and the scrollIntoView function and validation failed to fire. Note that to add required to the checkbox you need to add an extra span, adding a class to the label will not work because the checkbox is styled using the label already. ([#3147](https://github.com/infor-design/enterprise/issues/3147))
- `[Validation]` Fixed an issue where calling removeMessage would not remove a manually added error class. ([#3318](https://github.com/infor-design/enterprise/issues/3318))

(78 Issues Solved This Release, Backlog Enterprise 336, Backlog Ng 77, 989 Functional Tests, 1246 e2e Tests)

## v4.25.3

### v4.25.3 Fixes

- `[Bar]` Fixed an error rendering charts with only one dataset point. ([#3505](https://github.com/infor-design/enterprise/issues/3505))
- `[Datagrid]` Fixed an issue where date range filter was unable to filter data. ([#3503](https://github.com/infor-design/enterprise/issues/3503))
- `[Datagrid]` Fixed an issue where date range filter was not working. ([#3337](https://github.com/infor-design/enterprise/issues/3337))
- `[Datepicker]` Fixed an issue where date range with minimum range was not working. ([#3268](https://github.com/infor-design/enterprise/issues/3268))
- `[Datepicker]` Fixed an issue where date range was reverting to initial values after clearing. ([#1306](https://github.com/infor-design/enterprise/issues/1306))
- `[Field Filter]` Fixed an issue where switching to In Range filter type with a value in the field was causesing an error. ([#3515](https://github.com/infor-design/enterprise/issues/3515))
- `[Field Filter]` Fixed an issue where date range was not working after using other filter. ([#2764](https://github.com/infor-design/enterprise/issues/2764))

## v4.25.2

### v4.25.2 Fixes

- `[Fileupload]` Fixed an issue where tabbing out of a fileupload in was causing the modal dialog to disappear. ([#3458](https://github.com/infor-design/enterprise/issues/3458))

## v4.25.1

### v4.25.1 Fixes

- `[Datagrid]` Fixed a bug where if there was an editor datagrid might error when loading. ([#3313](https://github.com/infor-design/enterprise/issues/3313))
- `[Mask]` Fixed a bug where leading zeroes were not possible to apply against Number Masks on standard input fields that also handled formatting for thousands separators. ([#3315](https://github.com/infor-design/enterprise/issues/3315))
- `[General]` Improved the colors of windows chrome custom scrollbars in uplift themes. ([#3413](https://github.com/infor-design/enterprise/issues/3413))

## v4.25.0

### v4.25.0 Features

- `[Fields]` Added a form level class to toggle all fields in the form to a more compact (shorter) mode called `form-layout-compact`. Added and fixed existing components so that there is now the option to have more compact forms by using shorter fields. ([#3249](https://github.com/infor-design/enterprise/issues/3249))
- `[Tag]` Added a new style for linkable tags that will work for default, info, good, error, alert, and neutral styles. ([#3113](https://github.com/infor-design/enterprise/issues/3113))
- `[Multiselect]` Added Tag Display as a new style for interacting with selected results in Multiselect components. ([#3114](https://github.com/infor-design/enterprise/issues/3114))
- `[Popdown]` Added support for tabbing into and exit out of it. ([#3218](https://github.com/infor-design/enterprise/issues/3218))
- `[Colors]` Updated design system tokens to new colors for uplift and did a pass on all three theme variants. This impacts and improves many internal colors in components and charts. ([#3007](https://github.com/infor-design/enterprise/issues/3007))

### v4.25.0 Fixes

- `[About]` Added further indication for Microsoft Edge Chrome next to the underlying chrome version. ([#3073](https://github.com/infor-design/enterprise/issues/3073))
- `[About]` Fixed a bug where the browser language was shown as the locale name, we now show browser language and IDs language and locale separate. ([#2913](https://github.com/infor-design/enterprise/issues/2913))
- `[About]` Fixed a bug where the OS version was duplicated. ([#1650](https://github.com/infor-design/enterprise/issues/1650))
- `[Accordion]` Fixed inconsistency style of focus element after clicking on a certain accordion header. ([#3082](https://github.com/infor-design/enterprise/issues/3082))
- `[Accordion]` Fixed an issue that when all panes are expanded then they could no longer be closed. ([#701](https://github.com/infor-design/enterprise-ng/issues/3217))
- `[Application Menu]` Fixed minor usability issues when attempting to filter on application menus, display of hidden filtered children, and filtering reset when a Searchfield is blurred. ([#3285](https://github.com/infor-design/enterprise/issues/3285))
- `[Application Menu]` Fixed incorrect font-size/padding around list item headers' bullet points. ([#3364](https://github.com/infor-design/enterprise/issues/3364))
- `[Application Menu]` Tweaked some font colors on the Vibrant theme. ([#3400](https://github.com/infor-design/enterprise/issues/3400))
- `[Autocomplete]` Fixed an issue where selected event was not firing when its parent is partly overflowing. ([#3072](https://github.com/infor-design/enterprise/issues/3072))
- `[Calendar]` Fixed an issue setting the legend checked elements to false in the api. ([#3170](https://github.com/infor-design/enterprise/issues/3170))
- `[Datagrid]` Fixed an issue where the data after commit edit was not in sync for tree. ([#659](https://github.com/infor-design/enterprise-ng/issues/659))
- `[Datagrid]` Fixed an issue where the add row or load new data for grouping was not working. ([#2801](https://github.com/infor-design/enterprise/issues/2801))
- `[Datagrid]` Fixed an issue where time picker filter trigger icon and text was overlapping. ([#3062](https://github.com/infor-design/enterprise/issues/3062))
- `[Datagrid]` Fixed a bug where floating point math would cause the grouping sum aggregator to round incorrectly. ([#3233](https://github.com/infor-design/enterprise/issues/3233))
- `[Datagrid]` Fixed style issues in all theme and theme variants when using the list style including grouped headers and states. ([#3265](https://github.com/infor-design/enterprise/issues/3265))
- `[Datagrid]` Fixed issues with the stretch columns minimum width. ([#3308](https://github.com/infor-design/enterprise/issues/3308))
- `[Datagrid]` Fixed an issue where converting circular structure to JSON was throwing an error. ([#3309](https://github.com/infor-design/enterprise/issues/3309))
- `[Datagrid]` Fixed an issue where focus in date picker field was not aligning. ([#3350](https://github.com/infor-design/enterprise/issues/3350))
- `[Datagrid]` Added fixes for editing lookup fields, fixed the styling of the lookup editor and improved padding, also fixed the sort indicator color. ([#3160](https://github.com/infor-design/enterprise/issues/3160))
- `[Datagrid]` Fixed a bug that made selecting blank items in lists in a dropdown not possible. ([#3313](https://github.com/infor-design/enterprise/issues/3313))
- `[Editor]` Fixed an issue where line spacing was inconsistent. ([#3335](https://github.com/infor-design/enterprise/issues/3335))
- `[General]` Added detection for wkWebView which is paired with safari. This caused issues with all black text as this browser had previously been unknown. ([#3336](https://github.com/infor-design/enterprise/issues/3336))
- `[Homepage]` Fixed an issue where the DOM order was not working for triple width widgets. ([#3101](https://github.com/infor-design/enterprise/issues/3101))
- `[Locale]` Fixed an issue where enter all digits was not working for fr-FR. ([#3217](https://github.com/infor-design/enterprise/issues/3217))
- `[Locale]` Added the ability to set a 5 digit language (`fr-FR` and `fr-CA` vs `fr`) and added separate strings for `fr-CA` vs `fr-FR`. ([#3245](https://github.com/infor-design/enterprise/issues/3245))
- `[Locale]` Changed incorrect Chinese locale year formats to the correct format as noted by translators. For example `2019年 12月`. ([#3081](https://github.com/infor-design/enterprise/issues/3081))
- `[Locale]` Corrected and added the firstDayofWeek setting for every locale. ([#3060](https://github.com/infor-design/enterprise/issues/3060))
- `[Mask]` Fixed an issue when applying Masks to input fields configured for numbers, where errors would be thrown when the Mask attempted to overwrite the input field value. ([#3315](https://github.com/infor-design/enterprise/issues/3315))
- `[Modal]` Fixed an issue where the returns focus to button after closing was not working. ([#3166](https://github.com/infor-design/enterprise/issues/3166))
- `[Multiselect]` Adjusted the placeholder color as it was too dark. ([#3276](https://github.com/infor-design/enterprise/issues/3276))
- `[Pie]` Fixed cut off line labels when something other than value is used. ([#3143](https://github.com/infor-design/enterprise/issues/3143))
- `[Popupmenu]` Switched the `attachToBody` setting to be true by default. ([#3331](https://github.com/infor-design/enterprise/issues/3331))
- `[Searchfield]` Fixed an issue where multiselect items' checkboxes and text were misaligned in RTL mode. ([#1811](https://github.com/infor-design/enterprise/issues/1811))
- `[Searchfield]` Fixed placeholder text alignment issues on Vibrant theme in Firefox. ([#3055](https://github.com/infor-design/enterprise/issues/3055))
- `[Scrollbar]` Fixed styles for windows chrome to work with all themes. ([#3172](https://github.com/infor-design/enterprise/issues/3172))
- `[Searchfield]` Fixed an overlapping text in searchfield when close icon button is showed. ([#3135](https://github.com/infor-design/enterprise/issues/3135))
- `[Tabs]` Fixed an issue where scroll was not working on mobile view for scrollable-flex layout. ([#2931](https://github.com/infor-design/enterprise/issues/2931))

(47 Issues Solved This Release, Backlog Enterprise 374, Backlog Ng 96, 980 Functional Tests, 1196 e2e Tests)

## v4.24.0

### v4.24.0 Important Changes

- `[Icons]` Reversed a change in previous versions to make alert icons all have a white background as this caused issues. Concerning alert icons there are now the following `icon-[name]` - which will have transparent background, in Uplift these are linear in style, in soho these are solid in style. We also add a `icon-[name]-alert` for alert icons with a white background. If you need a white background you can use these otherwise we have restored the functionality from the 4.21 version, you might need a white background in calendar icons. Also the pending icon is fixed and now orange. ([#3052](https://github.com/infor-design/enterprise/issues/3052))
- `[Datagrid]` Changed the way tables are rendered to avoid gaps at the end of the grid and fix the sizes so they work in resize. This is done by using css position: sticky for headers. It has a few consequences. The spaceColumn option which was never completed was removed. The stretchColumn option is still working but is less important now and defaults to no stretch. IE 11 will now no longer support sticky headers because it does not support css position sticky, so it will degrade in functionality. This improves all issues with columns getting out of alignment. ([#2825](https://github.com/infor-design/enterprise/issues/2825))

### v4.24.0 Deprecation

### v4.24.0 Features

- `[Datagrid]` Added support to get only changed values as return array for get modified rows method. ([#2958](https://github.com/infor-design/enterprise/issues/2958))
- `[Editor]` Replaced the `h3` and `h4` buttons with a more robust Fontpicker component. ([#2722](https://github.com/infor-design/enterprise/issues/2722))
- `[Spinbox]` Standardized Spinbox field sizes to match other input field sizes, added responsive form (fluid) functionality for Spinbox, and reworked the standard size of the Spinbox to match other form fields. ([#1344](https://github.com/infor-design/enterprise/issues/1344))

### v4.24.0 Fixes

- `[All]` Removed the property `-webkit-text-fill-color` from usage throughout out our codebase, except for one rule that changes it to `unset` if it's present. ([#3041](https://github.com/infor-design/enterprise/issues/3041))
- `[Application Menu]` Fixed issue in application menu where scrollbar is visible even if it's not needed in uplift theme. ([#3134](https://github.com/infor-design/enterprise/issues/3134))
- `[Datagrid]` Fixed an issue where the hide pager on one page setting was not working correctly when applying a filter. ([#2676](https://github.com/infor-design/enterprise/issues/2676))
- `[Datagrid]` Fixed an issue where if the grid is initialized with an empty array then updateColumns is used the resetColumns function failed. ([#690](https://github.com/infor-design/enterprise-ng/issues/690))
- `[Datagrid]` Fixed an issue where the dirty cell indicator was not updating after remove row. ([#2960](https://github.com/infor-design/enterprise/issues/2960))
- `[Datagrid]` Fixed an issue where the method getModifiedRows was not working, it had duplicate entries for the same row. ([#2908](https://github.com/infor-design/enterprise/issues/2908))
- `[Datagrid]` Fixed an issue where the personalized columns were not working when toggle columns and drag drop. ([#3004](https://github.com/infor-design/enterprise/issues/3004))
- `[Datagrid]` Fixed an issue where the grouping filter was not working after do sort. ([#3012](https://github.com/infor-design/enterprise/issues/3012))
- `[Datagrid]` Fixed an issue where the editable single column was not working. ([#3023](https://github.com/infor-design/enterprise/issues/3023))
- `[Datagrid]` Fixed an issue where when hovering a parent row the same row index in the child row will show the hover state. ([#2227](https://github.com/infor-design/enterprise/issues/2227))
- `[Datagrid]` Fixed an issue where the focus state for action button formatter was not working correctly. ([#3006](https://github.com/infor-design/enterprise/issues/3006))
- `[Datagrid]` Fixed an issue where the personalization dialog was not centered on IE 11. ([#3175](https://github.com/infor-design/enterprise/issues/3175))
- `[Datagrid]` Fixed an issue finally so that all columns will always align and will never come out of alignment. ([#2835](https://github.com/infor-design/enterprise/issues/2835))
- `[Datagrid]` Fixed an issue where in some cases when there is no data you could not scroll right. ([#2363](https://github.com/infor-design/enterprise/issues/2363))
- `[Datagrid]` Fixed an issue where in some cases where you could not scroll right over the empty message. ([#2864](https://github.com/infor-design/enterprise/issues/2864))
- `[Datagrid]` Fixed an issue where the IOS text would appear very large on group headers. ([#2224](https://github.com/infor-design/enterprise/issues/2224))
- `[Datagrid]` Fixed an issue where in some cases where if you have one column and are in edit mode resizing the page behaved strangely. ([#3193](https://github.com/infor-design/enterprise/issues/3193))
- `[Datagrid]` Changed the rendering of columns so that there will never be a gap on the left side, changed the default of stretchColumn to null which will fill. ([#1818](https://github.com/infor-design/enterprise/issues/1818))
- `[Datagrid]` Fixed an issue that hyperlinks in the datagrid would redirect. ([#3207](https://github.com/infor-design/enterprise/issues/3207))
- `[Datagrid]` Changed the behavior of column resizing to use "fit" during resize, which means adjacent columns only will be resized. ([#605](https://github.com/infor-design/enterprise/issues/605))
- `[Datagrid]` Fixed an issue that resizing the last column would create a gap. ([#1671](https://github.com/infor-design/enterprise/issues/1671))
- `[Datepicker]` Fixed missing background color on disable dates and adjusted the colors in all themes. ([#2910](https://github.com/infor-design/enterprise/issues/2910))
- `[Datepicker]` Fixed a layout issue on the focus state on colored/legend days. ([#2910](https://github.com/infor-design/enterprise/issues/2910))
- `[Datepicker]` Fixed an issue where the calendar layout was not working on ie11. ([#3226](https://github.com/infor-design/enterprise/issues/3226))
- `[Dropdown]` Fix a bug where a dropdown in a datagrid cell would sometimes not display the correct value when selected. ([#2919](https://github.com/infor-design/enterprise/issues/2919))
- `[Dropdown]` Fix a layout issue in RTL on the badges example. ([#3150](https://github.com/infor-design/enterprise/issues/3150))
- `[Editor]` Corrected CSP errors and broken images in the Editor Preview when inserting the default image. ([#2937](https://github.com/infor-design/enterprise/issues/2937))
- `[Editor]` Fixes issues with Editors configured to use Flex Toolbar, where toolbar buttons were not properly triggering selected events, and overflowed items were not triggering editor actions as expected. ([#2938](https://github.com/infor-design/enterprise/issues/2938))
- `[Editor]` The Editor now uses the same routine for stripping disallowed tags and attributes from pasted content when it transitions from the Source View to the Preview. This makes it impossible to paste/type HTML tags containing a `style` property with CSS rules that are not allowed to be applied to inline Editor elements, such as `font-family`. ([#2987](https://github.com/infor-design/enterprise/issues/2987))
- `[Editor]` Fixed a problem in Safari that would cause scrolling to occur inside Flex Toolbars unexpectedly. ([#3033](https://github.com/infor-design/enterprise/issues/3033))
- `[Editor]` Fixed many memory leaks related to view swapping and `destroy()` in the Editor. ([#3112](https://github.com/infor-design/enterprise/issues/3112))
- `[EmptyMessage]` Added a fix so that click will only fire on the button part of the empty message. ([#3139](https://github.com/infor-design/enterprise/issues/3139))
- `[Header]` Update the header placeholder text color to match better. ([#3040](https://github.com/infor-design/enterprise/issues/3040))
- `[Locale]` Fixed a problem in fi-FI where some date formats where incorrect with one digit days. ([#3019](https://github.com/infor-design/enterprise/issues/3019))
- `[Locale]` Added new conversion methods for gregorian to umalqura dates and vice versa with Locale. The fromGregorian and togregorian methods were in two separate locations ar-SA and ar-EG. These new methods gregorianToUmalqura and umalquraToGregorian now moved to to one location in locale and removed the maxDate on them. ([#3051](https://github.com/infor-design/enterprise/issues/3051))
- `[Locale]` Fixed an issue when formatting with `SSS` in the format string, the leading zeros were incorrectly removed from the millisecond output. ([#2696](https://github.com/infor-design/enterprise/issues/2696))
- `[Locale/Datagrid]` Fixed an issue in the datagrid/locale that meant if a string is provided in the current locale for a number it wont parse correctly if the decimal format is a `,` (such as nl-NL). ([#3165](https://github.com/infor-design/enterprise/issues/3165))
- `[Locale]` Fixed an issue when loading en-XX locales where some data may be mixed with en-US. ([#3208](https://github.com/infor-design/enterprise/issues/3208))
- `[Mask]` Fixed a Safari bug where certain masked values would not trigger a "change" event on the input field. ([#3002](https://github.com/infor-design/enterprise/issues/3002))
- `[Modal]` Added a new setting `overlayOpacity` that give the user to control the opacity level of the modal/message dialog overlay. ([#2975](https://github.com/infor-design/enterprise/issues/2975))
- `[Popover]` Fixed an issue where the content was disappearing when change themes on IE11. ([#2954](https://github.com/infor-design/enterprise/issues/2954))
- `[Progress]` Added the ability to init the progress and update it to zero, this was previously not working. ([#3020](https://github.com/infor-design/enterprise/issues/3020))
- `[Sparkline Chart]` Fixed an issue where an error was thrown while a sparkline chart was present during a theme chnage. ([#3159](https://github.com/infor-design/enterprise/issues/3159))
- `[Tabs Module]` Fixed missing ellipsis and spacing issue on mobile view in searchfield of tabs module when resizing the browser. ([#2940](https://github.com/infor-design/enterprise/issues/2940))
- `[Toast]` Fixed an issue where the saved position was not working for whole app. ([#3025](https://github.com/infor-design/enterprise/issues/3025))
- `[Tree]` Fixed an issue where the nodes were not rendering. ([#3194](https://github.com/infor-design/enterprise/issues/3194))

### v4.24.0 Chores & Maintenance

- `[Demoapp]` Allow the query params that affect theming/personalization (theme/variant/colors) to be appended/adjusted on the browser's URL without affecting other query parameters, or adding unnecessary paramters that weren't changed.
- `[Toolbar Searchfield]` Increased the amount of text shown when the Searchfield is not expanded, and appears similar to a button.  Also modified some styles in all themes to make alignment of the text better between the Searchfield and buttons when the Searchfield is not expanded. ([#2944](https://github.com/infor-design/enterprise/issues/2944))

(74 Issues Solved This Release, Backlog Enterprise 374, Backlog Ng 85, 974 Functional Tests, 1191 e2e Tests)

## v4.23.0

### v4.23.0 Deprecation

- `[Icons]` We added per theme empty state icons for both uplift (vibrant) and soho (subtle) themes. Because of this `svg-empty.html` is now deprecated. Please use the theme based files `theme-soho-svg-empty.html` and `theme-uplift-svg-empty.html`. ([#426](https://github.com/infor-design/design-system/issues/426))

### v4.23.0 Features

- `[Accordion]` Added a new setting `expanderDisplay` that can display all expander button icons in the classic style, or with all "chevron" or "plus-minus"-style icons.  Deprecated the legacy `displayChevron` setting in favor of this change. ([#2900](https://github.com/infor-design/enterprise/issues/2900))
- `[Calendar / Day View]` A new component Week View was created, you can configure it to show a single day as well, or several days so we now have a day view. ([#2780](https://github.com/infor-design/enterprise/issues/2780))
- `[Calendar / Week View]` A new component Week View was added. You can show events in a series of days. This is also integrated into view switcher in the calendar component. ([#1757](https://github.com/infor-design/enterprise/issues/1757))
- `[Empty Messages]` Added a new icon `empty-no-users`. ([#3046](https://github.com/infor-design/enterprise/issues/3046))
- `[Locale]` Added updated translation files for 16 in house languages. ([#3049](https://github.com/infor-design/enterprise/issues/3049))
- `[Modal]` Added a new setting `overlayOpacity` that gives the developer ability to control the opacity level of the modal/message dialog overlay. ([#2975](https://github.com/infor-design/enterprise/issues/2975))

### v4.23.0 Fixes

- `[Accordion]` Fixed the font color when hovered on uplift high contrast. ([#3042](https://github.com/infor-design/enterprise/issues/3042))
- `[Autocomplete]` Fixed memory leaks by preventing re-rendering of an open autocomplete list from attaching new events, adding multiple `aria-polite` elements, etc. ([#2888](https://github.com/infor-design/enterprise/issues/2888))
- `[Calendar]` Pass calendar tooltip settings down to week-view component. ([#3179](https://github.com/infor-design/enterprise/issues/3179))
- `[Calendar]` Fixed disabled legend label color on vibrant/uplift with dark Variant theme. ([#2965](https://github.com/infor-design/enterprise/issues/2965))
- `[Calendar]` Fixed missing arrow and scrolling issues in the event popup. ([#2962](https://github.com/infor-design/enterprise/issues/2962))
- `[Contextual Action Panel]` Fixed an issue where the CAP close but beforeclose event not fired. ([#2826](https://github.com/infor-design/enterprise/issues/2826))
- `[Context Menu]` Fixed a placement bug that would cut the size of the menu to an unusable size in small viewport displays. ([#2899](https://github.com/infor-design/enterprise/issues/2899))
- `[Contextual Action Panel]` Fixed placement of `(X)` close button on both standard and Flex toolbars when using the `showCloseBtn` setting. ([#2834](https://github.com/infor-design/enterprise/issues/2834))
- `[Datagrid]` Fixed column headers font color in uplift high contrast. ([#2830](https://github.com/infor-design/enterprise/issues/2830))
- `[Datagrid]` Fixed an issue where the tree children expand and collapse was not working. ([#633](https://github.com/infor-design/enterprise-ng/issues/633))
- `[Datagrid]` Fixed an issue where the pager was not updating with updated method. ([#2759](https://github.com/infor-design/enterprise/issues/2759))
- `[Datagrid]` Fixed an issue where the browser contextmenu was not showing by default. ([#2842](https://github.com/infor-design/enterprise/issues/2842))
- `[Datagrid]` Fixed an issue where string include zeroes not working with text filter. ([#2854](https://github.com/infor-design/enterprise/issues/2854))
- `[Datagrid]` Fixed an issue where the select all button for multiselect grouping was not working. ([#2895](https://github.com/infor-design/enterprise/issues/2895))
- `[Datagrid]` Fixed an issue where the select children for tree was not working. ([#2961](https://github.com/infor-design/enterprise/issues/2961))
- `[Datepicker]` Fixed an issue where the selected date was getting cleared and creating js error after changing month or year in Umalqura date and Calendar. ([#3093](https://github.com/infor-design/enterprise/issues/3093))
- `[Datepicker]` Fixed an issue where the validation after body re-initialize was not working. ([#2410](https://github.com/infor-design/enterprise/issues/2410))
- `[Datepicker]` Fixed an issue where the islamic-umalqura calendar was not working, when used with user vs settings locale and translate data was not loading from parent locale. ([#2878](https://github.com/infor-design/enterprise/issues/2878))
- `[Datepicker]` Fixed layout issues in RTL mode, also the buttons are switched the to the opposite side now. ([#3068](https://github.com/infor-design/enterprise/issues/3068))
- `[Dropdown]` Fixed an issue where the dropdown icons are misaligned in IE11 in the Uplift theme. ([#2826](https://github.com/infor-design/enterprise/issues/2912))
- `[Dropdown]` Fixed an issue where the placeholder was incorrectly renders when initially set selected item. ([#2870](https://github.com/infor-design/enterprise/issues/2870))
- `[Dropdown]` Fixed placement logic when dropdown's flip, as well as a visual bug with checkmark/icon placement on some browsers. ([#3058](https://github.com/infor-design/enterprise/issues/3058))
- `[Dropdown]` Fixed an issue where it was possible to inject xss when clearing the typeahead. ([#650](https://github.com/infor-design/enterprise-ng/issues/650))
- `[Field Filter]` Fixed an issues where the icons are not vertically centered, and layout issues when opening the dropdown in a smaller height browser. ([#2951](https://github.com/infor-design/enterprise/issues/2951))
- `[Header]` Fixed an iOS bug where the theme switcher wasn't working after Popupmenu lifecycle changes. ([#2986](https://github.com/infor-design/enterprise/issues/2986))
- `[Header Tabs]` Added a more distinct style to selected header tabs. ([infor-design/design-system#422](https://github.com/infor-design/design-system/issues/422))
- `[Hierarchy]` Fixed the border color on hierarchy cards. ([#423](https://github.com/infor-design/design-system/issues/423))
- `[Locale]` Fixed an issue where the parseDate method was not working for leap year. ([#2737](https://github.com/infor-design/enterprise/issues/2737))
- `[Locale]` Fixed an issue where some culture files does not have a name property in the calendar. ([#2880](https://github.com/infor-design/enterprise/issues/2880))
- `[Locale]` Fixed an issue where cultures with a group of space was not parsing correctly. ([#2959](https://github.com/infor-design/enterprise/issues/2959))
- `[Locale]` Fixed a problem loading nb-NO locale where it would fail to find translations and possibly error. ([#3035](https://github.com/infor-design/enterprise/issues/3035))
- `[Lookup]` Fixed missing X button in searchfield on a mobile viewport. ([#2948](https://github.com/infor-design/enterprise/issues/2948))
- `[Message]` Fixed an issue with an extra scroll bar, updated padding. ([#2964](https://github.com/infor-design/enterprise/issues/2964))
- `[Modal]` Fixed a layout issue when using 2 or more buttons on some smaller devices. ([#3014](https://github.com/infor-design/enterprise/issues/3014))
- `[Monthview]` Fixed an issue that the month/year text will reset when pressing cancel. ([#3080](https://github.com/infor-design/enterprise/issues/3080))
- `[Monthview]` Fixed a layout issue on the header in IE 11. ([#2862](https://github.com/infor-design/enterprise/issues/2862))
- `[Pie]` Fixed an issue where legends in pie chart gets cut off on mobile view. ([#902](https://github.com/infor-design/enterprise/issues/902))
- `[Popupmenu]` In mobile settings (specifically iOS), input fields will now allow for text input when also being assigned a context menu. ([#2613](https://github.com/infor-design/enterprise/issues/2613))
- `[Popupmenu]` Fixed an issue where the destroy event was bubbling up to other parent components. ([#2809](https://github.com/infor-design/enterprise/issues/2809))
- `[Popupmenu]` Fixed an issue where checkable menu items were not causing a popupmenu list to become properly formatted to fit the checkmarks when generated as part of a Flex Toolbar.  Also reworked the selection system to better handle selectable sections. ([#2989](https://github.com/infor-design/enterprise/issues/2809))
- `[Toolbar]` Fixed a bug where the dropdown/toolbar menu is being cut off on iOS device. ([#2800](https://github.com/infor-design/enterprise/issues/2800))
- `[Tooltip]` Fixed a personalization bug on Dark Themes where text colors were sometimes illegible when using certain color configurations. ([#3011](https://github.com/infor-design/enterprise/issues/3011))

### v4.23.0 Chores & Maintenance

- `[Build System]` Created separate sets linting rules for demoapp, source code, and tests, as well as a base set of rules for all environments. ([#2662](https://github.com/infor-design/enterprise/issues/2662))

(70 Issues Solved This Release, Backlog Enterprise 378, Backlog Ng 82, 939 Functional Tests, 1136 e2e Tests)

## v4.22.0

### v4.22.0 Deprecation

- `[Icons]` The alert icons now all have a white background allowing them to appear on colored areas. There was previously a special `-solid` version of the icons created that is now not needed, if you used the `icon-<name>-solid` icon change it to just `icon-<name>`. ([#396](https://github.com/infor-design/design-system/issues/396))

### v4.22.0 Features

- `[Build]` Replaced UglifyES in the minification script with Terser ([#2660](https://github.com/infor-design/enterprise/issues/2660))
- `[Build]` Added the Locale culture files to the minification script. `.min.js` versions of each locale are now available in the `dist/` folder. ([#2660](https://github.com/infor-design/enterprise/issues/2660))
- `[Calendar / Weekview]` Added a new week-view component that can be used standalone and ability switch to calendar week view in calendar. ([#1757](https://github.com/infor-design/enterprise/issues/1757))
- `[Application Menu]` Improved design of the App Menu Accordion's hierarchy, among other visual improvements, in the Uplift theme. ([#2739](https://github.com/infor-design/enterprise/issues/2739))
- `[Calendar]` Fixed layout issues in uplift theme. ([#2907](https://github.com/infor-design/enterprise/issues/2907))
- `[Charts]` Added support for context menu event with charts. ([#2699](https://github.com/infor-design/enterprise/issues/2699))
- `[Checkboxes]` Fixed layout issues when in grid rows. ([#2907](https://github.com/infor-design/enterprise/issues/2907))
- `[Contextual Action Panel]` Added support for passing in a full range of settings to the underlying Modal component API. ([#2433](https://github.com/infor-design/enterprise/issues/2433))
- `[Export]` Added support for separator to use custom string or object type with Export to CSV. ([#2490](https://github.com/infor-design/enterprise/issues/2490))
- `[Locale]` Added support for fetching minified culture files. ([#2660](https://github.com/infor-design/enterprise/issues/2660))
- `[Locale]` Added new translations for missing entries. ([#2896](https://github.com/infor-design/enterprise/issues/2896))
- `[Locale]` Fixed a bug that the language would reset when opening some components if a seperate language is used. ([#2982](https://github.com/infor-design/enterprise/issues/2982))
- `[Modal]` Added support for a "fullsize" sheet display at all times, or simply beneath the responsive breakpoint. ([#2433](https://github.com/infor-design/enterprise/issues/2433))
- `[Tabs-Vertical]` Added the ability to personalize Vertical Tabs in accordance with theming. ([#2824](https://github.com/infor-design/enterprise/issues/2824))
- `[Wizard]` Added support for short labels. If short labels not supplied it will add ellipsis to text and tooltip. ([#2604](https://github.com/infor-design/enterprise/issues/2604))

### v4.22.0 Fixes

- `[Accordion]` Fixed a Safari bug where accordion headers would not lose focus when another accordion header was clicked. ([#2851](https://github.com/infor-design/enterprise/issues/2851))
- `[Application Menu]` Fixed an issue where footer toolbar area was overlapping to menu content. ([#2552](https://github.com/infor-design/enterprise/issues/2552))
- `[Application Menu]` Fixed an issue where tooltip was showing white text on white background which makes text to be unreadable. ([#2811](https://github.com/infor-design/enterprise/issues/2811))
- `[Application Menu]` Fixed a bug where application menus were not dismissed when clicking directly on Popupmenu triggers in a mobile setting. ([#2831](https://github.com/infor-design/enterprise/issues/2831))
- `[Application Menu]` Fixed an issue on mobile where the body was scroll bouncing when dragging/scrolling in the app menu. ([#2434](https://github.com/infor-design/enterprise/issues/2434))
- `[Bar Chart]` Fixed an issue where labels were overwritten when use more then one chart on page. ([#2723](https://github.com/infor-design/enterprise/issues/2723))
- `[Buttons]` Adjust the contrast of buttons (tertiary) on uplift theme. ([#396](https://github.com/infor-design/design-system/issues/396))
- `[Calendar]` Fixed an issue where the upcoming event description was overlapping the upcoming duration when text is too long, adjust width of spinbox count and fixed alignment of all day checkbox in uplift light theme. ([#2778](https://github.com/infor-design/enterprise/issues/2778))
- `[Datagrid]` Fixed an issue where if you have duplicate Id's the columns many become misaligned. ([#2687](https://github.com/infor-design/enterprise/issues/2687))
- `[Datagrid]` Made the text all white on the targeted achievement formatter. ([#2730](https://github.com/infor-design/enterprise/issues/2730))
- `[Datagrid]` Fixed keyword search so that it will again work with client side paging. ([#2797](https://github.com/infor-design/enterprise/issues/2797))
- `[Datagrid]` Fixed an issue where the header and cells do not align perfectly. ([#2849](https://github.com/infor-design/enterprise/issues/2849))
- `[Datagrid]` Fixed an issue where actions menu was not opening after reload the data. ([#2876](https://github.com/infor-design/enterprise/issues/2876))
- `[Datepicker]` Moved the today button to the datepicker header and adding a setting to hide it if wanted. ([#2704](https://github.com/infor-design/enterprise/issues/2704))
- `[FieldSet]` Fixed an issue where the fieldset text in chart completion overlap when resizing the browser. ([#2610](https://github.com/infor-design/enterprise/issues/2610))
- `[Datepicker]` Fixed a bug in datepicker where the destroy method does not readd the masking functionality. [2832](https://github.com/infor-design/enterprise/issues/2832))
- `[Field Options]` Fixed an issue where the option menu is misaligned in full length input field in uplift theme. ([#2765](https://github.com/infor-design/enterprise/issues/2765))
- `[Icons]` Added and updated the following icons: icon-new, icon-calculator, icon-save-new, icon-doc-check. ([#391](https://github.com/infor-design/design-system/issues/391))
- `[Icons]` Added and updated the following icons: icon-bed, icon-user-clock, icon-phone-filled, icon-phone-empty. ([#419](https://github.com/infor-design/design-system/issues/419))
- `[Listview]` Fixed an issue where empty message would not be centered if the listview in a flex container. ([#2716](https://github.com/infor-design/enterprise/issues/2716))
- `[Locale/Initialize]` Fixed an issue where opening some components like Contextual Action Panel would change the current locale because it calls initialize when it loads. ([#2873](https://github.com/infor-design/enterprise/issues/2873))
- `[Mask]` Added an example showing how to user percent format with the locale. ([#434](https://github.com/infor-design/enterprise/issues/434))
- `[Modal]` Fixed an issue where encoded html would not be recoded on the title. ([#246](https://github.com/infor-design/enterprise/issues/246))
- `[Modal]` Fixed an issue where the page content behind the modal is still scrollable while the modal window is open on iOS devices. ([#2678](https://github.com/infor-design/enterprise/issues/2678))
- `[Popupmenu]` Prevent popupmenus from closing after exit and reentry to the popupmenu submenu structure. ([#2702](https://github.com/infor-design/enterprise/issues/2702))
- `[Swaplist]` Fixed an issue where passed data for searched items were not syncing for beforeswap event. ([#2819](https://github.com/infor-design/enterprise/issues/2819))
- `[Tabs]` Add more padding to the count styles. ([#2744](https://github.com/infor-design/enterprise/issues/2744))
- `[Tabs]` Fixed the disabled tab color. ([#396](https://github.com/infor-design/design-system/issues/396))
- `[Tabs-Module]` Fixed styling and appearance issues on an example page demonstrating the Go Button alongside a Searchfield with Categories. ([#2745](https://github.com/infor-design/enterprise/issues/2745))
- `[Tabs-Multi]` Fixed an issue where tooltip was not showing when hovering a tab with cut-off text. ([#2747](https://github.com/infor-design/enterprise/issues/2747))
- `[Toolbar Flex]` Fixed a bug in toolbar flex where the title is getting truncated even if there's enough space for it. ([#2810](https://github.com/infor-design/enterprise/issues/2810))
- `[Validation]` Fixed an issue where if the mask is set to use a time other than the default time for the locale, this was not taken into account in validation. ([#2821](https://github.com/infor-design/enterprise/issues/2821))

### v4.22.0 Chores & Maintenance

- `[Demo App]` Changed the theme switch to call the page refresh. ([#2743](https://github.com/infor-design/enterprise/issues/2743))
- `[Export]` Added support for separator to use custom string or object type with Export to CSV. ([#2490](https://github.com/infor-design/enterprise/issues/2490))

(53 Issues Solved This Release, Backlog Enterprise 342, Backlog Ng 81, 892 Functional Tests, 909 e2e Tests)

## v4.21.0

### v4.21.0 Deprecation

- `[Icons]` Removed the hardcoded red color of the `icon-flag` so it can be used as a normal icon. If red is desired please add an additional class of `icon-flag icon-error`. ([#2548](https://github.com/infor-design/enterprise/issues/2548))

### v4.21.0 Features

- `[Calendar]` Added the ability to show tooltip on event and event icon and the ability to fire a context menu event. ([#2518](https://github.com/infor-design/enterprise/issues/2518))
- `[Datagrid]` Added the ability to use frozen columns with tree grid. ([#2102](https://github.com/infor-design/enterprise/issues/2102))
- `[Datagrid]` Added support for a fixed row size, this can be used in some cases like frozen columns where rows may have a different size than the three row heights (normal, short, medium). ([#2101](https://github.com/infor-design/enterprise/issues/2101))
- `[Datagrid]` Added filter row editor options to api setting. ([#2648](https://github.com/infor-design/enterprise/issues/2648))
- `[Datagrid]` Fixed an issue that alert text is cut off when using the textEllipsis option. ([#2773](https://github.com/infor-design/enterprise/issues/2773))
- `[Editor]` Added events to trigger on view change. ([#2430](https://github.com/infor-design/enterprise/issues/2430))
- `[Homepage]` Added a parameter to the `resize` event that provides metadata about the Homepage's state, including a calculated container height. ([#2446](https://github.com/infor-design/enterprise/issues/2446))
- `[Locale]` Added support for big numbers (18.6) to formatNumber and parseNumber. ([#1800](https://github.com/infor-design/enterprise/issues/1800))

### v4.21.0 Fixes

- `[Application Menu]` Fixed an indentation issue with child elements in an accordion in the Angular application (enterprise-ng). ([#2616](https://github.com/infor-design/enterprise/issues/2616))
- `[AppMenu/Accordion]` Improved performance on Angular by not calling siftFor on the app menu build. ([#2767](https://github.com/infor-design/enterprise/issues/2767))
- `[AppMenu/Accordion]` Fixed a bug where the busy indicator would immediately close. ([#2767](https://github.com/infor-design/enterprise/issues/2767))
- `[Button]` Fixed an issue where updated method was not teardown and re-init. ([#2304](https://github.com/infor-design/enterprise/issues/2304))
- `[Circle Pager]` Fixed a bug where it was not showing on mobile view. ([#2589](https://github.com/infor-design/enterprise/issues/2589))
- `[Contextual Action Panel]` Fixed an issue where if the title is longer, there will be an overflow causing a white space on the right on mobile view. ([#2605](https://github.com/infor-design/enterprise/issues/2605))
- `[Custom Builds]` Fixed a problem where including components with extra punctuation (periods, etc) may cause a build to fail. ([#1322](https://github.com/infor-design/enterprise/issues/1322))
- `[Datagrid]` Fixed an issue where key navigation was not working for inlineEditor. ([#2157](https://github.com/infor-design/enterprise/issues/2157))
- `[Datagrid]` Fixed a bug where calling update rows in the filter callback will cause an infinite loop. ([#2526](https://github.com/infor-design/enterprise/issues/2526))
- `[Datagrid]` Fixed a bug where the value would clear when using a lookup editor with a mask on new rows. ([#2305](https://github.com/infor-design/enterprise/issues/2305))
- `[Datagrid]` Fixed a bug where horizontal scrolling would not work when in a card/widget. ([#1785](https://github.com/infor-design/enterprise/issues/1785))
- `[Datagrid]` Fixed an issue where dirty and row status on the same cell would cause a UI issue. ([#2641](https://github.com/infor-design/enterprise/issues/2641))
- `[Datagrid]` Changed the onKeyDown callback to fire on any key. ([#536](https://github.com/infor-design/enterprise-ng/issues/536))
- `[Datagrid]` Added a more descriptive aria-label to checkboxes if the required descriptors exist. ([#2031](https://github.com/infor-design/enterprise-ng/issues/2031))
- `[Datagrid]` Added an announcement of the selection state of a row. ([#2535](https://github.com/infor-design/enterprise/issues/2535))
- `[Datagrid]` Fixed filtering on time columns when time is a string. ([#2535](https://github.com/infor-design/enterprise/issues/2535))
- `[Datagrid]` Fixed icon layout issues on the filter row in medium rowHeight mode. ([#2709](https://github.com/infor-design/enterprise/issues/2709))
- `[Datagrid]` Fixed an issue where short row height was misaligning in Uplift theme. ([#2717](https://github.com/infor-design/enterprise/issues/2717))
- `[Datagrid]` Fixed an issue where new row and dirty cell were not working when combined. ([#2729](https://github.com/infor-design/enterprise/issues/2729))
- `[Dropdown]` Fixed an issue where tooltip on all browsers and ellipsis on firefox, ie11 was not showing with long text after update. ([#2534](https://github.com/infor-design/enterprise/issues/2534))
- `[Editor]` Fixed an issue where clear formatting was causing to break while switch mode on Firefox. ([#2424](https://github.com/infor-design/enterprise/issues/2424))
- `[Empty Message]` Fixed padding and alignment issues, the icon is now centered better. ([#2424](https://github.com/infor-design/enterprise/issues/2733))
- `[Fileupload Advanced]` Added custom errors example page. ([#2620](https://github.com/infor-design/enterprise/issues/2620))
- `[Flex Toolbar]` Fixed a lifecycle problem that was preventing Menu Buttons with a `removeOnDestroy` setting from opening. ([#2664](https://github.com/infor-design/enterprise/issues/2664))
- `[Homepage]` Fixed an issue where dynamically added widget was not positioning correctly. ([#2425](https://github.com/infor-design/enterprise/issues/2425))
- `[Icons]` Fixed an issue with partially invisible empty messages in uplift theme. ([#2474](https://github.com/infor-design/enterprise/issues/2474))
- `[Icons (Component)]` Fixed a bug where it was possible to store a full base-tag prefixed URL in the `use` setting, which shouldn't be possible. ([PR#2738](https://github.com/infor-design/enterprise/pull/2738))
- `[Locale]` Fixed a bug where getCulturePath does not work if the sohoxi.js file name has a hash part. ([#2637](https://github.com/infor-design/enterprise/issues/2637))
- `[Locale]` Fixed a bug found when using NG8 that the default us locale causes issues. It is now an official requirement that you set a locale for all components that require locale information. ([#2640](https://github.com/infor-design/enterprise/issues/2640))
- `[Locale]` Fixed an occurrence where an nonstandard locale filename was not correctly processed. ([#2684](https://github.com/infor-design/enterprise/issues/2684))
- `[Lookup]` Fixed memory leak issues after destroy. ([#2494](https://github.com/infor-design/enterprise/issues/2494))
- `[Modal]` Fixed memory leak issues after destroy. ([#2497](https://github.com/infor-design/enterprise/issues/2497))
- `[Popupmenu]` Fixed DOM leak where many arrows could be inserted in the DOM. ([#568](https://github.com/infor-design/enterprise-ng/issues/568))
- `[Pager]` Fixed a bug where clicking disabled buttons caused a refresh of the page in NG. ([#2170](https://github.com/infor-design/enterprise/issues/2170))
- `[Slider]` Updated the color variant logic to match new uplift theming. ([#2647](https://github.com/infor-design/enterprise/issues/2647))
- `[Tabs]` Fixed a memory leak caused by removing a tab. ([#2686](https://github.com/infor-design/enterprise/issues/2686))
- `[Toast]` Fixed memory leak issues after destroy. ([#2634](https://github.com/infor-design/enterprise/issues/2634))
- `[Toolbar]` Fixed the conditions for when `noSearchfieldReinvoke` destroys an inner Searchfield that's been previously invoked. ([PR#2738](https://github.com/infor-design/enterprise/pull/2738))
- `[Uplift Theme]` Various improvements to the Dark/Contrast variants, with a focus on passing WCAG ([#2541](https://github.com/infor-design/enterprise/issues/2541)) ([#2588](https://github.com/infor-design/enterprise/issues/2588))

### v4.21.0 Chores & Maintenance

- `[Custom Builds]` Improved Sass builder's ability to code split and include partials once. ([#1038](https://github.com/infor-design/enterprise/issues/1038))

(61 Issues Solved This Release, Backlog Enterprise 335, Backlog Ng 76, 867 Functional Tests, 880 e2e Tests)

## v4.20.0

### v4.20.0 Deprecation

- `[ListFilter]` Deprecated `startsWith` in favor of `wordStartsWith`, due to the addition of the `phraseStartsWith` filterMode. ([#1606](https://github.com/infor-design/enterprise/issues/1606))
- `[Popdown]` Deprecated `Popdown` in favor of `Popover`. Both components have similar functionality and we want to trim the code logic down. ([#2468](https://github.com/infor-design/enterprise/issues/2468))
- `[StepProcess]` Deprecated `StepProcess` as the component is no longer commonly used. We will remove it within 3-6 versions. ([#1476](https://github.com/infor-design/enterprise/issues/1476))
- `[CompositeForm]` Deprecated `CompositeForm` as the component is no longer commonly used. We will remove it within 3-6 versions. ([#1476](https://github.com/infor-design/enterprise/issues/1476))
- `[FieldOptions]` Deprecated `FieldOptions` as the component is no longer commonly used. We will remove it within 3-6 versions. ([#1476](https://github.com/infor-design/enterprise/issues/1476))

### v4.20.0 Features

- `[Datagrid]` Added support to resize column widths after a value change via the stretchColumnOnChange setting. ([#2174](https://github.com/infor-design/enterprise/issues/2174))
- `[Datagrid]` Added a Sort Function to the datagrid column to allow the value to be formatted for the sort. ([#2274](https://github.com/infor-design/enterprise/issues/2274)))
- `[Datagrid]` Added placeholder functionality to Lookup, Dropdown, and Decimal Formatters. ([#2408](https://github.com/infor-design/enterprise/issues/2408)))
- `[Datagrid]` Added support to restrict the size of a column with minWidth and maxWidth setting on the column. ([#2313](https://github.com/infor-design/enterprise/issues/2313))
- `[Datagrid]` Automatically remove nonVisibleCellError when a row is removed. ([#2436](https://github.com/infor-design/enterprise/issues/2436))
- `[Datagrid]` Fixed header alignment with textOverflow ellipsis setting. ([#2351](https://github.com/infor-design/enterprise/issues/2351))
- `[Datagrid]` Fixed an issue where code-block editor focus was not working. ([#526](https://github.com/infor-design/enterprise-ng/issues/526))
- `[Datagrid]` Automatically remove nonVisibleCellError when a row is removed. ([#2436](https://github.com/infor-design/enterprise/issues/2436))
- `[Datagrid]` Add a fix to show ellipsis text on lookups in the datagrid filter. ([#2122](https://github.com/infor-design/enterprise/issues/2122))
- `[Datagrid]` Made grouping work better with editable, including fixes to addRow, removeRow, messages, and dirty indication. ([#1851](https://github.com/infor-design/enterprise/issues/1851))
- `[Datagrid]` Changed the beforeCommitCellEdit event into a function on the column that is synchronous. ([#2442](https://github.com/infor-design/enterprise/issues/2442))
- `[Datagrid]` Fixed a bug that the selected event would fire when no rows are deselected and on initial load. ([#2472](https://github.com/infor-design/enterprise/issues/2472))
- `[Datagrid]` Removed a white background from the colorpicker editor in high contrast theme. ([#1574](https://github.com/infor-design/enterprise/issues/1574))
- `[Datepicker]` Made the showMonthYearPicker option true by default and added a newly designed panel to select the year and day. ([#1958](https://github.com/infor-design/enterprise/issues/1958))
- `[Datepicker]` Fixed a layout issue in IE 11 with the datepicker title. ([#2598](https://github.com/infor-design/enterprise/issues/2598))
- `[Datepicker]` Fixed issues with the mask when using the range picker. ([#2597](https://github.com/infor-design/enterprise/issues/2597))
- `[Dropdown]` Fixed an issue where ellipsis was not working when use firefox new tab. ([#2236](https://github.com/infor-design/enterprise/issues/2236))
- `[Form Compact]` Added checkboxes/radios, and improved visual style. ([#2193](https://github.com/infor-design/enterprise/issues/2193))
- `[Images]` Created an additional image class to apply focus state without coercing width and height. ([#2025](https://github.com/infor-design/enterprise/issues/2025))
- `[ListFilter]` Added `phraseStartsWith` filterMode for only matching a search term against the beginning of a string. ([#1606](https://github.com/infor-design/enterprise/issues/1606))
- `[Multiselect]` Changed interactions in filtered lists to no longer reset text inside the search input and the contents of the list. ([#920](https://github.com/infor-design/enterprise/issues/920))
- `[Toast]` Added api settings for drag drop and save position. ([#1876](https://github.com/infor-design/enterprise/issues/1876))
- `[Uplift Theme]` Various minor improvements. ([#2318](https://github.com/infor-design/enterprise/issues/2318))

### v4.20.0 Fixes

- `[Alerts]` Removed dirty tracker from the page due to layout issues. ([#1679](https://github.com/infor-design/enterprise/issues/1679))
- `[App Menu]` Fixed an issue where the lower toolbar inverts left and right keyboard actions. ([#2240](https://github.com/infor-design/enterprise/issues/2240))
- `[Bar Chart]` Fixed an issue where the tooltip would not show. ([#2097](https://github.com/infor-design/enterprise/issues/2097))
- `[Calendar]` Added more information to the onMonthRendered callback. ([#2419](https://github.com/infor-design/enterprise/issues/2419))
- `[Calendar]` Changed updated method so it can reinit the calendar with new data. ([#2419](https://github.com/infor-design/enterprise/issues/2419))
- `[Calendar]` Fixed stack exceeded error in angular using updated and legend. ([#2419](https://github.com/infor-design/enterprise/issues/2419))
- `[Calendar]` Added an eventclick and eventdoubleclick information to the onMonthRendered callback. ([#2419](https://github.com/infor-design/enterprise/issues/2419))
- `[Calendar]` Allow Validation of the Calendar Popup. ([#1742](https://github.com/infor-design/enterprise/issues/1742))
- `[Calendar]` Prevent double click from reopening the event popup. ([#1705](https://github.com/infor-design/enterprise/issues/1705))
- `[Calendar]` Enable vertical scrolling at short window sizes in monthview. ([#2489](https://github.com/infor-design/enterprise/issues/2489))
- `[Charts]` Made fixes so all charts change color in uplift theme. ([#2058](https://github.com/infor-design/enterprise/issues/2058))
- `[Charts]` Fixes dynamic tooltips on a bar chart. ([#2447](https://github.com/infor-design/enterprise/issues/2447))
- `[Colorpicker]` Fixed colorpicker left and right keys advanced oppositely in right-to-left mode. ([#2352](https://github.com/infor-design/enterprise/issues/2352))
- `[Column Chart]` Fixed an issue where the tooltip would not show. ([#2097](https://github.com/infor-design/enterprise/issues/2097))
- `[Datagrid]` Fixes an issue where method selectedRows() was returning incorrect information when new row added via addRow(). ([#1794](https://github.com/infor-design/enterprise/issues/1794))
- `[Datagrid]` Fixed the text width functions for better auto sized columns when using editors and special formatters. ([#2270](https://github.com/infor-design/enterprise/issues/2270))
- `[Datagrid]` Fixes the alignment of the alert and warning icons on a lookup editor. ([#2175](https://github.com/infor-design/enterprise/issues/2175))
- `[Datagrid]` Fixes tooltip on the non displayed table errors. ([#2264](https://github.com/infor-design/enterprise/issues/2264))
- `[Datagrid]` Fixes an issue with alignment when toggling the filter row. ([#2332](https://github.com/infor-design/enterprise/issues/2332))
- `[Datagrid]` Fixes an issue where method setFilterConditions() were not working for multiselect filter. ([#2414](https://github.com/infor-design/enterprise/issues/2414))
- `[Datagrid]` Fixes an error on tree grid when using server-side paging. ([#2132](https://github.com/infor-design/enterprise/issues/2132))
- `[Datagrid]` Fixed an issue where autocompletes popped up on cell editors. ([#1575](https://github.com/infor-design/enterprise/issues/1575))
- `[Datagrid]` Fixes reset columns to set the correct hidden status. ([#2315](https://github.com/infor-design/enterprise/issues/2315))
- `[Datagrid]` Fixes the filtering of null values. ([#2336](https://github.com/infor-design/enterprise/issues/2336))
- `[Datagrid]` Fixed an issue where performance was significantly slower for export methods. ([#2291](https://github.com/infor-design/enterprise/issues/2291))
- `[Datagrid]` Fixes a bug that stopped the search in datagrid personalization from working. ([#2299](https://github.com/infor-design/enterprise/issues/2299))
- `[Datagrid]` Fixes an error on tree grid when using server-side paging. ([#2132](https://github.com/infor-design/enterprise/issues/2132))
- `[Datagrid]` Fixed an issue where autocompletes popped up on cell editors. ([#1575](https://github.com/infor-design/enterprise/issues/1575))
- `[Datagrid]` Fixes the filtering of null values. ([#2336](https://github.com/infor-design/enterprise/issues/2336))
- `[Datagrid]` Fixed an issue where performance was significantly slower for export methods. ([#2291](https://github.com/infor-design/enterprise/issues/2291))
- `[Datagrid]` Fixed an issue where source would not fire on sorting. ([#2390](https://github.com/infor-design/enterprise/issues/2390))
- `[Datagrid]` Fixes the styling of non editable checkbox cells so they look disabled. ([#2340](https://github.com/infor-design/enterprise/issues/2340))
- `[Datagrid]` Changed the dynamic column tooltip function to pass the row and more details. This changes the order of parameters but since this feature is new did not consider this a breaking change. If you are using this please take note. ([#2333](https://github.com/infor-design/enterprise/issues/2333))
- `[Datagrid]` Fixed a bug is the isEditable column callback in editable tree grid where some data was missing in the callback. ([#2357](https://github.com/infor-design/enterprise/issues/2357))
- `[Datepicker]` Removed the advanceMonths option as the dropdowns for this are no longer there in the new design. ([#970](https://github.com/infor-design/enterprise/issues/970))
- `[Datepicker]` Fixed an issue where range selection was not working. ([#2569](https://github.com/infor-design/enterprise/issues/2569))
- `[Datepicker]` Fixed some issue where footer buttons were not working properly with range selection. ([#2595](https://github.com/infor-design/enterprise/issues/2595))
- `[Datepicker]` Fixed an issue where time was not updating after change on range selection. ([#2599](https://github.com/infor-design/enterprise/issues/2599))
- `[Datagrid]` Fixed a bug where deselect all would not deselect some rows when using grouping. ([#1796](https://github.com/infor-design/enterprise/issues/1796))
- `[Datagrid]` Fixed a bug where summary counts in grouping would show even if the group is collapsed. ([#2221](https://github.com/infor-design/enterprise/issues/2221))
- `[Datagrid]` Fixed issues when using paging (client side) and removeRow. ([#2590](https://github.com/infor-design/enterprise/issues/2590))
- `[Demoapp]` When displaying Uplift theme, now shows the correct alternate fonts for some locales when switching via the `locale` query string. ([#2365](https://github.com/infor-design/enterprise/issues/2365))
- `[Dropdown]` Fixed a memory leak when calling destroy. ([#2493](https://github.com/infor-design/enterprise/issues/2493))
- `[Editor]` Fixed a bug where tab or shift tab would break out of the editor when doing an indent/outdent. ([#2421](https://github.com/infor-design/enterprise/issues/2421))
- `[Editor]` Fixed a bug where the dirty indicator would be hidden above. ([#2577](https://github.com/infor-design/enterprise/issues/2577))
- `[Fieldfilter]` Fixed an issue where fields were getting wrap to second line on iPhone SE. ([#1861](https://github.com/infor-design/enterprise/issues/1861))
- `[Fieldfilter]` Fixed an issue where Dropdown was not switching mode on example page. ([#2288](https://github.com/infor-design/enterprise/issues/2288))
- `[Field Options]` Fixed an issue where input example was not working. ([#2348](https://github.com/infor-design/enterprise/issues/2348))
- `[Homepages]` Fixed an issue where personalize and chart text colors were not working with hero. ([#2097](https://github.com/infor-design/enterprise/issues/2097))
- `[Images]` Fixed an issue where images were not tabbable or receiving a visual focus state. ([#2025](https://github.com/infor-design/enterprise/issues/2025))
- `[Listview]` Fixed a bug that caused the listview to run initialize too many times. ([#2179](https://github.com/infor-design/enterprise/issues/2179))
- `[Lookup]` Added `autocomplete="off"` to lookup input fields to prevent browser interference. ([#2366](https://github.com/infor-design/enterprise/issues/2366))
- `[Lookup]` Fixed a bug that caused a filter to reapply when reopening the modal. ([#2566](https://github.com/infor-design/enterprise/issues/2566))
- `[Lookup]` Fixed a bug that caused a selections to reapply when reopening the modal. ([#2568](https://github.com/infor-design/enterprise/issues/2568))
- `[Locale]` Fixed race condition when using initialize and loading locales with a parent locale. ([#2540](https://github.com/infor-design/enterprise/issues/2540))
- `[Lookup]` Fixed a double scrollbar when the modal needs to be scrolled. ([#2586](https://github.com/infor-design/enterprise/issues/2586))
- `[Modal]` Fixed an issue where the modal component would disappear if its content had a checkbox in it in RTL. ([#332](https://github.com/infor-design/enterprise-ng/issues/332))
- `[Modal]` Fixed an issue where tabbing was very slow on large DOMs in IE 11. ([#2607](https://github.com/infor-design/enterprise/issues/2607))
- `[Personalization]` Fixed an issue where the text color was too dark. Changed the text color to be more readable in high contrast mode. ([#2539](https://github.com/infor-design/enterprise/issues/2539))
- `[Personalization]` Updated some of the colors to more readable in contrast mode. ([#2097](https://github.com/infor-design/enterprise/issues/2097))
- `[Personalization]` Fixes an issue where text color was too dark. ([#2476](https://github.com/infor-design/enterprise/issues/2476))
- `[Pager]` Fixed an issue where click was not firing on any of the buttons with ie11. ([#2560](https://github.com/infor-design/enterprise/issues/2560))
- `[Pager]` Added a complete Popupmenu settings object for configuring the Page Size Selector Button, and deprecated the `attachPageSizeMenuToBody` setting in favor of `pageSizeMenuSettings.attachToBody`. ([#2356](https://github.com/infor-design/enterprise/issues/2356))
- `[Pager]` Fixed memory leak when using the `attachToBody` setting to change the menu's render location. ([#2482](https://github.com/infor-design/enterprise/issues/2482))
- `[Popdown]` Fixed usability issue where the Popdown could close prematurely when attempting to use inner components, such as Dropdowns. ([#2092](https://github.com/infor-design/enterprise/issues/2092))
- `[Popover]` Correctly align the popover close button. ([#1576](https://github.com/infor-design/enterprise/issues/1576))
- `[Popover]` Fixed an issue where buttons inside the popover would overflow at smaller screen sizes. ([#2271](https://github.com/infor-design/enterprise/issues/2271))
- `[Popupmenu]` Fixed an issue where js error was showing after removing a menu item. ([#414](https://github.com/infor-design/enterprise-ng/issues/414))
- `[Popupmenu]` Fixed a layout issue on disabled checkboxes in multiselect popupmenus. ([#2340](https://github.com/infor-design/enterprise/issues/2340))
- `[Popupmenu]` Fixed a bug on IOS that prevented menu scrolling. ([#645](https://github.com/infor-design/enterprise/issues/645))
- `[Popupmenu]` Fixed a bug on IOS that prevented some submenus from showing. ([#1928](https://github.com/infor-design/enterprise/issues/1928))
- `[Popupmenu]` Added a type-check during building/rebuilding of submenus that prevents an error when a submenu `<ul>` tag is not present. ([#2458](https://github.com/infor-design/enterprise/issues/2458))
- `[Scatter Plot]` Fixed the incorrect color on the tooltips. ([#1066](https://github.com/infor-design/enterprise/issues/1066))
- `[Stepprocess]` Fixed an issue where a newly enabled step is not shown. ([#2391](https://github.com/infor-design/enterprise/issues/2391))
- `[Searchfield]` Fixed an issue where the close icon on a searchfield is inoperable. ([#2578](https://github.com/infor-design/enterprise/issues/2578))
- `[Searchfield]` Fixed strange alignment of text/icons on the Uplift theme. ([#2612](https://github.com/infor-design/enterprise/issues/2612))
- `[Tabs]` Fixed the more tabs button to style as disabled when the tabs component is disabled. ([#2347](https://github.com/infor-design/enterprise/issues/2347))
- `[Tabs]` Added the select method inside the hide method to ensure proper focusing of the selected tab. ([#2346](https://github.com/infor-design/enterprise/issues/2346))
- `[Tabs]` Added an independent count for adding new tabs and their associated IDs to prevent duplication. ([#2345](https://github.com/infor-design/enterprise/issues/2345))
- `[Toolbar]` Fixed memory leaks. ([#2496](https://github.com/infor-design/enterprise/issues/2496))
- `[Toolbar]` Fixed an issue where `noSearchfieldReinvoke` was not being respected during the teardown method, causing lifecycle issues in Angular. ([#2691](https://github.com/infor-design/enterprise/issues/2691))
- `[Toolbar Flex]` Removed a 100% height on the toolbar which caused issues when nested in some situations. ([#474](https://github.com/infor-design/enterprise-ng/issues/474))
- `[Listview]` Fixed search to work when not using templates. ([#466](https://github.com/infor-design/enterprise-ng/issues/466))

### v4.20.0 Chores & Maintenance

- `[Build]` Add a file verification tool to the build process to ensure all necessary files are present. ([#2384](https://github.com/infor-design/enterprise/issues/2384))
- `[Demo App]` Add the uplift theme to the theme switcher menu. ([#2335](https://github.com/infor-design/enterprise/issues/2335))
- `[Demo App]` Fixed routing issues that could cause 500 errors or crash the Demoapp. ([#2343](https://github.com/infor-design/enterprise/issues/2343))
- `[Demo App]` Fixed an issue where the sorting was wrong on compressor data. ([#2390](https://github.com/infor-design/enterprise/issues/2390))

(95 Issues Solved This Release, Backlog Enterprise 296, Backlog Ng 79, 852 Functional Tests, 865 e2e Tests)

## v4.19.3

- `[Datagrid]` Fixes the multiselect filter on header from reloading during serverside filtering. ([#2383](https://github.com/infor-design/enterprise/issues/2383))
- `[Datagrid]` Fixed an issue where contextmenu was not opening with first click. ([#2398](https://github.com/infor-design/enterprise/issues/2398))
- `[Datagrid / Tooltip]` Fixed an error on some datagrid cells when tooltips are attached. ([#2403](https://github.com/infor-design/enterprise/issues/2403))

## v4.19.2

- `[Build]` Fixes missing minified files in the build and a missing svg-extended.html deprecated file for backwards compatibility. ([Teams](https://bit.ly/2FlzYCT))

## v4.19.0

### v4.19.0 Deprecations

- `[CSS]` The Soho light theme CSS file has been renamed from `light-theme.css` to `theme-soho-light.css` ([1972](https://github.com/infor-design/enterprise/issues/1972))
- `[CSS]` The Soho dark theme CSS file has been renamed from `dark-theme.css` to `theme-soho-dark.css` ([1972](https://github.com/infor-design/enterprise/issues/1972))
- `[CSS]` The Soho high-contrast theme CSS file has been renamed from `high-contrast-theme.css` to `theme-soho-contrast.css` ([1972](https://github.com/infor-design/enterprise/issues/1972))
- `[Datagrid]` The older savedColumns method has been deprecated since 4.10 and is now removed. Use saveUserSettings instead. ([#1766](https://github.com/infor-design/enterprise/issues/1766))

### v4.19.0 Features

- `[App Menu]` Improved style of personalized app menu. ([#2195](https://github.com/infor-design/enterprise/pull/2195))
- `[Column]` Added support to existing custom tooltip content in the callback setting. ([#1909](https://github.com/infor-design/enterprise/issues/1909))
- `[Contextual Action Panel]` Fixed an issue where the close button was misaligned. ([#1943](https://github.com/infor-design/enterprise/issues/1943))
- `[Datagrid]` Added support for disabling rows by data or a dynamic function, rows are disabled from selection and editing. ([#1614](https://github.com/infor-design/enterprise/issues/1614))
- `[Datagrid]` Fixes a column alignment issue when resizing and sorting columns that were originally set to percentage width. ([#1797](https://github.com/infor-design/enterprise/issues/1797))
- `[Datagrid]` Fixes a column alignment issue when there are duplicate column ids. ([#1797](https://github.com/infor-design/enterprise/issues/1797))
- `[Datagrid]` Fixes a column alignment by clearing a cache to help prevent column misalignment from randomly happening. ([#1797](https://github.com/infor-design/enterprise/issues/1797))
- `[Datagrid]` Fixes an issue that caused the active page to not restore correctly when saving user settings, . ([#1766](https://github.com/infor-design/enterprise/issues/1766))
- `[Datagrid]` Fixes an issue with dropdown filters when the ids are numbers. ([#1879](https://github.com/infor-design/enterprise/issues/1879))
- `[Datagrid]` Fixed alignment issues in the new uplift theme. ([#2212](https://github.com/infor-design/enterprise/issues/2212))
- `[Datagrid]` Fixes Datagrid time filtering for string type dates. ([#2281](https://github.com/infor-design/enterprise/issues/2281))
- `[Form Compact]` Adds support for Datepicker, Timepicker, Lookup, and File Uploader fields. ([#1955](https://github.com/infor-design/enterprise/issues/1955))
- `[Keyboard]` Added a new API that you can call at anytime to see what key is being pressed at the moment. ([#1906](https://github.com/infor-design/enterprise/issues/1906))
- `[Targeted/Completion Chart]` Added back the ability to inline svg icons and hyperlinks. ([#2152](https://github.com/infor-design/enterprise/issues/2152))
- `[Themes]` Added support for multiple themes in the demo app and renamed distribute Uplift (only) theme files. ([#1972](https://github.com/infor-design/enterprise/issues/1972))

### v4.19.0 Fixes

- `[App Menu]` Fixed an issue where the menu would not be entirely colored if short. ([#2062](https://github.com/infor-design/enterprise/issues/2062))
- `[App Menu]` Changed the scroll area to the outside when using a footer. ([#2062](https://github.com/infor-design/enterprise/issues/2062))
- `[App Menu]` Expandable area updates within application menu. ([#1982](https://github.com/infor-design/enterprise/pull/1982))
- `[App Menu]` Fixed an issue where role switcher was not clickable with long title. ([#2060](https://github.com/infor-design/enterprise/issues/2060))
- `[App Menu]` Fixed an issue where it was not possible to manually add a filter field that you can control on your own. Caveat to this is if you set filterable: false it will no longer remove the filter field from the DOM, if you do that you must now do it manually. ([#2066](https://github.com/infor-design/enterprise/issues/2066))
- `[App Menu]` Added support for mobile when dismissOnClickMobile setting is true to dismiss application menu when a role is selected. ([#2520](https://github.com/infor-design/enterprise/issues/2520))
- `[App Menu]` Fixed an issue with the logo which was positioned badly when scrolling. ([#2116](https://github.com/infor-design/enterprise/issues/2116))
- `[Calendar]` Fixed some bugs having a calendar month along or just a legend, fixed the clicking of upcoming days and added a dblclick even emitter. ([#2149](https://github.com/infor-design/enterprise/issues/2149))
- `[Colorpicker]` Fixed an issue where the colorpicker label is cut off in extra small input field. ([#2023](https://github.com/infor-design/enterprise/issues/2023))
- `[Colorpicker]` Fixed an issue where the colorpickers are not responsive at mobile screen sizes. ([#1995](https://github.com/infor-design/enterprise/issues/1995))
- `[Colorpicker]` Fixed an issue where the text is not visible on IE11 after choosing a color. ([#2134](https://github.com/infor-design/enterprise/issues/2134))
- `[Completion Chart]` Cleaned up excessive padding in some cases. ([#2171](https://github.com/infor-design/enterprise/issues/2171))
- `[Context Menu]` Fixes a bug where a left click on the originating field would not close a context menu opened with a right click. ([#1992](https://github.com/infor-design/enterprise/issues/1992))
- `[Contextual Action Panel]` Fixed an issue where the CAP title is too close to the edge at small screen sizes. ([#2249](https://github.com/infor-design/enterprise/issues/2249))
- `[Datagrid]` Fixed an issue where using the context menu with datagrid was not properly destroyed which being created multiple times. ([#392](https://github.com/infor-design/enterprise-ng/issues/392))
- `[Datagrid]` Fixed charts in columns not resizing correctly to short row height. ([#1930](https://github.com/infor-design/enterprise/issues/1930))
- `[Datagrid]` Fixed an issue for xss where console.log was not sanitizing and make grid to not render. ([#1941](https://github.com/infor-design/enterprise/issues/1941))
- `[Datagrid]` Fixed charts in columns not resizing correctly to short row height. ([#1930](https://github.com/infor-design/enterprise/issues/1930))
- `[Datagrid]` Fixed a layout issue on primary buttons in expandable rows. ([#1999](https://github.com/infor-design/enterprise/issues/1999))
- `[Datagrid]` Fixed a layout issue on short row grouped header buttons. ([#2005](https://github.com/infor-design/enterprise/issues/2005))
- `[Datagrid]` Fixed an issue where disabled button color for contextual toolbar was not applying. ([#2150](https://github.com/infor-design/enterprise/issues/2150))
- `[Datagrid]` Fixed an issue for xss where console.log was not sanitizing and make grid to not render. ([#1941](https://github.com/infor-design/enterprise/issues/1941))
- `[Datagrid]` Added an onBeforeSelect call back that you can return false from to disable row selection. ([#1906](https://github.com/infor-design/enterprise/issues/1906))
- `[Datagrid]` Fixed an issue where header checkbox was not sync after removing selected rows. ([#2226](https://github.com/infor-design/enterprise/issues/2226))
- `[Datagrid]` Fixed an issue where custom filter conditions were not setting up filter button. ([#2234](https://github.com/infor-design/enterprise/issues/2234))
- `[Datagrid]` Fixed an issue where pager was not updating while removing rows. ([#1985](https://github.com/infor-design/enterprise/issues/1985))
- `[Datagrid]` Adds a function to add a visual dirty indictaor and a new function to get all modified rows. Modified means either dirty, in-progress or in error. Existing API's are not touched. ([#2091](https://github.com/infor-design/enterprise/issues/2091))
- `[Datagrid]` Fixes an error when saving columns if you have a lookup column. ([#2279](https://github.com/infor-design/enterprise/issues/2279))
- `[Datagrid]` Fixed a bug with column reset not working sometimes. ([#1921](https://github.com/infor-design/enterprise/issues/1921))
- `[Datagrid]` Fixed grouped headers not sorting when selectable is multiselect. ([#2251](https://github.com/infor-design/enterprise/issues/2251))
- `[Datagrid]` Fixed a bug where the sort indicator disappeared when changing pages. ([#2228](https://github.com/infor-design/enterprise/issues/2228))
- `[Datagrid]` Fixed rendering on modals with single columns. ([#1923](https://github.com/infor-design/enterprise/issues/1923))
- `[Datagrid]` Fixed double firing of popupmenu events. ([#2140](https://github.com/infor-design/enterprise/issues/2140))
- `[Datagrid]` Fixed incorrect pattern in filterConditions. ([#2159](https://github.com/infor-design/enterprise/issues/2159))
- `[Datepicker]` Fixed an issue loading on IE 11. ([#2183](https://github.com/infor-design/enterprise-ng/issues/2183))
- `[Dropdown]` Fixed the dropdown appearing misaligned at smaller screen sizes. ([#2248](https://github.com/infor-design/enterprise/issues/2248))
- `[Editor]` Fixed an issue where button state for toolbar buttons were wrong when clicked one after another. ([#391](https://github.com/infor-design/enterprise/issues/391))
- `[Hierarchy]` Fixed a bug where the hierarchy will only partially load with two instances on a page. ([#2205](https://github.com/infor-design/enterprise/issues/2205))
- `[Field Options]` Fixed an issue where field options were misaligning, especially spin box was focusing outside of the field. ([#1862](https://github.com/infor-design/enterprise/issues/1862))
- `[Field Options]` Fixed a border alignment issue. ([#2107](https://github.com/infor-design/enterprise/issues/2107))
- `[Fileuploader]` Fixed an issue where the fileuploader icon and close icon were misplaced and not visible in RTL after uploading a file. ([#2098](https://github.com/infor-design/enterprise/issues/2098))
- `[Fileuploader]` Fixed an issue where backspace in IE11 caused the browser to go back instead of removing the uploaded file from the input. ([#2184](https://github.com/infor-design/enterprise/issues/2184))
- `[Input]` Improved alignment of icons in the uplift theme input components. ([#2072](https://github.com/infor-design/enterprise/issues/2072))
- `[Listview]` Improved accessibility when configured as selectable (all types), as well as re-enabled accessibility e2e Tests. ([#403](https://github.com/infor-design/enterprise/issues/403))
- `[Locale]` Synced up date and time patterns with the CLDR several time patterns in particular were corrected. ([#2022](https://github.com/infor-design/enterprise/issues/2022))
- `[Locale]` Fixed an issue loading duplicate locales such as en-GB where the strings are copies, before you might get undefined strings. ([#2216](https://github.com/infor-design/enterprise/issues/2216))
- `[Locale]` Added support for es-419 locale. ([#2204](https://github.com/infor-design/enterprise/issues/2204))
- `[Locale]` Restored functionality for dynamically changing fonts for some languages. ([#2144](https://github.com/infor-design/enterprise/issues/2144))
- `[Modal]` Fixed a demoapp issue where the select all checkbox wasn't selecting all. ([2225](https://github.com/infor-design/enterprise/issues/2225))
- `[Monthview]` Fixed an issue where the previous and next buttons were not correctly reversed in right-to-left mode. ([1910](https://github.com/infor-design/enterprise/issues/1910))
- `[Personalization]` Changed the default turquoise personalization to a darker one. ([#2063](https://github.com/infor-design/enterprise/issues/2063))
- `[Personalization]` Changed the default turquoise personalization to a darker one. ([#2063](https://github.com/infor-design/enterprise/issues/2063))
- `[Personalization]` Added a default option to the personalization color pickers. ([#2063](https://github.com/infor-design/enterprise/issues/2063))
- `[Personalization]` Added more classes and examples for the personalization colors so that you can personalize certain form elements. ([#2120](https://github.com/infor-design/enterprise/issues/2120))
- `[Personalization]` Added several form examples with buttons and completion chart that can be personalized. ([#1963](https://github.com/infor-design/enterprise/issues/1963))
- `[Personalization]` Added an example of normal tabs behaving like header tabs in a personalized area. ([#1962](https://github.com/infor-design/enterprise/issues/1962))
- `[Personalization]` Added completion chart and alerts to the list of header items that will work when personalized. ([#2171](https://github.com/infor-design/enterprise/issues/2171))
- `[Personalization]` Fixed a bug where the overlay would not disappear when manually loading stylesheets. ([#2258](https://github.com/infor-design/enterprise/issues/2258))
- `[Popupmenu]` Fixed an issue where disabled submenus were opening on mouseover. ([#1863](https://github.com/infor-design/enterprise/issues/1863))
- `[Radios]` Fixed an issue where in `RTL` the radio seems visually separate from it's label. ([#2096](https://github.com/infor-design/enterprise/issues/2096))
- `[Summary Form]` Updated to improve readability. ([#1765](https://github.com/infor-design/enterprise/issues/1765))
- `[Targeted Achievement]` Updated to work in uplift theme. ([#2220](https://github.com/infor-design/enterprise/issues/2220))
- `[Timepicker]` Fixed an issue where AM/PM dropdown tooltip was displaying on android devices. ([#1446](https://github.com/infor-design/enterprise/issues/1446))
- `[Timepicker]` Fixed an issue where dropdown popup was out of position on android devices. ([#2021](https://github.com/infor-design/enterprise/issues/2021))
- `[Timepicker]` Updated the Swedish translation for Set Time. ([#2153](https://github.com/infor-design/enterprise/issues/2153))
- `[Tree]` Fixed an issue where children property null was breaking tree to not render. ([#1908](https://github.com/infor-design/enterprise/issues/1908))

### v4.19.0 Chores & Maintenance

- `[General]` Updated to jquery 3.4.1 to fix a jquery bug seen occasionally. ([#2109](https://github.com/infor-design/enterprise/issues/2109))
- `[General]` Fixed relative links in several markdown files.
- `[Demo App]` Fixed CSP and handling of image paths for better support of images in examples on IDS demo sites (demo.design.infor.com). ([#1888](https://github.com/infor-design/enterprise/issues/1888))
- `[Personalize]` Separated personalization styles into standalone file for improved maintainability. ([#2127](https://github.com/infor-design/enterprise/issues/2127))

(84 Issues Solved This Release, Backlog Enterprise 311, Backlog Ng 79, 839 Functional Tests, 876 e2e Tests)

## v4.18.2

### v4.18.2 Fixes

- `[Autocomplete]` Fixed an XSS injection issue. ([#502](https://github.com/infor-design/enterprise-ng/issues/502)).
- `[Dropdown]` Fixed an XSS injection issue. ([#503](https://github.com/infor-design/enterprise-ng/issues/503)).

## v4.18.1

### v4.18.1 Fixes

- `[Input]` Added backwards-compatibility for previous accessibility changes to labels. ([#2118](https://github.com/infor-design/enterprise/issues/2118)). Additional information can be found in the [Form Component documentation](https://github.com/infor-design/enterprise/blob/4.18.x/src/components/form/readme.md#field-labels).

## v4.18.0

### v4.18.0 Features

- `[App Menu]` Added support for personalization by adding the `is-personalizable` class the menu will now change colors along with headers ([#1847](https://github.com/infor-design/enterprise/issues/1847))
- `[App Menu]` Added a special role switcher dropdown to change the menu role. ([#1935](https://github.com/infor-design/enterprise/issues/1935))
- `[Personalize]` Added classes for the personalization colors so that you can personalize certain form elements. ([#1847](https://github.com/infor-design/enterprise/issues/1847))
- `[Expandable Area]` Added example of a standalone button the toggles a form area. ([#1935](https://github.com/infor-design/enterprise/issues/1935))
- `[Datagrid]` Added support so if there are multiple inputs within an editor they work with the keyboard tab key. ([#355](https://github.com/infor-design/enterprise-ng/issues/355))
- `[Datagrid]` Fixed an error on IE when doing an excel export. ([#2018](https://github.com/infor-design/enterprise/issues/2018))
- `[Editor]` Added a JS setting and CSS styles to support usage of a Flex Toolbar ([#1120](https://github.com/infor-design/enterprise/issues/1120))
- `[Header]` Added a JS setting and CSS styles to support usage of a Flex Toolbar ([#1120](https://github.com/infor-design/enterprise/issues/1120))
- `[Mask]` Added a setting for passing a locale string, allowing Number masks to be localized.  This enables usage of the `groupSize` property, among others, from locale data in the Mask. ([#440](https://github.com/infor-design/enterprise/issues/440))
- `[Masthead]` Added CSS styles to support usage of a Flex Toolbar ([#1120](https://github.com/infor-design/enterprise/issues/1120))
- `[Notification]` Added example of a Widget/Card with notification and add code to truncate the text (via ellipsis) if it is lengthy. ([#1881](https://github.com/infor-design/enterprise/issues/1881))
- `[Theme/Colors]` Added new component for getting theme and color information. This is used throughout the code. There was a hidden property `Soho.theme`, if you used this in some way you should now use `Soho.theme.currentTheme`. ([#1866](https://github.com/infor-design/enterprise/issues/1866))

### v4.18.0 Fixes

- `[App Menu]` Fixed some accessibility issues on the nav menu. ([#1721](https://github.com/infor-design/enterprise/issues/1721))
- `[Busy Indicator]` Fixed a bug that causes a javascript error when the busy indicator is used on the body tag. ([#1918](https://github.com/infor-design/enterprise/issues/1918))
- `[Css/Sass]` Fixed an issue where the High Contrast theme and Uplift theme were not using the right tokens. ([#1897](https://github.com/infor-design/enterprise/pull/1897))
- `[Colors]` Fixed the color palette demo page to showcase the correct hex values based on the current theme ([#1801](https://github.com/infor-design/enterprise/issues/1801))
- `[Contextual Action Panel]` Fixed an issue where cap modal would only open the first time. ([#1993](https://github.com/infor-design/enterprise/issues/1993))
- `[Datepicker]` Fixed an issue in NG where the custom validation is removed during the teardown of a datepicker.([NG #411](https://github.com/infor-design/enterprise-ng/issues/411))
- `[Datagrid]` Fixed an issue where lookup filterConditions were not rendering. ([#1873](https://github.com/infor-design/enterprise/issues/1873))
- `[Datagrid]` Fixed an issue where when using filtering and server side paging the filter operations would cause two ajax requests. ([#2069](https://github.com/infor-design/enterprise/issues/2069))
- `[Datagrid]` Fixed issue where header columns are misaligned with body columns on load. ([#1892](https://github.com/infor-design/enterprise/issues/1892))
- `[Datagrid]` Fixed an issue where filtering was missing translation. ([#1900](https://github.com/infor-design/enterprise/issues/1900))
- `[Datagrid]` Fixed an issue with the checkbox formatter where string based 1 or 0 would not work as a dataset source. ([#1948](https://github.com/infor-design/enterprise/issues/1948))
- `[Datagrid]` Fixed a bug where text would be misaligned when repeatedly toggling the filter row. ([#1969](https://github.com/infor-design/enterprise/issues/1969))
- `[Datagrid]` Added an example of expandOnActivate on a customer editor. ([#353](https://github.com/infor-design/enterprise-ng/issues/353))
- `[Datagrid]` Added ability to pass a function to the tooltip option for custom formatting. ([#354](https://github.com/infor-design/enterprise-ng/issues/354))
- `[Datagrid]` Fixed `aria-checked` not toggling correctly on selection of multiselect checkbox. ([#1961](https://github.com/infor-design/enterprise/issues/1961))
- `[Datagrid]` Fixed incorrectly exported CSV/Excel data. ([#2001](https://github.com/infor-design/enterprise/issues/2001))
- `[Dropdown]` Changed the way dropdowns work with screen readers to be a collapsible listbox.([#404](https://github.com/infor-design/enterprise/issues/404))
- `[Dropdown]` Fixed an issue where multiselect dropdown unchecking "Select All" was not getting clear after close list with Safari browser.([#1882](https://github.com/infor-design/enterprise/issues/1882))
- `[Dropdown]` Added an example of a color dropdown showing palette colors as icons.([#2013](https://github.com/infor-design/enterprise/issues/2013))
- `[Datagrid]` Fixed a misalignment of the close icon on mobile. ([#2018](https://github.com/infor-design/enterprise/issues/2018))
- `[List/Detail]` Removed some legacy CSS code that was causing text inside of inline Toolbar Searchfields to become transparent. ([#2075](https://github.com/infor-design/enterprise/issues/2075))
- `[Listbuilder]` Fixed an issue where the text was not sanitizing. ([#1692](https://github.com/infor-design/enterprise/issues/1692))
- `[Lookup]` Fixed an issue where the tooltip was using audible text in the code block component. ([#354](https://github.com/infor-design/enterprise-ng/issues/354))
- `[Locale]` Fixed trailing zeros were getting ignored when displaying thousands values. ([#404](https://github.com/infor-design/enterprise/issues/1840))
- `[MenuButton]` Improved the way menu buttons work with screen readers.([#404](https://github.com/infor-design/enterprise/issues/404))
- `[Message]` Added an audible announce of the message type.([#964](https://github.com/infor-design/enterprise/issues/964))
- `[Message]` Change audible announce of message type added in #964 to an option that is strictly audible.([#2120](https://github.com/infor-design/enterprise/issues/2120))
- `[Modal]` Changed text and button font colors to pass accessibility checks.([#964](https://github.com/infor-design/enterprise/issues/964))
- `[Multiselect]` Fixed an issue where previous selection was still selected after clear all by "Select All" option. ([#2003](https://github.com/infor-design/enterprise/issues/2003))
- `[Notifications]` Fixed a few issues with notification background colors by using the corresponding ids-identity token for each. ([1857](https://github.com/infor-design/enterprise/issues/1857), [1865](https://github.com/infor-design/enterprise/issues/1865))
- `[Notifications]` Fixed an issue where you couldn't click the close icon in Firefox. ([1573](https://github.com/infor-design/enterprise/issues/1573))
- `[Radios]` Fixed the last radio item was being selected when clicking on the first when displayed horizontal. ([#1878](https://github.com/infor-design/enterprise/issues/1878))
- `[Signin]` Fixed accessibility issues. ([#421](https://github.com/infor-design/enterprise/issues/421))
- `[Skiplink]` Fixed a z-index issue on skip links over the nav menu. ([#1721](https://github.com/infor-design/enterprise/issues/1721))
- `[Slider]` Changed the demo so the tooltip will hide when resizing the page. ([#2033](https://github.com/infor-design/enterprise/issues/2033))
- `[Stepprocess]` Fixed rtl style issues. ([#413](https://github.com/infor-design/enterprise/issues/413))
- `[Swaplist]` Fixed disabled styling on swap header buttons. ([#2019](https://github.com/infor-design/enterprise/issues/2019))
- `[Tabs]` Fixed an issue where focus was changed after enable/disable tabs. ([#1934](https://github.com/infor-design/enterprise/issues/1934))
- `[Tabs-Module]` Fixed an issue where the close icon was outside the searchfield. ([#1704](https://github.com/infor-design/enterprise/issues/1704))
- `[Toolbar]` Fixed issues when tooltip shows on hover of toolbar ([#1622](https://github.com/infor-design/enterprise/issues/1622))
- `[Validation]` Fixed an issue where the isAlert settings set to true, the border color, control text color, control icon color was displaying the color for the alert rather than displaying the default color. ([#1922](https://github.com/infor-design/enterprise/issues/1922))

### v4.18.0 Chore & Maintenance

- `[Buttons]` Updated button disabled states with corresponding ids-identity tokens. ([1914](https://github.com/infor-design/enterprise/issues/1914)
- `[Docs]` Added a statement on supporting accessibility. ([#1540](https://github.com/infor-design/enterprise/issues/1540))
- `[Docs]` Added the supported screen readers and some notes on accessibility. ([#1722](https://github.com/infor-design/enterprise/issues/1722))

(50 Issues Solved This Release, Backlog Enterprise 294, Backlog Ng 80, 809 Functional Tests, 803 e2e Tests)

## v4.17.1

### v4.17.1 Fixes

- `[Datagrid]` Fixed an issue where the second to last column was having resize issues with frozen column sets.(<https://github.com/infor-design/enterprise/issues/1890>)
- `[Datagrid]` Re-align icons and items in the datagrid's "short header" configuration.(<https://github.com/infor-design/enterprise/issues/1880>)
- `[Locale]` Fixed incorrect "groupsize" for `en-US` locale.(<https://github.com/infor-design/enterprise/issues/1907>)

### v4.17.1 Chores & Maintenance

- `[Demoapp]` Fixed embedded icons example with missing icons.(<https://github.com/infor-design/enterprise/issues/1889>)
- `[Demoapp]` Fixed notification demo examples.(<https://github.com/infor-design/enterprise/issues/1893>, <https://github.com/infor-design/enterprise/pull/1896>)

(5 Issues Solved this patch release)

## v4.17.0

- [Npm Package](https://www.npmjs.com/package/ids-enterprise)
- [IDS Enterprise Angular Change Log](https://github.com/infor-design/enterprise-ng/blob/master/docs/CHANGELOG.md)

### v4.17.0 Future Deprecation

- `[Mask]` Using legacy mask options is now deprecated (was starting 4.3.2) and we will remove this in approximately 6 months from the code base. This means using the `data-mask` option and the `mode` as well as legacy patterns in favor of the newer settings and regexes. ([#439](https://github.com/infor-design/enterprise/issues/439))

### v4.17.0 Features

- `[Datagrid]` Added support for ellipsis to header text. ([#842](https://github.com/infor-design/enterprise/issues/842))
- `[Datagrid]` Added support to cancel `rowactivated` event. Now it will trigger the new event `beforerowactivated` which will wait/sync to cancel or proceed to do `rowactivated` event. ([#1021](https://github.com/infor-design/enterprise/issues/1021))
- `[Datagrid]` Added option to align grouped headers text. ([#1714](https://github.com/infor-design/enterprise/issues/1714))
- `[Datagrid]` Tabbing through a new row moves focus to next line for a lookup column. ([#1822](https://github.com/infor-design/enterprise/issues/1822))
- `[Datagrid]` Validation tooltip does not wrap words correctly across multiple lines. ([#1829](https://github.com/infor-design/enterprise/issues/1829))
- `[Dropdown]` Added support to make dropdown readonly fields optionally not tab-able. ([#1591](https://github.com/infor-design/enterprise/issues/1591))
- `[Form Compact]` Implemented design for field-heavy forms. This design is experimental, likely not production ready, and subject to change without notice. ([#1699](https://github.com/infor-design/enterprise/issues/1699))
- `[Hierarchy]` Changed the newer stacked layout to support mutiple root elements. ([#1677](https://github.com/infor-design/enterprise/issues/1677))
- `[Locale]` Added support for passing in `locale` or `language` to the `parse` and `format` and `translation` functions so they will work without changing the current locale or language. ([#462](https://github.com/infor-design/enterprise/issues/462))
- `[Locale]` Added support for setting a specific group size other than the ones in the locale. This includes using no group size. ([#462](https://github.com/infor-design/enterprise/issues/462))
- `[Locale]` Added support for showing timezones in the current language with a fall back for IE 11. ([#592](https://github.com/infor-design/enterprise/issues/592))
- `[Locale]` Added support for different group sizes. This was previously not working correctly for locales like hi-IN (using 3, 2 group sizes) and en-US (using 3, 0 group sizes). We will later make this work on masks on a separate issue. ([#441](https://github.com/infor-design/enterprise/issues/441))
- `[Locale]` Its now possible to add new locales in by adding them to the `defaultLocales` and `supportedLocales` sets. ([#402](https://github.com/infor-design/enterprise/issues/402))
- `[Locale]` Added an example to show extending locales with new strings and an api method to make it easier. because of the way this is split, if your directly adding to `Locale.cultures` you will need to adjust your code to extend from `Locale.languages` instead. ([#402](https://github.com/infor-design/enterprise/issues/402))
- `[Locale]` Added support for having a different language and locale. This is done by calling the new `setLanguage` function. ([#1552](https://github.com/infor-design/enterprise/issues//1552))
- `[Locale / Mask]` Added limited initial support for some unicode languages. This means you can convert to and from numbers typed in Devangari, Arabic, and Chinese (Financial and Simplified). ([#439](https://github.com/infor-design/enterprise/issues/439))
- `[Locale]` Added support for passing a `locale` other the the current locale to calendar, monthview, datepicker and timepicker. ([#462](https://github.com/infor-design/enterprise/issues/462))
- `[Mask]` It is now possible to type numbers in unicode such as Devangari, Arabic, and Chinese (Financial and Simplified) into the the masks that involve numbers. ([#439](https://github.com/infor-design/enterprise/issues/439))
- `[Modal]` Added an option to dictate the maximum width of the modal. ([#1802](https://github.com/infor-design/enterprise/issues/1802))
- `[Icons]` Add support for creating an svg file for the Uplift theme's (alpha) new icons from ids-identity@2.4.0 assets. ([#1759](https://github.com/infor-design/enterprise/issues/1759))
- `[Radar]` Added support to three label sizes (name, abbrName, shortName). ([#1553](https://github.com/infor-design/enterprise/issues/1553))

### v4.17.0 Fixes

- `[Accordion]` Fixed a bug where some truncated text elements were not generating a tooltip. ([#1736](https://github.com/infor-design/enterprise/issues/1736))
- `[Builder]` Cropped Header for Builder Panel When Text is Long. ([#1814](https://github.com/infor-design/enterprise/issues/1814))
- `[Calendar]` Event model title color is not correct if the modal is opened and another event is selected. ([#1739](https://github.com/infor-design/enterprise/issues/1739))
- `[Calendar]` Modal is still displayed after changing months. ([#1741](https://github.com/infor-design/enterprise/issues/1741))
- `[Calendar]` Changing some event spans is causing missing dates on the dialogs. ([#1708](https://github.com/infor-design/enterprise/issues/1708))
- `[Composite Form]` Fix a bug in IE11 where composite form content overflows to the lower container. ([#1768](https://github.com/infor-design/enterprise/issues/1768))
- `[Datagrid]` Added a fix where the column is next to the edge of the browser and the filter dropdown popup overflow the page.([#1604](https://github.com/infor-design/enterprise/issues/1604))
- `[Datagrid]` Added a fix to allow the commit of a cell edit after tabbing into a cell once having clicked into a previous cell.([#1608](https://github.com/infor-design/enterprise/issues/1608))
- `[Datagrid]` Stretch column not working in Edge browser. ([#1716](https://github.com/infor-design/enterprise/issues/1716))
- `[Datagrid]` Fixed a bug where the source callback was not called when filtering. ([#1688](https://github.com/infor-design/enterprise/issues/1688))
- `[Datagrid]` Fixed a bug where filtering Order Date with `is-not-empty` on a null value would not correctly filter out results. ([#1718](https://github.com/infor-design/enterprise/issues/1718))
- `[Datagrid]` Fixed a bug where when using the `disableClientSideFilter` setting the filtered event would not be called correctly. ([#1689](https://github.com/infor-design/enterprise/issues/1689))
- `[Datagrid]` Fixed a bug where hidden columns inside a colspan were aligning incorrectly. ([#1764](https://github.com/infor-design/enterprise/issues/1764))
- `[Dropdown]` Fixed a layout error on non inline fields with errors. ([#1770](https://github.com/infor-design/enterprise/issues/1770))
- `[Dropdown]` Fixed a bug where the dropdown did not close when tabbing if using the `noSearch` setting. ([#1731](https://github.com/infor-design/enterprise/issues/1731))
- `[Modal]` Fixed a bug where the modal can overflow the page. ([#1802](https://github.com/infor-design/enterprise/issues/1802))
- `[Radio Button]` Fixed a rendering problem on the selected state of Radio Buttons used inside of Accordion components. ([#1568](https://github.com/infor-design/enterprise/issues/1568))
- `[Radio Button]` Fixed a z-index issue that was causing radio buttons to sometimes display over top of page sections where they should have instead scrolled beneath. ([#1014](https://github.com/infor-design/enterprise/issues/1014))

### v4.17.0 Chore & Maintenance

- `[Css/Sass]` Replaced font-size numerical declarations with their ids-identity token counterpart. ([#1640](https://github.com/infor-design/enterprise/issues/1640))
- `[Demoapp]` Removed query parameter for changing fonts. ([#1747](https://github.com/infor-design/enterprise/issues/1747))
- `[Build]` Added a process to notify developers that things are being deprecated or going away. Documented the current deprecations in this system and made [notes for developers](https://github.com/infor-design/enterprise/blob/master/docs/CODING-STANDARDS.md#deprecations). ([#1747](https://github.com/infor-design/enterprise/issues/1747))

(30 Issues Solved This Release, Backlog Enterprise 224, Backlog Ng 59, 785 Functional Tests, 793 e2e Tests)

## v4.16.0

- [Npm Package](https://www.npmjs.com/package/ids-enterprise)
- [IDS Enterprise Angular Change Log](https://github.com/infor-design/enterprise-ng/blob/master/docs/CHANGELOG.md)

### v4.16.0 Features

- `[Busy Indicator]` Made a fix to make it possible to use a busy indicator on a modals. ([#827](https://github.com/infor-design/enterprise/issues/827))
- `[Datagrid]` Added an option to freeze columns from scrolling on the left and/or right. The new option is called `frozenColumns`. See notes on what works and doesnt with frozen column in the datagrid docs frozen column section. ([#464](https://github.com/infor-design/enterprise/issues/464))
- `[Editor]` Added new state called "preview" a non editable mode to editor. Where it only shows the HTML with no toolbar, borders etc. ([#1413](https://github.com/infor-design/enterprise/issues/1413))
- `[Field Filter]` Added support to get and set filter type programmatically. ([#1181](https://github.com/infor-design/enterprise/issues/1181))
- `[Hierarchy]` Add print media styles to decrease ink usage and increase presentability for print format. Note that you may need to enable the setting to print background images, both Mac and PC have a setting for this. ([#456](https://github.com/infor-design/enterprise/issues/456))
- `[Hierarchy]` Added a new "stacked" layout to eventually replace the current layouts. This works better responsively and prevents horizontal scrolling. ([#1629](https://github.com/infor-design/enterprise/issues/1629))
- `[Pager]` Added a "condensed" page size selector button for use on pagers in smaller containers, such as the list side of the list/detail pattern. ([#1459](https://github.com/infor-design/enterprise/issues/1459))

### v4.16.0 Future Deprecation

- `[Hierarchy]` The following options are now deprecated and will be removed approximately 2019-05-15. `paging` and `mobileView`. ([#1629](https://github.com/infor-design/enterprise/issues/1629))
- `[Hierarchy]` Stacked layout will become the default layout in favor of the existing horizontal layout, so the horizontal layout is now considered deprecated and will be removed approximately 2019-05-15. ([#1629](https://github.com/infor-design/enterprise/issues/1629))

### v4.16.0 Fixes

- `[Application Menu]` Fixed the truncation of long text in an accordion element in the application menu by adding a tooltip to truncated elements. ([#457](https://github.com/infor-design/enterprise/issues/457))
- `[Calendar]` Disable the new event modal when no template is defined. ([#1700](https://github.com/infor-design/enterprise/issues/1700))
- `[Dropdown]` Fixed a bug where the ellipsis was not showing on long text in some browsers. ([#1550](https://github.com/infor-design/enterprise/issues/1550))
- `[Datagrid]` Fixed a bug in equals filter on multiselect filters. ([#1586](https://github.com/infor-design/enterprise/issues/1586))
- `[Datagrid]` Fixed a bug where incorrect data is shown in the events in tree grid. ([#315](https://github.com/infor-design/enterprise-ng/issues/315))
- `[Datagrid]` Fixed a bug where when using minWidth on a column and sorting the column will become misaligned. ([#1481](https://github.com/infor-design/enterprise/issues/1481))
- `[Datagrid]` Fixed a bug where when resizing the last column may become invisible. ([#1456](https://github.com/infor-design/enterprise/issues/1456))
- `[Datagrid]` Fixed a bug where a checkbox column will become checked when selecting if there is no selection checkbox. ([#1641](https://github.com/infor-design/enterprise/issues/1641))
- `[Datagrid]` Fixed a bug where the last column would sometimes not render fully for buttons with longer text. ([#1246](https://github.com/infor-design/enterprise/issues/1246))
- `[Datagrid]` Fixed a bug where showMonthYearPicker did not work correctly on date filters. ([#1532](https://github.com/infor-design/enterprise-ng/issues/1532))
- `[Validation]` Fixed a bug in removeError where the icon is sometimes not removed. ([#1556](https://github.com/infor-design/enterprise/issues/1556))
- `[Datepicker]` Fixed the range picker to clear when changing months in a filter. ([#1537](https://github.com/infor-design/enterprise/issues/1537))
- `[Datepicker]` Fixed disabled dates example to validate again on disabled dates. ([#1445](https://github.com/infor-design/enterprise/issues/1445))
- `[Datagrid]` Fixed a Date Editor bug when passing a series of zeroes to a datagrid cell with an editable date. ([#1020](https://github.com/infor-design/enterprise/issues/1020))
- `[Dropdown]` Fixed a bug where a dropdown will never reopen if it is closed by clicking a menu button. ([#1670](https://github.com/infor-design/enterprise/issues/1670))
- `[Icons]` Established missing icon sourcing and sizing consistency from ids-identity icon/svg assets. ([PR#1628](https://github.com/infor-design/enterprise/pull/1628))
- `[Listview]` Addressed performance issues with paging on all platforms, especially Windows and IE/Edge browsers. As part of this, reworked all components that integrate with the Pager component to render their contents based on a dataset, as opposed to DOM elements. ([#922](https://github.com/infor-design/enterprise/issues/922))
- `[Lookup]` Fixed a bug with settings: async, server-side, and single select modes.  The grid was not deselecting the previously selected value when a new row was clicked.  If the value is preselected in the markup, the lookup modal will no longer close prematurely. ([PR#1654](https://github.com/infor-design/enterprise/issues/1654))
- `[Pager]` Made it possible to set and persist custom tooltips on first, previous, next and last pager buttons. ([#922](https://github.com/infor-design/enterprise/issues/922))
- `[Pager]` Fixed propagation of the `pagesizes` setting when using `updated()`. Previously the array was deep extended instead of being replaced outright. ([#1466](https://github.com/infor-design/enterprise/issues/1466))
- `[Tree]` Fixed a bug when calling the disable or enable methods of the tree. This was not working with ie11. ([PR#1600](https://github.com/infor-design/enterprise/issues/1600))
- `[Stepprocess]` Fixed a bug where the step folder was still selected when it was collapsed or expanded. ([#1633](https://github.com/infor-design/enterprise/issues/1633))
- `[Swaplist]` Fixed a bug where items were not able to drag anymore after make the search. ([#1703](https://github.com/infor-design/enterprise/issues/1703))
- `[Toolbar Flex]` Added the ability to pass in a `beforeOpen` callback to the More Actions menu (fixes a bug where it wasn't possible to dynamically add content to the More Actions menu in same way that was possible on the original Toolbar component)
- `[Toolbar Flex]` Fixed a bug where selected events were not bubbling up for a menu button on a flex toolbar. ([#1709](https://github.com/infor-design/enterprise/issues/1709))
- `[Stepprocess]` Disabled step selected when using the next or previous button. ([#1697](https://github.com/infor-design/enterprise/issues/1697))
- `[Tree]` Fixed a bug when calling the disable or enable methods of the tree. This was not working with ie11. ([PR#1600](https://github.com/infor-design/enterprise/issues/1600))

### v4.16.0 Chore & Maintenance

- `[Demo App]` Removed the search icon from the header on test pages as it doesn't function. ([#1449](https://github.com/infor-design/enterprise/issues/1449))
- `[Demo App]` Added a fix for incorrect links when running on windows. ([#1549](https://github.com/infor-design/enterprise/issues/1549))
- `[Docs]` Added a fix to prevent the documentation generator from failing intermittently. ([#1377](https://github.com/infor-design/enterprise/issues/1377))

(29 Issues Solved This Release, Backlog Enterprise 203, Backlog Ng 69, 735 Functional Tests, 670 e2e Tests)

## v4.15.0

- [Npm Package](https://www.npmjs.com/package/ids-enterprise)
- [IDS Enterprise Angular Change Log](https://github.com/infor-design/enterprise-ng/blob/master/docs/CHANGELOG.md)

### v4.15.0 Features

- `[Datagrid]` Added support for lookup in the datagrid filter. ([#653](https://github.com/infor-design/enterprise/issues/653))
- `[Datagrid]` Added support for masks on lookup editors. ([#406](https://github.com/infor-design/enterprise/issues/406))
- `[Validation]` When using legacy mode validation, made the icon dim if the text was on top of it. ([#644](https://github.com/infor-design/enterprise/issues/644))
- `[Calendar]` Now possible to edit events both with the API and by clicking/double clicking events. And other improvements. ([#1436](https://github.com/infor-design/enterprise/issues/1436))
- `[Datagrid]` Added new methods to clear dirty cells on cells, rows, and all. ([#1303](https://github.com/infor-design/enterprise/issues/1303))
- `[Tree]` Added several improvements: the ability to show a dropdown on the tree node, the ability to add nodes in between current nodes, the ability to set checkboxes for selection only on some nodes, and the ability to customize icons. ([#1364](https://github.com/infor-design/enterprise/issues/1364))
- `[Datagrid]` Added the ability to display or hide the new row indicator with a new `showNewIndicator` option. ([#1589](https://github.com/infor-design/enterprise/issues/1589))

### v4.15.0 Fixes

- `[Icons]` Icons with the word `confirm` have been changed to `success`. This is partially backwards compatible for now. We deprecated `confirm` and will remove in the next major version so rename your icons. Example `icon-confirm` to `icon-success`. ([#963](https://github.com/infor-design/enterprise/issues/963))
- `[Icons]` The alert icons now have a white background allowing them to appear on colored sections. There are now two versions, for example: `icon-error` and `icon-error-solid`. These are used in calendar. ([#1436](https://github.com/infor-design/enterprise/issues/1436))
- `[Circle Pager]` Made significant improvements to resizing, especially on tabs. ([#1284](https://github.com/infor-design/enterprise/issues/1284))
- `[Datagrid]` In high contrast mode the background is now white when editing cells. ([#1421](https://github.com/infor-design/enterprise/issues/1421))
- `[Dropdown]` Fixed an issue where filter did not work in no-search mode with the Caps Lock key. ([#1500](https://github.com/infor-design/enterprise/issues/1500))
- `[Popupmenu]` Fixed an issue when using the same menu on multiple inputs wherein destroying one instance actually destroyed all instances. ([#1025](https://github.com/infor-design/enterprise/issues/1025))
- `[Swaplist]` Fixed a bug where Shift+M did not work when typing in the search. ([#1408](https://github.com/infor-design/enterprise/issues/1408))
- `[Popupmenu]` Fixed a bug in immediate mode where right click only worked the first time. ([#1507](https://github.com/infor-design/enterprise/issues/1507))
- `[Editor]` Fixed a bug where clear formatting did not work in safari. ([#911](https://github.com/infor-design/enterprise/issues/911))
- `[Colorpicker]` Fixed a bug in Angular where the picker did not respond correctly to `editable=false` and `disabled=true`. ([#257](https://github.com/infor-design/enterprise-ng/issues/257))
- `[Locale]` Fixed a bug where the callback did not complete on nonexistent locales. ([#1267](https://github.com/infor-design/enterprise/issues/1267))
- `[Calendar]` Fixed a bug where event details remain when filtering event types. ([#1436](https://github.com/infor-design/enterprise/issues/1436))
- `[Busy Indicator]` Fixed a bug where the indicator closed when clicking on accordions. ([#281](https://github.com/infor-design/enterprise-ng/issues/281))
- `[Datagrid Tree]` Fixed the need for unique IDs on the tree nodes. ([#1361](https://github.com/infor-design/enterprise/issues/1361))
- `[Editor]` Improved the result of pasting bullet lists from MS Word. ([#1351](https://github.com/infor-design/enterprise/issues/1351))
- `[Hierarchy]` Fixed layout issues in the context menu in RTL mode. ([#1310](https://github.com/infor-design/enterprise/issues/1310))
- `[Datagrid]` Added a setting `allowChildExpandOnMatch` that optionally determines if a search/filter will show and allow nonmatching children to be shown. ([#1422](https://github.com/infor-design/enterprise/issues/1422))
- `[Datagrid]` If a link is added with a href it will now be followed when clicking, rather than needing to use the click method setting on columns. ([#1473](https://github.com/infor-design/enterprise/issues/1473))
- `[Datagrid Tree]` Fixed a bug where Expand/Collapse text is added into the +/- cell. ([#1145](https://github.com/infor-design/enterprise/issues/1145))
- `[Dropdown]` Fixed a bug in NG where two dropdowns in different components would cause each other to freeze. ([#229](https://github.com/infor-design/enterprise-ng/issues/229))
- `[Editor]` Verified a past fix where editor would not work with all buttons when in a modal. ([#408](https://github.com/infor-design/enterprise/issues/408))
- `[Datagrid Tree]` Fixed a bug in `updateRow` that caused the indent of the tree grid to collapse. ([#405](https://github.com/infor-design/enterprise/issues/405))
- `[Empty Message]` Fixed a bug where a null empty message would not be possible. This is used to show no empty message on initial load delays. ([#1467](https://github.com/infor-design/enterprise/issues/1467))
- `[Lookup]` Fixed a bug where nothing is inserted when you click a link editor in the lookup. ([#1315](https://github.com/infor-design/enterprise/issues/1315))
- `[About]` Fixed a bug where the version would not show when set. It would show the IDS version. ([#1414](https://github.com/infor-design/enterprise/issues/1414))
- `[Datagrid]` Fixed a bug in `disableClientSort` / `disableClientFilter`. It now retains visual indicators on sort and filter. ([#1248](https://github.com/infor-design/enterprise/issues/1248))
- `[Tree]` Fixed a bug where selected nodes are selected again after loading child nodes. ([#1270](https://github.com/infor-design/enterprise/issues/1270))
- `[Input]` Fixed a bug where inputs that have tooltips will not be selectable with the cursor. ([#1354](https://github.com/infor-design/enterprise/issues/1354))
- `[Accordion]` Fixed a bug where double clicking a header will open and then close the accordion. ([#1314](https://github.com/infor-design/enterprise/issues/1314))
- `[Datagrid]` Fixed a bug on hover with taller cells where the hover state would not cover the entire cell. ([#1490](https://github.com/infor-design/enterprise/issues/1490))
- `[Editor]` Fixed a bug where the image would still be shown if you press the Esc key and cancel the image dialog. ([#1489](https://github.com/infor-design/enterprise/issues/1489))
- `[Datagrid Lookup]` Added additional missing event info for ajax requests and filtering. ([#1486](https://github.com/infor-design/enterprise/issues/1486))
- `[Tabs]` Added protection from inserting HTML tags in the add method (XSS). ([#1462](https://github.com/infor-design/enterprise/issues/1462))
- `[App Menu]` Added better text wrapping for longer titles. ([#1116](https://github.com/infor-design/enterprise/issues/1116))
- `[Contextual Action Panel]` Fixed some examples so that they reopen more than one time. ([#1116](https://github.com/infor-design/enterprise/issues/506))
- `[Searchfield]` Fixed a border styling issue on longer labels in the search. ([#1500](https://github.com/infor-design/enterprise/issues/1500))
- `[Tabs Multi]` Improved the experience on mobile by collapsing the menus a bit. ([#971](https://github.com/infor-design/enterprise/issues/971))
- `[Lookup]` Fixed missing ellipsis menu on mobile devices. ([#1068](https://github.com/infor-design/enterprise/issues/1068))
- `[Accordion]` Fixed incorrect font size on p tags in the accordion. ([#1116](https://github.com/infor-design/enterprise/issues/1116))
- `[Line Chart]` Fixed and improved the legend text on mobile viewport. ([#609](https://github.com/infor-design/enterprise/issues/609))

### v4.15.0 Chore & Maintenance

- `[General]` Migrated sass to use IDS color variables. ([#1435](https://github.com/infor-design/enterprise/issues/1435))
- `[Angular]` Added all settings from 4.13 in time for future 5.1.0 ([#274](https://github.com/infor-design/enterprise-ng/issues/274))
- `[General]` Fixed some incorrect layouts. ([#1357](https://github.com/infor-design/enterprise/issues/1357))
- `[Targeted Achievement]` Removed some older non working examples. ([#520](https://github.com/infor-design/enterprise/issues/520))

(50 Issues Solved This Release, Backlog Enterprise 294, Backlog Ng 80, 809 Functional Tests, 716 e2e Tests)

## v4.14.0

- [Npm Package](https://www.npmjs.com/package/ids-enterprise)
- [IDS Enterprise Angular Change Log](https://github.com/infor-design/enterprise-ng/blob/master/docs/CHANGELOG.md)

### v4.14.0 Features

- `[Datepicker/Monthview]` Added a setting for the day of week the calendar starts that can be used outside of the Locale setting. ([#1179](https://github.com/infor-design/enterprise/issues/1179))
- `[Datagrid]` Made the tree datagrid work a lot better with filtering. ([#1281](https://github.com/infor-design/enterprise/issues/1281))
- `[Autocomplete/SearchField]` Added a caseSensitive filtering option. ([#385](https://github.com/infor-design/enterprise/issues/385))
- `[Datagrid]` Added an option `headerAlign` to set alignment on the header different than the rows. ([#420](https://github.com/infor-design/enterprise/issues/420))
- `[Message]` Added the ability to use certain formatter html tags in the message content. ([#379](https://github.com/infor-design/enterprise/issues/379))

### v4.14.0 Fixes

- `[Swaplist]` Fixed a bug that if you drag really fast everything disappears. ([#1195](https://github.com/infor-design/enterprise/issues/1195))
- `[Hierarchy]` Fixed a bug that part of the profile menu is cut off. ([#931](https://github.com/infor-design/enterprise/issues/931))
- `[Datagrid/Dropdown]` Fixed a bug that part of the dropdown menu is cut off. ([#1420](https://github.com/infor-design/enterprise/issues/1420))
- `[Modal]` Fixed bugs where with certain field types modal validation was not working. ([#1213](https://github.com/infor-design/enterprise/issues/1213))
- `[Dropdown]` Fixed a regression where the tooltip was not showing when data is overflowed. ([#1400](https://github.com/infor-design/enterprise/issues/1400))
- `[Tooltip]` Fixed a bugs where a tooltip would show up in unexpected places. ([#1396](https://github.com/infor-design/enterprise/issues/1396))
- `[Datagrid/Dropdown]` Fixed a bug where an error would occur if showSelectAll is used. ([#1360](https://github.com/infor-design/enterprise/issues/1360))
- `[Datagrid/Tooltip]` Fixed a bugs where a tooltip would show up in the header unexpectedly. ([#1395](https://github.com/infor-design/enterprise/issues/1395))
- `[Popupmenu]` Fixed incorrect highlighting on disabled list items.  ([#982](https://github.com/infor-design/enterprise/issues/982))
- `[Contextual Action Panel]` Fixed issues with certain styles of invoking the CAP where it would not reopen a second time. ([#1139](https://github.com/infor-design/enterprise/issues/1139))
- `[Spinbox]` Added a fix so the page will not zoom when click + and - on mobile devices. ([#1070](https://github.com/infor-design/enterprise/issues/1070))
- `[Splitter]` Removed the tooltip from the expand/collapse button as it was superfluous. ([#1180](https://github.com/infor-design/enterprise/issues/1180))
- `[Datagrid]` Added a fix so the last column when stretching will do so with percentage so it will stay when the page resize or the menu opens/closes. ([#1168](https://github.com/infor-design/enterprise/issues/1168))
- `[Datagrid]` Fixed bugs in the server side and filtering example. ([#396](https://github.com/infor-design/enterprise/issues/396))
- `[Datagrid]` Fixed a bug in applyFilter with datefields. ([#1269](https://github.com/infor-design/enterprise/issues/1269))
- `[Datagrid]` Fixed a bug in updateCellNode where sometimes it did not work. ([#1122](https://github.com/infor-design/enterprise/issues/1122))
- `[Hierarchy]` Made the empty image ring the same color as the left edge. ([#932](https://github.com/infor-design/enterprise/issues/932))
- `[Datagrid/Dropdown]` Fixed an issue that tab did not close dropdown editors. ([#1198](https://github.com/infor-design/enterprise/issues/1198))
- `[Datagrid/Dropdown]` Fixed a bug that if you click open a dropdown editor then you cannot use arrow keys to select. ([#1387](https://github.com/infor-design/enterprise/issues/1387))
- `[Datagrid/Dropdown]` Fixed a bug that if a smaller number of items the menu would be too short. ([#1298](https://github.com/infor-design/enterprise/issues/1298))
- `[Searchfield]` Fixed a bug that the search field didnt work in safari. ([#225](https://github.com/infor-design/enterprise/issues/225))
- `[Datagrid/Dropdown]` Fixed a bug that source is used the values may be cleared out when opening the list. ([#1185](https://github.com/infor-design/enterprise/issues/1185))
- `[Personalization]` Fixed a bug that when calling initialize the personalization would reset. ([#1231](https://github.com/infor-design/enterprise/issues/1231))
- `[Tabs]` Fixed the alignment of the closing icon. ([#1056](https://github.com/infor-design/enterprise/issues/1056))
- `[Dropdown]` Fixed list alignment issues on mobile. ([#1069](https://github.com/infor-design/enterprise/issues/1069))
- `[Dropdown]` Fixed issues where the listbox would not close on mobile. ([#1119](https://github.com/infor-design/enterprise/issues/1119))
- `[Dropdown]` Fixed a bug where modals would close on url hash change. ([#1207](https://github.com/infor-design/enterprise/issues/1207))
- `[Contextual Action Panel]` Fixed an issue where buttons would occasionally be out of view. ([#283](https://github.com/infor-design/enterprise/issues/283))
- `[Empty Message]` Added a new icon to indicate using the search function. ([#1325](https://github.com/infor-design/enterprise/issues/1325))
- `[Searchfield]` Added a fix for landscape mode on mobile. ([#1102](https://github.com/infor-design/enterprise/issues/1102))
- `[Datagrid]` Added a fix for hard to read fields in high contrast mode. ([#1193](https://github.com/infor-design/enterprise/issues/1193))

### v4.14.0 Chore & Maintenance

- `[General]` Fixed problems with the css mapping where the line numbers were wrong in the map files. ([#962](https://github.com/infor-design/enterprise/issues/962))
- `[Docs]` Added setting so themes can be shown in the documentation pages. ([#1327](https://github.com/infor-design/enterprise/issues/1327))
- `[Docs]` Made links to example pages open in a new window. ([#1132](https://github.com/infor-design/enterprise/issues/1132))

(43 Issues Solved This Release, Backlog Enterprise 181, Backlog Ng 64, 682 Functional Tests, 612 e2e Tests)

## v4.13.0

- [Npm Package](https://www.npmjs.com/package/ids-enterprise)
- [IDS Enterprise Angular Change Log](https://github.com/infor-design/enterprise-ng/blob/master/docs/CHANGELOG.md)

### v4.13.0 Features

- `[Calendar]` Added some new features such as upcoming events view, RTL, keyboard support and fixed styling issues and bugs. ([#1221](https://github.com/infor-design/enterprise/issues/1221))
- `[Flex Toolbar]` Added search field integration, so that the search field is mainly close to being able to replace the legacy toolbar. ([#269](https://github.com/infor-design/enterprise/issues/269))
- `[Bar]` Added short, medium label support for adapting the chart to responsive views. ([#1094](https://github.com/infor-design/enterprise/issues/1094))
- `[Textarea]` Added maxLength option to prevent typing over a set maximum. ([#1046](https://github.com/infor-design/enterprise/issues/1046))
- `[Textarea]` Added maxGrow option to prevent growing when typing over a set max. ([#1147](https://github.com/infor-design/enterprise/issues/1147))
- `[Datagrid]` If using the `showDirty` option the indication will now be on each cell. ([#1183](https://github.com/infor-design/enterprise/issues/1183))
- `[Datepicker]` Added an option `useCurrentTime` that will insert current time instead of noon time with date and timepickers. ([#1087](https://github.com/infor-design/enterprise/issues/1087))
- `[General]` Included an IE 11 polyfill for ES6 Promises, this is a new dependency in the package.json you should include. ([#1172](https://github.com/infor-design/enterprise/issues/1172))
- `[General]` Add translations in 38 languages including new support for Slovak (sk-SK). ([#557](https://github.com/infor-design/enterprise/issues/557))

### v4.13.0 Fixes

- `[Tooltips]` Fixed an important bug where tooltips would stick around in the page on the top corner. ([#1273](https://github.com/infor-design/enterprise/issues/1273))
- `[Tooltips]` Fixed some contrast issues on the high contrast theme. ([#1249](https://github.com/infor-design/enterprise/issues/1249))
- `[Tooltips]` Fixed a bug where Toolbar "More Actions" menu buttons could incorrectly display a tooltip overlapping an open menu. ([#1242](https://github.com/infor-design/enterprise/issues/1242))
- `[Datepicker / Timepicker]` Removed the need to use the customValidation setting. You can remove this option from your code. The logic will pick up if you added customValidation to your input by adding a data-validate option. You also may need to add `date` or `availableDate` validation to your  data-validate attribute if these validations are desired along with your custom or required validation. ([#862](https://github.com/infor-design/enterprise/issues/862))
- `[Menubutton]` Added a new setting `hideMenuArrow` you can use for buttons that don't require an arrow, such as menu buttons. ([#1088](https://github.com/infor-design/enterprise/issues/1088))
- `[Dropdown]` Fixed issues with destroy when multiple dropdown components are on the page. ([#1202](https://github.com/infor-design/enterprise/issues/1202))
- `[Datagrid]` Fixed alignment issues when using filtering with some columns that do not have a filter. ([#1124](https://github.com/infor-design/enterprise/issues/1124))
- `[Datagrid]` Fixed an error when dynamically adding context menus. ([#1216](https://github.com/infor-design/enterprise/issues/1216))
- `[Datagrid]` Added an example of dynamic intermediate paging and filtering. ([#396](https://github.com/infor-design/enterprise/issues/396))
- `[Dropdown]` Fixed alignment issues on mobile devices. ([#1069](https://github.com/infor-design/enterprise/issues/1069))
- `[Datepicker]` Fixed incorrect assumptions, causing incorrect umalqura calendar calculations. ([#1189](https://github.com/infor-design/enterprise/issues/1189))
- `[Datepicker]` Fixed an issue where the dialog would not close on click out if opening the time dropdown components first. ([#1278](https://github.com/infor-design/enterprise/issues/))
- `[General]` Added the ability to stop renderLoop. ([#214](https://github.com/infor-design/enterprise/issues/214))
- `[Datepicker]` Fixed an issue reselecting ranges with the date picker range option. ([#1197](https://github.com/infor-design/enterprise/issues/1197))
- `[Editor]` Fixed bugs on IE with background color option. ([#392](https://github.com/infor-design/enterprise/issues/392))
- `[Colorpicker]` Fixed issue where the palette is not closed on enter key / click. ([#1050](https://github.com/infor-design/enterprise/issues/1050))
- `[Accordion]` Fixed issues with context menus on the accordion. ([#639](https://github.com/infor-design/enterprise/issues/639))
- `[Searchfield]` Made no results appear not clickable. ([#329](https://github.com/infor-design/enterprise/issues/329))
- `[Datagrid]` Added an example of groups and paging. ([#435](https://github.com/infor-design/enterprise/issues/435))
- `[Editor]` Fixed the dirty indicator when using toolbar items. ([#910](https://github.com/infor-design/enterprise/issues/910))
- `[Datagrid]` Fixed a bug that made tooltips disappear when a lookup editor is closed. ([#1186](https://github.com/infor-design/enterprise/issues/1186))
- `[Datagrid]` Fixed a bug where not all rows are removed in the removeSelected function. ([#1036](https://github.com/infor-design/enterprise/issues/1036))
- `[Datagrid]` Fixed bugs in activateRow and deactivateRow in some edge cases. ([#948](https://github.com/infor-design/enterprise/issues/948))
- `[Datagrid]` Fixed formatting of tooltips on the header and filter. ([#955](https://github.com/infor-design/enterprise/issues/955))
- `[Datagrid]` Fixed wrong page number when saving the page number in localstorage and reloading. ([#798](https://github.com/infor-design/enterprise/issues/798))
- `[Tree]` Fixed issues when expanding and collapsing after dragging nodes around. ([#1183](https://github.com/infor-design/enterprise/issues/1183))
- `[ContextualActionPanel]` Fixed a bug where the CAP will be closed if clicking an accordion in it. ([#1138](https://github.com/infor-design/enterprise/issues/1138))
- `[Colorpicker]` Added a setting (customColors) to prevent adding default colors if totally custom colors are used. ([#1135](https://github.com/infor-design/enterprise/issues/1135))
- `[AppMenu]` Improved contrast in high contrast theme. ([#1146](https://github.com/infor-design/enterprise/issues/1146))
- `[Searchfield]` Fixed issue where ascenders/descenders are cut off. ([#1101](https://github.com/infor-design/enterprise/issues/1101))
- `[Tree]` Added sortstop and sortstart events. ([#1003](https://github.com/infor-design/enterprise/issues/1003))
- `[Searchfield]` Fixed some alignment issues in different browsers. ([#1106](https://github.com/infor-design/enterprise/issues/1106))
- `[Searchfield]` Fixed some contrast issues in different browsers. ([#1104](https://github.com/infor-design/enterprise/issues/1104))
- `[Searchfield]` Prevent multiple selected events from firing. ([#1259](https://github.com/infor-design/enterprise/issues/1259))
- `[Autocomplete]` Added a beforeOpen setting ([#398](https://github.com/infor-design/enterprise/issues/398))
- `[Toolbar]` Fixed an error where toolbar tried to focus a DOM item that was removed. ([#1177](https://github.com/infor-design/enterprise/issues/1177))
- `[Dropdown]` Fixed a problem where the bottom of some lists is cropped. ([#909](https://github.com/infor-design/enterprise/issues/909))
- `[General]` Fixed a few components so that they could still initialize when hidden. ([#230](https://github.com/infor-design/enterprise/issues/230))
- `[Datagrid]` Fixed missing tooltips on new row. ([#1081](https://github.com/infor-design/enterprise/issues/1081))
- `[Lookup]` Fixed a bug using select all where it would select the previous list. ([#295](https://github.com/infor-design/enterprise/issues/295))
- `[Datagrid]` Fixed missing summary row on initial render in some cases. ([#330](https://github.com/infor-design/enterprise/issues/330))
- `[Button]` Fixed alignment of text and icons. ([#973](https://github.com/infor-design/enterprise/issues/973))
- `[Datagrid]` Fixed missing source call when loading last page first. ([#1162](https://github.com/infor-design/enterprise/issues/1162))
- `[SwapList]` Made sure swap list will work in all cases and in angular. ([#152](https://github.com/infor-design/enterprise/issues/152))
- `[Toast]` Fixed a bug where some toasts on certain urls may not close. ([#1305](https://github.com/infor-design/enterprise/issues/1305))
- `[Datepicker / Lookup]` Fixed bugs where they would not load on tabs. ([#1304](https://github.com/infor-design/enterprise/issues/1304))

### v4.13.0 Chore & Maintenance

- `[General]` Added more complete visual tests. ([#978](https://github.com/infor-design/enterprise/issues/978))
- `[General]` Cleaned up some of the sample pages start at A, making sure examples work and tests are covered for better QA (on going). ([#1136](https://github.com/infor-design/enterprise/issues/1136))
- `[General]` Upgraded to ids-identity 2.0.x ([#1062](https://github.com/infor-design/enterprise/issues/1062))
- `[General]` Cleanup missing files in the directory listings. ([#985](https://github.com/infor-design/enterprise/issues/985))
- `[Angular 1.0]` We removed the angular 1.0 directives from the code and examples. These are no longer being updated. You can still use older versions of this or move on to Angular 7.x ([#1136](https://github.com/infor-design/enterprise/issues/1136))
- `[Uplift]` Included the uplift theme again as alpha for testing. It will show with a watermark and is only available via the personalize api or url params in the demo app. ([#1224](https://github.com/infor-design/enterprise/issues/1224))

(69 Issues Solved This Release, Backlog Enterprise 199, Backlog Ng 63, 662 Functional Tests, 659 e2e Tests)

## v4.12.0

- [Npm Package](https://www.npmjs.com/package/ids-enterprise)
- [IDS Enterprise Angular Change Log](https://github.com/infor-design/enterprise-ng/blob/master/docs/CHANGELOG.md)

### v4.12.0 Features

- `[General]` The ability to make custom/smaller builds has further been improved. We improved the component matching, made it possible to run the tests on only included components, fixed the banner, and improved the terminal functionality. Also removed/deprecated the older mapping tool. ([#417](https://github.com/infor-design/enterprise/issues/417))
- `[Message]` Added the ability to have different types (Info, Confirm, Error, Alert). ([#963](https://github.com/infor-design/enterprise/issues/963))
- `[General]` Further fixes to for xss issues. ([#683](https://github.com/infor-design/enterprise/issues/683))
- `[Pager]` Made it possible to use the pager as a standalone component. ([#250](https://github.com/infor-design/enterprise/issues/250))
- `[Editor]` Added a clear formatting button. ([#473](https://github.com/infor-design/enterprise/issues/473))
- `[Datepicker]` Added an option to show the time as current time instead of midnight. ([#889](https://github.com/infor-design/enterprise/issues/889))
- `[About]` Dialog now shows device information. ([#684](https://github.com/infor-design/enterprise/issues/684))

### v4.12.0 Fixes

- `[Datagrid Tree]` Fixed incorrect data on activated event. ([#412](https://github.com/infor-design/enterprise/issues/412))
- `[Datagrid]` Improved the export function so it works on different locales. ([#378](https://github.com/infor-design/enterprise/issues/378))
- `[Tabs]` Fixed a bug where clicking the x on tabs with a dropdowns would incorrectly open the dropdown. ([#276](https://github.com/infor-design/enterprise/issues/276))
- `[Datagrid]` Changed the `settingschange` event so it will only fire once. ([#903](https://github.com/infor-design/enterprise/issues/903))
- `[Listview]` Improved rendering performance. ([#430](https://github.com/infor-design/enterprise/issues/430))
- `[General]` Fixed issues when using base tag, that caused icons to disappear. ([#766](https://github.com/infor-design/enterprise/issues/766))
- `[Empty Message]` Made it possible to assign code to the button click if used. ([#667](https://github.com/infor-design/enterprise/issues/667))
- `[Datagrid]` Added translations for the new tooltip. ([#227](https://github.com/infor-design/enterprise/issues/227))
- `[Dropdown]` Fixed contrast issue in high contrast theme. ([#945](https://github.com/infor-design/enterprise/issues/945))
- `[Datagrid]` Reset to default did not reset dropdown columns. ([#847](https://github.com/infor-design/enterprise/issues/847))
- `[Datagrid]` Fixed bugs in keyword search highlighting with special characters. ([#849](https://github.com/infor-design/enterprise/issues/849))
- `[Datagrid]` Fixed bugs that causes NaN to appear in date fields. ([#891](https://github.com/infor-design/enterprise/issues/891))
- `[Dropdown]` Fixed issue where validation is not trigger on IOS on click out. ([#659](https://github.com/infor-design/enterprise/issues/659))
- `[Lookup]` Fixed bug in select all in multiselect with paging. ([#926](https://github.com/infor-design/enterprise/issues/926))
- `[Modal]` Fixed bug where the modal would close if hitting enter on a checkbox and inputs. ([#320](https://github.com/infor-design/enterprise/issues/320))
- `[Lookup]` Fixed bug trying to reselect a second time. ([#296](https://github.com/infor-design/enterprise/issues/296))
- `[Tabs]` Fixed behavior when closing and disabling tabs. ([#947](https://github.com/infor-design/enterprise/issues/947))
- `[Dropdown]` Fixed layout issues when using icons in the dropdown. ([#663](https://github.com/infor-design/enterprise/issues/663))
- `[Datagrid]` Fixed a bug where the tooltip did not show on validation. ([#1008](https://github.com/infor-design/enterprise/issues/1008))
- `[Tabs]` Fixed issue with opening spillover on IOS. ([#619](https://github.com/infor-design/enterprise/issues/619))
- `[Datagrid]` Fixed bugs when using `exportable: false` in certain column positions. ([#787](https://github.com/infor-design/enterprise/issues/787))
- `[Searchfield]` Removed double border. ([#328](https://github.com/infor-design/enterprise/issues/328))

### v4.12.0 Chore & Maintenance

- `[Masks]` Added missing and more documentation, cleaned up existing docs. ([#1033](https://github.com/infor-design/enterprise/issues/1033))
- `[General]` Based on design site comments, we improved some pages and fixed some missing links. ([#1034](https://github.com/infor-design/enterprise/issues/1034))
- `[Bar Chart]` Added test coverage. ([#848](https://github.com/infor-design/enterprise/issues/848))
- `[Datagrid]` Added full api test coverage. ([#242](https://github.com/infor-design/enterprise/issues/242))

(55 Issues Solved This Release, Backlog Enterprise 185, Backlog Ng 50, 628 Functional Tests, 562 e2e Tests)

## v4.11.0

- [Npm Package](https://www.npmjs.com/package/ids-enterprise)
- [IDS Enterprise Angular Change Log](https://github.com/infor-design/enterprise-ng/blob/master/docs/CHANGELOG.md)

### v4.11.0 Features

- `[General]` It is now possible to make custom builds. With a custom build you specify a command with a list of components that you use. This can be used to reduce the bundle size for both js and css. ([#417](https://github.com/infor-design/enterprise/issues/417))
- `[Calendar]` Added more features including: a readonly view, ability for events to span days, tooltips and notifications ([#417](https://github.com/infor-design/enterprise/issues/417))
- `[Lookup]` Added the ability to select across pages, even when doing server side paging. ([#375](https://github.com/infor-design/enterprise/issues/375))
- `[Datagrid]` Improved tooltip performance, and now tooltips show on cells that are not fully displayed. ([#447](https://github.com/infor-design/enterprise/issues/447))

### v4.11.0 Fixes

- `[Dropdown]` The onKeyDown callback was not firing if CTRL key is used. This is fixed. ([#793](https://github.com/infor-design/enterprise/issues/793))
- `[Tree]` Added a small feature to preserve the tree node states on reload. ([#792](https://github.com/infor-design/enterprise/issues/792))
- `[Tree]` Added a disable/enable method to disable/enable the whole tree. ([#752](https://github.com/infor-design/enterprise/issues/752))
- `[App Menu]` Fixed a bug clearing the search filter box. ([#702](https://github.com/infor-design/enterprise/issues/702))
- `[Column Chart]` Added a yAxis option, you can use to format the yAxis in custom ways. ([#627](https://github.com/infor-design/enterprise/issues/627))
- `[General]` More fixes to use external ids tokens. ([#708](https://github.com/infor-design/enterprise/issues/708))
- `[Datagrid]` Fixed an error calling selectRows with an integer. ([#756](https://github.com/infor-design/enterprise/issues/756))
- `[Tree]` Fixed a bug that caused newly added rows to not be draggable. ([#618](https://github.com/infor-design/enterprise/issues/618))
- `[Dropdown / Multiselect]` Re-added the ability to have a placeholder on the component. ([#832](https://github.com/infor-design/enterprise/issues/832))
- `[Datagrid]` Fixed a bug that caused dropdown filters to not save on reload of page (saveUserSettings) ([#791](https://github.com/infor-design/enterprise/issues/791))
- `[Dropdown]` Fixed a bug that caused an unneeded scrollbar. ([#786](https://github.com/infor-design/enterprise/issues/786))
- `[Tree]` Added drag events and events for when the data is changed. ([#801](https://github.com/infor-design/enterprise/issues/801))
- `[Datepicker]` Fixed a bug updating settings, where time was not changing correctly. ([#305](https://github.com/infor-design/enterprise/issues/305))
- `[Tree]` Fixed a bug where the underlying dataset was not synced up. ([#718](https://github.com/infor-design/enterprise/issues/718))
- `[Lookup]` Fixed incorrect text color on chrome. ([#762](https://github.com/infor-design/enterprise/issues/762))
- `[Editor]` Fixed duplicate ID's on the popup dialogs. ([#746](https://github.com/infor-design/enterprise/issues/746))
- `[Dropdown]` Fixed misalignment of icons on IOS. ([#657](https://github.com/infor-design/enterprise/issues/657))
- `[Demos]` Fixed a bug that caused RTL pages to sometimes load blank. ([#814](https://github.com/infor-design/enterprise/issues/814))
- `[Modal]` Fixed a bug that caused the modal to close when clicking an accordion on the modal. ([#747](https://github.com/infor-design/enterprise/issues/747))
- `[Tree]` Added a restoreOriginalState method to set the tree back to its original state. ([#751](https://github.com/infor-design/enterprise/issues/751))
- `[Datagrid]` Added an example of a nested datagrid with scrolling. ([#172](https://github.com/infor-design/enterprise/issues/172))
- `[Datagrid]` Fixed column alignment issues on grouped column examples. ([#147](https://github.com/infor-design/enterprise/issues/147))
- `[Datagrid]` Fixed bugs when dragging and resizing grouped columns. ([#374](https://github.com/infor-design/enterprise/issues/374))
- `[Validation]` Fixed a bug that caused validations with changing messages to not go away on correction. ([#640](https://github.com/infor-design/enterprise/issues/640))
- `[Datagrid]` Fixed bugs in actionable mode (enter was not moving down). ([#788](https://github.com/infor-design/enterprise/issues/788))
- `[Bar Charts]` Fixed bug that caused tooltips to occasionally not show up. ([#739](https://github.com/infor-design/enterprise/issues/739))
- `[Dirty]` Fixed appearance/contrast on high contrast theme. ([#692](https://github.com/infor-design/enterprise/issues/692))
- `[Locale]` Fixed incorrect date time format. ([#608](https://github.com/infor-design/enterprise/issues/608))
- `[Dropdown]` Fixed bug where filtering did not work with CAPS lock on. ([#608](https://github.com/infor-design/enterprise/issues/608))
- `[Accordion]` Fixed styling issue on safari. ([#282](https://github.com/infor-design/enterprise/issues/282))
- `[Dropdown]` Fixed a bug on mobile devices, where the list would close on scrolling. ([#656](https://github.com/infor-design/enterprise/issues/656))

### v4.11.0 Chore & Maintenance

- `[Textarea]` Added additional test coverage. ([#337](https://github.com/infor-design/enterprise/issues/337))
- `[Tree]` Added additional test coverage. ([#752](https://github.com/infor-design/enterprise/issues/752))
- `[Busy Indicator]` Added additional test coverage. ([#233](https://github.com/infor-design/enterprise/issues/233))
- `[Docs]` Added additional information for developers on how to use IDS. ([#721](https://github.com/infor-design/enterprise/issues/721))
- `[Docs]` Added Id's and test notes to all pages. ([#259](https://github.com/infor-design/enterprise/issues/259))
- `[Docs]` Fixed issues on the wizard docs. ([#824](https://github.com/infor-design/enterprise/issues/824))
- `[Accordion]` Added additional test coverage. ([#516](https://github.com/infor-design/enterprise/issues/516))
- `[General]` Added sass linter (stylelint). ([#767](https://github.com/infor-design/enterprise/issues/767))

(53 Issues Solved This Release, Backlog Enterprise 170, Backlog Ng 41, 587 Functional Tests, 458 e2e Tests)

## v4.10.0

- [Npm Package](https://www.npmjs.com/package/ids-enterprise)
- [IDS Enterprise Angular Change Log](https://github.com/infor-design/enterprise-ng/blob/master/docs/CHANGELOG.md)

### v4.10.0 Features

- `[Tooltips]` Will now activate on longpress on mobile devices. ([#400](https://github.com/infor-design/enterprise/issues/400))
- `[Contextmenu]` Will now activate on longpress on mobile devices (except when on inputs). ([#245](https://github.com/infor-design/enterprise/issues/245))
- `[Locale]` Added support for zh-Hant and zh-Hans. ([#397](https://github.com/infor-design/enterprise/issues/397))
- `[Tree]` Greatly improved rendering and expanding performance. ([#251](https://github.com/infor-design/enterprise/issues/251))
- `[General]` Internally all of the sass is now extended from [IDS Design tokens]( https://github.com/infor-design/design-system) ([#354](https://github.com/infor-design/enterprise/issues/354))
- `[Calendar]` Added initial readonly calendar. At the moment the calendar can only render events and has a filtering feature. More will be added next sprint. ([#261](https://github.com/infor-design/enterprise/issues/261))

### v4.10.0 Fixes

- `[Dropdown]` Minor Breaking Change for Xss reasons we removed the ability to set a custom hex color on icons in the dropdown. You can still pass in one of the alert colors from the colorpalette (fx alert, good, info). This was not even shown in the examples so may not be missed. ([#256](https://github.com/infor-design/enterprise/issues/256))
- `[Popupmenu]` Fixed a problem in popupmenu, if it was opened in immediate mode, submenus will be cleared of their text when the menu is eventually closed. ([#701](https://github.com/infor-design/enterprise/issues/701))
- `[Editor]` Fixed xss injection problem on the link dialog. ([#257](https://github.com/infor-design/enterprise/issues/257))
- `[Spinbox]` Fixed a height / alignment issue on spinboxes when used in short height configuration. ([#547](https://github.com/infor-design/enterprise/issues/547))
- `[Datepicker / Mask]` Fixed an issue in angular that caused using backspace to not save back to the model. ([#51](https://github.com/infor-design/enterprise-ng/issues/51))
- `[Field Options]` Fixed mobile support so they now work on touch better on IOS and Android. ([#555](https://github.com/infor-design/enterprise-ng/issues/555))
- `[Tree]` Tree with + and - for the folders was inversed visually. This was fixed, update your svg.html ([#685](https://github.com/infor-design/enterprise-ng/issues/685))
- `[Modal]` Fixed an alignment issue with the closing X on the top corner. ([#662](https://github.com/infor-design/enterprise-ng/issues/662))
- `[Popupmenu]` Fixed a visual flickering when opening dynamic submenus. ([#588](https://github.com/infor-design/enterprise/issues/588))
- `[Tree]` Added full unit and functional tests. ([#264](https://github.com/infor-design/enterprise/issues/264))
- `[Lookup]` Added full unit and functional tests. ([#344](https://github.com/infor-design/enterprise/issues/344))
- `[Datagrid]` Added more unit and functional tests. ([#242](https://github.com/infor-design/enterprise/issues/242))
- `[General]` Updated the develop tools and sample app to Node 10. During this update we set package-lock.json to be ignored in .gitignore ([#540](https://github.com/infor-design/enterprise/issues/540))
- `[Modal]` Allow beforeOpen callback to run optionally whether you have content or not passed back. ([#409](https://github.com/infor-design/enterprise/issues/409))
- `[Datagrid]` The lookup editor now supports left, right, and center align on the column settings. ([#228](https://github.com/infor-design/enterprise/issues/228))
- `[Mask]` When adding prefixes and suffixes (like % and $) if all the rest of the text is cleared, these will also now be cleared. ([#433](https://github.com/infor-design/enterprise/issues/433))
- `[Popupmenu]` Fixed low contrast selection icons in high contrast theme. ([#410](https://github.com/infor-design/enterprise/issues/410))
- `[Header Popupmenu]` Fixed missing focus state. ([#514](https://github.com/infor-design/enterprise/issues/514))
- `[Datepicker]` When using legends on days, fixed a problem that the hover states are shown incorrectly when changing month. ([#514](https://github.com/infor-design/enterprise/issues/514))
- `[Listview]` When the search field is disabled, it was not shown with disabled styling, this is fixed. ([#422](https://github.com/infor-design/enterprise/issues/422))
- `[Donut]` When having 4 or 2 sliced the tooltip would not show up on some slices. This is fixed. ([#482](https://github.com/infor-design/enterprise/issues/482))
- `[Datagrid]` Added a searchExpandableRow option so that you can control if data in expandable rows is searched/expanded. ([#480](https://github.com/infor-design/enterprise/issues/480))
- `[Multiselect]` If more items then fit are selected the tooltip was not showing on initial load, it only showed after changing values. This is fixed. ([#633](https://github.com/infor-design/enterprise/issues/633))
- `[Tooltip]` An example was added showing how you can show tooltips on disabled buttons. ([#453](https://github.com/infor-design/enterprise/issues/453))
- `[Modal]` A title with brackets in it was not escaping the text correctly. ([#246](https://github.com/infor-design/enterprise/issues/246))
- `[Modal]` Pressing enter when on inputs such as file upload no longer closes the modal. ([#321](https://github.com/infor-design/enterprise/issues/321))
- `[Locale]` Sent out translations so things like the Editor New/Same window dialog will be translated in the future. ([#511](https://github.com/infor-design/enterprise/issues/511))
- `[Nested Datagrid]` Fixed focus issues, the wrong cell in the nest was getting focused. ([#371](https://github.com/infor-design/enterprise/issues/371))

(44 Issues Solved This Release, Backlog Enterprise 173, Backlog Ng 44, 565 Functional Tests, 426 e2e Tests)

## v4.9.0

- [Npm Package](https://www.npmjs.com/package/ids-enterprise)
- [IDS Enterprise Angular Change Log](https://github.com/infor-design/enterprise-ng/blob/master/docs/CHANGELOG.md)

### v4.9.0 Features

- `[Datagrid]` Changed the way alerts work on rows. It now no longer requires an extra column. The rowStatus column will now be ignored so can be removed. When an alert / error / info message is added to the row the whole row will highlight. ([Check out the example.](https://bit.ly/2LC33iJ) ([#258](https://github.com/infor-design/enterprise/issues/258))
- `[Modal]` Added an option `showCloseBtn` which when set to true will show a X button on the top left corner. ([#358](https://github.com/infor-design/enterprise/issues/358))
- `[Multiselect / Dropdown]` Added the ability to see the search term during ajax requests. ([#267](https://github.com/infor-design/enterprise/issues/267))
- `[Scatterplot]` Added a scatter plot chart similar to a bubble chart but with shapes. ([Check out the example.](https://bit.ly/2K9N59M) ([#341](https://github.com/infor-design/enterprise/issues/341))
- `[Toast]` Added an option `allowLink` which when set to true will allow you to specify a `<a>` in the message content to add a link to the message. ([#341](https://github.com/infor-design/enterprise/issues/341))

### v4.9.0 Fixes

- `[Accordion]` Fixed an issue that prevented a right click menu from working on the accordion. ([#238](https://github.com/infor-design/enterprise/issues/238))
- `[Charts]` Fixed up missing empty states and selection methods so they work on all charts. ([#265](https://github.com/infor-design/enterprise/issues/265))
- `[Datagrid]` Fixed the performance of pasting from excel. ([#240](https://github.com/infor-design/enterprise/issues/240))
- `[Datagrid]` The keyword search will now clear when reloading data. ([#307](https://github.com/infor-design/enterprise/issues/307))
- `[Docs]` Fixed several noted missing pages and broken links in the docs. ([#244](https://github.com/infor-design/enterprise/issues/244))
- `[Dropdown]` Fixed bug in badges configuration. ([#270](https://github.com/infor-design/enterprise/issues/270))
- `[Flex Layout]` Fixed field-flex to work better on IE. ([#252](https://github.com/infor-design/enterprise/issues/252))
- `[Editor]` Fixed bug that made it impossible to edit the visual tab. ([#478](https://github.com/infor-design/enterprise/issues/478))
- `[Editor]` Fixed a bug with dirty indicator that caused a messed up layout. ([#241](https://github.com/infor-design/enterprise/issues/241))
- `[Lookup]` Fixed it so that select will work correctly when filtering. ([#248](https://github.com/infor-design/enterprise/issues/248))
- `[Header]` Fixed missing `More` tooltip on the header. ([#345](https://github.com/infor-design/enterprise/issues/345))
- `[Validation]` Added fixes to prevent `error` and `valid` events from going off more than once. ([#237](https://github.com/infor-design/enterprise/issues/237))
- `[Validation]` Added fixes to make multiple messages work better. There is now a `getMessages()` function that will return all erros on a field as an array. The older `getMessage()` will still return a string. ([#237](https://github.com/infor-design/enterprise/issues/237))
- `[Validation]` Fixed un-needed event handlers when using fields on a tab. ([#332](https://github.com/infor-design/enterprise/issues/332))

### v4.9.0 Chore & Maintenance

- `[Blockgrid]` Added full test coverage ([#234](https://github.com/infor-design/enterprise/issues/234))
- `[CAP]` Fixed some examples that would not close ([#283](https://github.com/infor-design/enterprise/issues/283))
- `[Datepicker]` Added full test coverage ([#243](https://github.com/infor-design/enterprise/issues/243))
- `[Datagrid]` Fixed an example so that it shows how to clear a dropdown filter. ([#254](https://github.com/infor-design/enterprise/issues/254))
- `[Docs]` Added TEAMS.MD for collecting info on the teams using ids. If you are not in the list let us know or make a pull request. ([#350](https://github.com/infor-design/enterprise/issues/350))
- `[Listview]` Fixed some links in the sample app that caused some examples to fail. ([#273](https://github.com/infor-design/enterprise/issues/273))
- `[Tabs]` Added more test coverage ([#239](https://github.com/infor-design/enterprise/issues/239))
- `[Toast]` Added full test coverage ([#232](https://github.com/infor-design/enterprise/issues/232))
- `[Testing]` Added visual regression tests, and more importantly a system for doing them via CI. ([#255](https://github.com/infor-design/enterprise/issues/255))

(34 Issues Solved This Release, Backlog Enterprise 158, Backlog Ng 41, 458 Functional Tests, 297 e2e Tests)

## v4.8.0

- [Npm Package](https://www.npmjs.com/package/ids-enterprise)
- [IDS Enterprise Angular Change Log](https://github.com/infor-design/enterprise-ng/blob/master/docs/CHANGELOG.md)

### v4.8.0 Features

- `[Datagrid]` Added an example of Nested Datagrids with ([basic nested grid support.](https://bit.ly/2lGKM4a)) ([#SOHO-3474](https://jira.infor.com/browse/SOHO-3474))
- `[Datagrid]` Added support for async validation. ([#SOHO-7943](https://jira.infor.com/browse/SOHO-7943))
- `[Export]` Extracted excel export code so it can be run outside the datagrid. ([#SOHO-7246](https://jira.infor.com/browse/SOHO-7246))

### v4.8.0 Fixes

- `[Searchfield / Toolbar Searchfield]` Merged code between them so there is just one component. This reduced code and fixed many bugs. ([#161](https://github.com/infor-design/enterprise/pull/161))
- `[Datagrid]` Fixed issues using expand row after hiding/showing columns. ([#SOHO-8103](https://jira.infor.com/browse/SOHO-8103))
- `[Datagrid]` Fixed issue that caused nested grids in expandable rows to hide after hiding/showing columns on the parent grid. ([#SOHO-8102](https://jira.infor.com/browse/SOHO-8102))
- `[Datagrid]` Added an example showing Math rounding on numeric columns ([#SOHO-5168](https://jira.infor.com/browse/SOHO-5168))
- `[Datagrid]` Date editors now maintain date format correctly. ([#SOHO-5861](https://jira.infor.com/browse/SOHO-5861))
- `[Datagrid]` Fixed alignment off sort indicator on centered columns. ([#SOHO-7444](https://jira.infor.com/browse/SOHO-7444))
- `[Datagrid]` Behavior Change - Sorting clicking now no longer refocuses last cell. ([#SOHO-7682](https://jira.infor.com/browse/SOHO-7682))
- `[Datagrid]` Fixed formatter error that showed NaN on some number cells. ([#SOHO-7839](https://jira.infor.com/browse/SOHO-7682))
- `[Datagrid]` Fixed a bug rendering last column in some situations. ([#SOHO-7987](https://jira.infor.com/browse/SOHO-7987))
- `[Datagrid]` Fixed incorrect data in context menu event. ([#SOHO-7991](https://jira.infor.com/browse/SOHO-7991))
- `[Dropdown]` Added an onKeyDown option so keys can be overriden. ([#SOHO-4815](https://jira.infor.com/browse/SOHO-4815))
- `[Slider]` Fixed step slider to work better jumping across steps. ([#SOHO-6271](https://jira.infor.com/browse/SOHO-6271))
- `[Tooltip]` Will strip tooltip markup to prevent xss. ([#SOHO-6522](https://jira.infor.com/browse/SOHO-6522))
- `[Contextual Action Panel]` Fixed alignment issue on x icon. ([#SOHO-6612](https://jira.infor.com/browse/SOHO-6612))
- `[Listview]` Fixed scrollbar size when removing items. ([#SOHO-7402](https://jira.infor.com/browse/SOHO-7402))
- `[Navigation Popup]` Fixed a bug setting initial selected value. ([#SOHO-7411](https://jira.infor.com/browse/SOHO-7411))
- `[Grid]` Added a no-margin setting for nested grids with no indentation. ([#SOHO-7495](https://jira.infor.com/browse/SOHO-7495))
- `[Grid]` Fixed positioning of checkboxes in the grid. ([#SOHO-7979](https://jira.infor.com/browse/SOHO-7979))
- `[Tabs]` Fixed bug calling add in NG applications. ([#SOHO-7511](https://jira.infor.com/browse/SOHO-7511))
- `[Listview]` Selected event now contains the dataset row. ([#SOHO-7512](https://jira.infor.com/browse/SOHO-7512))
- `[Multiselect]` Fixed incorrect showing of delselect button in certain states. ([#SOHO-7535](https://jira.infor.com/browse/SOHO-7535))
- `[Search]` Fixed bug where highlight search terms where not shown in bold. ([#SOHO-7796](https://jira.infor.com/browse/SOHO-7796))
- `[Multiselect]` Improved performance on select all. ([#SOHO-7816](https://jira.infor.com/browse/SOHO-7816))
- `[Spinbox]` Fixed problem where you could arrow up in a readonly spinbox. ([#SOHO-8025](https://jira.infor.com/browse/SOHO-8025))
- `[Dropdown]` Fixed bug selecting two items with same value. ([#SOHO-8029](https://jira.infor.com/browse/SOHO-8029))
- `[Modal]` Fixed incorrect enabling of submit on validating modals. ([#SOHO-8042](https://jira.infor.com/browse/SOHO-8042))
- `[Modal]` Fixed incorrect closing of modal on enter key. ([#SOHO-8059](https://jira.infor.com/browse/SOHO-8059))
- `[Rating]` Allow decimal values for example 4.3. ([#SOHO-8063](https://jira.infor.com/browse/SOHO-8063))
- `[Datepicker]` Prevent datepicker from scrolling to the top of the browser. ([#SOHO-8107](https://jira.infor.com/browse/SOHO-8107))
- `[Tag]` Fixed layout on Right-To-Left. ([#SOHO-8120](https://jira.infor.com/browse/SOHO-8120))
- `[Listview]` Fixed missing render event. ([#SOHO-8129](https://jira.infor.com/browse/SOHO-8129))
- `[Angular Datagrid]` Fixed maskOptions input definition. ([#SOHO-8131](https://jira.infor.com/browse/SOHO-8131))
- `[Datepicker]` Fixed several bugs on the UmAlQura Calendar. ([#SOHO-8147](https://jira.infor.com/browse/SOHO-8147))
- `[Datagrid]` Fixed bug on expanding and collapsing multiple expandable rows. ([#SOHO-8154](https://jira.infor.com/browse/SOHO-8154))
- `[Pager]` Fixed focus state clicking page numbers. ([#SOHO-4528](https://jira.infor.com/browse/SOHO-4528))
- `[SearchField]` Fixed bug initializing search field with text. ([#SOHO-4820](https://jira.infor.com/browse/SOHO-4820))
- `[ColorPicker]` Fixed bug with incorrect cursor on readonly color picker. ([#SOHO-8030](https://jira.infor.com/browse/SOHO-8030))
- `[Pie]` Fixed ui glitch on mobile when pressing slices. ([#SOHO-8141](https://jira.infor.com/browse/SOHO-8141))

### v4.8.0 Chore & Maintenance

- `[Npm Package]` Added back sass files in correct folder structure. ([#SOHO-7583](https://jira.infor.com/browse/SOHO-7583))
- `[Menu Button]` Added button functional and e2e Tests. ([#SOHO-7600](https://jira.infor.com/browse/SOHO-7600))
- `[Textarea]` Added Textarea functional and e2e Tests. ([#SOHO-7929](https://jira.infor.com/browse/SOHO-7929))
- `[ListFilter]` Added ListFilter functional and e2e Tests. ([#SOHO-7975](https://jira.infor.com/browse/SOHO-7975))
- `[Colorpicker]` Added Colorpicker functional and e2e Tests. ([#SOHO-8078](https://jira.infor.com/browse/SOHO-8078))
- `[Site / Docs]` Fixed a few broken links ([#SOHO-7993](https://jira.infor.com/browse/SOHO-7993))

(62 Jira Issues Solved This Release, Backlog Dev 186, Design 110, Unresolved 349, Test Count 380 Functional, 178 e2e )

## v4.7.0

- [Full Jira Release Notes](https://bit.ly/2HyT3zF)
- [Npm Package](https://www.npmjs.com/package/ids-enterprise)
- [IDS Enterprise Angular Change Log](https://github.com/infor-design/enterprise-ng/blob/master/docs/CHANGELOG.md)

### v4.7.0 Features

- `[Github]` The project was migrated to be open source on github with a new workflow and testing suite.
- `[Tag]` Added a Tag angular component. ([#SOHO-8005](https://jira.infor.com/browse/SOHO-8006))
- `[Validate]` Exposed validate and removeMessage methods. ([#SOHO-8003](https://jira.infor.com/browse/SOHO-8003))
- `[General]` Upgrade to Angular 6 ([#SOHO-7927](https://jira.infor.com/browse/SOHO-7927))
- `[General]` Introduced nightly versions in npm ([#SOHO-7804](https://jira.infor.com/browse/SOHO-7804))
- `[Multiselect]` A tooltip now shows if more content is selected than fits in the input. ([#SOHO-7799](https://jira.infor.com/browse/SOHO-7799))
- `[Datepicker]` Added an option to restrict moving to months that are not available to select from. ([#SOHO-7384](https://jira.infor.com/browse/SOHO-7384))
- `[Validation]` Added and icon alert([#SOHO-7225](https://jira.infor.com/browse/SOHO-7225)
- `[General]` Code is now available on ([public npm](https://www.npmjs.com/package/ids-enterprise)) ([#SOHO-7083](https://jira.infor.com/browse/SOHO-7083))

### v4.7.0 Fixes

- `[Lookup]` Fixed existing example that shows using an autocomplete on a lookup. ([#SOHO-8070](https://jira.infor.com/browse/SOHO-8070))
- `[Lookup]` Fixed existing example that shows creating a customized dialog on the lookup ([#SOHO-8069](https://jira.infor.com/browse/SOHO-8069))
- `[Lookup]` Fixed existing example that incorrectly showed a checkbox column. ([#SOHO-8068](https://jira.infor.com/browse/SOHO-8068))
- `[Line Chart]` Fixed an error when provoking the tooltip. ([#/SOHO-8051](https://jira.infor.com/browse/SOHO-8051))
- `[Module Tabs]` Fixed a bug toggling the menu on mobile. ([#/SOHO-8043](https://jira.infor.com/browse/SOHO-8043))
- `[Autocomplete]` Fixed a bug that made enter key not work to select. ([#SOHO-8036](https://jira.infor.com/browse/SOHO-8036))
- `[Tabs]` Removed an errant scrollbar that appeared sometimes on IE ([#SOHO-8034](https://jira.infor.com/browse/SOHO-8034))
- `[Datagrid]` The drill down click event now currently shows the right row information in the event data. ([#SOHO-8023](https://jira.infor.com/browse/SOHO-8023))
- `[Datagrid]` Fixed a broken nested data example. ([#SOHO-8019](https://jira.infor.com/browse/SOHO-8019))
- `[Datagrid]` Fixed a broken paging example. ([#SOHO-8013](https://jira.infor.com/browse/SOHO-8013))
- `[Datagrid]` Hyperlinks now can be clicked when in a datagrid expandable row. ([#SOHO-8009](https://jira.infor.com/browse/SOHO-8009))
- `[Popupmenu]` Removed extra padding on icon menus ([#SOHO-8006](https://jira.infor.com/browse/SOHO-8006))
- `[Spinbox]` Range limits now work correctly ([#SOHO-7999](https://jira.infor.com/browse/SOHO-7999))
- `[Dropdown]` Fixed not working filtering on nosearch option. ([#SOHO-7998](https://jira.infor.com/browse/SOHO-7998))
- `[Hierarchy]` Children layout and in general layouts where improved. ([#SOHO-7992](https://jira.infor.com/browse/SOHO-7992))
- `[Buttons]` Fixed layout issues on mobile. ([#SOHO-7982](https://jira.infor.com/browse/SOHO-7982))
- `[Datagrid]` Fixed format initialization issue ([#SOHO-7982](https://jira.infor.com/browse/SOHO-7982))
- `[Lookup]` Fixed a problem that caused the lookup to only work once. ([#SOHO-7971](https://jira.infor.com/browse/SOHO-7971))
- `[Treemap]` Fix a bug using `fixture.detectChanges()`. ([#SOHO-7969](https://jira.infor.com/browse/SOHO-7969))
- `[Textarea]` Fixed a bug that made it possible for the count to go to a negative value. ([#SOHO-7952](https://jira.infor.com/browse/SOHO-7952))
- `[Tabs]` Fixed a bug that made extra events fire. ([#SOHO-7948](https://jira.infor.com/browse/SOHO-7948))
- `[Toolbar]` Fixed a with showing icons and text in the overflowmenu. ([#SOHO-7942](https://jira.infor.com/browse/SOHO-7942))
- `[DatePicker]` Fixed an error when restricting dates. ([#SOHO-7922](https://jira.infor.com/browse/SOHO-7922))
- `[TimePicker]` Fixed sort order of times in arabic locales. ([#SOHO-7920](https://jira.infor.com/browse/SOHO-7920))
- `[Multiselect]` Fixed initialization of selected items. ([#SOHO-7916](https://jira.infor.com/browse/SOHO-7916))
- `[Line Chart]` Solved a problem clicking lines to select. ([#SOHO-7912](https://jira.infor.com/browse/SOHO-7912))
- `[Hierarchy]` Improved RTL version ([#SOHO-7888](https://jira.infor.com/browse/SOHO-7888))
- `[Datagrid]` Row click event now shows correct data when using Groups ([#SOHO-7861](https://jira.infor.com/browse/SOHO-7861))
- `[Modal]` Fixed cut of border on checkboxe focus states. ([#SOHO-7856](https://jira.infor.com/browse/SOHO-7856))
- `[Colorpicker]` Fixed cropped labels when longer ([#SOHO-7817](https://jira.infor.com/browse/SOHO-7817))
- `[Label]` Fixed cut off Thai characters ([#SOHO-7814](https://jira.infor.com/browse/SOHO-7814))
- `[Colorpicker]` Fixed styling issue on margins ([#SOHO-7776](https://jira.infor.com/browse/SOHO-7776))
- `[Hierarchy]` Fixed several layout issues and changed the paging example to show the back button on the left. ([#SOHO-7622](https://jira.infor.com/browse/SOHO-7622))
- `[Bar Chart]` Fixed RTL layout issues ([#SOHO-5196](https://jira.infor.com/browse/SOHO-5196))
- `[Lookup]` Made delimiter an option / changable ([#SOHO-4695](https://jira.infor.com/browse/SOHO-4695))

### v4.7.0 Chore & Maintenance

- `[Timepicker]` Added functional and e2e Tests ([#SOHO-7809](https://jira.infor.com/browse/SOHO-7809))
- `[General]` Restructured the project to clean up and separate the demo app from code. ([#SOHO-7803](https://jira.infor.com/browse/SOHO-7803))

(56 Jira Issues Solved This Release, Backlog Dev 218, Design 101, Unresolved 391, Test Count 232 Functional, 117 e2e )

## v4.6.0

- [Full Jira Release Notes](https://bit.ly/2jodbem)
- [Npm Package](http://npm.infor.com)
- [IDS Enterprise Angular Change Log](https://github.com/infor-design/enterprise-ng/blob/master/docs/CHANGELOG.md)

### v4.6.0 Key New Features

- `[Treemap]` New Component Added
- `[Website]` Launch of new docs site <https://design.infor.com/code/ids-enterprise/latest>
- `[Security]` Ids Now passes CSP (Content Security Policy) Compliance for info see <docs/SECURITY.md>.
- `[Toolbar]` New ["toolbar"](http://usalvlhlpool1.infor.com/4.6.0/components/toolbar-flex/list)
    - Based on css so it is much faster.
    - Expect a future breaking change from flex-toolbar to this toolbar when all features are implemented.
    - As of now collapsible search is not supported yet.

### v4.6.0 Behavior Changes

- `[App Menu]` Now automatically closes when items are clicked on mobile devices.

### v4.6.0 Improvements

- `[Angular]` Validation now allows dynamic functions.
- `[Editor]` Added a clear method.
- `[Locale]` Map iw locale to Hebrew.
- `[Locale]` Now defaults locals with no country. For example en maps to en-US es and es-ES.
- `[Color Picker]` Added option to clear the color.
- `[Angular]` Allow Formatters, Editors to work with Soho. without the migration script.
- `[Added a new labels example <http://usalvlhlpool1.infor.com/4.6.0/components/form/example-labels.html>
- `[Angular]` Added new Chart Wrappers (Line, Bar, Column ect ).
- `[Datagrid]` Added file up load editor.
- `[Editor]` Its possible to put a link on an image now.

### v4.6.0 Code Updates / Breaking Changes

- `[Templates]` The internal template engine changed for better XSS security as a result one feature is no longer supported. If you have a delimiter syntax to embed html like `{{& name}}`, change this to be `{{{name}}}`.
- `[jQuery]` Updated from 3.1.1 to 3.3.1.

### v4.6.0 Bug Fixes

- `[Angular]` Added fixes so that the `soho.migrate` script is no longer needed.
- `[Angular Datagrid]` Added filterWhenTyping option.
- `[Angular Popup]` Expose close, isOpen and keepOpen.
- `[Angular Linechart]` Added "xAxis" and "yAxis" options.
- `[Angular Treemap]` Added new wrapper.
- `[Angular Rating]` Added a rating wrapper.
- `[Angular Circle Page]` Added new wrapper.
- `[Checkbox]` Fixed issue when you click the top left of the page, would toggle the last checkbox.
- `[Composite Form]` Fixed broken swipe.
- `[Colorpicker]` Fixed cases where change did not fire.
- `[Colorpicker]` Added short field option.
- `[Completion Chart]` Added more colors.
- `[Datagrid]` Fixed some misaligned icons on short row height.
- `[Datagrid]` Fixed issue that blank dropdown filter items would not show.
- `[Datagrid]` Added click arguments for more information on editor clicks and callback data.
- `[Datagrid]` Fixed wrong data on events on second page with expandable row.
- `[Datagrid]` Fixed focus / filter bugs.
- `[Datagrid]` Fixed bug with filter dropdowns on IOS.
- `[Datagrid]` Fixed column alignment when scrolling and RTL.
- `[Datagrid]` Fixed NaN error when using the colspan example.
- `[Datagrid]` Made totals work correctly when filtering.
- `[Datagrid]` Fixed issue with focus when multiple grids on a page.
- `[Datagrid]` Removed extra rows from the grid export when using expandable rows.
- `[Datagrid]` Fixed performance of select all on paging client side.
- `[Datagrid]` Fixed text alignment on header when some columns are not filterable.
- `[Datagrid]` Fixed wrong cursor on non actionable rows.
- `[Hierarchy]` Fixed layout issues.
- `[Mask]` Fixed issue when not using decimals in the pattern option.
- `[Modal]` Allow editor and dropdown to properly block the submit button.
- `[Menu Button]` Fixed beforeOpen so it also runs on submenus.
- `[Message]` Fixed XSS vulnerability.
- `[Pager]` Added fixes for RTL.
- `[List Detail]` Improved amount of space the header takes
- `[Multiselect]` Fixed problems when using the tab key well manipulating the multiselect.
- `[Multiselect]` Fixed bug with select all not working correctly.
- `[Multiselect]` Fixed bug with required validation rule.
- `[Spinbox]` Fixed issue on short field versions.
- `[Textarea]` Fixed issue with counter when in angular and on a modal.
- `[Toast]` Fixed XSS vulnerability.
- `[Tree]` Fixed checkbox click issue.
- `[Lookup]` Fixed issue in the example when running on Edge.
- `[Validation]` Fixed broken form submit validation.
- `[Vertical Tabs]` Fix cut off header.

(98 Jira Issues Solved This Release, Backlog Dev 388, Design 105, Unresolved 595, Test Coverage 6.66%)

## v4.5.0

### v4.5.0 Key New Features

- `[Font]` Experimental new font added from IDS as explained.
- `[Datagrid]` Added support for pasting from excel.
- `[Datagrid]` Added option to specify which column stretches.

### v4.5.0 Behavior Changes

- `[Search Field]` `ESC` incorrectly cleared the field and was inconsistent. The proper key is `ctrl + backspace` (PC )/ `alt + delete` (mac) to clear all field contents. `ESC` no longer does anything.

### v4.5.0 Improvements

- `[Datagrid]` Added support for a two line title on the header.
- `[Dropdown]` Added onKeyPress override for custom key strokes.
- `[Contextual Action Panel]` Added an option to add a right side close button.
- `[Datepicker]` Added support to select ranges.
- `[Maintenence]` Added more unit tests.
- `[Maintenence]` Removed jsHint in favor of Eslint.

### v4.5.0 Code Updates / Breaking Changes

- `[Swaplist]` changed custom events `beforeswap and swapupdate` data (SOHO-7407). From `Array: list-items-moved` to `Object: from: container-info, to: container-info and items: list-items-moved`. It now uses data in a more reliable way

### v4.5.0 Bug Fixes

- `[Angular]` Added new wrappers for Radar, Bullet, Line, Pie, Sparkline.
- `[Angular Dropdown]` Fixed missing data from select event.
- `[Colorpicker]` Added better translation support.
- `[Compound Field]` Fixed layout with some field types.
- `[Datepicker]` Fixed issues with validation in certain locales.
- `[Datepicker]` Not able to validate on MMMM.
- `[Datagrid]` Fixed bug that filter did not work when it started out hidden.
- `[Datagrid]` Fixed issue with context menu not opening repeatedly.
- `[Datagrid]` Fixed bug in indeterminate paging with smaller page sizes.
- `[Datagrid]` Fixed error when editing some numbers.
- `[Datagrid]` Added support for single line markup.
- `[Datagrid]` Fixed exportable option, which was not working for both csv and xls export.
- `[Datagrid]` Fixed column sizing logic to work better with alerts and alerts plus text.
- `[Datagrid]` Fixed bug when reordering rows with expandable rows.
- `[Datagrid]` Added events for opening and closing the filter row.
- `[Datagrid]` Fixed bugs on multiselect + tree grid.
- `[Datagrid]` Fixed problems with missing data on click events when paging.
- `[Datagrid]` Fixed problems editing with paging.
- `[Datagrid]` Fixed Column alignment calling updateDataset.
- `[Datagrid]` Now passes sourceArgs for the filter row.
- `[Dropdown]` Fixed cursor on disabled items.
- `[Editor]` Added paste support for links.
- `[Editor]` Fixed bug that prevented some shortcut keys from working.
- `[Editor]` Fixed link pointers in readonly mode.
- `[Expandable Area]` Fixed bug when not working on second page.
- `[General]` Some ES6 imports missing.
- `[Personalization]` Added support for cache bust.
- `[Locale]` Fixed some months missing in some cultures.
- `[Listview]` Removed redundant resize events.
- `[Line]` Fixed problems updating data.
- `[Mask]` Fixed bug on alpha masks that ignored the last character.
- `[Modal]` Allow enter key to be stopped for forms.
- `[Modal]` Allow filter row to work if a grid is on a modal.
- `[Fileupload]` Fixed bug when running in Contextual Action Panel.
- `[Searchfield]` Fixed wrong width.
- `[Step Process]` Improved layout and responsive.
- `[Step Process]` Improved wrapping of step items.
- `[Targeted Achievement]` Fixed icon alignment.
- `[Timepicker]` Fixed error calling removePunctuation.
- `[Text Area]` Adding missing classes for use in responsive-forms.
- `[Toast]` Fixed missing animation.
- `[Tree]` Fixed a bug where if the callback is not async the node wont open.
- `[Track Dirty]` Fixed error when used on a file upload.
- `[Track Dirty]` Did not work to reset dirty on editor and Multiselect.
- `[Validation]` Fixed more extra events firing.

(67 Jira Issues Solved This Release, Backlog Dev 378, Design 105, Unresolved 585, Test Coverage 6% )<|MERGE_RESOLUTION|>--- conflicted
+++ resolved
@@ -1,6 +1,5 @@
 # What's New with Enterprise
 
-<<<<<<< HEAD
 ## v4.31.0
 
 ### v4.31.0 Features
@@ -41,7 +40,7 @@
 - `[Tooltip]` Fixed an issue where the tooltip would not show up if you focus a button with the keyboard. ([#4085](https://github.com/infor-design/enterprise/issues/4085))
 - `[Tree]` Fixed an issue where the tree node still shows folder icon after all children and `children` property deleted. ([#4026](https://github.com/infor-design/enterprise/issues/4026))
 - `[Tree]` Fixed an issue where the custom icon was changing back to default on toggle after use of method updateNode(). ([#4027](https://github.com/infor-design/enterprise/issues/4027))
-=======
+
 ## v4.30.1
 
 ### v4.30.1 Fixes
@@ -53,7 +52,6 @@
 - `[Datagrid]` Changed invalid css fill-available property. ([#4133](https://github.com/infor-design/enterprise/issues/4133))
 - `[Locale]` Fixed a bug with MMMM dd format in ar-SA. ([#4160](https://github.com/infor-design/enterprise/issues/4160))
 - `[Locale]` Changed the arguments names for better symmetry fromGregorian == toUmalqura and toGregorian === options.fromUmalqura. ([#4160](https://github.com/infor-design/enterprise/issues4160))
->>>>>>> 18baf6b1
 
 ## v4.30.0
 
