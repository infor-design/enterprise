--- conflicted
+++ resolved
@@ -7,11 +7,8 @@
 ## v4.55.0 Fixes
 
 - `[Charts]` Fixed a bug where automation ids is not properly rendered on legend, text and slices. ([#5441](https://github.com/infor-design/enterprise/issues/5441))
-<<<<<<< HEAD
 - `[Timepicker]` Fixed a bug where the chinese time format doesn't render correctly after selecting time and periods (AM/PM). ([#5420](https://github.com/infor-design/enterprise/issues/5420))
-=======
 - `[Message]` Added maxWidth setting to allow message to go full width when title is long. ([#5443](https://github.com/infor-design/enterprise/issues/5443))
->>>>>>> 00e92759
 
 ## v4.54.0 Features
 
