# What's New with Enterprise

## v4.60.0 Features

- `[Application Menu]` Added puppeteer tests for resizable application menu. ([#5755](https://github.com/infor-design/enterprise/issues/5755))
- `[Badges/Tags]` Corrected the colors of badges/tags for better accessibility contrast. ([#5673](https://github.com/infor-design/enterprise/issues/5673))
- `[Button]` Fix a bug where updated settings not properly rendering disabled state. ([#5928](https://github.com/infor-design/enterprise/issues/5928))
- `[Card]` Added actionable button card by using `<button>` or `<a>` tags. ([#5768](https://github.com/infor-design/enterprise/issues/5768))
- `[Datagrid]` Fix a will add a setting in column to toggle the clearing of cells. ([#5849](https://github.com/infor-design/enterprise/issues/5849))
- `[Dropdown]` Create a Puppeteer Script for Enter key opens dropdown list, when it should only be used to select items within an open list. ([#5842](https://github.com/infor-design/enterprise/issues/5842))
- `[Fileupload]` Added puppeteer test to check that progress bar is present when uploading a file. ([#5808](https://github.com/infor-design/enterprise/issues/5808))
- `[Swipe Container]` Added mobile enhancements and style changes. ([#5615](https://github.com/infor-design/enterprise/issues/5615))
- `[Tooltip]` Converted the tooltip protractor test suites to puppeteer. ([#5830](https://github.com/infor-design/enterprise/issues/5830))

## v4.60.0 Fixes

<<<<<<< HEAD
- `[About/Form]` Fixed a translation issue where there's a space before the colon that is incorrect in French Locales. ([#5817](https://github.com/infor-design/enterprise/issues/5817))
=======
- `[Actionsheet]` Fixed an Angular issue where the `renderRootElems` method was not re-rendered when going to other action sheet test pages due to SPA routing concept. ([NG#1188](https://github.com/infor-design/enterprise-ng/issues/1188))
>>>>>>> 047f0ceb
- `[Calendar]` Fixed an issue where you could not have more than one in the same page. ([#6042](https://github.com/infor-design/enterprise/issues/6042))
- `[Column]` Fix a bug where bar size is still showing even the value is zero in column chart. ([#5911](https://github.com/infor-design/enterprise/issues/5911))
- `[Datagrid]` Fix a bug where targeted achievement colors are not displaying correctly when using other locales. ([#5972](https://github.com/infor-design/enterprise/issues/5972))
- `[Datagrid]` Fix a bug in datagrid where filterable headers cannot be tab through in modal. ([#5735](https://github.com/infor-design/enterprise/issues/5735))
- `[Datagrid]` Fix a bug in datagrid where stretch column last broke and the resize would loose the last column. ([#6063](https://github.com/infor-design/enterprise/issues/6063))
- `[Datagrid]` Fix a bug where leading spaces not triggering dirty indicator in editable data cell. ([#5927](https://github.com/infor-design/enterprise/issues/5927))
- `[Datagrid]` Fix Edit Input Date Field on medium row height in Datagrid. ([#5955](https://github.com/infor-design/enterprise/issues/5955))
- `[Datagrid]` Fixed close icon alignment on mobile viewport. ([#6023](https://github.com/infor-design/enterprise/issues/6023))
- `[Datagrid]` Fixed close icon alignment on mobile viewport, Safari browser. ([#5946](https://github.com/infor-design/enterprise/issues/5946))
- `[Datagrid]` Fixed UI alignment of close icon button on mobile view. ([#5947](https://github.com/infor-design/enterprise/issues/5947))
- `[Datagrid]` Fixed file upload icon alignment in datagrid. ([#5846](https://github.com/infor-design/enterprise/issues/5846))
- `[Editor]` Changed selector for for image value selction from id to name. ([#5915](https://github.com/infor-design/enterprise/issues/5915))
- `[Editor]` Fix a bug which changes the approach intended by the user after typing in editor. ([#5937](https://github.com/infor-design/enterprise/issues/5937))
- `[Editor]` Fix a bug which clears list format when it's not part of the selected text. ([#5592](https://github.com/infor-design/enterprise/issues/5592))
- `[Editor]` Changed language on the link dialog to use the term "link" for better translations. ([#5987](https://github.com/infor-design/enterprise/issues/5987))
- `[Field Options]` Fixed UI alignment of close icon button (searchfield) in Field Options. ([#5983](https://github.com/infor-design/enterprise/issues/5983))
- `[Export]` Added data sanitization in Export to CSV. ([#5982](https://github.com/infor-design/enterprise/issues/5982))
- `[Field Options]` Fixed UI alignment of close icon button (searchfield) in Field Options. ([#5983](https://github.com/infor-design/enterprise/issues/5983))
- `[General]` Fixed several memory leaks with the attached data object. ([#6020](https://github.com/infor-design/enterprise/issues/6020))
- `[Header]` Fixed a regression bug where the buttonset was not properly aligned correctly. ([#6039](https://github.com/infor-design/enterprise/issues/6039))
- `[Icon]` Fixed the translate icon so it can take a color, fixed the tag icon as it was rendered oddly. ([#5870](https://github.com/infor-design/enterprise/issues/5870))
- `[Listbuilder]` Fix on disable bug: Will not enable on call to enable() after disable() twice. ([#5885](https://github.com/infor-design/enterprise/issues/5885))
- `[Locale]` Changed the text from Insert Anchor to Insert Hyperlink. Some translations my still reference anchor until updated from the translation team. ([#5987](https://github.com/infor-design/enterprise/issues/5987))
- `[Modal]` Fixed a regression bug where elements inside of the tab panel were being disabled when its `li` tab is not selected (is-selected class) initially. ([NG#1210](https://github.com/infor-design/enterprise-ng/issues/1210))
- `[Searchfield]` Fixed UI alignment of close icon button (searchfield) in Datagrid. ([#5954](https://github.com/infor-design/enterprise/issues/5954))
- `[Tabs Module]` Fixed UI alignment of close icon button on mobile view([#5951](https://github.com/infor-design/enterprise/issues/5951))

## v4.59.2 Fixes

- `[Calendar]` Fixed an issue where you could not have more than one in the same page. ([#6042](https://github.com/infor-design/enterprise/issues/6042))
- `[Header]` Fixed a regression bug where the buttonset was not properly aligned correctly. ([#6039](https://github.com/infor-design/enterprise/issues/6039))

## v4.59.1 Fixes

- `[Modal]` Fixed a regression bug where elements inside of the tab panel were being disabled when its `li` tab is not selected (is-selected class) initially. ([NG#1210](https://github.com/infor-design/enterprise-ng/issues/1210))

## v4.59.0 Markup Changes

- `[About]` Changed the OS Version to not show the version. This is because this information is incorrect and the correct information is no longer given by newer versions of Operating systems in any browser. or this reason the version is removed from the OS field on the about dialog. ([#5813](https://github.com/infor-design/enterprise/issues/5813))

## v4.59.0 Fixes

- `[Calendar]` Added an option to configure month label to use abbreviation and changed month label to display on the first day of the months rendered in calendar. ([#5941](https://github.com/infor-design/enterprise/issues/5941))
- `[Calendar]` Fixed the personalize column checkbox not syncing when having two datagrids. ([#5859](https://github.com/infor-design/enterprise/issues/5859))
- `[Cards]` Added focus state on selected cards. ([#5684](https://github.com/infor-design/enterprise/issues/5684))
- `[Colorpicker]` Fixed a bug where the red diagonal line that goes beyond its border when field-short/form-layout-compact is used. ([#5744](https://github.com/infor-design/enterprise/issues/5744))
- `[Datagrid]` Fixed a bug where the maskOptions function is never called when the grid has filtering. ([#5847](https://github.com/infor-design/enterprise/issues/5847))
- `[Calendar]` Fixed the personalize column checkbox not syncing when having two datagrids. ([#5859](https://github.com/infor-design/enterprise/issues/5859))
- `[Fieldset]` Implemented design improvements. ([#5638](https://github.com/infor-design/enterprise/issues/5638))
- `[Fileupload-Advanced]` Fixed a bug where it cannot add a new file after removing the old one. ([#5598](https://github.com/infor-design/enterprise/issues/5598))
- `[Datagrid]` Fixed a bug where the maskOptions function is never called when the grid has filtering. ([#5847](https://github.com/infor-design/enterprise/issues/5847))
- `[Datagrid]` Fixed a bug where fileupload value is undefined when trying to upload. ([#5846](https://github.com/infor-design/enterprise/issues/5846))
- `[Dropdown]` Clear search matches after an item is selected. ([#5632](https://github.com/infor-design/enterprise/issues/5632))
- `[Dropdown]` Shorten filter delay for single character entries. ([#5793](https://github.com/infor-design/enterprise/issues/5793))
- `[Fieldset]` Implemented design improvements. ([#5638](https://github.com/infor-design/enterprise/issues/5638))
- `[Linechart]` Added default values on line width and y-axis when data in dataset is blank. ([#1172](https://github.com/infor-design/enterprise-ng/issues/1172))
- `[Listview]` Fixed a bug where the alert icons in RTL were missing. ([#5827](https://github.com/infor-design/enterprise/issues/5827))
- `[Locale]` Fixed latvian translation for records per page. ([#5969](https://github.com/infor-design/enterprise/issues/5969))
- `[Locale]` Fixed latvian translation for Select All. ([#5895](https://github.com/infor-design/enterprise/issues/5895))
- `[Locale]` Capitalized the finnished translation for seconds. ([#5894](https://github.com/infor-design/enterprise/issues/5894))
- `[Locale]` Added missing translations for font picker. ([#5784](https://github.com/infor-design/enterprise/issues/5784))
- `[Modal]` Fixed a close button overlapped when title is long. ([#5795](https://github.com/infor-design/enterprise/issues/5795))
- `[Modal]` Modal exits if Escape key is pressed in datagrid. ([#5796](https://github.com/infor-design/enterprise/issues/5796))
- `[Modal]` Fixed modal focus issues with inline display none. ([#5875](https://github.com/infor-design/enterprise/issues/5875))
- `[Searchfield]` Fixed a bug where the close button icon is overlapping with the search icon in RTL. ([#5807](https://github.com/infor-design/enterprise/issues/5807))
- `[Spinbox]` Fixed a bug where the spinbox controls still show the ripple effect even it's disabled. ([#5719](https://github.com/infor-design/enterprise/issues/5719))
- `[Tabs]` Added the ability to set the position of counts via settings (top & bottom), removed the counts in spillover, and positioned the counts depending on the current locale. ([#5258](https://github.com/infor-design/enterprise/issues/5258))
- `[Toolbar]` Fixed an issue where things in the page get scrambled if you have a button with undefined ids. ([#1194](https://github.com/infor-design/enterprise-ng/issues/1194))

## v4.59.0 Features

- `[Calendar]` Modify validations to allow custom colors. ([#5743](https://github.com/infor-design/enterprise/issues/5743))
- `[Accordion]` Adjusted spacing and hitboxes for Mobile Enhancements. ([#5611](https://github.com/infor-design/enterprise/issues/5611))
- `[Area]` Converted the area protractor test suites to puppeteer. ([#5834](https://github.com/infor-design/enterprise/issues/5834))
- `[Cards]` Added mobile enhancements and style changes. ([#5609](https://github.com/infor-design/enterprise/issues/5609))
- `[Button]` Added test scripts for button. ([#5851](https://github.com/infor-design/enterprise/issues/5851))
- `[BusyIndicator]` Added hide event. ([#5794](https://github.com/infor-design/enterprise/issues/5794))
- `[Column]` Added example page for legend colors. ([#5761](https://github.com/infor-design/enterprise/issues/5761))
- `[Datagrid]` Added datagrid feature using arrow keys to select. ([#5713](https://github.com/infor-design/enterprise/issues/5713))
- `[Datagrid]` Added exportToCsv option for datagrid toolbar. ([#5786](https://github.com/infor-design/enterprise/issues/5786))
- `[Datagrid]` Added new event `filteroperatorchanged` to datagrid. ([#5899](https://github.com/infor-design/enterprise/issues/5899))
- `[File Upload]` Added puppeteer tests for file upload. ([#5808](https://github.com/infor-design/enterprise/issues/5808))
- `[Toolbar-Flex]` Added responsive design for searchfield with categories and basic searchfield. ([#5619](https://github.com/infor-design/enterprise/issues/5619))
- `[Timepicker]` Added settings in timepicker to limit the hours that can be selected. ([#5880](https://github.com/infor-design/enterprise/issues/5880))
- `[TrackDirty]` Converted the trackdirty protractor test suites to puppeteer. ([#5829](https://github.com/infor-design/enterprise/issues/5829))

(47 Issues Solved This Release, Backlog Enterprise 219, Backlog Ng 34, 1100 Functional Tests, 1692 e2e Tests, 179 Puppeteer Tests)

## v4.58.3 Fixes

- `[Datagrid]` Added new event `filteroperatorchanged` to datagrid. ([#5899](https://github.com/infor-design/enterprise/issues/5899))

## v4.58.2 Fixes

- `[Toolbar]` Fixed an issue where things in the page get scrambled if you have a button with undefined ids. ([#1194](https://github.com/infor-design/enterprise-ng/issues/1194))

## v4.58.1 Fixes

- `[Misc]` Fixed several security issues with xss (details hidden). ([#GSHA](https://github.com/infor-design/enterprise/security/advisories))

## v4.58.0 Features

- `[Accordion]` Added puppeteer tests for accordion. ([#5836](https://github.com/infor-design/enterprise/issues/5836))
- `[App Menu]` Fixed a bug causing re-invoke of the entire Application Menu and its child components whenever a new App Menu trigger is added to the stored `triggers` array. ([#5480](https://github.com/infor-design/enterprise/issues/5480))
- `[Actionsheet]` Added puppeteer tests for actionsheet. ([#5832](https://github.com/infor-design/enterprise/issues/5832))
- `[Column]` Added support to add a line chart in column-grouped. ([#4598](https://github.com/infor-design/enterprise/issues/4598))
- `[Column]` Added feature to rotate labels. ([#5773](https://github.com/infor-design/enterprise/issues/5773))
- `[Column Chart]` Added the ability to add axis labels in column-grouped chart. ([#5721](https://github.com/infor-design/enterprise/issues/5721))
- `[Datagrid]` Added option to format numbers and dates based on current locale. ([#5663](https://github.com/infor-design/enterprise/issues/5663))
- `[Slider]` Added support for tooltip to show on load in slider. ([#3747](https://github.com/infor-design/enterprise/issues/3747))

## v4.58.0 Fixes

- `[Modal]` Added option to disable primary trigger on field. ([#5728](https://github.com/infor-design/enterprise/issues/5728))
- `[Calendar]` Fix the header days where it should be seen when scrolled down. ([#5742](https://github.com/infor-design/enterprise/issues/5742))
- `[Datagrid]` Tab doesn't go to cells if cellNavigation is false. ([#5734](https://github.com/infor-design/enterprise/issues/5734))
- `[Calendar]` Fix the header days where it should be seen when scrolled down. ([#5742](https://github.com/infor-design/enterprise/issues/5742))
- `[Contextmenu/Popupmenu]` Fixed breaking of shared menu if a datagrid is present on the page. ([#5818](https://github.com/infor-design/enterprise/issues/5818))
- `[Datagrid]` Tab doesn't go to cells if cellNavigation is false. ([#5734](https://github.com/infor-design/enterprise/issues/5734))
- `[Dropdown]` Clear search matches after an item is selected. ([#5632](https://github.com/infor-design/enterprise/issues/5632))
- `[Locale]` Fix issue in parsing date when AM/PM comes first before Hours (a:hh:mm). ([#5129](https://github.com/infor-design/enterprise/issues/5129))
- `[Modal]` Added option to disable primary trigger on field. ([#5728](https://github.com/infor-design/enterprise/issues/5728))
- `[Searchfield]` Save input value when searchfield collapses but is not cleared via button click or key. ([#5792](https://github.com/infor-design/enterprise/issues/5792))
- `[Tabs]` Fixed regression bug where tabs are no longer working inside the modal. ([#5867](https://github.com/infor-design/enterprise/issues/5867))
- `[Tabs]` Fix focus indicator in Sink Page. ([#5714](https://github.com/infor-design/enterprise/issues/5714))
- `[Tabs-Vertical]` Fixed on Tabs Vertical Aria and Roles. ([#5712](https://github.com/infor-design/enterprise/issues/5712))
- `[Toolbar Searchfield]` Fixed the height the collapse button on a smaller viewport (`766px` and below). ([#5791](https://github.com/infor-design/enterprise/issues/5791))
- `[Lookup]` Rows are selected based on the initial values in the input field. ([#1132](https://github.com/infor-design/enterprise-ng/issues/1132))

(30 Issues Solved This Release, Backlog Enterprise 224, Backlog Ng 33, 1269 Functional Tests, 1689 e2e Tests, 167 Puppeteer Tests)

## v4.57.2 Fixes

- `[Misc]` Fixed several security issues with xss (details hidden). ([#GSHA](https://github.com/infor-design/enterprise/security/advisories))

## v4.57.1 Fixes

- `[Tabs]` Fixed regression bug where tabs are no longer working inside the modal. ([#5867](https://github.com/infor-design/enterprise/issues/5867))

## v4.57.0 Features

- `[Accordion]` Added the ability to have a notification badge in accordion headers. ([#5594](https://github.com/infor-design/enterprise/issues/5594))
- `[Breadcrumb]` Added hitbox styles for breadcrumb. ([#5408](https://github.com/infor-design/enterprise/issues/5408))
- `[Button]` Added the ability to have a hitbox. With this feature, it will have a better tapping/clicking on smaller devices. ([#5568](https://github.com/infor-design/enterprise/issues/5568))
- `[Button]` Added the ability to have a notification badge in buttons. ([#5594](https://github.com/infor-design/enterprise/issues/5594))
- `[Calendar]` Added hitbox option for calendar. ([#5602](https://github.com/infor-design/enterprise/issues/5602))
- `[Checkbox]` Added hitbox area styles for checkboxes. ([#5603](https://github.com/infor-design/enterprise/issues/5603))
- `[Datagrid]` Added Datagrid Fallback Image when image cannot be loaded. ([#5442](https://github.com/infor-design/enterprise/issues/5442))
- `[File Upload]` Show progress percent while file is uploading. ([#3934](https://github.com/infor-design/enterprise/issues/3934))
- `[Input]` Added a new form style `form-layout-large` to input component. ([#5606](https://github.com/infor-design/enterprise/issues/5606))
- `[Icon]` Updated several icons see issue for details. ([#5774](https://github.com/infor-design/enterprise/issues/5774))
- `[Message]` Changed some stylings on mobile experience. ([#5567](https://github.com/infor-design/enterprise/issues/5567))
- `[Modal]` Adjusted stylings on mobile viewport. ([#5601](https://github.com/infor-design/enterprise/issues/5601))
- `[Notification]` Added tooltip in notification. ([#5562](https://github.com/infor-design/enterprise/issues/5562))
- `[Notification]` Added close functions (by ID and latest) in notification. ([#5562](https://github.com/infor-design/enterprise/issues/5562))
- `[Datagrid]` Added support for text filter types to specify a selected filter condition. ([#5750](https://github.com/infor-design/enterprise/issues/5750))
- `[Environment]` Fixed `ie` css class included to html tag for Edge browser. ([#5587](https://github.com/infor-design/enterprise/issues/5587))

### v4.57.0 Markup Changes

- `[Tabs]` Some of the aria attributes have been changed, see the issue for details.([#5712](https://github.com/infor-design/enterprise/issues/5712))
- `[Notification Badge]` Rename methods in Notification Badge for better readability. ([#1169](https://github.com/infor-design/enterprise-ng/issues/1169))

## v4.57.0 Fixes

- `[ApplicationMenu]` Fix for broken UI in Safari when hiding and expanding the navigation menu. ([#5620](https://github.com/infor-design/enterprise/issues/5620))
- `[ApplicationMenu]` Fix application menu broken UI on first render. ([#5766](https://github.com/infor-design/enterprise/issues/5766))
- `[Calendar]` Removed the example legend in the default settings. ([#1130](https://github.com/infor-design/enterprise-ng/issues/1130))
- `[Cards]` Fixed misaligned list within expandable cards pane. ([#5223](https://github.com/infor-design/enterprise/issues/5223))
- `[Counts]` Updated the font size of `xl-text` from `50px` to `48px`. ([#5588](https://github.com/infor-design/enterprise/issues/5588))
- `[Counts]` Fixed title and icon position when in RTL. ([#5566](https://github.com/infor-design/enterprise/issues/5566))
- `[Datagrid]` Removed margin in icon when size is small or extra small. ([#5726](https://github.com/infor-design/enterprise/issues/5726))
- `[Datagrid]` Added additional check for vertical scroll. ([#1154](https://github.com/infor-design/enterprise-ng/issues/1154))
- `[Datepicker]` Fix on default legends being shown regardless if settings have custom legends. ([#5683](https://github.com/infor-design/enterprise/issues/5683))
- `[EmptyMessage]` Added `16px` spacings in the empty message container. ([#5639](https://github.com/infor-design/enterprise/issues/5639))
- `[FieldFilter]` Fixed missing trigger icons on short field filter options. ([#5727](https://github.com/infor-design/enterprise/issues/5727))
- `[Form]` Fixed misaligned trigger icon of datepicker on safari. ([#5751](https://github.com/infor-design/enterprise/issues/5751))
- `[Header]` Fix on Advanced Search not seen on headers when changing colors. ([#5782](https://github.com/infor-design/enterprise/issues/5782))
- `[Locale]` Fixed currency position and a translation on tl-PH locale. ([#5695](https://github.com/infor-design/enterprise/issues/5695))
- `[Lookup]` Fix an uncentered lookup icon in composite form. ([#5657](https://github.com/infor-design/enterprise/issues/5657))
- `[Searchfield]` Fix on uneven searchfield in firefox. ([#5620](https://github.com/infor-design/enterprise/issues/5620))
- `[Searchfield]` Fix on uneven searchfield in firefox. ([#5695](https://github.com/infor-design/enterprise/issues/5695))
- `[Searchfield]` Fix on misaligned close button on mobile view. ([#5782](https://github.com/infor-design/enterprise/issues/5782))
- `[Searchfield]` Change width when parent container becomes smaller. ([#4696](https://github.com/infor-design/enterprise/issues/4696))
- `[Spinbox]` Remove functionality of Home and End buttons on Spinbox. ([#5659](https://github.com/infor-design/enterprise/issues/5659))
- `[Spinbox]` Fix spinbox misalignment on sample sizes. ([#5733](https://github.com/infor-design/enterprise/issues/5733))
- `[Tabs]` Fix a bug on vertical tabs scroll on panel containers. ([#5565](https://github.com/infor-design/enterprise/issues/5565))
- `[Treemap]` Fix Treemap's misaligned footer-text on the new theme. ([#5365](https://github.com/infor-design/enterprise/issues/5365))

(41 Issues Solved This Release, Backlog Enterprise 192, Backlog Ng 28, 1166 Functional Tests, 1712 e2e Tests, 150 Puppeteer Tests)

## v4.56.0 Features

- `[ContextualActionPanel]` Changed the color of the toolbar header in the new theme. ([#5685](https://github.com/infor-design/enterprise/issues/5685))
- `[Charts]` Added ability to disable the selection of the charts including the legend. ([#2736](https://github.com/infor-design/enterprise/issues/2736))
- `[Datagrid]` Adds the ability to update values of a specific column on Datagrid. ([#3491](https://github.com/infor-design/enterprise/issues/3491))
- `[Icon]` Updated the launch icon to be less bulky. ([#5595](https://github.com/infor-design/enterprise/issues/5595))
- `[Locale]` Added a new locale tl-PH for phillipines (tagalog). ([#5695](https://github.com/infor-design/enterprise/issues/5695))
- `[Tabs]` Adds the ability to split the tabs. ([#4600](https://github.com/infor-design/enterprise/issues/4600))
- `[Toolbar Flex]` Adds control of buttonset areas via the Buttonset API. ([NG#1101](https://github.com/infor-design/enterprise-ng/issues/1101))

## v4.56.0 Fixes

- `[BusyIndicator]` Sized and Aligned busy indicator within a compact form field. ([#5655](https://github.com/infor-design/enterprise/issues/5655))
- `[Calendar]` Calendar event IDs can support numbers. ([#5556](https://github.com/infor-design/enterprise/issues/5556))
- `[Calendar]` Fixed wrong color on icons on the header. ([#5647](https://github.com/infor-design/enterprise/issues/5647))
- `[Calendar]` Fixed markForRefresh for display range in calendar. ([#5675](https://github.com/infor-design/enterprise/issues/5675))
- `[Calendar]` Adds the ability to support cross year date range in calendar. ([#5675](https://github.com/infor-design/enterprise/issues/5675))
- `[Calendar]` Fixed additional row due to DST for display range in calendar. ([#5675](https://github.com/infor-design/enterprise/issues/5675))
- `[Datagrid]` Date format should reflect in date filter when range option is selected. ([#4864](https://github.com/infor-design/enterprise/issues/4864))
- `[Datagrid]` Add test page for `selectAllCurrentPage` with toolbar count. ([#4921](https://github.com/infor-design/enterprise/issues/4921))
- `[Datepicker]` Fix on datepicker header not being shown in smaller screens. ([#5550](https://github.com/infor-design/enterprise/issues/5550))
- `[Datagrid]` Fixed an issue where the selection idx was not updating after append/update data to child nodes for tree. ([#5631](https://github.com/infor-design/enterprise/issues/5631))
- `[Datagrid]` Fixed a bug where row status is not properly rendered on Tree List. ([#5552](https://github.com/infor-design/enterprise/issues/5552))
- `[Dropdown]` Fixed disabling of function keys F1 to F12. ([#4976](https://github.com/infor-design/enterprise/issues/4976))
- `[Dropdown]` Fixed a bug where selecting the first item on the list doesn't trigger the `change` event that will select the value immediately. ([NG#1102](https://github.com/infor-design/enterprise-ng/issues/1102))
- `[Dropdown]` Fixed an accessibility issue where the error message was unannounced using a screen reader. ([#5130](https://github.com/infor-design/enterprise/issues/5130))
- `[Homepage]` Fix on homepage example charts misaligned when on mobile. ([#5650](https://github.com/infor-design/enterprise/issues/5650))
- `[Popupmenu]` Fixed an not released issue where opening menus limited the ability to click after. ([#5648/#5649](https://github.com/infor-design/enterprise/issues/5648))
- `[Popupmenu]` Allow switches to be clickable in popupmenu for backwards compatibility. ([#1127](https://github.com/infor-design/enterprise-ng/issues/1127))
- `[Icons]` Fix sizes on some of the icons in classic mode. ([#5626](https://github.com/infor-design/enterprise/issues/5626))
- `[Icons]` Fix sizes on some of the icons in tree in classic mode. ([#5626](https://github.com/infor-design/enterprise/issues/5626))
- `[Line Chart]` Fixed a bug where the line chart was not positioned correctly when all the values were zero. ([#5640](https://github.com/infor-design/enterprise/issues/5640))
- `[Listview]` Fixed the links example to better show disabled links. ([#5678](https://github.com/infor-design/enterprise/issues/5678))
- `[Locale]` Fixed an additional case where large numbers cannot be formatted correctly. ([#5605](https://github.com/infor-design/enterprise/issues/5605))
- `[Locale]` Expanded support from 10 to 20 decimal places. Max number is 21, 20 now. ([#5622](https://github.com/infor-design/enterprise/issues/5622))
- `[Tabs]` Fix a bug where tabs indicator is not aligned when scaled down. ([#5164](https://github.com/infor-design/enterprise/issues/5164))
- `[Tabs]` Fix a bug where tabs indicator is not aligned on RTL. ([#5541](https://github.com/infor-design/enterprise/issues/5541))
- `[Tree]` Fix on return item when calling addNode. ([#5334](https://github.com/infor-design/enterprise/issues/5334))

(44 Issues Solved This Release, Backlog Enterprise 176, Backlog Ng 25, 1134 Functional Tests, 1693 e2e Tests)

## v4.55.3 Fixes

- `[Datagrid]` Fixed an issue where the selection idx was not updating after append/update data to child nodes for tree. ([#5631](https://github.com/infor-design/enterprise/issues/5631))
- `[Locale]` Fixed a bug where very large numbers would get a zero added. ([#5308](https://github.com/infor-design/enterprise/issues/5308))
- `[Locale]` Fixed a bug where very large numbers with negative added an extra zero in formatNumber. ([#5318](https://github.com/infor-design/enterprise/issues/5318))
- `[Locale]` Expanded support from 10 to 20 decimal places. Max number is 21, 20 now. ([#5622](https://github.com/infor-design/enterprise/issues/5622))

## v4.55.2 Fixes

- `[Icons]` Fix sizes on some of the icons in classic mode. ([#5626](https://github.com/infor-design/enterprise/issues/5626))

## v4.55.1 Fixes

- `[Locale]` Fixed an additional case where large numbers cannot be formatted correctly. ([#5605](https://github.com/infor-design/enterprise/issues/5605))

## v4.55.0 Features

- `[ApplicationMenu]` Added the ability to resize the app menu. ([#5193](https://github.com/infor-design/enterprise/issues/5193))
- `[Completion Chart]` Added tooltip in completion chart. ([#5346](https://github.com/infor-design/enterprise/issues/5346))
- `[Custom Builds]` Fixed a bug where importing the base Charts API directly would cause an error. ([#5463](https://github.com/infor-design/enterprise/issues/5463))
- `[Datagrid]` Adds the ability to have a selection radio buttons on Datagrid. ([#5384](https://github.com/infor-design/enterprise/issues/5384))
- `[Datagrid]` Added a `verticalScrollToEnd` property when you reached the end of the datagrid list. ([#5435](https://github.com/infor-design/enterprise/issues/5435))
- `[Datagrid]` Added separate mask options for filter row. ([#5519](https://github.com/infor-design/enterprise/issues/5519))
- `[Editor]` Added support for `ol` type attribute to be able to use the other list styles (`alphabetically ordered (lowercase and uppercase)`, and `roman numbers (lowercase and uppercase)`) of `ol` tag. ([#5462](https://github.com/infor-design/enterprise/issues/5462))
- `[Icons]` Now generating the icons from figma instead of sketch, this should be of low impact but keep your eye on icons in general as they have all changed in generation and log any issues found. ([#5170](https://github.com/infor-design/enterprise/issues/5170))
- `[Lookup]` Fixed a bug for short field and its icons not rendering properly. ([#5541](https://github.com/infor-design/enterprise/issues/5541))
- `[Message]` Add info status handling to message.([#5459](https://github.com/infor-design/enterprise/issues/5459))
- `[Message]` Add an optional close button setting to dismiss the message. ([#5464](https://github.com/infor-design/enterprise/issues/5464))
- `[Modal]` Added the ability to have a custom tooltip on modal close button. ([#5391](https://github.com/infor-design/enterprise/issues/5391))
- `[Swaplist]` Added option to copy items from lists instead of moving them. ([#5513](https://github.com/infor-design/enterprise/issues/5513))
- `[Popdown]` Added a click outside event in popdown. ([#3618](https://github.com/infor-design/enterprise/issues/3618))
- `[Timepicker]` Fixed a bug for timepicker icon not rendering properly. ([#5558](https://github.com/infor-design/enterprise/issues/5558))
- `[Typography]` New typography paragraph text style. ([#5325](https://github.com/infor-design/enterprise/issues/5325))

## v4.55.0 Fixes

- `[Cards]` Fixed a bug card group toolbar overlaps then disappears after clicking the checkboxes. ([#5445](https://github.com/infor-design/enterprise/issues/5445))
- `[Calendar]` Fixed month label not set on first enabled date of the month. ([#5581](https://github.com/infor-design/enterprise/issues/5581))
- `[Calendar]` Fix on overlap in today text and calendar view changer when in mobile. ([#5438](https://github.com/infor-design/enterprise/issues/5438))
- `[Charts]` Fixed a bug where automation ids is not properly rendered on legend, text and slices. ([#5441](https://github.com/infor-design/enterprise/issues/5441))
- `[Datagrid]` Fixed a bug where the checkbox overlaps with the label when `editorOptions.multiple` is set to true. Also added formatters and editor for multiselect. ([NG#1075](https://github.com/infor-design/enterprise-ng/issues/1075))
- `[Datagrid]` Fixed an issue where tree list indentation is not left aligned when row has no children and datagrid row height is extra small or small. ([#5487](https://github.com/infor-design/enterprise/issues/5487))
- `[Message]` Added maxWidth setting to allow message to go full width when title is long. ([#5443](https://github.com/infor-design/enterprise/issues/5443))
- `[Datagrid]` Fix unescaped HTML of range value to match escaped HTML of data value. ([#4832](https://github.com/infor-design/enterprise/issues/4832))
- `[Datagrid]` Fix an XSS vulnerability in the name property of the columns objects array. ([#5428](https://github.com/infor-design/enterprise/issues/5428))
- `[Datagrid]` Fixed an issue where the excel export did not download in MS Edge. ([#5507](https://github.com/infor-design/enterprise/issues/5507))
- `[Editor]` Fixed an issue where font color was not working and extra spaces were get removed. ([#5137](https://github.com/infor-design/enterprise/issues/5137))
- `[EmptyMessage]` Fixed a bug where the empty message chart were not properly rendered when using auto height widget/card. ([#5527](https://github.com/infor-design/enterprise/issues/5527))
- `[Hierarchy]` Fixed line and icon alignment in hierarchy when in rtl format. ([#5544](https://github.com/infor-design/enterprise/issues/5544))
- `[Message]` Added maxWidth setting to allow message to go full width when title is long. ([#5443](https://github.com/infor-design/enterprise/issues/5443))
- `[Modal]` Fixed a bug where events are not properly called when calling stacked dialogs. ([#5471](https://github.com/infor-design/enterprise/issues/5471))
- `[Timepicker]` Fixed a bug where the chinese time format doesn't render correctly after selecting time and periods (AM/PM). ([#5420](https://github.com/infor-design/enterprise/issues/5420))
- `[Tree]` Fixed an issue where lengthy node text doesn't wrap to lines and cuts off. ([#5499](https://github.com/infor-design/enterprise/issues/5499))

(51 Issues Solved This Release, Backlog Enterprise 129, Backlog Ng 29, 1222 Functional Tests, 1693 e2e Tests)

## v4.54.3 Fixes

- `[Locale]` Fixed a bug where very large numbers would get a zero added. ([#5308](https://github.com/infor-design/enterprise/issues/5308))
- `[Locale]` Fixed a bug where very large numbers with negative added an extra zero in formatNumber. ([#5318](https://github.com/infor-design/enterprise/issues/5318))
- `[Locale]` Expanded support from 10 to 20 decimal places. Max number is 21, 20 now. ([#5622](https://github.com/infor-design/enterprise/issues/5622))

## v4.54.2 Fixes

- `[Locale]` Fixed an additional case where large numbers cannot be formatted correctly. ([#5605](https://github.com/infor-design/enterprise/issues/5605))

## v4.54.1 Fixes

- `[Datagrid]` Added separate mask options for filter row. ([#5519](https://github.com/infor-design/enterprise/issues/5519))

## v4.54.0 Features

- `[Cards]` Added the ability of single and multi selection of cards. ([#5253](https://github.com/infor-design/enterprise/issues/5253))
- `[Datagrid]` Added support to row reorder for groupable settings. ([#5233](https://github.com/infor-design/enterprise/issues/5233))
- `[Donut]` Added the ability to add center tooltip for Donut. ([#5302](https://github.com/infor-design/enterprise/issues/5302))
- `[Notification Badge]` Added Notification Badge component that has the ability to move to any corner of the icon element. ([#5344](https://github.com/infor-design/enterprise/issues/5344))

## v4.54.0 Fixes

- `[Blockgrid]` Added additional design with no image ([#5379](https://github.com/infor-design/enterprise/issues/5379))
- `[Charts]` Fixed a bug where the vertical grid line strokes were invisible when in High Contrast and Colors was non-Default ([#5301](https://github.com/infor-design/enterprise/issues/5301))
- `[CirclePager]` Fixed a bug where the slides were not properly showing for RTL languages ([#2885](https://github.com/infor-design/enterprise/issues/2885))
- `[CirclePager]` Fixed a bug where the CSS was the same for all of the circles in homepage/example-hero-widget ([#5337](https://github.com/infor-design/enterprise/issues/5337))
- `[ContextualActionPanel]` Added `title` prop in CAP to control the title via `modaSettings`, and added missing `beforeclose` event. ([NG#1048](https://github.com/infor-design/enterprise-ng/issues/1048))
- `[ContextMenu]` Fixed a bug where field option is not rendered properly on mobile ([#5335](https://github.com/infor-design/enterprise/issues/5335))
- `[Datagrid]` - Fixed a bug where the row height cut off the focus ring on the Action Item buttons for Classic/New mode and XS, S, M settings ([#5394](https://github.com/infor-design/enterprise/issues/5394))
- `[Datagrid]` - Fixed a bug where the selection color would bleed through clickable tags. ([#5533](https://github.com/infor-design/enterprise/issues/5533))
- `[Datagrid]` Fixed an issue where toggling the selectable setting did not correctly enable the checkbox. ([#5482](https://github.com/infor-design/enterprise/issues/5482))
- `[Datagrid]` Fixed an issue where row reorder handle align was not right for extra small and small height. ([#5233](https://github.com/infor-design/enterprise/issues/5233))
- `[Datagrid]` - Fixed a bug where the first two columns row heights did not match the others for the Medium setting ([#5366](https://github.com/infor-design/enterprise/issues/5366))
- `[Datagrid]` - Fixed a bug where the font color on tags was black when a row was hovered over in dark mode. Font color now white. ([#5289](https://github.com/infor-design/enterprise/issues/5289))
- `[Datagrid]` Fixed a bug where the font color on tags was black when a row was hovered over in dark mode. Font color now white. ([#5289](https://github.com/infor-design/enterprise/issues/5289))
- `[Datagrid]` Fixed issues with NaN displaying on Decimal and Dropdown inputs when blank options are selected. ([#5395](https://github.com/infor-design/enterprise/issues/5395))
- `[Datagrid]` - Fixed a bug where the row height cut off the focus ring on the Action Item buttons for Classic/New mode and XS, S, M settings ([#5394](https://github.com/infor-design/enterprise/issues/5394))
- `[Datagrid]` Fixed a bug where the font color on tags was black when a row was hovered over in dark mode. Font color now white. ([#5289](https://github.com/infor-design/enterprise/issues/5289))
- `[Datagrid]` Fixed issues with NaN displaying on Decimal and Dropdown inputs when blank options are selected. ([#5395](https://github.com/infor-design/enterprise/issues/5395))
- `[Datagrid]` Delete key should fire event in dropdown search. ([#5402](https://github.com/infor-design/enterprise/issues/5402))
- `[Datepicker]` Fixed a bug where the -/+ keys were not detected in datepicker. ([#5353](https://github.com/infor-design/enterprise/issues/5353))
- `[Datagrid]` Fixed a bug that prevented the headers of the right frozen columns as well as the order date column from being exported properly. ([#5332](https://github.com/infor-design/enterprise/issues/5332))
- `[Datagrid]` Fixed a bug where the font color on tags was black when a row was hovered over in dark mode. Font color now white. ([#5289](https://github.com/infor-design/enterprise/issues/5289))
- `[Datagrid]` Fixed issues with NaN displaying on Decimal and Dropdown inputs when blank options are selected. ([#5395](https://github.com/infor-design/enterprise/issues/5395))
- `[Datagrid]` Fixed a bug where filter options were unable to reopen after doing pagination and clicking other filter options. ([#5286](https://github.com/infor-design/enterprise/issues/5286))
- `[Datepicker]` Fixed a bug where the -/+ keys were not detected in datepicker. ([#5353](https://github.com/infor-design/enterprise/issues/5353))
- `[Donut]` Changed legend design when item exceeds maximum width of chart. ([#5292](https://github.com/infor-design/enterprise/issues/5292))
- `[Dropdown]` Fixed a bug where backspace in Dropdown is not working when pressed. ([#5113](https://github.com/infor-design/enterprise/issues/5113))
- `[Editor]` Added tooltip in fontpicker. ([#5472](https://github.com/infor-design/enterprise/issues/5472))
- `[Fileupload]` Fixed a bug where the required asterisk does not appear on the labels associated with required fields. ([#5285](https://github.com/infor-design/enterprise/issues/5285))
- `[Homepage]` Adjusted height and width of example homepage ([#5425](https://github.com/infor-design/enterprise/issues/5425))
- `[Icon]` Changed button icon colors to slate6 ([#5307](https://github.com/infor-design/enterprise/issues/5307))
- `[Input]` Fixed a bug where clear icon were not properly aligned with the input field in classic mode. ([#5324](https://github.com/infor-design/enterprise/issues/5324))
- `[Locale]` Fixed an issue with the finish time format. ([#5447](https://github.com/infor-design/enterprise/issues/5447))
- `[Lookup]` Fixed an issue where in autoApply with single select the modal will close when paging. ([#5466](https://github.com/infor-design/enterprise/issues/5466))
- `[Lookup]` Fixed an issue where selection for server side and paging was not working. ([#986](https://github.com/infor-design/enterprise-ng/issues/986))
- `[Lookup]` Added api setting to allow duplicate selected value to input element. ([#986](https://github.com/infor-design/enterprise-ng/issues/986))
- `[Modal]` Enter key will trigger primary button when in an input field. ([#5198](https://github.com/infor-design/enterprise/issues/5198))
- `[Monthview]` Fixed a bug where a vertical scroll is showing when it is unnecessary. ([#5350](https://github.com/infor-design/enterprise/issues/5350))
- `[Multiselect]` Fixed a regression bug where clear icon were not properly aligned on compact mode. ([#5396](https://github.com/infor-design/enterprise/issues/5396))
- `[Personalize]` Added css to remove color gradient on overflowing horizontal tab headers. fix is limited to personalize styling ([#5303](https://github.com/infor-design/enterprise/issues/5303))
- `[Popdown]` Remove deprecation console warning. We still consider this component deprecated but will not remove until 5.0 version. The warning was only removed for now. ([#1070](https://github.com/infor-design/enterprise-ng/issues/1070))
- `[ToolbarFlex]` updated logic to account for the AllowTabs property and set toolbar items with a tab-index of 0 when allowTabs is ture ([#5387](https://github.com/infor-design/enterprise/issues/5387))
- `[Tabs]` Remove tabs animation when clicking tabs. ([#4818](https://github.com/infor-design/enterprise-ng/issues/4818))

(40 Issues Solved This Release, Backlog Enterprise 145, Backlog Ng 24, 1195 Functional Tests, 1697 e2e Tests)

### v4.54.0 Markup Changes

- `[TrackDirty]` Removed Track Dirty from the main components list and integrated the underlying examples into their corresponding individual components.([#5319](https://github.com/infor-design/enterprise/issues/5319))

## v4.53.5 Fixes

- `[Lookup]` Fixed two additional issues where selection for server side and paging was not working. ([#986](https://github.com/infor-design/enterprise-ng/issues/986))
- `[Lookup]` Fixed an issue where in autoApply with single select the modal will close when paging. ([#5466](https://github.com/infor-design/enterprise/issues/5466))

## v4.53.3 Fixes

- `[Lookup]` Fixed an issue where selection for server side and paging was not working. ([#986](https://github.com/infor-design/enterprise-ng/issues/986))

## v4.53.0 Features

- `[Action Sheet]` Added a mobile device-friendly action sheet component. ([#5256](https://github.com/infor-design/enterprise/issues/5256))
- `[Cards]` Added card variations (Status, Hyperlink and Photo Card) with improve hitboxes for tapping. ([#5250](https://github.com/infor-design/enterprise/issues/5250))
- `[Cards]` Added improvements to the expandable cards and made a jQuery instance to be available in the angular wrapper. ([#5252](https://github.com/infor-design/enterprise/issues/5252))
- `[ContextualActionPanel]` Added vertical tabs example on the Contextual Action Panel. ([#5234](https://github.com/infor-design/enterprise/issues/5234))
- `[Swipe Action]` Added a mobile device-friendly swipe action component. ([#5254](https://github.com/infor-design/enterprise/issues/5254))

## v4.53.0 Fixes

- `[Application Menu]` Fixed a bug where the menu list will not properly rendered on autocomplete if you type a character that is not available in the list. ([#4863](https://github.com/infor-design/enterprise/issues/4863))
- `[Calendar]` Fixed a bug where calendar event is not rendered on WeekView if add event (modal) is used before add event (api). ([#5236](https://github.com/infor-design/enterprise/issues/5236))
- `[Circle Pager]` Fixed size interactions and changes for mobile view port. ([#5251](https://github.com/infor-design/enterprise/issues/5251))
- `[Datagrid]` Fixed an issue where personalize column headers were not rendering properly. ([#5361](https://github.com/infor-design/enterprise/issues/5361))
- `[Datagrid]` Fixed a bug where animation blue circle is off-center. ([#5246](https://github.com/infor-design/enterprise/issues/5246))
- `[Datagrid]` Fixed a bug where hovering lookup cells showed a grey background. ([#5157](https://github.com/infor-design/enterprise/issues/5157))
- `[Datagrid]` Fixed an issue for xss where special characters was not sanitizing and make grid to not render. ([#975](https://github.com/infor-design/enterprise-ng/issues/975))
- `[Datagrid]` Fixed a bug where the home and end key should behave as default when in editable cell and not shifting to the first and end row in datagrid. ([#5179](https://github.com/infor-design/enterprise/issues/5179))
- `[Datepicker]` Fixed a bug where the setting attributes were missing in datepicker input and datepicker trigger on NG wrapper. ([#1044](https://github.com/infor-design/enterprise-ng/issues/1044))
- `[Datepicker]` Fixed a bug where the selection range was not being properly rendered in mobile. ([#5211](https://github.com/infor-design/enterprise/issues/5211))
- `[Datepicker]` Made the `autocomplete` attribute configurable by using the `autocompleteAttribute` setting. ([#5092](https://github.com/infor-design/enterprise/issues/5092))
- `[Dropdown]` Made the `noSearch` setting prevent filtering using the Dropdown's search input element as expected. ([#5159](https://github.com/infor-design/enterprise/issues/5159))
- `[Dropdown]` Prevented the Dropdown from re-selecting and firing change events if the same value is picked from its list. ([#5159](https://github.com/infor-design/enterprise/issues/5159))
- `[Dropdown]` Fixed a bug that resulted in the updatable dropdown value being changed when selecting the more actions button. ([#5222](https://github.com/infor-design/enterprise/issues/5222))
- `[Editor]` Fixed a bug where automation id attributes are not properly rendered on editor elements. ([#5082](https://github.com/infor-design/enterprise/issues/5082))
- `[Lookup]` Fixed a bug where lookup attributes are not added in the cancel and apply/save button. ([#5202](https://github.com/infor-design/enterprise/issues/5202))
- `[Lookup]` Exposed two events from the datagrid `afterpaging` and `selected` for more flexibility. ([#986](https://github.com/infor-design/enterprise-ng/issues/986))
- `[Locale]` Fixed a bug where very large numbers with negative added an extra zero in formatNumber. ([#5308](https://github.com/infor-design/enterprise/issues/5308))
- `[Locale]` Fixed a bug where very large numbers would get a zero added. ([#5308](https://github.com/infor-design/enterprise/issues/5308))
- `[Locale]` Fixed a bug where very large numbers with negative added an extra zero in formatNumber. ([#5318](https://github.com/infor-design/enterprise/issues/5318))
- `[Lookup]` Fixed a regression bug where the close/clear icon were not properly aligned on mobile and tablet viewport. ([#5299](https://github.com/infor-design/enterprise/issues/5299))
- `[Lookup]` Fixed a bug where rows become unselected when reopened. ([#5261](https://github.com/infor-design/enterprise/issues/5261))
- `[Modal]` Added the ability to set the tabindex. ([#5358](https://github.com/infor-design/enterprise/issues/5358))
- `[Monthview]` Fixed an issue where month year pick list was misaligning for inpage. ([#5345](https://github.com/infor-design/enterprise/issues/5345))
- `[Multiselect]` Fixed a regression bug where close icon in badge/tags were not properly aligned. ([#5351](https://github.com/infor-design/enterprise/issues/5351))
- `[Page-Patterns]` Fixed an issue where the weight range slider was overlapping the sales amount text area. ([#5284](https://github.com/infor-design/enterprise/issues/5284))
- `[Pager]` Fixed an issue where tooltip was not working after switch to 2nd page for disable/enable buttons with standalone Pager. ([#1047](https://github.com/infor-design/enterprise-ng/issues/1047))
- `[Personalization]` Fixed a bug where user was unable to see highlighted text in the header when using the new light default theme. ([#5219](https://github.com/infor-design/enterprise/issues/5219))
- `[Personalization]` Fixed an issue where hyperlinks were not showing up for dark theme. ([#5144](https://github.com/infor-design/enterprise-ng/issues/5144))
- `[Popupmenu]` Fixed a bug where unwanted link/hash occurs if the menu if the menu is destroyed when clicking a menu item. ([#NG1046](https://github.com/infor-design/enterprise-ng/issues/1046))
- `[Spinbox]` Fixed a bug where spinbox and its border is not properly rendered on responsive view. ([#5146](https://github.com/infor-design/enterprise/issues/5146))
- `[Searchfield]` Fixed a bug where the close button is not rendered properly on mobile view. ([#5182](https://github.com/infor-design/enterprise/issues/5182))
- `[Searchfield]` Fixed a bug where the search icon in search field is not aligned properly on firefox view. ([#5290](https://github.com/infor-design/enterprise/issues/5290))
- `[Searchfield]` Made the `autocomplete` attribute configurable by using the `autocompleteAttribute` setting. ([#5092](https://github.com/infor-design/enterprise/issues/5092))
- `[Searchfield]` Fixed a bug where the button does not have the same height as the searchfield input. ([#5314](https://github.com/infor-design/enterprise/issues/5314))
- `[Searchbar]` Fixed a bug where searchbar overlapped the "Websites" header when browser is minimized or viewed in mobile. ([#5248](https://github.com/infor-design/enterprise/issues/5248))
- `[Slider]` Fixed a bug where the slider produces NaN value on tooltip. ([#5336](https://github.com/infor-design/enterprise/issues/5336))
- `[Splitter]` Fixed position of splitter button. ([#5121](https://github.com/infor-design/enterprise/issues/5121))
- `[Tooltip/Popover]` Split the Popover and Tooltip into separate components. ([#5197](https://github.com/infor-design/enterprise/issues/5197))

(52 Issues Solved This Release, Backlog Enterprise 147, Backlog Ng 28, 1095 Functional Tests, 1668 e2e Tests)

## v4.52.3 Fixes

- `[Locale]` Expanded support from 10 to 20 decimal places. Max number is 21, 20 now. ([#5622](https://github.com/infor-design/enterprise/issues/5622))

## v4.52.2 Fixes

- `[Locale]` Fixed a bug where very large numbers would get a zero added. ([#5308](https://github.com/infor-design/enterprise/issues/5308))
- `[Locale]` Fixed a bug where very large numbers with negative added an extra zero in formatNumber. ([#5318](https://github.com/infor-design/enterprise/issues/5318))

## v4.52.1 Fixes

- `[Datagrid]` Fixed an issue where personalize column headers were not rendering properly. ([#5361](https://github.com/infor-design/enterprise/issues/5361))

## v4.52.0

### v4.52.0 Markup Changes

- `[Datagrid]` When fixing bugs in datagrid hover states we removed the use of `is-focused` on table `td` elements. ([#5091](https://github.com/infor-design/enterprise/issues/5091))

### v4.52.0 Fixes

- `[Application Menu]` Fixed a bug where the expanded accordion were incorrectly coloured as selected when uses the personalization colors. ([#5128](https://github.com/infor-design/enterprise/issues/5128))
- `[About]` Fixed a bug where overflowing scrollbar in About Modal is shown on a smaller viewport. ([#5206](https://github.com/infor-design/enterprise/issues/5206))
- `[Bar Chart]` Fixed an issue where onerror script was able to execute. ([#1030](https://github.com/infor-design/enterprise-ng/issues/1030))
- `[Calendar]` Fixed a bug where if the calendar event is not set to whole day then the week view and day view will not properly render on UI. ([#5195](https://github.com/infor-design/enterprise/issues/5195))
- `[Datagrid]` Fixed a bug where changing a selection mode between single and mixed on a datagrid with frozen columns were not properly rendered on UI. ([#5067](https://github.com/infor-design/enterprise/issues/5067))
- `[Datagrid]` Fixed a bug where filter options were not opening anymore after doing sorting on server-side paging. ([#5073](https://github.com/infor-design/enterprise/issues/5073))
- `[Datagrid/Lookup]` Fixed a bug where unselecting all items in an active page affects other selected items on other pages. ([#4503](https://github.com/infor-design/enterprise/issues/4503))
- `[Datagrid]` When fixing bugs in datagrid hover states we removed the use of `is-focused` on table `td` elements. ([#5091](https://github.com/infor-design/enterprise/issues/5091))
- `[Datagrid/Lookup]` Fixed a bug where the plus minus icon animation was cut off. ([#4962](https://github.com/infor-design/enterprise/issues/4962))
- `[Datagrid]` Fixed a bug where unselecting all items in an active page affects other selected items on other pages. ([#4503](https://github.com/infor-design/enterprise/issues/4503))
- `[Datagrid]` Fixed a bug where the tag text in the column is not shown properly when hovering it on Alternate Row Shading. ([#5210](https://github.com/infor-design/enterprise/issues/5210))
- `[Datagrid]` Fixed a bug where the clear filter icons position were not properly aligned with the lookup. ([#5239](https://github.com/infor-design/enterprise/issues/5239))
- `[Dropdown]` Fixed a bug where automatic highlighting of a blank option after opening the list was not working ([#5095](https://github.com/infor-design/enterprise/issues/5095))
- `[Dropdown/Multiselect]` Fixed a bug where the id attribute prefix were missing from the dropdown list when searching with typeahead settings. ([#5053](https://github.com/infor-design/enterprise/issues/5053))
- `[Field Options]` Fixed misalignment of field options for the colorpicker, clearable input field, and clearable searchfield with its close icon. ([#5139](https://github.com/infor-design/enterprise/issues/5139))
- `[Field Options]` Fixed misalignment of close button in searchfield with field options. ([#5138](https://github.com/infor-design/enterprise/issues/5138))
- `[Homepage]` Fixed an issue where remove card event was not triggered on card/widget. ([#4798](https://github.com/infor-design/enterprise/issues/4798))
- `[Locale]` Changed the start day of the week to monday as per translation team request. ([#5199](https://github.com/infor-design/enterprise/issues/5199))
- `[Mask/Datagrid]` Fixed a bug in number masks where entering a decimal while the field's entire text content was selected could cause unexpected formatting. ([#4974](https://github.com/infor-design/enterprise/issues/4974))
- `[Monthview]` Fixed an issue where selected date was not stay on provided day/month/year. ([#5064](https://github.com/infor-design/enterprise/issues/5064))
- `[Monthview]` Added support for mobile view. ([#5075](https://github.com/infor-design/enterprise/issues/5075))
- `[Spinbox]` Fixed a bug where spinbox and its border is not properly rendered on responsive view. ([#5146](https://github.com/infor-design/enterprise/issues/5146))
- `[Tabs Module]` Fixed a bug where long tab labels overflowed behind the close icon. ([#5187](https://github.com/infor-design/enterprise/issues/5187))

(33 Issues Solved This Release, Backlog Enterprise 134, Backlog Ng 34, 1183 Functional Tests, 1652 e2e Tests)

## v4.51.4

### v4.51.4 Fixes

- `[Locale]` Fixed a bug where very large numbers would get a zero added. ([#5308](https://github.com/infor-design/enterprise/issues/5308))

## v4.51.3

### v4.51.3 Fixes

- `[Locale]` Fixed a bug where very large numbers with negative added an extra zero in formatNumber. ([#5308](https://github.com/infor-design/enterprise/issues/5308))
- `[Mask/Datagrid]` Fixed a bug in number masks where entering a decimal while the field's entire text content was selected could cause unexpected formatting. ([#4974](https://github.com/infor-design/enterprise/issues/4974))

## v4.51.2

### v4.51.2 Fixes

- `[Locale]` Fixed a bug where very large numbers with negative added an extra zero in formatNumber. ([#5308](https://github.com/infor-design/enterprise/issues/5308))
- `[Mask/Datagrid]` Fixed a bug in number masks where entering a decimal while the field's entire text content was selected could cause unexpected formatting. ([#4974](https://github.com/infor-design/enterprise/issues/4974))

## v4.51.1

### v4.51.1 Fixes

- `[Datagrid]` Fixed a bug where cells with a leading space triggered the dirty indicator even without changing the cell value on second blur/selection. ([#4825](https://github.com/infor-design/enterprise/issues/4825))
- `[Radio]` Fixed a bug where legend tag blinks when clicking the radio buttons. ([#4901](https://github.com/infor-design/enterprise/issues/4901))

## v4.51.0

### v4.51.0 Markup Changes

- `[About]` The version in the html section of the document was not added correctly and is now showing the correct version string. ([#5069](https://github.com/infor-design/enterprise/issues/5069))
- `[Datagrid]` Fixed a bug where cells with a leading space triggered the dirty indicator even without changing the cell value on second blur/selection. ([#4825](https://github.com/infor-design/enterprise/issues/4825))
- `[Datepicker/Monthview/Calendar]` We changed all Chinese locales to have monday as the first day of the week and this could impact scripts. ([#5147](https://github.com/infor-design/enterprise/issues/5147))
- `[Dropdown]` We added  `aria-readonly` to all readonly dropdowns. ([#5107](https://github.com/infor-design/enterprise/issues/5107))
- `[Dropdown]` Dropdowns are now appended to the section in the page with `role="main"` there should be just one of these sections in each page. ([#1033](https://github.com/infor-design/enterprise-ng/issues/1033))
- `[Input]` If using the password reveal feature, note that we change dit from using a `type="password"` to using a class to toggle the state. ([#5099](https://github.com/infor-design/enterprise/issues/5099))
- `[Pager]` When fixing an accessibility complaint on pager we made all pager buttons tabable and removed the `tabindex` this could impact some test scripts. ([#4862](https://github.com/infor-design/enterprise/issues/4862))
- `[Tabs]` We add the ability to drag tabs, if this is enabled there are a number of sort properties and classes that have been added that may need to be scripted in the future. ([#4520](https://github.com/infor-design/enterprise/issues/4520))

### v4.51.0 Fixes

- `[Circlepager]` Fixed a bug where circle buttons doesn't work on smaller viewport and first initialization of the page. ([#4966](https://github.com/infor-design/enterprise/issues/4966))
- `[General]` The master branch is now called main. Also cleaned up some language in the repo known to be less inclusive. ([#5027](https://github.com/infor-design/enterprise/issues/5027))
- `[Datagrid]` Fixed an issue where stretching the last column of a table was not consistent when resizing the window. ([#5045](https://github.com/infor-design/enterprise/issues/5045))
- `[Datagrid]` Fixed an issue where time format HHmm was not working for time picker editor. ([#4926](https://github.com/infor-design/enterprise/issues/4926))
- `[Datagrid]` Fixed an issue where setting stretchColumn to 'last' did not stretch the last column in the table. ([#4913](https://github.com/infor-design/enterprise/issues/4913))
- `[Datagrid]` Fixed an issue where when focusing dropdowns and then using arrow key, it would move across the grid columns leaving multiple open dropdowns. ([#4851](https://github.com/infor-design/enterprise/issues/4851))
- `[Datagrid]` Fixed an issue where the copy paste html to editable cell was cause to generate new cells. ([#4848](https://github.com/infor-design/enterprise/issues/4848))
- `[Datagrid]` Fixed some visual glitches related to focus/hover state and editable date/time cells. ([#5091](https://github.com/infor-design/enterprise/issues/5091))
- `[Datepicker]` Fixed an issue where time was changing, if selected time was before noon for Danish language locale da-DK. ([#4987](https://github.com/infor-design/enterprise/issues/4987))
- `[Datepicker]` Removed deprecation warning for close method. ([#5120](https://github.com/infor-design/enterprise/issues/5120))
- `[Dropdown]` Fixed a bug where the dropdown list gets detached to the input field. ([5056](https://github.com/infor-design/enterprise/issues/5056))
- `[Dropdown]` Improved accessibility on readonly dropdowns by adding the aria-readonly property. ([#5107](https://github.com/infor-design/enterprise/issues/5107))
- `[Editor]` Fixed a bug where the anchor link does not firing the change event. ([#5141](https://github.com/infor-design/enterprise/issues/5141))
- `[Editor]` Fixed a bug that links would not wrap in the editor when multiline. ([#5145](https://github.com/infor-design/enterprise/issues/5145))
- `[General]` Fixed incorrect version that was showing up as `[Object]` in the about dialog and html. ([#5069](https://github.com/infor-design/enterprise/issues/5069))
- `[Hierarchy]` Improved accessibility on readonly dropdowns by adding the aria-readonly property. ([#5107](https://github.com/infor-design/enterprise/issues/5107))
- `[Hierarchy]` Fixed an issue where the action refs passed around were broken. ([#5124](https://github.com/infor-design/enterprise/issues/5124))
- `[Listview]` Fixed a bug where changing selectable setting from 'mixed' to 'single' does not remove checkboxes. ([#5048](https://github.com/infor-design/enterprise/issues/5048))
- `[Locale]` Fixed an issue where the date and available date validation was not working for Croatian locale hr-HR. ([#4964](https://github.com/infor-design/enterprise/issues/4964))
- `[Locale]` Fixed an issue where the am/pm dot was causing issue to parseDate() method for greek language. ([#4793](https://github.com/infor-design/enterprise/issues/4793))
- `[Locale]` Fixed all chinese locales to have monday as the first day of the week. ([#5147](https://github.com/infor-design/enterprise/issues/5147))
- `[Lookup]` Fixed an issue where readonly lookups showed up as enabled. ([#5149](https://github.com/infor-design/enterprise/issues/5149))
- `[Multiselect]` Fixed a bug where the position of dropdown list was not correct when selecting multiple items on mobile. ([#5021](https://github.com/infor-design/enterprise/issues/5021))
- `[Modal]` Fixed a bug that prevented modals from closing while a tooltip was displayed inside ([#5047](https://github.com/infor-design/enterprise/issues/5047))
- `[Pager]` Fixed an accessibility issue to use tabs instead arrow keys. ([#4862](https://github.com/infor-design/enterprise/issues/4862))
- `[Password]` Changed the password reveal feature to not use `text="password"` and use css instead. This makes it possible to hide autocomplete. ([#5098](https://github.com/infor-design/enterprise/issues/5098))
- `[Radio]` Fixed a bug where legend tag blinks when clicking the radio buttons. ([#4901](https://github.com/infor-design/enterprise/issues/4901))
- `[Tabs]` Fixed a bug where where if urls contain a href with a forward slash (paths), then this would error. Note that in this situation you need to make sure the tab panel is linked without the hash. ([#5014](https://github.com/infor-design/enterprise/issues/5014))
- `[Tabs]` Added support to sortable drag and drop tabs. Non touch devices it good with almost every type of tabs `Module`, `Vertical`, `Header`, `Scrollable` and `Regular`. For touch devices only support with `Module` and `Vertical` Tabs. ([#4520](https://github.com/infor-design/enterprise/issues/4520))
- `[Tabs]` Changed the `rename()` method to also modify a tab's corresponding "More Tabs" menu item, if the menu is open. ([#5105](https://github.com/infor-design/enterprise/issues/5105))
- `[Toast]` Fixed a bug where toast message were unable to drag down to it's current position when `position` sets to 'bottom right'. ([#5015](https://github.com/infor-design/enterprise/issues/5015))
- `[Toolbar]` Add fix for invisible inputs in the toolbar. ([#5122](https://github.com/infor-design/enterprise/issues/5122))
- `[Toolbar]` Prevent individual buttons from getting stuck inside the Toolbar's overflow menu ([#4857](https://github.com/infor-design/enterprise/issues/4857))
- `[Tree]` Added api support for collapse/expand node methods. ([#4707](https://github.com/infor-design/enterprise/issues/4707))

(42 Issues Solved This Release, Backlog Enterprise 166, Backlog Ng 28, 1081 Functional Tests, 1647 e2e Tests)

## v4.50.4

### v4.50.4 Fixes

- `[Locale]` Fixed a bug where very large numbers with negative added an extra zero in formatNumber. ([#5308](https://github.com/infor-design/enterprise/issues/5308))

## v4.50.3

### v4.50.3 Fixes

- `[Lookup]` Fixed an issue where readonly lookups showed up as enabled. ([#5149](https://github.com/infor-design/enterprise/issues/5149))

## v4.50.2

### v4.50.2 Fixes

- `[General]` Fixed incorrect version that was showing up as `[Object]` in the about dialog and html. ([#5069](https://github.com/infor-design/enterprise/issues/5069))

## v4.50.1

### v4.50.1 Fixes

- `[Datagrid]` Set the tabbable feature off for the datagrid editors. ([#5089](https://github.com/infor-design/enterprise/issues/5089))
- `[Datagrid]` Fixed issues with misalignment on filter fields with icons. ([#5063](https://github.com/infor-design/enterprise/issues/5063))
- `[Lookup]` Fixed a bug where non editable lookups could not be clicked/opened. ([#5062](https://github.com/infor-design/enterprise/issues/5062))
- `[Lookup]` Fixed a bug where non strict / non editable lookups could not be clicked/opened. ([#5087](https://github.com/infor-design/enterprise/issues/5087))

## v4.50.0

### v4.50.0 Important Notes

- `[General]` We bumped the version from 4.39 (four - thirty nine) to 4.50 (four - fifty) to correspond with the general release of Soho (IDS) Design system 4.5 so the versions sync up better. We could not use 4.5 since it was already in use previously. ([#5012](https://github.com/infor-design/enterprise/issues/5012))
- `[General]` We Updated development dependencies. Most important things to note are: we now support node 14 for development and this is recommended. ([#4998](https://github.com/infor-design/enterprise/issues/4998))
- `[Tabs]` Changed the target element from 'li' to 'a' to be consistent. ([#4566](https://github.com/infor-design/enterprise/issues/4566))

### v4.50.0 Fixes

- `[Breadcrumb]` Changed the colors for disabled breadcrumbs to make them lighter than the enabled ones. ([#4917](https://github.com/infor-design/enterprise/issues/4917))
- `[Bar Chart]` Added support for double click to Bar, Bar Grouped, Bar Stacked. ([#3229](https://github.com/infor-design/enterprise/issues/3229))
- `[Bullet Chart]` Added support for double click. ([#3229](https://github.com/infor-design/enterprise/issues/3229))
- `[BusyIndicator]` Fixed a bug that caused the busy-indicator to show below the busy indicator container. ([#4953](https://github.com/infor-design/enterprise/issues/4953))
- `[Color Picker]`Fix issue with text disappearing and improve responsiveness when there isn't space horizontally ([#4930](https://github.com/infor-design/enterprise/issues/4930))
- `[Column Chart]` Added support for double click to Column, Column Grouped, Column Stacked, Column Stacked-singular and Column Positive Negative. ([#3229](https://github.com/infor-design/enterprise/issues/3229))
- `[Datagrid]` Added api setting `allowChildExpandOnMatchOnly` with Datagrid. It will show/hide children match only or all of them this setting only will effect if use with `allowChildExpandOnMatch:true`. ([#4209](https://github.com/infor-design/enterprise/issues/4209))
- `[Datagrid]` Fixed a bug where filter dropdown menus did not close when focusing a filter input. ([#4766](https://github.com/infor-design/enterprise/issues/4766))
- `[Datagrid]` Fixed an issue where the keyboard was not working to sort data for sortable columns. ([#4858](https://github.com/infor-design/enterprise/issues/4858))
- `[Datagrid]` Fixed an issue where the keyboard was not working to select all from header checkbox. ([#4859](https://github.com/infor-design/enterprise/issues/4859))
- `[Datagrid]` Fixed an issue where the selection was getting clear after use pagesize dropdown for client side paging. ([#4915](https://github.com/infor-design/enterprise/issues/4915))
- `[Datagrid]` Fixed an error seen clicking items if using a flex toolbar for the datagrid toolbar. ([#4941](https://github.com/infor-design/enterprise/issues/4941))
- `[Datagrid]` Only show row status when dirty indicator and row status both exist to address conflicting visual issue. ([#4918](https://github.com/infor-design/enterprise/issues/4918))
- `[Datagrid]` Fixed an issue where selecting a row added background to row-status. ([#4918](https://github.com/infor-design/enterprise/issues/4918))
- `[Datagrid]` Fixed an issue where the filter menu would not reopen in some cases. ([#4995](https://github.com/infor-design/enterprise/issues/4995))
- `[Datepicker]` Added a setting that replaces the trigger icon with an actual button for better accessibility, enabled by default. ([#4820](https://github.com/infor-design/enterprise/issues/4820))
- `[Datepicker]` Updated validation.js to check if date picker contains a time value ([#4888](https://github.com/infor-design/enterprise/issues/4888))
- `[Datepicker]` Fixed a UI issue where the apply and cancel buttons were unable to see on small screens. ([#4950](https://github.com/infor-design/enterprise/issues/4950))
- `[Datagrid]` Clean up hover appearance of datagrid actions button when the grid is viewed as a list. ([#4963](https://github.com/infor-design/enterprise/issues/4963))
- `[Editor]`Adjusted the editor to not treat separators after headers as leading and removing them. ([#4751](https://github.com/infor-design/enterprise/issues/4751))
- `[Environment]`Updated the regular expression search criteria from Edge to Edg to resolve the EDGE is not detected issue. ([#4603](https://github.com/infor-design/enterprise/issues/4603))
- `[Field Filter]` Fixed a UI issues where the input field has a missing border and the dropdown list does not properly align when it opened. ([#4982](https://github.com/infor-design/enterprise/issues/4982))
- `[Editor]`Adjusted the editor to not treat separators after headers as leading and removing them. ([#4751](https://github.com/infor-design/enterprise/issues/4751))
- `[General]` Can run stylelint command on W10 cmd for development ([#4993](https://github.com/infor-design/enterprise/issues/4993))
- `[General]` We Updated jQuery to use 3.6.0. ([#1690](https://github.com/infor-design/enterprise/issues/1690))
- `[Header]` Removed breadcrumb coloring from current class, which was causing the wrong kind of emphasis for breadcrumbs in headers. ([#5003](https://github.com/infor-design/enterprise/issues/5003))
- `[Input]` Changed the disabled search field color for Safari to match that of other browsers. ([#4611](https://github.com/infor-design/enterprise/issues/4611))
- `[Lookup]` Isolated the scss/css .close.icon class inside of .modal-content and removed any extra top property to fix the alignment issue.([#4933](https://github.com/infor-design/enterprise/issues/4933))
- `[Lookup]` Added a setting that replaces the trigger icon with an actual button for better accessibility, enabled by default. ([#4820](https://github.com/infor-design/enterprise/issues/4820))
- `[Lookup]` fix close button alignment issue. ([#5088](https://github.com/infor-design/enterprise/issues/5088))
- `[Line Chart]` Added support for double click to Area, Bubble, Line and Scatterplot. ([#3229](https://github.com/infor-design/enterprise/issues/3229))
- `[Message]` Added automation id's to the message's modal main area dialog as well with `modal` prefix. ([#4871](https://github.com/infor-design/enterprise/issues/4871))
- `[Modal]` Fixed a bug where full size responsive setting doesn't work on android phones in landscape mode. ([#4451](https://github.com/infor-design/enterprise/issues/4451))
- `[Pie Chart]` Added support for double click to Pie and Donut. ([#3229](https://github.com/infor-design/enterprise/issues/3229))
- `[Pie Chart]` Fixed bug were pie chart type does not remove old class name ([#3144](https://github.com/infor-design/enterprise/issues/3144))
- `[Pie Chart]` Improved the accessibility of legend items with roles and offscreen labels. ([#4831](https://github.com/infor-design/enterprise/issues/4831))
- `[Radar Chart]` Added support for double click. ([#3229](https://github.com/infor-design/enterprise/issues/3229))
- `[Rating]` Fixed color of the un-checked rating star. ([#4853](https://github.com/infor-design/enterprise/issues/4853))
- `[Popupmenu]` Fixed a lifecycle issue on menus that are shared between trigger elements, where these menus were incorrectly being torn down. ([NG#987](https://github.com/infor-design/enterprise-ng/issues/987))
- `[Searchfield]` Fixed alignment issues with the close button in various scenarios ([#4989](https://github.com/infor-design/enterprise/issues/4989), [#5096](https://github.com/infor-design/enterprise/issues/5096), [#5158](https://github.com/infor-design/enterprise/issues/4989), [#5090](https://github.com/infor-design/enterprise/issues/4989))
- `[Switch]` Adjust styles to be more discernable between checked and checked+disabled ([#4341](https://github.com/infor-design/enterprise/issues/4341))
- `[Tabs (Horizontal/Header)]` Fixed bug with the placement of the focus state in RTL mode, and other minor visual improvements. ([#4877](https://github.com/infor-design/enterprise/issues/4877))
- `[Tabs Module]` Fixed a bug where clear button was missing when clearable setting is activated in tabs module searchfield. ([#4898](https://github.com/infor-design/enterprise/issues/4898))
- `[Textarea]` Fixed a bug where the textarea options like autogrow, autoGrowMaxHeight doesn't work after the initialization inside of the accordion. ([#4977](https://github.com/infor-design/enterprise/issues/4977))
- `[Timepicker]` Added a setting that replaces the trigger icon with an actual button for better accessibility, enabled by default. ([#4820](https://github.com/infor-design/enterprise/issues/4820))
- `[Toast]` Fixed a bug where the first toast in the page is not announced to screen readers. ([#4519](https://github.com/infor-design/enterprise/issues/4519))
- `[Tooltip]` Fixed a bug in tooltip that prevented linking id-based tooltip content. ([#4827](https://github.com/infor-design/enterprise/issues/4827))

(48 Issues Solved This Release, Backlog Enterprise 152, Backlog Ng 32, 1086 Functional Tests, 1640 e2e Tests)

## v4.38.1

### v4.38.1 Fixes

- `[BusyIndicator]` Fixed a bug that caused the busy-indicator to show below the busy indicator container. ([#4953](https://github.com/infor-design/enterprise/issues/4953))

## v4.38.0

### v4.38.0 Important Changes

- `[Themes]` Renamed the concept of themes to versions and renamed uplift to new and soho to classic. The new/uplift theme is now the default and its recommend you use it as your default. The old scripts and names will still work ok but new copies with the new names are added for you. In addition Variants are now called Modes. But we got rid of the older script names from 2017 as they have been deprecated for a while now. In addition the ids-identity package thats included was bumped to 4.0 if using tokens directly from this the paths there have been changed to reflect the new names. ([#2606](https://github.com/infor-design/enterprise/issues/2606))

### v4.38.0 Fixes

- `[Application Menu]` Fixed visibility of expander icon on classic theme. ([#4874](https://github.com/infor-design/enterprise/issues/4874))
- `[Accordion]` Fixed an issue where the afterexpand and aftercollapse events fired before the states are set.  ([#4838](https://github.com/infor-design/enterprise/issues/4838))
- `[Breadcrumb]` Fixed unnecessary scrollbar in safari on a flex toolbar. ([#4839](https://github.com/infor-design/enterprise/issues/4839))
- `[Calendar]` Fixed calendar event details listview on mobile perspective. ([#4886](https://github.com/infor-design/enterprise/issues/4886))
- `[Datagrid]` Fixed an issue with missing scrollbars when in frozen column mode on wide screens. ([#4922](https://github.com/infor-design/enterprise/issues/4922))
- `[Datagrid]` Added the ability to use shift click to select in mixed selection mode. ([#4748](https://github.com/infor-design/enterprise/issues/4748))
- `[Datagrid]` Fixed alignment issue when editing. ([#4814](https://github.com/infor-design/enterprise/issues/4814))
- `[Datagrid]` Added a fix for checkbox aria cells, the aria was in the wrong location. ([#4790](https://github.com/infor-design/enterprise/issues/4790))
- `[Datagrid]` Fixed a bug where shift+f10 did not open the context menu in the Datagrid. ([#4614](https://github.com/infor-design/enterprise/issues/4614))
- `[Datagrid]` Fixed an issue where tooltips on buttons in the contextual action toolbar in datagrid would never show up. ([#4876](https://github.com/infor-design/enterprise/issues/4876))
- `[Datagrid]` Fixed an issue where when using selectAllCurrentPage the deselect all did not trigger an event. ([#4916](https://github.com/infor-design/enterprise/issues/4916))
- `[Datagrid]` Fixed an issue where when using a scroll-flex container to contain datagrid it did not show the Y scrollbar. ([#4914](https://github.com/infor-design/enterprise/issues/4914))
- `[EmptyMessage]` Fixed an issue where you may get double the click handlers. ([#4889](https://github.com/infor-design/enterprise/issues/4889))
- `[Environment]` Fixed feature detection classes and routines on IPad 13 and up. ([#4855](https://github.com/infor-design/enterprise/issues/4855))
- `[Fileupload Advanced]` Fixed a bug where the disable and enable methods were not working correctly. ([#4872](https://github.com/infor-design/enterprise/issues/4872))
- `[General]` Increased windows custom css scrollbars from 8px to 12px. ([#4837](https://github.com/infor-design/enterprise/issues/4837))
- `[Input]` Fixed a bug where the cursor overlapped the icon in right aligned lookup and input fields when selecting the field. ([#4718](https://github.com/infor-design/enterprise/issues/4718))
- `[ListView]` Fixed an issue selecting after focusing the list with the keyboard. ([#4621](https://github.com/infor-design/enterprise/issues/4621))
- `[Lookup]` Fixed an issue with select all across pages in lookup. ([#4503](https://github.com/infor-design/enterprise/issues/4503))
- `[Lookup]` Fixed an issue clearing selections with selectAcrossPages. ([#4539](https://github.com/infor-design/enterprise/issues/4539))
- `[Message]` Fixed multiple events were firing. ([#953](https://github.com/infor-design/enterprise-ng/issues/953))
- `[Popover]` Fixed a bug where the close button did not get an automation ID and added automation ID to the title. ([#4743](https://github.com/infor-design/enterprise/issues/4743))
- `[Locale/Multiselect]` Fixed a bug where translations could not be made correctly on All label and Selected Label, so we dropped having the label in the field. You can use the allTextString and selectedTextString if you want something special. ([#4505](https://github.com/infor-design/enterprise/issues/4505))
- `[Locale]` Fixed a bug in Estonian translations. ([#4805](https://github.com/infor-design/enterprise/issues/4805))
- `[Locale]` Fixed several bugs in Greek translations. ([#4791](https://github.com/infor-design/enterprise/issues/4791))
- `[Locale]` Fixed a bug in Turkish translations. ([#4788](https://github.com/infor-design/enterprise/issues/4788))
- `[Locale]` Fixed a bug in Thai translations. ([#4738](https://github.com/infor-design/enterprise/issues/4738))
- `[Searchfield]` Fixed an accessibility issue where the X was not tabbable with the keyboard. To fix this added a tabbable setting which is on by default. If you want it off you can set it to false but you would pass accessibility testing. ([#4815](https://github.com/infor-design/enterprise/issues/4815))
- `[Tabs]` Fixed an iOS bug that was preventing dismissible tabs to be dismissed by tap. ([#4763](https://github.com/infor-design/enterprise/issues/4763))
- `[Tabs Module]` Fixed positioning of the icon in tabs module. ([#4842](https://github.com/infor-design/enterprise/issues/4842))
- `[Tabs Module]` Fixed the focus border of the home button and make it tabbable in tabs module. ([#4850](https://github.com/infor-design/enterprise/issues/4850))
- `[Tabs Vertical]` Fixed black hover state in new (uplift) theme contrast mode. ([#4867](https://github.com/infor-design/enterprise/issues/4867))
- `[Validation]` Fixed an issue where validation messages did not have the correct aria for accessibility. ([#4830](https://github.com/infor-design/enterprise/issues/4830))
- `[TabsModule]` Fixed positioning of the icon in tabs module. ([#4842](https://github.com/infor-design/enterprise/issues/4842))
- `[Timepicker]` Improved accessibility on both the input field and its inner picker elements. ([#4403](https://github.com/infor-design/enterprise/issues/4403))

(37 Issues Solved This Release, Backlog Enterprise 136, Backlog Ng 32, 1082 Functional Tests, 1638 e2e Tests)

## v4.37.3

### v4.37.3 Fixes

- `[BusyIndicator]` Fixed a bug that caused the busy-indicator to show below the busy indicator container. ([#4953](https://github.com/infor-design/enterprise/issues/4953))

### v4.37.2 Fixes

- `[Datagrid]` Fixed an issue with missing scrollbars when in frozen column mode on wide screens. ([#4922](https://github.com/infor-design/enterprise/issues/4922))

## v4.37.1

### v4.37.1 Fixes

- `[General]` Increased windows custom css scrollbars from 8px to 12px. ([#4837](https://github.com/infor-design/enterprise/issues/4837))
- `[Datagrid]` Fixed an issue where when using a scroll-flex container to contain datagrid it did not show the Y scrollbar. ([#4914](https://github.com/infor-design/enterprise/issues/4914))

## v4.37.0

### v4.37.0 Features

- `[FileUpload]` Added the ability to drag files onto the file upload field like in 3.x versions. ([#4723](https://github.com/infor-design/enterprise/issues/4723))
- `[Datagrid]` Added the ability to edit columns formatted with tags and badges with an Input editor. ([#4637](https://github.com/infor-design/enterprise/issues/4637))
- `[Datagrid]` Added the ability to pass a locale numberFormat to the TargetedAchievement formatter and also set the default to two decimals. ([#4802](https://github.com/infor-design/enterprise/issues/4802))
- `[Dropdown]` Added basic virtual scrolling to dropdown for if you have thousands of items. Only basic dropdown functionality will work with this setting but it improved performance on larger dropdown lists. ([#4708](https://github.com/infor-design/enterprise/issues/4708))
- `[Sidebar]` Added the ability to hide and show the side bar with the list detail view. ([#4394](https://github.com/infor-design/enterprise/issues/4394))

### v4.37.0 Fixes

- `[App Menu]` Fixed a regression bug  where the searchfield icon duplicated and were not properly aligned with the searchfield. ([#4737](https://github.com/infor-design/enterprise/issues/4737))
- `[App Menu]` Removed the close button animation on the hamburger button when app menus open. ([#4756](https://github.com/infor-design/enterprise/issues/4756))
- `[Bar Chart]` Fixed an issue where the data was passing wrong for grouped type custom tooltip. ([#4548](https://github.com/infor-design/enterprise/issues/4548))
- `[Busy Indicator]` Fixed an error was showing when called `close()` method too soon after `activate()`. ([#980](https://github.com/infor-design/enterprise-ng/issues/980))
- `[Calendar]` Fixed a regression where clicking Legend checkboxes was no longer possible. ([#4746](https://github.com/infor-design/enterprise/issues/4746))
- `[Checkboxes]` Fixed a bug where if checkboxes are in a specific relative layout the checkboxes may click the wrong one. ([#4808](https://github.com/infor-design/enterprise/issues/4808))
- `[Column Chart]` Fixed an issue where the data was passing wrong for grouped type custom tooltip. ([#4548](https://github.com/infor-design/enterprise/issues/4548))
- `[Datagrid]` Fixed an issue where the filter border on readonly lookups was not displayed in high contrast mode. ([#4724](https://github.com/infor-design/enterprise/issues/4724))
- `[Datagrid]` Added missing aria row group role to the datagrid. ([#4479](https://github.com/infor-design/enterprise/issues/4479))
- `[Datagrid]` Fixed a bug where when setting a group and decimal out of the current locale then editing would not work. ([#4806](https://github.com/infor-design/enterprise/issues/4806))
- `[Dropdown]` Fixed an issue where some elements did not correctly get an id in the dropdown. ([#4742](https://github.com/infor-design/enterprise/issues/4742))
- `[Dropdown]` Fixed a bug where you could click the label and focus a disabled dropdown. ([#4739](https://github.com/infor-design/enterprise/issues/4739))
- `[Homepage]` Fixed the wrong metadata was sending for resize, reorder and remove card events. ([#4798](https://github.com/infor-design/enterprise/issues/4798))
- `[Locale]` Fixed an issue where if the 11th digit is a zero the formatNumbers and truncateDecimals function will loose a digit. ([#4656](https://github.com/infor-design/enterprise/issues/4656))
- `[Modal]` Improved detection of non-focusable elements when a Modal is configured to auto focus one of its inner components. ([#4740](https://github.com/infor-design/enterprise/issues/4740))
- `[Module Tabs]` Fixed a bug related to automatic linking of Application Menu trigger tabs in Angular environments ([#4736](https://github.com/infor-design/enterprise/issues/4736))
- `[ProcessIndicator]` Fixed a layout issue on the index page and added a rejected icon. ([#4770](https://github.com/infor-design/enterprise/issues/4770))
- `[Rating]` Fixed an issue where the rating was not clear on toggle. ([#4571](https://github.com/infor-design/enterprise/issues/4571))
- `[Splitter]` Fixed the splitter was dragging to wrong direction in RTL. ([#1813](https://github.com/infor-design/enterprise/issues/1813))
- `[Swaplist]` Fixed an issue where the user attributes need to be override existing attributes. ([#4694](https://github.com/infor-design/enterprise/issues/4694))
- `[Tabs]` Fixed a bug where the info icon were not aligned correctly in the tab, and info message were not visible. ([#4711](https://github.com/infor-design/enterprise/issues/4711))
- `[Tabs]` Fixed a bug where the tab key would move through tabs rather than moving to the tab content. ([#4745](https://github.com/infor-design/enterprise/issues/4745))
- `[Toolbar Searchfield]` Fixed a bug where the toolbar searchfield were unable to focused when tabbing through the page. ([#4683](https://github.com/infor-design/enterprise/issues/4683))
- `[Toolbar Searchfield]` Fixed a bug where the search bar were showing extra outline when focused. ([#4682](https://github.com/infor-design/enterprise/issues/4682))
- `[Track Dirty]` Fixed an error that was showing when using dirty indicator within a tab component. ([#936](https://github.com/infor-design/enterprise-ng/issues/936))
- `[Tree]` Fixed an issue where the character entity was stripped for addNode() method. ([#4694](https://github.com/infor-design/enterprise/issues/4694))

(49 Issues Solved This Release, Backlog Enterprise 137, Backlog Ng 35, 1082 Functional Tests, 1639 e2e Tests)

## v4.36.2

### v4.36.2 Fixes

- `[App Menu]` Removed the close button animation on the hamburger button when app menus open. ([#4756](https://github.com/infor-design/enterprise/issues/4756))
- `[App Menu]` Fixed a regression bug  where the searchfield icon duplicated and were not properly aligned with the searchfield. ([#4737](https://github.com/infor-design/enterprise/issues/4737))
- `[Calendar]` Fixed a regression where clicking Legend checkboxes was no longer possible. ([#4746](https://github.com/infor-design/enterprise/issues/4746))
- `[FileUpload]` Added the ability to drag files onto the file upload field like in 3.x versions. ([#4723](https://github.com/infor-design/enterprise/issues/4723))
- `[Modal]` Improved detection of non-focusable elements when a Modal is configured to auto focus one of its inner components. ([#4740](https://github.com/infor-design/enterprise/issues/4740))
- `[Locale]` Fixed an issue where if the 11th digit is a zero the formatNumbers and truncateDecimals function will loose a digit. ([#4656](https://github.com/infor-design/enterprise/issues/4656))
- `[Rating]` Fixed an issue where the rating was not clear on toggle. ([#4571](https://github.com/infor-design/enterprise/issues/4571))

## v4.36.1

### v4.36.1 Fixes

- `[Calendar]` Fixed a regression where clicking Legend checkboxes was no longer possible. ([#4746](https://github.com/infor-design/enterprise/issues/4746))
- `[Dropdown]` Fixed an issue where some elements did not correctly get an id in the dropdow n. ([#4742](https://github.com/infor-design/enterprise/issues/4742))
- `[Editor]` Fixed a follow up issue with readonly links in the editor. ([#4702](https://github.com/infor-design/enterprise/issues/4702))

## v4.36.0

### v4.36.0 Important Changes

- `[Datagrid]` Fixed a bug where the datagrid header checkbox had the wrong aria-checked state when only some rows are selected, this change occured because the aria-checked was not on the focusable element so was not announced. If using automation scripts on this attribute, you should be aware and adjust accordingly. ([#4491](https://github.com/infor-design/enterprise/issues/4491))

### v4.36.0 Features

- `[Datagrid]` Made the summary row sticky on the bottom of the datagrid. ([#4645](https://github.com/infor-design/enterprise/issues/4645))
- `[Lookup]` Added a clear callback function like the click callback that fires when clicking the clear X if enabled. ([#4693](https://github.com/infor-design/enterprise/issues/4693))
- `[Tabs]` Added a setting for making the text on Module Tabs' optional Application Menu trigger only accessible to screen readers. ([#4590](https://github.com/infor-design/enterprise/issues/4590))

### v4.36.0 Fixes

- `[Application Menu]` Fixed an issue with filtering where nested items matching the filter were not always displayed. ([#4592](https://github.com/infor-design/enterprise/issues/4592))
- `[Column Chart]` Fixed an alignment issue with the labels in grouped column charts. ([#4645](https://github.com/infor-design/enterprise/issues/4645))
- `[Datagrid]` Fixed a bug where filterWhenTyping did not work on lookup filter columns. ([#4678](https://github.com/infor-design/enterprise/issues/4678))
- `[Datagrid]` Fixed an issue where updateRow will not correctly sync and merge data. ([#4674](https://github.com/infor-design/enterprise/issues/4674))
- `[Datagrid]` Fixed a bug where the error icon overlapped to the calendar icon when a row has been selected and hovered. ([#4670](https://github.com/infor-design/enterprise/issues/4670))
- `[Datagrid]` Fixed a bug where multiselect would loose selection across pages when using selectRowsAcrossPages. ([#954](https://github.com/infor-design/enterprise-ng/issues/954))
- `[Datagrid]` Made a fix that when calling applyFilter the lookup checkbox did not update. ([#4693](https://github.com/infor-design/enterprise/issues/4693))
- `[Datagrid]` Added the datagrid api to the current clearArguments setting's callback. ([#4693](https://github.com/infor-design/enterprise/issues/4693))
- `[Datagrid]` Fixed the inbuilt date validation to use the datagrid column settings for date fields. ([#4693](https://github.com/infor-design/enterprise/issues/4730))
- `[Dropdown]` Fixed a bug where the tooltips are invoked for each dropdown item. This was slow with a lot of items. ([#4672](https://github.com/infor-design/enterprise/issues/4672))
- `[Dropdown]` Fixed a bug where mouseup was used rather than click to open the list and this was inconsistent. ([#4638](https://github.com/infor-design/enterprise/issues/4638))
- `[Editor]` Fixed an issue where the dirty indicator was not reset when the contents contain `<br>` tags. ([#4624](https://github.com/infor-design/enterprise/issues/4624))
- `[Editor]` Fixed a bug where hyperlinks were not clickable in readonly state. ([#4702](https://github.com/infor-design/enterprise/issues/4702))
- `[Homepage]` Fixed a bug where the border behaves differently and does not change back correctly when hovering in editable mode. ([#4640](https://github.com/infor-design/enterprise/issues/4640))
- `[Homepage]` Added support for small size (260x260) widgets and six columns. ([#4663](https://github.com/infor-design/enterprise/issues/4663))
- `[Homepage]` Fixed an issue where the animation was not working on widget removed. ([#4686](https://github.com/infor-design/enterprise/issues/4686))
- `[Homepage]` Fixed a bug where the border behaves differently and does not change back correctly when hovering in editable mode. ([#4640](https://github.com/infor-design/enterprise/issues/4640))
- `[Listview]` Fixed an issue where the contextmenu was not open on longpress and text as not selectable for iOS device. ([#4655](https://github.com/infor-design/enterprise/issues/4655))
- `[Locale]` Don't attempt to set d3 locale if d3 is not being used ([#4668](https://github.com/infor-design/enterprise/issues/4486))
- `[Modal]` Fixed a bug where the autofocus was not working on anchor tag inside of the modal and moving the first button as a default focus if there's no `isDefault` property set up.
- `[Pager]` Fixed a bug that automation id's are not added when the attachToBody is used. ([#4692](https://github.com/infor-design/enterprise/issues/4692))
- `[Rating]` Fixed a bug with the readonly function, it did not toggle the readonly state correctly. ([#958](https://github.com/infor-design/enterprise-ng/issues/958))
- `[Tabs]` Added support for a "More Actions" button to exist beside horizontal/header tabs. ([#4532](https://github.com/infor-design/enterprise/issues/4532))
- `[Tree]` Fixed an issue where the parent value was get deleted after use `addNode()` method. ([#4486](https://github.com/infor-design/enterprise/issues/4486))
- `[Wizard]` Fixed a slight layout issue with the highlighted step in RTL mode. ([#4714](https://github.com/infor-design/enterprise/issues/4714))

(42 Issues Solved This Release, Backlog Enterprise 136, Backlog Ng 32, 1084 Functional Tests, 1642 e2e Tests)

## v4.35.4

### v4.35.4 Fixes

- `[Datagrid]` Added the datagrid api to the current clearArguments setting's callback. ([#4693](https://github.com/infor-design/enterprise/issues/4693))

## v4.35.3

### v4.35.3 Fixes

- `[Datagrid]` Made a fix that when calling applyFilter the lookup checkbox did not update. ([#4693](https://github.com/infor-design/enterprise/issues/4693))
- `[Dropdown]` Fixed a bug where the tooltips are invoked for each dropdown item. This was slow with a lot of items. ([#4672](https://github.com/infor-design/enterprise/issues/4672))
- `[Dropdown]` Fixed a bug where mouseup was used rather than click to open the list and this was inconsistent. ([#4638](https://github.com/infor-design/enterprise/issues/4638))
- `[Lookup]` Added a clear callback function like the click callback that fires when clicking the clear X if enabled. ([#4693](https://github.com/infor-design/enterprise/issues/4693))
- `[Pager]` Fixed a bug that automation id's are not added when the attachToBody is used. ([#4692](https://github.com/infor-design/enterprise/issues/4692))
- `[Rating]` Fixed a bug with the readonly function, it did not toggle the readonly state correctly. ([#958](https://github.com/infor-design/enterprise-ng/issues/958))

## v4.35.2

### v4.35.2 Fixes

- `[Datagrid]` Fixed an additional issue where updateRow will cause rows to no longer be reorderable. ([#4674](https://github.com/infor-design/enterprise/issues/4674))

## v4.35.1

### v4.35.1 Fixes

- `[Datagrid]` Fixed an issue where updateRow will not correctly sync and merge data. ([#4674](https://github.com/infor-design/enterprise/issues/4674))
- `[Datagrid]` Fixed a bug where filterWhenTyping did not work on lookup filter columns. ([#4678](https://github.com/infor-design/enterprise/issues/4678))
- `[Editor]` Fixed an issue where the dirty indicator was not reset when the contents contain `<br>` tags. ([#4624](https://github.com/infor-design/enterprise/issues/4624))

## v4.35.0

### v4.35.0 Important Notes

- `[Breadcrumb]` We added support for the use of `span` in place of `a` tags inside Breadcrumb List Items at the component API level.  In order to facilitate this, some internal API methods had to be changed to recognize the list item instead of the anchor.  If you rely on the Breadcrumb API and reference breadcrumb item anchor tags, please note that before adopting this version, you should change your code to instead reference the list items, or only use the BreadcrumbItem API.

### v4.35.0 Features

- `[Datagrid]` Added support to select all rows on current page only for client side paging. ([#4265](https://github.com/infor-design/enterprise/issues/4265))
- `[Datagrid]` Added a new ProcessIndicator formatter. ([#3918](https://github.com/infor-design/enterprise/issues/3918))
- `[Dropdown]` Improved behavior of list item navigation/selection when a Dropdown is configured with "no search" mode activated. ([#4483](https://github.com/infor-design/enterprise/issues/4483))
- `[Lookup]` Added the ability to change the lookup icon. ([#4527](https://github.com/infor-design/enterprise/issues/4527))
- `[ProcessIndicator]` Added: labels, more icon support, and a content areas and made it responsive. ([#3918](https://github.com/infor-design/enterprise/issues/3918))

### v4.35.0 Fixes

- `[Application Menu]` Fixed accessibility issues getting redundant info in expand/collapse button. ([#4462](https://github.com/infor-design/enterprise/issues/4462))
- `[Application Menu]` Fixed accessibility issues with missing instructional text and incorrect aria-role assignments on the App Menu triggers (hamburger buttons) and Role switcher buttons. ([#4489](https://github.com/infor-design/enterprise/issues/4489))
- `[About]` Made it possible to close About dialogs that previously had open, nested Modals present. ([NG#915](https://github.com/infor-design/enterprise-ng/issues/915))
- `[Badges]` Fixed alignment issues in uplift theme. ([#4578](https://github.com/infor-design/enterprise/issues/4578))
- `[Busy Indicator]` Fixed an issue where the whole page and parent div was shifts when active. ([#746](https://github.com/infor-design/enterprise-ng/issues/746))
- `[Button]` Fixed the tooltip in action button to be not visible when there's no title attribute. ([#4473](https://github.com/infor-design/enterprise/issues/4473))
- `[Column Chart]` Fixed a minor alignment issue in the xAxis labels ([#4460](https://github.com/infor-design/enterprise/issues/4460))
- `[Colorpicker]` Fixed an issue where values were not being selecting when multiple colopickers are present. ([#4146](https://github.com/infor-design/enterprise/issues/4146))
- `[Datagrid]` Fix a bug where changing selectable on the fly did not change the select behavior. ([#4575](https://github.com/infor-design/enterprise/issues/4575))
- `[Datagrid]` Fixed an issue where the click event was not fire for hyperlinks keyword search results. ([#4550](https://github.com/infor-design/enterprise/issues/4550))
- `[Datagrid]` Added api setting for selection on enter edit mode. ([#4485](https://github.com/infor-design/enterprise/issues/4485))
- `[Datagrid]` Fixed a bug where the onPostRenderCell function would get an empty container if using frozen columns. ([#947](https://github.com/infor-design/enterprise-ng/issues/947))
- `[Datagrid]` Fix a bug where changing selectable on the fly did not change the select behavior. ([#4575](https://github.com/infor-design/enterprise/issues/4575))
- `[Dropdown]` Fixed a bug where the last option icon changes when searching/filtering in dropdown search field. ([#4474](https://github.com/infor-design/enterprise/issues/4474))
- `[Editor/Fontpicker]` Fixed a bug where the label relationship were not valid in the editor role. Adding aria-labelledby will fix the association for both editor and the label. Also, added an audible label in fontpicker. ([#4454](https://github.com/infor-design/enterprise/issues/4454))
- `[Field Options]` Fixed an issue where the action button was misaligned for safari. ([#4610](https://github.com/infor-design/enterprise/issues/4610))
- `[FileUploadAdvanced]` Fixed an issue where abort method was not working properly to remove the file block when upload fails. ([#938](https://github.com/infor-design/enterprise-ng/issues/938))
- `[Header]` Fixed a bug where the searchfield automatically expands when clicking the app menu button. ([#4617](https://github.com/infor-design/enterprise/issues/4617))
- `[Lookup]` Fixed some layout issues when using the editable and clearable options on the filter row. ([#4527](https://github.com/infor-design/enterprise/issues/4527))
- `[Lookup]` Fixed incorrect counts when using allowSelectAcrossPages. ([#4316](https://github.com/infor-design/enterprise/issues/4316))
- `[Mask]` Fixed broken date/time masks in the `sv-SE` locale. ([#4613](https://github.com/infor-design/enterprise/issues/4613))
- `[Tree]` Fixed an issue where the character entity references were render differently for parent and child levels. ([#4512](https://github.com/infor-design/enterprise/issues/4512))
- `[Tooltip/Pager]` Fixed an issue where the tooltip would show at the top when clicking paging buttons. ([#218](https://github.com/infor-design/enterprise-ng/issues/218))

(40 Issues Solved This Release, Backlog Enterprise 173, Backlog Ng 42, 1083 Functional Tests, 1638 e2e Tests)

## v4.34.3

### v4.34.3 Fixes

- `[Lookup]` Added the ability to change the lookup icon. ([#4527](https://github.com/infor-design/enterprise/issues/4527))
- `[Lookup]` Fixed some layout issues when using the editable and clearable options on the filter row. ([#4527](https://github.com/infor-design/enterprise/issues/4527))

## v4.34.2

### v4.34.2 Fixes

- `[Dropdown/Autocomplete]` Fix a bug where these components would fail in IE 11. Note that IE 11 isn't "supported" but we fixed these issues to give teams more time to migrate. ([#4608](https://github.com/infor-design/enterprise/issues/4608))
- `[General]` Fix a bug where the regex scripts will error on Big Sur. ([#4612](https://github.com/infor-design/enterprise/issues/4612))

## v4.34.1

### v4.34.1 Fixes

- `[Datagrid]` Fix a bug where changing selectable on the fly did not change the select behavior. ([#4575](https://github.com/infor-design/enterprise/issues/4575)

## v4.34.0

### v4.34.0 Features

- `[All Components]` Added `attributes` setting to set automation id's and id's. ([#4498](https://github.com/infor-design/enterprise/issues/4498))
- `[Datagrid]` Added a limited experimental sticky header feature. ([#3993](https://github.com/infor-design/enterprise/issues/3993))
- `[Input]` Add a `revealText` plugin that will add a button to password fields to hide and show sensitive information such as SIN or passwords. ([#4098](https://github.com/infor-design/enterprise/issues/4098))
- `[Listview]` Added a new setting `allowDeselect` which will make it such that if you select an item you cant deselect, you can only select another item. ([#4376](https://github.com/infor-design/enterprise/issues/4376))
- `[Locale]` Added a new set of translations from the translation team. ([#4501](https://github.com/infor-design/enterprise/issues/4501))
- `[Locale/Charts]` The numbers inside charts are now formatted using the current locale's, number settings. This can be disabled/changed in some charts by passing in a localeInfo object to override the default settings. ([#4437](https://github.com/infor-design/enterprise/issues/4437))
- `[Treemap]` Added ability to show a tooltip. ([#2794](https://github.com/infor-design/enterprise/issues/2794))

### v4.34.0 Fixes

- `[Autocomplete]` Fixed an issue where a slow and incomplete ajax request would cause the dropdown to briefly show wrong contents. ([#4387](https://github.com/infor-design/enterprise/issues/4387))
- `[Breadcrumb]` Fixed an issue where css only breadcrumbs were missing styles. ([#4501](https://github.com/infor-design/enterprise/issues/4501))
- `[Datepicker]` Fixed an issue where range highlight was not aligning for Mac/Safari. ([#4352](https://github.com/infor-design/enterprise/issues/4352))
- `[Datagrid]` Fixed an issue with a custom toolbar, where buttons would click twice. ([#4471](https://github.com/infor-design/enterprise/issues/4471))
- `[Datagrid]` Fixed an issue where the special characters (é, à, ü, û, ...) export to csv was not generated them correctly. ([#4347](https://github.com/infor-design/enterprise/issues/4347))
- `[Datagrid]` Fixed an issue where the leading spaces were removed on editing cells. ([#4380](https://github.com/infor-design/enterprise/issues/4380))
- `[Datagrid]` Fixed an issue where the double click event was not firing for checkbox columns. ([#4381](https://github.com/infor-design/enterprise/issues/4381))
- `[Datagrid]` Fixed an issue where the dropdown in a datagrid would stay open when clicking to the next page of results. ([#4396](https://github.com/infor-design/enterprise/issues/4396))
- `[Datagrid]` Fixed a bug where a scroll bar shows even when there's no data in datagrid. ([#4228](https://github.com/infor-design/enterprise/issues/4228))
- `[Datagrid]` Fixed an issue where calling setFocus on the datagrid would stop open menus from working. ([#4429](https://github.com/infor-design/enterprise/issues/4429))
- `[Datagrid]` To allow for some script tools to work we now set draggable to true. ([#4490](https://github.com/infor-design/enterprise/issues/4490))
- `[Datagrid]` Fixed an error on the filter box on the personalization dialog where it would error if there is a column with no name field. ([#4495](https://github.com/infor-design/enterprise/issues/4495))
- `[Datagrid]` Fixed links when changing personalization as they would inherit the wrong color. ([#4481](https://github.com/infor-design/enterprise/issues/4481))
- `[Datagrid]` Fixed a bug where seaching with the search on the toolbar would not highlight results. ([#4488](https://github.com/infor-design/enterprise/issues/4488))
- `[Datagrid]` Fixed an issue with a custom toolbar, where buttons would click twice. ([#4471](https://github.com/infor-design/enterprise/issues/4471))
- `[Datagrid]` Fixed a bug in updateRow where it did not sync up all data passed in with the dataset. ([#4476](https://github.com/infor-design/enterprise/issues/4476))
- `[Datepicker]` Changed the month/year picker to skip 10 years instead of one. ([#4388](https://github.com/infor-design/enterprise/issues/4388))
- `[Dropdown]` Improved the behavior of the `noSearch` dropdown when using the keyboard. ([#4388](https://github.com/infor-design/enterprise/issues/4388))
- `[Editor]` Fixed an issue where the focus was getting lost after pressing toolbar buttons. ([#4335](https://github.com/infor-design/enterprise/issues/4335))
- `[Editor]` Fixed an issue where the color picker was not opening the popup for overflow menu and had name as undefined in list. ([#4398](https://github.com/infor-design/enterprise/issues/4398))
- `[Editor]` Fixed an issue where font-size tags are stripped from the css. ([#4557](https://github.com/infor-design/enterprise/issues/4557))
- `[Favorites]` Removed the favorites component as its not really a component, info on it can be found under buttons in the toggle example. ([#4405](https://github.com/infor-design/enterprise/issues/4405))
- `[Fieldset]` Fixed a bug where summary form data gets cut off on a smaller viewport. ([#3861](https://github.com/infor-design/enterprise/issues/3861))
- `[Homepage]` Fixed an issue where the four column widgets were incorrectly positioned, left aligned on large screen. ([#4541](https://github.com/infor-design/enterprise/issues/4541))
- `[List Detail]` Fixed css height for list detail in responsive view ([#4426](https://github.com/infor-design/enterprise/issues/4426))
- `[Listview]` Fixed a bug where readonly and non-selectable listview should not have hover state. ([#4452](https://github.com/infor-design/enterprise/issues/4452))
- `[Lookup]` Fixed a bug where the filter header together with the checkbox column is not properly align. ([#3774](https://github.com/infor-design/enterprise/issues/3774))
- `[MenuButton]` Removed the menubutton component sections as its not really a component, info on it can be found under buttons in the MenuButton examples. ([#4416](https://github.com/infor-design/enterprise/issues/4416))
- `[Message]` Added support for lists in the message, also fixed a problem when doing so, with screen readers. ([#4400](https://github.com/infor-design/enterprise/issues/4400))
- `[Message]` Added the `noRefocus` setting that will feed through to the modal. ([#4507](https://github.com/infor-design/enterprise/issues/4507))
- `[Splitter]` Added missing audible labels in splitter collapse button and splitter handle. ([#4404](https://github.com/infor-design/enterprise/issues/4404))
- `[Tabs Module]` Fixed a bug where tab items were not centered correctly in uplift theme. ([#4538](https://github.com/infor-design/enterprise/issues/4538))
- `[Treemap]` Fixed a bug where small slices may show a "tip" below the chart. ([#2794](https://github.com/infor-design/enterprise/issues/2794))

(56 Issues Solved This Release, Backlog Enterprise 185, Backlog Ng 42, 1082 Functional Tests, 1612 e2e Tests)

## v4.33.2

### v4.33.2 Fixes

`[General]` Fix a bug where the regex blows up on Mac Big Sur. ([#4612](https://github.com/infor-design/enterprise/issues/4612))

## v4.33.1

### v4.33.1 Fixes

- `[Breadcrumb]` Fixed an issue were css only breadcrumbs were missing styles. ([#4501](https://github.com/infor-design/enterprise/issues/4501))

## v4.33.0

### v4.33.0 Features

- `[Locale]` Added a new dateTimeMillis and timeStampMillis format if milliseconds are needed. ([#4384](https://github.com/infor-design/enterprise/issues/4384))
- `[Toast]` Added a setting to enable setting ids or other attributes on the toast element. ([#4275](https://github.com/infor-design/enterprise/issues/4275))

### v4.33.0 Fixes

- `[Autocomplete]` Fix a bug when connected to NG where pressing the enter key would not select Autocomplete items/. ([ng#901](https://github.com/infor-design/enterprise-ng/issues/901))
- `[Autocomplete]` Fixed an issue where the Searchfield items were not selectable after 'All results for "xx"' was selected. ([#4446](https://github.com/infor-design/enterprise/issues/4446))
- `[Calendar]` Removed some extra keyboard stops when tabing. ([#4318](https://github.com/infor-design/enterprise/issues/4318))
- `[Calendar]` Fixed a bug where the incorrect color was shown when events are added with the dialog. ([#4439](https://github.com/infor-design/enterprise/issues/4439))
- `[Colorpicker]` Fixed an issue where the colorpicker closes when pressing or clicking outside the swatch. ([#3559](https://github.com/infor-design/enterprise/issues/3559))
- `[Datagrid]` Fixed an issue where activated row on 2nd or any subsequent page was not highlighting for mixed selection mode. ([ng#900](https://github.com/infor-design/enterprise-ng/issues/900))
- `[Datagrid]` Added support to disable column buttons. ([1590](https://github.com/infor-design/enterprise/issues/1590))
- `[Datagrid]` Fixed an issue where short field icon padding was misaligned in RTL mode. ([#1812](https://github.com/infor-design/enterprise/issues/1812))
- `[Datagrid]` Added support to `In Range` filter operator for numeric columns. ([#3988](https://github.com/infor-design/enterprise/issues/3988))
- `[Datagrid]` Fixed an issue where filter was not working if user types slow in the filter input for treegrid. ([#4270](https://github.com/infor-design/enterprise/issues/4270))
- `[Datagrid]` Fixed an issue where the icons right text was truncated for extra-small row height. ([#4355](https://github.com/infor-design/enterprise/issues/4355))
- `[Datagrid]` Fixed an issue where the column icons and content was overlapping. ([#4264](https://github.com/infor-design/enterprise/issues/4264))
- `[Datagrid]` Fixed an issue where using flex toolbar as a custom toolbar did not work. ([#4385](https://github.com/infor-design/enterprise/issues/4385))
- `[Datepicker]` Added missing off screen text for the picker buttons in the datepicker month/year view. ([#4318](https://github.com/infor-design/enterprise/issues/4318))
- `[Editor]` Fixed a bug where the Fontpicker's displayed style wasn't updating to match the current text selection in some cases. ([#4309](https://github.com/infor-design/enterprise/issues/4309))
- `[Editor]` Fixed a bug where b tags in an empty p tag would be stripped. ([#4411](https://github.com/infor-design/enterprise/issues/4411))
- `[Locale]` Added a new translation token for Records Per Page with no number. ([#4334](https://github.com/infor-design/enterprise/issues/4334))
- `[Locale]` Fixed an max stack error when setting `nb-NO` as a language. ([#874](https://github.com/infor-design/enterprise-ng/issues/874))
- `[Lookup]` Fixed an issue where the event `beforeShow` was only triggered the first time. ([#899](https://github.com/infor-design/enterprise-ng/issues/899))
- `[Lookup]` Fixed a bug where the lookup count doesn't update correctly. ([#4312](https://github.com/infor-design/enterprise/issues/4312))
- `[Mask]` Enabled editable sections of Date masks.  Editing within a section will no longer incorrectly alter values that may already exist in a date field's other editable sections. ([#4079](https://github.com/infor-design/enterprise/issues/4079))
- `[Modal Manager]` Modals now pass `isCancelled` properly when the Modal Manager API detects a request to close by using the Escape key. ([#4298](https://github.com/infor-design/enterprise/issues/4298))
- `[Pager]` Fixed an error when using arrow keys to select in the pagesize selector. ([#4383](https://github.com/infor-design/enterprise/issues/4383))
- `[Searchfield]` Allow for search terms to include special characters. ([#4291](https://github.com/infor-design/enterprise/issues/4291))
- `[Stepprocess]` Fixed a bug where padding and scrolling was missing. Note that this pattern will eventually be removed and we do not suggest any one use it for new development. ([#4249](https://github.com/infor-design/enterprise/issues/4249))
- `[Tabs]` Fixed multiple bugs where error icon in tabs and the animation bar were not properly aligned in RTL uplift theme. ([#4326](https://github.com/infor-design/enterprise/issues/4326))
- `[Tabs]` Fixed a bug where removing a nested tab would cause an error due to being invisible. ([#4356](https://github.com/infor-design/enterprise/issues/4356))
- `[Tabs]` Fixed a bug where the focus/activated state does not display correctly in RTL. ([#4332](https://github.com/infor-design/enterprise/issues/4332))
- `[Toolbar Flex]` Fixed detection of overflow in some toolbars where items were not properly displaying all overflowed items in the "More Actions" menu. ([#4296](https://github.com/infor-design/enterprise/issues/4296))
- `[Toolbar Flex]` Fixed an issue where in some examples/cases the first item did not get an initial tabindex. ([#4418](https://github.com/infor-design/enterprise/issues/4418))
- `[Tree]` Fixed an issue where calling togglenode without first doing a select/unselect was not working properly. ([#3927](https://github.com/infor-design/enterprise/issues/3927))
- `[Tree]` Fixed a bug that adding icons in with the tree text would encode it when using addNode. ([#4305](https://github.com/infor-design/enterprise/issues/4305))
- `[Validation]` Fixed an issue where after the execution `resetForm()` was not resting dropdown and editor the fields. ([#4259](https://github.com/infor-design/enterprise/issues/4259))

(48 Issues Solved This Release, Backlog Enterprise 184, Backlog Ng 48, 1084 Functional Tests, 1530 e2e Tests)

## v4.32.0

### v4.32.0 Important Notes

- `[Colors]` In Uplift (Vibrant) theme there is no longer any colors in graphite. All are slate. This involved bringing in a new version 3.0 of the design system with some breaking changes you should not if using the tokens directly. See the [design system change log](https://github.com/infor-design/design-system/blob/main/docs/CHANGELOG.md) for details. ([#4206](https://github.com/infor-design/enterprise/issues/4206))

### v4.32.0 Features

- `[Breadcrumb]` Add truncated style and made it the default for all Breadcrumb lists. ([#4091](https://github.com/infor-design/enterprise/issues/4091))
- `[Datagrid]` Add a new `RowNumber` formatter that will show a row number column that remains the same no matter how the grid is sorted. ([#1904](https://github.com/infor-design/enterprise/issues/1904))
- `[Datepicker]` Added the ability to use the range selection in date picker when using the UmAlQura Calendar (RTL). ([#4227](https://github.com/infor-design/enterprise/issues/4227))
- `[Homepage]` Added ability to support a 5 column option. ([#4101](https://github.com/infor-design/enterprise/issues/4101))
- `[Locale]` Added an example page to test translation strings more accurately. ([#4189](https://github.com/infor-design/enterprise/issues/4189))

### v4.32.0 Fixes

- `[Accordion]` Fixed a bug where disabled headers texts and icons were barely recognizable as disabled in uplift theme. ([#4065](https://github.com/infor-design/enterprise/issues/4065))
- `[Accordion]` Fixed a bug in the vibrant theme where nested header text was not showing because the width was pushing it to the next line. ([#4145](https://github.com/infor-design/enterprise/issues/4145))
- `[Application Menu]` Fixed too much spacing level when there's an icon in accordion header in uplift theme. ([#4202](http://localhost:4000/components/applicationmenu/test-six-levels-icons.html?theme=uplift&variant=light&colors=0066D4))
- `[Contextual Action Panel]` Made the close button work in cases where subcomponents are open inside the CAP. ([#4112](https://github.com/infor-design/enterprise/issues/4112))
- `[Colorpicker]` The sizes were inconsistent with other components in width so we adjusted them. ([#4310](https://github.com/infor-design/enterprise/issues/4310))
- `[Datagrid]` Fixed an issue where the selectedRows array contents continued to multiply each time running `selectAllRows`. ([#4195](https://github.com/infor-design/enterprise/issues/4195))
- `[Datagrid]` Fixed an issue where the dynamic tooltip was not working properly. ([#4260](https://github.com/infor-design/enterprise/issues/4260))
- `[Datagrid]` Fixed an issue where the check box filter was not working. ([#4271](https://github.com/infor-design/enterprise/issues/4271))
- `[Datagrid]` Fixed an issue where the filter and paging for treegrid was not working properly. ([#4293](https://github.com/infor-design/enterprise/issues/4293))
- `[Datepicker]` Fixed an issue where the minute and second interval for timepicker was not working properly when use along useCurrentTime setting. ([#4230](https://github.com/infor-design/enterprise/issues/4230))
- `[Dropdown]` Fixed a bug where italic-style highlighting would represent a matched filter term instead of bold-style on a Dropdown List item in some cases. ([#4141](https://github.com/infor-design/enterprise/issues/4141))
- `[Editor]` Fixed issue with incorrect padding when using bullets in RTL mode. ([#4327](https://github.com/infor-design/enterprise/issues/4327))
- `[General]` Fixed high contrast error color to have better contrast. ([#4344](https://github.com/infor-design/enterprise/issues/4344))
- `[FileUploadAdvanced]` Fixed an issue where the method `status.setCompleted()` not firing event `fileremoved`. ([#4294](https://github.com/infor-design/enterprise/issues/4294))
- `[Homepage]` Fixed an issue where the columns were not showing properly after resize by using the maximize button. ([#894](https://github.com/infor-design/enterprise-ng/issues/894))
- `[Homepage]` Fixed an issue where the columns were not showing properly after resize browser window. ([#895](https://github.com/infor-design/enterprise-ng/issues/895))
- `[Input]` Fixed a bug where the text input error state border color would be wrong in the vibrant, dark and high contrast. ([#4248](https://github.com/infor-design/enterprise/issues/4248))
- `[Locale]` Fixed issues with some timezone and datetime formats. ([#4297](https://github.com/infor-design/enterprise/issues/4297))
- `[Popupmenu]` Fixed a minor issue with the shortcut text on small breakpoints. ([#3984](https://github.com/infor-design/enterprise/issues/3984))
- `[Popover]` Fixed a regression where passing a popover content as a hash link to an ID no longer worked. ([#4281](https://github.com/infor-design/enterprise/issues/4281))
- `[Personalize]` Fixed an issue regarding the layout and scroll ability of a page. ([#3330](https://github.com/infor-design/enterprise/issues/3330))
- `[Searchfield]` Added a shadow to the focus state of searchfields with category buttons. ([#4181](https://github.com/infor-design/enterprise-ng/issues/4181))
- `[Splitter]` Fixes an issue where the collapse button was not working when splitter is on the right. ([#1730](https://github.com/infor-design/enterprise-ng/issues/1730))
- `[Tabs]` Added detection for width/height/style changes on a Tabs component, which now triggers a resize event. ([ng#860](https://github.com/infor-design/enterprise-ng/issues/860))
- `[Tabs]` Fixed a small error by removing a - 1 involved with testing. ([#4093](https://github.com/infor-design/enterprise/issues/4093))
- `[Tabs]` Fixed a bug where using `#` in a Tab title was not possible. ([#4179](https://github.com/infor-design/enterprise/issues/4179))
- `[Tabs Header]` Fixed a bug where the add icon were too small and the page form layout has a big space on top of it. ([#4289](https://github.com/infor-design/enterprise/issues/4289))
- `[Toolbar Flex]` Fixed a bug where in some cases a un-needed scrollbar would appear. [[#4325](https://github.com/infor-design/enterprise/issues/4325)]
- `[Toolbar Searchfield]` Fixed a bug where the searchfield doesn't perfectly align together with flex toolbar. [[#4226](https://github.com/infor-design/enterprise/issues/4226)]
- `[Tree]` Fixed an issue where the return focus state was not working properly after closing the context menu. ([#4252](https://github.com/infor-design/enterprise/issues/4252))
- `[Vertical Tabs]` Fixed an issue where the error icon was misaligning. ([#873](https://github.com/infor-design/enterprise-ng/issues/873))

(49 Issues Solved This Release, Backlog Enterprise 196, Backlog Ng 51, 1079 Functional Tests, 1525 e2e Tests)

## v4.31.5

### v4.31.5 Fixes

- `[General]` Fix a bug where the regex blows up on Mac Big Sur. ([#4612](https://github.com/infor-design/enterprise/issues/4612))

## v4.31.4

### v4.31.4 Fixes

- `[Datagrid]` Fixed an issue where the icons right text was truncated for extra-small row height. ([#4355](https://github.com/infor-design/enterprise/issues/4355))

## v4.31.3

### v4.31.3 Fixes

- `[Editor]` Fixed a bug where b tags in an empty p tag would be stripped. ([#4411](https://github.com/infor-design/enterprise/issues/4411))

## v4.31.2

### v4.31.2 Fixes

- `[Datagrid]` Added the ability to resize frozen columns, if you do not want this you must set columns to `resizable: false`. ([#3852](https://github.com/infor-design/enterprise/issues/3852))
- `[Datagrid]` Fixed hideColumn method to check if the column is hidden. ([#3852](https://github.com/infor-design/enterprise/issues/3852))
- `[Popdown]` Added a safety check to the destroy. ([#3852](https://github.com/infor-design/enterprise/issues/3852))

## v4.31.1

### v4.31.1 Fixes

- `[Datagrid]` Fixed a bug with icon alignment in editors in small or xtra small layout. ([#4266](https://github.com/infor-design/enterprise/issues/4266))
- `[Datagrid]` Fixed selection checkbox alignment. ([#4266](https://github.com/infor-design/enterprise/issues/4266))

## v4.31.0

### v4.31.0 Important Notes

- `[Buttons]` We reverted an inner Css rule that set all 'btn' classes to use contains vs starts with since this caused issues. One consequence is that if you use a class `dismissible-btn` it should now be `btn-dismissible`. This is a possible breaking change but for most cases this button is added by the tags component. ([#4120](https://github.com/infor-design/enterprise/issues/4120))

### v4.31.0 Features

- `[Calendar]` Added the ability to override an event `color` and `borderColor` see docs for details. ([#3923](https://github.com/infor-design/enterprise/issues/3923))
- `[Calendar]` Added the ability to use the monthview legend setting to colorsize day backgrounds. To use this set the `dayLegend` property. And this uses the same format for legend in the monthView. Just renamed it to avoid confusing with the event legend. ([#3893](https://github.com/infor-design/enterprise/issues/3893))
- `[Datagrid]` Added a `spacerColumn` setting, with this setting the last column fills any empty space instead of stretching everything out. ([#4032](https://github.com/infor-design/enterprise/issues/4032))
- `[Datagrid]` Added a `columnSizing` setting which impacts how the column widths are auto calculated. Options are: `both` (default), `data` or `header` (including filter). ([#4017](https://github.com/infor-design/enterprise/issues/4017))
- `[Datagrid]` Added the setting for empty message small height. ([#3609](https://github.com/infor-design/enterprise/issues/3609))
- `[Datagrid]` Fixed an alignment issue on rows when using alerts and tags with frozen columns and short row. ([#4237](https://github.com/infor-design/enterprise/issues/4237))
- `[Datagrid]` Fixed an alignment issue on hiding and showing rows when using grouped headers and frozen columns together. ([#4247](https://github.com/infor-design/enterprise/issues/4247))
- `[Datepicker]` Added the ability to use +/- to increment the day in the calendar. This is in addition to arrow key functionality. This works in the field or when the calendar is open. ([#4001](https://github.com/infor-design/enterprise/issues/4001))
- `[Masthead]` Added the ability use user images, status and initials in the masthead and masthead menu buttons. ([#800](https://github.com/infor-design/enterprise-ng/issues/800))
- `[MultiSelect]` Fixed an issue update multiselect on ajax with values already selected. ([#885](https://github.com/infor-design/enterprise-ng/issues/885))
- `[Tree]` Added option to add new child node on top or bottom. ([#3915](https://github.com/infor-design/enterprise/issues/3915))
- `[General]` Moved all the examples, patterns and layouts into their own sections or with the components they live with page patterns can now be found at `components/page-patterns` and layouts at `components/page-layouts`. Added a first pass of docs about these as well as more doc updates to forms, autocomplete and grid. ([#428](https://github.com/infor-design/enterprise/issues/428))

### v4.31.0 Fixes

- `[Application Menu]` Fixed an issue where the Header was unable to hide for RTL and ie11. ([#2154](https://github.com/infor-design/enterprise/issues/2154))
- `[Application Menu]` Fixed a bug where the border top color is wrong in uplift dark and high contrast theme. ([#4042](https://github.com/infor-design/enterprise/issues/4042))
- `[Application Menu]` Fixed a bug where some buttons did not have labels for the icon buttons in toolbars. Check your application if you use this pattern. ([#4085](https://github.com/infor-design/enterprise/issues/4085))
- `[Autocomplete]` Fixed an issue where the JavaScript error was thrown for ie11. ([#4148](https://github.com/infor-design/enterprise/issues/4148))
- `[Blockgrid]` Fixed an issue with paged datasets that would occasionally cause a JS console error. ([ng#836](https://github.com/infor-design/enterprise-ng/issues/836))
- `[Blockgrid]` Fixed a bug where first/last pager buttons would show and be disabled by default (buttons are now hidden by default). ([ng#836](https://github.com/infor-design/enterprise-ng/issues/836))
- `[Buttons]` Reverted an inner Css rule change that set 'btn' classes to contains vs starts with. ([#4120](https://github.com/infor-design/enterprise/issues/4120))
- `[Datagrid]` Fixed an issue when hiding columns after loading a datagrid up with grouped headers and frozen columns. ([#4218](https://github.com/infor-design/enterprise/issues/4218))
- `[Datagrid]` Fixed an issue where the rows where not render properly when use method `updateDataset()` for treegrid. ([#4213](https://github.com/infor-design/enterprise/issues/4213))
- `[Datagrid]` Fixed an issue where the tooltip for tree grid was not working properly. ([#827](https://github.com/infor-design/enterprise-ng/issues/827))
- `[Datagrid]` Fixed an issue where the keyword search was not working for server side paging. ([#3977](https://github.com/infor-design/enterprise/issues/3977))
- `[Datagrid]` Fixed a bug that nested datagrid columns could not be clicked. ([#4197](https://github.com/infor-design/enterprise/issues/4197))
- `[Datagrid]` Fixed an issue where the 'value' and 'oldValue' on cell change event where showing escaped. ([#4028](https://github.com/infor-design/enterprise/issues/4028))
- `[Datagrid]` Fixed an issue where the keyword search was not working for group headers. ([#4068](https://github.com/infor-design/enterprise/issues/4068))
- `[Datagrid]` Fixed an issue where the column filter results were inconsistent for tree grid. ([#4031](https://github.com/infor-design/enterprise/issues/4031))
- `[Datagrid]` Fixed an issue where the data was not exporting to excel when using the groupable setting. ([#4081](https://github.com/infor-design/enterprise/issues/4081))
- `[Datagrid]` Fixed an issue where if a context menu is opened and then closed with ESC the focus would be reset to the top of the page. ([#4085](https://github.com/infor-design/enterprise/issues/4085))
- `[Datagrid]` Fixed an issue where the tooltip would not show up if you focus a cell with ellipsis text with the keyboard. ([#4085](https://github.com/infor-design/enterprise/issues/4085))
- `[Datagrid]` Made the header checkbox focusable. ([#4085](https://github.com/infor-design/enterprise/issues/4085))
- `[Datagrid]` The selection checkbox cell had aria-selected on it which was incorrect. ([#4085](https://github.com/infor-design/enterprise/issues/4085))
- `[Datagrid]` Changed the auto width sizing of columns to include the padding of the rowHeight (16 16 8 8). So the column sizes are now more compact in lower rowHeight settings. Also to do this the grid is now rerendered when changing rowHeight. ([#4016](https://github.com/infor-design/enterprise/issues/4016))
- `[Datagrid]` Fixed a design QA bug where the column and data cell padding was not following the design system. Its now using 16px large, 16px medium, 8 px short and 8 px extar-short for text indenting. ([#4154](https://github.com/infor-design/enterprise/issues/4154))
- `[Datagrid]` Fixed an issue where the client side selection was not working. ([#4138](https://github.com/infor-design/enterprise/issues/4138))
- `[Datagrid]` Changed invalid css fill-available property. ([#4133](https://github.com/infor-design/enterprise/issues/4133))
- `[Datagrid]` Fixed issue where double keydown was required to open dropdown lists in datagrid cell. ([#3980](https://github.com/infor-design/enterprise/issues/3980))
- `[Datagrid]` Fixed an issue where the time picker editor was switching between AM and PM when set to 12:00. ([#4149](https://github.com/infor-design/enterprise/issues/4149))
- `[Datepicker]` Fixed a number of translation issues in the datepicker component. ([#4046](https://github.com/infor-design/enterprise/issues/4046))
- `[Datepicker]` Fixed a bug that the datepicker would focus the field when closing the month and year pane. ([#4085](https://github.com/infor-design/enterprise/issues/4085))
- `[Datepicker]` Fixed a bug where two dates may appear selected when moving forward/back in the picker dialog. ([#4018](https://github.com/infor-design/enterprise/issues/4018))
- `[Datepicker]` Fixed a bug where an error may occur if using the gregorian calendar on ar-SA locale. ([#4130](https://github.com/infor-design/enterprise/issues/4130))
- `[Dropdown]` Fixed an issue where "phraseStartsWith" does not filter the list after deleting a character. ([#4047](https://github.com/infor-design/enterprise/issues/4047))
- `[Dropdown]` Fixed a bug when backspacing in windows or fn + delete in Mac OS would render a ascii character in the input field. ([#4020](https://github.com/infor-design/enterprise/issues/4020))
- `[Editor]` Fixed a number of translation issues in the editor component. ([#4049](https://github.com/infor-design/enterprise/issues/4049))
- `[Editor]` Fixed an issue where the selection for shift + arrow keys was not working properly. ([#4070](https://github.com/infor-design/enterprise/issues/4070))
- `[Locale]` The Added placeholder for missing Thai `Locale` translation. ([#4041](https://github.com/infor-design/enterprise/issues/4041))
- `[Locale]` The Added placeholder for incorrect French `SetTime` translation. ([#4045](https://github.com/infor-design/enterprise/issues/4045))
- `[Lookup]` Fixed a bug where values are duplicated when selecting row on other pages and when paging is activated. ([#758](https://github.com/infor-design/enterprise-ng/issues/758))
- `[Locale]` Added July 2020 translation strings from the translation team. ([#4045](https://github.com/infor-design/enterprise/issues/4045))
- `[Mask]` Added the ability to pass date/time formats to the Mask API that do not contain separators or other literals. ([#3963](https://github.com/infor-design/enterprise/issues/3963))
- `[Masthead]` Added updated color and styles for uplift theme. ([#800](https://github.com/infor-design/enterprise-ng/issues/800))
- `[Mask]` Improved example pages in the demoapp, added some to the documentation index page for Mask. ([#556](https://github.com/infor-design/enterprise/issues/556))
- `[Modal]` Reverted nested modal behavior to being visually stacked, instead of one-at-a-time. Made it possible to show one-at-a-time via `hideUnderneath` setting. ([#3910](https://github.com/infor-design/enterprise/issues/3910))
- `[Multiselect]` Fixed an issue where multiselect fields with tags were not rendering properly. ([#4139](https://github.com/infor-design/enterprise/issues/4139))
- `[Popupmenu]` Fixed an issue where the icons were overlapping. ([#4201](https://github.com/infor-design/enterprise/issues/4201))
- `[Popupmenu]` Fixed a bug that the aria items are in the wrong place. Its now using [this guide](https://www.w3.org/TR/wai-aria-practices/examples/menu-button/menu-button-links.html). ([#4085](https://github.com/infor-design/enterprise/issues/4085))
- `[Popupmenu]` Fixed a bug where the heading doesn't display properly with multi-select menu. ([#3926](https://github.com/infor-design/enterprise/issues/3926))
- `[Searchfield]` Fixed an issue where some of the searchfield examples did not have focus states. ([#1060](https://github.com/infor-design/enterprise/issues/1060))
- `[Searchfield]` The `clear` function was misnamed as it didnt clear, it made the field clearable. Now we have a `clear` and `makeClearable` function. ([#4173](https://github.com/infor-design/enterprise/issues/4173))
- `[Textarea]` Fixed inconsistencies on styling of disabled field when using disable function, now the label will disable on all components when using this function. In general the label should be dimmed on disabled fields as per the design. ([#3917](https://github.com/infor-design/enterprise/issues/3917))
- `[Timepicker]` Fixed inconsistencies on readonly styling throughout different themes and variants. ([#4152](https://github.com/infor-design/enterprise/issues/4152))
- `[Toast]` Fixed a bug where the toast message doesn't close when pressing escape, and when it has multiple trigger elements and uses unique id's. ([#3986](https://github.com/infor-design/enterprise/issues/3986))
- `[Tooltip]` Fixed a bug where the title doesn't display when the title starts with '#'. ([#2512](https://github.com/infor-design/enterprise/issues/2512))
- `[Tooltip]` Fixed an issue where the tooltip would not show up if you focus a button with the keyboard. ([#4085](https://github.com/infor-design/enterprise/issues/4085))
- `[Tree]` Fixed an issue where the tree node still shows folder icon after all children and `children` property deleted. ([#4026](https://github.com/infor-design/enterprise/issues/4026))
- `[Tree]` Fixed an issue where the custom icon was changing back to default on toggle after use of method updateNode(). ([#4027](https://github.com/infor-design/enterprise/issues/4027))

(81 Issues Solved This Release, Backlog Enterprise 183, Backlog Ng 48, 1077 Functional Tests, 1489 e2e Tests)

## v4.30.1

### v4.30.1 Fixes

- `[Datepicker]` Fixed the datepicker in ar-SA setting timestamps would null the times in some situations. ([#4160](https://github.com/infor-design/enterprise/issues/4160))
- `[Datagrid]` The last row border was removed but this was incorrect, reverted this. ([#4140](https://github.com/infor-design/enterprise/issues/4140))
- `[Datagrid]` Fixed an alignment issue in datagrid filter that caused some fields to be misaligned. ([#4151](https://github.com/infor-design/enterprise/issues/4151))
- `[Datagrid]` Fixed an alignment issue with column colspan. In some situations it was not rendering correctly causing some cells to be misaligned. ([#4109](https://github.com/infor-design/enterprise/issues/4109))
- `[Datagrid]` Changed invalid css fill-available property. ([#4133](https://github.com/infor-design/enterprise/issues/4133))
- `[Locale]` Fixed a bug with MMMM dd format in ar-SA. ([#4160](https://github.com/infor-design/enterprise/issues/4160))
- `[Locale]` Changed the arguments names for better symmetry fromGregorian == toUmalqura and toGregorian === options.fromUmalqura. ([#4160](https://github.com/infor-design/enterprise/issues4160))

(71 Issues Solved This Release, Backlog Enterprise 197, Backlog Ng 53, 1078 Functional Tests, 1482 e2e Tests)

## v4.30.0

### v4.30.0 Announcements

- `[Datagrid]` The rowHeight setting has been changed to support extra-small, small, medium and large. short and normal are deprecated. If you have a custom toolbar you may need to update your [markup](https://github.com/infor-design/enterprise/blob/main/app/views/components/datagrid/example-custom-toolbar.html#L40-L44). ([#3755](https://github.com/infor-design/enterprise/issues/3755))

### v4.30.0 Features

- `[Breadcrumb]` Javascript Component API is now available. ([infor-design/enterprise-ng#700](https://github.com/infor-design/enterprise-ng/issues/700))
- `[Custom Builds]` The build script can now produce an ES Module version of the components that can be imported by your application. ([#3771](https://github.com/infor-design/enterprise/issues/3771))
- `[Datagrid]` Added a setting disableRowDeselection that if enabled does not allow selected rows to be toggled to deselected. ([#3791](https://github.com/infor-design/enterprise/issues/3791))
- `[Datagrid]` Added an additional row size extra-small. This row size may need a bit of further fleshing out. All of the previous row sizes have been renamed but using the old settings are supported but deprecated. The new sizes are Extra Small, Small, Medium, Large (Normal). ([#3755](https://github.com/infor-design/enterprise/issues/3755))
- `[Demoapp]` Added the ability to set runtime flags for persisting settings that were previously only possible to set via URL query parameters. ([n/a])
- `[Icons]` Changed the tree node icon to be more meaningful in uplift theme. Added a print-preview icon. This replaces the update-preview icon which has confusing meaning but was not removed.
- `[Searchfield]` Added the ability to clear the searchfield by calling a public clear() function. ([#3810](https://github.com/infor-design/enterprise/issues/3810))
- `[Tree]` Added a setting to support to expanding/collapsing when clicking only the icon portion of the tree node. ([#3730](https://github.com/infor-design/enterprise/issues/3730))
- `[Tree]` Added the ability to have separate icon button for expand/collapse and children count. ([#3847](https://github.com/infor-design/enterprise/issues/3847))

### v4.30.0 Fixes

- `[Accordion]` Fixed an issue where the chevron icon is not properly centered in Safari. ([#2161](https://github.com/infor-design/enterprise/issues/2161))
- `[Application Menu]` Fixed an issue where the dropdown icon is not properly centered in Safari. ([#3766](https://github.com/infor-design/enterprise/issues/3766))
- `[Accordion]` Fixed issue where hidden headers were not excluded from tab navigation. ([#3835](https://github.com/infor-design/enterprise/issues/3835))
- `[Calendar]` Fixed a bug that when setting accordions to allowOnePane it did not work. ([#3773](https://github.com/infor-design/enterprise/issues/3773))
- `[Calendar]` Fixed a bug where the accordion sections would show a line on hover in high contrast mode. ([#2779](https://github.com/infor-design/enterprise/issues/2779))
- `[Calendar]` Fixed a bug where the days would be out of alignment if the end and starts dates intersect. ([#1725](https://github.com/infor-design/enterprise/issues/1725))
- `[Contextual Action Panel]` Fixed an issue where the searchfield should be collapsible on mobile view. ([#918](https://github.com/infor-design/enterprise/issues/918))
- `[Counts]` Revamped the look and feel of widget counts in uplift theme. ([#3666](https://github.com/infor-design/enterprise/issues/3666))
- `[Datagrid]` Fixed an issue where the table doesn't filled the datagrid wrapper inside of modal. ([#3897](https://github.com/infor-design/enterprise/issues/3897))
- `[Datagrid]` Fix a bug with columns with buttons, they had an unneeded animation that caused states to be delayed when painting. ([#3808](https://github.com/infor-design/enterprise/issues/3808))
- `[Datagrid]` Fixed an issue where example page for filter and pager was not working properly. ([#3856](https://github.com/infor-design/enterprise/issues/3856))
- `[Datagrid]` Fix a bug with cellNavigation false, the focus state was still visible. ([#3937](https://github.com/infor-design/enterprise/issues/3937))
- `[Datagrid]` Updated example page for keyword search to fix error state. ([#3961](https://github.com/infor-design/enterprise/issues/3961))
- `[Datagrid]` Fix a bug with cellNavigation false, the focus state was incorrect on stretched rows in IE. ([#1644](https://github.com/infor-design/enterprise/issues/1644))
- `[Datagrid]` Fixed an issue where an extra border is shown in grid list mode and RTL. ([#3895](https://github.com/infor-design/enterprise/issues/3895))
- `[Datagrid]` Fixed a bug inside validateRow when passing in a zero the function would exit. ([#4002](https://github.com/infor-design/enterprise/issues/4002))
- `[Datagrid]` Fixed an issue where select all using keyboard in multiSelect/mixedSelect was not working. ([#3921](https://github.com/infor-design/enterprise/issues/3921))
- `[Datagrid]` Fix a bug with columns with buttons, they had an unneeded animation that caused states to be delayed when painting. ([#3808](https://github.com/infor-design/enterprise/issues/3808))
- `[Datagrid]` Fixed an issue where data was not in sync for row reorder and paging. ([#3749](https://github.com/infor-design/enterprise/issues/3749))
- `[Datagrid]` Fixed an issue where using selectRowsAcrossPages setting the selected rows were reseting by filter, to use this feature you may need to set columnIds in the settings to form whats unique for the row. ([#3601](https://github.com/infor-design/enterprise/issues/3601))
- `[Datagrid]` Fixed an issue where when using the contentTooltip setting on a datagrid on a modal, the column would expand when hovering rows. ([#3541](https://github.com/infor-design/enterprise/issues/3541))
- `[Datagrid]` Fixed an issue the arrow on tooltips flowed in the wrong direction. ([#3854](https://github.com/infor-design/enterprise/issues/3854))
- `[Datagrid]` Fixed an issue where readonly and checkbox cells would show up on the summary row. ([#3862](https://github.com/infor-design/enterprise/issues/3862))
- `[Datagrid]` Fixed an issue where text in nested objects where not encoded correctly. ([#4058](https://github.com/infor-design/enterprise/issues/3862))
- `[Datagrid]` Fixed an issue where text editor style editors are not saved properly. ([#4058](https://github.com/infor-design/enterprise/issues/4058))
- `[Datagrid]` Fixed an issue where checkboxes in an expandable area could not be checked. ([#4062](https://github.com/infor-design/enterprise/issues/4062))
- `[Datagrid]` Fix a bug where multiselect checkboxes were misaligned in a modal. ([#4086](https://github.com/infor-design/enterprise/issues/4086))
- `[Datepicker]` Fixed an issue where some languages like fr-CA and pt-BR (that are languages in a non default locale), would error when opening the picker. ([#4035](https://github.com/infor-design/enterprise/issues/4035))
- `[Datepicker]` Fixed an issue where change did not fire when rangeselecting the same day. ([#4075](https://github.com/infor-design/enterprise/issues/4075))
- `[Datepicker]` Fixed an issue where change did not fire when selecting today after having a cleared value in the field. ([#853](https://github.com/infor-design/enterprise-ng/issues/853))
- `[Dropdown]` Changed the keyboard dropdown so it will select the active item when tabbing out. ([#3028](https://github.com/infor-design/enterprise/issues/3028))
- `[Dropdown]` Fixed an issue where the search field does not stay in the initial position. ([#2659](https://github.com/infor-design/enterprise/issues/2659))
- `[Dropdown]` Fixed an issue where the search field does not stay in the initial position. ([#2659](https://github.com/infor-design/enterprise/issues/2659))
- `[Editor]` Fixed missing tooltips. ([#issues](https://github.com/infor-design/enterprise/issues/issues))
- `[Field Options]` Fixed an issue where the focus style was not aligning. ([#3628](https://github.com/infor-design/enterprise/issues/3628))
- `[Hierarchy]` Fixed an issue selection causes tab selection to be removed. ([#3597](https://github.com/infor-design/enterprise/issues/3597))
- `[Icons]` Fixed an issue with the amend icon in uplift theme. The meaning was lost on a design change and it has been updated. ([#3613](https://github.com/infor-design/enterprise/issues/3613))
- `[Locale]` Changed results text to lower case. ([#3974](https://github.com/infor-design/enterprise/issues/3974))
- `[Locale]` Fixed abbreviated chinese month translations. ([#4034](https://github.com/infor-design/enterprise/issues/4034))
- `[Lookup]` Fixed an issue in the min width examples that showed up in Safari only. ([#3949](https://github.com/infor-design/enterprise/issues/3949))
- `[Lookup]` Added example page for server side keyword search. ([#2806](https://github.com/infor-design/enterprise/issues/2806))
- `[Lookup]` Fixed a bug that the required validation would not reset from empty in certain cases. ([#810](https://github.com/infor-design/enterprise-ng/issues/810))
- `[Lookup]` Fixed an issue in the min width examples that showed up in Safari only. ([#3949](https://github.com/infor-design/enterprise/issues/3949))
- `[Popover]` Corrected the tabindex order of Popover elements when the Popover is contained within a Modal. ([#3644](https://github.com/infor-design/enterprise/issues/3644))
- `[Mask]` Fixed issue where languages with `,` as decimal were causing the fields to only show `.` instead of the actual characters that were input. ([#3933](https://github.com/infor-design/enterprise/issues/3933))
- `[Multiselect]` Fixed a bug that would incorrectly cause both text and tags to be rendered on the page when using the Select All checkbox. ([#3767](https://github.com/infor-design/enterprise/issues/3767))
- `[Multiselect]` When using the `showSelectAll` setting, if no selectable options are present, the Select All checkbox will now remain hidden and unusable. ([#3777](https://github.com/infor-design/enterprise/issues/3777))
- `[Multiselect]` Changed "Select All" checkbox's default behavior to only select items that match the current search filter, if a search filter is present.  The original filter behavior is available by setting `selectAllFilterOnly` to false. ([#3845](https://github.com/infor-design/enterprise/issues/3845))
- `[Textarea]` Added tests to show that the textarea count text is translated. ([#3807](https://github.com/infor-design/enterprise/issues/3807))
- `[Tooltip]` Fixed tooltip behavior so clicking and mousing out will not show the tooltip and fixed tooltip delay. ([#4050](https://github.com/infor-design/enterprise/issues/#4050))
- `[Tree]` Fixed an issue where previous text selection was not clearing after clicked to any tree-node. ([#3794](https://github.com/infor-design/enterprise/issues/3794))

(75 Issues Solved This Release, Backlog Enterprise 235, Backlog Ng 62, 1071 Functional Tests, 1448 e2e Tests)

## v4.29.0

### v4.29.0 Announcements

- `[General]` Heads Up that effective October 31, 2020 we will no longer support IE 11. Until that date we will test IE 11 but only critical issues will be fixed. See the linked issue for more details. ([#3756](https://github.com/infor-design/enterprise/issues/3756))

### v4.29.0 Features

- `[Accordion]` Added the ability to call collapse and expand with a header ID. ([#783](https://github.com/infor-design/enterprise-ng/issues/783))
- `[Lookup]` Added a tooltip functionality when the data is overflowed. ([#3703](https://github.com/infor-design/enterprise/issues/3703))
- `[Lookup]` Added a clear (x icon) button to clear the field. ([#740](https://github.com/infor-design/enterprise/issues/740))
- `[Lookup]` Added a clear (x icon) button and apply button inside of modal so there are now two options to clear the field. ([#2507](https://github.com/infor-design/enterprise/issues/2507))
- `[Lookup]` Fixed a bug where validation did not work if the lookup is non-editable (select only). ([#3950](https://github.com/infor-design/enterprise/issues/3950))
- `[Multiselect]` Moved the functionality for displaying the Multiselect List's searchfield underneath/above the pseudo element into a configurable setting. ([#3864](https://github.com/infor-design/enterprise/issues/3864))
- `[Popdown]` Fixed some integration problems with nested Lookups that were causing closing to happen prematurely. ([ng#760](https://github.com/infor-design/enterprise-ng/issues/760))
- `[Slider]` Added the ability to set position of the tooltip. ([#3746](https://github.com/infor-design/enterprise/issues/3746))
- `[Toast]` Added the ability to dismiss toasts via keyboard. ([#3521](https://github.com/infor-design/enterprise/issues/3521))
- `[Homepage]` Homepage edit events (resize, reorder, remove widgets) now fire on widget elements too ([#3679](https://github.com/infor-design/enterprise/issues/3679))

### v4.29.0 Fixes

- `[About]` Fixed a bug where About dialogs disappeared when being closed by the Modal Manager API. ([#3898](https://github.com/infor-design/enterprise/issues/3898))
- `[Application Menu]` Fixed personalization regressions on Soho theme ([#3704](github.com/infor-design/enterprise/issues/3704))
- `[General]` We Updated a lot of development dependencies. Most important things to note are: we now support node 12 for development and this is recommended, from tests 13 will also work. Node 14 will not work. We updated jQuery to 3.5.1 as a client side dependency and d3 to 5.16.0. If copying files from the `dist` folder note that the d3 file is called d3.v5.js. ([#1690](https://github.com/infor-design/enterprise/issues/1690))
- `[Bar Chart]` Fixed an issue where height was not calculating properly when used other elements along content container. ([#2670](https://github.com/infor-design/enterprise/issues/2670))
- `[Application Menu]` - Made it possible for App Menu Toolbars to dismiss the menu when the `dismissOnClickMobile` setting is true. ([#2831](https://github.com/infor-design/enterprise/issues/2831))
- `[Calendar/Weekview/Monthview]` Added more docs and exposed them on the design site. ([#3575](https://github.com/infor-design/enterprise/issues/3758))
- `[Checkbox]` Fixed an issue where the error icon was inconsistent between subtle and vibrant themes. ([#3575](https://github.com/infor-design/enterprise/issues/3575))
- `[Column Chart]` Fixed an issue where height was not calculating properly when used other elements along content container. ([#2670](https://github.com/infor-design/enterprise/issues/2670))
- `[Datagrid]` Fixed an issue where blank tooltip was showing when use Alert Formatter and no text. ([#2852](https://github.com/infor-design/enterprise/issues/2852))
- `[Datagrid]` Fixed a bug where the datagrid had blocked the clicking of buttons in an empty message area. ([#3922](https://github.com/infor-design/enterprise/issues/3922))
- `[Datagrid]` Fixed an issue where keyword search results were breaking the html markup for icons and badges. ([#3855](https://github.com/infor-design/enterprise/issues/3855))
- `[Datagrid]` Fixed an issue where keyword search results were breaking the html markup for hyperlink. ([#3731](https://github.com/infor-design/enterprise/issues/3731))
- `[Datagrid]` Fixed an issue where keyword search results were not showing for paging, if searched from other than 1st page it came blank table. ([#3629](https://github.com/infor-design/enterprise/issues/3629))
- `[Datagrid]` Fixed an issue where contents filtertype was not working on example page. ([#2887](https://github.com/infor-design/enterprise/issues/2887))
- `[Datagrid]` Fixed a bug in some themes, where the multi line cell would not be lined up correctly with a single line of data. ([#2703](https://github.com/infor-design/enterprise/issues/2703))
- `[Datagrid]` Fixed visibility of sort icons when toggling and when the column is in active. ([#3692](https://github.com/infor-design/enterprise/issues/3692))
- `[Datagrid]` Fixed a bug where the data passed to resultsText was incorrect in the case of reseting a filter. ([#2177](https://github.com/infor-design/enterprise/issues/2177))
- `[Datagrid/General]` Fixed an additional bug where when loading the datagrid with a columns object that contain recursive objects the grid would crash in saveColumns. [3759](https://github.com/infor-design/enterprise/issues/3759))
- `[Datepicker]` Fixed a bug where the modal would take aspects of the personalize colors by mistake. ([#3997](https://github.com/infor-design/enterprise/issues/3997))
- `[Dropdown]` Fixed tooltip content gets cut off inside of modal. ([#3106](https://github.com/infor-design/enterprise/issues/3106))
- `[DemoApp]` Fixed an issue with some pages in the design site where the did not have a height. ([#878](https://github.com/infor-design/website/issues/878))
- `[Fonts]` A note that the Source Sans Pro font thats used in the new theme and served at google fonts, now have a fix for the issue that capitalized letters and numbers had different heights. You may need to release any special caching. ([#1789](https://github.com/infor-design/enterprise/issues/1789))
- `[Form]` Fix broken links in the form readme file. ([#818](https://github.com/infor-design/website/issues/818))
- `[Line Chart]` Fixed an issue where height was not calculating properly when used other elements along content container. ([#2670](https://github.com/infor-design/enterprise/issues/2670))
- `[Locale]` Fixed the es-419 date time value, as it was incorrectly using the medium length date format. ([#3830](https://github.com/infor-design/enterprise/issues/3830))
- `[Modal]` Fixed the inconsistencies of spacing on required fields. ([#3587](https://github.com/infor-design/enterprise/issues/3587))
- `[Modal]` Fixed a bug where the title would overflow too soon. ([#3996](https://github.com/infor-design/enterprise/issues/3996))
- `[Multiselect]` Added ability to detect selected items from incoming data via `callSource()`. ([#2656](https://github.com/infor-design/enterprise/issues/2656))
- `[Multiselect]` Added support to api settings to `allTextString` and `selectedTextString` for custom headers. ([#3554](https://github.com/infor-design/enterprise/issues/3554))
- `[Pie Chart]` Fixed an issue where height was not calculating properly when used other elements along content container. ([#2670](https://github.com/infor-design/enterprise/issues/2670))
- `[Pie]` Fixed an issue where rounds decimal places for percent values were not working. ([#3599](https://github.com/infor-design/enterprise/issues/3599))
- `[Pie/Donut]` Fixed an issue where placing legend on bottom was not working for Homepage widget/Cards. ([#3560](https://github.com/infor-design/enterprise/issues/3560))
- `[Pager]` Reduced the space between buttons. ([#1942](https://github.com/infor-design/enterprise/issues/1942))
- `[Popupmenu]` Fixed an issue the shortcut text leaves gap when no icons are present. ([#3849](https://github.com/infor-design/enterprise/issues/3849))
- `[Tabs]` Fixed info and alert icons alignment on tabs and inside of modal. ([#2695](https://github.com/infor-design/enterprise/issues/2695))
- `[Tabs]` Fixes an issue where the search bar background color was going to transparent on smaller breakpoints. ([#3871](https://github.com/infor-design/enterprise/issues/3871))
- `[Notification]` Fixed an issue where the icons were lagging in the animation. ([#2099](https://github.com/infor-design/enterprise/issues/2099))
- `[Tree]` Fixed an issue where data was not in sync for children property. ([#1690](https://github.com/infor-design/enterprise/issues/1690))
- `[Splitter]` Fixed an issue the drag handle characters render incorrectly. ([#1458](https://github.com/infor-design/enterprise/issues/1458))
- `[Splitter]` Fixed an issue where dragging for RTL direction was not working. ([#1813](https://github.com/infor-design/enterprise/issues/1813))
- `[Spinbox]` Fixed an issue where a two or more digit min value would make it difficult to type in the spinbox. To fix this the values will only be validated on blur by default. ([#3909](https://github.com/infor-design/enterprise/issues/3909))
- `[Spinbox]` Fixed an issue where the number mask did not match the max value of the spinbox. ([#3939](https://github.com/infor-design/enterprise/issues/3939))
- `[Slider]` Improved the sliding so that decimal values would not trigger the change event. ([#787](https://github.com/infor-design/enterprise-ng/issues/787))
- `[Slider]` Reduced the number of change events that fire while sliding. ([#788](https://github.com/infor-design/enterprise-ng/issues/788))
- `[Swaplist]` Fixed an issue where dragging items more than once was not working on Android or iOS devices. ([#1423](https://github.com/infor-design/enterprise/issues/1423))
- `[Tree]` Fixed an issue where tree could not be expanded when using multiselect mode in IE 11. ([#3936](https://github.com/infor-design/enterprise/issues/3936))
- `[Tabs]` Fixed an issue where calling destroy did not remove the add tab button. ([#1439](https://github.com/infor-design/enterprise/issues/1439))
- `[Vertical Tabs]` Made personalization possible. ([#3029](https://github.com/infor-design/enterprise/issues/3029))

(64 Issues Solved This Release, Backlog Enterprise 248, Backlog Ng 69, 1149 Functional Tests, 1404 e2e Tests)

## v4.28.5

### v4.28.5 Fixes

- `[Datepicker]` Fixed an issue where change events did not fire consistently. ([#4087](https://github.com/infor-design/enterprise/issues/4087))

## v4.28.4

### v4.28.4 Fixes

- `[Datagrid]` Fixed an issue where checkboxes in an expandable area could not be checked. ([#4062](https://github.com/infor-design/enterprise/issues/4062))

## v4.28.3

### v4.28.3 Fixes

- `[Datepicker]` Fixed an issue where change did not fire when rangeselecting the same day. ([#4075](https://github.com/infor-design/enterprise/issues/4075))
- `[Datepicker]` Fixed an issue where change did not fire when selecting today after having a cleared value in the field. ([#853](https://github.com/infor-design/enterprise-ng/issues/853))

## v4.28.2

### v4.28.2 Fixes

- `[Splitter]` Fixed an issue where the splitter would remove the modal overlay in some cases. ([#3982](https://github.com/infor-design/enterprise/issues/3982))

## v4.28.1

### v4.28.1 Fixes

- `[Datagrid]` Fixed a bug where the datagrid had blocked the clicking of buttons in an empty message area. ([#3922](https://github.com/infor-design/enterprise/issues/3922))
- `[Datagrid]` Added ability to set the datagrid emptymessage as primary. ([#3922](https://github.com/infor-design/enterprise/issues/3922))

## v4.28.0

### v4.28.0 Important Changes

- `[Pager]` The Deprecated `pager` getter method was removed. Use `pagerAPI` instead for the same thing if accessing this internal object directly. ([#3759](https://github.com/infor-design/enterprise/issues/3759))

### v4.28.0 Features

- `[Bar Chart]` Added support to ellipsis for yaxis labels. ([#3702](https://github.com/infor-design/enterprise/issues/3702))
- `[Contextmenu]` Added support for shortcut display in menus. ([#3490](https://github.com/infor-design/enterprise/issues/3490))
- `[Datepicker]` Added support for custom api callback to disable passed dates and to disable dates by years. ([#3462](https://github.com/infor-design/enterprise/issues/3462))
- `[Datagrid]` Added and fixed up datagrid grouping aggregators. There is now aggregators for avg, count, list, max, min and sum. In addition null and undefined data will not cause issues. ([#3752](https://github.com/infor-design/enterprise/issues/3752))
- `[Error Page]` Added a new example showing a static error page. For example for a 404 page or generic error. ([#281](https://github.com/infor-design/design-system/issues/281))
- `[FileUploadAdvanced]` Added support to api settings `maxFiles` to limit number of uploads. ([#3512](https://github.com/infor-design/enterprise/issues/3512))
- `[FileUploadAdvanced]` Added support to fire event `fileremoved` for attached file removed. ([#3548](https://github.com/infor-design/enterprise/issues/3548))
- `[Line Chart]` Added support to ellipsis for yaxis labels. ([#3702](https://github.com/infor-design/enterprise/issues/3702))
- `[Modal]` Improved handling of multiple Modal windows stemming from a single trigger element. ([ng#705](https://github.com/infor-design/enterprise-ng/issues/705))

### v4.28.0 Fixes

- `[Accordion]` Fixed a regression where updating individual headers within an Accordion was no longer working ([#3826](https://github.com/infor-design/enterprise/issues/3070))
- `[Application Menu]` Fixed the icons on breaking apart it's appearance when zooming out the browser in IE11, uplift theme. ([#3070](https://github.com/infor-design/enterprise/issues/3070))
- `[Application Menu]` Fixed misalignment/size of bullet icons in the accordion on Android devices. ([#1429](http://localhost:4000/components/applicationmenu/test-six-levels.html))
- `[Application Menu]` Add keyboard support for closing Role Switcher panel ([#3477](https://github.com/infor-design/enterprise/issues/3477))
- `[Autocomplete]` Added a check to prevent the autocomplete from incorrectly stealing form focus, by checking for inner focus before opening a list on typeahead. ([#3639](https://github.com/infor-design/enterprise/issues/3070))
- `[Autocomplete]` Fixed an issue where an change event was not firing when selecting from the menu. ([#804](https://github.com/infor-design/enterprise/issues/804))
- `[Bubble Chart]` Fixed an issue where an extra axis line was shown when using the domain formatter. ([#501](https://github.com/infor-design/enterprise/issues/501))
- `[Bullet Chart]` Added support to format ranges and difference values. ([#3447](https://github.com/infor-design/enterprise/issues/3447))
- `[Button]` Fixed the button disabled method to no longer use class `is-disabled`. ([#3447](https://github.com/infor-design/enterprise-ng/issues/799))
- `[Charts]` Fixed an issue where selected items were being deselected after resizing the page. ([#323](https://github.com/infor-design/enterprise/issues/323))
- `[Colorpicker]` Fixed an issue where the color swatches shift when the colorpicker has a scrollbar. ([#2266](https://github.com/infor-design/enterprise/issues/2266))
- `[Custom Builds]` Fixed issues related to custom building Datagrid. ([#3784](https://github.com/infor-design/enterprise/issues/3784))
- `[Custom Builds]` Fixed issues related to custom building Locale. ([#3839](https://github.com/infor-design/enterprise/issues/3839))
- `[Custom Builds]` Fixed issues related to custom building Modal. ([#3822](https://github.com/infor-design/enterprise/issues/3822))
- `[Datagrid]` Fixed an issue where row data was not available for serializer with Treegrid. ([#3663](https://github.com/infor-design/enterprise/issues/3724))
- `[ContextualActionPanel]` Fixed an issue where toolbars in CAP are not torn down on destroy. ([#3785](https://github.com/infor-design/enterprise/issues/3785))
- `[ContextualActionPanel]` Fixed an issue where nested caps or closing and reopening caps would not work. ([#801](https://github.com/infor-design/enterprise-ng/issues/801))
- `[Datagrid]` Fixed a css issue in dark uplift mode where the group row lines were not visible. ([#3649](https://github.com/infor-design/enterprise/issues/3649))
- `[Datagrid]` Fixed some styling issues in alerts and tags, and made clickable tags available in the formatter. ([#3631](https://github.com/infor-design/enterprise/issues/3631))
- `[Datagrid]` Fixed a css issue in dark uplift mode where the group row lines were not visible . ([#3649](https://github.com/infor-design/enterprise/issues/3649))
- `[Datagrid]` Fixed lookup modal title to be visible and adjust the position to make it centered. ([#3635](https://github.com/infor-design/enterprise/issues/3635))
- `[Datagrid]` Fixed an issue where selected rows are not reset when calling loadData. ([#3718](https://github.com/infor-design/enterprise/issues/3718))
- `[Datagrid]` Fixed an issue where if using grouping totals and hiding and showing columns the page is not refreshed properly. ([#2564](https://github.com/infor-design/enterprise/issues/2564)
- `[Datagrid]` Fixed an issue the selected row header icon is the wrong state when using allowSelectAcrossPages. ([#3043](https://github.com/infor-design/enterprise/issues/3043)
- `[Datagrid]` Improved the `datagrid-default-modal-width` concept if setting a modal datagrid default with so it works on any parent. [3562](https://github.com/infor-design/enterprise/issues/3562))
- `[Datagrid]` Fixed a bug in the indeterminate paging example, that the select checkbox would not work and be out of sync when changing pages. [2230](https://github.com/infor-design/enterprise/issues/2230))
- `[Datagrid]` Fixed a bug when resizing the first column of the center pane when using frozen columns, the resize would jump out the size of the frozen section. [3741](https://github.com/infor-design/enterprise/issues/3741))
- `[Datagrid]` Fixed an issue where the filter condition leaves two selected if you just reorder. ([#3779](https://github.com/infor-design/enterprise/issues/3779))
- `[Datagrid/General]` Fixed a bug where when loading the datagrid with a columns object that contain recursive objects the grid would crash. [3759](https://github.com/infor-design/enterprise/issues/3759))
- `[Datagrid/Hyperlink]` Fixed layout issues with links in right text align mode. To do this refactored links to not use a psuedo element for the focus style. ([#3680](https://github.com/infor-design/enterprise/issues/3680))
- `[Datepicker]` Fixed a bug where for some locales like `af-ZA` and `fi_FI` with dots in the day periods, setting 24 hr time to AM did not work. [3750](https://github.com/infor-design/enterprise/issues/3750))
- `[Datepicker]` Fixed a bug where date picker erred on arabic dates. [3804](https://github.com/infor-design/enterprise/issues/3804))
- `[Datepicker]` Fixed a bug where date picker could not change arabic dates. [3819](https://github.com/infor-design/enterprise/issues/3819))
- `[Datepicker]` Fixed a bug the month only picker would error the second time opened. [3817](https://github.com/infor-design/enterprise/issues/3817))
- `[Datepicker]` Added fix for dates with month and day only format where day is first, this was incorrectly validating as invalid. ([#3833](https://github.com/infor-design/enterprise/issues/3833))
- `[Demoapp]` Fixed incorrect directory list hyperlinks in listview and listbuilder components. ([1783](https://github.com/infor-design/enterprise/issues/1783))
- `[Demoapp]` Did cleanup on the icons and patterns links. ([3790](https://github.com/infor-design/enterprise/issues/3790))
- `[Demoapp]` When deployed on a proxy the icons page would not change contents when changing theme. ([3790](https://github.com/infor-design/enterprise/issues/3790))
- `[Dropdown]` Fixed an issue that Dropdown did not close when scrolling in some nested containers. ([#3436](https://github.com/infor-design/enterprise/issues/3436))
- `[EmptyMessage]` Updated the text to be more subtle. ([#3476](https://github.com/infor-design/enterprise/issues/3476))
- `[Fieldset]` Fixed fieldset text data overlapping in compact mode on mobile view. ([#3627](https://github.com/infor-design/enterprise/issues/3627))
- `[General]` Added a number of small accessibility fixes base on older testing feedback. ([#1539](https://github.com/infor-design/enterprise/issues/1539))
- `[Hierarchy]` Added support for separators in the actions menu on a hierarchy leaf. ([#3636](https://github.com/infor-design/enterprise/issues/3636))
- `[Hierarchy]` Fixed an issue where clicking the "More Actions" menu trigger wouldn't open the menu anymore. ([#3873](https://github.com/infor-design/enterprise/issues/3873))
- `[Lookup]` Fixed an issue where `keywordFilter: true` and `filterable: true` used together cause the lookup modal to break. ([#3772](https://github.com/infor-design/enterprise/issues/3772))
- `[Masthead]` Fixed layout and color issues in uplift theme. ([#3526](https://github.com/infor-design/enterprise/issues/3526))
- `[Modal]` Fixed modal title to a two line with ellipsis when it's too long. ([#3479](https://github.com/infor-design/enterprise/issues/3479))
- `[Multiselect]` Fixed tags dismiss button on mobile devices. ([#3640](https://github.com/infor-design/enterprise/issues/3640))
- `[Icons]` Added new locked/unlocked icons in ids-identity [#3732](https://github.com/infor-design/enterprise/issues/3732)
- `[Radar Chart]` Fixed an issue where labels were cutoff at desktop view. ([#3510](https://github.com/infor-design/enterprise/issues/3510))
- `[Splitter]` Fixed an issue where collapse button was misaligned. ([#3825](https://github.com/infor-design/enterprise/issues/3825))
- `[Swaplist]` Fixed disabled swap buttons color in dark variant subtle theme. ([#3709](https://github.com/infor-design/enterprise/issues/3709))
- `[Utils]` Exposed `Soho.utils.isInViewport(elem)` for external use. ([#3436](https://github.com/infor-design/enterprise/issues/3436))
- `[Toolbar]` Improved the placeholder text color to be more visible in uplift (dark variant). ([#3727](https://github.com/infor-design/enterprise/issues/3727))
- `[Tree]` Fixed an issue where use `UpdateNode()` method the data was not sync. ([#3724](https://github.com/infor-design/enterprise/issues/3724))

(71 Issues Solved This Release, Backlog Enterprise 260, Backlog Ng 82, 1048 Functional Tests, 1370 e2e Tests)

## v4.27.4

### v4.27.4 Fixes

`[Button]` Fixed the button disabled method to no longer use class `is-disabled`. ([#3447](https://github.com/infor-design/enterprise-ng/issues/801))
`[Button]` Fixed a regression where some buttons would get a 100% width on mobile. ([#801](https://github.com/infor-design/enterprise-ng/issues/801))

## v4.27.3

### v4.27.3 Fixes

- `[Datagrid]` Fixed a bug in the indeterminate paging example, that the select checkbox would not work and be out of sync when changing pages. [2230](https://github.com/infor-design/enterprise/issues/2230))

## v4.27.2

### v4.27.2 Fixes

- `[Datagrid]` Fixed an issue in datagrid frozen columns, actions that re-render like sorting may cause rendering issues. ([#3735](https://github.com/infor-design/enterprise/issues/3735))
- `[Datagrid]` Fixed an issue in lookup datagrid editors that clicking a trigger in the cell would commit the cell causing editing not to work in some cases. ([#785](https://github.com/infor-design/enterprise-ng/issues/785))

## v4.27.1

### v4.27.1 Fixes

- `[Icons]` Added a fix to support both `href` and `xlink:href` in icons. ([#3734](https://github.com/infor-design/enterprise/issues/3734))

## v4.27.0

### v4.27.0 Important Changes

- `[Hierarchy]` Removed the following deprecated options `paging: <bool>` and `mobileView: <bool>`. Instead use `layout='paging'` or `layout='mobile-only'`.
- `[Icons]` Changed the svg icons to use `href` instead of deprecated `xlink:href`. This isnt a breaking change either will work but `href` works better with Ivy in Angular. ([#3611](https://github.com/infor-design/enterprise/issues/3611))

### v4.27.0 Features

- `[Button]` Add `toData()` and related API for programmatically handling control of buttons. ([ng#467](https://github.com/infor-design/enterprise-ng/issues/467))
- `[Calendar]` Enhanced the look and feel of monthview calendar by displaying legend and calendar event on mobile view. ([#925](https://github.com/infor-design/enterprise/issues/925))
- `[Modal]` Created API for controlling the Modal ButtonSet. ([ng#467](https://github.com/infor-design/enterprise-ng/issues/467))
- `[Datagrid]` Added support for api setting on expand and collapse children. ([#3274](https://github.com/infor-design/enterprise/issues/3274))
- `[Datagrid]` Updated the fixedRowHeight setting to accept `auto` as an option. This will calculate the row height for all frozenRows section. If you have a lot of rows this may be slow so a number is preferred. ([#3374](https://github.com/infor-design/enterprise/issues/3374))
- `[Editor]` Added an option to set the height of the editor in `rows`. If you set this the estimated number for rows can be specified for the source and html pane. It will scroll after that. ([#3688](https://github.com/infor-design/enterprise/issues/3688))
- `[Homepage]` Added support for reordering, resizing, and removing widgets by enabling edit mode on the homepage component. ([#3531](https://github.com/infor-design/enterprise/issues/3531))

### v4.27.0 Fixes

- `[Accordion]` Removed stoppage of event propagation when accordion headers are clicked, in order to allow external click event listeners to propagate. ([ng#321](https://github.com/infor-design/enterprise-ng/issues/321))
- `[Bar Chart]` Fixed an issue where chart was not resizing on homepage widget resize. ([#2669](https://github.com/infor-design/enterprise/issues/2669))
- `[Blockgrid]` Fixed an issue where there was no index if the data is empty, and removed deprecated internal calls. ([#748](https://github.com/infor-design/enterprise-ng/issues/748))
- `[Busy Indicator]` Fixed an issue where it throws an error when a display delay, the busy-indicator parent removed and added via ngIf before the busyindicator shown. ([#703](https://github.com/infor-design/enterprise-ng/issues/703))
- `[Busy Indicator]` Fixed an issue where the overlay would close when closing the Modal. ([#3424](https://github.com/infor-design/enterprise/issues/3424))
- `[Busy Indicator]` Fixed an issue where position was not aligning. ([#3341](https://github.com/infor-design/enterprise/issues/3341))
- `[Colorpicker]` Fixed the dropdown icon position is too close to the right edge of the field. ([#3508](https://github.com/infor-design/enterprise/issues/3508))
- `[Contextual Action Panel]` Fixed misaligned search icon in uplift theme. ([#3630](https://github.com/infor-design/enterprise/issues/3630))
- `[Contextual Action Panel]` Fixed close icon button in getting cut off on mobile view ([#3586](https://github.com/infor-design/enterprise/issues/3586))
- `[Datagrid]` Fixed an issue where lookup editor was removing all characters following and including the '|' pipe character. ([#3556](https://github.com/infor-design/enterprise/issues/3556))
- `[Datagrid]` Fixed an issue where date range filter was unable to filter data. ([#3503](https://github.com/infor-design/enterprise/issues/3503))
- `[Datagrid]` Fixed a bug where datagrid tree would have very big text in the tree nodes on IOS. ([#3347](https://github.com/infor-design/enterprise/issues/3347))
- `[Datagrid]` Fixed a focus trap issue when using actionable mode, tab will now move up and down rows. ([#2399](https://github.com/infor-design/enterprise/issues/2399))
- `[Datagrid]` Fixed a bug when setting the UI indicator with `setSortIndicator` then it would take two clicks to sort the inverse direction. ([#3391](https://github.com/infor-design/enterprise/issues/3391))
- `[Datagrid]` Fixed an issue where date range filter was not working. ([#3337](https://github.com/infor-design/enterprise/issues/3337))
- `[Datagrid]` Fixed a bug when combining multiselect and expandable rows. If using the shift key to select multiple rows the selection would include incorrect rows. ([#2302](https://github.com/infor-design/enterprise/issues/2302))
- `[Datagrid]` Added support for dragging and reordering columns in RTL and some minor style cleanup with dragging to reorder. ([#3552](https://github.com/infor-design/enterprise/issues/3552))
- `[Datagrid]` Fixed an issue that the click event did not show the item data when the keyboard is used. ([#3645](https://github.com/infor-design/enterprise/issues/3645))
- `[Datagrid]` Fixed an issue where datagrid tree did not show empty messages. ([#3642](https://github.com/infor-design/enterprise/issues/3642))
- `[Datagrid]` Fixed an issue where grouped rows did not render when combined with frozen columns. ([#3367](https://github.com/infor-design/enterprise/issues/3367))
- `[Datagrid]` Fixed an issue where the overlay was closing after close Modal. ([#735](https://github.com/infor-design/enterprise-ng/issues/735))
- `[Datagrid]` Fixed a misaligned drag and drop column icon on IE 11. ([#3648](https://github.com/infor-design/enterprise/issues/3648))
- `[Datagrid]` Fixed an issue when using the colspan column option along with frozenColumns. ([#3416](https://github.com/infor-design/enterprise/issues/3416))
- `[Datagrid]` Fixed an issue where the empty message might still show if the amount of rows do not fill the page. ([#3697](https://github.com/infor-design/enterprise/issues/3697))
- `[Datepicker]` Fixed popover height and datepicker layout on mobile view. ([#2569](https://github.com/infor-design/enterprise/issues/3569))
- `[Datepicker]` Fixed an issue where date range with minimum range was not working. ([#3268](https://github.com/infor-design/enterprise/issues/3268))
- `[Datepicker]` Fixed an issue where date range was reverting to initial values after clearing. ([#1306](https://github.com/infor-design/enterprise/issues/1306))
- `[Datepicker]` Fixed an issue where dates would be invalid in ko-KO locale. ([#3470](https://github.com/infor-design/enterprise/issues/3470))
- `[Datepicker]` Fixed an issue where dates would be invalid in zh-TW locale. ([#3473](https://github.com/infor-design/enterprise/issues/3473))
- `[Datepicker]` Fixed an issue where AM/PM could not be set in hi-IN locale. ([#3474](https://github.com/infor-design/enterprise/issues/3474))
- `[Datepicker]` Fixed an issue where change would fire twice or when the value is still blank. ([#3423](https://github.com/infor-design/enterprise/issues/3423))
- `[Datepicker]` Fixed an issue where time would be reset to 12:00 AM when setting the time and clicking today. ([#3202](https://github.com/infor-design/enterprise/issues/3202))
- `[Dropdown]` Fixed a bug where it was not possible for Dropdowns in certain scrollable Modal regions to close on scroll. ([#2650](https://github.com/infor-design/enterprise/issues/2650))
- `[Dropdown]` Fixed a bug that dropdowns are in the wrong position if flowing up and other minor cases. ([#2068](https://github.com/infor-design/enterprise/issues/2068))
- `[Dropdown]` Fixed alignment when using dropdown in compound field. ([#3647](https://github.com/infor-design/enterprise/issues/3647))
- `[Editor]` Added ui updates to the toolbar in uplift (vibrant mode) and minor style fixes. ([#3577](https://github.com/infor-design/enterprise/issues/3577))
- `[Editor]` Added fixes to reseting the dirty indicator when used in an editor. ([#3662](https://github.com/infor-design/enterprise/issues/3662))
- `[Editor]` Fixed a width change when toggle source view when the editor is on a modal, this is also based on UI feedback that the switch was confusing, so we now disable the buttons. ([#3594](https://github.com/infor-design/enterprise/issues/3594))
- `[Editor]` Fixed an issue where bullet and number lists could not be converted to headings and regular text with the font picker. ([#2679](https://github.com/infor-design/enterprise/issues/2679))
- `[Editor]` Fixed an issue where some settings like bold and italics would not be reset consistently when applying headings and regular text with the font picker. ([#2256](https://github.com/infor-design/enterprise/issues/2256))
- `[Editor]` Fixed an issue where the dirty events did not fire changing the source view. ([#3598](https://github.com/infor-design/enterprise/issues/3598))
- `[Editor]` Adding missing bottom spacing under heading elements. ([#3288](https://github.com/infor-design/enterprise/issues/3288))
- `[Field Filter]` Fixed an issue where switching to In Range filter type with a value in the field was causing an error. ([#3515](https://github.com/infor-design/enterprise/issues/3515))
- `[Editor]` Added a font color for rest/none swatch. ([#2035](https://github.com/infor-design/enterprise/issues/2035))
- `[Field Filter]` Fixed an issue where switching to In Range filter type with a value in the field was causing an error. ([#3515](https://github.com/infor-design/enterprise/issues/3515))
- `[Field Filter]` Fixed an issue where date range was not working after using other filter. ([#2764](https://github.com/infor-design/enterprise/issues/2764))
- `[Field Filter]` Fixed an issue where stray text would be shown if the filters are hidden and then shown later. ([#3687](https://github.com/infor-design/enterprise/issues/3687))
- `[Line Chart]` Fixed an issue where x-axis labels were overlapping for small viewport on homepage widget. ([#2674](https://github.com/infor-design/enterprise/issues/2674))
- `[Lookup]` Fixed an issue where selected values were clearing when use server side data. ([#588](https://github.com/infor-design/enterprise-ng/issues/588))
- `[Locale]` Added missing Afrikaans translations. ([#3685](https://github.com/infor-design/enterprise/issues/3685))
- `[Masthead]` Fixed layout and color issues in uplift theme. ([#3526](https://github.com/infor-design/enterprise/issues/3526))
- `[Modal]` Fixed an iOS bug where after opening several Modals/Messages, it would occasionally be impossible to scroll a scrollable page area. ([#3389](https://github.com/infor-design/enterprise/issues/3389))
- `[Modal]` Fixed a bug where when iframe elements are present, focus traps could occur and cause focus on elements outside of the Modal, but within the iframe. ([#2287](https://github.com/infor-design/enterprise/issues/2287))
- `[Modal]` Added a check for preventing Tooltips inside a Modal from opening while the Modal is not visible ([#3588](https://github.com/infor-design/enterprise/issues/3588))
- `[Modal]` Fixed dropdown position when the field is required. ([#3482](https://github.com/infor-design/enterprise/issues/3482))
- `[Modal]` Fixed a regression where some Close buttons were not properly closing. ([#3615](https://github.com/infor-design/enterprise/issues/3615))
- `[Process Indicator]` Fixed icons that are not centered inside the circle indicators. ([#3509](https://github.com/infor-design/enterprise/issues/3509))
- `[Personalize]` Fixed an issue that colorschanged events do not fire on when doing a set to default ation. ([#751](https://github.com/infor-design/enterprise-ng/issues/751))
- `[Searchfield]` Correct the background color of toolbar search fields. ([#3527](https://github.com/infor-design/enterprise/issues/3527))
- `[Spinbox]` Corrected an issue in the enable method, where it did not fully remove the readonly state. ([#3527](https://github.com/infor-design/enterprise/issues/3527))
- `[Swaplist]` Fixed an issue where lists were overlapping on uplift theme. ([#3452](https://github.com/infor-design/enterprise/issues/3452))
- `[Tabs]` Fixed the position of error icon too close to the border on focus state. ([#3544](https://github.com/infor-design/enterprise/issues/3544))
- `[Tabs-Vertical]` Fixed an issue where the content cannot scroll on mobile view. ([#3542](https://github.com/infor-design/enterprise/issues/3542))
- `[Tags]` Fixed a regression on Tag Buttons, where they were visually, vertically misaligned with Tag text. ([#3604](https://github.com/infor-design/enterprise/issues/3604))
- `[Week-View]` Changed the look of the week-view and day-view day of the week so its a 3 (or 2) letter abbreviation and emphasizes the date and spans two lines. This makes all the days of the week the same length. ([#3262](https://github.com/infor-design/enterprise/issues/3262))
- `[Validation]` Fixed a bug where addMessage did not add messages to the parent. ([#711](https://github.com/infor-design/enterprise-ng/issues/711))

(87 Issues Solved This Release, Backlog Enterprise 279, Backlog Ng 75, 1033 Functional Tests, 1322 e2e Tests)

## v4.26.2

### v4.26.2 Fixes

- `[Textarea]` Fixed missing text in safari on disabled text areas. ([#3638](https://github.com/infor-design/enterprise/issues/3638))

## v4.26.1

### v4.26.1 Fixes

- `[Demo App]` Fixed the embedded layout to show uplift theme. ([#861](https://github.com/infor-design/website/issues/861))

## v4.26.0

### v4.26.0 Features

- `[Datagrid]` Added support for expandable row to expand across all frozen columns, and fixed span layout issues on the right side frozen columns. ([#2867](https://github.com/infor-design/enterprise/issues/2867))
- `[Datagrid]` Added a new `resizeMode` option that allows you to pick between `flex` and `fit`. `flex` will resize columns independently shifting other columns to fit the table layout if needed. `fit` will resize using the neighbor's column width. This is possible more useful when you have less columns. ([#3251](https://github.com/infor-design/enterprise/issues/3251))
- `[Calendar]` Made the monthview, weekview and calendar work in RTL mode and added official support for UmAlQura calendar. ([#2788](https://github.com/infor-design/enterprise/issues/2788))
- `[Icons]` Added new icons `icon-play, icon-stop, icon-record, icon-pause` for video players. ([#411](https://github.com/infor-design/design-system/issues/411))
- `[Icons]` Added new icons `icon-security-off, icon-security-on` for toggles related to security/secure items. ([#397](https://github.com/infor-design/design-system/issues/397))
- `[Searchfield]` Added a setting that makes it possible to adjust the "collapsed" size of a Toolbar Searchfield to better accommodate some use cases. ([#3296](https://github.com/infor-design/enterprise/issues/3296))

### v4.26.0 Fixes

- `[Application Menu]` Fixed bugs with filtering where it was not possible to have the filter match text within content areas, as well as general expand/collapse bugs with filtering. ([#3131](https://github.com/infor-design/enterprise/issues/3131))
- `[Application Menu]` Fixed overlap button when label is too long, and aligned dropdown icon in application menu uplift theme. ([#3133](https://github.com/infor-design/enterprise/issues/3133))
[Contextual Action Panel] - Fixed shade colors of text and icon buttons in uplift theme high contrast. (#3394)
- `[Accordion]` - Fixed an issue with a missing border on the last element in certain states. ([#3885](https://github.com/infor-design/enterprise/issues/3885))
- `[Calendar]` Fixed issue where on month view in events info `Date` and `Duration` fields were not working with some events and `Duration` field. Now `Duration` field support `Days, Hours and Minutes` text. ([#2777](https://github.com/infor-design/enterprise/issues/2777))
- `[Calendar]` Fixed an issue where link was not working on monthview to switch to day view when clicked on more events on that day. ([#3181](https://github.com/infor-design/enterprise/issues/3181))
- `[Calendar]` Fixed a calendar event where the start date today is not displaying as upcoming event in different timezone. ([#2776](https://github.com/infor-design/enterprise/issues/2776))
- `[Calendar]` Fixed an issue where adding an event was inconsistent in Safari. ([#3079](https://github.com/infor-design/enterprise/issues/3079))
- `[Calendar]` Fixed an issue where any event was not rendering in day and week view. ([#3222](https://github.com/infor-design/enterprise/issues/3222))
- `[Calendar]` Fixed an issue where date selection was not persist when switching from month view to week view to day view. ([#3319](https://github.com/infor-design/enterprise/issues/3319))
- `[Colors]` Fixed an incorrect ruby06 color, and made the background change on theme change now (again). ([#3448](https://github.com/infor-design/enterprise/issues/3448))
- `[Datagrid]` Fixed an issue where focus on reload data was forced to be on active cell. ([#358](https://github.com/infor-design/enterprise-ng/issues/358))
- `[Datagrid]` Fixed RTL issues in the filter row. ([#3517](https://github.com/infor-design/enterprise/issues/3517))
- `[Datagrid]` Improved the column resize behavior in speed and usability with the cursor being more accurate during resize. ([#3251](https://github.com/infor-design/enterprise/issues/3251))
- `[Datagrid]` Improved the column resize behavior to work much better in RTL mode. ([#1924](https://github.com/infor-design/enterprise/issues/1924))
- `[Datagrid]` Fixed a bug where if a filter row column is frozen the mask and editor options would not be applied. ([#2553](https://github.com/infor-design/enterprise-ng/issues/2553))
- `[Datagrid]` Fixed an issue where when using rowTemplate/expandableRows and frozenColumns on both sides the right side did not render properly. ([#2867](https://github.com/infor-design/enterprise/issues/2867))
- `[Datagrid]` Fixed an issue where height was not aligning to expandable row for frozen columns. ([#3516](https://github.com/infor-design/enterprise/issues/3516))
- `[Datagrid]` Fixed hover color should not be similar to alternate rows when hovering in uplift high contrast. ([#3338](https://github.com/infor-design/enterprise/issues/3338))
- `[Datagrid]` Fixed a demo app issue filtering decimal fields in some examples. ([#3351](https://github.com/infor-design/enterprise/issues/3351))
- `[Datagrid]` Fixed an issue where some columns were disappear after resizing the browser or after changing themes. ([#3434](https://github.com/infor-design/enterprise/issues/3434))
- `[Datagrid]` Fixed an issue that the filter row type dropdowns did not close when the grid is scrolled. ([#3216](https://github.com/infor-design/enterprise/issues/3216))
- `[Datagrid]` Added an example showing the configuration needed to filter date time fields on just dates without the time part. ([#2865](https://github.com/infor-design/enterprise/issues/2865))
- `[Datagrid]` Changed the isFilter added value to datasets to a more unique value to avoid clashes. ([#2668](https://github.com/infor-design/enterprise/issues/2668))
- `[Datagrid]` Added a `getDataset` method that will return the current dataset without any added properties. ([#2668](https://github.com/infor-design/enterprise/issues/2668))
- `[Datagrid]` Fixed an issue that when reordering filter columns the filter values would disappear. ([#2565](https://github.com/infor-design/enterprise/issues/2565))
- `[Datagrid]` Fixed an issue that dropdown lists in filter rows did not close when scrolling. ([#2056](https://github.com/infor-design/enterprise/issues/2565))
- `[Datagrid]` Added a `filterType` option to the filter event data so the type can be determined. ([#826](https://github.com/infor-design/enterprise/issues/826))
- `[Datagrid]` Add options to `toolbar.filterRow` so that instead of true/false you can set `showFilter, clearFilter, runFilter` independently. ([#1479](https://github.com/infor-design/enterprise/issues/1479))
- `[Datagrid]` Added fixes to improve the usage of the textarea editor. ([#3417](https://github.com/infor-design/enterprise/issues/3417))
- `[Datagrid]` Fixed an issue where reset to default was not working properly. ([#3487](https://github.com/infor-design/enterprise/issues/3487))
- `[Datepicker]` Fixed an issue where setting date format with comma character was not working. ([#3008](https://github.com/infor-design/enterprise/issues/3008))
- `[Editor]` Made the link and image link fields required on the dialogs. ([#3008](https://github.com/infor-design/enterprise/issues/3008))
- `[Editor]` Fixed an issue where it was possible to clear text and end up with text outside the default paragraph separator. ([#2268](https://github.com/infor-design/enterprise/issues/2268))
- `[Fileupload]` Fixed an issue where tabbing out of a fileupload in was causing the modal dialog to disappear. ([#3458](https://github.com/infor-design/enterprise/issues/3458))
- `[Form Compact Layout]` Added support for `form-compact-layout` the remaining components. ([#3008](https://github.com/infor-design/enterprise/issues/3329))
- `[Dropdown]` Fixed a bug that was causing the `selectValue()` method not to update the visual display of the in-page Dropdown element. ([#3432](https://github.com/infor-design/enterprise/issues/3432))
- `[Forms]` Fixed an issue where radio group was overlapping fields. ([#3466](https://github.com/infor-design/enterprise/issues/3466))
- `[Forms Compact]` Fixed an issue where fileupload was misaligned in RTL mode in uplift theme. ([#3483](https://github.com/infor-design/enterprise/issues/3483))
- `[Icons]` Fixed color inconsistencies of the icons when the fields are in readonly state. ([#3176](https://github.com/infor-design/enterprise/issues/3176))
- `[Input]` Added the ability to line up data labels with inputs by adding class `field-height` to the `data` element and placing it in a responsive grid. ([#987](https://github.com/infor-design/enterprise/issues/987))
- `[Input]` Added the ability to use standalone required spans, this will help on responsive fields if they are cut off. ([#3115](https://github.com/infor-design/enterprise/issues/3115))
- `[Input/Forms]` Added the ability to add a class to rows to align the fields on the bottom, this will line up fields if they have wrapping labels or long labels with required fields. To enable this add class `flex-align-bottom` to the grid `row`. ([#443](https://github.com/infor-design/enterprise/issues/443))
- `[Locale]` Fixed an issue where formatDate() method was not working for es-419. ([#3363](https://github.com/infor-design/enterprise/issues/3363))
- `[Locale]` Fixed an issue where setting language to `nb` would error. ([#3455](https://github.com/infor-design/enterprise/issues/3455))
- `[Locale]` Fixed incorrect time separators in the no, nn, and nn locales. ([#3468](https://github.com/infor-design/enterprise/issues/3468))
- `[Locale]` Added further separation of language from formatting in date oriented components (calendar, datepicker, timepicker ect). [3244](https://github.com/infor-design/enterprise/issues/3244))
- `[Locale]` Added support for `nn` locale and language, but this will change to no language as only this is translated as its the same. ([#3455](https://github.com/infor-design/enterprise/issues/3455))
- `[Locale]` Correct the month names in Russian locale and capitalized the day names. ([#3464](https://github.com/infor-design/enterprise/issues/3464))
- `[Module Tabs]` Fixed color tab indicator and small gap below when selected/opened for all color variations in uplift theme. ([#3312](https://github.com/infor-design/enterprise/issues/3312))
- `[Modal]` Fixed colors in dark mode for the primary disabled button and error and background contrast. ([#2754](https://github.com/infor-design/enterprise/issues/2754))
- `[Pie]` Fixed an issue where initial selection was getting error. ([#3157](https://github.com/infor-design/enterprise/issues/3157))
- `[Popupmenu]` Fixed an issue where list separators were disappearing when reduced the browser zoom level e.g. 70-80%. ([#3407](https://github.com/infor-design/enterprise/issues/3407))
- `[Radar Chart]` Fixed an issue where labels was cut off for some screen sizes. ([#3320](https://github.com/infor-design/enterprise/issues/3320))
- `[Searchfield]` Fixed a bug where changing filter results while the autocomplete is open may result in the menu being positioned incorrectly. ([#3243](https://github.com/infor-design/enterprise/issues/3243))
- `[Searchfield]` Fixed a bug in Toolbar Searchfields where a component configured with `collapsible: false` and `collapseSize` defined, the searchfield would incorrectly collapse. ([NG#719](https://github.com/infor-design/enterprise-ng/issues/719))
- `[Splitter]` Fixed an issue in the destroy function where the expand button was not removed. ([#3371](https://github.com/infor-design/enterprise/issues/3371))
- `[Swaplist]` Fixed an issue where top buttons were not aligned in Firefox. ([#3425](https://github.com/infor-design/enterprise/issues/3425))
- `[Textarea]` Fixed an issue where using `rows` stopped working, and fixed the autoGrow option to work better. ([#3471](https://github.com/infor-design/enterprise/issues/3471))
- `[Toolbar]` Fixed an issue where some `destroy()` methods being called in `teardown()` were not type-checking for the `destroy()` method, and sometimes would incorrectly try to call this on an object or data property defined as `button`. ([#3449](https://github.com/infor-design/enterprise/issues/3449))
- `[Tooltip/Popover]` Fixed incorrect placement when in RTL modes, as well as some broken styles on the RTL Popover. ([#3119](https://github.com/infor-design/enterprise/issues/3119))
- `[Validation/Checkboxes]` Fixed issues with making checkboxes required, the styling did not work for it and the scrollIntoView function and validation failed to fire. Note that to add required to the checkbox you need to add an extra span, adding a class to the label will not work because the checkbox is styled using the label already. ([#3147](https://github.com/infor-design/enterprise/issues/3147))
- `[Validation]` Fixed an issue where calling removeMessage would not remove a manually added error class. ([#3318](https://github.com/infor-design/enterprise/issues/3318))

(78 Issues Solved This Release, Backlog Enterprise 336, Backlog Ng 77, 989 Functional Tests, 1246 e2e Tests)

## v4.25.3

### v4.25.3 Fixes

- `[Bar]` Fixed an error rendering charts with only one dataset point. ([#3505](https://github.com/infor-design/enterprise/issues/3505))
- `[Datagrid]` Fixed an issue where date range filter was unable to filter data. ([#3503](https://github.com/infor-design/enterprise/issues/3503))
- `[Datagrid]` Fixed an issue where date range filter was not working. ([#3337](https://github.com/infor-design/enterprise/issues/3337))
- `[Datepicker]` Fixed an issue where date range with minimum range was not working. ([#3268](https://github.com/infor-design/enterprise/issues/3268))
- `[Datepicker]` Fixed an issue where date range was reverting to initial values after clearing. ([#1306](https://github.com/infor-design/enterprise/issues/1306))
- `[Field Filter]` Fixed an issue where switching to In Range filter type with a value in the field was causesing an error. ([#3515](https://github.com/infor-design/enterprise/issues/3515))
- `[Field Filter]` Fixed an issue where date range was not working after using other filter. ([#2764](https://github.com/infor-design/enterprise/issues/2764))

## v4.25.2

### v4.25.2 Fixes

- `[Fileupload]` Fixed an issue where tabbing out of a fileupload in was causing the modal dialog to disappear. ([#3458](https://github.com/infor-design/enterprise/issues/3458))

## v4.25.1

### v4.25.1 Fixes

- `[Datagrid]` Fixed a bug where if there was an editor datagrid might error when loading. ([#3313](https://github.com/infor-design/enterprise/issues/3313))
- `[Mask]` Fixed a bug where leading zeroes were not possible to apply against Number Masks on standard input fields that also handled formatting for thousands separators. ([#3315](https://github.com/infor-design/enterprise/issues/3315))
- `[General]` Improved the colors of windows chrome custom scrollbars in uplift themes. ([#3413](https://github.com/infor-design/enterprise/issues/3413))

## v4.25.0

### v4.25.0 Features

- `[Fields]` Added a form level class to toggle all fields in the form to a more compact (shorter) mode called `form-layout-compact`. Added and fixed existing components so that there is now the option to have more compact forms by using shorter fields. ([#3249](https://github.com/infor-design/enterprise/issues/3249))
- `[Tag]` Added a new style for linkable tags that will work for default, info, good, error, alert, and neutral styles. ([#3113](https://github.com/infor-design/enterprise/issues/3113))
- `[Multiselect]` Added Tag Display as a new style for interacting with selected results in Multiselect components. ([#3114](https://github.com/infor-design/enterprise/issues/3114))
- `[Popdown]` Added support for tabbing into and exit out of it. ([#3218](https://github.com/infor-design/enterprise/issues/3218))
- `[Colors]` Updated design system tokens to new colors for uplift and did a pass on all three theme variants. This impacts and improves many internal colors in components and charts. ([#3007](https://github.com/infor-design/enterprise/issues/3007))<|MERGE_RESOLUTION|>--- conflicted
+++ resolved
@@ -14,11 +14,8 @@
 
 ## v4.60.0 Fixes
 
-<<<<<<< HEAD
 - `[About/Form]` Fixed a translation issue where there's a space before the colon that is incorrect in French Locales. ([#5817](https://github.com/infor-design/enterprise/issues/5817))
-=======
 - `[Actionsheet]` Fixed an Angular issue where the `renderRootElems` method was not re-rendered when going to other action sheet test pages due to SPA routing concept. ([NG#1188](https://github.com/infor-design/enterprise-ng/issues/1188))
->>>>>>> 047f0ceb
 - `[Calendar]` Fixed an issue where you could not have more than one in the same page. ([#6042](https://github.com/infor-design/enterprise/issues/6042))
 - `[Column]` Fix a bug where bar size is still showing even the value is zero in column chart. ([#5911](https://github.com/infor-design/enterprise/issues/5911))
 - `[Datagrid]` Fix a bug where targeted achievement colors are not displaying correctly when using other locales. ([#5972](https://github.com/infor-design/enterprise/issues/5972))
