--- conflicted
+++ resolved
@@ -10,13 +10,8 @@
 
 - `[Column Chart]` Fixed an alignment issue with the labes in grouped column charts. ([#4645](https://github.com/infor-design/enterprise/issues/4645))
 - `[Datagrid]` Fixed an issue where updateRow will not correctly sync and merge data. ([#4674](https://github.com/infor-design/enterprise/issues/4674))
+- `[Datagrid]` Fixed a bug where the error icon overlapped to the calendar icon when a row has been selected and hovered. ([#4670](https://github.com/infor-design/enterprise/issues/4670))
 - `[Homepage]` Fixed a bug where the border behaves differently and does not change back correctly when hovering in editable mode. ([#4640](https://github.com/infor-design/enterprise/issues/4640))
-<<<<<<< HEAD
-=======
-- `[Column Chart]` Fixed an alignment issue with the labels in grouped column charts. ([#4645](https://github.com/infor-design/enterprise/issues/4645))
-- `[Datagrid]` Fixed a bug where the error icon overlapped to the calendar icon when a row has been selected and hovered. ([#4670](https://github.com/infor-design/enterprise/issues/4670))
-- `[Tree]` Fixed an issue where the parent value was get deleted after use `addNode()` method. ([#4486](https://github.com/infor-design/enterprise/issues/4486))
->>>>>>> 168aa3d4
 - `[Locale]` Don't attempt to set d3 locale if d3 is not being used ([#4668](https://github.com/infor-design/enterprise/issues/4486))
 - `[Tree]` Fixed an issue where the parent value was get deleted after use `addNode()` method. ([#4486](https://github.com/infor-design/enterprise/issues/4486))
 
