--- conflicted
+++ resolved
@@ -2,7 +2,6 @@
 
 ## v4.19.0
 
-<<<<<<< HEAD
 ### v4.19.0 features
 
 - `[Datagrid]` Added support for disabling rows by data or a dynamic function, rows are disabled from selection and editing. ([#1614](https://github.com/infor-design/enterprise/issues/1614))
@@ -10,11 +9,9 @@
 (nn Issues Solved this release, Backlog Enterprise nn, Backlog Ng nn, nn Functional Tests, nn e2e Test)
 
 ## v4.18.0
-=======
 ### v4.19.0 Future Deprecation
 
 ### v4.19.0 Features
->>>>>>> 27a7bf1a
 
 ### v4.19.0 Fixes
 
