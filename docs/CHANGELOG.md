--- conflicted
+++ resolved
@@ -16,13 +16,10 @@
 - `[Datagrid]` Fixed a css issue in dark uplift mode where the group row lines were not visible . ([#3649](https://github.com/infor-design/enterprise/issues/3649))
 - `[Datagrid]` Fixed lookup modal title to be visible and adjust the position to make it centered. ([#3635](https://github.com/infor-design/enterprise/issues/3635))
 - `[Datagrid/Hyperlink]` Fixed layout issues with links in right text align mode. To do this refactored links to not use a psuedo element for the focus style. ([#3680](https://github.com/infor-design/enterprise/issues/3680))
-<<<<<<< HEAD
 - `[Datagrid]` Fixed an issue where selected rows are not reset when calling loadData. ([#3718](https://github.com/infor-design/enterprise/issues/3718))
 - `[Datagrid]` Fixed an issue where if using grouping totals and hiding and showing columns the page is not refreshed properly. ([#2564](https://github.com/infor-design/enterprise/issues/2564)
 - `[Datagrid]` Fixed an issue the selected row header icon is the wrong state when using allowSelectAcrossPages. ([#3043](https://github.com/infor-design/enterprise/issues/3043)
-=======
 - `[Datagrid]` Improved the `datagrid-default-modal-width` concept if setting a modal datagrid default with so it works on any parent. [3562](https://github.com/infor-design/enterprise/issues/3562))
->>>>>>> 9ee014fc
 - `[Fieldset]` Fixed fieldset text data overlapping in compact mode on mobile view. ([#3627](https://github.com/infor-design/enterprise/issues/3627))
 - `[Hierarchy]` Added support for separators in the actions menu on a hierarchy leaf. ([#3636](https://github.com/infor-design/enterprise/issues/3636))
 - `[Swaplist]` Fixed disabled swap buttons color in dark variant subtle theme. ([#3709](https://github.com/infor-design/enterprise/issues/3709))
