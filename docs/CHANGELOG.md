# What's New with Enterprise

## v4.32.0

### v4.32.0 Features

- `[Datagrid]` Add a new `RowNumber` formatter that will show a row number column that remains the same no matter how the grid is sorted. ([#1904](https://github.com/infor-design/enterprise/issues/1904))

### v4.32.0 Fixes

- `[Accordion]` Fixed a bug where disabled headers texts and icons were barely recognizable as disabled in uplift theme. ([#4065](https://github.com/infor-design/enterprise/issues/4065))
- `[Datagrid]` Fixed an issue where the selectedRows array contents continued to multiply each time running `selectAllRows`. ([#4195](https://github.com/infor-design/enterprise/issues/4195))
- `[Vertical Tabs]` Fixed an issue where the error icon was misaligning. ([#873](https://github.com/infor-design/enterprise-ng/issues/873))
- `[Dropdown]` Fixed a bug where italic-style highlighting would represent a matched filter term instead of bold-style on a Dropdown List item in some cases. ([#4141](https://github.com/infor-design/enterprise/issues/4141))
- `[Vertical Tabs]` Fixed an issue where the error icon was misaligning. ([#873](https://github.com/infor-design/enterprise-ng/issues/873))
- `[Contextual Action Panel]` Made the close button work in cases where subcomponents are open inside the CAP. ([#4112](https://github.com/infor-design/enterprise/issues/4112))
- `[Dropdown]` Fixed a bug where italic-style highlighting would represent a matched filter term instead of bold-style on a Dropdown List item in some cases. ([#4141](https://github.com/infor-design/enterprise/issues/4141))
- `[Datagrid]` Fixed an issue where the selectedRows array contents continued to multiply each time running `selectAllRows`. ([#4195](https://github.com/infor-design/enterprise/issues/4195))
- `[Searchfield]` Added a shadow to the focus state of searchfields with category buttons. ([#4181](https://github.com/infor-design/enterprise-ng/issues/4181))
<<<<<<< HEAD
- `[Toolbar Searchfield]` Fixed a bug where the searchfield doesn't perfectly align together with flex toolbar. [[#4226](https://github.com/infor-design/enterprise/issues/4226)]
=======
- `[Tabs]` Added detection for width/height/style changes on a Tabs component, which now triggers a resize event. ([ng#860](https://github.com/infor-design/enterprise-ng/issues/860))
>>>>>>> da9cde83
- `[Vertical Tabs]` Fixed an issue where the error icon was misaligning. ([#873](https://github.com/infor-design/enterprise-ng/issues/873))
- `[Splitter]` Fixes an issue where the collapse button was not working when splitter is on the right. ([#1730](https://github.com/infor-design/enterprise-ng/issues/1730))

## v4.31.0

### v4.31.0 Features

- `[Calendar]` Added the ability to override an event `color` and `borderColor` see docs for details. ([#3923](https://github.com/infor-design/enterprise/issues/3923))
- `[Calendar]` Added the ability to use the monthview legend setting to colorsize day backgrounds. To use this set the `dayLegend` property. And this uses the same format for legend in the monthView. Just renamed it to avoid confusing with the event legend. ([#3893](https://github.com/infor-design/enterprise/issues/3893))
- `[Datagrid]` Added a `spacerColumn` setting, with this setting the last column fills any empty space instead of stretching everything out. ([#4032](https://github.com/infor-design/enterprise/issues/4032))
- `[Datagrid]` Added a `columnSizing` setting which impacts how the column widths are auto calculated. Options are: `both` (default), `data` or `header` (including filter). ([#4017](https://github.com/infor-design/enterprise/issues/4017))
- `[Datagrid]` Added the setting for empty message small height. ([#3609](https://github.com/infor-design/enterprise/issues/3609))
- `[Datepicker]` Added the ability to use +/- to increment the day in the calendar. This is in addition to arrow key functionality. This works in the field or when the calendar is open. ([#4001](https://github.com/infor-design/enterprise/issues/4001))
- `[Masthead]` Added the ability use user images, status and initials in the masthead and masthead menu buttons. ([#800](https://github.com/infor-design/enterprise-ng/issues/800))
- `[Tree]` Added option to add new child node on top or bottom. ([#3915](https://github.com/infor-design/enterprise/issues/3915))
- `[General]` Moved all the examples, patterns and layouts into their own sections or with the components they live with page patterns can now be found at `components/page-patterns` and layouts at `components/page-layouts`. Added a first pass of docs about these as well as more doc updates to forms, autocomplete and grid. ([#428](https://github.com/infor-design/enterprise/issues/428))

### v4.31.0 Fixes

- `[Application Menu]` Fixed an issue where the Header was unable to hide for RTL and ie11. ([#2154](https://github.com/infor-design/enterprise/issues/2154))
- `[Application Menu]` Fixed a bug where the border top color is wrong in uplift dark and high contrast theme. ([#4042](https://github.com/infor-design/enterprise/issues/4042))
- `[Application Menu]` Fixed a bug where some buttons did not have labels for the icon buttons in toolbars. Check your application if you use this pattern. ([#4085](https://github.com/infor-design/enterprise/issues/4085))
- `[Autocomplete]` Fixed an issue where the JavaScript error was thrown for ie11. ([#4148](https://github.com/infor-design/enterprise/issues/4148))
- `[Blockgrid]` Fixed an issue with paged datasets that would occasionally cause a JS console error. ([ng#836](https://github.com/infor-design/enterprise-ng/issues/836))
- `[Blockgrid]` Fixed a bug where first/last pager buttons would show and be disabled by default (buttons are now hidden by default). ([ng#836](https://github.com/infor-design/enterprise-ng/issues/836))
- `[Buttons]` Reverted an inner Css rule change that set 'btn' classes to contains vs starts with. ([#4120](https://github.com/infor-design/enterprise/issues/4120))
- `[Datagrid]` Fixed an issue when hiding columns after loading a datagrid up with grouped headers and frozen columns. ([#4218](https://github.com/infor-design/enterprise/issues/4218))
- `[Datagrid]` Fixed an issue where the rows were not render properly when use method `updateDataset()` for treegrid. ([#4213](https://github.com/infor-design/enterprise/issues/4213))
- `[Datagrid]` Fixed an issue where the tooltip for tree grid was not working properly. ([#827](https://github.com/infor-design/enterprise-ng/issues/827))
- `[Datagrid]` Fixed an issue where the keyword search was not working for server side paging. ([#3977](https://github.com/infor-design/enterprise/issues/3977))
- `[Datagrid]` Fixed a bug that nested datagrid columns could not be clicked. ([#4197](https://github.com/infor-design/enterprise/issues/4197))
- `[Datagrid]` Fixed an issue where the 'value' and 'oldValue' on cell change event were showing escaped. ([#4028](https://github.com/infor-design/enterprise/issues/4028))
- `[Datagrid]` Fixed an issue where the keyword search was not working for group headers. ([#4068](https://github.com/infor-design/enterprise/issues/4068))
- `[Datagrid]` Fixed an issue where the column filter results were inconsistent for tree grid. ([#4031](https://github.com/infor-design/enterprise/issues/4031))
- `[Datagrid]` Fixed an issue where the data was not exporting to excel when using the groupable setting. ([#4081](https://github.com/infor-design/enterprise/issues/4081))
- `[Datagrid]` Fixed an issue where if a context menu is opened and then closed with ESC the focus would be reset to the top of the page. ([#4085](https://github.com/infor-design/enterprise/issues/4085))
- `[Datagrid]` Fixed an issue where the tooltip would not show up if you focus a cell with ellipsis text with the keyboard. ([#4085](https://github.com/infor-design/enterprise/issues/4085))
- `[Datagrid]` Made the header checkbox focusable. ([#4085](https://github.com/infor-design/enterprise/issues/4085))
- `[Datagrid]` The selection checkbox cell had aria-selected on it which was incorrect. ([#4085](https://github.com/infor-design/enterprise/issues/4085))
- `[Datagrid]` Changed the auto width sizing of columns to include the padding of the rowHeight (16 16 8 8). So the column sizes are now more compact in lower rowHeight settings. Also to do this the grid is now rerendered when changing rowHeight. ([#4016](https://github.com/infor-design/enterprise/issues/4016))
- `[Datagrid]` Fixed a design QA bug where the column and data cell padding was not following the design system. Its now using 16px large, 16px medium, 8 px short and 8 px extar-short for text indenting. ([#4154](https://github.com/infor-design/enterprise/issues/4154))
- `[Datagrid]` Fixed an issue where the client side selection was not working. ([#4138](https://github.com/infor-design/enterprise/issues/4138))
- `[Datagrid]` Changed invalid css fill-available property. ([#4133](https://github.com/infor-design/enterprise/issues/4133))
- `[Datagrid]` Fixed issue where double keydown was required to open dropdown lists in datagrid cell. ([#3980](https://github.com/infor-design/enterprise/issues/3980))
- `[Datagrid]` Fixed an issue where the time picker editor was switching between AM and PM when set to 12:00. ([#4149](https://github.com/infor-design/enterprise/issues/4149))
- `[Datepicker]` Fixed a number of translation issues in the datepicker component. ([#4046](https://github.com/infor-design/enterprise/issues/4046))
- `[Datepicker]` Fixed a bug that the datepicker would focus the field when closing the month and year pane. ([#4085](https://github.com/infor-design/enterprise/issues/4085))
- `[Datepicker]` Fixed a bug where two dates may appear selected when moving forward/back in the picker dialog. ([#4018](https://github.com/infor-design/enterprise/issues/4018))
- `[Datepicker]` Fixed a bug where an error may occur if using the gregorian calendar on ar-SA locale. ([#4130](https://github.com/infor-design/enterprise/issues/4130))
- `[Dropdown]` Fixed an issue where "phraseStartsWith" does not filter the list after deleting a character. ([#4047](https://github.com/infor-design/enterprise/issues/4047))
- `[Dropdown]` Fixed a bug when backspacing in windows or fn + delete in Mac OS would render a ascii character in the input field. ([#4020](https://github.com/infor-design/enterprise/issues/4020))
- `[Editor]` Fixed a number of translation issues in the editor component. ([#4049](https://github.com/infor-design/enterprise/issues/4049))
- `[Editor]` Fixed an issue where the selection for shift + arrow keys was not working properly. ([#4070](https://github.com/infor-design/enterprise/issues/4070))
- `[Locale]` The Added placeholder for missing Thai `Locale` translation. ([#4041](https://github.com/infor-design/enterprise/issues/4041))
- `[Locale]` The Added placeholder for incorrect French `SetTime` translation. ([#4045](https://github.com/infor-design/enterprise/issues/4045))
- `[Lookup]` Fixed a bug where values are duplicated when selecting row on other pages and when paging is activated. ([#758](https://github.com/infor-design/enterprise-ng/issues/758))
- `[Locale]` Added July 2020 translation strings from the translation team. ([#4045](https://github.com/infor-design/enterprise/issues/4045))
- `[Mask]` Added the ability to pass date/time formats to the Mask API that do not contain separators or other literals. ([#3963](https://github.com/infor-design/enterprise/issues/3963))
- `[Masthead]` Added updated color and styles for uplift theme. ([#800](https://github.com/infor-design/enterprise-ng/issues/800))
- `[Mask]` Improved example pages in the demoapp, added some to the documentation index page for Mask. ([#556](https://github.com/infor-design/enterprise/issues/556))
- `[Modal]` Reverted nested modal behavior to being visually stacked, instead of one-at-a-time. Made it possible to show one-at-a-time via `hideUnderneath` setting. ([#3910](https://github.com/infor-design/enterprise/issues/3910))
- `[Multiselect]` Fixed an issue where multiselect fields with tags were not rendering properly. ([#4139](https://github.com/infor-design/enterprise/issues/4139))
- `[Popupmenu]` Fixed an issue where the icons were overlapping. ([#4201](https://github.com/infor-design/enterprise/issues/4201))
- `[Popupmenu]` Fixed a bug that the aria items are in the wrong place. Its now using [this guide](https://www.w3.org/TR/wai-aria-practices/examples/menu-button/menu-button-links.html). ([#4085](https://github.com/infor-design/enterprise/issues/4085))
- `[Popupmenu]` Fixed a bug where the heading doesn't display properly with multi-select menu. ([#3926](https://github.com/infor-design/enterprise/issues/3926))
- `[Searchfield]` Fixed an issue where some of the searchfield examples did not have focus states. ([#1060](https://github.com/infor-design/enterprise/issues/1060))
- `[Searchfield]` The `clear` function was misnamed as it didnt clear, it made the field clearable. Now we have a `clear` and `makeClearable` function. ([#4173](https://github.com/infor-design/enterprise/issues/4173))
- `[Textarea]` Fixed inconsistencies on styling of disabled field when using disable function, now the label will disable on all components when using this function. In general the label should be dimmed on disabled fields as per the design. ([#3917](https://github.com/infor-design/enterprise/issues/3917))
- `[Timepicker]` Fixed inconsistencies on readonly styling throughout different themes and variants. ([#4152](https://github.com/infor-design/enterprise/issues/4152))
- `[Toast]` Fixed a bug where the toast message doesn't close when pressing escape, and when it has multiple trigger elements and uses unique id's. ([#3986](https://github.com/infor-design/enterprise/issues/3986))
- `[Tooltip]` Fixed a bug where the title doesn't display when the title starts with '#'. ([#2512](https://github.com/infor-design/enterprise/issues/2512))
- `[Tooltip]` Fixed an issue where the tooltip would not show up if you focus a button with the keyboard. ([#4085](https://github.com/infor-design/enterprise/issues/4085))
- `[Tree]` Fixed an issue where the tree node still shows folder icon after all children and `children` property deleted. ([#4026](https://github.com/infor-design/enterprise/issues/4026))
- `[Tree]` Fixed an issue where the custom icon was changing back to default on toggle after use of method updateNode(). ([#4027](https://github.com/infor-design/enterprise/issues/4027))

## v4.30.1

### v4.30.1 Fixes

- `[Datepicker]` Fixed the datepicker in ar-SA setting timestamps would null the times in some situations. ([#4160](https://github.com/infor-design/enterprise/issues/4160))
- `[Datagrid]` The last row border was removed but this was incorrect, reverted this. ([#4140](https://github.com/infor-design/enterprise/issues/4140))
- `[Datagrid]` Fixed an alignment issue in datagrid filter that caused some fields to be misaligned. ([#4151](https://github.com/infor-design/enterprise/issues/4151))
- `[Datagrid]` Fixed an alignment issue with column colspan. In some situations it was not rendering correctly causing some cells to be misaligned. ([#4109](https://github.com/infor-design/enterprise/issues/4109))
- `[Datagrid]` Changed invalid css fill-available property. ([#4133](https://github.com/infor-design/enterprise/issues/4133))
- `[Locale]` Fixed a bug with MMMM dd format in ar-SA. ([#4160](https://github.com/infor-design/enterprise/issues/4160))
- `[Locale]` Changed the arguments names for better symmetry fromGregorian == toUmalqura and toGregorian === options.fromUmalqura. ([#4160](https://github.com/infor-design/enterprise/issues4160))

(71 Issues Solved This Release, Backlog Enterprise 197, Backlog Ng 53, 1078 Functional Tests, 1482 e2e Tests)

## v4.30.0

### v4.30.0 Announcements

- `[Datagrid]` The rowHeight setting has been changed to support extra-small, small, medium and large. short and normal are deprecated. If you have a custom toolbar you may need to update your [markup](https://github.com/infor-design/enterprise/blob/master/app/views/components/datagrid/example-custom-toolbar.html#L40-L44). ([#3755](https://github.com/infor-design/enterprise/issues/3755))

### v4.30.0 Features

- `[Breadcrumb]` Javascript Component API is now available. ([infor-design/enterprise-ng#700](https://github.com/infor-design/enterprise-ng/issues/700))
- `[Custom Builds]` The build script can now produce an ES Module version of the components that can be imported by your application. ([#3771](https://github.com/infor-design/enterprise/issues/3771))
- `[Datagrid]` Added a setting disableRowDeselection that if enabled does not allow selected rows to be toggled to deselected. ([#3791](https://github.com/infor-design/enterprise/issues/3791))
- `[Datagrid]` Added an additional row size extra-small. This row size may need a bit of further fleshing out. All of the previous row sizes have been renamed but using the old settings are supported but deprecated. The new sizes are Extra Small, Small, Medium, Large (Normal). ([#3755](https://github.com/infor-design/enterprise/issues/3755))
- `[Demoapp]` Added the ability to set runtime flags for persisting settings that were previously only possible to set via URL query parameters. ([n/a])
- `[Demoapp]` Added the ability to set runtime flags for persisting settings that were previously only possible to set via URL query parameters. ([n/a])
- `[Icons]` Changed the tree node icon to be more meaningful in uplift theme. Added a print-preview icon. This replaces the update-preview icon which has confusing meaning but was not removed.
- `[Searchfield]` Added the ability to clear the searchfield by calling a public clear() function. ([#3810](https://github.com/infor-design/enterprise/issues/3810))
- `[Tree]` Added a setting to support to expanding/collapsing when clicking only the icon portion of the tree node. ([#3730](https://github.com/infor-design/enterprise/issues/3730))
- `[Tree]` Added the ability to have separate icon button for expand/collapse and children count. ([#3847](https://github.com/infor-design/enterprise/issues/3847))

### v4.30.0 Fixes

- `[Accordion]` Fixed an issue where the chevron icon is not properly centered in Safari. ([#2161](https://github.com/infor-design/enterprise/issues/2161))
- `[Application Menu]` Fixed an issue where the dropdown icon is not properly centered in Safari. ([#3766](https://github.com/infor-design/enterprise/issues/3766))
- `[Accordion]` Fixed issue where hidden headers were not excluded from tab navigation. ([#3835](https://github.com/infor-design/enterprise/issues/3835))
- `[Calendar]` Fixed a bug that when setting accordions to allowOnePane it did not work. ([#3773](https://github.com/infor-design/enterprise/issues/3773))
- `[Calendar]` Fixed a bug where the accordion sections would show a line on hover in high contrast mode. ([#2779](https://github.com/infor-design/enterprise/issues/2779))
- `[Calendar]` Fixed a bug where the days would be out of alignment if the end and starts dates intersect. ([#1725](https://github.com/infor-design/enterprise/issues/1725))
- `[Contextual Action Panel]` Fixed an issue where the searchfield should be collapsible on mobile view. ([#918](https://github.com/infor-design/enterprise/issues/918))
- `[Counts]` Revamped the look and feel of widget counts in uplift theme. ([#3666](https://github.com/infor-design/enterprise/issues/3666))
- `[Datagrid]` Fixed an issue where the table doesn't filled the datagrid wrapper inside of modal. ([#3897](https://github.com/infor-design/enterprise/issues/3897))
- `[Datagrid]` Fix a bug with columns with buttons, they had an unneeded animation that caused states to be delayed when painting. ([#3808](https://github.com/infor-design/enterprise/issues/3808))
- `[Datagrid]` Fixed an issue where example page for filter and pager was not working properly. ([#3856](https://github.com/infor-design/enterprise/issues/3856))
- `[Datagrid]` Fix a bug with cellNavigation false, the focus state was still visible. ([#3937](https://github.com/infor-design/enterprise/issues/3937))
- `[Datagrid]` Updated example page for keyword search to fix error state. ([#3961](https://github.com/infor-design/enterprise/issues/3961))
- `[Datagrid]` Fix a bug with cellNavigation false, the focus state was incorrect on stretched rows in IE. ([#1644](https://github.com/infor-design/enterprise/issues/1644))
- `[Datagrid]` Fixed an issue where an extra border is shown in grid list mode and RTL. ([#3895](https://github.com/infor-design/enterprise/issues/3895))
- `[Datagrid]` Fixed a bug inside validateRow when passing in a zero the function would exit. ([#4002](https://github.com/infor-design/enterprise/issues/4002))
- `[Datagrid]` Fixed an issue where select all using keyboard in multiSelect/mixedSelect was not working. ([#3921](https://github.com/infor-design/enterprise/issues/3921))
- `[Datagrid]` Fix a bug with columns with buttons, they had an unneeded animation that caused states to be delayed when painting. ([#3808](https://github.com/infor-design/enterprise/issues/3808))
- `[Datagrid]` Fixed an issue where data was not in sync for row reorder and paging. ([#3749](https://github.com/infor-design/enterprise/issues/3749))
- `[Datagrid]` Fixed an issue where using selectRowsAcrossPages setting the selected rows were reseting by filter, to use this feature you may need to set columnIds in the settings to form whats unique for the row. ([#3601](https://github.com/infor-design/enterprise/issues/3601))
- `[Datagrid]` Fixed an issue where when using the contentTooltip setting on a datagrid on a modal, the column would expand when hovering rows. ([#3541](https://github.com/infor-design/enterprise/issues/3541))
- `[Datagrid]` Fixed an issue the arrow on tooltips flowed in the wrong direction. ([#3854](https://github.com/infor-design/enterprise/issues/3854))
- `[Datagrid]` Fixed an issue where readonly and checkbox cells would show up on the summary row. ([#3862](https://github.com/infor-design/enterprise/issues/3862))
- `[Datagrid]` Fixed an issue where text in nested objects where not encoded correctly. ([#4058](https://github.com/infor-design/enterprise/issues/3862))
- `[Datagrid]` Fixed an issue where text editor style editors are not saved properly. ([#4058](https://github.com/infor-design/enterprise/issues/4058))
- `[Datagrid]` Fixed an issue where checkboxes in an expandable area could not be checked. ([#4062](https://github.com/infor-design/enterprise/issues/4062))
- `[Datagrid]` Fix a bug where multiselect checkboxes were misaligned in a modal. ([#4086](https://github.com/infor-design/enterprise/issues/4086))
- `[Datepicker]` Fixed an issue where some languages like fr-CA and pt-BR (that are languages in a non default locale), would error when opening the picker. ([#4035](https://github.com/infor-design/enterprise/issues/4035))
- `[Datepicker]` Fixed an issue where change did not fire when rangeselecting the same day. ([#4075](https://github.com/infor-design/enterprise/issues/4075))
- `[Datepicker]` Fixed an issue where change did not fire when selecting today after having a cleared value in the field. ([#853](https://github.com/infor-design/enterprise-ng/issues/853))
- `[Dropdown]` Changed the keyboard dropdown so it will select the active item when tabbing out. ([#3028](https://github.com/infor-design/enterprise/issues/3028))
- `[Dropdown]` Fixed an issue where the search field does not stay in the initial position. ([#2659](https://github.com/infor-design/enterprise/issues/2659))
- `[Dropdown]` Fixed an issue where the search field does not stay in the initial position. ([#2659](https://github.com/infor-design/enterprise/issues/2659))
- `[Editor]` Fixed missing tooltips. ([#issues](https://github.com/infor-design/enterprise/issues/issues))
- `[Field Options]` Fixed an issue where the focus style was not aligning. ([#3628](https://github.com/infor-design/enterprise/issues/3628))
- `[Hierarchy]` Fixed an issue selection causes tab selection to be removed. ([#3597](https://github.com/infor-design/enterprise/issues/3597))
- `[Icons]` Fixed an issue with the amend icon in uplift theme. The meaning was lost on a design change and it has been updated. ([#3613](https://github.com/infor-design/enterprise/issues/3613))
- `[Locale]` Changed results text to lower case. ([#3974](https://github.com/infor-design/enterprise/issues/3974))
- `[Locale]` Fixed abbreviated chinese month translations. ([#4034](https://github.com/infor-design/enterprise/issues/4034))
- `[Lookup]` Fixed an issue in the min width examples that showed up in Safari only. ([#3949](https://github.com/infor-design/enterprise/issues/3949))
- `[Lookup]` Added example page for server side keyword search. ([#2806](https://github.com/infor-design/enterprise/issues/2806))
- `[Lookup]` Fixed a bug that the required validation would not reset from empty in certain cases. ([#810](https://github.com/infor-design/enterprise-ng/issues/810))
- `[Lookup]` Fixed an issue in the min width examples that showed up in Safari only. ([#3949](https://github.com/infor-design/enterprise/issues/3949))
- `[Popover]` Corrected the tabindex order of Popover elements when the Popover is contained within a Modal. ([#3644](https://github.com/infor-design/enterprise/issues/3644))
- `[Mask]` Fixed issue where languages with `,` as decimal were causing the fields to only show `.` instead of the actual characters that were input. ([#3933](https://github.com/infor-design/enterprise/issues/3933))
- `[Multiselect]` Fixed a bug that would incorrectly cause both text and tags to be rendered on the page when using the Select All checkbox. ([#3767](https://github.com/infor-design/enterprise/issues/3767))
- `[Multiselect]` When using the `showSelectAll` setting, if no selectable options are present, the Select All checkbox will now remain hidden and unusable. ([#3777](https://github.com/infor-design/enterprise/issues/3777))
- `[Multiselect]` Changed "Select All" checkbox's default behavior to only select items that match the current search filter, if a search filter is present.  The original filter behavior is available by setting `selectAllFilterOnly` to false. ([#3845](https://github.com/infor-design/enterprise/issues/3845))
- `[Textarea]` Added tests to show that the textarea count text is translated. ([#3807](https://github.com/infor-design/enterprise/issues/3807))
- `[Tooltip]` Fixed tooltip behavior so clicking and mousing out will not show the tooltip and fixed tooltip delay. ([#4050](https://github.com/infor-design/enterprise/issues/#4050))
- `[Tree]` Fixed an issue where previous text selection was not clearing after clicked to any tree-node. ([#3794](https://github.com/infor-design/enterprise/issues/3794))

(75 Issues Solved This Release, Backlog Enterprise 235, Backlog Ng 62, 1071 Functional Tests, 1448 e2e Tests)

## v4.29.0

### v4.29.0 Announcements

- `[General]` Heads Up that effective October 31, 2020 we will no longer support IE 11. Until that date we will test IE 11 but only critical issues will be fixed. See the linked issue for more details. ([#3756](https://github.com/infor-design/enterprise/issues/3756))

### v4.29.0 Features

- `[Accordion]` Added the ability to call collapse and expand with a header ID. ([#783](https://github.com/infor-design/enterprise-ng/issues/783))
- `[Lookup]` Added a tooltip functionality when the data is overflowed. ([#3703](https://github.com/infor-design/enterprise/issues/3703))
- `[Lookup]` Added a clear (x icon) button to clear the field. ([#740](https://github.com/infor-design/enterprise/issues/740))
- `[Lookup]` Added a clear (x icon) button and apply button inside of modal so there are now two options to clear the field. ([#2507](https://github.com/infor-design/enterprise/issues/2507))
- `[Lookup]` Fixed a bug where validation did not work if the lookup is non-editable (select only). ([#3950](https://github.com/infor-design/enterprise/issues/3950))
- `[Multiselect]` Moved the functionality for displaying the Multiselect List's searchfield underneath/above the pseudo element into a configurable setting. ([#3864](https://github.com/infor-design/enterprise/issues/3864))
- `[Popdown]` Fixed some integration problems with nested Lookups that were causing closing to happen prematurely. ([ng#760](https://github.com/infor-design/enterprise-ng/issues/760))
- `[Slider]` Added the ability to set position of the tooltip. ([#3746](https://github.com/infor-design/enterprise/issues/3746))
- `[Toast]` Added the ability to dismiss toasts via keyboard. ([#3521](https://github.com/infor-design/enterprise/issues/3521))
- `[Homepage]` Homepage edit events (resize, reorder, remove widgets) now fire on widget elements too ([#3679](https://github.com/infor-design/enterprise/issues/3679))

### v4.29.0 Fixes

- `[About]` Fixed a bug where About dialogs disappeared when being closed by the Modal Manager API. ([#3898](https://github.com/infor-design/enterprise/issues/3898))
- `[Application Menu]` Fixed personalization regressions on Soho theme ([#3704](github.com/infor-design/enterprise/issues/3704))
- `[General]` We Updated a lot of development dependencies. Most important things to note are: we now support node 12 for development and this is recommended, from tests 13 will also work. Node 14 will not work. We updated jQuery to 3.5.1 as a client side dependency and d3 to 5.16.0. If copying files from the `dist` folder note that the d3 file is called d3.v5.js. ([#1690](https://github.com/infor-design/enterprise/issues/1690))
- `[Bar Chart]` Fixed an issue where height was not calculating properly when used other elements along content container. ([#2670](https://github.com/infor-design/enterprise/issues/2670))
- `[Application Menu]` - Made it possible for App Menu Toolbars to dismiss the menu when the `dismissOnClickMobile` setting is true. ([#2831](https://github.com/infor-design/enterprise/issues/2831))
- `[Calendar/Weekview/Monthview]` Added more docs and exposed them on the design site. ([#3575](https://github.com/infor-design/enterprise/issues/3758))
- `[Checkbox]` Fixed an issue where the error icon was inconsistent between subtle and vibrant themes. ([#3575](https://github.com/infor-design/enterprise/issues/3575))
- `[Column Chart]` Fixed an issue where height was not calculating properly when used other elements along content container. ([#2670](https://github.com/infor-design/enterprise/issues/2670))
- `[Datagrid]` Fixed an issue where blank tooltip was showing when use Alert Formatter and no text. ([#2852](https://github.com/infor-design/enterprise/issues/2852))
- `[Datagrid]` Fixed a bug where the datagrid had blocked the clicking of buttons in an empty message area. ([#3922](https://github.com/infor-design/enterprise/issues/3922))
- `[Datagrid]` Fixed an issue where keyword search results were breaking the html markup for icons and badges. ([#3855](https://github.com/infor-design/enterprise/issues/3855))
- `[Datagrid]` Fixed an issue where keyword search results were breaking the html markup for hyperlink. ([#3731](https://github.com/infor-design/enterprise/issues/3731))
- `[Datagrid]` Fixed an issue where keyword search results were not showing for paging, if searched from other than 1st page it came blank table. ([#3629](https://github.com/infor-design/enterprise/issues/3629))
- `[Datagrid]` Fixed an issue where contents filtertype was not working on example page. ([#2887](https://github.com/infor-design/enterprise/issues/2887))
- `[Datagrid]` Fixed a bug in some themes, where the multi line cell would not be lined up correctly with a single line of data. ([#2703](https://github.com/infor-design/enterprise/issues/2703))
- `[Datagrid]` Fixed visibility of sort icons when toggling and when the column is in active. ([#3692](https://github.com/infor-design/enterprise/issues/3692))
- `[Datagrid]` Fixed a bug where the data passed to resultsText was incorrect in the case of reseting a filter. ([#2177](https://github.com/infor-design/enterprise/issues/2177))
- `[Datagrid/General]` Fixed an additional bug where when loading the datagrid with a columns object that contain recursive objects the grid would crash in saveColumns. [3759](https://github.com/infor-design/enterprise/issues/3759))
- `[Datepicker]` Fixed a bug where the modal would take aspects of the personalize colors by mistake. ([#3997](https://github.com/infor-design/enterprise/issues/3997))
- `[Dropdown]` Fixed tooltip content gets cut off inside of modal. ([#3106](https://github.com/infor-design/enterprise/issues/3106))
- `[DemoApp]` Fixed an issue with some pages in the design site where the did not have a height. ([#878](https://github.com/infor-design/website/issues/878))
- `[Fonts]` A note that the Source Sans Pro font thats used in the new theme and served at google fonts, now have a fix for the issue that capitalized letters and numbers had different heights. You may need to release any special caching. ([#1789](https://github.com/infor-design/enterprise/issues/1789))
- `[Form]` Fix broken links in the form readme file. ([#818](https://github.com/infor-design/website/issues/818))
- `[Line Chart]` Fixed an issue where height was not calculating properly when used other elements along content container. ([#2670](https://github.com/infor-design/enterprise/issues/2670))
- `[Locale]` Fixed the es-419 date time value, as it was incorrectly using the medium length date format. ([#3830](https://github.com/infor-design/enterprise/issues/3830))
- `[Modal]` Fixed the inconsistencies of spacing on required fields. ([#3587](https://github.com/infor-design/enterprise/issues/3587))
- `[Modal]` Fixed a bug where the title would overflow too soon. ([#3996](https://github.com/infor-design/enterprise/issues/3996))
- `[Multiselect]` Added ability to detect selected items from incoming data via `callSource()`. ([#2656](https://github.com/infor-design/enterprise/issues/2656))
- `[Multiselect]` Added support to api settings to `allTextString` and `selectedTextString` for custom headers. ([#3554](https://github.com/infor-design/enterprise/issues/3554))
- `[Pie Chart]` Fixed an issue where height was not calculating properly when used other elements along content container. ([#2670](https://github.com/infor-design/enterprise/issues/2670))
- `[Pie]` Fixed an issue where rounds decimal places for percent values were not working. ([#3599](https://github.com/infor-design/enterprise/issues/3599))
- `[Pie/Donut]` Fixed an issue where placing legend on bottom was not working for Homepage widget/Cards. ([#3560](https://github.com/infor-design/enterprise/issues/3560))
- `[Pager]` Reduced the space between buttons. ([#1942](https://github.com/infor-design/enterprise/issues/1942))
- `[Popupmenu]` Fixed an issue the shortcut text leaves gap when no icons are present. ([#3849](https://github.com/infor-design/enterprise/issues/3849))
- `[Tabs]` Fixed info and alert icons alignment on tabs and inside of modal. ([#2695](https://github.com/infor-design/enterprise/issues/2695))
- `[Tabs]` Fixes an issue where the search bar background color was going to transparent on smaller breakpoints. ([#3871](https://github.com/infor-design/enterprise/issues/3871))
- `[Notification]` Fixed an issue where the icons were lagging in the animation. ([#2099](https://github.com/infor-design/enterprise/issues/2099))
- `[Tree]` Fixed an issue where data was not in sync for children property. ([#1690](https://github.com/infor-design/enterprise/issues/1690))
- `[Splitter]` Fixed an issue the drag handle characters render incorrectly. ([#1458](https://github.com/infor-design/enterprise/issues/1458))
- `[Splitter]` Fixed an issue where dragging for RTL direction was not working. ([#1813](https://github.com/infor-design/enterprise/issues/1813))
- `[Spinbox]` Fixed an issue where a two or more digit min value would make it difficult to type in the spinbox. To fix this the values will only be validated on blur by default. ([#3909](https://github.com/infor-design/enterprise/issues/3909))
- `[Spinbox]` Fixed an issue where the number mask did not match the max value of the spinbox. ([#3939](https://github.com/infor-design/enterprise/issues/3939))
- `[Slider]` Improved the sliding so that decimal values would not trigger the change event. ([#787](https://github.com/infor-design/enterprise-ng/issues/787))
- `[Slider]` Reduced the number of change events that fire while sliding. ([#788](https://github.com/infor-design/enterprise-ng/issues/788))
- `[Swaplist]` Fixed an issue where dragging items more than once was not working on Android or iOS devices. ([#1423](https://github.com/infor-design/enterprise/issues/1423))
- `[Tree]` Fixed an issue where tree could not be expanded when using multiselect mode in IE 11. ([#3936](https://github.com/infor-design/enterprise/issues/3936))
- `[Tabs]` Fixed an issue where calling destroy did not remove the add tab button. ([#1439](https://github.com/infor-design/enterprise/issues/1439))
- `[Vertical Tabs]` Made personalization possible. ([#3029](https://github.com/infor-design/enterprise/issues/3029))

(64 Issues Solved This Release, Backlog Enterprise 248, Backlog Ng 69, 1149 Functional Tests, 1404 e2e Tests)

## v4.28.5

### v4.28.5 Fixes

- `[Datepicker]` Fixed an issue where change events did not fire consistently. ([#4087](https://github.com/infor-design/enterprise/issues/4087))

## v4.28.4

### v4.28.4 Fixes

- `[Datagrid]` Fixed an issue where checkboxes in an expandable area could not be checked. ([#4062](https://github.com/infor-design/enterprise/issues/4062))

## v4.28.3

### v4.28.3 Fixes

- `[Datepicker]` Fixed an issue where change did not fire when rangeselecting the same day. ([#4075](https://github.com/infor-design/enterprise/issues/4075))
- `[Datepicker]` Fixed an issue where change did not fire when selecting today after having a cleared value in the field. ([#853](https://github.com/infor-design/enterprise-ng/issues/853))

## v4.28.2

### v4.28.2 Fixes

- `[Splitter]` Fixed an issue where the splitter would remove the modal overlay in some cases. ([#3982](https://github.com/infor-design/enterprise/issues/3982))

## v4.28.1

### v4.28.1 Fixes

- `[Datagrid]` Fixed a bug where the datagrid had blocked the clicking of buttons in an empty message area. ([#3922](https://github.com/infor-design/enterprise/issues/3922))
- `[Datagrid]` Added ability to set the datagrid emptymessage as primary. ([#3922](https://github.com/infor-design/enterprise/issues/3922))

## v4.28.0

### v4.28.0 Important Changes

- `[Pager]` The Deprecated `pager` getter method was removed. Use `pagerAPI` instead for the same thing if accessing this internal object directly. ([#3759](https://github.com/infor-design/enterprise/issues/3759))

### v4.28.0 Features

- `[Bar Chart]` Added support to ellipsis for yaxis labels. ([#3702](https://github.com/infor-design/enterprise/issues/3702))
- `[Contextmenu]` Added support for shortcut display in menus. ([#3490](https://github.com/infor-design/enterprise/issues/3490))
- `[Datepicker]` Added support for custom api callback to disable passed dates and to disable dates by years. ([#3462](https://github.com/infor-design/enterprise/issues/3462))
- `[Datagrid]` Added and fixed up datagrid grouping aggregators. There is now aggregators for avg, count, list, max, min and sum. In addition null and undefined data will not cause issues. ([#3752](https://github.com/infor-design/enterprise/issues/3752))
- `[Error Page]` Added a new example showing a static error page. For example for a 404 page or generic error. ([#281](https://github.com/infor-design/design-system/issues/281))
- `[FileUploadAdvanced]` Added support to api settings `maxFiles` to limit number of uploads. ([#3512](https://github.com/infor-design/enterprise/issues/3512))
- `[FileUploadAdvanced]` Added support to fire event `fileremoved` for attached file removed. ([#3548](https://github.com/infor-design/enterprise/issues/3548))
- `[Line Chart]` Added support to ellipsis for yaxis labels. ([#3702](https://github.com/infor-design/enterprise/issues/3702))
- `[Modal]` Improved handling of multiple Modal windows stemming from a single trigger element. ([ng#705](https://github.com/infor-design/enterprise-ng/issues/705))

### v4.28.0 Fixes

- `[Accordion]` Fixed a regression where updating individual headers within an Accordion was no longer working ([#3826](https://github.com/infor-design/enterprise/issues/3070))
- `[Application Menu]` Fixed the icons on breaking apart it's appearance when zooming out the browser in IE11, uplift theme. ([#3070](https://github.com/infor-design/enterprise/issues/3070))
- `[Application Menu]` Fixed misalignment/size of bullet icons in the accordion on Android devices. ([#1429](http://localhost:4000/components/applicationmenu/test-six-levels.html))
- `[Application Menu]` Add keyboard support for closing Role Switcher panel ([#3477](https://github.com/infor-design/enterprise/issues/3477))
- `[Autocomplete]` Added a check to prevent the autocomplete from incorrectly stealing form focus, by checking for inner focus before opening a list on typeahead. ([#3639](https://github.com/infor-design/enterprise/issues/3070))
- `[Autocomplete]` Fixed an issue where an change event was not firing when selecting from the menu. ([#804](https://github.com/infor-design/enterprise/issues/804))
- `[Bubble Chart]` Fixed an issue where an extra axis line was shown when using the domain formatter. ([#501](https://github.com/infor-design/enterprise/issues/501))
- `[Bullet Chart]` Added support to format ranges and difference values. ([#3447](https://github.com/infor-design/enterprise/issues/3447))
- `[Button]` Fixed the button disabled method to no longer use class `is-disabled`. ([#3447](https://github.com/infor-design/enterprise-ng/issues/799))
- `[Charts]` Fixed an issue where selected items were being deselected after resizing the page. ([#323](https://github.com/infor-design/enterprise/issues/323))
- `[Colorpicker]` Fixed an issue where the color swatches shift when the colorpicker has a scrollbar. ([#2266](https://github.com/infor-design/enterprise/issues/2266))
- `[Custom Builds]` Fixed issues related to custom building Datagrid. ([#3784](https://github.com/infor-design/enterprise/issues/3784))
- `[Custom Builds]` Fixed issues related to custom building Locale. ([#3839](https://github.com/infor-design/enterprise/issues/3839))
- `[Custom Builds]` Fixed issues related to custom building Modal. ([#3822](https://github.com/infor-design/enterprise/issues/3822))
- `[Datagrid]` Fixed an issue where row data was not available for serializer with Treegrid. ([#3663](https://github.com/infor-design/enterprise/issues/3724))
- `[ContextualActionPanel]` Fixed an issue where toolbars in CAP are not torn down on destroy. ([#3785](https://github.com/infor-design/enterprise/issues/3785))
- `[ContextualActionPanel]` Fixed an issue where nested caps or closing and reopening caps would not work. ([#801](https://github.com/infor-design/enterprise-ng/issues/801))
- `[Datagrid]` Fixed a css issue in dark uplift mode where the group row lines were not visible. ([#3649](https://github.com/infor-design/enterprise/issues/3649))
- `[Datagrid]` Fixed some styling issues in alerts and tags, and made clickable tags available in the formatter. ([#3631](https://github.com/infor-design/enterprise/issues/3631))
- `[Datagrid]` Fixed a css issue in dark uplift mode where the group row lines were not visible . ([#3649](https://github.com/infor-design/enterprise/issues/3649))
- `[Datagrid]` Fixed lookup modal title to be visible and adjust the position to make it centered. ([#3635](https://github.com/infor-design/enterprise/issues/3635))
- `[Datagrid]` Fixed an issue where selected rows are not reset when calling loadData. ([#3718](https://github.com/infor-design/enterprise/issues/3718))
- `[Datagrid]` Fixed an issue where if using grouping totals and hiding and showing columns the page is not refreshed properly. ([#2564](https://github.com/infor-design/enterprise/issues/2564)
- `[Datagrid]` Fixed an issue the selected row header icon is the wrong state when using allowSelectAcrossPages. ([#3043](https://github.com/infor-design/enterprise/issues/3043)
- `[Datagrid]` Improved the `datagrid-default-modal-width` concept if setting a modal datagrid default with so it works on any parent. [3562](https://github.com/infor-design/enterprise/issues/3562))
- `[Datagrid]` Fixed a bug in the indeterminate paging example, that the select checkbox would not work and be out of sync when changing pages. [2230](https://github.com/infor-design/enterprise/issues/2230))
- `[Datagrid]` Fixed a bug when resizing the first column of the center pane when using frozen columns, the resize would jump out the size of the frozen section. [3741](https://github.com/infor-design/enterprise/issues/3741))
- `[Datagrid]` Fixed an issue where the filter condition leaves two selected if you just reorder. ([#3779](https://github.com/infor-design/enterprise/issues/3779))
- `[Datagrid/General]` Fixed a bug where when loading the datagrid with a columns object that contain recursive objects the grid would crash. [3759](https://github.com/infor-design/enterprise/issues/3759))
- `[Datagrid/Hyperlink]` Fixed layout issues with links in right text align mode. To do this refactored links to not use a psuedo element for the focus style. ([#3680](https://github.com/infor-design/enterprise/issues/3680))
- `[Datepicker]` Fixed a bug where for some locales like `af-ZA` and `fi_FI` with dots in the day periods, setting 24 hr time to AM did not work. [3750](https://github.com/infor-design/enterprise/issues/3750))
- `[Datepicker]` Fixed a bug where date picker erred on arabic dates. [3804](https://github.com/infor-design/enterprise/issues/3804))
- `[Datepicker]` Fixed a bug where date picker could not change arabic dates. [3819](https://github.com/infor-design/enterprise/issues/3819))
- `[Datepicker]` Fixed a bug the month only picker would error the second time opened. [3817](https://github.com/infor-design/enterprise/issues/3817))
- `[Datepicker]` Added fix for dates with month and day only format where day is first, this was incorrectly validating as invalid. ([#3833](https://github.com/infor-design/enterprise/issues/3833))
- `[Demoapp]` Fixed incorrect directory list hyperlinks in listview and listbuilder components. ([1783](https://github.com/infor-design/enterprise/issues/1783))
- `[Demoapp]` Did cleanup on the icons and patterns links. ([3790](https://github.com/infor-design/enterprise/issues/3790))
- `[Demoapp]` When deployed on a proxy the icons page would not change contents when changing theme. ([3790](https://github.com/infor-design/enterprise/issues/3790))
- `[Dropdown]` Fixed an issue that Dropdown did not close when scrolling in some nested containers. ([#3436](https://github.com/infor-design/enterprise/issues/3436))
- `[EmptyMessage]` Updated the text to be more subtle. ([#3476](https://github.com/infor-design/enterprise/issues/3476))
- `[Fieldset]` Fixed fieldset text data overlapping in compact mode on mobile view. ([#3627](https://github.com/infor-design/enterprise/issues/3627))
- `[General]` Added a number of small accessibility fixes base on older testing feedback. ([#1539](https://github.com/infor-design/enterprise/issues/1539))
- `[Hierarchy]` Added support for separators in the actions menu on a hierarchy leaf. ([#3636](https://github.com/infor-design/enterprise/issues/3636))
- `[Hierarchy]` Fixed an issue where clicking the "More Actions" menu trigger wouldn't open the menu anymore. ([#3873](https://github.com/infor-design/enterprise/issues/3873))
- `[Lookup]` Fixed an issue where `keywordFilter: true` and `filterable: true` used together cause the lookup modal to break. ([#3772](https://github.com/infor-design/enterprise/issues/3772))
- `[Masthead]` Fixed layout and color issues in uplift theme. ([#3526](https://github.com/infor-design/enterprise/issues/3526))
- `[Modal]` Fixed modal title to a two line with ellipsis when it's too long. ([#3479](https://github.com/infor-design/enterprise/issues/3479))
- `[Multiselect]` Fixed tags dismiss button on mobile devices. ([#3640](https://github.com/infor-design/enterprise/issues/3640))
- `[Icons]` Added new locked/unlocked icons in ids-identity [#3732](https://github.com/infor-design/enterprise/issues/3732)
- `[Radar Chart]` Fixed an issue where labels were cutoff at desktop view. ([#3510](https://github.com/infor-design/enterprise/issues/3510))
- `[Splitter]` Fixed an issue where collapse button was misaligned. ([#3825](https://github.com/infor-design/enterprise/issues/3825))
- `[Swaplist]` Fixed disabled swap buttons color in dark variant subtle theme. ([#3709](https://github.com/infor-design/enterprise/issues/3709))
- `[Utils]` Exposed `Soho.utils.isInViewport(elem)` for external use. ([#3436](https://github.com/infor-design/enterprise/issues/3436))
- `[Toolbar]` Improved the placeholder text color to be more visible in uplift (dark variant). ([#3727](https://github.com/infor-design/enterprise/issues/3727))
- `[Tree]` Fixed an issue where use `UpdateNode()` method the data was not sync. ([#3724](https://github.com/infor-design/enterprise/issues/3724))

(71 Issues Solved This Release, Backlog Enterprise 260, Backlog Ng 82, 1048 Functional Tests, 1370 e2e Tests)

## v4.27.4

### v4.27.4 Fixes

`[Button]` Fixed the button disabled method to no longer use class `is-disabled`. ([#3447](https://github.com/infor-design/enterprise-ng/issues/801))
`[Button]` Fixed a regression where some buttons would get a 100% width on mobile. ([#801](https://github.com/infor-design/enterprise-ng/issues/801))

## v4.27.3

### v4.27.3 Fixes

- `[Datagrid]` Fixed a bug in the indeterminate paging example, that the select checkbox would not work and be out of sync when changing pages. [2230](https://github.com/infor-design/enterprise/issues/2230))

## v4.27.2

### v4.27.2 Fixes

- `[Datagrid]` Fixed an issue in datagrid frozen columns, actions that re-render like sorting may cause rendering issues. ([#3735](https://github.com/infor-design/enterprise/issues/3735))
- `[Datagrid]` Fixed an issue in lookup datagrid editors that clicking a trigger in the cell would commit the cell causing editing not to work in some cases. ([#785](https://github.com/infor-design/enterprise-ng/issues/785))

## v4.27.1

### v4.27.1 Fixes

- `[Icons]` Added a fix to support both `href` and `xlink:href` in icons. ([#3734](https://github.com/infor-design/enterprise/issues/3734))

## v4.27.0

### v4.27.0 Important Changes

- `[Hierarchy]` Removed the following deprecated options `paging: <bool>` and `mobileView: <bool>`. Instead use `layout='paging'` or `layout='mobile-only'`.
- `[Icons]` Changed the svg icons to use `href` instead of deprecated `xlink:href`. This isnt a breaking change either will work but `href` works better with Ivy in Angular. ([#3611](https://github.com/infor-design/enterprise/issues/3611))

### v4.27.0 Features

- `[Button]` Add `toData()` and related API for programmatically handling control of buttons. ([ng#467](https://github.com/infor-design/enterprise-ng/issues/467))
- `[Calendar]` Enhanced the look and feel of monthview calendar by displaying legend and calendar event on mobile view. ([#925](https://github.com/infor-design/enterprise/issues/925))
- `[Modal]` Created API for controlling the Modal ButtonSet. ([ng#467](https://github.com/infor-design/enterprise-ng/issues/467))
- `[Datagrid]` Added support for api setting on expand and collapse children. ([#3274](https://github.com/infor-design/enterprise/issues/3274))
- `[Datagrid]` Updated the fixedRowHeight setting to accept `auto` as an option. This will calculate the row height for all frozenRows section. If you have a lot of rows this may be slow so a number is preferred. ([#3374](https://github.com/infor-design/enterprise/issues/3374))
- `[Editor]` Added an option to set the height of the editor in `rows`. If you set this the estimated number for rows can be specified for the source and html pane. It will scroll after that. ([#3688](https://github.com/infor-design/enterprise/issues/3688))
- `[Homepage]` Added support for reordering, resizing, and removing widgets by enabling edit mode on the homepage component. ([#3531](https://github.com/infor-design/enterprise/issues/3531))

### v4.27.0 Fixes

- `[Accordion]` Removed stoppage of event propagation when accordion headers are clicked, in order to allow external click event listeners to propagate. ([ng#321](https://github.com/infor-design/enterprise-ng/issues/321))
- `[Bar Chart]` Fixed an issue where chart was not resizing on homepage widget resize. ([#2669](https://github.com/infor-design/enterprise/issues/2669))
- `[Blockgrid]` Fixed an issue where there was no index if the data is empty, and removed deprecated internal calls. ([#748](https://github.com/infor-design/enterprise-ng/issues/748))
- `[Busy Indicator]` Fixed an issue where it throws an error when a display delay, the busy-indicator parent removed and added via ngIf before the busyindicator shown. ([#703](https://github.com/infor-design/enterprise-ng/issues/703))
- `[Busy Indicator]` Fixed an issue where the overlay would close when closing the Modal. ([#3424](https://github.com/infor-design/enterprise/issues/3424))
- `[Busy Indicator]` Fixed an issue where position was not aligning. ([#3341](https://github.com/infor-design/enterprise/issues/3341))
- `[Colorpicker]` Fixed the dropdown icon position is too close to the right edge of the field. ([#3508](https://github.com/infor-design/enterprise/issues/3508))
- `[Contextual Action Panel]` Fixed misaligned search icon in uplift theme. ([#3630](https://github.com/infor-design/enterprise/issues/3630))
- `[Contextual Action Panel]` Fixed close icon button in getting cut off on mobile view ([#3586](https://github.com/infor-design/enterprise/issues/3586))
- `[Datagrid]` Fixed an issue where lookup editor was removing all characters following and including the '|' pipe character. ([#3556](https://github.com/infor-design/enterprise/issues/3556))
- `[Datagrid]` Fixed an issue where date range filter was unable to filter data. ([#3503](https://github.com/infor-design/enterprise/issues/3503))
- `[Datagrid]` Fixed a bug were datagrid tree would have very big text in the tree nodes on IOS. ([#3347](https://github.com/infor-design/enterprise/issues/3347))
- `[Datagrid]` Fixed a focus trap issue when using actionable mode, tab will now move up and down rows. ([#2399](https://github.com/infor-design/enterprise/issues/2399))
- `[Datagrid]` Fixed a bug when setting the UI indicator with `setSortIndicator` then it would take two clicks to sort the inverse direction. ([#3391](https://github.com/infor-design/enterprise/issues/3391))
- `[Datagrid]` Fixed an issue where date range filter was not working. ([#3337](https://github.com/infor-design/enterprise/issues/3337))
- `[Datagrid]` Fixed a bug when combining multiselect and expandable rows. If using the shift key to select multiple rows the selection would include incorrect rows. ([#2302](https://github.com/infor-design/enterprise/issues/2302))
- `[Datagrid]` Added support for dragging and reordering columns in RTL and some minor style cleanup with dragging to reorder. ([#3552](https://github.com/infor-design/enterprise/issues/3552))
- `[Datagrid]` Fixed an issue that the click event did not show the item data when the keyboard is used. ([#3645](https://github.com/infor-design/enterprise/issues/3645))
- `[Datagrid]` Fixed an issue where datagrid tree did not show empty messages. ([#3642](https://github.com/infor-design/enterprise/issues/3642))
- `[Datagrid]` Fixed an issue where grouped rows did not render when combined with frozen columns. ([#3367](https://github.com/infor-design/enterprise/issues/3367))
- `[Datagrid]` Fixed an issue where the overlay was closing after close Modal. ([#735](https://github.com/infor-design/enterprise-ng/issues/735))
- `[Datagrid]` Fixed a misaligned drag and drop column icon on IE 11. ([#3648](https://github.com/infor-design/enterprise/issues/3648))
- `[Datagrid]` Fixed an issue when using the colspan column option along with frozenColumns. ([#3416](https://github.com/infor-design/enterprise/issues/3416))
- `[Datagrid]` Fixed an issue where the empty message might still show if the amount of rows do not fill the page. ([#3697](https://github.com/infor-design/enterprise/issues/3697))
- `[Datepicker]` Fixed popover height and datepicker layout on mobile view. ([#2569](https://github.com/infor-design/enterprise/issues/3569))
- `[Datepicker]` Fixed an issue where date range with minimum range was not working. ([#3268](https://github.com/infor-design/enterprise/issues/3268))
- `[Datepicker]` Fixed an issue where date range was reverting to initial values after clearing. ([#1306](https://github.com/infor-design/enterprise/issues/1306))
- `[Datepicker]` Fixed an issue where dates would be invalid in ko-KO locale. ([#3470](https://github.com/infor-design/enterprise/issues/3470))
- `[Datepicker]` Fixed an issue where dates would be invalid in zh-TW locale. ([#3473](https://github.com/infor-design/enterprise/issues/3473))
- `[Datepicker]` Fixed an issue where AM/PM could not be set in hi-IN locale. ([#3474](https://github.com/infor-design/enterprise/issues/3474))
- `[Datepicker]` Fixed an issue where change would fire twice or when the value is still blank. ([#3423](https://github.com/infor-design/enterprise/issues/3423))
- `[Datepicker]` Fixed an issue where time would be reset to 12:00 AM when setting the time and clicking today. ([#3202](https://github.com/infor-design/enterprise/issues/3202))
- `[Dropdown]` Fixed a bug where it was not possible for Dropdowns in certain scrollable Modal regions to close on scroll. ([#2650](https://github.com/infor-design/enterprise/issues/2650))
- `[Dropdown]` Fixed a bug that dropdowns are in the wrong position if flowing up and other minor cases. ([#2068](https://github.com/infor-design/enterprise/issues/2068))
- `[Dropdown]` Fixed alignment when using dropdown in compound field. ([#3647](https://github.com/infor-design/enterprise/issues/3647))
- `[Editor]` Added ui updates to the toolbar in uplift (vibrant mode) and minor style fixes. ([#3577](https://github.com/infor-design/enterprise/issues/3577))
- `[Editor]` Added fixes to reseting the dirty indicator when used in an editor. ([#3662](https://github.com/infor-design/enterprise/issues/3662))
- `[Editor]` Fixed a width change when toggle source view when the editor is on a modal, this is also based on UI feedback that the switch was confusing, so we now disable the buttons. ([#3594](https://github.com/infor-design/enterprise/issues/3594))
- `[Editor]` Fixed an issue where bullet and number lists could not be converted to headings and regular text with the font picker. ([#2679](https://github.com/infor-design/enterprise/issues/2679))
- `[Editor]` Fixed an issue where some settings like bold and italics would not be reset consistently when applying headings and regular text with the font picker. ([#2256](https://github.com/infor-design/enterprise/issues/2256))
- `[Editor]` Fixed an issue where the dirty events did not fire changing the source view. ([#3598](https://github.com/infor-design/enterprise/issues/3598))
- `[Editor]` Adding missing bottom spacing under heading elements. ([#3288](https://github.com/infor-design/enterprise/issues/3288))
- `[Field Filter]` Fixed an issue where switching to In Range filter type with a value in the field was causing an error. ([#3515](https://github.com/infor-design/enterprise/issues/3515))
- `[Editor]` Added a font color for rest/none swatch. ([#2035](https://github.com/infor-design/enterprise/issues/2035))
- `[Field Filter]` Fixed an issue where switching to In Range filter type with a value in the field was causing an error. ([#3515](https://github.com/infor-design/enterprise/issues/3515))
- `[Field Filter]` Fixed an issue where date range was not working after using other filter. ([#2764](https://github.com/infor-design/enterprise/issues/2764))
- `[Field Filter]` Fixed an issue where stray text would be shown if the filters are hidden and then shown later. ([#3687](https://github.com/infor-design/enterprise/issues/3687))
- `[Line Chart]` Fixed an issue where x-axis labels were overlapping for small viewport on homepage widget. ([#2674](https://github.com/infor-design/enterprise/issues/2674))
- `[Lookup]` Fixed an issue where selected values were clearing when use server side data. ([#588](https://github.com/infor-design/enterprise-ng/issues/588))
- `[Locale]` Added missing Afrikaans translations. ([#3685](https://github.com/infor-design/enterprise/issues/3685))
- `[Masthead]` Fixed layout and color issues in uplift theme. ([#3526](https://github.com/infor-design/enterprise/issues/3526))
- `[Modal]` Fixed an iOS bug where after opening several Modals/Messages, it would occasionally be impossible to scroll a scrollable page area. ([#3389](https://github.com/infor-design/enterprise/issues/3389))
- `[Modal]` Fixed a bug where when iframe elements are present, focus traps could occur and cause focus on elements outside of the Modal, but within the iframe. ([#2287](https://github.com/infor-design/enterprise/issues/2287))
- `[Modal]` Added a check for preventing Tooltips inside a Modal from opening while the Modal is not visible ([#3588](https://github.com/infor-design/enterprise/issues/3588))
- `[Modal]` Fixed dropdown position when the field is required. ([#3482](https://github.com/infor-design/enterprise/issues/3482))
- `[Modal]` Fixed a regression where some Close buttons were not properly closing. ([#3615](https://github.com/infor-design/enterprise/issues/3615))
- `[Process Indicator]` Fixed icons that are not centered inside the circle indicators. ([#3509](https://github.com/infor-design/enterprise/issues/3509))
- `[Personalize]` Fixed an issue that colorschanged events do not fire on when doing a set to default ation. ([#751](https://github.com/infor-design/enterprise-ng/issues/751))
- `[Searchfield]` Correct the background color of toolbar search fields. ([#3527](https://github.com/infor-design/enterprise/issues/3527))
- `[Spinbox]` Corrected an issue in the enable method, where it did not fully remove the readonly state. ([#3527](https://github.com/infor-design/enterprise/issues/3527))
- `[Swaplist]` Fixed an issue where lists were overlapping on uplift theme. ([#3452](https://github.com/infor-design/enterprise/issues/3452))
- `[Tabs]` Fixed the position of error icon too close to the border on focus state. ([#3544](https://github.com/infor-design/enterprise/issues/3544))
- `[Tabs-Vertical]` Fixed an issue where the content cannot scroll on mobile view. ([#3542](https://github.com/infor-design/enterprise/issues/3542))
- `[Tags]` Fixed a regression on Tag Buttons, where they were visually, vertically misaligned with Tag text. ([#3604](https://github.com/infor-design/enterprise/issues/3604))
- `[Week-View]` Changed the look of the week-view and day-view day of the week so its a 3 (or 2) letter abbreviation and emphasizes the date and spans two lines. This makes all the days of the week the same length. ([#3262](https://github.com/infor-design/enterprise/issues/3262))
- `[Validation]` Fixed a bug where addMessage did not add messages to the parent. ([#711](https://github.com/infor-design/enterprise-ng/issues/711))

(87 Issues Solved This Release, Backlog Enterprise 279, Backlog Ng 75, 1033 Functional Tests, 1322 e2e Tests)

## v4.26.2

### v4.26.2 Fixes

- `[Textarea]` Fixed missing text in safari on disabled text areas. ([#3638](https://github.com/infor-design/enterprise/issues/3638))

## v4.26.1

### v4.26.1 Fixes

- `[Demo App]` Fixed the embedded layout to show uplift theme. ([#861](https://github.com/infor-design/website/issues/861))

## v4.26.0

### v4.26.0 Features

- `[Datagrid]` Added support for expandable row to expand across all frozen columns, and fixed span layout issues on the right side frozen columns. ([#2867](https://github.com/infor-design/enterprise/issues/2867))
- `[Datagrid]` Added a new `resizeMode` option that allows you to pick between `flex` and `fit`. `flex` will resize columns independently shifting other columns to fit the table layout if needed. `fit` will resize using the neighbor's column width. This is possible more useful when you have less columns. ([#3251](https://github.com/infor-design/enterprise/issues/3251))
- `[Calendar]` Made the monthview, weekview and calendar work in RTL mode and added official support for UmAlQura calendar. ([#2788](https://github.com/infor-design/enterprise/issues/2788))
- `[Icons]` Added new icons `icon-play, icon-stop, icon-record, icon-pause` for video players. ([#411](https://github.com/infor-design/design-system/issues/411))
- `[Icons]` Added new icons `icon-security-off, icon-security-on` for toggles related to security/secure items. ([#397](https://github.com/infor-design/design-system/issues/397))
- `[Searchfield]` Added a setting that makes it possible to adjust the "collapsed" size of a Toolbar Searchfield to better accommodate some use cases. ([#3296](https://github.com/infor-design/enterprise/issues/3296))

### v4.26.0 Fixes

- `[Application Menu]` Fixed bugs with filtering where it was not possible to have the filter match text within content areas, as well as general expand/collapse bugs with filtering. ([#3131](https://github.com/infor-design/enterprise/issues/3131))
- `[Application Menu]` Fixed overlap button when label is too long, and aligned dropdown icon in application menu uplift theme. ([#3133](https://github.com/infor-design/enterprise/issues/3133))
[Contextual Action Panel] - Fixed shade colors of text and icon buttons in uplift theme high contrast. (#3394)
- `[Accordion]` - Fixed an issue with a missing border on the last element in certain states. ([#3885](https://github.com/infor-design/enterprise/issues/3885))
- `[Calendar]` Fixed issue where on month view in events info `Date` and `Duration` fields were not working with some events and `Duration` field. Now `Duration` field support `Days, Hours and Minutes` text. ([#2777](https://github.com/infor-design/enterprise/issues/2777))
- `[Calendar]` Fixed an issue where link was not working on monthview to switch to day view when clicked on more events on that day. ([#3181](https://github.com/infor-design/enterprise/issues/3181))
- `[Calendar]` Fixed a calendar event where the start date today is not displaying as upcoming event in different timezone. ([#2776](https://github.com/infor-design/enterprise/issues/2776))
- `[Calendar]` Fixed an issue where adding an event was inconsistent in Safari. ([#3079](https://github.com/infor-design/enterprise/issues/3079))
- `[Calendar]` Fixed an issue where any event was not rendering in day and week view. ([#3222](https://github.com/infor-design/enterprise/issues/3222))
- `[Calendar]` Fixed an issue where date selection was not persist when switching from month view to week view to day view. ([#3319](https://github.com/infor-design/enterprise/issues/3319))
- `[Colors]` Fixed an incorrect ruby06 color, and made the background change on theme change now (again). ([#3448](https://github.com/infor-design/enterprise/issues/3448))
- `[Datagrid]` Fixed an issue where focus on reload data was forced to be on active cell. ([#358](https://github.com/infor-design/enterprise-ng/issues/358))
- `[Datagrid]` Fixed RTL issues in the filter row. ([#3517](https://github.com/infor-design/enterprise/issues/3517))
- `[Datagrid]` Improved the column resize behavior in speed and usability with the cursor being more accurate during resize. ([#3251](https://github.com/infor-design/enterprise/issues/3251))
- `[Datagrid]` Improved the column resize behavior to work much better in RTL mode. ([#1924](https://github.com/infor-design/enterprise/issues/1924))
- `[Datagrid]` Fixed a bug where if a filter row column is frozen the mask and editor options would not be applied. ([#2553](https://github.com/infor-design/enterprise-ng/issues/2553))
- `[Datagrid]` Fixed an issue where when using rowTemplate/expandableRows and frozenColumns on both sides the right side did not render properly. ([#2867](https://github.com/infor-design/enterprise/issues/2867))
- `[Datagrid]` Fixed an issue where height was not aligning to expandable row for frozen columns. ([#3516](https://github.com/infor-design/enterprise/issues/3516))
- `[Datagrid]` Fixed hover color should not be similar to alternate rows when hovering in uplift high contrast. ([#3338](https://github.com/infor-design/enterprise/issues/3338))
- `[Datagrid]` Fixed a demo app issue filtering decimal fields in some examples. ([#3351](https://github.com/infor-design/enterprise/issues/3351))
- `[Datagrid]` Fixed an issue where some columns were disappear after resizing the browser or after changing themes. ([#3434](https://github.com/infor-design/enterprise/issues/3434))
- `[Datagrid]` Fixed an issue that the filter row type dropdowns did not close when the grid is scrolled. ([#3216](https://github.com/infor-design/enterprise/issues/3216))
- `[Datagrid]` Added an example showing the configuration needed to filter date time fields on just dates without the time part. ([#2865](https://github.com/infor-design/enterprise/issues/2865))
- `[Datagrid]` Changed the isFilter added value to datasets to a more unique value to avoid clashes. ([#2668](https://github.com/infor-design/enterprise/issues/2668))
- `[Datagrid]` Added a `getDataset` method that will return the current dataset without any added properties. ([#2668](https://github.com/infor-design/enterprise/issues/2668))
- `[Datagrid]` Fixed an issue that when reordering filter columns the filter values would disappear. ([#2565](https://github.com/infor-design/enterprise/issues/2565))
- `[Datagrid]` Fixed an issue that dropdown lists in filter rows did not close when scrolling. ([#2056](https://github.com/infor-design/enterprise/issues/2565))
- `[Datagrid]` Added a `filterType` option to the filter event data so the type can be determined. ([#826](https://github.com/infor-design/enterprise/issues/826))
- `[Datagrid]` Add options to `toolbar.filterRow` so that instead of true/false you can set `showFilter, clearFilter, runFilter` independently. ([#1479](https://github.com/infor-design/enterprise/issues/1479))
- `[Datagrid]` Added fixes to improve the usage of the textarea editor. ([#3417](https://github.com/infor-design/enterprise/issues/3417))
- `[Datagrid]` Fixed an issue where reset to default was not working properly. ([#3487](https://github.com/infor-design/enterprise/issues/3487))
- `[Datepicker]` Fixed an issue where setting date format with comma character was not working. ([#3008](https://github.com/infor-design/enterprise/issues/3008))
- `[Editor]` Made the link and image link fields required on the dialogs. ([#3008](https://github.com/infor-design/enterprise/issues/3008))
- `[Editor]` Fixed an issue where it was possible to clear text and end up with text outside the default paragraph seperator. ([#2268](https://github.com/infor-design/enterprise/issues/2268))
- `[Fileupload]` Fixed an issue where tabbing out of a fileupload in was causing the modal dialog to disappear. ([#3458](https://github.com/infor-design/enterprise/issues/3458))
- `[Form Compact Layout]` Added support for `form-compact-layout` the remaining components. ([#3008](https://github.com/infor-design/enterprise/issues/3329))
- `[Dropdown]` Fixed a bug that was causing the `selectValue()` method not to update the visual display of the in-page Dropdown element. ([#3432](https://github.com/infor-design/enterprise/issues/3432))
- `[Forms]` Fixed an issue where radio group was overlapping fields. ([#3466](https://github.com/infor-design/enterprise/issues/3466))
- `[Forms Compact]` Fixed an issue where fileupload was misaligned in RTL mode in uplift theme. ([#3483](https://github.com/infor-design/enterprise/issues/3483))
- `[Icons]` Fixed color inconsistencies of the icons when the fields are in readonly state. ([#3176](https://github.com/infor-design/enterprise/issues/3176))
- `[Input]` Added the ability to line up data labels with inputs by adding class `field-height` to the `data` element and placing it in a responsive grid. ([#987](https://github.com/infor-design/enterprise/issues/987))
- `[Input]` Added the ability to use standalone required spans, this will help on responsive fields if they are cut off. ([#3115](https://github.com/infor-design/enterprise/issues/3115))
- `[Input/Forms]` Added the ability to add a class to rows to align the fields on the bottom, this will line up fields if they have wrapping labels or long labels with required fields. To enable this add class `flex-align-bottom` to the grid `row`. ([#443](https://github.com/infor-design/enterprise/issues/443))
- `[Locale]` Fixed an issue where formatDate() method was not working for es-419. ([#3363](https://github.com/infor-design/enterprise/issues/3363))
- `[Locale]` Fixed an issue where setting language to `nb` would error. ([#3455](https://github.com/infor-design/enterprise/issues/3455))
- `[Locale]` Fixed incorrect time separators in the no, nn, and nn locales. ([#3468](https://github.com/infor-design/enterprise/issues/3468))
- `[Locale]` Added further separation of language from formatting in date oriented components (calendar, datepicker, timepicker ect). [3244](https://github.com/infor-design/enterprise/issues/3244))
- `[Locale]` Added support for `nn` locale and language, but this will change to no language as only this is translated as its the same. ([#3455](https://github.com/infor-design/enterprise/issues/3455))
- `[Locale]` Correct the month names in Russian locale and capitalized the day names. ([#3464](https://github.com/infor-design/enterprise/issues/3464))
- `[Module Tabs]` Fixed color tab indicator and small gap below when selected/opened for all color variations in uplift theme. ([#3312](https://github.com/infor-design/enterprise/issues/3312))
- `[Modal]` Fixed colors in dark mode for the primary disabled button and error and background contrast. ([#2754](https://github.com/infor-design/enterprise/issues/2754))
- `[Pie]` Fixed an issue where initial selection was getting error. ([#3157](https://github.com/infor-design/enterprise/issues/3157))
- `[Popupmenu]` Fixed an issue where list separators were disappearing when reduced the browser zoom level e.g. 70-80%. ([#3407](https://github.com/infor-design/enterprise/issues/3407))
- `[Radar Chart]` Fixed an issue where labels was cut off for some screen sizes. ([#3320](https://github.com/infor-design/enterprise/issues/3320))
- `[Searchfield]` Fixed a bug where changing filter results while the autocomplete is open may result in the menu being positioned incorrectly. ([#3243](https://github.com/infor-design/enterprise/issues/3243))
- `[Searchfield]` Fixed a bug in Toolbar Searchfields where a component configured with `collapsible: false` and `collapseSize` defined, the searchfield would incorrectly collapse. ([NG#719](https://github.com/infor-design/enterprise-ng/issues/719))
- `[Splitter]` Fixed an issue in the destroy function where the expand button was not removed. ([#3371](https://github.com/infor-design/enterprise/issues/3371))
- `[Swaplist]` Fixed an issue where top buttons were not aligned in Firefox. ([#3425](https://github.com/infor-design/enterprise/issues/3425))
- `[Textarea]` Fixed an issue where using `rows` stopped working, and fixed the autoGrow option to work better. ([#3471](https://github.com/infor-design/enterprise/issues/3471))
- `[Toolbar]` Fixed an issue where some `destroy()` methods being called in `teardown()` were not type-checking for the `destroy()` method, and sometimes would incorrectly try to call this on an object or data property defined as `button`. ([#3449](https://github.com/infor-design/enterprise/issues/3449))
- `[Tooltip/Popover]` Fixed incorrect placement when in RTL modes, as well as some broken styles on the RTL Popover. ([#3119](https://github.com/infor-design/enterprise/issues/3119))
- `[Validation/Checkboxes]` Fixed issues with making checkboxes required, the styling did not work for it and the scrollIntoView function and validation failed to fire. Note that to add required to the checkbox you need to add an extra span, adding a class to the label will not work because the checkbox is styled using the label already. ([#3147](https://github.com/infor-design/enterprise/issues/3147))
- `[Validation]` Fixed an issue where calling removeMessage would not remove a manually added error class. ([#3318](https://github.com/infor-design/enterprise/issues/3318))

(78 Issues Solved This Release, Backlog Enterprise 336, Backlog Ng 77, 989 Functional Tests, 1246 e2e Tests)

## v4.25.3

### v4.25.3 Fixes

- `[Bar]` Fixed an error rendering charts with only one dataset point. ([#3505](https://github.com/infor-design/enterprise/issues/3505))
- `[Datagrid]` Fixed an issue where date range filter was unable to filter data. ([#3503](https://github.com/infor-design/enterprise/issues/3503))
- `[Datagrid]` Fixed an issue where date range filter was not working. ([#3337](https://github.com/infor-design/enterprise/issues/3337))
- `[Datepicker]` Fixed an issue where date range with minimum range was not working. ([#3268](https://github.com/infor-design/enterprise/issues/3268))
- `[Datepicker]` Fixed an issue where date range was reverting to initial values after clearing. ([#1306](https://github.com/infor-design/enterprise/issues/1306))
- `[Field Filter]` Fixed an issue where switching to In Range filter type with a value in the field was causesing an error. ([#3515](https://github.com/infor-design/enterprise/issues/3515))
- `[Field Filter]` Fixed an issue where date range was not working after using other filter. ([#2764](https://github.com/infor-design/enterprise/issues/2764))

## v4.25.2

### v4.25.2 Fixes

- `[Fileupload]` Fixed an issue where tabbing out of a fileupload in was causing the modal dialog to disappear. ([#3458](https://github.com/infor-design/enterprise/issues/3458))

## v4.25.1

### v4.25.1 Fixes

- `[Datagrid]` Fixed a bug where if there was an editor datagrid might error when loading. ([#3313](https://github.com/infor-design/enterprise/issues/3313))
- `[Mask]` Fixed a bug where leading zeroes were not possible to apply against Number Masks on standard input fields that also handled formatting for thousands separators. ([#3315](https://github.com/infor-design/enterprise/issues/3315))
- `[General]` Improved the colors of windows chrome custom scrollbars in uplift themes. ([#3413](https://github.com/infor-design/enterprise/issues/3413))

## v4.25.0

### v4.25.0 Features

- `[Fields]` Added a form level class to toggle all fields in the form to a more compact (shorter) mode called `form-layout-compact`. Added and fixed existing components so that there is now the option to have more compact forms by using shorter fields. ([#3249](https://github.com/infor-design/enterprise/issues/3249))
- `[Tag]` Added a new style for linkable tags that will work for default, info, good, error, alert, and neutral styles. ([#3113](https://github.com/infor-design/enterprise/issues/3113))
- `[Multiselect]` Added Tag Display as a new style for interacting with selected results in Multiselect components. ([#3114](https://github.com/infor-design/enterprise/issues/3114))
- `[Popdown]` Added support for tabbing into and exit out of it. ([#3218](https://github.com/infor-design/enterprise/issues/3218))
- `[Colors]` Updated design system tokens to new colors for uplift and did a pass on all three theme variants. This impacts and improves many internal colors in components and charts. ([#3007](https://github.com/infor-design/enterprise/issues/3007))

### v4.25.0 Fixes

- `[About]` Added further indication for Microsoft Edge Chrome next to the underlying chrome version. ([#3073](https://github.com/infor-design/enterprise/issues/3073))
- `[About]` Fixed a bug where the browser language was shown as the locale name, we now show browser language and IDs language and locale separate. ([#2913](https://github.com/infor-design/enterprise/issues/2913))
- `[About]` Fixed a bug where the OS version was duplicated. ([#1650](https://github.com/infor-design/enterprise/issues/1650))
- `[Accordion]` Fixed inconsistency style of focus element after clicking on a certain accordion header. ([#3082](https://github.com/infor-design/enterprise/issues/3082))
- `[Accordion]` Fixed an issue that when all panes are expanded then they could no longer be closed. ([#701](https://github.com/infor-design/enterprise-ng/issues/3217))
- `[Application Menu]` Fixed minor usability issues when attempting to filter on application menus, display of hidden filtered children, and filtering reset when a Searchfield is blurred. ([#3285](https://github.com/infor-design/enterprise/issues/3285))
- `[Application Menu]` Fixed incorrect font-size/padding around list item headers' bullet points. ([#3364](https://github.com/infor-design/enterprise/issues/3364))
- `[Application Menu]` Tweaked some font colors on the Vibrant theme. ([#3400](https://github.com/infor-design/enterprise/issues/3400))
- `[Autocomplete]` Fixed an issue where selected event was not firing when its parent is partly overflowing. ([#3072](https://github.com/infor-design/enterprise/issues/3072))
- `[Calendar]` Fixed an issue setting the legend checked elements to false in the api. ([#3170](https://github.com/infor-design/enterprise/issues/3170))
- `[Datagrid]` Fixed an issue where the data after commit edit was not in sync for tree. ([#659](https://github.com/infor-design/enterprise-ng/issues/659))
- `[Datagrid]` Fixed an issue where the add row or load new data for grouping was not working. ([#2801](https://github.com/infor-design/enterprise/issues/2801))
- `[Datagrid]` Fixed an issue where time picker filter trigger icon and text was overlapping. ([#3062](https://github.com/infor-design/enterprise/issues/3062))
- `[Datagrid]` Fixed a bug where floating point math would cause the grouping sum aggregator to round incorrectly. ([#3233](https://github.com/infor-design/enterprise/issues/3233))
- `[Datagrid]` Fixed style issues in all theme and theme variants when using the list style including grouped headers and states. ([#3265](https://github.com/infor-design/enterprise/issues/3265))
- `[Datagrid]` Fixed issues with the stretch columns minimum width. ([#3308](https://github.com/infor-design/enterprise/issues/3308))
- `[Datagrid]` Fixed an issue where converting circular structure to JSON was throwing an error. ([#3309](https://github.com/infor-design/enterprise/issues/3309))
- `[Datagrid]` Fixed an issue where focus in date picker field was not aligning. ([#3350](https://github.com/infor-design/enterprise/issues/3350))
- `[Datagrid]` Added fixes for editing lookup fields, fixed the styling of the lookup editor and improved padding, also fixed the sort indicator color. ([#3160](https://github.com/infor-design/enterprise/issues/3160))
- `[Datagrid]` Fixed a bug that made selecting blank items in lists in a dropdown not possible. ([#3313](https://github.com/infor-design/enterprise/issues/3313))
- `[Editor]` Fixed an issue where line spacing was inconsistent. ([#3335](https://github.com/infor-design/enterprise/issues/3335))
- `[General]` Added detection for wkWebView which is paired with safari. This caused issues with all black text as this browser had previously been unknown. ([#3336](https://github.com/infor-design/enterprise/issues/3336))
- `[Homepage]` Fixed an issue where the DOM order was not working for triple width widgets. ([#3101](https://github.com/infor-design/enterprise/issues/3101))
- `[Locale]` Fixed an issue where enter all digits was not working for fr-FR. ([#3217](https://github.com/infor-design/enterprise/issues/3217))
- `[Locale]` Added the ability to set a 5 digit language (`fr-FR` and `fr-CA` vs `fr`) and added separate strings for `fr-CA` vs `fr-FR`. ([#3245](https://github.com/infor-design/enterprise/issues/3245))
- `[Locale]` Changed incorrect Chinese locale year formats to the correct format as noted by translators. For example `2019年 12月`. ([#3081](https://github.com/infor-design/enterprise/issues/3081))
- `[Locale]` Corrected and added the firstDayofWeek setting for every locale. ([#3060](https://github.com/infor-design/enterprise/issues/3060))
- `[Mask]` Fixed an issue when applying Masks to input fields configured for numbers, where errors would be thrown when the Mask attempted to overwrite the input field value. ([#3315](https://github.com/infor-design/enterprise/issues/3315))
- `[Modal]` Fixed an issue where the returns focus to button after closing was not working. ([#3166](https://github.com/infor-design/enterprise/issues/3166))
- `[Multiselect]` Adjusted the placeholder color as it was too dark. ([#3276](https://github.com/infor-design/enterprise/issues/3276))
- `[Pie]` Fixed cut off line labels when something other than value is used. ([#3143](https://github.com/infor-design/enterprise/issues/3143))
- `[Popupmenu]` Switched the `attachToBody` setting to be true by default. ([#3331](https://github.com/infor-design/enterprise/issues/3331))
- `[Searchfield]` Fixed an issue where multiselect items' checkboxes and text were misaligned in RTL mode. ([#1811](https://github.com/infor-design/enterprise/issues/1811))
- `[Searchfield]` Fixed placeholder text alignment issues on Vibrant theme in Firefox. ([#3055](https://github.com/infor-design/enterprise/issues/3055))
- `[Scrollbar]` Fixed styles for windows chrome to work with all themes. ([#3172](https://github.com/infor-design/enterprise/issues/3172))
- `[Searchfield]` Fixed an overlapping text in searchfield when close icon button is showed. ([#3135](https://github.com/infor-design/enterprise/issues/3135))
- `[Tabs]` Fixed an issue where scroll was not working on mobile view for scrollable-flex layout. ([#2931](https://github.com/infor-design/enterprise/issues/2931))

(47 Issues Solved This Release, Backlog Enterprise 374, Backlog Ng 96, 980 Functional Tests, 1196 e2e Tests)

## v4.24.0

### v4.24.0 Important Changes

- `[Icons]` Reversed a change in previous versions to make alert icons all have a white background as this caused issues. Concerning alert icons there are now the following `icon-[name]` - which will have transparent background, in Uplift these are linear in style, in soho these are solid in style. We also add a `icon-[name]-alert` for alert icons with a white background. If you need a white background you can use these otherwise we have restored the functionality from the 4.21 version, you might need a white background in calendar icons. Also the pending icon is fixed and now orange. ([#3052](https://github.com/infor-design/enterprise/issues/3052))
- `[Datagrid]` Changed the way tables are rendered to avoid gaps at the end of the grid and fix the sizes so they work in resize. This is done by using css position: sticky for headers. It has a few consequences. The spaceColumn option which was never completed was removed. The stretchColumn option is still working but is less important now and defaults to no stretch. IE 11 will now no longer support sticky headers because it does not support css position sticky, so it will degrade in functionality. This improves all issues with columns getting out of alignment. ([#2825](https://github.com/infor-design/enterprise/issues/2825))

### v4.24.0 Deprecation

### v4.24.0 Features

- `[Datagrid]` Added support to get only changed values as return array for get modified rows method. ([#2958](https://github.com/infor-design/enterprise/issues/2958))
- `[Editor]` Replaced the `h3` and `h4` buttons with a more robust Fontpicker component. ([#2722](https://github.com/infor-design/enterprise/issues/2722))
- `[Spinbox]` Standardized Spinbox field sizes to match other input field sizes, added responsive form (fluid) functionality for Spinbox, and reworked the standard size of the Spinbox to match other form fields. ([#1344](https://github.com/infor-design/enterprise/issues/1344))

### v4.24.0 Fixes

- `[All]` Removed the property `-webkit-text-fill-color` from usage throughout out our codebase, except for one rule that changes it to `unset` if it's present. ([#3041](https://github.com/infor-design/enterprise/issues/3041))
- `[Application Menu]` Fixed issue in application menu where scrollbar is visible even if it's not needed in uplift theme. ([#3134](https://github.com/infor-design/enterprise/issues/3134))
- `[Datagrid]` Fixed an issue where the hide pager on one page setting was not working correctly when applying a filter. ([#2676](https://github.com/infor-design/enterprise/issues/2676))
- `[Datagrid]` Fixed an issue where if the grid is initialized with an empty array then updateColumns is used the resetColumns function failed. ([#690](https://github.com/infor-design/enterprise-ng/issues/690))
- `[Datagrid]` Fixed an issue where the dirty cell indicator was not updating after remove row. ([#2960](https://github.com/infor-design/enterprise/issues/2960))
- `[Datagrid]` Fixed an issue where the method getModifiedRows was not working, it had duplicate entries for the same row. ([#2908](https://github.com/infor-design/enterprise/issues/2908))
- `[Datagrid]` Fixed an issue where the personalized columns were not working when toggle columns and drag drop. ([#3004](https://github.com/infor-design/enterprise/issues/3004))
- `[Datagrid]` Fixed an issue where the grouping filter was not working after do sort. ([#3012](https://github.com/infor-design/enterprise/issues/3012))
- `[Datagrid]` Fixed an issue where the editable single column was not working. ([#3023](https://github.com/infor-design/enterprise/issues/3023))
- `[Datagrid]` Fixed an issue where when hovering a parent row the same row index in the child row will show the hover state. ([#2227](https://github.com/infor-design/enterprise/issues/2227))
- `[Datagrid]` Fixed an issue where the focus state for action button formatter was not working correctly. ([#3006](https://github.com/infor-design/enterprise/issues/3006))
- `[Datagrid]` Fixed an issue where the personalization dialog was not centered on IE 11. ([#3175](https://github.com/infor-design/enterprise/issues/3175))
- `[Datagrid]` Fixed an issue finally so that all columns will always align and will never come out of alignment. ([#2835](https://github.com/infor-design/enterprise/issues/2835))
- `[Datagrid]` Fixed an issue where in some cases when there is no data you could not scroll right. ([#2363](https://github.com/infor-design/enterprise/issues/2363))
- `[Datagrid]` Fixed an issue where in some cases where you could not scroll right over the empty message. ([#2864](https://github.com/infor-design/enterprise/issues/2864))
- `[Datagrid]` Fixed an issue where the IOS text would appear very large on group headers. ([#2224](https://github.com/infor-design/enterprise/issues/2224))
- `[Datagrid]` Fixed an issue where in some cases where if you have one column and are in edit mode resizing the page behaved strangely. ([#3193](https://github.com/infor-design/enterprise/issues/3193))
- `[Datagrid]` Changed the rendering of columns so that there will never be a gap on the left side, changed the default of stretchColumn to null which will fill. ([#1818](https://github.com/infor-design/enterprise/issues/1818))
- `[Datagrid]` Fixed an issue that hyperlinks in the datagrid would redirect. ([#3207](https://github.com/infor-design/enterprise/issues/3207))
- `[Datagrid]` Changed the behavior of column resizing to use "fit" during resize, which means adjacent columns only will be resized. ([#605](https://github.com/infor-design/enterprise/issues/605))
- `[Datagrid]` Fixed an issue that resizing the last column would create a gap. ([#1671](https://github.com/infor-design/enterprise/issues/1671))
- `[Datepicker]` Fixed missing background color on disable dates and adjusted the colors in all themes. ([#2910](https://github.com/infor-design/enterprise/issues/2910))
- `[Datepicker]` Fixed a layout issue on the focus state on colored/legend days. ([#2910](https://github.com/infor-design/enterprise/issues/2910))
- `[Datepicker]` Fixed an issue where the calendar layout was not working on ie11. ([#3226](https://github.com/infor-design/enterprise/issues/3226))
- `[Dropdown]` Fix a bug where a dropdown in a datagrid cell would sometimes not display the correct value when selected. ([#2919](https://github.com/infor-design/enterprise/issues/2919))
- `[Dropdown]` Fix a layout issue in RTL on the badges example. ([#3150](https://github.com/infor-design/enterprise/issues/3150))
- `[Editor]` Corrected CSP errors and broken images in the Editor Preview when inserting the default image. ([#2937](https://github.com/infor-design/enterprise/issues/2937))
- `[Editor]` Fixes issues with Editors configured to use Flex Toolbar, where toolbar buttons were not properly triggering selected events, and overflowed items were not triggering editor actions as expected. ([#2938](https://github.com/infor-design/enterprise/issues/2938))
- `[Editor]` The Editor now uses the same routine for stripping disallowed tags and attributes from pasted content when it transitions from the Source View to the Preview. This makes it impossible to paste/type HTML tags containing a `style` property with CSS rules that are not allowed to be applied to inline Editor elements, such as `font-family`. ([#2987](https://github.com/infor-design/enterprise/issues/2987))
- `[Editor]` Fixed a problem in Safari that would cause scrolling to occur inside Flex Toolbars unexpectedly. ([#3033](https://github.com/infor-design/enterprise/issues/3033))
- `[Editor]` Fixed many memory leaks related to view swapping and `destroy()` in the Editor. ([#3112](https://github.com/infor-design/enterprise/issues/3112))
- `[EmptyMessage]` Added a fix so that click will only fire on the button part of the empty message. ([#3139](https://github.com/infor-design/enterprise/issues/3139))
- `[Header]` Update the header placeholder text color to match better. ([#3040](https://github.com/infor-design/enterprise/issues/3040))
- `[Locale]` Fixed a problem in fi-FI where some date formats where incorrect with one digit days. ([#3019](https://github.com/infor-design/enterprise/issues/3019))
- `[Locale]` Added new conversion methods for gregorian to umalqura dates and vice versa with Locale. The fromGregorian and togregorian methods were in two separate locations ar-SA and ar-EG. These new methods gregorianToUmalqura and umalquraToGregorian now moved to to one location in locale and removed the maxDate on them. ([#3051](https://github.com/infor-design/enterprise/issues/3051))
- `[Locale]` Fixed an issue when formatting with `SSS` in the format string, the leading zeros were incorrectly removed from the millisecond output. ([#2696](https://github.com/infor-design/enterprise/issues/2696))
- `[Locale/Datagrid]` Fixed an issue in the datagrid/locale that meant if a string is provided in the current locale for a number it wont parse correctly if the decimal format is a `,` (such as nl-NL). ([#3165](https://github.com/infor-design/enterprise/issues/3165))
- `[Locale]` Fixed an issue when loading en-XX locales where some data may be mixed with en-US. ([#3208](https://github.com/infor-design/enterprise/issues/3208))
- `[Mask]` Fixed a Safari bug where certain masked values would not trigger a "change" event on the input field. ([#3002](https://github.com/infor-design/enterprise/issues/3002))
- `[Modal]` Added a new setting `overlayOpacity` that give the user to control the opacity level of the modal/message dialog overlay. ([#2975](https://github.com/infor-design/enterprise/issues/2975))
- `[Popover]` Fixed an issue where the content was disappearing when change themes on IE11. ([#2954](https://github.com/infor-design/enterprise/issues/2954))
- `[Progress]` Added the ability to init the progress and update it to zero, this was previously not working. ([#3020](https://github.com/infor-design/enterprise/issues/3020))
- `[Sparkline Chart]` Fixed an issue where an error was thrown while a sparkline chart was present during a theme chnage. ([#3159](https://github.com/infor-design/enterprise/issues/3159))
- `[Tabs Module]` Fixed missing ellipsis and spacing issue on mobile view in searchfield of tabs module when resizing the browser. ([#2940](https://github.com/infor-design/enterprise/issues/2940))
- `[Toast]` Fixed an issue where the saved position was not working for whole app. ([#3025](https://github.com/infor-design/enterprise/issues/3025))
- `[Tree]` Fixed an issue where the nodes were not rendering. ([#3194](https://github.com/infor-design/enterprise/issues/3194))

### v4.24.0 Chores & Maintenance

- `[Demoapp]` Allow the query params that affect theming/personalization (theme/variant/colors) to be appended/adjusted on the browser's URL without affecting other query parameters, or adding unnecessary paramters that weren't changed.
- `[Toolbar Searchfield]` Increased the amount of text shown when the Searchfield is not expanded, and appears similar to a button.  Also modified some styles in all themes to make alignment of the text better between the Searchfield and buttons when the Searchfield is not expanded. ([#2944](https://github.com/infor-design/enterprise/issues/2944))

(74 Issues Solved This Release, Backlog Enterprise 374, Backlog Ng 85, 974 Functional Tests, 1191 e2e Tests)

## v4.23.0

### v4.23.0 Deprecation

- `[Icons]` We added per theme empty state icons for both uplift (vibrant) and soho (subtle) themes. Because of this `svg-empty.html` is now deprecated. Please use the theme based files `theme-soho-svg-empty.html` and `theme-uplift-svg-empty.html`. ([#426](https://github.com/infor-design/design-system/issues/426))

### v4.23.0 Features

- `[Accordion]` Added a new setting `expanderDisplay` that can display all expander button icons in the classic style, or with all "chevron" or "plus-minus"-style icons.  Deprecated the legacy `displayChevron` setting in favor of this change. ([#2900](https://github.com/infor-design/enterprise/issues/2900))
- `[Calendar / Day View]` A new component Week View was created, you can configure it to show a single day as well, or several days so we now have a day view. ([#2780](https://github.com/infor-design/enterprise/issues/2780))
- `[Calendar / Week View]` A new component Week View was added. You can show events in a series of days. This is also integrated into view switcher in the calendar component. ([#1757](https://github.com/infor-design/enterprise/issues/1757))
- `[Empty Messages]` Added a new icon `empty-no-users`. ([#3046](https://github.com/infor-design/enterprise/issues/3046))
- `[Locale]` Added updated translation files for 16 in house languages. ([#3049](https://github.com/infor-design/enterprise/issues/3049))
- `[Modal]` Added a new setting `overlayOpacity` that gives the developer ability to control the opacity level of the modal/message dialog overlay. ([#2975](https://github.com/infor-design/enterprise/issues/2975))

### v4.23.0 Fixes

- `[Accordion]` Fixed the font color when hovered on uplift high contrast. ([#3042](https://github.com/infor-design/enterprise/issues/3042))
- `[Autocomplete]` Fixed memory leaks by preventing re-rendering of an open autocomplete list from attaching new events, adding multiple `aria-polite` elements, etc. ([#2888](https://github.com/infor-design/enterprise/issues/2888))
- `[Calendar]` Pass calendar tooltip settings down to week-view component. ([#3179](https://github.com/infor-design/enterprise/issues/3179))
- `[Calendar]` Fixed disabled legend label color on vibrant/uplift with dark Variant theme. ([#2965](https://github.com/infor-design/enterprise/issues/2965))
- `[Calendar]` Fixed missing arrow and scrolling issues in the event popup. ([#2962](https://github.com/infor-design/enterprise/issues/2962))
- `[Contextual Action Panel]` Fixed an issue where the CAP close but beforeclose event not fired. ([#2826](https://github.com/infor-design/enterprise/issues/2826))
- `[Context Menu]` Fixed a placement bug that would cut the size of the menu to an unusable size in small viewport displays. ([#2899](https://github.com/infor-design/enterprise/issues/2899))
- `[Contextual Action Panel]` Fixed placement of `(X)` close button on both standard and Flex toolbars when using the `showCloseBtn` setting. ([#2834](https://github.com/infor-design/enterprise/issues/2834))
- `[Datagrid]` Fixed column headers font color in uplift high contrast. ([#2830](https://github.com/infor-design/enterprise/issues/2830))
- `[Datagrid]` Fixed an issue where the tree children expand and collapse was not working. ([#633](https://github.com/infor-design/enterprise-ng/issues/633))
- `[Datagrid]` Fixed an issue where the pager was not updating with updated method. ([#2759](https://github.com/infor-design/enterprise/issues/2759))
- `[Datagrid]` Fixed an issue where the browser contextmenu was not showing by default. ([#2842](https://github.com/infor-design/enterprise/issues/2842))
- `[Datagrid]` Fixed an issue where string include zeroes not working with text filter. ([#2854](https://github.com/infor-design/enterprise/issues/2854))
- `[Datagrid]` Fixed an issue where the select all button for multiselect grouping was not working. ([#2895](https://github.com/infor-design/enterprise/issues/2895))
- `[Datagrid]` Fixed an issue where the select children for tree was not working. ([#2961](https://github.com/infor-design/enterprise/issues/2961))
- `[Datepicker]` Fixed an issue where the selected date was getting cleared and creating js error after changing month or year in Umalqura date and Calendar. ([#3093](https://github.com/infor-design/enterprise/issues/3093))
- `[Datepicker]` Fixed an issue where the validation after body re-initialize was not working. ([#2410](https://github.com/infor-design/enterprise/issues/2410))
- `[Datepicker]` Fixed an issue where the islamic-umalqura calendar was not working, when used with user vs settings locale and translate data was not loading from parent locale. ([#2878](https://github.com/infor-design/enterprise/issues/2878))
- `[Datepicker]` Fixed layout issues in RTL mode, also the buttons are switched the to the opposite side now. ([#3068](https://github.com/infor-design/enterprise/issues/3068))
- `[Dropdown]` Fixed an issue where the dropdown icons are misaligned in IE11 in the Uplift theme. ([#2826](https://github.com/infor-design/enterprise/issues/2912))
- `[Dropdown]` Fixed an issue where the placeholder was incorrectly renders when initially set selected item. ([#2870](https://github.com/infor-design/enterprise/issues/2870))
- `[Dropdown]` Fixed placement logic when dropdown's flip, as well as a visual bug with checkmark/icon placement on some browsers. ([#3058](https://github.com/infor-design/enterprise/issues/3058))
- `[Dropdown]` Fixed an issue where it was possible to inject xss when clearing the typeahead. ([#650](https://github.com/infor-design/enterprise-ng/issues/650))
- `[Field Filter]` Fixed an issues where the icons are not vertically centered, and layout issues when opening the dropdown in a smaller height browser. ([#2951](https://github.com/infor-design/enterprise/issues/2951))
- `[Header]` Fixed an iOS bug where the theme switcher wasn't working after Popupmenu lifecycle changes. ([#2986](https://github.com/infor-design/enterprise/issues/2986))
- `[Header Tabs]` Added a more distinct style to selected header tabs. ([infor-design/design-system#422](https://github.com/infor-design/design-system/issues/422))
- `[Hierarchy]` Fixed the border color on hierarchy cards. ([#423](https://github.com/infor-design/design-system/issues/423))
- `[Locale]` Fixed an issue where the parseDate method was not working for leap year. ([#2737](https://github.com/infor-design/enterprise/issues/2737))
- `[Locale]` Fixed an issue where some culture files does not have a name property in the calendar. ([#2880](https://github.com/infor-design/enterprise/issues/2880))
- `[Locale]` Fixed an issue where cultures with a group of space was not parsing correctly. ([#2959](https://github.com/infor-design/enterprise/issues/2959))
- `[Locale]` Fixed a problem loading nb-NO locale where it would fail to find translations and possibly error. ([#3035](https://github.com/infor-design/enterprise/issues/3035))
- `[Lookup]` Fixed missing X button in searchfield on a mobile viewport. ([#2948](https://github.com/infor-design/enterprise/issues/2948))
- `[Message]` Fixed an issue with an extra scroll bar, updated padding. ([#2964](https://github.com/infor-design/enterprise/issues/2964))
- `[Modal]` Fixed a layout issue when using 2 or more buttons on some smaller devices. ([#3014](https://github.com/infor-design/enterprise/issues/3014))
- `[Monthview]` Fixed an issue that the month/year text will reset when pressing cancel. ([#3080](https://github.com/infor-design/enterprise/issues/3080))
- `[Monthview]` Fixed a layout issue on the header in IE 11. ([#2862](https://github.com/infor-design/enterprise/issues/2862))
- `[Pie]` Fixed an issue where legends in pie chart gets cut off on mobile view. ([#902](https://github.com/infor-design/enterprise/issues/902))
- `[Popupmenu]` In mobile settings (specifically iOS), input fields will now allow for text input when also being assigned a context menu. ([#2613](https://github.com/infor-design/enterprise/issues/2613))
- `[Popupmenu]` Fixed an issue where the destroy event was bubbling up to other parent components. ([#2809](https://github.com/infor-design/enterprise/issues/2809))
- `[Popupmenu]` Fixed an issue where checkable menu items were not causing a popupmenu list to become properly formatted to fit the checkmarks when generated as part of a Flex Toolbar.  Also reworked the selection system to better handle selectable sections. ([#2989](https://github.com/infor-design/enterprise/issues/2809))
- `[Toolbar]` Fixed a bug where the dropdown/toolbar menu is being cut off on iOS device. ([#2800](https://github.com/infor-design/enterprise/issues/2800))
- `[Tooltip]` Fixed a personalization bug on Dark Themes where text colors were sometimes illegible when using certain color configurations. ([#3011](https://github.com/infor-design/enterprise/issues/3011))

### v4.23.0 Chores & Maintenance

- `[Build System]` Created separate sets linting rules for demoapp, source code, and tests, as well as a base set of rules for all environments. ([#2662](https://github.com/infor-design/enterprise/issues/2662))

(70 Issues Solved This Release, Backlog Enterprise 378, Backlog Ng 82, 939 Functional Tests, 1136 e2e Tests)

## v4.22.0

### v4.22.0 Deprecation

- `[Icons]` The alert icons now all have a white background allowing them to appear on colored areas. There was previously a special `-solid` version of the icons created that is now not needed, if you used the `icon-<name>-solid` icon change it to just `icon-<name>`. ([#396](https://github.com/infor-design/design-system/issues/396))

### v4.22.0 Features

- `[Build]` Replaced UglifyES in the minification script with Terser ([#2660](https://github.com/infor-design/enterprise/issues/2660))
- `[Build]` Added the Locale culture files to the minification script. `.min.js` versions of each locale are now available in the `dist/` folder. ([#2660](https://github.com/infor-design/enterprise/issues/2660))
- `[Calendar / Weekview]` Added a new week-view component that can be used standalone and ability switch to calendar week view in calendar. ([#1757](https://github.com/infor-design/enterprise/issues/1757))
- `[Application Menu]` Improved design of the App Menu Accordion's hierarchy, among other visual improvements, in the Uplift theme. ([#2739](https://github.com/infor-design/enterprise/issues/2739))
- `[Calendar]` Fixed layout issues in uplift theme. ([#2907](https://github.com/infor-design/enterprise/issues/2907))
- `[Charts]` Added support for context menu event with charts. ([#2699](https://github.com/infor-design/enterprise/issues/2699))
- `[Checkboxes]` Fixed layout issues when in grid rows. ([#2907](https://github.com/infor-design/enterprise/issues/2907))
- `[Contextual Action Panel]` Added support for passing in a full range of settings to the underlying Modal component API. ([#2433](https://github.com/infor-design/enterprise/issues/2433))
- `[Export]` Added support for separator to use custom string or object type with Export to CSV. ([#2490](https://github.com/infor-design/enterprise/issues/2490))
- `[Locale]` Added support for fetching minified culture files. ([#2660](https://github.com/infor-design/enterprise/issues/2660))
- `[Locale]` Added new translations for missing entries. ([#2896](https://github.com/infor-design/enterprise/issues/2896))
- `[Locale]` Fixed a bug that the language would reset when opening some components if a seperate language is used. ([#2982](https://github.com/infor-design/enterprise/issues/2982))
- `[Modal]` Added support for a "fullsize" sheet display at all times, or simply beneath the responsive breakpoint. ([#2433](https://github.com/infor-design/enterprise/issues/2433))
- `[Tabs-Vertical]` Added the ability to personalize Vertical Tabs in accordance with theming. ([#2824](https://github.com/infor-design/enterprise/issues/2824))
- `[Wizard]` Added support for short labels. If short labels not supplied it will add ellipsis to text and tooltip. ([#2604](https://github.com/infor-design/enterprise/issues/2604))

### v4.22.0 Fixes

- `[Accordion]` Fixed a Safari bug where accordion headers would not lose focus when another accordion header was clicked. ([#2851](https://github.com/infor-design/enterprise/issues/2851))
- `[Application Menu]` Fixed an issue where footer toolbar area was overlapping to menu content. ([#2552](https://github.com/infor-design/enterprise/issues/2552))
- `[Application Menu]` Fixed an issue where tooltip was showing white text on white background which makes text to be unreadable. ([#2811](https://github.com/infor-design/enterprise/issues/2811))
- `[Application Menu]` Fixed a bug where application menus were not dismissed when clicking directly on Popupmenu triggers in a mobile setting. ([#2831](https://github.com/infor-design/enterprise/issues/2831))
- `[Application Menu]` Fixed an issue on mobile where the body was scroll bouncing when dragging/scrolling in the app menu. ([#2434](https://github.com/infor-design/enterprise/issues/2434))
- `[Bar Chart]` Fixed an issue where labels were overwritten when use more then one chart on page. ([#2723](https://github.com/infor-design/enterprise/issues/2723))
- `[Buttons]` Adjust the contrast of buttons (tertiary) on uplift theme. ([#396](https://github.com/infor-design/design-system/issues/396))
- `[Calendar]` Fixed an issue where the upcoming event description was overlapping the upcoming duration when text is too long, adjust width of spinbox count and fixed alignment of all day checkbox in uplift light theme. ([#2778](https://github.com/infor-design/enterprise/issues/2778))
- `[Datagrid]` Fixed an issue where if you have duplicate Id's the columns many become misaligned. ([#2687](https://github.com/infor-design/enterprise/issues/2687))
- `[Datagrid]` Made the text all white on the targeted achievement formatter. ([#2730](https://github.com/infor-design/enterprise/issues/2730))
- `[Datagrid]` Fixed keyword search so that it will again work with client side paging. ([#2797](https://github.com/infor-design/enterprise/issues/2797))
- `[Datagrid]` Fixed an issue where the header and cells do not align perfectly. ([#2849](https://github.com/infor-design/enterprise/issues/2849))
- `[Datagrid]` Fixed an issue where actions menu was not opening after reload the data. ([#2876](https://github.com/infor-design/enterprise/issues/2876))
- `[Datepicker]` Moved the today button to the datepicker header and adding a setting to hide it if wanted. ([#2704](https://github.com/infor-design/enterprise/issues/2704))
- `[FieldSet]` Fixed an issue where the fieldset text in chart completion overlap when resizing the browser. ([#2610](https://github.com/infor-design/enterprise/issues/2610))
- `[Datepicker]` Fixed a bug in datepicker where the destroy method does not readd the masking functionality. [2832](https://github.com/infor-design/enterprise/issues/2832))
- `[Field Options]` Fixed an issue where the option menu is misaligned in full length input field in uplift theme. ([#2765](https://github.com/infor-design/enterprise/issues/2765))
- `[Icons]` Added and updated the following icons: icon-new, icon-calculator, icon-save-new, icon-doc-check. ([#391](https://github.com/infor-design/design-system/issues/391))
- `[Icons]` Added and updated the following icons: icon-bed, icon-user-clock, icon-phone-filled, icon-phone-empty. ([#419](https://github.com/infor-design/design-system/issues/419))
- `[Listview]` Fixed an issue where empty message would not be centered if the listview in a flex container. ([#2716](https://github.com/infor-design/enterprise/issues/2716))
- `[Locale/Initialize]` Fixed an issue where opening some components like Contextual Action Panel would change the current locale because it calls initialize when it loads. ([#2873](https://github.com/infor-design/enterprise/issues/2873))
- `[Mask]` Added an example showing how to user percent format with the locale. ([#434](https://github.com/infor-design/enterprise/issues/434))
- `[Modal]` Fixed an issue where encoded html would not be recoded on the title. ([#246](https://github.com/infor-design/enterprise/issues/246))
- `[Modal]` Fixed an issue where the page content behind the modal is still scrollable while the modal window is open on iOS devices. ([#2678](https://github.com/infor-design/enterprise/issues/2678))
- `[Popupmenu]` Prevent popupmenus from closing after exit and reentry to the popupmenu submenu structure. ([#2702](https://github.com/infor-design/enterprise/issues/2702))
- `[Swaplist]` Fixed an issue where passed data for searched items were not syncing for beforeswap event. ([#2819](https://github.com/infor-design/enterprise/issues/2819))
- `[Tabs]` Add more padding to the count styles. ([#2744](https://github.com/infor-design/enterprise/issues/2744))
- `[Tabs]` Fixed the disabled tab color. ([#396](https://github.com/infor-design/design-system/issues/396))
- `[Tabs-Module]` Fixed styling and appearance issues on an example page demonstrating the Go Button alongside a Searchfield with Categories. ([#2745](https://github.com/infor-design/enterprise/issues/2745))
- `[Tabs-Multi]` Fixed an issue where tooltip was not showing when hovering a tab with cut-off text. ([#2747](https://github.com/infor-design/enterprise/issues/2747))
- `[Toolbar Flex]` Fixed a bug in toolbar flex where the title is getting truncated even if there's enough space for it. ([#2810](https://github.com/infor-design/enterprise/issues/2810))
- `[Validation]` Fixed an issue where if the mask is set to use a time other than the default time for the locale, this was not taken into account in validation. ([#2821](https://github.com/infor-design/enterprise/issues/2821))

### v4.22.0 Chores & Maintenance

- `[Demo App]` Changed the theme switch to call the page refresh. ([#2743](https://github.com/infor-design/enterprise/issues/2743))
- `[Export]` Added support for separator to use custom string or object type with Export to CSV. ([#2490](https://github.com/infor-design/enterprise/issues/2490))

(53 Issues Solved This Release, Backlog Enterprise 342, Backlog Ng 81, 892 Functional Tests, 909 e2e Tests)

## v4.21.0

### v4.21.0 Deprecation

- `[Icons]` Removed the hardcoded red color of the `icon-flag` so it can be used as a normal icon. If red is desired please add an additional class of `icon-flag icon-error`. ([#2548](https://github.com/infor-design/enterprise/issues/2548))

### v4.21.0 Features

- `[Calendar]` Added the ability to show tooltip on event and event icon and the ability to fire a context menu event. ([#2518](https://github.com/infor-design/enterprise/issues/2518))
- `[Datagrid]` Added the ability to use frozen columns with tree grid. ([#2102](https://github.com/infor-design/enterprise/issues/2102))
- `[Datagrid]` Added support for a fixed row size, this can be used in some cases like frozen columns where rows may have a different size than the three row heights (normal, short, medium). ([#2101](https://github.com/infor-design/enterprise/issues/2101))
- `[Datagrid]` Added filter row editor options to api setting. ([#2648](https://github.com/infor-design/enterprise/issues/2648))
- `[Datagrid]` Fixed an issue that alert text is cut off when using the textEllipsis option. ([#2773](https://github.com/infor-design/enterprise/issues/2773))
- `[Editor]` Added events to trigger on view change. ([#2430](https://github.com/infor-design/enterprise/issues/2430))
- `[Homepage]` Added a parameter to the `resize` event that provides metadata about the Homepage's state, including a calculated container height. ([#2446](https://github.com/infor-design/enterprise/issues/2446))
- `[Locale]` Added support for big numbers (18.6) to formatNumber and parseNumber. ([#1800](https://github.com/infor-design/enterprise/issues/1800))

### v4.21.0 Fixes

- `[Application Menu]` Fixed an indentation issue with child elements in an accordion in the Angular application (enterprise-ng). ([#2616](https://github.com/infor-design/enterprise/issues/2616))
- `[AppMenu/Accordion]` Improved performance on Angular by not calling siftFor on the app menu build. ([#2767](https://github.com/infor-design/enterprise/issues/2767))
- `[AppMenu/Accordion]` Fixed a bug where the busy indicator would immediately close. ([#2767](https://github.com/infor-design/enterprise/issues/2767))
- `[Button]` Fixed an issue where updated method was not teardown and re-init. ([#2304](https://github.com/infor-design/enterprise/issues/2304))
- `[Circle Pager]` Fixed a bug where it was not showing on mobile view. ([#2589](https://github.com/infor-design/enterprise/issues/2589))
- `[Contextual Action Panel]` Fixed an issue where if the title is longer, there will be an overflow causing a white space on the right on mobile view. ([#2605](https://github.com/infor-design/enterprise/issues/2605))
- `[Custom Builds]` Fixed a problem where including components with extra punctuation (periods, etc) may cause a build to fail. ([#1322](https://github.com/infor-design/enterprise/issues/1322))
- `[Datagrid]` Fixed an issue where key navigation was not working for inlineEditor. ([#2157](https://github.com/infor-design/enterprise/issues/2157))
- `[Datagrid]` Fixed a bug where calling update rows in the filter callback will cause an infinite loop. ([#2526](https://github.com/infor-design/enterprise/issues/2526))
- `[Datagrid]` Fixed a bug where the value would clear when using a lookup editor with a mask on new rows. ([#2305](https://github.com/infor-design/enterprise/issues/2305))
- `[Datagrid]` Fixed a bug where horizontal scrolling would not work when in a card/widget. ([#1785](https://github.com/infor-design/enterprise/issues/1785))
- `[Datagrid]` Fixed an issue where dirty and row status on the same cell would cause a UI issue. ([#2641](https://github.com/infor-design/enterprise/issues/2641))
- `[Datagrid]` Changed the onKeyDown callback to fire on any key. ([#536](https://github.com/infor-design/enterprise-ng/issues/536))
- `[Datagrid]` Added a more descriptive aria-label to checkboxes if the required descriptors exist. ([#2031](https://github.com/infor-design/enterprise-ng/issues/2031))
- `[Datagrid]` Added an announcement of the selection state of a row. ([#2535](https://github.com/infor-design/enterprise/issues/2535))
- `[Datagrid]` Fixed filtering on time columns when time is a string. ([#2535](https://github.com/infor-design/enterprise/issues/2535))
- `[Datagrid]` Fixed icon layout issues on the filter row in medium rowHeight mode. ([#2709](https://github.com/infor-design/enterprise/issues/2709))
- `[Datagrid]` Fixed an issue where short row height was misaligning in Uplift theme. ([#2717](https://github.com/infor-design/enterprise/issues/2717))
- `[Datagrid]` Fixed an issue where new row and dirty cell were not working when combined. ([#2729](https://github.com/infor-design/enterprise/issues/2729))
- `[Dropdown]` Fixed an issue where tooltip on all browsers and ellipsis on firefox, ie11 was not showing with long text after update. ([#2534](https://github.com/infor-design/enterprise/issues/2534))
- `[Editor]` Fixed an issue where clear formatting was causing to break while switch mode on Firefox. ([#2424](https://github.com/infor-design/enterprise/issues/2424))
- `[Empty Message]` Fixed padding and alignment issues, the icon is now centered better. ([#2424](https://github.com/infor-design/enterprise/issues/2733))
- `[Fileupload Advanced]` Added custom errors example page. ([#2620](https://github.com/infor-design/enterprise/issues/2620))
- `[Flex Toolbar]` Fixed a lifecycle problem that was preventing Menu Buttons with a `removeOnDestroy` setting from opening. ([#2664](https://github.com/infor-design/enterprise/issues/2664))
- `[Homepage]` Fixed an issue where dynamically added widget was not positioning correctly. ([#2425](https://github.com/infor-design/enterprise/issues/2425))
- `[Icons]` Fixed an issue with partially invisible empty messages in uplift theme. ([#2474](https://github.com/infor-design/enterprise/issues/2474))
- `[Icons (Component)]` Fixed a bug where it was possible to store a full base-tag prefixed URL in the `use` setting, which shouldn't be possible. ([PR#2738](https://github.com/infor-design/enterprise/pull/2738))
- `[Locale]` Fixed a bug where getCulturePath does not work if the sohoxi.js file name has a hash part. ([#2637](https://github.com/infor-design/enterprise/issues/2637))
- `[Locale]` Fixed a bug found when using NG8 that the default us locale causes issues. It is now an official requirement that you set a locale for all components that require locale information. ([#2640](https://github.com/infor-design/enterprise/issues/2640))
- `[Locale]` Fixed an occurrence where an nonstandard locale filename was not correctly processed. ([#2684](https://github.com/infor-design/enterprise/issues/2684))
- `[Lookup]` Fixed memory leak issues after destroy. ([#2494](https://github.com/infor-design/enterprise/issues/2494))
- `[Modal]` Fixed memory leak issues after destroy. ([#2497](https://github.com/infor-design/enterprise/issues/2497))
- `[Popupmenu]` Fixed DOM leak where many arrows could be inserted in the DOM. ([#568](https://github.com/infor-design/enterprise-ng/issues/568))
- `[Pager]` Fixed a bug where clicking disabled buttons caused a refresh of the page in NG. ([#2170](https://github.com/infor-design/enterprise/issues/2170))
- `[Slider]` Updated the color variant logic to match new uplift theming. ([#2647](https://github.com/infor-design/enterprise/issues/2647))
- `[Tabs]` Fixed a memory leak caused by removing a tab. ([#2686](https://github.com/infor-design/enterprise/issues/2686))
- `[Toast]` Fixed memory leak issues after destroy. ([#2634](https://github.com/infor-design/enterprise/issues/2634))
- `[Toolbar]` Fixed the conditions for when `noSearchfieldReinvoke` destroys an inner Searchfield that's been previously invoked. ([PR#2738](https://github.com/infor-design/enterprise/pull/2738))
- `[Uplift Theme]` Various improvements to the Dark/Contrast variants, with a focus on passing WCAG ([#2541](https://github.com/infor-design/enterprise/issues/2541)) ([#2588](https://github.com/infor-design/enterprise/issues/2588))

### v4.21.0 Chores & Maintenance

- `[Custom Builds]` Improved Sass builder's ability to code split and include partials once. ([#1038](https://github.com/infor-design/enterprise/issues/1038))

(61 Issues Solved This Release, Backlog Enterprise 335, Backlog Ng 76, 867 Functional Tests, 880 e2e Tests)

## v4.20.0

### v4.20.0 Deprecation

- `[ListFilter]` Deprecated `startsWith` in favor of `wordStartsWith`, due to the addition of the `phraseStartsWith` filterMode. ([#1606](https://github.com/infor-design/enterprise/issues/1606))
- `[Popdown]` Deprecated `Popdown` in favor of `Popover`. Both components have similar functionality and we want to trim the code logic down. ([#2468](https://github.com/infor-design/enterprise/issues/2468))
- `[StepProcess]` Deprecated `StepProcess` as the component is no longer commonly used. We will remove it within 3-6 versions. ([#1476](https://github.com/infor-design/enterprise/issues/1476))
- `[CompositeForm]` Deprecated `CompositeForm` as the component is no longer commonly used. We will remove it within 3-6 versions. ([#1476](https://github.com/infor-design/enterprise/issues/1476))
- `[FieldOptions]` Deprecated `FieldOptions` as the component is no longer commonly used. We will remove it within 3-6 versions. ([#1476](https://github.com/infor-design/enterprise/issues/1476))

### v4.20.0 Features

- `[Datagrid]` Added support to resize column widths after a value change via the stretchColumnOnChange setting. ([#2174](https://github.com/infor-design/enterprise/issues/2174))
- `[Datagrid]` Added a Sort Function to the datagrid column to allow the value to be formatted for the sort. ([#2274](https://github.com/infor-design/enterprise/issues/2274)))
- `[Datagrid]` Added placeholder functionality to Lookup, Dropdown, and Decimal Formatters. ([#2408](https://github.com/infor-design/enterprise/issues/2408)))
- `[Datagrid]` Added support to restrict the size of a column with minWidth and maxWidth setting on the column. ([#2313](https://github.com/infor-design/enterprise/issues/2313))
- `[Datagrid]` Automatically remove nonVisibleCellError when a row is removed. ([#2436](https://github.com/infor-design/enterprise/issues/2436))
- `[Datagrid]` Fixed header alignment with textOverflow ellipsis setting. ([#2351](https://github.com/infor-design/enterprise/issues/2351))
- `[Datagrid]` Fixed an issue where code-block editor focus was not working. ([#526](https://github.com/infor-design/enterprise-ng/issues/526))
- `[Datagrid]` Automatically remove nonVisibleCellError when a row is removed. ([#2436](https://github.com/infor-design/enterprise/issues/2436))
- `[Datagrid]` Add a fix to show ellipsis text on lookups in the datagrid filter. ([#2122](https://github.com/infor-design/enterprise/issues/2122))
- `[Datagrid]` Made grouping work better with editable, including fixes to addRow, removeRow, messages, and dirty indication. ([#1851](https://github.com/infor-design/enterprise/issues/1851))
- `[Datagrid]` Changed the beforeCommitCellEdit event into a function on the column that is synchronous. ([#2442](https://github.com/infor-design/enterprise/issues/2442))
- `[Datagrid]` Fixed a bug that the selected event would fire when no rows are deselected and on initial load. ([#2472](https://github.com/infor-design/enterprise/issues/2472))
- `[Datagrid]` Removed a white background from the colorpicker editor in high contrast theme. ([#1574](https://github.com/infor-design/enterprise/issues/1574))
- `[Datepicker]` Made the showMonthYearPicker option true by default and added a newly designed panel to select the year and day. ([#1958](https://github.com/infor-design/enterprise/issues/1958))
- `[Datepicker]` Fixed a layout issue in IE 11 with the datepicker title. ([#2598](https://github.com/infor-design/enterprise/issues/2598))
- `[Datepicker]` Fixed issues with the mask when using the range picker. ([#2597](https://github.com/infor-design/enterprise/issues/2597))
- `[Dropdown]` Fixed an issue where ellipsis was not working when use firefox new tab. ([#2236](https://github.com/infor-design/enterprise/issues/2236))
- `[Form Compact]` Added checkboxes/radios, and improved visual style. ([#2193](https://github.com/infor-design/enterprise/issues/2193))
- `[Images]` Created an additional image class to apply focus state without coercing width and height. ([#2025](https://github.com/infor-design/enterprise/issues/2025))
- `[ListFilter]` Added `phraseStartsWith` filterMode for only matching a search term against the beginning of a string. ([#1606](https://github.com/infor-design/enterprise/issues/1606))
- `[Multiselect]` Changed interactions in filtered lists to no longer reset text inside the search input and the contents of the list. ([#920](https://github.com/infor-design/enterprise/issues/920))
- `[Toast]` Added api settings for drag drop and save position. ([#1876](https://github.com/infor-design/enterprise/issues/1876))
- `[Uplift Theme]` Various minor improvements. ([#2318](https://github.com/infor-design/enterprise/issues/2318))

### v4.20.0 Fixes

- `[Alerts]` Removed dirty tracker from the page due to layout issues. ([#1679](https://github.com/infor-design/enterprise/issues/1679))
- `[App Menu]` Fixed an issue where the lower toolbar inverts left and right keyboard actions. ([#2240](https://github.com/infor-design/enterprise/issues/2240))
- `[Bar Chart]` Fixed an issue where the tooltip would not show. ([#2097](https://github.com/infor-design/enterprise/issues/2097))
- `[Calendar]` Added more information to the onMonthRendered callback. ([#2419](https://github.com/infor-design/enterprise/issues/2419))
- `[Calendar]` Changed updated method so it can reinit the calendar with new data. ([#2419](https://github.com/infor-design/enterprise/issues/2419))
- `[Calendar]` Fixed stack exceeded error in angular using updated and legend. ([#2419](https://github.com/infor-design/enterprise/issues/2419))
- `[Calendar]` Added an eventclick and eventdoubleclick information to the onMonthRendered callback. ([#2419](https://github.com/infor-design/enterprise/issues/2419))
- `[Calendar]` Allow Validation of the Calendar Popup. ([#1742](https://github.com/infor-design/enterprise/issues/1742))
- `[Calendar]` Prevent double click from reopening the event popup. ([#1705](https://github.com/infor-design/enterprise/issues/1705))
- `[Calendar]` Enable vertical scrolling at short window sizes in monthview. ([#2489](https://github.com/infor-design/enterprise/issues/2489))
- `[Charts]` Made fixes so all charts change color in uplift theme. ([#2058](https://github.com/infor-design/enterprise/issues/2058))
- `[Charts]` Fixes dynamic tooltips on a bar chart. ([#2447](https://github.com/infor-design/enterprise/issues/2447))
- `[Colorpicker]` Fixed colorpicker left and right keys advanced oppositely in right-to-left mode. ([#2352](https://github.com/infor-design/enterprise/issues/2352))
- `[Column Chart]` Fixed an issue where the tooltip would not show. ([#2097](https://github.com/infor-design/enterprise/issues/2097))
- `[Datagrid]` Fixes an issue where method selectedRows() was returning incorrect information when new row added via addRow(). ([#1794](https://github.com/infor-design/enterprise/issues/1794))
- `[Datagrid]` Fixed the text width functions for better auto sized columns when using editors and special formatters. ([#2270](https://github.com/infor-design/enterprise/issues/2270))
- `[Datagrid]` Fixes the alignment of the alert and warning icons on a lookup editor. ([#2175](https://github.com/infor-design/enterprise/issues/2175))
- `[Datagrid]` Fixes tooltip on the non displayed table errors. ([#2264](https://github.com/infor-design/enterprise/issues/2264))
- `[Datagrid]` Fixes an issue with alignment when toggling the filter row. ([#2332](https://github.com/infor-design/enterprise/issues/2332))
- `[Datagrid]` Fixes an issue where method setFilterConditions() were not working for multiselect filter. ([#2414](https://github.com/infor-design/enterprise/issues/2414))
- `[Datagrid]` Fixes an error on tree grid when using server-side paging. ([#2132](https://github.com/infor-design/enterprise/issues/2132))
- `[Datagrid]` Fixed an issue where autocompletes popped up on cell editors. ([#1575](https://github.com/infor-design/enterprise/issues/1575))
- `[Datagrid]` Fixes reset columns to set the correct hidden status. ([#2315](https://github.com/infor-design/enterprise/issues/2315))
- `[Datagrid]` Fixes the filtering of null values. ([#2336](https://github.com/infor-design/enterprise/issues/2336))
- `[Datagrid]` Fixed an issue where performance was significantly slower for export methods. ([#2291](https://github.com/infor-design/enterprise/issues/2291))
- `[Datagrid]` Fixes a bug that stopped the search in datagrid personalization from working. ([#2299](https://github.com/infor-design/enterprise/issues/2299))
- `[Datagrid]` Fixes an error on tree grid when using server-side paging. ([#2132](https://github.com/infor-design/enterprise/issues/2132))
- `[Datagrid]` Fixed an issue where autocompletes popped up on cell editors. ([#1575](https://github.com/infor-design/enterprise/issues/1575))
- `[Datagrid]` Fixes the filtering of null values. ([#2336](https://github.com/infor-design/enterprise/issues/2336))
- `[Datagrid]` Fixed an issue where performance was significantly slower for export methods. ([#2291](https://github.com/infor-design/enterprise/issues/2291))
- `[Datagrid]` Fixed an issue where source would not fire on sorting. ([#2390](https://github.com/infor-design/enterprise/issues/2390))
- `[Datagrid]` Fixes the styling of non editable checkbox cells so they look disabled. ([#2340](https://github.com/infor-design/enterprise/issues/2340))
- `[Datagrid]` Changed the dynamic column tooltip function to pass the row and more details. This changes the order of parameters but since this feature is new did not consider this a breaking change. If you are using this please take note. ([#2333](https://github.com/infor-design/enterprise/issues/2333))
- `[Datagrid]` Fixed a bug is the isEditable column callback in editable tree grid where some data was missing in the callback. ([#2357](https://github.com/infor-design/enterprise/issues/2357))
- `[Datepicker]` Removed the advanceMonths option as the dropdowns for this are no longer there in the new design. ([#970](https://github.com/infor-design/enterprise/issues/970))
- `[Datepicker]` Fixed an issue where range selection was not working. ([#2569](https://github.com/infor-design/enterprise/issues/2569))
- `[Datepicker]` Fixed some issue where footer buttons were not working properly with range selection. ([#2595](https://github.com/infor-design/enterprise/issues/2595))
- `[Datepicker]` Fixed an issue where time was not updating after change on range selection. ([#2599](https://github.com/infor-design/enterprise/issues/2599))
- `[Datagrid]` Fixed a bug where deselect all would not deselect some rows when using grouping. ([#1796](https://github.com/infor-design/enterprise/issues/1796))
- `[Datagrid]` Fixed a bug where summary counts in grouping would show even if the group is collapsed. ([#2221](https://github.com/infor-design/enterprise/issues/2221))
- `[Datagrid]` Fixed issues when using paging (client side) and removeRow. ([#2590](https://github.com/infor-design/enterprise/issues/2590))
- `[Demoapp]` When displaying Uplift theme, now shows the correct alternate fonts for some locales when switching via the `locale` query string. ([#2365](https://github.com/infor-design/enterprise/issues/2365))
- `[Dropdown]` Fixed a memory leak when calling destroy. ([#2493](https://github.com/infor-design/enterprise/issues/2493))
- `[Editor]` Fixed a bug where tab or shift tab would break out of the editor when doing an indent/outdent. ([#2421](https://github.com/infor-design/enterprise/issues/2421))
- `[Editor]` Fixed a bug where the dirty indicator would be hidden above. ([#2577](https://github.com/infor-design/enterprise/issues/2577))
- `[Fieldfilter]` Fixed an issue where fields were getting wrap to second line on iPhone SE. ([#1861](https://github.com/infor-design/enterprise/issues/1861))
- `[Fieldfilter]` Fixed an issue where Dropdown was not switching mode on example page. ([#2288](https://github.com/infor-design/enterprise/issues/2288))
- `[Field Options]` Fixed an issue where input example was not working. ([#2348](https://github.com/infor-design/enterprise/issues/2348))
- `[Homepages]` Fixed an issue where personalize and chart text colors were not working with hero. ([#2097](https://github.com/infor-design/enterprise/issues/2097))
- `[Images]` Fixed an issue where images were not tabbable or receiving a visual focus state. ([#2025](https://github.com/infor-design/enterprise/issues/2025))
- `[Listview]` Fixed a bug that caused the listview to run initialize too many times. ([#2179](https://github.com/infor-design/enterprise/issues/2179))
- `[Lookup]` Added `autocomplete="off"` to lookup input fields to prevent browser interference. ([#2366](https://github.com/infor-design/enterprise/issues/2366))
- `[Lookup]` Fixed a bug that caused a filter to reapply when reopening the modal. ([#2566](https://github.com/infor-design/enterprise/issues/2566))
- `[Lookup]` Fixed a bug that caused a selections to reapply when reopening the modal. ([#2568](https://github.com/infor-design/enterprise/issues/2568))
- `[Locale]` Fixed race condition when using initialize and loading locales with a parent locale. ([#2540](https://github.com/infor-design/enterprise/issues/2540))
- `[Lookup]` Fixed a double scrollbar when the modal needs to be scrolled. ([#2586](https://github.com/infor-design/enterprise/issues/2586))
- `[Modal]` Fixed an issue where the modal component would disappear if its content had a checkbox in it in RTL. ([#332](https://github.com/infor-design/enterprise-ng/issues/332))
- `[Modal]` Fixed an issue where tabbing was very slow on large DOMs in IE 11. ([#2607](https://github.com/infor-design/enterprise/issues/2607))
- `[Personalization]` Fixed an issue where the text color was too dark. Changed the text color to be more readable in high contrast mode. ([#2539](https://github.com/infor-design/enterprise/issues/2539))
- `[Personalization]` Updated some of the colors to more readable in contrast mode. ([#2097](https://github.com/infor-design/enterprise/issues/2097))
- `[Personalization]` Fixes an issue where text color was too dark. ([#2476](https://github.com/infor-design/enterprise/issues/2476))
- `[Pager]` Fixed an issue where click was not firing on any of the buttons with ie11. ([#2560](https://github.com/infor-design/enterprise/issues/2560))
- `[Pager]` Added a complete Popupmenu settings object for configuring the Page Size Selector Button, and deprecated the `attachPageSizeMenuToBody` setting in favor of `pageSizeMenuSettings.attachToBody`. ([#2356](https://github.com/infor-design/enterprise/issues/2356))
- `[Pager]` Fixed memory leak when using the `attachToBody` setting to change the menu's render location. ([#2482](https://github.com/infor-design/enterprise/issues/2482))
- `[Popdown]` Fixed usability issue where the Popdown could close prematurely when attempting to use inner components, such as Dropdowns. ([#2092](https://github.com/infor-design/enterprise/issues/2092))
- `[Popover]` Correctly align the popover close button. ([#1576](https://github.com/infor-design/enterprise/issues/1576))
- `[Popover]` Fixed an issue where buttons inside the popover would overflow at smaller screen sizes. ([#2271](https://github.com/infor-design/enterprise/issues/2271))
- `[Popupmenu]` Fixed an issue where js error was showing after removing a menu item. ([#414](https://github.com/infor-design/enterprise-ng/issues/414))
- `[Popupmenu]` Fixed a layout issue on disabled checkboxes in multiselect popupmenus. ([#2340](https://github.com/infor-design/enterprise/issues/2340))
- `[Popupmenu]` Fixed a bug on IOS that prevented menu scrolling. ([#645](https://github.com/infor-design/enterprise/issues/645))
- `[Popupmenu]` Fixed a bug on IOS that prevented some submenus from showing. ([#1928](https://github.com/infor-design/enterprise/issues/1928))
- `[Popupmenu]` Added a type-check during building/rebuilding of submenus that prevents an error when a submenu `<ul>` tag is not present. ([#2458](https://github.com/infor-design/enterprise/issues/2458))
- `[Scatter Plot]` Fixed the incorrect color on the tooltips. ([#1066](https://github.com/infor-design/enterprise/issues/1066))
- `[Stepprocess]` Fixed an issue where a newly enabled step is not shown. ([#2391](https://github.com/infor-design/enterprise/issues/2391))
- `[Searchfield]` Fixed an issue where the close icon on a searchfield is inoperable. ([#2578](https://github.com/infor-design/enterprise/issues/2578))
- `[Searchfield]` Fixed strange alignment of text/icons on the Uplift theme. ([#2612](https://github.com/infor-design/enterprise/issues/2612))
- `[Tabs]` Fixed the more tabs button to style as disabled when the tabs component is disabled. ([#2347](https://github.com/infor-design/enterprise/issues/2347))
- `[Tabs]` Added the select method inside the hide method to ensure proper focusing of the selected tab. ([#2346](https://github.com/infor-design/enterprise/issues/2346))
- `[Tabs]` Added an independent count for adding new tabs and their associated IDs to prevent duplication. ([#2345](https://github.com/infor-design/enterprise/issues/2345))
- `[Toolbar]` Fixed memory leaks. ([#2496](https://github.com/infor-design/enterprise/issues/2496))
- `[Toolbar]` Fixed an issue where `noSearchfieldReinvoke` was not being respected during the teardown method, causing lifecycle issues in Angular. ([#2691](https://github.com/infor-design/enterprise/issues/2691))
- `[Toolbar Flex]` Removed a 100% height on the toolbar which caused issues when nested in some situations. ([#474](https://github.com/infor-design/enterprise-ng/issues/474))
- `[Listview]` Fixed search to work when not using templates. ([#466](https://github.com/infor-design/enterprise-ng/issues/466))

### v4.20.0 Chores & Maintenance

- `[Build]` Add a file verification tool to the build process to ensure all necessary files are present. ([#2384](https://github.com/infor-design/enterprise/issues/2384))
- `[Demo App]` Add the uplift theme to the theme switcher menu. ([#2335](https://github.com/infor-design/enterprise/issues/2335))
- `[Demo App]` Fixed routing issues that could cause 500 errors or crash the Demoapp. ([#2343](https://github.com/infor-design/enterprise/issues/2343))
- `[Demo App]` Fixed an issue where the sorting was wrong on compressor data. ([#2390](https://github.com/infor-design/enterprise/issues/2390))

(95 Issues Solved This Release, Backlog Enterprise 296, Backlog Ng 79, 852 Functional Tests, 865 e2e Tests)

## v4.19.3

- `[Datagrid]` Fixes the multiselect filter on header from reloading during serverside filtering. ([#2383](https://github.com/infor-design/enterprise/issues/2383))
- `[Datagrid]` Fixed an issue where contextmenu was not opening with first click. ([#2398](https://github.com/infor-design/enterprise/issues/2398))
- `[Datagrid / Tooltip]` Fixed an error on some datagrid cells when tooltips are attached. ([#2403](https://github.com/infor-design/enterprise/issues/2403))

## v4.19.2

- `[Build]` Fixes missing minified files in the build and a missing svg-extended.html deprecated file for backwards compatibility. ([Teams](https://bit.ly/2FlzYCT))

## v4.19.0

### v4.19.0 Deprecations

- `[CSS]` The Soho light theme CSS file has been renamed from `light-theme.css` to `theme-soho-light.css` ([1972](https://github.com/infor-design/enterprise/issues/1972))
- `[CSS]` The Soho dark theme CSS file has been renamed from `dark-theme.css` to `theme-soho-dark.css` ([1972](https://github.com/infor-design/enterprise/issues/1972))
- `[CSS]` The Soho high-contrast theme CSS file has been renamed from `high-contrast-theme.css` to `theme-soho-contrast.css` ([1972](https://github.com/infor-design/enterprise/issues/1972))
- `[Datagrid]` The older savedColumns method has been deprecated since 4.10 and is now removed. Use saveUserSettings instead. ([#1766](https://github.com/infor-design/enterprise/issues/1766))

### v4.19.0 Features

- `[App Menu]` Improved style of personalized app menu. ([#2195](https://github.com/infor-design/enterprise/pull/2195))
- `[Column]` Added support to existing custom tooltip content in the callback setting. ([#1909](https://github.com/infor-design/enterprise/issues/1909))
- `[Contextual Action Panel]` Fixed an issue where the close button was misaligned. ([#1943](https://github.com/infor-design/enterprise/issues/1943))
- `[Datagrid]` Added support for disabling rows by data or a dynamic function, rows are disabled from selection and editing. ([#1614](https://github.com/infor-design/enterprise/issues/1614))
- `[Datagrid]` Fixes a column alignment issue when resizing and sorting columns that were originally set to percentage width. ([#1797](https://github.com/infor-design/enterprise/issues/1797))
- `[Datagrid]` Fixes a column alignment issue when there are duplicate column ids. ([#1797](https://github.com/infor-design/enterprise/issues/1797))
- `[Datagrid]` Fixes a column alignment by clearing a cache to help prevent column misalignment from randomly happening. ([#1797](https://github.com/infor-design/enterprise/issues/1797))
- `[Datagrid]` Fixes an issue that caused the active page to not restore correctly when saving user settings, . ([#1766](https://github.com/infor-design/enterprise/issues/1766))
- `[Datagrid]` Fixes an issue with dropdown filters when the ids are numbers. ([#1879](https://github.com/infor-design/enterprise/issues/1879))
- `[Datagrid]` Fixed alignment issues in the new uplift theme. ([#2212](https://github.com/infor-design/enterprise/issues/2212))
- `[Datagrid]` Fixes Datagrid time filtering for string type dates. ([#2281](https://github.com/infor-design/enterprise/issues/2281))
- `[Form Compact]` Adds support for Datepicker, Timepicker, Lookup, and File Uploader fields. ([#1955](https://github.com/infor-design/enterprise/issues/1955))
- `[Keyboard]` Added a new API that you can call at anytime to see what key is being pressed at the moment. ([#1906](https://github.com/infor-design/enterprise/issues/1906))
- `[Targeted/Completion Chart]` Added back the ability to inline svg icons and hyperlinks. ([#2152](https://github.com/infor-design/enterprise/issues/2152))
- `[Themes]` Added support for multiple themes in the demo app and renamed distribute Uplift (only) theme files. ([#1972](https://github.com/infor-design/enterprise/issues/1972))

### v4.19.0 Fixes

- `[App Menu]` Fixed an issue where the menu would not be entirely colored if short. ([#2062](https://github.com/infor-design/enterprise/issues/2062))
- `[App Menu]` Changed the scroll area to the outside when using a footer. ([#2062](https://github.com/infor-design/enterprise/issues/2062))
- `[App Menu]` Expandable area updates within application menu. ([#1982](https://github.com/infor-design/enterprise/pull/1982))
- `[App Menu]` Fixed an issue where role switcher was not clickable with long title. ([#2060](https://github.com/infor-design/enterprise/issues/2060))
- `[App Menu]` Fixed an issue where it was not possible to manually add a filter field that you can control on your own. Caveat to this is if you set filterable: false it will no longer remove the filter field from the DOM, if you do that you must now do it manually. ([#2066](https://github.com/infor-design/enterprise/issues/2066))
- `[App Menu]` Added support for mobile when dismissOnClickMobile setting is true to dismiss application menu when a role is selected. ([#2520](https://github.com/infor-design/enterprise/issues/2520))
- `[App Menu]` Fixed an issue with the logo which was positioned badly when scrolling. ([#2116](https://github.com/infor-design/enterprise/issues/2116))
- `[Calendar]` Fixed some bugs having a calendar month along or just a legend, fixed the clicking of upcoming days and added a dblclick even emitter. ([#2149](https://github.com/infor-design/enterprise/issues/2149))
- `[Colorpicker]` Fixed an issue where the colorpicker label is cut off in extra small input field. ([#2023](https://github.com/infor-design/enterprise/issues/2023))
- `[Colorpicker]` Fixed an issue where the colorpickers are not responsive at mobile screen sizes. ([#1995](https://github.com/infor-design/enterprise/issues/1995))
- `[Colorpicker]` Fixed an issue where the text is not visible on IE11 after choosing a color. ([#2134](https://github.com/infor-design/enterprise/issues/2134))
- `[Completion Chart]` Cleaned up excessive padding in some cases. ([#2171](https://github.com/infor-design/enterprise/issues/2171))
- `[Context Menu]` Fixes a bug where a left click on the originating field would not close a context menu opened with a right click. ([#1992](https://github.com/infor-design/enterprise/issues/1992))
- `[Contextual Action Panel]` Fixed an issue where the CAP title is too close to the edge at small screen sizes. ([#2249](https://github.com/infor-design/enterprise/issues/2249))
- `[Datagrid]` Fixed an issue where using the context menu with datagrid was not properly destroyed which being created multiple times. ([#392](https://github.com/infor-design/enterprise-ng/issues/392))
- `[Datagrid]` Fixed charts in columns not resizing correctly to short row height. ([#1930](https://github.com/infor-design/enterprise/issues/1930))
- `[Datagrid]` Fixed an issue for xss where console.log was not sanitizing and make grid to not render. ([#1941](https://github.com/infor-design/enterprise/issues/1941))
- `[Datagrid]` Fixed charts in columns not resizing correctly to short row height. ([#1930](https://github.com/infor-design/enterprise/issues/1930))
- `[Datagrid]` Fixed a layout issue on primary buttons in expandable rows. ([#1999](https://github.com/infor-design/enterprise/issues/1999))
- `[Datagrid]` Fixed a layout issue on short row grouped header buttons. ([#2005](https://github.com/infor-design/enterprise/issues/2005))
- `[Datagrid]` Fixed an issue where disabled button color for contextual toolbar was not applying. ([#2150](https://github.com/infor-design/enterprise/issues/2150))
- `[Datagrid]` Fixed an issue for xss where console.log was not sanitizing and make grid to not render. ([#1941](https://github.com/infor-design/enterprise/issues/1941))
- `[Datagrid]` Added an onBeforeSelect call back that you can return false from to disable row selection. ([#1906](https://github.com/infor-design/enterprise/issues/1906))
- `[Datagrid]` Fixed an issue where header checkbox was not sync after removing selected rows. ([#2226](https://github.com/infor-design/enterprise/issues/2226))
- `[Datagrid]` Fixed an issue where custom filter conditions were not setting up filter button. ([#2234](https://github.com/infor-design/enterprise/issues/2234))
- `[Datagrid]` Fixed an issue where pager was not updating while removing rows. ([#1985](https://github.com/infor-design/enterprise/issues/1985))
- `[Datagrid]` Adds a function to add a visual dirty indictaor and a new function to get all modified rows. Modified means either dirty, in-progress or in error. Existing API's are not touched. ([#2091](https://github.com/infor-design/enterprise/issues/2091))
- `[Datagrid]` Fixes an error when saving columns if you have a lookup column. ([#2279](https://github.com/infor-design/enterprise/issues/2279))
- `[Datagrid]` Fixed a bug with column reset not working sometimes. ([#1921](https://github.com/infor-design/enterprise/issues/1921))
- `[Datagrid]` Fixed grouped headers not sorting when selectable is multiselect. ([#2251](https://github.com/infor-design/enterprise/issues/2251))
- `[Datagrid]` Fixed a bug where the sort indicator disappeared when changing pages. ([#2228](https://github.com/infor-design/enterprise/issues/2228))
- `[Datagrid]` Fixed rendering on modals with single columns. ([#1923](https://github.com/infor-design/enterprise/issues/1923))
- `[Datagrid]` Fixed double firing of popupmenu events. ([#2140](https://github.com/infor-design/enterprise/issues/2140))
- `[Datagrid]` Fixed incorrect pattern in filterConditions. ([#2159](https://github.com/infor-design/enterprise/issues/2159))
- `[Datepicker]` Fixed an issue loading on IE 11. ([#2183](https://github.com/infor-design/enterprise-ng/issues/2183))
- `[Dropdown]` Fixed the dropdown appearing misaligned at smaller screen sizes. ([#2248](https://github.com/infor-design/enterprise/issues/2248))
- `[Editor]` Fixed an issue where button state for toolbar buttons were wrong when clicked one after another. ([#391](https://github.com/infor-design/enterprise/issues/391))
- `[Hierarchy]` Fixed a bug where the hierarchy will only partially load with two instances on a page. ([#2205](https://github.com/infor-design/enterprise/issues/2205))
- `[Field Options]` Fixed an issue where field options were misaligning, especially spin box was focusing outside of the field. ([#1862](https://github.com/infor-design/enterprise/issues/1862))
- `[Field Options]` Fixed a border alignment issue. ([#2107](https://github.com/infor-design/enterprise/issues/2107))
- `[Fileuploader]` Fixed an issue where the fileuploader icon and close icon were misplaced and not visible in RTL after uploading a file. ([#2098](https://github.com/infor-design/enterprise/issues/2098))
- `[Fileuploader]` Fixed an issue where backspace in IE11 caused the browser to go back instead of removing the uploaded file from the input. ([#2184](https://github.com/infor-design/enterprise/issues/2184))
- `[Input]` Improved alignment of icons in the uplift theme input components. ([#2072](https://github.com/infor-design/enterprise/issues/2072))
- `[Listview]` Improved accessibility when configured as selectable (all types), as well as re-enabled accessibility e2e Tests. ([#403](https://github.com/infor-design/enterprise/issues/403))
- `[Locale]` Synced up date and time patterns with the CLDR several time patterns in particular were corrected. ([#2022](https://github.com/infor-design/enterprise/issues/2022))
- `[Locale]` Fixed an issue loading duplicate locales such as en-GB where the strings are copies, before you might get undefined strings. ([#2216](https://github.com/infor-design/enterprise/issues/2216))
- `[Locale]` Added support for es-419 locale. ([#2204](https://github.com/infor-design/enterprise/issues/2204))
- `[Locale]` Restored functionality for dynamically changing fonts for some languages. ([#2144](https://github.com/infor-design/enterprise/issues/2144))
- `[Modal]` Fixed a demoapp issue where the select all checkbox wasn't selecting all. ([2225](https://github.com/infor-design/enterprise/issues/2225))
- `[Monthview]` Fixed an issue where the previous and next buttons were not correctly reversed in right-to-left mode. ([1910](https://github.com/infor-design/enterprise/issues/1910))
- `[Personalization]` Changed the default turquoise personalization to a darker one. ([#2063](https://github.com/infor-design/enterprise/issues/2063))
- `[Personalization]` Changed the default turquoise personalization to a darker one. ([#2063](https://github.com/infor-design/enterprise/issues/2063))
- `[Personalization]` Added a default option to the personalization color pickers. ([#2063](https://github.com/infor-design/enterprise/issues/2063))
- `[Personalization]` Added more classes and examples for the personalization colors so that you can personalize certain form elements. ([#2120](https://github.com/infor-design/enterprise/issues/2120))
- `[Personalization]` Added several form examples with buttons and completion chart that can be personalized. ([#1963](https://github.com/infor-design/enterprise/issues/1963))
- `[Personalization]` Added an example of normal tabs behaving like header tabs in a personalized area. ([#1962](https://github.com/infor-design/enterprise/issues/1962))
- `[Personalization]` Added completion chart and alerts to the list of header items that will work when personalized. ([#2171](https://github.com/infor-design/enterprise/issues/2171))
- `[Personalization]` Fixed a bug where the overlay would not disappear when manually loading stylesheets. ([#2258](https://github.com/infor-design/enterprise/issues/2258))
- `[Popupmenu]` Fixed an issue where disabled submenus were opening on mouseover. ([#1863](https://github.com/infor-design/enterprise/issues/1863))
- `[Radios]` Fixed an issue where in `RTL` the radio seems visually separate from it's label. ([#2096](https://github.com/infor-design/enterprise/issues/2096))
- `[Summary Form]` Updated to improve readability. ([#1765](https://github.com/infor-design/enterprise/issues/1765))
- `[Targeted Achievement]` Updated to work in uplift theme. ([#2220](https://github.com/infor-design/enterprise/issues/2220))
- `[Timepicker]` Fixed an issue where AM/PM dropdown tooltip was displaying on android devices. ([#1446](https://github.com/infor-design/enterprise/issues/1446))
- `[Timepicker]` Fixed an issue where dropdown popup was out of position on android devices. ([#2021](https://github.com/infor-design/enterprise/issues/2021))
- `[Timepicker]` Updated the Swedish translation for Set Time. ([#2153](https://github.com/infor-design/enterprise/issues/2153))
- `[Tree]` Fixed an issue where children property null was breaking tree to not render. ([#1908](https://github.com/infor-design/enterprise/issues/1908))

### v4.19.0 Chores & Maintenance

- `[General]` Updated to jquery 3.4.1 to fix a jquery bug seen occasionally. ([#2109](https://github.com/infor-design/enterprise/issues/2109))
- `[General]` Fixed relative links in several markdown files.
- `[Demo App]` Fixed CSP and handling of image paths for better support of images in examples on IDS demo sites (demo.design.infor.com). ([#1888](https://github.com/infor-design/enterprise/issues/1888))
- `[Personalize]` Separated personalization styles into standalone file for improved maintainability. ([#2127](https://github.com/infor-design/enterprise/issues/2127))

(84 Issues Solved This Release, Backlog Enterprise 311, Backlog Ng 79, 839 Functional Tests, 876 e2e Tests)

## v4.18.2

### v4.18.2 Fixes

- `[Autocomplete]` Fixed an XSS injection issue. ([#502](https://github.com/infor-design/enterprise-ng/issues/502)).
- `[Dropdown]` Fixed an XSS injection issue. ([#503](https://github.com/infor-design/enterprise-ng/issues/503)).

## v4.18.1

### v4.18.1 Fixes

- `[Input]` Added backwards-compatibility for previous accessibility changes to labels. ([#2118](https://github.com/infor-design/enterprise/issues/2118)). Additional information can be found in the [Form Component documentation](https://github.com/infor-design/enterprise/blob/4.18.x/src/components/form/readme.md#field-labels).

## v4.18.0

### v4.18.0 Features

- `[App Menu]` Added support for personalization by adding the `is-personalizable` class the menu will now change colors along with headers ([#1847](https://github.com/infor-design/enterprise/issues/1847))
- `[App Menu]` Added a special role switcher dropdown to change the menu role. ([#1935](https://github.com/infor-design/enterprise/issues/1935))
- `[Personalize]` Added classes for the personalization colors so that you can personalize certain form elements. ([#1847](https://github.com/infor-design/enterprise/issues/1847))
- `[Expandable Area]` Added example of a standalone button the toggles a form area. ([#1935](https://github.com/infor-design/enterprise/issues/1935))
- `[Datagrid]` Added support so if there are multiple inputs within an editor they work with the keyboard tab key. ([#355](https://github.com/infor-design/enterprise-ng/issues/355))
- `[Datagrid]` Fixed an error on IE when doing an excel export. ([#2018](https://github.com/infor-design/enterprise/issues/2018))
- `[Editor]` Added a JS setting and CSS styles to support usage of a Flex Toolbar ([#1120](https://github.com/infor-design/enterprise/issues/1120))
- `[Header]` Added a JS setting and CSS styles to support usage of a Flex Toolbar ([#1120](https://github.com/infor-design/enterprise/issues/1120))
- `[Mask]` Added a setting for passing a locale string, allowing Number masks to be localized.  This enables usage of the `groupSize` property, among others, from locale data in the Mask. ([#440](https://github.com/infor-design/enterprise/issues/440))
- `[Masthead]` Added CSS styles to support usage of a Flex Toolbar ([#1120](https://github.com/infor-design/enterprise/issues/1120))
- `[Notification]` Added example of a Widget/Card with notification and add code to truncate the text (via ellipsis) if it is lengthy. ([#1881](https://github.com/infor-design/enterprise/issues/1881))
- `[Theme/Colors]` Added new component for getting theme and color information. This is used throughout the code. There was a hidden property `Soho.theme`, if you used this in some way you should now use `Soho.theme.currentTheme`. ([#1866](https://github.com/infor-design/enterprise/issues/1866))

### v4.18.0 Fixes

- `[App Menu]` Fixed some accessibility issues on the nav menu. ([#1721](https://github.com/infor-design/enterprise/issues/1721))
- `[Busy Indicator]` Fixed a bug that causes a javascript error when the busy indicator is used on the body tag. ([#1918](https://github.com/infor-design/enterprise/issues/1918))
- `[Css/Sass]` Fixed an issue where the High Contrast theme and Uplift theme were not using the right tokens. ([#1897](https://github.com/infor-design/enterprise/pull/1897))
- `[Colors]` Fixed the color palette demo page to showcase the correct hex values based on the current theme ([#1801](https://github.com/infor-design/enterprise/issues/1801))
- `[Contextual Action Panel]` Fixed an issue where cap modal would only open the first time. ([#1993](https://github.com/infor-design/enterprise/issues/1993))
- `[Datepicker]` Fixed an issue in NG where the custom validation is removed during the teardown of a datepicker.([NG #411](https://github.com/infor-design/enterprise-ng/issues/411))
- `[Datagrid]` Fixed an issue where lookup filterConditions were not rendering. ([#1873](https://github.com/infor-design/enterprise/issues/1873))
- `[Datagrid]` Fixed an issue where when using filtering and server side paging the filter operations would cause two ajax requests. ([#2069](https://github.com/infor-design/enterprise/issues/2069))
- `[Datagrid]` Fixed issue where header columns are misaligned with body columns on load. ([#1892](https://github.com/infor-design/enterprise/issues/1892))
- `[Datagrid]` Fixed an issue where filtering was missing translation. ([#1900](https://github.com/infor-design/enterprise/issues/1900))
- `[Datagrid]` Fixed an issue with the checkbox formatter where string based 1 or 0 would not work as a dataset source. ([#1948](https://github.com/infor-design/enterprise/issues/1948))
- `[Datagrid]` Fixed a bug where text would be misaligned when repeatedly toggling the filter row. ([#1969](https://github.com/infor-design/enterprise/issues/1969))
- `[Datagrid]` Added an example of expandOnActivate on a customer editor. ([#353](https://github.com/infor-design/enterprise-ng/issues/353))
- `[Datagrid]` Added ability to pass a function to the tooltip option for custom formatting. ([#354](https://github.com/infor-design/enterprise-ng/issues/354))
- `[Datagrid]` Fixed `aria-checked` not toggling correctly on selection of multiselect checkbox. ([#1961](https://github.com/infor-design/enterprise/issues/1961))
- `[Datagrid]` Fixed incorrectly exported CSV/Excel data. ([#2001](https://github.com/infor-design/enterprise/issues/2001))
- `[Dropdown]` Changed the way dropdowns work with screen readers to be a collapsible listbox.([#404](https://github.com/infor-design/enterprise/issues/404))
- `[Dropdown]` Fixed an issue where multiselect dropdown unchecking "Select All" was not getting clear after close list with Safari browser.([#1882](https://github.com/infor-design/enterprise/issues/1882))
- `[Dropdown]` Added an example of a color dropdown showing palette colors as icons.([#2013](https://github.com/infor-design/enterprise/issues/2013))
- `[Datagrid]` Fixed a misalignment of the close icon on mobile. ([#2018](https://github.com/infor-design/enterprise/issues/2018))
- `[List/Detail]` Removed some legacy CSS code that was causing text inside of inline Toolbar Searchfields to become transparent. ([#2075](https://github.com/infor-design/enterprise/issues/2075))
- `[Listbuilder]` Fixed an issue where the text was not sanitizing. ([#1692](https://github.com/infor-design/enterprise/issues/1692))
- `[Lookup]` Fixed an issue where the tooltip was using audible text in the code block component. ([#354](https://github.com/infor-design/enterprise-ng/issues/354))
- `[Locale]` Fixed trailing zeros were getting ignored when displaying thousands values. ([#404](https://github.com/infor-design/enterprise/issues/1840))
- `[MenuButton]` Improved the way menu buttons work with screen readers.([#404](https://github.com/infor-design/enterprise/issues/404))
- `[Message]` Added an audible announce of the message type.([#964](https://github.com/infor-design/enterprise/issues/964))
- `[Message]` Change audible announce of message type added in #964 to an option that is strictly audible.([#2120](https://github.com/infor-design/enterprise/issues/2120))
- `[Modal]` Changed text and button font colors to pass accessibility checks.([#964](https://github.com/infor-design/enterprise/issues/964))
- `[Multiselect]` Fixed an issue where previous selection was still selected after clear all by "Select All" option. ([#2003](https://github.com/infor-design/enterprise/issues/2003))
- `[Notifications]` Fixed a few issues with notification background colors by using the corresponding ids-identity token for each. ([1857](https://github.com/infor-design/enterprise/issues/1857), [1865](https://github.com/infor-design/enterprise/issues/1865))
- `[Notifications]` Fixed an issue where you couldn't click the close icon in Firefox. ([1573](https://github.com/infor-design/enterprise/issues/1573))
- `[Radios]` Fixed the last radio item was being selected when clicking on the first when displayed horizontal. ([#1878](https://github.com/infor-design/enterprise/issues/1878))
- `[Signin]` Fixed accessibility issues. ([#421](https://github.com/infor-design/enterprise/issues/421))
- `[Skiplink]` Fixed a z-index issue on skip links over the nav menu. ([#1721](https://github.com/infor-design/enterprise/issues/1721))
- `[Slider]` Changed the demo so the tooltip will hide when resizing the page. ([#2033](https://github.com/infor-design/enterprise/issues/2033))
- `[Stepprocess]` Fixed rtl style issues. ([#413](https://github.com/infor-design/enterprise/issues/413))
- `[Swaplist]` Fixed disabled styling on swap header buttons. ([#2019](https://github.com/infor-design/enterprise/issues/2019))
- `[Tabs]` Fixed an issue where focus was changed after enable/disable tabs. ([#1934](https://github.com/infor-design/enterprise/issues/1934))
- `[Tabs-Module]` Fixed an issue where the close icon was outside the searchfield. ([#1704](https://github.com/infor-design/enterprise/issues/1704))
- `[Toolbar]` Fixed issues when tooltip shows on hover of toolbar ([#1622](https://github.com/infor-design/enterprise/issues/1622))
- `[Validation]` Fixed an issue where the isAlert settings set to true, the border color, control text color, control icon color was displaying the color for the alert rather than displaying the default color. ([#1922](https://github.com/infor-design/enterprise/issues/1922))

### v4.18.0 Chore & Maintenance

- `[Buttons]` Updated button disabled states with corresponding ids-identity tokens. ([1914](https://github.com/infor-design/enterprise/issues/1914)
- `[Docs]` Added a statement on supporting accessibility. ([#1540](https://github.com/infor-design/enterprise/issues/1540))
- `[Docs]` Added the supported screen readers and some notes on accessibility. ([#1722](https://github.com/infor-design/enterprise/issues/1722))

(50 Issues Solved This Release, Backlog Enterprise 294, Backlog Ng 80, 809 Functional Tests, 803 e2e Tests)

## v4.17.1

### v4.17.1 Fixes

- `[Datagrid]` Fixed an issue where the second to last column was having resize issues with frozen column sets.(<https://github.com/infor-design/enterprise/issues/1890>)
- `[Datagrid]` Re-align icons and items in the datagrid's "short header" configuration.(<https://github.com/infor-design/enterprise/issues/1880>)
- `[Locale]` Fixed incorrect "groupsize" for `en-US` locale.(<https://github.com/infor-design/enterprise/issues/1907>)

### v4.17.1 Chores & Maintenance

- `[Demoapp]` Fixed embedded icons example with missing icons.(<https://github.com/infor-design/enterprise/issues/1889>)
- `[Demoapp]` Fixed notification demo examples.(<https://github.com/infor-design/enterprise/issues/1893>, <https://github.com/infor-design/enterprise/pull/1896>)

(5 Issues Solved this patch release)

## v4.17.0

- [Npm Package](https://www.npmjs.com/package/ids-enterprise)
- [IDS Enterprise Angular Change Log](https://github.com/infor-design/enterprise-ng/blob/master/docs/CHANGELOG.md)

### v4.17.0 Future Deprecation

- `[Mask]` Using legacy mask options is now deprecated (was starting 4.3.2) and we will remove this in approximately 6 months from the code base. This means using the `data-mask` option and the `mode` as well as legacy patterns in favor of the newer settings and regexes. ([#439](https://github.com/infor-design/enterprise/issues/439))

### v4.17.0 Features

- `[Datagrid]` Added support for ellipsis to header text. ([#842](https://github.com/infor-design/enterprise/issues/842))
- `[Datagrid]` Added support to cancel `rowactivated` event. Now it will trigger the new event `beforerowactivated` which will wait/sync to cancel or proceed to do `rowactivated` event. ([#1021](https://github.com/infor-design/enterprise/issues/1021))
- `[Datagrid]` Added option to align grouped headers text. ([#1714](https://github.com/infor-design/enterprise/issues/1714))
- `[Datagrid]` Tabbing through a new row moves focus to next line for a lookup column. ([#1822](https://github.com/infor-design/enterprise/issues/1822))
- `[Datagrid]` Validation tooltip does not wrap words correctly across multiple lines. ([#1829](https://github.com/infor-design/enterprise/issues/1829))
- `[Dropdown]` Added support to make dropdown readonly fields optionally not tab-able. ([#1591](https://github.com/infor-design/enterprise/issues/1591))
- `[Form Compact]` Implemented design for field-heavy forms. This design is experimental, likely not production ready, and subject to change without notice. ([#1699](https://github.com/infor-design/enterprise/issues/1699))
- `[Hierarchy]` Changed the newer stacked layout to support mutiple root elements. ([#1677](https://github.com/infor-design/enterprise/issues/1677))
- `[Locale]` Added support for passing in `locale` or `language` to the `parse` and `format` and `translation` functions so they will work without changing the current locale or language. ([#462](https://github.com/infor-design/enterprise/issues/462))
- `[Locale]` Added support for setting a specific group size other than the ones in the locale. This includes using no group size. ([#462](https://github.com/infor-design/enterprise/issues/462))
- `[Locale]` Added support for showing timezones in the current language with a fall back for IE 11. ([#592](https://github.com/infor-design/enterprise/issues/592))
- `[Locale]` Added support for different group sizes. This was previously not working correctly for locales like hi-IN (using 3, 2 group sizes) and en-US (using 3, 0 group sizes). We will later make this work on masks on a separate issue. ([#441](https://github.com/infor-design/enterprise/issues/441))
- `[Locale]` Its now possible to add new locales in by adding them to the `defaultLocales` and `supportedLocales` sets. ([#402](https://github.com/infor-design/enterprise/issues/402))
- `[Locale]` Added an example to show extending locales with new strings and an api method to make it easier. because of the way this is split, if your directly adding to `Locale.cultures` you will need to adjust your code to extend from `Locale.languages` instead. ([#402](https://github.com/infor-design/enterprise/issues/402))
- `[Locale]` Added support for having a different language and locale. This is done by calling the new `setLanguage` function. ([#1552](https://github.com/infor-design/enterprise/issues//1552))
- `[Locale / Mask]` Added limited initial support for some unicode languages. This means you can convert to and from numbers typed in Devangari, Arabic, and Chinese (Financial and Simplified). ([#439](https://github.com/infor-design/enterprise/issues/439))
- `[Locale]` Added support for passing a `locale` other the the current locale to calendar, monthview, datepicker and timepicker. ([#462](https://github.com/infor-design/enterprise/issues/462))
- `[Mask]` It is now possible to type numbers in unicode such as Devangari, Arabic, and Chinese (Financial and Simplified) into the the masks that involve numbers. ([#439](https://github.com/infor-design/enterprise/issues/439))
- `[Modal]` Added an option to dictate the maximum width of the modal. ([#1802](https://github.com/infor-design/enterprise/issues/1802))
- `[Icons]` Add support for creating an svg file for the Uplift theme's (alpha) new icons from ids-identity@2.4.0 assets. ([#1759](https://github.com/infor-design/enterprise/issues/1759))
- `[Radar]` Added support to three label sizes (name, abbrName, shortName). ([#1553](https://github.com/infor-design/enterprise/issues/1553))

### v4.17.0 Fixes

- `[Accordion]` Fixed a bug where some truncated text elements were not generating a tooltip. ([#1736](https://github.com/infor-design/enterprise/issues/1736))
- `[Builder]` Cropped Header for Builder Panel When Text is Long. ([#1814](https://github.com/infor-design/enterprise/issues/1814))
- `[Calendar]` Event model title color is not correct if the modal is opened and another event is selected. ([#1739](https://github.com/infor-design/enterprise/issues/1739))
- `[Calendar]` Modal is still displayed after changing months. ([#1741](https://github.com/infor-design/enterprise/issues/1741))
- `[Calendar]` Changing some event spans is causing missing dates on the dialogs. ([#1708](https://github.com/infor-design/enterprise/issues/1708))
- `[Composite Form]` Fix a bug in IE11 where composite form content overflows to the lower container. ([#1768](https://github.com/infor-design/enterprise/issues/1768))
- `[Datagrid]` Added a fix where the column is next to the edge of the browser and the filter dropdown popup overflow the page.([#1604](https://github.com/infor-design/enterprise/issues/1604))
- `[Datagrid]` Added a fix to allow the commit of a cell edit after tabbing into a cell once having clicked into a previous cell.([#1608](https://github.com/infor-design/enterprise/issues/1608))
- `[Datagrid]` Stretch column not working in Edge browser. ([#1716](https://github.com/infor-design/enterprise/issues/1716))
- `[Datagrid]` Fixed a bug where the source callback was not called when filtering. ([#1688](https://github.com/infor-design/enterprise/issues/1688))
- `[Datagrid]` Fixed a bug where filtering Order Date with `is-not-empty` on a null value would not correctly filter out results. ([#1718](https://github.com/infor-design/enterprise/issues/1718))
- `[Datagrid]` Fixed a bug where when using the `disableClientSideFilter` setting the filtered event would not be called correctly. ([#1689](https://github.com/infor-design/enterprise/issues/1689))
- `[Datagrid]` Fixed a bug where hidden columns inside a colspan were aligning incorrectly. ([#1764](https://github.com/infor-design/enterprise/issues/1764))
- `[Dropdown]` Fixed a layout error on non inline fields with errors. ([#1770](https://github.com/infor-design/enterprise/issues/1770))
- `[Dropdown]` Fixed a bug where the dropdown did not close when tabbing if using the `noSearch` setting. ([#1731](https://github.com/infor-design/enterprise/issues/1731))
- `[Modal]` Fixed a bug where the modal can overflow the page. ([#1802](https://github.com/infor-design/enterprise/issues/1802))
- `[Radio Button]` Fixed a rendering problem on the selected state of Radio Buttons used inside of Accordion components. ([#1568](https://github.com/infor-design/enterprise/issues/1568))
- `[Radio Button]` Fixed a z-index issue that was causing radio buttons to sometimes display over top of page sections where they should have instead scrolled beneath. ([#1014](https://github.com/infor-design/enterprise/issues/1014))

### v4.17.0 Chore & Maintenance

- `[Css/Sass]` Replaced font-size numerical declarations with their ids-identity token counterpart. ([#1640](https://github.com/infor-design/enterprise/issues/1640))
- `[Demoapp]` Removed query parameter for changing fonts. ([#1747](https://github.com/infor-design/enterprise/issues/1747))
- `[Build]` Added a process to notify developers that things are being deprecated or going away. Documented the current deprecations in this system and made [notes for developers](https://github.com/infor-design/enterprise/blob/master/docs/CODING-STANDARDS.md#deprecations). ([#1747](https://github.com/infor-design/enterprise/issues/1747))

(30 Issues Solved This Release, Backlog Enterprise 224, Backlog Ng 59, 785 Functional Tests, 793 e2e Tests)

## v4.16.0

- [Npm Package](https://www.npmjs.com/package/ids-enterprise)
- [IDS Enterprise Angular Change Log](https://github.com/infor-design/enterprise-ng/blob/master/docs/CHANGELOG.md)

### v4.16.0 Features

- `[Busy Indicator]` Made a fix to make it possible to use a busy indicator on a modals. ([#827](https://github.com/infor-design/enterprise/issues/827))
- `[Datagrid]` Added an option to freeze columns from scrolling on the left and/or right. The new option is called `frozenColumns`. See notes on what works and doesnt with frozen column in the datagrid docs frozen column section. ([#464](https://github.com/infor-design/enterprise/issues/464))
- `[Editor]` Added new state called "preview" a non editable mode to editor. Where it only shows the HTML with no toolbar, borders etc. ([#1413](https://github.com/infor-design/enterprise/issues/1413))
- `[Field Filter]` Added support to get and set filter type programmatically. ([#1181](https://github.com/infor-design/enterprise/issues/1181))
- `[Hierarchy]` Add print media styles to decrease ink usage and increase presentability for print format. Note that you may need to enable the setting to print background images, both Mac and PC have a setting for this. ([#456](https://github.com/infor-design/enterprise/issues/456))
- `[Hierarchy]` Added a new "stacked" layout to eventually replace the current layouts. This works better responsively and prevents horizontal scrolling. ([#1629](https://github.com/infor-design/enterprise/issues/1629))
- `[Pager]` Added a "condensed" page size selector button for use on pagers in smaller containers, such as the list side of the list/detail pattern. ([#1459](https://github.com/infor-design/enterprise/issues/1459))

### v4.16.0 Future Deprecation

- `[Hierarchy]` The following options are now deprecated and will be removed approximately 2019-05-15. `paging` and `mobileView`. ([#1629](https://github.com/infor-design/enterprise/issues/1629))
- `[Hierarchy]` Stacked layout will become the default layout in favor of the existing horizontal layout, so the horizontal layout is now considered deprecated and will be removed approximately 2019-05-15. ([#1629](https://github.com/infor-design/enterprise/issues/1629))

### v4.16.0 Fixes

- `[Application Menu]` Fixed the truncation of long text in an accordion element in the application menu by adding a tooltip to truncated elements. ([#457](https://github.com/infor-design/enterprise/issues/457))
- `[Calendar]` Disable the new event modal when no template is defined. ([#1700](https://github.com/infor-design/enterprise/issues/1700))
- `[Dropdown]` Fixed a bug where the ellipsis was not showing on long text in some browsers. ([#1550](https://github.com/infor-design/enterprise/issues/1550))
- `[Datagrid]` Fixed a bug in equals filter on multiselect filters. ([#1586](https://github.com/infor-design/enterprise/issues/1586))
- `[Datagrid]` Fixed a bug where incorrect data is shown in the events in tree grid. ([#315](https://github.com/infor-design/enterprise-ng/issues/315))
- `[Datagrid]` Fixed a bug where when using minWidth on a column and sorting the column will become misaligned. ([#1481](https://github.com/infor-design/enterprise/issues/1481))
- `[Datagrid]` Fixed a bug where when resizing the last column may become invisible. ([#1456](https://github.com/infor-design/enterprise/issues/1456))
- `[Datagrid]` Fixed a bug where a checkbox column will become checked when selecting if there is no selection checkbox. ([#1641](https://github.com/infor-design/enterprise/issues/1641))
- `[Datagrid]` Fixed a bug where the last column would sometimes not render fully for buttons with longer text. ([#1246](https://github.com/infor-design/enterprise/issues/1246))
- `[Datagrid]` Fixed a bug where showMonthYearPicker did not work correctly on date filters. ([#1532](https://github.com/infor-design/enterprise-ng/issues/1532))
- `[Validation]` Fixed a bug in removeError where the icon is sometimes not removed. ([#1556](https://github.com/infor-design/enterprise/issues/1556))
- `[Datepicker]` Fixed the range picker to clear when changing months in a filter. ([#1537](https://github.com/infor-design/enterprise/issues/1537))
- `[Datepicker]` Fixed disabled dates example to validate again on disabled dates. ([#1445](https://github.com/infor-design/enterprise/issues/1445))
- `[Datagrid]` Fixed a Date Editor bug when passing a series of zeroes to a datagrid cell with an editable date. ([#1020](https://github.com/infor-design/enterprise/issues/1020))
- `[Dropdown]` Fixed a bug where a dropdown will never reopen if it is closed by clicking a menu button. ([#1670](https://github.com/infor-design/enterprise/issues/1670))
- `[Icons]` Established missing icon sourcing and sizing consistency from ids-identity icon/svg assets. ([PR#1628](https://github.com/infor-design/enterprise/pull/1628))
- `[Listview]` Addressed performance issues with paging on all platforms, especially Windows and IE/Edge browsers. As part of this, reworked all components that integrate with the Pager component to render their contents based on a dataset, as opposed to DOM elements. ([#922](https://github.com/infor-design/enterprise/issues/922))
- `[Lookup]` Fixed a bug with settings: async, server-side, and single select modes.  The grid was not deselecting the previously selected value when a new row was clicked.  If the value is preselected in the markup, the lookup modal will no longer close prematurely. ([PR#1654](https://github.com/infor-design/enterprise/issues/1654))
- `[Pager]` Made it possible to set and persist custom tooltips on first, previous, next and last pager buttons. ([#922](https://github.com/infor-design/enterprise/issues/922))
- `[Pager]` Fixed propagation of the `pagesizes` setting when using `updated()`. Previously the array was deep extended instead of being replaced outright. ([#1466](https://github.com/infor-design/enterprise/issues/1466))
- `[Tree]` Fixed a bug when calling the disable or enable methods of the tree. This was not working with ie11. ([PR#1600](https://github.com/infor-design/enterprise/issues/1600))
- `[Stepprocess]` Fixed a bug where the step folder was still selected when it was collapsed or expanded. ([#1633](https://github.com/infor-design/enterprise/issues/1633))
- `[Swaplist]` Fixed a bug where items were not able to drag anymore after make the search. ([#1703](https://github.com/infor-design/enterprise/issues/1703))
- `[Toolbar Flex]` Added the ability to pass in a `beforeOpen` callback to the More Actions menu (fixes a bug where it wasn't possible to dynamically add content to the More Actions menu in same way that was possible on the original Toolbar component)
- `[Toolbar Flex]` Fixed a bug where selected events were not bubbling up for a menu button on a flex toolbar. ([#1709](https://github.com/infor-design/enterprise/issues/1709))
- `[Stepprocess]` Disabled step selected when using the next or previous button. ([#1697](https://github.com/infor-design/enterprise/issues/1697))
- `[Tree]` Fixed a bug when calling the disable or enable methods of the tree. This was not working with ie11. ([PR#1600](https://github.com/infor-design/enterprise/issues/1600))

### v4.16.0 Chore & Maintenance

- `[Demo App]` Removed the search icon from the header on test pages as it doesn't function. ([#1449](https://github.com/infor-design/enterprise/issues/1449))
- `[Demo App]` Added a fix for incorrect links when running on windows. ([#1549](https://github.com/infor-design/enterprise/issues/1549))
- `[Docs]` Added a fix to prevent the documentation generator from failing intermittently. ([#1377](https://github.com/infor-design/enterprise/issues/1377))

(29 Issues Solved This Release, Backlog Enterprise 203, Backlog Ng 69, 735 Functional Tests, 670 e2e Tests)

## v4.15.0

- [Npm Package](https://www.npmjs.com/package/ids-enterprise)
- [IDS Enterprise Angular Change Log](https://github.com/infor-design/enterprise-ng/blob/master/docs/CHANGELOG.md)

### v4.15.0 Features

- `[Datagrid]` Added support for lookup in the datagrid filter. ([#653](https://github.com/infor-design/enterprise/issues/653))
- `[Datagrid]` Added support for masks on lookup editors. ([#406](https://github.com/infor-design/enterprise/issues/406))
- `[Validation]` When using legacy mode validation, made the icon dim if the text was on top of it. ([#644](https://github.com/infor-design/enterprise/issues/644))
- `[Calendar]` Now possible to edit events both with the API and by clicking/double clicking events. And other improvements. ([#1436](https://github.com/infor-design/enterprise/issues/1436))
- `[Datagrid]` Added new methods to clear dirty cells on cells, rows, and all. ([#1303](https://github.com/infor-design/enterprise/issues/1303))
- `[Tree]` Added several improvements: the ability to show a dropdown on the tree node, the ability to add nodes in between current nodes, the ability to set checkboxes for selection only on some nodes, and the ability to customize icons. ([#1364](https://github.com/infor-design/enterprise/issues/1364))
- `[Datagrid]` Added the ability to display or hide the new row indicator with a new `showNewIndicator` option. ([#1589](https://github.com/infor-design/enterprise/issues/1589))

### v4.15.0 Fixes

- `[Icons]` Icons with the word `confirm` have been changed to `success`. This is partially backwards compatible for now. We deprecated `confirm` and will remove in the next major version so rename your icons. Example `icon-confirm` to `icon-success`. ([#963](https://github.com/infor-design/enterprise/issues/963))
- `[Icons]` The alert icons now have a white background allowing them to appear on colored sections. There are now two versions, for example: `icon-error` and `icon-error-solid`. These are used in calendar. ([#1436](https://github.com/infor-design/enterprise/issues/1436))
- `[Circle Pager]` Made significant improvements to resizing, especially on tabs. ([#1284](https://github.com/infor-design/enterprise/issues/1284))
- `[Datagrid]` In high contrast mode the background is now white when editing cells. ([#1421](https://github.com/infor-design/enterprise/issues/1421))
- `[Dropdown]` Fixed an issue where filter did not work in no-search mode with the Caps Lock key. ([#1500](https://github.com/infor-design/enterprise/issues/1500))
- `[Popupmenu]` Fixed an issue when using the same menu on multiple inputs wherein destroying one instance actually destroyed all instances. ([#1025](https://github.com/infor-design/enterprise/issues/1025))
- `[Swaplist]` Fixed a bug where Shift+M did not work when typing in the search. ([#1408](https://github.com/infor-design/enterprise/issues/1408))
- `[Popupmenu]` Fixed a bug in immediate mode where right click only worked the first time. ([#1507](https://github.com/infor-design/enterprise/issues/1507))
- `[Editor]` Fixed a bug where clear formatting did not work in safari. ([#911](https://github.com/infor-design/enterprise/issues/911))
- `[Colorpicker]` Fixed a bug in Angular where the picker did not respond correctly to `editable=false` and `disabled=true`. ([#257](https://github.com/infor-design/enterprise-ng/issues/257))
- `[Locale]` Fixed a bug where the callback did not complete on nonexistent locales. ([#1267](https://github.com/infor-design/enterprise/issues/1267))
- `[Calendar]` Fixed a bug where event details remain when filtering event types. ([#1436](https://github.com/infor-design/enterprise/issues/1436))
- `[Busy Indicator]` Fixed a bug where the indicator closed when clicking on accordions. ([#281](https://github.com/infor-design/enterprise-ng/issues/281))
- `[Datagrid Tree]` Fixed the need for unique IDs on the tree nodes. ([#1361](https://github.com/infor-design/enterprise/issues/1361))
- `[Editor]` Improved the result of pasting bullet lists from MS Word. ([#1351](https://github.com/infor-design/enterprise/issues/1351))
- `[Hierarchy]` Fixed layout issues in the context menu in RTL mode. ([#1310](https://github.com/infor-design/enterprise/issues/1310))
- `[Datagrid]` Added a setting `allowChildExpandOnMatch` that optionally determines if a search/filter will show and allow nonmatching children to be shown. ([#1422](https://github.com/infor-design/enterprise/issues/1422))
- `[Datagrid]` If a link is added with a href it will now be followed when clicking, rather than needing to use the click method setting on columns. ([#1473](https://github.com/infor-design/enterprise/issues/1473))
- `[Datagrid Tree]` Fixed a bug where Expand/Collapse text is added into the +/- cell. ([#1145](https://github.com/infor-design/enterprise/issues/1145))
- `[Dropdown]` Fixed a bug in NG where two dropdowns in different components would cause each other to freeze. ([#229](https://github.com/infor-design/enterprise-ng/issues/229))
- `[Editor]` Verified a past fix where editor would not work with all buttons when in a modal. ([#408](https://github.com/infor-design/enterprise/issues/408))
- `[Datagrid Tree]` Fixed a bug in `updateRow` that caused the indent of the tree grid to collapse. ([#405](https://github.com/infor-design/enterprise/issues/405))
- `[Empty Message]` Fixed a bug where a null empty message would not be possible. This is used to show no empty message on initial load delays. ([#1467](https://github.com/infor-design/enterprise/issues/1467))
- `[Lookup]` Fixed a bug where nothing is inserted when you click a link editor in the lookup. ([#1315](https://github.com/infor-design/enterprise/issues/1315))
- `[About]` Fixed a bug where the version would not show when set. It would show the IDS version. ([#1414](https://github.com/infor-design/enterprise/issues/1414))
- `[Datagrid]` Fixed a bug in `disableClientSort` / `disableClientFilter`. It now retains visual indicators on sort and filter. ([#1248](https://github.com/infor-design/enterprise/issues/1248))
- `[Tree]` Fixed a bug where selected nodes are selected again after loading child nodes. ([#1270](https://github.com/infor-design/enterprise/issues/1270))
- `[Input]` Fixed a bug where inputs that have tooltips will not be selectable with the cursor. ([#1354](https://github.com/infor-design/enterprise/issues/1354))
- `[Accordion]` Fixed a bug where double clicking a header will open and then close the accordion. ([#1314](https://github.com/infor-design/enterprise/issues/1314))
- `[Datagrid]` Fixed a bug on hover with taller cells where the hover state would not cover the entire cell. ([#1490](https://github.com/infor-design/enterprise/issues/1490))
- `[Editor]` Fixed a bug where the image would still be shown if you press the Esc key and cancel the image dialog. ([#1489](https://github.com/infor-design/enterprise/issues/1489))
- `[Datagrid Lookup]` Added additional missing event info for ajax requests and filtering. ([#1486](https://github.com/infor-design/enterprise/issues/1486))
- `[Tabs]` Added protection from inserting HTML tags in the add method (XSS). ([#1462](https://github.com/infor-design/enterprise/issues/1462))
- `[App Menu]` Added better text wrapping for longer titles. ([#1116](https://github.com/infor-design/enterprise/issues/1116))
- `[Contextual Action Panel]` Fixed some examples so that they reopen more than one time. ([#1116](https://github.com/infor-design/enterprise/issues/506))
- `[Searchfield]` Fixed a border styling issue on longer labels in the search. ([#1500](https://github.com/infor-design/enterprise/issues/1500))
- `[Tabs Multi]` Improved the experience on mobile by collapsing the menus a bit. ([#971](https://github.com/infor-design/enterprise/issues/971))
- `[Lookup]` Fixed missing ellipsis menu on mobile devices. ([#1068](https://github.com/infor-design/enterprise/issues/1068))
- `[Accordion]` Fixed incorrect font size on p tags in the accordion. ([#1116](https://github.com/infor-design/enterprise/issues/1116))
- `[Line Chart]` Fixed and improved the legend text on mobile viewport. ([#609](https://github.com/infor-design/enterprise/issues/609))

### v4.15.0 Chore & Maintenance

- `[General]` Migrated sass to use IDS color variables. ([#1435](https://github.com/infor-design/enterprise/issues/1435))
- `[Angular]` Added all settings from 4.13 in time for future 5.1.0 ([#274](https://github.com/infor-design/enterprise-ng/issues/274))
- `[General]` Fixed some incorrect layouts. ([#1357](https://github.com/infor-design/enterprise/issues/1357))
- `[Targeted Achievement]` Removed some older non working examples. ([#520](https://github.com/infor-design/enterprise/issues/520))

(50 Issues Solved This Release, Backlog Enterprise 294, Backlog Ng 80, 809 Functional Tests, 716 e2e Tests)

## v4.14.0

- [Npm Package](https://www.npmjs.com/package/ids-enterprise)
- [IDS Enterprise Angular Change Log](https://github.com/infor-design/enterprise-ng/blob/master/docs/CHANGELOG.md)

### v4.14.0 Features

- `[Datepicker/Monthview]` Added a setting for the day of week the calendar starts that can be used outside of the Locale setting. ([#1179](https://github.com/infor-design/enterprise/issues/1179))
- `[Datagrid]` Made the tree datagrid work a lot better with filtering. ([#1281](https://github.com/infor-design/enterprise/issues/1281))
- `[Autocomplete/SearchField]` Added a caseSensitive filtering option. ([#385](https://github.com/infor-design/enterprise/issues/385))
- `[Datagrid]` Added an option `headerAlign` to set alignment on the header different than the rows. ([#420](https://github.com/infor-design/enterprise/issues/420))
- `[Message]` Added the ability to use certain formatter html tags in the message content. ([#379](https://github.com/infor-design/enterprise/issues/379))

### v4.14.0 Fixes

- `[Swaplist]` Fixed a bug that if you drag really fast everything disappears. ([#1195](https://github.com/infor-design/enterprise/issues/1195))
- `[Hierarchy]` Fixed a bug that part of the profile menu is cut off. ([#931](https://github.com/infor-design/enterprise/issues/931))
- `[Datagrid/Dropdown]` Fixed a bug that part of the dropdown menu is cut off. ([#1420](https://github.com/infor-design/enterprise/issues/1420))
- `[Modal]` Fixed bugs where with certain field types modal validation was not working. ([#1213](https://github.com/infor-design/enterprise/issues/1213))
- `[Dropdown]` Fixed a regression where the tooltip was not showing when data is overflowed. ([#1400](https://github.com/infor-design/enterprise/issues/1400))
- `[Tooltip]` Fixed a bugs where a tooltip would show up in unexpected places. ([#1396](https://github.com/infor-design/enterprise/issues/1396))
- `[Datagrid/Dropdown]` Fixed a bug where an error would occur if showSelectAll is used. ([#1360](https://github.com/infor-design/enterprise/issues/1360))
- `[Datagrid/Tooltip]` Fixed a bugs where a tooltip would show up in the header unexpectedly. ([#1395](https://github.com/infor-design/enterprise/issues/1395))
- `[Popupmenu]` Fixed incorrect highlighting on disabled list items.  ([#982](https://github.com/infor-design/enterprise/issues/982))
- `[Contextual Action Panel]` Fixed issues with certain styles of invoking the CAP where it would not reopen a second time. ([#1139](https://github.com/infor-design/enterprise/issues/1139))
- `[Spinbox]` Added a fix so the page will not zoom when click + and - on mobile devices. ([#1070](https://github.com/infor-design/enterprise/issues/1070))
- `[Splitter]` Removed the tooltip from the expand/collapse button as it was superfluous. ([#1180](https://github.com/infor-design/enterprise/issues/1180))
- `[Datagrid]` Added a fix so the last column when stretching will do so with percentage so it will stay when the page resize or the menu opens/closes. ([#1168](https://github.com/infor-design/enterprise/issues/1168))
- `[Datagrid]` Fixed bugs in the server side and filtering example. ([#396](https://github.com/infor-design/enterprise/issues/396))
- `[Datagrid]` Fixed a bug in applyFilter with datefields. ([#1269](https://github.com/infor-design/enterprise/issues/1269))
- `[Datagrid]` Fixed a bug in updateCellNode where sometimes it did not work. ([#1122](https://github.com/infor-design/enterprise/issues/1122))
- `[Hierarchy]` Made the empty image ring the same color as the left edge. ([#932](https://github.com/infor-design/enterprise/issues/932))
- `[Datagrid/Dropdown]` Fixed an issue that tab did not close dropdown editors. ([#1198](https://github.com/infor-design/enterprise/issues/1198))
- `[Datagrid/Dropdown]` Fixed a bug that if you click open a dropdown editor then you cannot use arrow keys to select. ([#1387](https://github.com/infor-design/enterprise/issues/1387))
- `[Datagrid/Dropdown]` Fixed a bug that if a smaller number of items the menu would be too short. ([#1298](https://github.com/infor-design/enterprise/issues/1298))
- `[Searchfield]` Fixed a bug that the search field didnt work in safari. ([#225](https://github.com/infor-design/enterprise/issues/225))
- `[Datagrid/Dropdown]` Fixed a bug that source is used the values may be cleared out when opening the list. ([#1185](https://github.com/infor-design/enterprise/issues/1185))
- `[Personalization]` Fixed a bug that when calling initialize the personalization would reset. ([#1231](https://github.com/infor-design/enterprise/issues/1231))
- `[Tabs]` Fixed the alignment of the closing icon. ([#1056](https://github.com/infor-design/enterprise/issues/1056))
- `[Dropdown]` Fixed list alignment issues on mobile. ([#1069](https://github.com/infor-design/enterprise/issues/1069))
- `[Dropdown]` Fixed issues where the listbox would not close on mobile. ([#1119](https://github.com/infor-design/enterprise/issues/1119))
- `[Dropdown]` Fixed a bug where modals would close on url hash change. ([#1207](https://github.com/infor-design/enterprise/issues/1207))
- `[Contextual Action Panel]` Fixed an issue where buttons would occasionally be out of view. ([#283](https://github.com/infor-design/enterprise/issues/283))
- `[Empty Message]` Added a new icon to indicate using the search function. ([#1325](https://github.com/infor-design/enterprise/issues/1325))
- `[Searchfield]` Added a fix for landscape mode on mobile. ([#1102](https://github.com/infor-design/enterprise/issues/1102))
- `[Datagrid]` Added a fix for hard to read fields in high contrast mode. ([#1193](https://github.com/infor-design/enterprise/issues/1193))

### v4.14.0 Chore & Maintenance

- `[General]` Fixed problems with the css mapping where the line numbers were wrong in the map files. ([#962](https://github.com/infor-design/enterprise/issues/962))
- `[Docs]` Added setting so themes can be shown in the documentation pages. ([#1327](https://github.com/infor-design/enterprise/issues/1327))
- `[Docs]` Made links to example pages open in a new window. ([#1132](https://github.com/infor-design/enterprise/issues/1132))

(43 Issues Solved This Release, Backlog Enterprise 181, Backlog Ng 64, 682 Functional Tests, 612 e2e Tests)

## v4.13.0

- [Npm Package](https://www.npmjs.com/package/ids-enterprise)
- [IDS Enterprise Angular Change Log](https://github.com/infor-design/enterprise-ng/blob/master/docs/CHANGELOG.md)

### v4.13.0 Features

- `[Calendar]` Added some new features such as upcoming events view, RTL, keyboard support and fixed styling issues and bugs. ([#1221](https://github.com/infor-design/enterprise/issues/1221))
- `[Flex Toolbar]` Added search field integration, so that the search field is mainly close to being able to replace the legacy toolbar. ([#269](https://github.com/infor-design/enterprise/issues/269))
- `[Bar]` Added short, medium label support for adapting the chart to responsive views. ([#1094](https://github.com/infor-design/enterprise/issues/1094))
- `[Textarea]` Added maxLength option to prevent typing over a set maximum. ([#1046](https://github.com/infor-design/enterprise/issues/1046))
- `[Textarea]` Added maxGrow option to prevent growing when typing over a set max. ([#1147](https://github.com/infor-design/enterprise/issues/1147))
- `[Datagrid]` If using the `showDirty` option the indication will now be on each cell. ([#1183](https://github.com/infor-design/enterprise/issues/1183))
- `[Datepicker]` Added an option `useCurrentTime` that will insert current time instead of noon time with date and timepickers. ([#1087](https://github.com/infor-design/enterprise/issues/1087))
- `[General]` Included an IE 11 polyfill for ES6 Promises, this is a new dependency in the package.json you should include. ([#1172](https://github.com/infor-design/enterprise/issues/1172))
- `[General]` Add translations in 38 languages including new support for Slovak (sk-SK). ([#557](https://github.com/infor-design/enterprise/issues/557))

### v4.13.0 Fixes

- `[Tooltips]` Fixed an important bug where tooltips would stick around in the page on the top corner. ([#1273](https://github.com/infor-design/enterprise/issues/1273))
- `[Tooltips]` Fixed some contrast issues on the high contrast theme. ([#1249](https://github.com/infor-design/enterprise/issues/1249))
- `[Tooltips]` Fixed a bug where Toolbar "More Actions" menu buttons could incorrectly display a tooltip overlapping an open menu. ([#1242](https://github.com/infor-design/enterprise/issues/1242))
- `[Datepicker / Timepicker]` Removed the need to use the customValidation setting. You can remove this option from your code. The logic will pick up if you added customValidation to your input by adding a data-validate option. You also may need to add `date` or `availableDate` validation to your  data-validate attribute if these validations are desired along with your custom or required validation. ([#862](https://github.com/infor-design/enterprise/issues/862))
- `[Menubutton]` Added a new setting `hideMenuArrow` you can use for buttons that don't require an arrow, such as menu buttons. ([#1088](https://github.com/infor-design/enterprise/issues/1088))
- `[Dropdown]` Fixed issues with destroy when multiple dropdown components are on the page. ([#1202](https://github.com/infor-design/enterprise/issues/1202))
- `[Datagrid]` Fixed alignment issues when using filtering with some columns that do not have a filter. ([#1124](https://github.com/infor-design/enterprise/issues/1124))
- `[Datagrid]` Fixed an error when dynamically adding context menus. ([#1216](https://github.com/infor-design/enterprise/issues/1216))
- `[Datagrid]` Added an example of dynamic intermediate paging and filtering. ([#396](https://github.com/infor-design/enterprise/issues/396))
- `[Dropdown]` Fixed alignment issues on mobile devices. ([#1069](https://github.com/infor-design/enterprise/issues/1069))
- `[Datepicker]` Fixed incorrect assumptions, causing incorrect umalqura calendar calculations. ([#1189](https://github.com/infor-design/enterprise/issues/1189))
- `[Datepicker]` Fixed an issue where the dialog would not close on click out if opening the time dropdown components first. ([#1278](https://github.com/infor-design/enterprise/issues/))
- `[General]` Added the ability to stop renderLoop. ([#214](https://github.com/infor-design/enterprise/issues/214))
- `[Datepicker]` Fixed an issue reselecting ranges with the date picker range option. ([#1197](https://github.com/infor-design/enterprise/issues/1197))
- `[Editor]` Fixed bugs on IE with background color option. ([#392](https://github.com/infor-design/enterprise/issues/392))
- `[Colorpicker]` Fixed issue where the palette is not closed on enter key / click. ([#1050](https://github.com/infor-design/enterprise/issues/1050))
- `[Accordion]` Fixed issues with context menus on the accordion. ([#639](https://github.com/infor-design/enterprise/issues/639))
- `[Searchfield]` Made no results appear not clickable. ([#329](https://github.com/infor-design/enterprise/issues/329))
- `[Datagrid]` Added an example of groups and paging. ([#435](https://github.com/infor-design/enterprise/issues/435))
- `[Editor]` Fixed the dirty indicator when using toolbar items. ([#910](https://github.com/infor-design/enterprise/issues/910))
- `[Datagrid]` Fixed a bug that made tooltips disappear when a lookup editor is closed. ([#1186](https://github.com/infor-design/enterprise/issues/1186))
- `[Datagrid]` Fixed a bug where not all rows are removed in the removeSelected function. ([#1036](https://github.com/infor-design/enterprise/issues/1036))
- `[Datagrid]` Fixed bugs in activateRow and deactivateRow in some edge cases. ([#948](https://github.com/infor-design/enterprise/issues/948))
- `[Datagrid]` Fixed formatting of tooltips on the header and filter. ([#955](https://github.com/infor-design/enterprise/issues/955))
- `[Datagrid]` Fixed wrong page number when saving the page number in localstorage and reloading. ([#798](https://github.com/infor-design/enterprise/issues/798))
- `[Tree]` Fixed issues when expanding and collapsing after dragging nodes around. ([#1183](https://github.com/infor-design/enterprise/issues/1183))
- `[ContextualActionPanel]` Fixed a bug where the CAP will be closed if clicking an accordion in it. ([#1138](https://github.com/infor-design/enterprise/issues/1138))
- `[Colorpicker]` Added a setting (customColors) to prevent adding default colors if totally custom colors are used. ([#1135](https://github.com/infor-design/enterprise/issues/1135))
- `[AppMenu]` Improved contrast in high contrast theme. ([#1146](https://github.com/infor-design/enterprise/issues/1146))
- `[Searchfield]` Fixed issue where ascenders/descenders are cut off. ([#1101](https://github.com/infor-design/enterprise/issues/1101))
- `[Tree]` Added sortstop and sortstart events. ([#1003](https://github.com/infor-design/enterprise/issues/1003))
- `[Searchfield]` Fixed some alignment issues in different browsers. ([#1106](https://github.com/infor-design/enterprise/issues/1106))
- `[Searchfield]` Fixed some contrast issues in different browsers. ([#1104](https://github.com/infor-design/enterprise/issues/1104))
- `[Searchfield]` Prevent multiple selected events from firing. ([#1259](https://github.com/infor-design/enterprise/issues/1259))
- `[Autocomplete]` Added a beforeOpen setting ([#398](https://github.com/infor-design/enterprise/issues/398))
- `[Toolbar]` Fixed an error where toolbar tried to focus a DOM item that was removed. ([#1177](https://github.com/infor-design/enterprise/issues/1177))
- `[Dropdown]` Fixed a problem where the bottom of some lists is cropped. ([#909](https://github.com/infor-design/enterprise/issues/909))
- `[General]` Fixed a few components so that they could still initialize when hidden. ([#230](https://github.com/infor-design/enterprise/issues/230))
- `[Datagrid]` Fixed missing tooltips on new row. ([#1081](https://github.com/infor-design/enterprise/issues/1081))
- `[Lookup]` Fixed a bug using select all where it would select the previous list. ([#295](https://github.com/infor-design/enterprise/issues/295))
- `[Datagrid]` Fixed missing summary row on initial render in some cases. ([#330](https://github.com/infor-design/enterprise/issues/330))
- `[Button]` Fixed alignment of text and icons. ([#973](https://github.com/infor-design/enterprise/issues/973))
- `[Datagrid]` Fixed missing source call when loading last page first. ([#1162](https://github.com/infor-design/enterprise/issues/1162))
- `[SwapList]` Made sure swap list will work in all cases and in angular. ([#152](https://github.com/infor-design/enterprise/issues/152))
- `[Toast]` Fixed a bug where some toasts on certain urls may not close. ([#1305](https://github.com/infor-design/enterprise/issues/1305))
- `[Datepicker / Lookup]` Fixed bugs where they would not load on tabs. ([#1304](https://github.com/infor-design/enterprise/issues/1304))

### v4.13.0 Chore & Maintenance

- `[General]` Added more complete visual tests. ([#978](https://github.com/infor-design/enterprise/issues/978))
- `[General]` Cleaned up some of the sample pages start at A, making sure examples work and tests are covered for better QA (on going). ([#1136](https://github.com/infor-design/enterprise/issues/1136))
- `[General]` Upgraded to ids-identity 2.0.x ([#1062](https://github.com/infor-design/enterprise/issues/1062))
- `[General]` Cleanup missing files in the directory listings. ([#985](https://github.com/infor-design/enterprise/issues/985))
- `[Angular 1.0]` We removed the angular 1.0 directives from the code and examples. These are no longer being updated. You can still use older versions of this or move on to Angular 7.x ([#1136](https://github.com/infor-design/enterprise/issues/1136))
- `[Uplift]` Included the uplift theme again as alpha for testing. It will show with a watermark and is only available via the personalize api or url params in the demo app. ([#1224](https://github.com/infor-design/enterprise/issues/1224))

(69 Issues Solved This Release, Backlog Enterprise 199, Backlog Ng 63, 662 Functional Tests, 659 e2e Tests)

## v4.12.0

- [Npm Package](https://www.npmjs.com/package/ids-enterprise)
- [IDS Enterprise Angular Change Log](https://github.com/infor-design/enterprise-ng/blob/master/docs/CHANGELOG.md)

### v4.12.0 Features

- `[General]` The ability to make custom/smaller builds has further been improved. We improved the component matching, made it possible to run the tests on only included components, fixed the banner, and improved the terminal functionality. Also removed/deprecated the older mapping tool. ([#417](https://github.com/infor-design/enterprise/issues/417))
- `[Message]` Added the ability to have different types (Info, Confirm, Error, Alert). ([#963](https://github.com/infor-design/enterprise/issues/963))
- `[General]` Further fixes to for xss issues. ([#683](https://github.com/infor-design/enterprise/issues/683))
- `[Pager]` Made it possible to use the pager as a standalone component. ([#250](https://github.com/infor-design/enterprise/issues/250))
- `[Editor]` Added a clear formatting button. ([#473](https://github.com/infor-design/enterprise/issues/473))
- `[Datepicker]` Added an option to show the time as current time instead of midnight. ([#889](https://github.com/infor-design/enterprise/issues/889))
- `[About]` Dialog now shows device information. ([#684](https://github.com/infor-design/enterprise/issues/684))

### v4.12.0 Fixes

- `[Datagrid Tree]` Fixed incorrect data on activated event. ([#412](https://github.com/infor-design/enterprise/issues/412))
- `[Datagrid]` Improved the export function so it works on different locales. ([#378](https://github.com/infor-design/enterprise/issues/378))
- `[Tabs]` Fixed a bug where clicking the x on tabs with a dropdowns would incorrectly open the dropdown. ([#276](https://github.com/infor-design/enterprise/issues/276))
- `[Datagrid]` Changed the `settingschange` event so it will only fire once. ([#903](https://github.com/infor-design/enterprise/issues/903))
- `[Listview]` Improved rendering performance. ([#430](https://github.com/infor-design/enterprise/issues/430))
- `[General]` Fixed issues when using base tag, that caused icons to disappear. ([#766](https://github.com/infor-design/enterprise/issues/766))
- `[Empty Message]` Made it possible to assign code to the button click if used. ([#667](https://github.com/infor-design/enterprise/issues/667))
- `[Datagrid]` Added translations for the new tooltip. ([#227](https://github.com/infor-design/enterprise/issues/227))
- `[Dropdown]` Fixed contrast issue in high contrast theme. ([#945](https://github.com/infor-design/enterprise/issues/945))
- `[Datagrid]` Reset to default did not reset dropdown columns. ([#847](https://github.com/infor-design/enterprise/issues/847))
- `[Datagrid]` Fixed bugs in keyword search highlighting with special characters. ([#849](https://github.com/infor-design/enterprise/issues/849))
- `[Datagrid]` Fixed bugs that causes NaN to appear in date fields. ([#891](https://github.com/infor-design/enterprise/issues/891))
- `[Dropdown]` Fixed issue where validation is not trigger on IOS on click out. ([#659](https://github.com/infor-design/enterprise/issues/659))
- `[Lookup]` Fixed bug in select all in multiselect with paging. ([#926](https://github.com/infor-design/enterprise/issues/926))
- `[Modal]` Fixed bug where the modal would close if hitting enter on a checkbox and inputs. ([#320](https://github.com/infor-design/enterprise/issues/320))
- `[Lookup]` Fixed bug trying to reselect a second time. ([#296](https://github.com/infor-design/enterprise/issues/296))
- `[Tabs]` Fixed behavior when closing and disabling tabs. ([#947](https://github.com/infor-design/enterprise/issues/947))
- `[Dropdown]` Fixed layout issues when using icons in the dropdown. ([#663](https://github.com/infor-design/enterprise/issues/663))
- `[Datagrid]` Fixed a bug where the tooltip did not show on validation. ([#1008](https://github.com/infor-design/enterprise/issues/1008))
- `[Tabs]` Fixed issue with opening spillover on IOS. ([#619](https://github.com/infor-design/enterprise/issues/619))
- `[Datagrid]` Fixed bugs when using `exportable: false` in certain column positions. ([#787](https://github.com/infor-design/enterprise/issues/787))
- `[Searchfield]` Removed double border. ([#328](https://github.com/infor-design/enterprise/issues/328))

### v4.12.0 Chore & Maintenance

- `[Masks]` Added missing and more documentation, cleaned up existing docs. ([#1033](https://github.com/infor-design/enterprise/issues/1033))
- `[General]` Based on design site comments, we improved some pages and fixed some missing links. ([#1034](https://github.com/infor-design/enterprise/issues/1034))
- `[Bar Chart]` Added test coverage. ([#848](https://github.com/infor-design/enterprise/issues/848))
- `[Datagrid]` Added full api test coverage. ([#242](https://github.com/infor-design/enterprise/issues/242))

(55 Issues Solved This Release, Backlog Enterprise 185, Backlog Ng 50, 628 Functional Tests, 562 e2e Tests)

## v4.11.0

- [Npm Package](https://www.npmjs.com/package/ids-enterprise)
- [IDS Enterprise Angular Change Log](https://github.com/infor-design/enterprise-ng/blob/master/docs/CHANGELOG.md)

### v4.11.0 Features

- `[General]` It is now possible to make custom builds. With a custom build you specify a command with a list of components that you use. This can be used to reduce the bundle size for both js and css. ([#417](https://github.com/infor-design/enterprise/issues/417))
- `[Calendar]` Added more features including: a readonly view, ability for events to span days, tooltips and notifications ([#417](https://github.com/infor-design/enterprise/issues/417))
- `[Lookup]` Added the ability to select across pages, even when doing server side paging. ([#375](https://github.com/infor-design/enterprise/issues/375))
- `[Datagrid]` Improved tooltip performance, and now tooltips show on cells that are not fully displayed. ([#447](https://github.com/infor-design/enterprise/issues/447))

### v4.11.0 Fixes

- `[Dropdown]` The onKeyDown callback was not firing if CTRL key is used. This is fixed. ([#793](https://github.com/infor-design/enterprise/issues/793))
- `[Tree]` Added a small feature to preserve the tree node states on reload. ([#792](https://github.com/infor-design/enterprise/issues/792))
- `[Tree]` Added a disable/enable method to disable/enable the whole tree. ([#752](https://github.com/infor-design/enterprise/issues/752))
- `[App Menu]` Fixed a bug clearing the search filter box. ([#702](https://github.com/infor-design/enterprise/issues/702))
- `[Column Chart]` Added a yAxis option, you can use to format the yAxis in custom ways. ([#627](https://github.com/infor-design/enterprise/issues/627))
- `[General]` More fixes to use external ids tokens. ([#708](https://github.com/infor-design/enterprise/issues/708))
- `[Datagrid]` Fixed an error calling selectRows with an integer. ([#756](https://github.com/infor-design/enterprise/issues/756))
- `[Tree]` Fixed a bug that caused newly added rows to not be draggable. ([#618](https://github.com/infor-design/enterprise/issues/618))
- `[Dropdown / Multiselect]` Re-added the ability to have a placeholder on the component. ([#832](https://github.com/infor-design/enterprise/issues/832))
- `[Datagrid]` Fixed a bug that caused dropdown filters to not save on reload of page (saveUserSettings) ([#791](https://github.com/infor-design/enterprise/issues/791))
- `[Dropdown]` Fixed a bug that caused an unneeded scrollbar. ([#786](https://github.com/infor-design/enterprise/issues/786))
- `[Tree]` Added drag events and events for when the data is changed. ([#801](https://github.com/infor-design/enterprise/issues/801))
- `[Datepicker]` Fixed a bug updating settings, where time was not changing correctly. ([#305](https://github.com/infor-design/enterprise/issues/305))
- `[Tree]` Fixed a bug where the underlying dataset was not synced up. ([#718](https://github.com/infor-design/enterprise/issues/718))
- `[Lookup]` Fixed incorrect text color on chrome. ([#762](https://github.com/infor-design/enterprise/issues/762))
- `[Editor]` Fixed duplicate ID's on the popup dialogs. ([#746](https://github.com/infor-design/enterprise/issues/746))
- `[Dropdown]` Fixed misalignment of icons on IOS. ([#657](https://github.com/infor-design/enterprise/issues/657))
- `[Demos]` Fixed a bug that caused RTL pages to sometimes load blank. ([#814](https://github.com/infor-design/enterprise/issues/814))
- `[Modal]` Fixed a bug that caused the modal to close when clicking an accordion on the modal. ([#747](https://github.com/infor-design/enterprise/issues/747))
- `[Tree]` Added a restoreOriginalState method to set the tree back to its original state. ([#751](https://github.com/infor-design/enterprise/issues/751))
- `[Datagrid]` Added an example of a nested datagrid with scrolling. ([#172](https://github.com/infor-design/enterprise/issues/172))
- `[Datagrid]` Fixed column alignment issues on grouped column examples. ([#147](https://github.com/infor-design/enterprise/issues/147))
- `[Datagrid]` Fixed bugs when dragging and resizing grouped columns. ([#374](https://github.com/infor-design/enterprise/issues/374))
- `[Validation]` Fixed a bug that caused validations with changing messages to not go away on correction. ([#640](https://github.com/infor-design/enterprise/issues/640))
- `[Datagrid]` Fixed bugs in actionable mode (enter was not moving down). ([#788](https://github.com/infor-design/enterprise/issues/788))
- `[Bar Charts]` Fixed bug that caused tooltips to occasionally not show up. ([#739](https://github.com/infor-design/enterprise/issues/739))
- `[Dirty]` Fixed appearance/contrast on high contrast theme. ([#692](https://github.com/infor-design/enterprise/issues/692))
- `[Locale]` Fixed incorrect date time format. ([#608](https://github.com/infor-design/enterprise/issues/608))
- `[Dropdown]` Fixed bug where filtering did not work with CAPS lock on. ([#608](https://github.com/infor-design/enterprise/issues/608))
- `[Accordion]` Fixed styling issue on safari. ([#282](https://github.com/infor-design/enterprise/issues/282))
- `[Dropdown]` Fixed a bug on mobile devices, where the list would close on scrolling. ([#656](https://github.com/infor-design/enterprise/issues/656))

### v4.11.0 Chore & Maintenance

- `[Textarea]` Added additional test coverage. ([#337](https://github.com/infor-design/enterprise/issues/337))
- `[Tree]` Added additional test coverage. ([#752](https://github.com/infor-design/enterprise/issues/752))
- `[Busy Indicator]` Added additional test coverage. ([#233](https://github.com/infor-design/enterprise/issues/233))
- `[Docs]` Added additional information for developers on how to use IDS. ([#721](https://github.com/infor-design/enterprise/issues/721))
- `[Docs]` Added Id's and test notes to all pages. ([#259](https://github.com/infor-design/enterprise/issues/259))
- `[Docs]` Fixed issues on the wizard docs. ([#824](https://github.com/infor-design/enterprise/issues/824))
- `[Accordion]` Added additional test coverage. ([#516](https://github.com/infor-design/enterprise/issues/516))
- `[General]` Added sass linter (stylelint). ([#767](https://github.com/infor-design/enterprise/issues/767))

(53 Issues Solved This Release, Backlog Enterprise 170, Backlog Ng 41, 587 Functional Tests, 458 e2e Tests)

## v4.10.0

- [Npm Package](https://www.npmjs.com/package/ids-enterprise)
- [IDS Enterprise Angular Change Log](https://github.com/infor-design/enterprise-ng/blob/master/docs/CHANGELOG.md)

### v4.10.0 Features

- `[Tooltips]` Will now activate on longpress on mobile devices. ([#400](https://github.com/infor-design/enterprise/issues/400))
- `[Contextmenu]` Will now activate on longpress on mobile devices (except when on inputs). ([#245](https://github.com/infor-design/enterprise/issues/245))
- `[Locale]` Added support for zh-Hant and zh-Hans. ([#397](https://github.com/infor-design/enterprise/issues/397))
- `[Tree]` Greatly improved rendering and expanding performance. ([#251](https://github.com/infor-design/enterprise/issues/251))
- `[General]` Internally all of the sass is now extended from [IDS Design tokens]( https://github.com/infor-design/design-system) ([#354](https://github.com/infor-design/enterprise/issues/354))
- `[Calendar]` Added initial readonly calendar. At the moment the calendar can only render events and has a filtering feature. More will be added next sprint. ([#261](https://github.com/infor-design/enterprise/issues/261))

### v4.10.0 Fixes

- `[Dropdown]` Minor Breaking Change for Xss reasons we removed the ability to set a custom hex color on icons in the dropdown. You can still pass in one of the alert colors from the colorpalette (fx alert, good, info). This was not even shown in the examples so may not be missed. ([#256](https://github.com/infor-design/enterprise/issues/256))
- `[Popupmenu]` Fixed a problem in popupmenu, if it was opened in immediate mode, submenus will be cleared of their text when the menu is eventually closed. ([#701](https://github.com/infor-design/enterprise/issues/701))
- `[Editor]` Fixed xss injection problem on the link dialog. ([#257](https://github.com/infor-design/enterprise/issues/257))
- `[Spinbox]` Fixed a height / alignment issue on spinboxes when used in short height configuration. ([#547](https://github.com/infor-design/enterprise/issues/547))
- `[Datepicker / Mask]` Fixed an issue in angular that caused using backspace to not save back to the model. ([#51](https://github.com/infor-design/enterprise-ng/issues/51))
- `[Field Options]` Fixed mobile support so they now work on touch better on IOS and Android. ([#555](https://github.com/infor-design/enterprise-ng/issues/555))
- `[Tree]` Tree with + and - for the folders was inversed visually. This was fixed, update your svg.html ([#685](https://github.com/infor-design/enterprise-ng/issues/685))
- `[Modal]` Fixed an alignment issue with the closing X on the top corner. ([#662](https://github.com/infor-design/enterprise-ng/issues/662))
- `[Popupmenu]` Fixed a visual flickering when opening dynamic submenus. ([#588](https://github.com/infor-design/enterprise/issues/588))
- `[Tree]` Added full unit and functional tests. ([#264](https://github.com/infor-design/enterprise/issues/264))
- `[Lookup]` Added full unit and functional tests. ([#344](https://github.com/infor-design/enterprise/issues/344))
- `[Datagrid]` Added more unit and functional tests. ([#242](https://github.com/infor-design/enterprise/issues/242))
- `[General]` Updated the develop tools and sample app to Node 10. During this update we set package-lock.json to be ignored in .gitignore ([#540](https://github.com/infor-design/enterprise/issues/540))
- `[Modal]` Allow beforeOpen callback to run optionally whether you have content or not passed back. ([#409](https://github.com/infor-design/enterprise/issues/409))
- `[Datagrid]` The lookup editor now supports left, right, and center align on the column settings. ([#228](https://github.com/infor-design/enterprise/issues/228))
- `[Mask]` When adding prefixes and suffixes (like % and $) if all the rest of the text is cleared, these will also now be cleared. ([#433](https://github.com/infor-design/enterprise/issues/433))
- `[Popupmenu]` Fixed low contrast selection icons in high contrast theme. ([#410](https://github.com/infor-design/enterprise/issues/410))
- `[Header Popupmenu]` Fixed missing focus state. ([#514](https://github.com/infor-design/enterprise/issues/514))
- `[Datepicker]` When using legends on days, fixed a problem that the hover states are shown incorrectly when changing month. ([#514](https://github.com/infor-design/enterprise/issues/514))
- `[Listview]` When the search field is disabled, it was not shown with disabled styling, this is fixed. ([#422](https://github.com/infor-design/enterprise/issues/422))
- `[Donut]` When having 4 or 2 sliced the tooltip would not show up on some slices. This is fixed. ([#482](https://github.com/infor-design/enterprise/issues/482))
- `[Datagrid]` Added a searchExpandableRow option so that you can control if data in expandable rows is searched/expanded. ([#480](https://github.com/infor-design/enterprise/issues/480))
- `[Multiselect]` If more items then fit are selected the tooltip was not showing on initial load, it only showed after changing values. This is fixed. ([#633](https://github.com/infor-design/enterprise/issues/633))
- `[Tooltip]` An example was added showing how you can show tooltips on disabled buttons. ([#453](https://github.com/infor-design/enterprise/issues/453))
- `[Modal]` A title with brackets in it was not escaping the text correctly. ([#246](https://github.com/infor-design/enterprise/issues/246))
- `[Modal]` Pressing enter when on inputs such as file upload no longer closes the modal. ([#321](https://github.com/infor-design/enterprise/issues/321))
- `[Locale]` Sent out translations so things like the Editor New/Same window dialog will be translated in the future. ([#511](https://github.com/infor-design/enterprise/issues/511))
- `[Nested Datagrid]` Fixed focus issues, the wrong cell in the nest was getting focused. ([#371](https://github.com/infor-design/enterprise/issues/371))

(44 Issues Solved This Release, Backlog Enterprise 173, Backlog Ng 44, 565 Functional Tests, 426 e2e Tests)

## v4.9.0

- [Npm Package](https://www.npmjs.com/package/ids-enterprise)
- [IDS Enterprise Angular Change Log](https://github.com/infor-design/enterprise-ng/blob/master/docs/CHANGELOG.md)

### v4.9.0 Features

- `[Datagrid]` Changed the way alerts work on rows. It now no longer requires an extra column. The rowStatus column will now be ignored so can be removed. When an alert / error / info message is added to the row the whole row will highlight. ([Check out the example.](https://bit.ly/2LC33iJ) ([#258](https://github.com/infor-design/enterprise/issues/258))
- `[Modal]` Added an option `showCloseBtn` which when set to true will show a X button on the top left corner. ([#358](https://github.com/infor-design/enterprise/issues/358))
- `[Multiselect / Dropdown]` Added the ability to see the search term during ajax requests. ([#267](https://github.com/infor-design/enterprise/issues/267))
- `[Scatterplot]` Added a scatter plot chart similar to a bubble chart but with shapes. ([Check out the example.](https://bit.ly/2K9N59M) ([#341](https://github.com/infor-design/enterprise/issues/341))
- `[Toast]` Added an option `allowLink` which when set to true will allow you to specify a `<a>` in the message content to add a link to the message. ([#341](https://github.com/infor-design/enterprise/issues/341))

### v4.9.0 Fixes

- `[Accordion]` Fixed an issue that prevented a right click menu from working on the accordion. ([#238](https://github.com/infor-design/enterprise/issues/238))
- `[Charts]` Fixed up missing empty states and selection methods so they work on all charts. ([#265](https://github.com/infor-design/enterprise/issues/265))
- `[Datagrid]` Fixed the performance of pasting from excel. ([#240](https://github.com/infor-design/enterprise/issues/240))
- `[Datagrid]` The keyword search will now clear when reloading data. ([#307](https://github.com/infor-design/enterprise/issues/307))
- `[Docs]` Fixed several noted missing pages and broken links in the docs. ([#244](https://github.com/infor-design/enterprise/issues/244))
- `[Dropdown]` Fixed bug in badges configuration. ([#270](https://github.com/infor-design/enterprise/issues/270))
- `[Flex Layout]` Fixed field-flex to work better on IE. ([#252](https://github.com/infor-design/enterprise/issues/252))
- `[Editor]` Fixed bug that made it impossible to edit the visual tab. ([#478](https://github.com/infor-design/enterprise/issues/478))
- `[Editor]` Fixed a bug with dirty indicator that caused a messed up layout. ([#241](https://github.com/infor-design/enterprise/issues/241))
- `[Lookup]` Fixed it so that select will work correctly when filtering. ([#248](https://github.com/infor-design/enterprise/issues/248))
- `[Header]` Fixed missing `More` tooltip on the header. ([#345](https://github.com/infor-design/enterprise/issues/345))
- `[Validation]` Added fixes to prevent `error` and `valid` events from going off more than once. ([#237](https://github.com/infor-design/enterprise/issues/237))
- `[Validation]` Added fixes to make multiple messages work better. There is now a `getMessages()` function that will return all erros on a field as an array. The older `getMessage()` will still return a string. ([#237](https://github.com/infor-design/enterprise/issues/237))
- `[Validation]` Fixed un-needed event handlers when using fields on a tab. ([#332](https://github.com/infor-design/enterprise/issues/332))

### v4.9.0 Chore & Maintenance

- `[Blockgrid]` Added full test coverage ([#234](https://github.com/infor-design/enterprise/issues/234))
- `[CAP]` Fixed some examples that would not close ([#283](https://github.com/infor-design/enterprise/issues/283))
- `[Datepicker]` Added full test coverage ([#243](https://github.com/infor-design/enterprise/issues/243))
- `[Datagrid]` Fixed an example so that it shows how to clear a dropdown filter. ([#254](https://github.com/infor-design/enterprise/issues/254))
- `[Docs]` Added TEAMS.MD for collecting info on the teams using ids. If you are not in the list let us know or make a pull request. ([#350](https://github.com/infor-design/enterprise/issues/350))
- `[Listview]` Fixed some links in the sample app that caused some examples to fail. ([#273](https://github.com/infor-design/enterprise/issues/273))
- `[Tabs]` Added more test coverage ([#239](https://github.com/infor-design/enterprise/issues/239))
- `[Toast]` Added full test coverage ([#232](https://github.com/infor-design/enterprise/issues/232))
- `[Testing]` Added visual regression tests, and more importantly a system for doing them via CI. ([#255](https://github.com/infor-design/enterprise/issues/255))

(34 Issues Solved This Release, Backlog Enterprise 158, Backlog Ng 41, 458 Functional Tests, 297 e2e Tests)

## v4.8.0

- [Npm Package](https://www.npmjs.com/package/ids-enterprise)
- [IDS Enterprise Angular Change Log](https://github.com/infor-design/enterprise-ng/blob/master/docs/CHANGELOG.md)

### v4.8.0 Features

- `[Datagrid]` Added an example of Nested Datagrids with ([basic nested grid support.](https://bit.ly/2lGKM4a)) ([#SOHO-3474](https://jira.infor.com/browse/SOHO-3474))
- `[Datagrid]` Added support for async validation. ([#SOHO-7943](https://jira.infor.com/browse/SOHO-7943))
- `[Export]` Extracted excel export code so it can be run outside the datagrid. ([#SOHO-7246](https://jira.infor.com/browse/SOHO-7246))

### v4.8.0 Fixes

- `[Searchfield / Toolbar Searchfield]` Merged code between them so there is just one component. This reduced code and fixed many bugs. ([#161](https://github.com/infor-design/enterprise/pull/161))
- `[Datagrid]` Fixed issues using expand row after hiding/showing columns. ([#SOHO-8103](https://jira.infor.com/browse/SOHO-8103))
- `[Datagrid]` Fixed issue that caused nested grids in expandable rows to hide after hiding/showing columns on the parent grid. ([#SOHO-8102](https://jira.infor.com/browse/SOHO-8102))
- `[Datagrid]` Added an example showing Math rounding on numeric columns ([#SOHO-5168](https://jira.infor.com/browse/SOHO-5168))
- `[Datagrid]` Date editors now maintain date format correctly. ([#SOHO-5861](https://jira.infor.com/browse/SOHO-5861))
- `[Datagrid]` Fixed alignment off sort indicator on centered columns. ([#SOHO-7444](https://jira.infor.com/browse/SOHO-7444))
- `[Datagrid]` Behavior Change - Sorting clicking now no longer refocuses last cell. ([#SOHO-7682](https://jira.infor.com/browse/SOHO-7682))
- `[Datagrid]` Fixed formatter error that showed NaN on some number cells. ([#SOHO-7839](https://jira.infor.com/browse/SOHO-7682))
- `[Datagrid]` Fixed a bug rendering last column in some situations. ([#SOHO-7987](https://jira.infor.com/browse/SOHO-7987))
- `[Datagrid]` Fixed incorrect data in context menu event. ([#SOHO-7991](https://jira.infor.com/browse/SOHO-7991))
- `[Dropdown]` Added an onKeyDown option so keys can be overriden. ([#SOHO-4815](https://jira.infor.com/browse/SOHO-4815))
- `[Slider]` Fixed step slider to work better jumping across steps. ([#SOHO-6271](https://jira.infor.com/browse/SOHO-6271))
- `[Tooltip]` Will strip tooltip markup to prevent xss. ([#SOHO-6522](https://jira.infor.com/browse/SOHO-6522))
- `[Contextual Action Panel]` Fixed alignment issue on x icon. ([#SOHO-6612](https://jira.infor.com/browse/SOHO-6612))
- `[Listview]` Fixed scrollbar size when removing items. ([#SOHO-7402](https://jira.infor.com/browse/SOHO-7402))
- `[Navigation Popup]` Fixed a bug setting initial selected value. ([#SOHO-7411](https://jira.infor.com/browse/SOHO-7411))
- `[Grid]` Added a no-margin setting for nested grids with no indentation. ([#SOHO-7495](https://jira.infor.com/browse/SOHO-7495))
- `[Grid]` Fixed positioning of checkboxes in the grid. ([#SOHO-7979](https://jira.infor.com/browse/SOHO-7979))
- `[Tabs]` Fixed bug calling add in NG applications. ([#SOHO-7511](https://jira.infor.com/browse/SOHO-7511))
- `[Listview]` Selected event now contains the dataset row. ([#SOHO-7512](https://jira.infor.com/browse/SOHO-7512))
- `[Multiselect]` Fixed incorrect showing of delselect button in certain states. ([#SOHO-7535](https://jira.infor.com/browse/SOHO-7535))
- `[Search]` Fixed bug where highlight search terms where not shown in bold. ([#SOHO-7796](https://jira.infor.com/browse/SOHO-7796))
- `[Multiselect]` Improved performance on select all. ([#SOHO-7816](https://jira.infor.com/browse/SOHO-7816))
- `[Spinbox]` Fixed problem where you could arrow up in a readonly spinbox. ([#SOHO-8025](https://jira.infor.com/browse/SOHO-8025))
- `[Dropdown]` Fixed bug selecting two items with same value. ([#SOHO-8029](https://jira.infor.com/browse/SOHO-8029))
- `[Modal]` Fixed incorrect enabling of submit on validating modals. ([#SOHO-8042](https://jira.infor.com/browse/SOHO-8042))
- `[Modal]` Fixed incorrect closing of modal on enter key. ([#SOHO-8059](https://jira.infor.com/browse/SOHO-8059))
- `[Rating]` Allow decimal values for example 4.3. ([#SOHO-8063](https://jira.infor.com/browse/SOHO-8063))
- `[Datepicker]` Prevent datepicker from scrolling to the top of the browser. ([#SOHO-8107](https://jira.infor.com/browse/SOHO-8107))
- `[Tag]` Fixed layout on Right-To-Left. ([#SOHO-8120](https://jira.infor.com/browse/SOHO-8120))
- `[Listview]` Fixed missing render event. ([#SOHO-8129](https://jira.infor.com/browse/SOHO-8129))
- `[Angular Datagrid]` Fixed maskOptions input definition. ([#SOHO-8131](https://jira.infor.com/browse/SOHO-8131))
- `[Datepicker]` Fixed several bugs on the UmAlQura Calendar. ([#SOHO-8147](https://jira.infor.com/browse/SOHO-8147))
- `[Datagrid]` Fixed bug on expanding and collapsing multiple expandable rows. ([#SOHO-8154](https://jira.infor.com/browse/SOHO-8154))
- `[Pager]` Fixed focus state clicking page numbers. ([#SOHO-4528](https://jira.infor.com/browse/SOHO-4528))
- `[SearchField]` Fixed bug initializing search field with text. ([#SOHO-4820](https://jira.infor.com/browse/SOHO-4820))
- `[ColorPicker]` Fixed bug with incorrect cursor on readonly color picker. ([#SOHO-8030](https://jira.infor.com/browse/SOHO-8030))
- `[Pie]` Fixed ui glitch on mobile when pressing slices. ([#SOHO-8141](https://jira.infor.com/browse/SOHO-8141))

### v4.8.0 Chore & Maintenance

- `[Npm Package]` Added back sass files in correct folder structure. ([#SOHO-7583](https://jira.infor.com/browse/SOHO-7583))
- `[Menu Button]` Added button functional and e2e Tests. ([#SOHO-7600](https://jira.infor.com/browse/SOHO-7600))
- `[Textarea]` Added Textarea functional and e2e Tests. ([#SOHO-7929](https://jira.infor.com/browse/SOHO-7929))
- `[ListFilter]` Added ListFilter functional and e2e Tests. ([#SOHO-7975](https://jira.infor.com/browse/SOHO-7975))
- `[Colorpicker]` Added Colorpicker functional and e2e Tests. ([#SOHO-8078](https://jira.infor.com/browse/SOHO-8078))
- `[Site / Docs]` Fixed a few broken links ([#SOHO-7993](https://jira.infor.com/browse/SOHO-7993))

(62 Jira Issues Solved This Release, Backlog Dev 186, Design 110, Unresolved 349, Test Count 380 Functional, 178 e2e )

## v4.7.0

- [Full Jira Release Notes](https://bit.ly/2HyT3zF)
- [Npm Package](https://www.npmjs.com/package/ids-enterprise)
- [IDS Enterprise Angular Change Log](https://github.com/infor-design/enterprise-ng/blob/master/docs/CHANGELOG.md)

### v4.7.0 Features

- `[Github]` The project was migrated to be open source on github with a new workflow and testing suite.
- `[Tag]` Added a Tag angular component. ([#SOHO-8005](https://jira.infor.com/browse/SOHO-8006))
- `[Validate]` Exposed validate and removeMessage methods. ([#SOHO-8003](https://jira.infor.com/browse/SOHO-8003))
- `[General]` Upgrade to Angular 6 ([#SOHO-7927](https://jira.infor.com/browse/SOHO-7927))
- `[General]` Introduced nightly versions in npm ([#SOHO-7804](https://jira.infor.com/browse/SOHO-7804))
- `[Multiselect]` A tooltip now shows if more content is selected than fits in the input. ([#SOHO-7799](https://jira.infor.com/browse/SOHO-7799))
- `[Datepicker]` Added an option to restrict moving to months that are not available to select from. ([#SOHO-7384](https://jira.infor.com/browse/SOHO-7384))
- `[Validation]` Added and icon alert([#SOHO-7225](https://jira.infor.com/browse/SOHO-7225)
- `[General]` Code is now available on ([public npm](https://www.npmjs.com/package/ids-enterprise)) ([#SOHO-7083](https://jira.infor.com/browse/SOHO-7083))

### v4.7.0 Fixes

- `[Lookup]` Fixed existing example that shows using an autocomplete on a lookup. ([#SOHO-8070](https://jira.infor.com/browse/SOHO-8070))
- `[Lookup]` Fixed existing example that shows creating a customized dialog on the lookup ([#SOHO-8069](https://jira.infor.com/browse/SOHO-8069))
- `[Lookup]` Fixed existing example that incorrectly showed a checkbox column. ([#SOHO-8068](https://jira.infor.com/browse/SOHO-8068))
- `[Line Chart]` Fixed an error when provoking the tooltip. ([#/SOHO-8051](https://jira.infor.com/browse/SOHO-8051))
- `[Module Tabs]` Fixed a bug toggling the menu on mobile. ([#/SOHO-8043](https://jira.infor.com/browse/SOHO-8043))
- `[Autocomplete]` Fixed a bug that made enter key not work to select. ([#SOHO-8036](https://jira.infor.com/browse/SOHO-8036))
- `[Tabs]` Removed an errant scrollbar that appeared sometimes on IE ([#SOHO-8034](https://jira.infor.com/browse/SOHO-8034))
- `[Datagrid]` The drill down click event now currently shows the right row information in the event data. ([#SOHO-8023](https://jira.infor.com/browse/SOHO-8023))
- `[Datagrid]` Fixed a broken nested data example. ([#SOHO-8019](https://jira.infor.com/browse/SOHO-8019))
- `[Datagrid]` Fixed a broken paging example. ([#SOHO-8013](https://jira.infor.com/browse/SOHO-8013))
- `[Datagrid]` Hyperlinks now can be clicked when in a datagrid expandable row. ([#SOHO-8009](https://jira.infor.com/browse/SOHO-8009))
- `[Popupmenu]` Removed extra padding on icon menus ([#SOHO-8006](https://jira.infor.com/browse/SOHO-8006))
- `[Spinbox]` Range limits now work correctly ([#SOHO-7999](https://jira.infor.com/browse/SOHO-7999))
- `[Dropdown]` Fixed not working filtering on nosearch option. ([#SOHO-7998](https://jira.infor.com/browse/SOHO-7998))
- `[Hierarchy]` Children layout and in general layouts where improved. ([#SOHO-7992](https://jira.infor.com/browse/SOHO-7992))
- `[Buttons]` Fixed layout issues on mobile. ([#SOHO-7982](https://jira.infor.com/browse/SOHO-7982))
- `[Datagrid]` Fixed format initialization issue ([#SOHO-7982](https://jira.infor.com/browse/SOHO-7982))
- `[Lookup]` Fixed a problem that caused the lookup to only work once. ([#SOHO-7971](https://jira.infor.com/browse/SOHO-7971))
- `[Treemap]` Fix a bug using `fixture.detectChanges()`. ([#SOHO-7969](https://jira.infor.com/browse/SOHO-7969))
- `[Textarea]` Fixed a bug that made it possible for the count to go to a negative value. ([#SOHO-7952](https://jira.infor.com/browse/SOHO-7952))
- `[Tabs]` Fixed a bug that made extra events fire. ([#SOHO-7948](https://jira.infor.com/browse/SOHO-7948))
- `[Toolbar]` Fixed a with showing icons and text in the overflowmenu. ([#SOHO-7942](https://jira.infor.com/browse/SOHO-7942))
- `[DatePicker]` Fixed an error when restricting dates. ([#SOHO-7922](https://jira.infor.com/browse/SOHO-7922))
- `[TimePicker]` Fixed sort order of times in arabic locales. ([#SOHO-7920](https://jira.infor.com/browse/SOHO-7920))
- `[Multiselect]` Fixed initialization of selected items. ([#SOHO-7916](https://jira.infor.com/browse/SOHO-7916))
- `[Line Chart]` Solved a problem clicking lines to select. ([#SOHO-7912](https://jira.infor.com/browse/SOHO-7912))
- `[Hierarchy]` Improved RTL version ([#SOHO-7888](https://jira.infor.com/browse/SOHO-7888))
- `[Datagrid]` Row click event now shows correct data when using Groups ([#SOHO-7861](https://jira.infor.com/browse/SOHO-7861))
- `[Modal]` Fixed cut of border on checkboxe focus states. ([#SOHO-7856](https://jira.infor.com/browse/SOHO-7856))
- `[Colorpicker]` Fixed cropped labels when longer ([#SOHO-7817](https://jira.infor.com/browse/SOHO-7817))
- `[Label]` Fixed cut off Thai characters ([#SOHO-7814](https://jira.infor.com/browse/SOHO-7814))
- `[Colorpicker]` Fixed styling issue on margins ([#SOHO-7776](https://jira.infor.com/browse/SOHO-7776))
- `[Hierarchy]` Fixed several layout issues and changed the paging example to show the back button on the left. ([#SOHO-7622](https://jira.infor.com/browse/SOHO-7622))
- `[Bar Chart]` Fixed RTL layout issues ([#SOHO-5196](https://jira.infor.com/browse/SOHO-5196))
- `[Lookup]` Made delimiter an option / changable ([#SOHO-4695](https://jira.infor.com/browse/SOHO-4695))

### v4.7.0 Chore & Maintenance

- `[Timepicker]` Added functional and e2e Tests ([#SOHO-7809](https://jira.infor.com/browse/SOHO-7809))
- `[General]` Restructured the project to clean up and separate the demo app from code. ([#SOHO-7803](https://jira.infor.com/browse/SOHO-7803))

(56 Jira Issues Solved This Release, Backlog Dev 218, Design 101, Unresolved 391, Test Count 232 Functional, 117 e2e )

## v4.6.0

- [Full Jira Release Notes](https://bit.ly/2jodbem)
- [Npm Package](http://npm.infor.com)
- [IDS Enterprise Angular Change Log](https://github.com/infor-design/enterprise-ng/blob/master/docs/CHANGELOG.md)

### v4.6.0 Key New Features

- `[Treemap]` New Component Added
- `[Website]` Launch of new docs site <https://design.infor.com/code/ids-enterprise/latest>
- `[Security]` Ids Now passes CSP (Content Security Policy) Compliance for info see <docs/SECURITY.md>.
- `[Toolbar]` New ["toolbar"](http://usalvlhlpool1.infor.com/4.6.0/components/toolbar-flex/list)
    - Based on css so it is much faster.
    - Expect a future breaking change from flex-toolbar to this toolbar when all features are implemented.
    - As of now collapsible search is not supported yet.

### v4.6.0 Behavior Changes

- `[App Menu]` Now automatically closes when items are clicked on mobile devices.

### v4.6.0 Improvements

- `[Angular]` Validation now allows dynamic functions.
- `[Editor]` Added a clear method.
- `[Locale]` Map iw locale to Hebrew.
- `[Locale]` Now defaults locals with no country. For example en maps to en-US es and es-ES.
- `[Color Picker]` Added option to clear the color.
- `[Angular]` Allow Formatters, Editors to work with Soho. without the migration script.
- `[Added a new labels example <http://usalvlhlpool1.infor.com/4.6.0/components/form/example-labels.html>
- `[Angular]` Added new Chart Wrappers (Line, Bar, Column ect ).
- `[Datagrid]` Added file up load editor.
- `[Editor]` Its possible to put a link on an image now.

### v4.6.0 Code Updates / Breaking Changes

- `[Templates]` The internal template engine changed for better XSS security as a result one feature is no longer supported. If you have a delimiter syntax to embed html like `{{& name}}`, change this to be `{{{name}}}`.
- `[jQuery]` Updated from 3.1.1 to 3.3.1.

### v4.6.0 Bug Fixes

- `[Angular]` Added fixes so that the `soho.migrate` script is no longer needed.
- `[Angular Datagrid]` Added filterWhenTyping option.
- `[Angular Popup]` Expose close, isOpen and keepOpen.
- `[Angular Linechart]` Added "xAxis" and "yAxis" options.
- `[Angular Treemap]` Added new wrapper.
- `[Angular Rating]` Added a rating wrapper.
- `[Angular Circle Page]` Added new wrapper.
- `[Checkbox]` Fixed issue when you click the top left of the page, would toggle the last checkbox.
- `[Composite Form]` Fixed broken swipe.
- `[Colorpicker]` Fixed cases where change did not fire.
- `[Colorpicker]` Added short field option.
- `[Completion Chart]` Added more colors.
- `[Datagrid]` Fixed some misaligned icons on short row height.
- `[Datagrid]` Fixed issue that blank dropdown filter items would not show.
- `[Datagrid]` Added click arguments for more information on editor clicks and callback data.
- `[Datagrid]` Fixed wrong data on events on second page with expandable row.
- `[Datagrid]` Fixed focus / filter bugs.
- `[Datagrid]` Fixed bug with filter dropdowns on IOS.
- `[Datagrid]` Fixed column alignment when scrolling and RTL.
- `[Datagrid]` Fixed NaN error when using the colspan example.
- `[Datagrid]` Made totals work correctly when filtering.
- `[Datagrid]` Fixed issue with focus when multiple grids on a page.
- `[Datagrid]` Removed extra rows from the grid export when using expandable rows.
- `[Datagrid]` Fixed performance of select all on paging client side.
- `[Datagrid]` Fixed text alignment on header when some columns are not filterable.
- `[Datagrid]` Fixed wrong cursor on non actionable rows.
- `[Hierarchy]` Fixed layout issues.
- `[Mask]` Fixed issue when not using decimals in the pattern option.
- `[Modal]` Allow editor and dropdown to properly block the submit button.
- `[Menu Button]` Fixed beforeOpen so it also runs on submenus.
- `[Message]` Fixed XSS vulnerability.
- `[Pager]` Added fixes for RTL.
- `[List Detail]` Improved amount of space the header takes
- `[Multiselect]` Fixed problems when using the tab key well manipulating the multiselect.
- `[Multiselect]` Fixed bug with select all not working correctly.
- `[Multiselect]` Fixed bug with required validation rule.
- `[Spinbox]` Fixed issue on short field versions.
- `[Textarea]` Fixed issue with counter when in angular and on a modal.
- `[Toast]` Fixed XSS vulnerability.
- `[Tree]` Fixed checkbox click issue.
- `[Lookup]` Fixed issue in the example when running on Edge.
- `[Validation]` Fixed broken form submit validation.
- `[Vertical Tabs]` Fix cut off header.

(98 Jira Issues Solved This Release, Backlog Dev 388, Design 105, Unresolved 595, Test Coverage 6.66%)

## v4.5.0

### v4.5.0 Key New Features

- `[Font]` Experimental new font added from IDS as explained.
- `[Datagrid]` Added support for pasting from excel.
- `[Datagrid]` Added option to specify which column stretches.

### v4.5.0 Behavior Changes

- `[Search Field]` `ESC` incorrectly cleared the field and was inconsistent. The proper key is `ctrl + backspace` (PC )/ `alt + delete` (mac) to clear all field contents. `ESC` no longer does anything.

### v4.5.0 Improvements

- `[Datagrid]` Added support for a two line title on the header.
- `[Dropdown]` Added onKeyPress override for custom key strokes.
- `[Contextual Action Panel]` Added an option to add a right side close button.
- `[Datepicker]` Added support to select ranges.
- `[Maintenence]` Added more unit tests.
- `[Maintenence]` Removed jsHint in favor of Eslint.

### v4.5.0 Code Updates / Breaking Changes

- `[Swaplist]` changed custom events `beforeswap and swapupdate` data (SOHO-7407). From `Array: list-items-moved` to `Object: from: container-info, to: container-info and items: list-items-moved`. It now uses data in a more reliable way

### v4.5.0 Bug Fixes

- `[Angular]` Added new wrappers for Radar, Bullet, Line, Pie, Sparkline.
- `[Angular Dropdown]` Fixed missing data from select event.
- `[Colorpicker]` Added better translation support.
- `[Compound Field]` Fixed layout with some field types.
- `[Datepicker]` Fixed issues with validation in certain locales.
- `[Datepicker]` Not able to validate on MMMM.
- `[Datagrid]` Fixed bug that filter did not work when it started out hidden.
- `[Datagrid]` Fixed issue with context menu not opening repeatedly.
- `[Datagrid]` Fixed bug in indeterminate paging with smaller page sizes.
- `[Datagrid]` Fixed error when editing some numbers.
- `[Datagrid]` Added support for single line markup.
- `[Datagrid]` Fixed exportable option, which was not working for both csv and xls export.
- `[Datagrid]` Fixed column sizing logic to work better with alerts and alerts plus text.
- `[Datagrid]` Fixed bug when reordering rows with expandable rows.
- `[Datagrid]` Added events for opening and closing the filter row.
- `[Datagrid]` Fixed bugs on multiselect + tree grid.
- `[Datagrid]` Fixed problems with missing data on click events when paging.
- `[Datagrid]` Fixed problems editing with paging.
- `[Datagrid]` Fixed Column alignment calling updateDataset.
- `[Datagrid]` Now passes sourceArgs for the filter row.
- `[Dropdown]` Fixed cursor on disabled items.
- `[Editor]` Added paste support for links.
- `[Editor]` Fixed bug that prevented some shortcut keys from working.
- `[Editor]` Fixed link pointers in readonly mode.
- `[Expandable Area]` Fixed bug when not working on second page.
- `[General]` Some ES6 imports missing.
- `[Personalization]` Added support for cache bust.
- `[Locale]` Fixed some months missing in some cultures.
- `[Listview]` Removed redundant resize events.
- `[Line]` Fixed problems updating data.
- `[Mask]` Fixed bug on alpha masks that ignored the last character.
- `[Modal]` Allow enter key to be stopped for forms.
- `[Modal]` Allow filter row to work if a grid is on a modal.
- `[Fileupload]` Fixed bug when running in Contextual Action Panel.
- `[Searchfield]` Fixed wrong width.
- `[Step Process]` Improved layout and responsive.
- `[Step Process]` Improved wrapping of step items.
- `[Targeted Achievement]` Fixed icon alignment.
- `[Timepicker]` Fixed error calling removePunctuation.
- `[Text Area]` Adding missing classes for use in responsive-forms.
- `[Toast]` Fixed missing animation.
- `[Tree]` Fixed a bug where if the callback is not async the node wont open.
- `[Track Dirty]` Fixed error when used on a file upload.
- `[Track Dirty]` Did not work to reset dirty on editor and Multiselect.
- `[Validation]` Fixed more extra events firing.

(67 Jira Issues Solved This Release, Backlog Dev 378, Design 105, Unresolved 585, Test Coverage 6% )<|MERGE_RESOLUTION|>--- conflicted
+++ resolved
@@ -17,11 +17,8 @@
 - `[Dropdown]` Fixed a bug where italic-style highlighting would represent a matched filter term instead of bold-style on a Dropdown List item in some cases. ([#4141](https://github.com/infor-design/enterprise/issues/4141))
 - `[Datagrid]` Fixed an issue where the selectedRows array contents continued to multiply each time running `selectAllRows`. ([#4195](https://github.com/infor-design/enterprise/issues/4195))
 - `[Searchfield]` Added a shadow to the focus state of searchfields with category buttons. ([#4181](https://github.com/infor-design/enterprise-ng/issues/4181))
-<<<<<<< HEAD
 - `[Toolbar Searchfield]` Fixed a bug where the searchfield doesn't perfectly align together with flex toolbar. [[#4226](https://github.com/infor-design/enterprise/issues/4226)]
-=======
 - `[Tabs]` Added detection for width/height/style changes on a Tabs component, which now triggers a resize event. ([ng#860](https://github.com/infor-design/enterprise-ng/issues/860))
->>>>>>> da9cde83
 - `[Vertical Tabs]` Fixed an issue where the error icon was misaligning. ([#873](https://github.com/infor-design/enterprise-ng/issues/873))
 - `[Splitter]` Fixes an issue where the collapse button was not working when splitter is on the right. ([#1730](https://github.com/infor-design/enterprise-ng/issues/1730))
 
