--- conflicted
+++ resolved
@@ -20,11 +20,7 @@
 - `[Datagrid]` Fixed an issue where using flex toolbar as a custom toolbar did not work. ([#4385](https://github.com/infor-design/enterprise/issues/4385))
 - `[Datepicker]` Added missing off screen text for the picker buttons in the datepicker month/year view. ([#4318](https://github.com/infor-design/enterprise/issues/4318))
 - `[Editor]` Fixed a bug where the Fontpicker's displayed style wasn't updating to match the current text selection in some cases. ([#4309](https://github.com/infor-design/enterprise/issues/4309))
-<<<<<<< HEAD
-=======
 - `[Editor]` Fixed a bug where b tags in an empty p tag would be stripped. ([#4411](https://github.com/infor-design/enterprise/issues/4411))
-- `[Lookup]` Fixed an issue where the event `beforeShow` was only triggered the first time. ([#899](https://github.com/infor-design/enterprise-ng/issues/899))
->>>>>>> 0d324d18
 - `[Locale]` Added a new translation token for Records Per Page with no number. ([#4334](https://github.com/infor-design/enterprise/issues/4334))
 - `[Locale]` Fixed an max stack error when setting `nb-NO` as a language. ([#874](https://github.com/infor-design/enterprise-ng/issues/874))
 - `[Lookup]` Fixed an issue where the event `beforeShow` was only triggered the first time. ([#899](https://github.com/infor-design/enterprise-ng/issues/899))
