# What's New with Enterprise

## v4.36.0

### v4.36.0 Features

- `[Datagrid]` Made the summary row sticky on the bottom of the datagrid. ([#4645](https://github.com/infor-design/enterprise/issues/4645))

### v4.36.0 Fixes

<<<<<<< HEAD
- `[Column Chart]` Fixed . ([#4268](https://github.com/infor-design/enterprise/issues/4268))
=======
- `[Column Chart]` Fixed an alignment issue with the labes in grouped column charts. ([#4645](https://github.com/infor-design/enterprise/issues/4645))
- `[Tree]` Fixed an issue where the parent value was get deleted after use `addNode()` method. ([#4486](https://github.com/infor-design/enterprise/issues/4486))
>>>>>>> aab79057

## v4.35.0

### v4.35.0 Important Notes

- `[Breadcrumb]` We added support for the use of `span` in place of `a` tags inside Breadcrumb List Items at the component API level.  In order to facilitate this, some internal API methods had to be changed to recognize the list item instead of the anchor.  If you rely on the Breadcrumb API and reference breadcrumb item anchor tags, please note that before adopting this version, you should change your code to instead reference the list items, or only use the BreadcrumbItem API.

### v4.35.0 Features

- `[Datagrid]` Added support to select all rows on current page only for client side paging. ([#4265](https://github.com/infor-design/enterprise/issues/4265))
- `[Datagrid]` Added a new ProcessIndicator formatter. ([#3918](https://github.com/infor-design/enterprise/issues/3918))
- `[Dropdown]` Improved behavior of list item navigation/selection when a Dropdown is configured with "no search" mode activated. ([#4483](https://github.com/infor-design/enterprise/issues/4483))
- `[Lookup]` Added the ability to change the lookup icon. ([#4527](https://github.com/infor-design/enterprise/issues/4527))
- `[ProcessIndicator]` Added: labels, more icon support, and a content areas and made it responsive. ([#3918](https://github.com/infor-design/enterprise/issues/3918))

### v4.35.0 Fixes

- `[Application Menu]` Fixed accessibility issues getting redundant info in expand/collapse button. ([#4462](https://github.com/infor-design/enterprise/issues/4462))
- `[Application Menu]` Fixed accessibility issues with missing instructional text and incorrect aria-role assignments on the App Menu triggers (hamburger buttons) and Role switcher buttons. ([#4489](https://github.com/infor-design/enterprise/issues/4489))
- `[About]` Made it possible to close About dialogs that previously had open, nested Modals present. ([NG#915](https://github.com/infor-design/enterprise-ng/issues/915))
- `[Button]` Fixed the tooltip in action button to be not visible when there's no title attribute. ([#4473](https://github.com/infor-design/enterprise/issues/4473))
- `[Badges]` Fixed alignment issues in uplift theme. ([#4578](https://github.com/infor-design/enterprise/issues/4578))
- `[Column Chart]` Fixed a minor alignment issue in the xAxis labels ([#4460](https://github.com/infor-design/enterprise/issues/4460))
- `[Colorpicker]` Fixed an issue where values were not being selecting when multiple colopickers are present. ([#4146](https://github.com/infor-design/enterprise/issues/4146))
- `[Datagrid]` Fix a bug where changing selectable on the fly did not change the select behavior. ([#4575](https://github.com/infor-design/enterprise/issues/4575))
- `[Datagrid]` Fixed an issue where the click event was not fire for hyperlinks keyword search results. ([#4550](https://github.com/infor-design/enterprise/issues/4550))
- `[Datagrid]` Added api setting for selection on enter edit mode. ([#4485](https://github.com/infor-design/enterprise/issues/4485))
- `[Datagrid]` Fixed a bug where the onPostRenderCell function would get an empty container if using frozen columns. ([#947](https://github.com/infor-design/enterprise-ng/issues/947))
- `[Datagrid]` Fix a bug where changing selectable on the fly did not change the select behavior. ([#4575](https://github.com/infor-design/enterprise/issues/4575))
- `[Dropdown]` Fixed a bug where the last option icon changes when searching/filtering in dropdown search field. ([#4474](https://github.com/infor-design/enterprise/issues/4474))
- `[Editor/Fontpicker]` Fixed a bug where the label relationship were not valid in the editor role. Adding aria-labelledby will fix the association for both editor and the label. Also, added an audible label in fontpicker. ([#4454](https://github.com/infor-design/enterprise/issues/4454))
- `[Field Options]` Fixed an issue where the action button was misaligned for safari. ([#4610](https://github.com/infor-design/enterprise/issues/4610))
- `[FileUploadAdvanced]` Fixed an issue where abort method was not working properly to remove the file block when upload fails. ([#938](https://github.com/infor-design/enterprise-ng/issues/938))
- `[Header]` Fixed a bug where the searchfield automatically expands when clicking the app menu button. ([#4617](https://github.com/infor-design/enterprise/issues/4617))
- `[Lookup]` Fixed some layout issues when using the editable and clearable options on the filter row. ([#4527](https://github.com/infor-design/enterprise/issues/4527))
- `[Lookup]` Fixed incorrect counts when using allowSelectAcrossPages. ([#4316](https://github.com/infor-design/enterprise/issues/4316))
- `[Mask]` Fixed broken date/time masks in the `sv-SE` locale. ([#4613](https://github.com/infor-design/enterprise/issues/4613))
- `[Tree]` Fixed an issue where the character entity references were render differently for parent and child levels. ([#4512](https://github.com/infor-design/enterprise/issues/4512))
- `[Tooltip/Pager]` Fixed an issue where the tooltip would show at the top when clicking paging buttons. ([#218](https://github.com/infor-design/enterprise-ng/issues/218))

(40 Issues Solved This Release, Backlog Enterprise 173, Backlog Ng 42, 1083 Functional Tests, 1638 e2e Tests)

## v4.34.3

### v4.34.3 Fixes

- `[Lookup]` Added the ability to change the lookup icon. ([#4527](https://github.com/infor-design/enterprise/issues/4527))
- `[Lookup]` Fixed some layout issues when using the editable and clearable options on the filter row. ([#4527](https://github.com/infor-design/enterprise/issues/4527))

## v4.34.2

### v4.34.2 Fixes

- `[Dropdown/Autocomplete]` Fix a bug where these components would fail in IE 11. Note that IE 11 isn't "supported" but we fixed these issues to give teams more time to migrate. ([#4608](https://github.com/infor-design/enterprise/issues/4608))
- `[General]` Fix a bug where the regex scripts will error on Big Sur. ([#4612](https://github.com/infor-design/enterprise/issues/4612))

## v4.34.1

### v4.34.1 Fixes

- `[Datagrid]` Fix a bug where changing selectable on the fly did not change the select behavior. ([#4575](https://github.com/infor-design/enterprise/issues/4575)

## v4.34.0

### v4.34.0 Features

- `[All Components]` Added `attributes` setting to set automation ids's and id's. ([#4498](https://github.com/infor-design/enterprise/issues/4498))
- `[Datagrid]` Added a limited experimental sticky header feature. ([#3993](https://github.com/infor-design/enterprise/issues/3993))
- `[Input]` Add a `revealText` plugin that will add a button to password fields to hide and show sensitive information such as SIN or passwords. ([#4098](https://github.com/infor-design/enterprise/issues/4098))
- `[Listview]` Added a new setting `allowDeselect` which will make it such that if you select an item you cant deselect, you can only select another item. ([#4376](https://github.com/infor-design/enterprise/issues/4376))
- `[Locale]` Added a new set of translations from the translation team. ([#4501](https://github.com/infor-design/enterprise/issues/4501))
- `[Locale/Charts]` The numbers inside charts are now formatted using the current locale's, number settings. This can be disabled/changed in some charts by passing in a localeInfo object to override the default settings. ([#4437](https://github.com/infor-design/enterprise/issues/4437))
- `[Treemap]` Added ability to show a tooltip. ([#2794](https://github.com/infor-design/enterprise/issues/2794))

### v4.34.0 Fixes

- `[Autocomplete]` Fixed an issue where a slow and incomplete ajax request would cause the dropdown to briefly show wrong contents. ([#4387](https://github.com/infor-design/enterprise/issues/4387))
- `[Breadcrumb]` Fixed an issue where css only breadcrumbs were missing styles. ([#4501](https://github.com/infor-design/enterprise/issues/4501))
- `[Datepicker]` Fixed an issue where range highlight was not aligning for Mac/Safari. ([#4352](https://github.com/infor-design/enterprise/issues/4352))
- `[Datagrid]` Fixed an issue with a custom toolbar, where buttons would click twice. ([#4471](https://github.com/infor-design/enterprise/issues/4471))
- `[Datagrid]` Fixed an issue where the special characters (é, à, ü, û, ...) export to csv was not generated them correctly. ([#4347](https://github.com/infor-design/enterprise/issues/4347))
- `[Datagrid]` Fixed an issue where the leading spaces were removed on editing cells. ([#4380](https://github.com/infor-design/enterprise/issues/4380))
- `[Datagrid]` Fixed an issue where the double click event was not firing for checkbox columns. ([#4381](https://github.com/infor-design/enterprise/issues/4381))
- `[Datagrid]` Fixed an issue where the dropdown in a datagrid would stay open when clicking to the next page of results. ([#4396](https://github.com/infor-design/enterprise/issues/4396))
- `[Datagrid]` Fixed a bug where a scroll bar shows even when there's no data in datagrid. ([#4228](https://github.com/infor-design/enterprise/issues/4228))
- `[Datagrid]` Fixed an issue where calling setFocus on the datagrid would stop open menus from working. ([#4429](https://github.com/infor-design/enterprise/issues/4429))
- `[Datagrid]` To allow for some script tools to work we now set draggable to true. ([#4490](https://github.com/infor-design/enterprise/issues/4490))
- `[Datagrid]` Fixed an error on the filter box on the personalization dialog where it would error if there is a column with no name field. ([#4495](https://github.com/infor-design/enterprise/issues/4495))
- `[Datagrid]` Fixed links when changing personalization as they would inherit the wrong color. ([#4481](https://github.com/infor-design/enterprise/issues/4481))
- `[Datagrid]` Fixed a bug where seaching with the search on the toolbar would not highlight results. ([#4488](https://github.com/infor-design/enterprise/issues/4488))
- `[Datagrid]` Fixed an issue with a custom toolbar, where buttons would click twice. ([#4471](https://github.com/infor-design/enterprise/issues/4471))
- `[Datagrid]` Fixed a bug in updateRow where it did not sync up all data passed in with the dataset. ([#4476](https://github.com/infor-design/enterprise/issues/4476))
- `[Datepicker]` Changed the month/year picker to skip 10 years instead of one. ([#4388](https://github.com/infor-design/enterprise/issues/4388))
- `[Dropdown]` Improved the behavior of the `noSearch` dropdown when using the keyboard. ([#4388](https://github.com/infor-design/enterprise/issues/4388))
- `[Editor]` Fixed an issue where the focus was getting lost after pressing toolbar buttons. ([#4335](https://github.com/infor-design/enterprise/issues/4335))
- `[Editor]` Fixed an issue where the color picker was not opening the popup for overflow menu and had name as undefined in list. ([#4398](https://github.com/infor-design/enterprise/issues/4398))
- `[Editor]` Fixed an issue where font-size tags are stripped from the css. ([#4557](https://github.com/infor-design/enterprise/issues/4557))
- `[Favorites]` Removed the favorites component as its not really a component, info on it can be found under buttons in the toggle example. ([#4405](https://github.com/infor-design/enterprise/issues/4405))
- `[Fieldset]` Fixed a bug where summary form data gets cut off on a smaller viewport. ([#3861](https://github.com/infor-design/enterprise/issues/3861))
- `[Homepage]` Fixed an issue where the four column widgets were incorrectly positioned, left aligned on large screen. ([#4541](https://github.com/infor-design/enterprise/issues/4541))
- `[List Detail]` Fixed css height for list detail in responsive view ([#4426](https://github.com/infor-design/enterprise/issues/4426))
- `[Listview]` Fixed a bug where readonly and non-selectable listview should not have hover state. ([#4452](https://github.com/infor-design/enterprise/issues/4452))
- `[Lookup]` Fixed a bug where the filter header together with the checkbox column is not properly align. ([#3774](https://github.com/infor-design/enterprise/issues/3774))
- `[MenuButton]` Removed the menubutton component sections as its not really a component, info on it can be found under buttons in the MenuButton examples. ([#4416](https://github.com/infor-design/enterprise/issues/4416))
- `[Message]` Added support for lists in the message, also fixed a problem when doing so, with screen readers. ([#4400](https://github.com/infor-design/enterprise/issues/4400))
- `[Message]` Added the `noRefocus` setting that will feed through to the modal. ([#4507](https://github.com/infor-design/enterprise/issues/4507))
- `[Splitter]` Added missing audible labels in splitter collapse button and splitter handle. ([#4404](https://github.com/infor-design/enterprise/issues/4404))
- `[Tabs Module]` Fixed a bug where tab items were not centered correctly in uplift theme. ([#4538](https://github.com/infor-design/enterprise/issues/4538))
- `[Treemap]` Fixed a bug where small slices may show a "tip" below the chart. ([#2794](https://github.com/infor-design/enterprise/issues/2794))

(56 Issues Solved This Release, Backlog Enterprise 185, Backlog Ng 42, 1082 Functional Tests, 1612 e2e Tests)

## v4.33.2

### v4.33.2 Fixes

`[General]` Fix a bug where the regex blows up on Mac Big Sur. ([#4612](https://github.com/infor-design/enterprise/issues/4612))

## v4.33.1

### v4.33.1 Fixes

- `[Breadcrumb]` Fixed an issue were css only breadcrumbs were missing styles. ([#4501](https://github.com/infor-design/enterprise/issues/4501))

## v4.33.0

### v4.33.0 Features

- `[Locale]` Added a new dateTimeMillis and timeStampMillis format if milliseconds are needed. ([#4384](https://github.com/infor-design/enterprise/issues/4384))
- `[Toast]` Added a setting to enable setting ids or other attributes on the toast element. ([#4275](https://github.com/infor-design/enterprise/issues/4275))

### v4.33.0 Fixes

- `[Autocomplete]` Fix a bug when connected to NG where pressing the enter key would not select Autocomplete items/. ([ng#901](https://github.com/infor-design/enterprise-ng/issues/901))
- `[Autocomplete]` Fixed an issue where the Searchfield items were not selectable after 'All results for "xx"' was selected. ([#4446](https://github.com/infor-design/enterprise/issues/4446))
- `[Calendar]` Removed some extra keyboard stops when tabing. ([#4318](https://github.com/infor-design/enterprise/issues/4318))
- `[Calendar]` Fixed a bug where the incorrect color was shown when events are added with the dialog. ([#4439](https://github.com/infor-design/enterprise/issues/4439))
- `[Colorpicker]` Fixed an issue where the colorpicker closes when pressing or clicking outside the swatch. ([#3559](https://github.com/infor-design/enterprise/issues/3559))
- `[Datagrid]` Fixed an issue where activated row on 2nd or any subsequent page was not highlighting for mixed selection mode. ([ng#900](https://github.com/infor-design/enterprise-ng/issues/900))
- `[Datagrid]` Added support to disable column buttons. ([1590](https://github.com/infor-design/enterprise/issues/1590))
- `[Datagrid]` Fixed an issue where short field icon padding was misaligned in RTL mode. ([#1812](https://github.com/infor-design/enterprise/issues/1812))
- `[Datagrid]` Added support to `In Range` filter operator for numeric columns. ([#3988](https://github.com/infor-design/enterprise/issues/3988))
- `[Datagrid]` Fixed an issue where filter was not working if user types slow in the filter input for treegrid. ([#4270](https://github.com/infor-design/enterprise/issues/4270))
- `[Datagrid]` Fixed an issue where the icons right text was truncated for extra-small row height. ([#4355](https://github.com/infor-design/enterprise/issues/4355))
- `[Datagrid]` Fixed an issue where the column icons and content was overlapping. ([#4264](https://github.com/infor-design/enterprise/issues/4264))
- `[Datagrid]` Fixed an issue where using flex toolbar as a custom toolbar did not work. ([#4385](https://github.com/infor-design/enterprise/issues/4385))
- `[Datepicker]` Added missing off screen text for the picker buttons in the datepicker month/year view. ([#4318](https://github.com/infor-design/enterprise/issues/4318))
- `[Editor]` Fixed a bug where the Fontpicker's displayed style wasn't updating to match the current text selection in some cases. ([#4309](https://github.com/infor-design/enterprise/issues/4309))
- `[Editor]` Fixed a bug where b tags in an empty p tag would be stripped. ([#4411](https://github.com/infor-design/enterprise/issues/4411))
- `[Locale]` Added a new translation token for Records Per Page with no number. ([#4334](https://github.com/infor-design/enterprise/issues/4334))
- `[Locale]` Fixed an max stack error when setting `nb-NO` as a language. ([#874](https://github.com/infor-design/enterprise-ng/issues/874))
- `[Lookup]` Fixed an issue where the event `beforeShow` was only triggered the first time. ([#899](https://github.com/infor-design/enterprise-ng/issues/899))
- `[Lookup]` Fixed a bug where the lookup count doesn't update correctly. ([#4312](https://github.com/infor-design/enterprise/issues/4312))
- `[Mask]` Enabled editable sections of Date masks.  Editing within a section will no longer incorrectly alter values that may already exist in a date field's other editable sections. ([#4079](https://github.com/infor-design/enterprise/issues/4079))
- `[Modal Manager]` Modals now pass `isCancelled` properly when the Modal Manager API detects a request to close by using the Escape key. ([#4298](https://github.com/infor-design/enterprise/issues/4298))
- `[Pager]` Fixed an error when using arrow keys to select in the pagesize selector. ([#4383](https://github.com/infor-design/enterprise/issues/4383))
- `[Searchfield]` Allow for search terms to include special characters. ([#4291](https://github.com/infor-design/enterprise/issues/4291))
- `[Stepprocess]` Fixed a bug where padding and scrolling was missing. Note that this pattern will eventually be removed and we do not suggest any one use it for new development. ([#4249](https://github.com/infor-design/enterprise/issues/4249))
- `[Tabs]` Fixed multiple bugs where error icon in tabs and the animation bar were not properly aligned in RTL uplift theme. ([#4326](https://github.com/infor-design/enterprise/issues/4326))
- `[Tabs]` Fixed a bug where removing a nested tab would cause an error due to being invisible. ([#4356](https://github.com/infor-design/enterprise/issues/4356))
- `[Tabs]` Fixed a bug where the focus/activated state does not display correctly in RTL. ([#4332](https://github.com/infor-design/enterprise/issues/4332))
- `[Toolbar Flex]` Fixed detection of overflow in some toolbars where items were not properly displaying all overflowed items in the "More Actions" menu. ([#4296](https://github.com/infor-design/enterprise/issues/4296))
- `[Toolbar Flex]` Fixed an issue where in some examples/cases the first item did not get an initial tabindex. ([#4418](https://github.com/infor-design/enterprise/issues/4418))
- `[Tree]` Fixed an issue where calling togglenode without first doing a select/unselect was not working properly. ([#3927](https://github.com/infor-design/enterprise/issues/3927))
- `[Tree]` Fixed a bug that adding icons in with the tree text would encode it when using addNode. ([#4305](https://github.com/infor-design/enterprise/issues/4305))
- `[Validation]` Fixed an issue where after the execution `resetForm()` was not resting dropdown and editor the fields. ([#4259](https://github.com/infor-design/enterprise/issues/4259))

(48 Issues Solved This Release, Backlog Enterprise 184, Backlog Ng 48, 1084 Functional Tests, 1530 e2e Tests)

## v4.32.0

### v4.32.0 Important Notes

- `[Colors]` In Uplift (Vibrant) theme there is no longer any colors in graphite. All are slate. This involved bringing in a new version 3.0 of the design system with some breaking changes you should not if using the tokens directly. See the [design system change log](https://github.com/infor-design/design-system/blob/master/docs/CHANGELOG.md) for details. ([#4206](https://github.com/infor-design/enterprise/issues/4206))

### v4.32.0 Features

- `[Breadcrumb]` Add truncated style and made it the default for all Breadcrumb lists. ([#4091](https://github.com/infor-design/enterprise/issues/4091))
- `[Datagrid]` Add a new `RowNumber` formatter that will show a row number column that remains the same no matter how the grid is sorted. ([#1904](https://github.com/infor-design/enterprise/issues/1904))
- `[Datepicker]` Added the ability to use the range selection in date picker when using the UmAlQura Calendar (RTL). ([#4227](https://github.com/infor-design/enterprise/issues/4227))
- `[Homepage]` Added ability to support a 5 column option. ([#4101](https://github.com/infor-design/enterprise/issues/4101))
- `[Locale]` Added an example page to test translation strings more accurately. ([#4189](https://github.com/infor-design/enterprise/issues/4189))

### v4.32.0 Fixes

- `[Accordion]` Fixed a bug where disabled headers texts and icons were barely recognizable as disabled in uplift theme. ([#4065](https://github.com/infor-design/enterprise/issues/4065))
- `[Accordion]` Fixed a bug in the vibrant theme where nested header text was not showing because the width was pushing it to the next line. ([#4145](https://github.com/infor-design/enterprise/issues/4145))
- `[Application Menu]` Fixed too much spacing level when there's an icon in accordion header in uplift theme. ([#4202](http://localhost:4000/components/applicationmenu/test-six-levels-icons.html?theme=uplift&variant=light&colors=0066D4))
- `[Contextual Action Panel]` Made the close button work in cases where subcomponents are open inside the CAP. ([#4112](https://github.com/infor-design/enterprise/issues/4112))
- `[Colorpicker]` The sizes were inconsistent with other components in width so we adjusted them. ([#4310](https://github.com/infor-design/enterprise/issues/4310))
- `[Datagrid]` Fixed an issue where the selectedRows array contents continued to multiply each time running `selectAllRows`. ([#4195](https://github.com/infor-design/enterprise/issues/4195))
- `[Datagrid]` Fixed an issue where the dynamic tooltip was not working properly. ([#4260](https://github.com/infor-design/enterprise/issues/4260))
- `[Datagrid]` Fixed an issue where the check box filter was not working. ([#4271](https://github.com/infor-design/enterprise/issues/4271))
- `[Datagrid]` Fixed an issue where the filter and paging for treegrid was not working properly. ([#4293](https://github.com/infor-design/enterprise/issues/4293))
- `[Datepicker]` Fixed an issue where the minute and second interval for timepicker was not working properly when use along useCurrentTime setting. ([#4230](https://github.com/infor-design/enterprise/issues/4230))
- `[Dropdown]` Fixed a bug where italic-style highlighting would represent a matched filter term instead of bold-style on a Dropdown List item in some cases. ([#4141](https://github.com/infor-design/enterprise/issues/4141))
- `[Editor]` Fixed issue with incorrect padding when using bullets in RTL mode. ([#4327](https://github.com/infor-design/enterprise/issues/4327))
- `[General]` Fixed high contrast error color to have better contrast. ([#4344](https://github.com/infor-design/enterprise/issues/4344))
- `[FileUploadAdvanced]` Fixed an issue where the method `status.setCompleted()` not firing event `fileremoved`. ([#4294](https://github.com/infor-design/enterprise/issues/4294))
- `[Homepage]` Fixed an issue where the columns were not showing properly after resize by using the maximize button. ([#894](https://github.com/infor-design/enterprise-ng/issues/894))
- `[Homepage]` Fixed an issue where the columns were not showing properly after resize browser window. ([#895](https://github.com/infor-design/enterprise-ng/issues/895))
- `[Input]` Fixed a bug where the text input error state border color would be wrong in the vibrant, dark and high contrast. ([#4248](https://github.com/infor-design/enterprise/issues/4248))
- `[Locale]` Fixed issues with some timezone and datetime formats. ([#4297](https://github.com/infor-design/enterprise/issues/4297))
- `[Popupmenu]` Fixed a minor issue with the shortcut text on small breakpoints. ([#3984](https://github.com/infor-design/enterprise/issues/3984))
- `[Popover]` Fixed a a regression where passing a popover content as a hash link to an ID no longer worked. ([#4281](https://github.com/infor-design/enterprise/issues/4281))
- `[Personalize]` Fixed an issue regarding the layout and scroll ability of a page. ([#3330](https://github.com/infor-design/enterprise/issues/3330))
- `[Searchfield]` Added a shadow to the focus state of searchfields with category buttons. ([#4181](https://github.com/infor-design/enterprise-ng/issues/4181))
- `[Splitter]` Fixes an issue where the collapse button was not working when splitter is on the right. ([#1730](https://github.com/infor-design/enterprise-ng/issues/1730))
- `[Tabs]` Added detection for width/height/style changes on a Tabs component, which now triggers a resize event. ([ng#860](https://github.com/infor-design/enterprise-ng/issues/860))
- `[Tabs]` Fixed a small error by removing a - 1 involved with testing. ([#4093](https://github.com/infor-design/enterprise/issues/4093))
- `[Tabs]` Fixed a bug where using `#` in a Tab title was not possible. ([#4179](https://github.com/infor-design/enterprise/issues/4179))
- `[Tabs Header]` Fixed a bug where the add icon were too small and the page form layout has a big space on top of it. ([#4289](https://github.com/infor-design/enterprise/issues/4289))
- `[Toolbar Flex]` Fixed a bug where in some cases a un-needed scrollbar would appear. [[#4325](https://github.com/infor-design/enterprise/issues/4325)]
- `[Toolbar Searchfield]` Fixed a bug where the searchfield doesn't perfectly align together with flex toolbar. [[#4226](https://github.com/infor-design/enterprise/issues/4226)]
- `[Tree]` Fixed an issue where the return focus state was not working properly after closing the context menu. ([#4252](https://github.com/infor-design/enterprise/issues/4252))
- `[Vertical Tabs]` Fixed an issue where the error icon was misaligning. ([#873](https://github.com/infor-design/enterprise-ng/issues/873))

(49 Issues Solved This Release, Backlog Enterprise 196, Backlog Ng 51, 1079 Functional Tests, 1525 e2e Tests)

## v4.31.5

### v4.31.5 Fixes

- `[General]` Fix a bug where the regex blows up on Mac Big Sur. ([#4612](https://github.com/infor-design/enterprise/issues/4612))

## v4.31.4

### v4.31.4 Fixes

- `[Datagrid]` Fixed an issue where the icons right text was truncated for extra-small row height. ([#4355](https://github.com/infor-design/enterprise/issues/4355))

## v4.31.3

### v4.31.3 Fixes

- `[Editor]` Fixed a bug where b tags in an empty p tag would be stripped. ([#4411](https://github.com/infor-design/enterprise/issues/4411))

## v4.31.2

### v4.31.2 Fixes

- `[Datagrid]` Added the ability to resize frozen columns, if you do not want this you must set columns to `resizable: false`. ([#3852](https://github.com/infor-design/enterprise/issues/3852))
- `[Datagrid]` Fixed hideColumn method to check if the column is hidden. ([#3852](https://github.com/infor-design/enterprise/issues/3852))
- `[Popdown]` Added a safety check to the destroy. ([#3852](https://github.com/infor-design/enterprise/issues/3852))

## v4.31.1

### v4.31.1 Fixes

- `[Datagrid]` Fixed a bug with icon alignment in editors in small or xtra small layout. ([#4266](https://github.com/infor-design/enterprise/issues/4266))
- `[Datagrid]` Fixed selection checkbox alignment. ([#4266](https://github.com/infor-design/enterprise/issues/4266))

## v4.31.0

### v4.31.0 Important Notes

- `[Buttons]` We reverted an inner Css rule that set all 'btn' classes to use contains vs starts with since this caused issues. One consequence is that if you use a class `dismissible-btn` it should now be `btn-dismissible`. This is a possible breaking change but for most cases this button is added by the tags component. ([#4120](https://github.com/infor-design/enterprise/issues/4120))

### v4.31.0 Features

- `[Calendar]` Added the ability to override an event `color` and `borderColor` see docs for details. ([#3923](https://github.com/infor-design/enterprise/issues/3923))
- `[Calendar]` Added the ability to use the monthview legend setting to colorsize day backgrounds. To use this set the `dayLegend` property. And this uses the same format for legend in the monthView. Just renamed it to avoid confusing with the event legend. ([#3893](https://github.com/infor-design/enterprise/issues/3893))
- `[Datagrid]` Added a `spacerColumn` setting, with this setting the last column fills any empty space instead of stretching everything out. ([#4032](https://github.com/infor-design/enterprise/issues/4032))
- `[Datagrid]` Added a `columnSizing` setting which impacts how the column widths are auto calculated. Options are: `both` (default), `data` or `header` (including filter). ([#4017](https://github.com/infor-design/enterprise/issues/4017))
- `[Datagrid]` Added the setting for empty message small height. ([#3609](https://github.com/infor-design/enterprise/issues/3609))
- `[Datagrid]` Fixed an alignment issue on rows when using alerts and tags with frozen columns and short row. ([#4237](https://github.com/infor-design/enterprise/issues/4237))
- `[Datagrid]` Fixed an alignment issue on hiding and showing rows when using grouped headers and frozen columns together. ([#4247](https://github.com/infor-design/enterprise/issues/4247))
- `[Datepicker]` Added the ability to use +/- to increment the day in the calendar. This is in addition to arrow key functionality. This works in the field or when the calendar is open. ([#4001](https://github.com/infor-design/enterprise/issues/4001))
- `[Masthead]` Added the ability use user images, status and initials in the masthead and masthead menu buttons. ([#800](https://github.com/infor-design/enterprise-ng/issues/800))
- `[MultiSelect]` Fixed an issue update multiselect on ajax with values already selected. ([#885](https://github.com/infor-design/enterprise-ng/issues/885))
- `[Tree]` Added option to add new child node on top or bottom. ([#3915](https://github.com/infor-design/enterprise/issues/3915))
- `[General]` Moved all the examples, patterns and layouts into their own sections or with the components they live with page patterns can now be found at `components/page-patterns` and layouts at `components/page-layouts`. Added a first pass of docs about these as well as more doc updates to forms, autocomplete and grid. ([#428](https://github.com/infor-design/enterprise/issues/428))

### v4.31.0 Fixes

- `[Application Menu]` Fixed an issue where the Header was unable to hide for RTL and ie11. ([#2154](https://github.com/infor-design/enterprise/issues/2154))
- `[Application Menu]` Fixed a bug where the border top color is wrong in uplift dark and high contrast theme. ([#4042](https://github.com/infor-design/enterprise/issues/4042))
- `[Application Menu]` Fixed a bug where some buttons did not have labels for the icon buttons in toolbars. Check your application if you use this pattern. ([#4085](https://github.com/infor-design/enterprise/issues/4085))
- `[Autocomplete]` Fixed an issue where the JavaScript error was thrown for ie11. ([#4148](https://github.com/infor-design/enterprise/issues/4148))
- `[Blockgrid]` Fixed an issue with paged datasets that would occasionally cause a JS console error. ([ng#836](https://github.com/infor-design/enterprise-ng/issues/836))
- `[Blockgrid]` Fixed a bug where first/last pager buttons would show and be disabled by default (buttons are now hidden by default). ([ng#836](https://github.com/infor-design/enterprise-ng/issues/836))
- `[Buttons]` Reverted an inner Css rule change that set 'btn' classes to contains vs starts with. ([#4120](https://github.com/infor-design/enterprise/issues/4120))
- `[Datagrid]` Fixed an issue when hiding columns after loading a datagrid up with grouped headers and frozen columns. ([#4218](https://github.com/infor-design/enterprise/issues/4218))
- `[Datagrid]` Fixed an issue where the rows where not render properly when use method `updateDataset()` for treegrid. ([#4213](https://github.com/infor-design/enterprise/issues/4213))
- `[Datagrid]` Fixed an issue where the tooltip for tree grid was not working properly. ([#827](https://github.com/infor-design/enterprise-ng/issues/827))
- `[Datagrid]` Fixed an issue where the keyword search was not working for server side paging. ([#3977](https://github.com/infor-design/enterprise/issues/3977))
- `[Datagrid]` Fixed a bug that nested datagrid columns could not be clicked. ([#4197](https://github.com/infor-design/enterprise/issues/4197))
- `[Datagrid]` Fixed an issue where the 'value' and 'oldValue' on cell change event where showing escaped. ([#4028](https://github.com/infor-design/enterprise/issues/4028))
- `[Datagrid]` Fixed an issue where the keyword search was not working for group headers. ([#4068](https://github.com/infor-design/enterprise/issues/4068))
- `[Datagrid]` Fixed an issue where the column filter results were inconsistent for tree grid. ([#4031](https://github.com/infor-design/enterprise/issues/4031))
- `[Datagrid]` Fixed an issue where the data was not exporting to excel when using the groupable setting. ([#4081](https://github.com/infor-design/enterprise/issues/4081))
- `[Datagrid]` Fixed an issue where if a context menu is opened and then closed with ESC the focus would be reset to the top of the page. ([#4085](https://github.com/infor-design/enterprise/issues/4085))
- `[Datagrid]` Fixed an issue where the tooltip would not show up if you focus a cell with ellipsis text with the keyboard. ([#4085](https://github.com/infor-design/enterprise/issues/4085))
- `[Datagrid]` Made the header checkbox focusable. ([#4085](https://github.com/infor-design/enterprise/issues/4085))
- `[Datagrid]` The selection checkbox cell had aria-selected on it which was incorrect. ([#4085](https://github.com/infor-design/enterprise/issues/4085))
- `[Datagrid]` Changed the auto width sizing of columns to include the padding of the rowHeight (16 16 8 8). So the column sizes are now more compact in lower rowHeight settings. Also to do this the grid is now rerendered when changing rowHeight. ([#4016](https://github.com/infor-design/enterprise/issues/4016))
- `[Datagrid]` Fixed a design QA bug where the column and data cell padding was not following the design system. Its now using 16px large, 16px medium, 8 px short and 8 px extar-short for text indenting. ([#4154](https://github.com/infor-design/enterprise/issues/4154))
- `[Datagrid]` Fixed an issue where the client side selection was not working. ([#4138](https://github.com/infor-design/enterprise/issues/4138))
- `[Datagrid]` Changed invalid css fill-available property. ([#4133](https://github.com/infor-design/enterprise/issues/4133))
- `[Datagrid]` Fixed issue where double keydown was required to open dropdown lists in datagrid cell. ([#3980](https://github.com/infor-design/enterprise/issues/3980))
- `[Datagrid]` Fixed an issue where the time picker editor was switching between AM and PM when set to 12:00. ([#4149](https://github.com/infor-design/enterprise/issues/4149))
- `[Datepicker]` Fixed a number of translation issues in the datepicker component. ([#4046](https://github.com/infor-design/enterprise/issues/4046))
- `[Datepicker]` Fixed a bug that the datepicker would focus the field when closing the month and year pane. ([#4085](https://github.com/infor-design/enterprise/issues/4085))
- `[Datepicker]` Fixed a bug where two dates may appear selected when moving forward/back in the picker dialog. ([#4018](https://github.com/infor-design/enterprise/issues/4018))
- `[Datepicker]` Fixed a bug where an error may occur if using the gregorian calendar on ar-SA locale. ([#4130](https://github.com/infor-design/enterprise/issues/4130))
- `[Dropdown]` Fixed an issue where "phraseStartsWith" does not filter the list after deleting a character. ([#4047](https://github.com/infor-design/enterprise/issues/4047))
- `[Dropdown]` Fixed a bug when backspacing in windows or fn + delete in Mac OS would render a ascii character in the input field. ([#4020](https://github.com/infor-design/enterprise/issues/4020))
- `[Editor]` Fixed a number of translation issues in the editor component. ([#4049](https://github.com/infor-design/enterprise/issues/4049))
- `[Editor]` Fixed an issue where the selection for shift + arrow keys was not working properly. ([#4070](https://github.com/infor-design/enterprise/issues/4070))
- `[Locale]` The Added placeholder for missing Thai `Locale` translation. ([#4041](https://github.com/infor-design/enterprise/issues/4041))
- `[Locale]` The Added placeholder for incorrect French `SetTime` translation. ([#4045](https://github.com/infor-design/enterprise/issues/4045))
- `[Lookup]` Fixed a bug where values are duplicated when selecting row on other pages and when paging is activated. ([#758](https://github.com/infor-design/enterprise-ng/issues/758))
- `[Locale]` Added July 2020 translation strings from the translation team. ([#4045](https://github.com/infor-design/enterprise/issues/4045))
- `[Mask]` Added the ability to pass date/time formats to the Mask API that do not contain separators or other literals. ([#3963](https://github.com/infor-design/enterprise/issues/3963))
- `[Masthead]` Added updated color and styles for uplift theme. ([#800](https://github.com/infor-design/enterprise-ng/issues/800))
- `[Mask]` Improved example pages in the demoapp, added some to the documentation index page for Mask. ([#556](https://github.com/infor-design/enterprise/issues/556))
- `[Modal]` Reverted nested modal behavior to being visually stacked, instead of one-at-a-time. Made it possible to show one-at-a-time via `hideUnderneath` setting. ([#3910](https://github.com/infor-design/enterprise/issues/3910))
- `[Multiselect]` Fixed an issue where multiselect fields with tags were not rendering properly. ([#4139](https://github.com/infor-design/enterprise/issues/4139))
- `[Popupmenu]` Fixed an issue where the icons were overlapping. ([#4201](https://github.com/infor-design/enterprise/issues/4201))
- `[Popupmenu]` Fixed a bug that the aria items are in the wrong place. Its now using [this guide](https://www.w3.org/TR/wai-aria-practices/examples/menu-button/menu-button-links.html). ([#4085](https://github.com/infor-design/enterprise/issues/4085))
- `[Popupmenu]` Fixed a bug where the heading doesn't display properly with multi-select menu. ([#3926](https://github.com/infor-design/enterprise/issues/3926))
- `[Searchfield]` Fixed an issue where some of the searchfield examples did not have focus states. ([#1060](https://github.com/infor-design/enterprise/issues/1060))
- `[Searchfield]` The `clear` function was misnamed as it didnt clear, it made the field clearable. Now we have a `clear` and `makeClearable` function. ([#4173](https://github.com/infor-design/enterprise/issues/4173))
- `[Textarea]` Fixed inconsistencies on styling of disabled field when using disable function, now the label will disable on all components when using this function. In general the label should be dimmed on disabled fields as per the design. ([#3917](https://github.com/infor-design/enterprise/issues/3917))
- `[Timepicker]` Fixed inconsistencies on readonly styling throughout different themes and variants. ([#4152](https://github.com/infor-design/enterprise/issues/4152))
- `[Toast]` Fixed a bug where the toast message doesn't close when pressing escape, and when it has multiple trigger elements and uses unique id's. ([#3986](https://github.com/infor-design/enterprise/issues/3986))
- `[Tooltip]` Fixed a bug where the title doesn't display when the title starts with '#'. ([#2512](https://github.com/infor-design/enterprise/issues/2512))
- `[Tooltip]` Fixed an issue where the tooltip would not show up if you focus a button with the keyboard. ([#4085](https://github.com/infor-design/enterprise/issues/4085))
- `[Tree]` Fixed an issue where the tree node still shows folder icon after all children and `children` property deleted. ([#4026](https://github.com/infor-design/enterprise/issues/4026))
- `[Tree]` Fixed an issue where the custom icon was changing back to default on toggle after use of method updateNode(). ([#4027](https://github.com/infor-design/enterprise/issues/4027))

(81 Issues Solved This Release, Backlog Enterprise 183, Backlog Ng 48, 1077 Functional Tests, 1489 e2e Tests)

## v4.30.1

### v4.30.1 Fixes

- `[Datepicker]` Fixed the datepicker in ar-SA setting timestamps would null the times in some situations. ([#4160](https://github.com/infor-design/enterprise/issues/4160))
- `[Datagrid]` The last row border was removed but this was incorrect, reverted this. ([#4140](https://github.com/infor-design/enterprise/issues/4140))
- `[Datagrid]` Fixed an alignment issue in datagrid filter that caused some fields to be misaligned. ([#4151](https://github.com/infor-design/enterprise/issues/4151))
- `[Datagrid]` Fixed an alignment issue with column colspan. In some situations it was not rendering correctly causing some cells to be misaligned. ([#4109](https://github.com/infor-design/enterprise/issues/4109))
- `[Datagrid]` Changed invalid css fill-available property. ([#4133](https://github.com/infor-design/enterprise/issues/4133))
- `[Locale]` Fixed a bug with MMMM dd format in ar-SA. ([#4160](https://github.com/infor-design/enterprise/issues/4160))
- `[Locale]` Changed the arguments names for better symmetry fromGregorian == toUmalqura and toGregorian === options.fromUmalqura. ([#4160](https://github.com/infor-design/enterprise/issues4160))

(71 Issues Solved This Release, Backlog Enterprise 197, Backlog Ng 53, 1078 Functional Tests, 1482 e2e Tests)

## v4.30.0

### v4.30.0 Announcements

- `[Datagrid]` The rowHeight setting has been changed to support extra-small, small, medium and large. short and normal are deprecated. If you have a custom toolbar you may need to update your [markup](https://github.com/infor-design/enterprise/blob/master/app/views/components/datagrid/example-custom-toolbar.html#L40-L44). ([#3755](https://github.com/infor-design/enterprise/issues/3755))

### v4.30.0 Features

- `[Breadcrumb]` Javascript Component API is now available. ([infor-design/enterprise-ng#700](https://github.com/infor-design/enterprise-ng/issues/700))
- `[Custom Builds]` The build script can now produce an ES Module version of the components that can be imported by your application. ([#3771](https://github.com/infor-design/enterprise/issues/3771))
- `[Datagrid]` Added a setting disableRowDeselection that if enabled does not allow selected rows to be toggled to deselected. ([#3791](https://github.com/infor-design/enterprise/issues/3791))
- `[Datagrid]` Added an additional row size extra-small. This row size may need a bit of further fleshing out. All of the previous row sizes have been renamed but using the old settings are supported but deprecated. The new sizes are Extra Small, Small, Medium, Large (Normal). ([#3755](https://github.com/infor-design/enterprise/issues/3755))
- `[Demoapp]` Added the ability to set runtime flags for persisting settings that were previously only possible to set via URL query parameters. ([n/a])
- `[Icons]` Changed the tree node icon to be more meaningful in uplift theme. Added a print-preview icon. This replaces the update-preview icon which has confusing meaning but was not removed.
- `[Searchfield]` Added the ability to clear the searchfield by calling a public clear() function. ([#3810](https://github.com/infor-design/enterprise/issues/3810))
- `[Tree]` Added a setting to support to expanding/collapsing when clicking only the icon portion of the tree node. ([#3730](https://github.com/infor-design/enterprise/issues/3730))
- `[Tree]` Added the ability to have separate icon button for expand/collapse and children count. ([#3847](https://github.com/infor-design/enterprise/issues/3847))

### v4.30.0 Fixes

- `[Accordion]` Fixed an issue where the chevron icon is not properly centered in Safari. ([#2161](https://github.com/infor-design/enterprise/issues/2161))
- `[Application Menu]` Fixed an issue where the dropdown icon is not properly centered in Safari. ([#3766](https://github.com/infor-design/enterprise/issues/3766))
- `[Accordion]` Fixed issue where hidden headers were not excluded from tab navigation. ([#3835](https://github.com/infor-design/enterprise/issues/3835))
- `[Calendar]` Fixed a bug that when setting accordions to allowOnePane it did not work. ([#3773](https://github.com/infor-design/enterprise/issues/3773))
- `[Calendar]` Fixed a bug where the accordion sections would show a line on hover in high contrast mode. ([#2779](https://github.com/infor-design/enterprise/issues/2779))
- `[Calendar]` Fixed a bug where the days would be out of alignment if the end and starts dates intersect. ([#1725](https://github.com/infor-design/enterprise/issues/1725))
- `[Contextual Action Panel]` Fixed an issue where the searchfield should be collapsible on mobile view. ([#918](https://github.com/infor-design/enterprise/issues/918))
- `[Counts]` Revamped the look and feel of widget counts in uplift theme. ([#3666](https://github.com/infor-design/enterprise/issues/3666))
- `[Datagrid]` Fixed an issue where the table doesn't filled the datagrid wrapper inside of modal. ([#3897](https://github.com/infor-design/enterprise/issues/3897))
- `[Datagrid]` Fix a bug with columns with buttons, they had an unneeded animation that caused states to be delayed when painting. ([#3808](https://github.com/infor-design/enterprise/issues/3808))
- `[Datagrid]` Fixed an issue where example page for filter and pager was not working properly. ([#3856](https://github.com/infor-design/enterprise/issues/3856))
- `[Datagrid]` Fix a bug with cellNavigation false, the focus state was still visible. ([#3937](https://github.com/infor-design/enterprise/issues/3937))
- `[Datagrid]` Updated example page for keyword search to fix error state. ([#3961](https://github.com/infor-design/enterprise/issues/3961))
- `[Datagrid]` Fix a bug with cellNavigation false, the focus state was incorrect on stretched rows in IE. ([#1644](https://github.com/infor-design/enterprise/issues/1644))
- `[Datagrid]` Fixed an issue where an extra border is shown in grid list mode and RTL. ([#3895](https://github.com/infor-design/enterprise/issues/3895))
- `[Datagrid]` Fixed a bug inside validateRow when passing in a zero the function would exit. ([#4002](https://github.com/infor-design/enterprise/issues/4002))
- `[Datagrid]` Fixed an issue where select all using keyboard in multiSelect/mixedSelect was not working. ([#3921](https://github.com/infor-design/enterprise/issues/3921))
- `[Datagrid]` Fix a bug with columns with buttons, they had an unneeded animation that caused states to be delayed when painting. ([#3808](https://github.com/infor-design/enterprise/issues/3808))
- `[Datagrid]` Fixed an issue where data was not in sync for row reorder and paging. ([#3749](https://github.com/infor-design/enterprise/issues/3749))
- `[Datagrid]` Fixed an issue where using selectRowsAcrossPages setting the selected rows were reseting by filter, to use this feature you may need to set columnIds in the settings to form whats unique for the row. ([#3601](https://github.com/infor-design/enterprise/issues/3601))
- `[Datagrid]` Fixed an issue where when using the contentTooltip setting on a datagrid on a modal, the column would expand when hovering rows. ([#3541](https://github.com/infor-design/enterprise/issues/3541))
- `[Datagrid]` Fixed an issue the arrow on tooltips flowed in the wrong direction. ([#3854](https://github.com/infor-design/enterprise/issues/3854))
- `[Datagrid]` Fixed an issue where readonly and checkbox cells would show up on the summary row. ([#3862](https://github.com/infor-design/enterprise/issues/3862))
- `[Datagrid]` Fixed an issue where text in nested objects where not encoded correctly. ([#4058](https://github.com/infor-design/enterprise/issues/3862))
- `[Datagrid]` Fixed an issue where text editor style editors are not saved properly. ([#4058](https://github.com/infor-design/enterprise/issues/4058))
- `[Datagrid]` Fixed an issue where checkboxes in an expandable area could not be checked. ([#4062](https://github.com/infor-design/enterprise/issues/4062))
- `[Datagrid]` Fix a bug where multiselect checkboxes were misaligned in a modal. ([#4086](https://github.com/infor-design/enterprise/issues/4086))
- `[Datepicker]` Fixed an issue where some languages like fr-CA and pt-BR (that are languages in a non default locale), would error when opening the picker. ([#4035](https://github.com/infor-design/enterprise/issues/4035))
- `[Datepicker]` Fixed an issue where change did not fire when rangeselecting the same day. ([#4075](https://github.com/infor-design/enterprise/issues/4075))
- `[Datepicker]` Fixed an issue where change did not fire when selecting today after having a cleared value in the field. ([#853](https://github.com/infor-design/enterprise-ng/issues/853))
- `[Dropdown]` Changed the keyboard dropdown so it will select the active item when tabbing out. ([#3028](https://github.com/infor-design/enterprise/issues/3028))
- `[Dropdown]` Fixed an issue where the search field does not stay in the initial position. ([#2659](https://github.com/infor-design/enterprise/issues/2659))
- `[Dropdown]` Fixed an issue where the search field does not stay in the initial position. ([#2659](https://github.com/infor-design/enterprise/issues/2659))
- `[Editor]` Fixed missing tooltips. ([#issues](https://github.com/infor-design/enterprise/issues/issues))
- `[Field Options]` Fixed an issue where the focus style was not aligning. ([#3628](https://github.com/infor-design/enterprise/issues/3628))
- `[Hierarchy]` Fixed an issue selection causes tab selection to be removed. ([#3597](https://github.com/infor-design/enterprise/issues/3597))
- `[Icons]` Fixed an issue with the amend icon in uplift theme. The meaning was lost on a design change and it has been updated. ([#3613](https://github.com/infor-design/enterprise/issues/3613))
- `[Locale]` Changed results text to lower case. ([#3974](https://github.com/infor-design/enterprise/issues/3974))
- `[Locale]` Fixed abbreviated chinese month translations. ([#4034](https://github.com/infor-design/enterprise/issues/4034))
- `[Lookup]` Fixed an issue in the min width examples that showed up in Safari only. ([#3949](https://github.com/infor-design/enterprise/issues/3949))
- `[Lookup]` Added example page for server side keyword search. ([#2806](https://github.com/infor-design/enterprise/issues/2806))
- `[Lookup]` Fixed a bug that the required validation would not reset from empty in certain cases. ([#810](https://github.com/infor-design/enterprise-ng/issues/810))
- `[Lookup]` Fixed an issue in the min width examples that showed up in Safari only. ([#3949](https://github.com/infor-design/enterprise/issues/3949))
- `[Popover]` Corrected the tabindex order of Popover elements when the Popover is contained within a Modal. ([#3644](https://github.com/infor-design/enterprise/issues/3644))
- `[Mask]` Fixed issue where languages with `,` as decimal were causing the fields to only show `.` instead of the actual characters that were input. ([#3933](https://github.com/infor-design/enterprise/issues/3933))
- `[Multiselect]` Fixed a bug that would incorrectly cause both text and tags to be rendered on the page when using the Select All checkbox. ([#3767](https://github.com/infor-design/enterprise/issues/3767))
- `[Multiselect]` When using the `showSelectAll` setting, if no selectable options are present, the Select All checkbox will now remain hidden and unusable. ([#3777](https://github.com/infor-design/enterprise/issues/3777))
- `[Multiselect]` Changed "Select All" checkbox's default behavior to only select items that match the current search filter, if a search filter is present.  The original filter behavior is available by setting `selectAllFilterOnly` to false. ([#3845](https://github.com/infor-design/enterprise/issues/3845))
- `[Textarea]` Added tests to show that the textarea count text is translated. ([#3807](https://github.com/infor-design/enterprise/issues/3807))
- `[Tooltip]` Fixed tooltip behavior so clicking and mousing out will not show the tooltip and fixed tooltip delay. ([#4050](https://github.com/infor-design/enterprise/issues/#4050))
- `[Tree]` Fixed an issue where previous text selection was not clearing after clicked to any tree-node. ([#3794](https://github.com/infor-design/enterprise/issues/3794))

(75 Issues Solved This Release, Backlog Enterprise 235, Backlog Ng 62, 1071 Functional Tests, 1448 e2e Tests)

## v4.29.0

### v4.29.0 Announcements

- `[General]` Heads Up that effective October 31, 2020 we will no longer support IE 11. Until that date we will test IE 11 but only critical issues will be fixed. See the linked issue for more details. ([#3756](https://github.com/infor-design/enterprise/issues/3756))

### v4.29.0 Features

- `[Accordion]` Added the ability to call collapse and expand with a header ID. ([#783](https://github.com/infor-design/enterprise-ng/issues/783))
- `[Lookup]` Added a tooltip functionality when the data is overflowed. ([#3703](https://github.com/infor-design/enterprise/issues/3703))
- `[Lookup]` Added a clear (x icon) button to clear the field. ([#740](https://github.com/infor-design/enterprise/issues/740))
- `[Lookup]` Added a clear (x icon) button and apply button inside of modal so there are now two options to clear the field. ([#2507](https://github.com/infor-design/enterprise/issues/2507))
- `[Lookup]` Fixed a bug where validation did not work if the lookup is non-editable (select only). ([#3950](https://github.com/infor-design/enterprise/issues/3950))
- `[Multiselect]` Moved the functionality for displaying the Multiselect List's searchfield underneath/above the pseudo element into a configurable setting. ([#3864](https://github.com/infor-design/enterprise/issues/3864))
- `[Popdown]` Fixed some integration problems with nested Lookups that were causing closing to happen prematurely. ([ng#760](https://github.com/infor-design/enterprise-ng/issues/760))
- `[Slider]` Added the ability to set position of the tooltip. ([#3746](https://github.com/infor-design/enterprise/issues/3746))
- `[Toast]` Added the ability to dismiss toasts via keyboard. ([#3521](https://github.com/infor-design/enterprise/issues/3521))
- `[Homepage]` Homepage edit events (resize, reorder, remove widgets) now fire on widget elements too ([#3679](https://github.com/infor-design/enterprise/issues/3679))

### v4.29.0 Fixes

- `[About]` Fixed a bug where About dialogs disappeared when being closed by the Modal Manager API. ([#3898](https://github.com/infor-design/enterprise/issues/3898))
- `[Application Menu]` Fixed personalization regressions on Soho theme ([#3704](github.com/infor-design/enterprise/issues/3704))
- `[General]` We Updated a lot of development dependencies. Most important things to note are: we now support node 12 for development and this is recommended, from tests 13 will also work. Node 14 will not work. We updated jQuery to 3.5.1 as a client side dependency and d3 to 5.16.0. If copying files from the `dist` folder note that the d3 file is called d3.v5.js. ([#1690](https://github.com/infor-design/enterprise/issues/1690))
- `[Bar Chart]` Fixed an issue where height was not calculating properly when used other elements along content container. ([#2670](https://github.com/infor-design/enterprise/issues/2670))
- `[Application Menu]` - Made it possible for App Menu Toolbars to dismiss the menu when the `dismissOnClickMobile` setting is true. ([#2831](https://github.com/infor-design/enterprise/issues/2831))
- `[Calendar/Weekview/Monthview]` Added more docs and exposed them on the design site. ([#3575](https://github.com/infor-design/enterprise/issues/3758))
- `[Checkbox]` Fixed an issue where the error icon was inconsistent between subtle and vibrant themes. ([#3575](https://github.com/infor-design/enterprise/issues/3575))
- `[Column Chart]` Fixed an issue where height was not calculating properly when used other elements along content container. ([#2670](https://github.com/infor-design/enterprise/issues/2670))
- `[Datagrid]` Fixed an issue where blank tooltip was showing when use Alert Formatter and no text. ([#2852](https://github.com/infor-design/enterprise/issues/2852))
- `[Datagrid]` Fixed a bug where the datagrid had blocked the clicking of buttons in an empty message area. ([#3922](https://github.com/infor-design/enterprise/issues/3922))
- `[Datagrid]` Fixed an issue where keyword search results were breaking the html markup for icons and badges. ([#3855](https://github.com/infor-design/enterprise/issues/3855))
- `[Datagrid]` Fixed an issue where keyword search results were breaking the html markup for hyperlink. ([#3731](https://github.com/infor-design/enterprise/issues/3731))
- `[Datagrid]` Fixed an issue where keyword search results were not showing for paging, if searched from other than 1st page it came blank table. ([#3629](https://github.com/infor-design/enterprise/issues/3629))
- `[Datagrid]` Fixed an issue where contents filtertype was not working on example page. ([#2887](https://github.com/infor-design/enterprise/issues/2887))
- `[Datagrid]` Fixed a bug in some themes, where the multi line cell would not be lined up correctly with a single line of data. ([#2703](https://github.com/infor-design/enterprise/issues/2703))
- `[Datagrid]` Fixed visibility of sort icons when toggling and when the column is in active. ([#3692](https://github.com/infor-design/enterprise/issues/3692))
- `[Datagrid]` Fixed a bug where the data passed to resultsText was incorrect in the case of reseting a filter. ([#2177](https://github.com/infor-design/enterprise/issues/2177))
- `[Datagrid/General]` Fixed an additional bug where when loading the datagrid with a columns object that contain recursive objects the grid would crash in saveColumns. [3759](https://github.com/infor-design/enterprise/issues/3759))
- `[Datepicker]` Fixed a bug where the modal would take aspects of the personalize colors by mistake. ([#3997](https://github.com/infor-design/enterprise/issues/3997))
- `[Dropdown]` Fixed tooltip content gets cut off inside of modal. ([#3106](https://github.com/infor-design/enterprise/issues/3106))
- `[DemoApp]` Fixed an issue with some pages in the design site where the did not have a height. ([#878](https://github.com/infor-design/website/issues/878))
- `[Fonts]` A note that the Source Sans Pro font thats used in the new theme and served at google fonts, now have a fix for the issue that capitalized letters and numbers had different heights. You may need to release any special caching. ([#1789](https://github.com/infor-design/enterprise/issues/1789))
- `[Form]` Fix broken links in the form readme file. ([#818](https://github.com/infor-design/website/issues/818))
- `[Line Chart]` Fixed an issue where height was not calculating properly when used other elements along content container. ([#2670](https://github.com/infor-design/enterprise/issues/2670))
- `[Locale]` Fixed the es-419 date time value, as it was incorrectly using the medium length date format. ([#3830](https://github.com/infor-design/enterprise/issues/3830))
- `[Modal]` Fixed the inconsistencies of spacing on required fields. ([#3587](https://github.com/infor-design/enterprise/issues/3587))
- `[Modal]` Fixed a bug where the title would overflow too soon. ([#3996](https://github.com/infor-design/enterprise/issues/3996))
- `[Multiselect]` Added ability to detect selected items from incoming data via `callSource()`. ([#2656](https://github.com/infor-design/enterprise/issues/2656))
- `[Multiselect]` Added support to api settings to `allTextString` and `selectedTextString` for custom headers. ([#3554](https://github.com/infor-design/enterprise/issues/3554))
- `[Pie Chart]` Fixed an issue where height was not calculating properly when used other elements along content container. ([#2670](https://github.com/infor-design/enterprise/issues/2670))
- `[Pie]` Fixed an issue where rounds decimal places for percent values were not working. ([#3599](https://github.com/infor-design/enterprise/issues/3599))
- `[Pie/Donut]` Fixed an issue where placing legend on bottom was not working for Homepage widget/Cards. ([#3560](https://github.com/infor-design/enterprise/issues/3560))
- `[Pager]` Reduced the space between buttons. ([#1942](https://github.com/infor-design/enterprise/issues/1942))
- `[Popupmenu]` Fixed an issue the shortcut text leaves gap when no icons are present. ([#3849](https://github.com/infor-design/enterprise/issues/3849))
- `[Tabs]` Fixed info and alert icons alignment on tabs and inside of modal. ([#2695](https://github.com/infor-design/enterprise/issues/2695))
- `[Tabs]` Fixes an issue where the search bar background color was going to transparent on smaller breakpoints. ([#3871](https://github.com/infor-design/enterprise/issues/3871))
- `[Notification]` Fixed an issue where the icons were lagging in the animation. ([#2099](https://github.com/infor-design/enterprise/issues/2099))
- `[Tree]` Fixed an issue where data was not in sync for children property. ([#1690](https://github.com/infor-design/enterprise/issues/1690))
- `[Splitter]` Fixed an issue the drag handle characters render incorrectly. ([#1458](https://github.com/infor-design/enterprise/issues/1458))
- `[Splitter]` Fixed an issue where dragging for RTL direction was not working. ([#1813](https://github.com/infor-design/enterprise/issues/1813))
- `[Spinbox]` Fixed an issue where a two or more digit min value would make it difficult to type in the spinbox. To fix this the values will only be validated on blur by default. ([#3909](https://github.com/infor-design/enterprise/issues/3909))
- `[Spinbox]` Fixed an issue where the number mask did not match the max value of the spinbox. ([#3939](https://github.com/infor-design/enterprise/issues/3939))
- `[Slider]` Improved the sliding so that decimal values would not trigger the change event. ([#787](https://github.com/infor-design/enterprise-ng/issues/787))
- `[Slider]` Reduced the number of change events that fire while sliding. ([#788](https://github.com/infor-design/enterprise-ng/issues/788))
- `[Swaplist]` Fixed an issue where dragging items more than once was not working on Android or iOS devices. ([#1423](https://github.com/infor-design/enterprise/issues/1423))
- `[Tree]` Fixed an issue where tree could not be expanded when using multiselect mode in IE 11. ([#3936](https://github.com/infor-design/enterprise/issues/3936))
- `[Tabs]` Fixed an issue where calling destroy did not remove the add tab button. ([#1439](https://github.com/infor-design/enterprise/issues/1439))
- `[Vertical Tabs]` Made personalization possible. ([#3029](https://github.com/infor-design/enterprise/issues/3029))

(64 Issues Solved This Release, Backlog Enterprise 248, Backlog Ng 69, 1149 Functional Tests, 1404 e2e Tests)

## v4.28.5

### v4.28.5 Fixes

- `[Datepicker]` Fixed an issue where change events did not fire consistently. ([#4087](https://github.com/infor-design/enterprise/issues/4087))

## v4.28.4

### v4.28.4 Fixes

- `[Datagrid]` Fixed an issue where checkboxes in an expandable area could not be checked. ([#4062](https://github.com/infor-design/enterprise/issues/4062))

## v4.28.3

### v4.28.3 Fixes

- `[Datepicker]` Fixed an issue where change did not fire when rangeselecting the same day. ([#4075](https://github.com/infor-design/enterprise/issues/4075))
- `[Datepicker]` Fixed an issue where change did not fire when selecting today after having a cleared value in the field. ([#853](https://github.com/infor-design/enterprise-ng/issues/853))

## v4.28.2

### v4.28.2 Fixes

- `[Splitter]` Fixed an issue where the splitter would remove the modal overlay in some cases. ([#3982](https://github.com/infor-design/enterprise/issues/3982))

## v4.28.1

### v4.28.1 Fixes

- `[Datagrid]` Fixed a bug where the datagrid had blocked the clicking of buttons in an empty message area. ([#3922](https://github.com/infor-design/enterprise/issues/3922))
- `[Datagrid]` Added ability to set the datagrid emptymessage as primary. ([#3922](https://github.com/infor-design/enterprise/issues/3922))

## v4.28.0

### v4.28.0 Important Changes

- `[Pager]` The Deprecated `pager` getter method was removed. Use `pagerAPI` instead for the same thing if accessing this internal object directly. ([#3759](https://github.com/infor-design/enterprise/issues/3759))

### v4.28.0 Features

- `[Bar Chart]` Added support to ellipsis for yaxis labels. ([#3702](https://github.com/infor-design/enterprise/issues/3702))
- `[Contextmenu]` Added support for shortcut display in menus. ([#3490](https://github.com/infor-design/enterprise/issues/3490))
- `[Datepicker]` Added support for custom api callback to disable passed dates and to disable dates by years. ([#3462](https://github.com/infor-design/enterprise/issues/3462))
- `[Datagrid]` Added and fixed up datagrid grouping aggregators. There is now aggregators for avg, count, list, max, min and sum. In addition null and undefined data will not cause issues. ([#3752](https://github.com/infor-design/enterprise/issues/3752))
- `[Error Page]` Added a new example showing a static error page. For example for a 404 page or generic error. ([#281](https://github.com/infor-design/design-system/issues/281))
- `[FileUploadAdvanced]` Added support to api settings `maxFiles` to limit number of uploads. ([#3512](https://github.com/infor-design/enterprise/issues/3512))
- `[FileUploadAdvanced]` Added support to fire event `fileremoved` for attached file removed. ([#3548](https://github.com/infor-design/enterprise/issues/3548))
- `[Line Chart]` Added support to ellipsis for yaxis labels. ([#3702](https://github.com/infor-design/enterprise/issues/3702))
- `[Modal]` Improved handling of multiple Modal windows stemming from a single trigger element. ([ng#705](https://github.com/infor-design/enterprise-ng/issues/705))

### v4.28.0 Fixes

- `[Accordion]` Fixed a regression where updating individual headers within an Accordion was no longer working ([#3826](https://github.com/infor-design/enterprise/issues/3070))
- `[Application Menu]` Fixed the icons on breaking apart it's appearance when zooming out the browser in IE11, uplift theme. ([#3070](https://github.com/infor-design/enterprise/issues/3070))
- `[Application Menu]` Fixed misalignment/size of bullet icons in the accordion on Android devices. ([#1429](http://localhost:4000/components/applicationmenu/test-six-levels.html))
- `[Application Menu]` Add keyboard support for closing Role Switcher panel ([#3477](https://github.com/infor-design/enterprise/issues/3477))
- `[Autocomplete]` Added a check to prevent the autocomplete from incorrectly stealing form focus, by checking for inner focus before opening a list on typeahead. ([#3639](https://github.com/infor-design/enterprise/issues/3070))
- `[Autocomplete]` Fixed an issue where an change event was not firing when selecting from the menu. ([#804](https://github.com/infor-design/enterprise/issues/804))
- `[Bubble Chart]` Fixed an issue where an extra axis line was shown when using the domain formatter. ([#501](https://github.com/infor-design/enterprise/issues/501))
- `[Bullet Chart]` Added support to format ranges and difference values. ([#3447](https://github.com/infor-design/enterprise/issues/3447))
- `[Button]` Fixed the button disabled method to no longer use class `is-disabled`. ([#3447](https://github.com/infor-design/enterprise-ng/issues/799))
- `[Charts]` Fixed an issue where selected items were being deselected after resizing the page. ([#323](https://github.com/infor-design/enterprise/issues/323))
- `[Colorpicker]` Fixed an issue where the color swatches shift when the colorpicker has a scrollbar. ([#2266](https://github.com/infor-design/enterprise/issues/2266))
- `[Custom Builds]` Fixed issues related to custom building Datagrid. ([#3784](https://github.com/infor-design/enterprise/issues/3784))
- `[Custom Builds]` Fixed issues related to custom building Locale. ([#3839](https://github.com/infor-design/enterprise/issues/3839))
- `[Custom Builds]` Fixed issues related to custom building Modal. ([#3822](https://github.com/infor-design/enterprise/issues/3822))
- `[Datagrid]` Fixed an issue where row data was not available for serializer with Treegrid. ([#3663](https://github.com/infor-design/enterprise/issues/3724))
- `[ContextualActionPanel]` Fixed an issue where toolbars in CAP are not torn down on destroy. ([#3785](https://github.com/infor-design/enterprise/issues/3785))
- `[ContextualActionPanel]` Fixed an issue where nested caps or closing and reopening caps would not work. ([#801](https://github.com/infor-design/enterprise-ng/issues/801))
- `[Datagrid]` Fixed a css issue in dark uplift mode where the group row lines were not visible. ([#3649](https://github.com/infor-design/enterprise/issues/3649))
- `[Datagrid]` Fixed some styling issues in alerts and tags, and made clickable tags available in the formatter. ([#3631](https://github.com/infor-design/enterprise/issues/3631))
- `[Datagrid]` Fixed a css issue in dark uplift mode where the group row lines were not visible . ([#3649](https://github.com/infor-design/enterprise/issues/3649))
- `[Datagrid]` Fixed lookup modal title to be visible and adjust the position to make it centered. ([#3635](https://github.com/infor-design/enterprise/issues/3635))
- `[Datagrid]` Fixed an issue where selected rows are not reset when calling loadData. ([#3718](https://github.com/infor-design/enterprise/issues/3718))
- `[Datagrid]` Fixed an issue where if using grouping totals and hiding and showing columns the page is not refreshed properly. ([#2564](https://github.com/infor-design/enterprise/issues/2564)
- `[Datagrid]` Fixed an issue the selected row header icon is the wrong state when using allowSelectAcrossPages. ([#3043](https://github.com/infor-design/enterprise/issues/3043)
- `[Datagrid]` Improved the `datagrid-default-modal-width` concept if setting a modal datagrid default with so it works on any parent. [3562](https://github.com/infor-design/enterprise/issues/3562))
- `[Datagrid]` Fixed a bug in the indeterminate paging example, that the select checkbox would not work and be out of sync when changing pages. [2230](https://github.com/infor-design/enterprise/issues/2230))
- `[Datagrid]` Fixed a bug when resizing the first column of the center pane when using frozen columns, the resize would jump out the size of the frozen section. [3741](https://github.com/infor-design/enterprise/issues/3741))
- `[Datagrid]` Fixed an issue where the filter condition leaves two selected if you just reorder. ([#3779](https://github.com/infor-design/enterprise/issues/3779))
- `[Datagrid/General]` Fixed a bug where when loading the datagrid with a columns object that contain recursive objects the grid would crash. [3759](https://github.com/infor-design/enterprise/issues/3759))
- `[Datagrid/Hyperlink]` Fixed layout issues with links in right text align mode. To do this refactored links to not use a psuedo element for the focus style. ([#3680](https://github.com/infor-design/enterprise/issues/3680))
- `[Datepicker]` Fixed a bug where for some locales like `af-ZA` and `fi_FI` with dots in the day periods, setting 24 hr time to AM did not work. [3750](https://github.com/infor-design/enterprise/issues/3750))
- `[Datepicker]` Fixed a bug where date picker erred on arabic dates. [3804](https://github.com/infor-design/enterprise/issues/3804))
- `[Datepicker]` Fixed a bug where date picker could not change arabic dates. [3819](https://github.com/infor-design/enterprise/issues/3819))
- `[Datepicker]` Fixed a bug the month only picker would error the second time opened. [3817](https://github.com/infor-design/enterprise/issues/3817))
- `[Datepicker]` Added fix for dates with month and day only format where day is first, this was incorrectly validating as invalid. ([#3833](https://github.com/infor-design/enterprise/issues/3833))
- `[Demoapp]` Fixed incorrect directory list hyperlinks in listview and listbuilder components. ([1783](https://github.com/infor-design/enterprise/issues/1783))
- `[Demoapp]` Did cleanup on the icons and patterns links. ([3790](https://github.com/infor-design/enterprise/issues/3790))
- `[Demoapp]` When deployed on a proxy the icons page would not change contents when changing theme. ([3790](https://github.com/infor-design/enterprise/issues/3790))
- `[Dropdown]` Fixed an issue that Dropdown did not close when scrolling in some nested containers. ([#3436](https://github.com/infor-design/enterprise/issues/3436))
- `[EmptyMessage]` Updated the text to be more subtle. ([#3476](https://github.com/infor-design/enterprise/issues/3476))
- `[Fieldset]` Fixed fieldset text data overlapping in compact mode on mobile view. ([#3627](https://github.com/infor-design/enterprise/issues/3627))
- `[General]` Added a number of small accessibility fixes base on older testing feedback. ([#1539](https://github.com/infor-design/enterprise/issues/1539))
- `[Hierarchy]` Added support for separators in the actions menu on a hierarchy leaf. ([#3636](https://github.com/infor-design/enterprise/issues/3636))
- `[Hierarchy]` Fixed an issue where clicking the "More Actions" menu trigger wouldn't open the menu anymore. ([#3873](https://github.com/infor-design/enterprise/issues/3873))
- `[Lookup]` Fixed an issue where `keywordFilter: true` and `filterable: true` used together cause the lookup modal to break. ([#3772](https://github.com/infor-design/enterprise/issues/3772))
- `[Masthead]` Fixed layout and color issues in uplift theme. ([#3526](https://github.com/infor-design/enterprise/issues/3526))
- `[Modal]` Fixed modal title to a two line with ellipsis when it's too long. ([#3479](https://github.com/infor-design/enterprise/issues/3479))
- `[Multiselect]` Fixed tags dismiss button on mobile devices. ([#3640](https://github.com/infor-design/enterprise/issues/3640))
- `[Icons]` Added new locked/unlocked icons in ids-identity [#3732](https://github.com/infor-design/enterprise/issues/3732)
- `[Radar Chart]` Fixed an issue where labels were cutoff at desktop view. ([#3510](https://github.com/infor-design/enterprise/issues/3510))
- `[Splitter]` Fixed an issue where collapse button was misaligned. ([#3825](https://github.com/infor-design/enterprise/issues/3825))
- `[Swaplist]` Fixed disabled swap buttons color in dark variant subtle theme. ([#3709](https://github.com/infor-design/enterprise/issues/3709))
- `[Utils]` Exposed `Soho.utils.isInViewport(elem)` for external use. ([#3436](https://github.com/infor-design/enterprise/issues/3436))
- `[Toolbar]` Improved the placeholder text color to be more visible in uplift (dark variant). ([#3727](https://github.com/infor-design/enterprise/issues/3727))
- `[Tree]` Fixed an issue where use `UpdateNode()` method the data was not sync. ([#3724](https://github.com/infor-design/enterprise/issues/3724))

(71 Issues Solved This Release, Backlog Enterprise 260, Backlog Ng 82, 1048 Functional Tests, 1370 e2e Tests)

## v4.27.4

### v4.27.4 Fixes

`[Button]` Fixed the button disabled method to no longer use class `is-disabled`. ([#3447](https://github.com/infor-design/enterprise-ng/issues/801))
`[Button]` Fixed a regression where some buttons would get a 100% width on mobile. ([#801](https://github.com/infor-design/enterprise-ng/issues/801))

## v4.27.3

### v4.27.3 Fixes

- `[Datagrid]` Fixed a bug in the indeterminate paging example, that the select checkbox would not work and be out of sync when changing pages. [2230](https://github.com/infor-design/enterprise/issues/2230))

## v4.27.2

### v4.27.2 Fixes

- `[Datagrid]` Fixed an issue in datagrid frozen columns, actions that re-render like sorting may cause rendering issues. ([#3735](https://github.com/infor-design/enterprise/issues/3735))
- `[Datagrid]` Fixed an issue in lookup datagrid editors that clicking a trigger in the cell would commit the cell causing editing not to work in some cases. ([#785](https://github.com/infor-design/enterprise-ng/issues/785))

## v4.27.1

### v4.27.1 Fixes

- `[Icons]` Added a fix to support both `href` and `xlink:href` in icons. ([#3734](https://github.com/infor-design/enterprise/issues/3734))

## v4.27.0

### v4.27.0 Important Changes

- `[Hierarchy]` Removed the following deprecated options `paging: <bool>` and `mobileView: <bool>`. Instead use `layout='paging'` or `layout='mobile-only'`.
- `[Icons]` Changed the svg icons to use `href` instead of deprecated `xlink:href`. This isnt a breaking change either will work but `href` works better with Ivy in Angular. ([#3611](https://github.com/infor-design/enterprise/issues/3611))

### v4.27.0 Features

- `[Button]` Add `toData()` and related API for programmatically handling control of buttons. ([ng#467](https://github.com/infor-design/enterprise-ng/issues/467))
- `[Calendar]` Enhanced the look and feel of monthview calendar by displaying legend and calendar event on mobile view. ([#925](https://github.com/infor-design/enterprise/issues/925))
- `[Modal]` Created API for controlling the Modal ButtonSet. ([ng#467](https://github.com/infor-design/enterprise-ng/issues/467))
- `[Datagrid]` Added support for api setting on expand and collapse children. ([#3274](https://github.com/infor-design/enterprise/issues/3274))
- `[Datagrid]` Updated the fixedRowHeight setting to accept `auto` as an option. This will calculate the row height for all frozenRows section. If you have a lot of rows this may be slow so a number is preferred. ([#3374](https://github.com/infor-design/enterprise/issues/3374))
- `[Editor]` Added an option to set the height of the editor in `rows`. If you set this the estimated number for rows can be specified for the source and html pane. It will scroll after that. ([#3688](https://github.com/infor-design/enterprise/issues/3688))
- `[Homepage]` Added support for reordering, resizing, and removing widgets by enabling edit mode on the homepage component. ([#3531](https://github.com/infor-design/enterprise/issues/3531))

### v4.27.0 Fixes

- `[Accordion]` Removed stoppage of event propagation when accordion headers are clicked, in order to allow external click event listeners to propagate. ([ng#321](https://github.com/infor-design/enterprise-ng/issues/321))
- `[Bar Chart]` Fixed an issue where chart was not resizing on homepage widget resize. ([#2669](https://github.com/infor-design/enterprise/issues/2669))
- `[Blockgrid]` Fixed an issue where there was no index if the data is empty, and removed deprecated internal calls. ([#748](https://github.com/infor-design/enterprise-ng/issues/748))
- `[Busy Indicator]` Fixed an issue where it throws an error when a display delay, the busy-indicator parent removed and added via ngIf before the busyindicator shown. ([#703](https://github.com/infor-design/enterprise-ng/issues/703))
- `[Busy Indicator]` Fixed an issue where the overlay would close when closing the Modal. ([#3424](https://github.com/infor-design/enterprise/issues/3424))
- `[Busy Indicator]` Fixed an issue where position was not aligning. ([#3341](https://github.com/infor-design/enterprise/issues/3341))
- `[Colorpicker]` Fixed the dropdown icon position is too close to the right edge of the field. ([#3508](https://github.com/infor-design/enterprise/issues/3508))
- `[Contextual Action Panel]` Fixed misaligned search icon in uplift theme. ([#3630](https://github.com/infor-design/enterprise/issues/3630))
- `[Contextual Action Panel]` Fixed close icon button in getting cut off on mobile view ([#3586](https://github.com/infor-design/enterprise/issues/3586))
- `[Datagrid]` Fixed an issue where lookup editor was removing all characters following and including the '|' pipe character. ([#3556](https://github.com/infor-design/enterprise/issues/3556))
- `[Datagrid]` Fixed an issue where date range filter was unable to filter data. ([#3503](https://github.com/infor-design/enterprise/issues/3503))
- `[Datagrid]` Fixed a bug where datagrid tree would have very big text in the tree nodes on IOS. ([#3347](https://github.com/infor-design/enterprise/issues/3347))
- `[Datagrid]` Fixed a focus trap issue when using actionable mode, tab will now move up and down rows. ([#2399](https://github.com/infor-design/enterprise/issues/2399))
- `[Datagrid]` Fixed a bug when setting the UI indicator with `setSortIndicator` then it would take two clicks to sort the inverse direction. ([#3391](https://github.com/infor-design/enterprise/issues/3391))
- `[Datagrid]` Fixed an issue where date range filter was not working. ([#3337](https://github.com/infor-design/enterprise/issues/3337))
- `[Datagrid]` Fixed a bug when combining multiselect and expandable rows. If using the shift key to select multiple rows the selection would include incorrect rows. ([#2302](https://github.com/infor-design/enterprise/issues/2302))
- `[Datagrid]` Added support for dragging and reordering columns in RTL and some minor style cleanup with dragging to reorder. ([#3552](https://github.com/infor-design/enterprise/issues/3552))
- `[Datagrid]` Fixed an issue that the click event did not show the item data when the keyboard is used. ([#3645](https://github.com/infor-design/enterprise/issues/3645))
- `[Datagrid]` Fixed an issue where datagrid tree did not show empty messages. ([#3642](https://github.com/infor-design/enterprise/issues/3642))
- `[Datagrid]` Fixed an issue where grouped rows did not render when combined with frozen columns. ([#3367](https://github.com/infor-design/enterprise/issues/3367))
- `[Datagrid]` Fixed an issue where the overlay was closing after close Modal. ([#735](https://github.com/infor-design/enterprise-ng/issues/735))
- `[Datagrid]` Fixed a misaligned drag and drop column icon on IE 11. ([#3648](https://github.com/infor-design/enterprise/issues/3648))
- `[Datagrid]` Fixed an issue when using the colspan column option along with frozenColumns. ([#3416](https://github.com/infor-design/enterprise/issues/3416))
- `[Datagrid]` Fixed an issue where the empty message might still show if the amount of rows do not fill the page. ([#3697](https://github.com/infor-design/enterprise/issues/3697))
- `[Datepicker]` Fixed popover height and datepicker layout on mobile view. ([#2569](https://github.com/infor-design/enterprise/issues/3569))
- `[Datepicker]` Fixed an issue where date range with minimum range was not working. ([#3268](https://github.com/infor-design/enterprise/issues/3268))
- `[Datepicker]` Fixed an issue where date range was reverting to initial values after clearing. ([#1306](https://github.com/infor-design/enterprise/issues/1306))
- `[Datepicker]` Fixed an issue where dates would be invalid in ko-KO locale. ([#3470](https://github.com/infor-design/enterprise/issues/3470))
- `[Datepicker]` Fixed an issue where dates would be invalid in zh-TW locale. ([#3473](https://github.com/infor-design/enterprise/issues/3473))
- `[Datepicker]` Fixed an issue where AM/PM could not be set in hi-IN locale. ([#3474](https://github.com/infor-design/enterprise/issues/3474))
- `[Datepicker]` Fixed an issue where change would fire twice or when the value is still blank. ([#3423](https://github.com/infor-design/enterprise/issues/3423))
- `[Datepicker]` Fixed an issue where time would be reset to 12:00 AM when setting the time and clicking today. ([#3202](https://github.com/infor-design/enterprise/issues/3202))
- `[Dropdown]` Fixed a bug where it was not possible for Dropdowns in certain scrollable Modal regions to close on scroll. ([#2650](https://github.com/infor-design/enterprise/issues/2650))
- `[Dropdown]` Fixed a bug that dropdowns are in the wrong position if flowing up and other minor cases. ([#2068](https://github.com/infor-design/enterprise/issues/2068))
- `[Dropdown]` Fixed alignment when using dropdown in compound field. ([#3647](https://github.com/infor-design/enterprise/issues/3647))
- `[Editor]` Added ui updates to the toolbar in uplift (vibrant mode) and minor style fixes. ([#3577](https://github.com/infor-design/enterprise/issues/3577))
- `[Editor]` Added fixes to reseting the dirty indicator when used in an editor. ([#3662](https://github.com/infor-design/enterprise/issues/3662))
- `[Editor]` Fixed a width change when toggle source view when the editor is on a modal, this is also based on UI feedback that the switch was confusing, so we now disable the buttons. ([#3594](https://github.com/infor-design/enterprise/issues/3594))
- `[Editor]` Fixed an issue where bullet and number lists could not be converted to headings and regular text with the font picker. ([#2679](https://github.com/infor-design/enterprise/issues/2679))
- `[Editor]` Fixed an issue where some settings like bold and italics would not be reset consistently when applying headings and regular text with the font picker. ([#2256](https://github.com/infor-design/enterprise/issues/2256))
- `[Editor]` Fixed an issue where the dirty events did not fire changing the source view. ([#3598](https://github.com/infor-design/enterprise/issues/3598))
- `[Editor]` Adding missing bottom spacing under heading elements. ([#3288](https://github.com/infor-design/enterprise/issues/3288))
- `[Field Filter]` Fixed an issue where switching to In Range filter type with a value in the field was causing an error. ([#3515](https://github.com/infor-design/enterprise/issues/3515))
- `[Editor]` Added a font color for rest/none swatch. ([#2035](https://github.com/infor-design/enterprise/issues/2035))
- `[Field Filter]` Fixed an issue where switching to In Range filter type with a value in the field was causing an error. ([#3515](https://github.com/infor-design/enterprise/issues/3515))
- `[Field Filter]` Fixed an issue where date range was not working after using other filter. ([#2764](https://github.com/infor-design/enterprise/issues/2764))
- `[Field Filter]` Fixed an issue where stray text would be shown if the filters are hidden and then shown later. ([#3687](https://github.com/infor-design/enterprise/issues/3687))
- `[Line Chart]` Fixed an issue where x-axis labels were overlapping for small viewport on homepage widget. ([#2674](https://github.com/infor-design/enterprise/issues/2674))
- `[Lookup]` Fixed an issue where selected values were clearing when use server side data. ([#588](https://github.com/infor-design/enterprise-ng/issues/588))
- `[Locale]` Added missing Afrikaans translations. ([#3685](https://github.com/infor-design/enterprise/issues/3685))
- `[Masthead]` Fixed layout and color issues in uplift theme. ([#3526](https://github.com/infor-design/enterprise/issues/3526))
- `[Modal]` Fixed an iOS bug where after opening several Modals/Messages, it would occasionally be impossible to scroll a scrollable page area. ([#3389](https://github.com/infor-design/enterprise/issues/3389))
- `[Modal]` Fixed a bug where when iframe elements are present, focus traps could occur and cause focus on elements outside of the Modal, but within the iframe. ([#2287](https://github.com/infor-design/enterprise/issues/2287))
- `[Modal]` Added a check for preventing Tooltips inside a Modal from opening while the Modal is not visible ([#3588](https://github.com/infor-design/enterprise/issues/3588))
- `[Modal]` Fixed dropdown position when the field is required. ([#3482](https://github.com/infor-design/enterprise/issues/3482))
- `[Modal]` Fixed a regression where some Close buttons were not properly closing. ([#3615](https://github.com/infor-design/enterprise/issues/3615))
- `[Process Indicator]` Fixed icons that are not centered inside the circle indicators. ([#3509](https://github.com/infor-design/enterprise/issues/3509))
- `[Personalize]` Fixed an issue that colorschanged events do not fire on when doing a set to default ation. ([#751](https://github.com/infor-design/enterprise-ng/issues/751))
- `[Searchfield]` Correct the background color of toolbar search fields. ([#3527](https://github.com/infor-design/enterprise/issues/3527))
- `[Spinbox]` Corrected an issue in the enable method, where it did not fully remove the readonly state. ([#3527](https://github.com/infor-design/enterprise/issues/3527))
- `[Swaplist]` Fixed an issue where lists were overlapping on uplift theme. ([#3452](https://github.com/infor-design/enterprise/issues/3452))
- `[Tabs]` Fixed the position of error icon too close to the border on focus state. ([#3544](https://github.com/infor-design/enterprise/issues/3544))
- `[Tabs-Vertical]` Fixed an issue where the content cannot scroll on mobile view. ([#3542](https://github.com/infor-design/enterprise/issues/3542))
- `[Tags]` Fixed a regression on Tag Buttons, where they were visually, vertically misaligned with Tag text. ([#3604](https://github.com/infor-design/enterprise/issues/3604))
- `[Week-View]` Changed the look of the week-view and day-view day of the week so its a 3 (or 2) letter abbreviation and emphasizes the date and spans two lines. This makes all the days of the week the same length. ([#3262](https://github.com/infor-design/enterprise/issues/3262))
- `[Validation]` Fixed a bug where addMessage did not add messages to the parent. ([#711](https://github.com/infor-design/enterprise-ng/issues/711))

(87 Issues Solved This Release, Backlog Enterprise 279, Backlog Ng 75, 1033 Functional Tests, 1322 e2e Tests)

## v4.26.2

### v4.26.2 Fixes

- `[Textarea]` Fixed missing text in safari on disabled text areas. ([#3638](https://github.com/infor-design/enterprise/issues/3638))

## v4.26.1

### v4.26.1 Fixes

- `[Demo App]` Fixed the embedded layout to show uplift theme. ([#861](https://github.com/infor-design/website/issues/861))

## v4.26.0

### v4.26.0 Features

- `[Datagrid]` Added support for expandable row to expand across all frozen columns, and fixed span layout issues on the right side frozen columns. ([#2867](https://github.com/infor-design/enterprise/issues/2867))
- `[Datagrid]` Added a new `resizeMode` option that allows you to pick between `flex` and `fit`. `flex` will resize columns independently shifting other columns to fit the table layout if needed. `fit` will resize using the neighbor's column width. This is possible more useful when you have less columns. ([#3251](https://github.com/infor-design/enterprise/issues/3251))
- `[Calendar]` Made the monthview, weekview and calendar work in RTL mode and added official support for UmAlQura calendar. ([#2788](https://github.com/infor-design/enterprise/issues/2788))
- `[Icons]` Added new icons `icon-play, icon-stop, icon-record, icon-pause` for video players. ([#411](https://github.com/infor-design/design-system/issues/411))
- `[Icons]` Added new icons `icon-security-off, icon-security-on` for toggles related to security/secure items. ([#397](https://github.com/infor-design/design-system/issues/397))
- `[Searchfield]` Added a setting that makes it possible to adjust the "collapsed" size of a Toolbar Searchfield to better accommodate some use cases. ([#3296](https://github.com/infor-design/enterprise/issues/3296))

### v4.26.0 Fixes

- `[Application Menu]` Fixed bugs with filtering where it was not possible to have the filter match text within content areas, as well as general expand/collapse bugs with filtering. ([#3131](https://github.com/infor-design/enterprise/issues/3131))
- `[Application Menu]` Fixed overlap button when label is too long, and aligned dropdown icon in application menu uplift theme. ([#3133](https://github.com/infor-design/enterprise/issues/3133))
[Contextual Action Panel] - Fixed shade colors of text and icon buttons in uplift theme high contrast. (#3394)
- `[Accordion]` - Fixed an issue with a missing border on the last element in certain states. ([#3885](https://github.com/infor-design/enterprise/issues/3885))
- `[Calendar]` Fixed issue where on month view in events info `Date` and `Duration` fields were not working with some events and `Duration` field. Now `Duration` field support `Days, Hours and Minutes` text. ([#2777](https://github.com/infor-design/enterprise/issues/2777))
- `[Calendar]` Fixed an issue where link was not working on monthview to switch to day view when clicked on more events on that day. ([#3181](https://github.com/infor-design/enterprise/issues/3181))
- `[Calendar]` Fixed a calendar event where the start date today is not displaying as upcoming event in different timezone. ([#2776](https://github.com/infor-design/enterprise/issues/2776))
- `[Calendar]` Fixed an issue where adding an event was inconsistent in Safari. ([#3079](https://github.com/infor-design/enterprise/issues/3079))
- `[Calendar]` Fixed an issue where any event was not rendering in day and week view. ([#3222](https://github.com/infor-design/enterprise/issues/3222))
- `[Calendar]` Fixed an issue where date selection was not persist when switching from month view to week view to day view. ([#3319](https://github.com/infor-design/enterprise/issues/3319))
- `[Colors]` Fixed an incorrect ruby06 color, and made the background change on theme change now (again). ([#3448](https://github.com/infor-design/enterprise/issues/3448))
- `[Datagrid]` Fixed an issue where focus on reload data was forced to be on active cell. ([#358](https://github.com/infor-design/enterprise-ng/issues/358))
- `[Datagrid]` Fixed RTL issues in the filter row. ([#3517](https://github.com/infor-design/enterprise/issues/3517))
- `[Datagrid]` Improved the column resize behavior in speed and usability with the cursor being more accurate during resize. ([#3251](https://github.com/infor-design/enterprise/issues/3251))
- `[Datagrid]` Improved the column resize behavior to work much better in RTL mode. ([#1924](https://github.com/infor-design/enterprise/issues/1924))
- `[Datagrid]` Fixed a bug where if a filter row column is frozen the mask and editor options would not be applied. ([#2553](https://github.com/infor-design/enterprise-ng/issues/2553))
- `[Datagrid]` Fixed an issue where when using rowTemplate/expandableRows and frozenColumns on both sides the right side did not render properly. ([#2867](https://github.com/infor-design/enterprise/issues/2867))
- `[Datagrid]` Fixed an issue where height was not aligning to expandable row for frozen columns. ([#3516](https://github.com/infor-design/enterprise/issues/3516))
- `[Datagrid]` Fixed hover color should not be similar to alternate rows when hovering in uplift high contrast. ([#3338](https://github.com/infor-design/enterprise/issues/3338))
- `[Datagrid]` Fixed a demo app issue filtering decimal fields in some examples. ([#3351](https://github.com/infor-design/enterprise/issues/3351))
- `[Datagrid]` Fixed an issue where some columns were disappear after resizing the browser or after changing themes. ([#3434](https://github.com/infor-design/enterprise/issues/3434))
- `[Datagrid]` Fixed an issue that the filter row type dropdowns did not close when the grid is scrolled. ([#3216](https://github.com/infor-design/enterprise/issues/3216))
- `[Datagrid]` Added an example showing the configuration needed to filter date time fields on just dates without the time part. ([#2865](https://github.com/infor-design/enterprise/issues/2865))
- `[Datagrid]` Changed the isFilter added value to datasets to a more unique value to avoid clashes. ([#2668](https://github.com/infor-design/enterprise/issues/2668))
- `[Datagrid]` Added a `getDataset` method that will return the current dataset without any added properties. ([#2668](https://github.com/infor-design/enterprise/issues/2668))
- `[Datagrid]` Fixed an issue that when reordering filter columns the filter values would disappear. ([#2565](https://github.com/infor-design/enterprise/issues/2565))
- `[Datagrid]` Fixed an issue that dropdown lists in filter rows did not close when scrolling. ([#2056](https://github.com/infor-design/enterprise/issues/2565))
- `[Datagrid]` Added a `filterType` option to the filter event data so the type can be determined. ([#826](https://github.com/infor-design/enterprise/issues/826))
- `[Datagrid]` Add options to `toolbar.filterRow` so that instead of true/false you can set `showFilter, clearFilter, runFilter` independently. ([#1479](https://github.com/infor-design/enterprise/issues/1479))
- `[Datagrid]` Added fixes to improve the usage of the textarea editor. ([#3417](https://github.com/infor-design/enterprise/issues/3417))
- `[Datagrid]` Fixed an issue where reset to default was not working properly. ([#3487](https://github.com/infor-design/enterprise/issues/3487))
- `[Datepicker]` Fixed an issue where setting date format with comma character was not working. ([#3008](https://github.com/infor-design/enterprise/issues/3008))
- `[Editor]` Made the link and image link fields required on the dialogs. ([#3008](https://github.com/infor-design/enterprise/issues/3008))
- `[Editor]` Fixed an issue where it was possible to clear text and end up with text outside the default paragraph separator. ([#2268](https://github.com/infor-design/enterprise/issues/2268))
- `[Fileupload]` Fixed an issue where tabbing out of a fileupload in was causing the modal dialog to disappear. ([#3458](https://github.com/infor-design/enterprise/issues/3458))
- `[Form Compact Layout]` Added support for `form-compact-layout` the remaining components. ([#3008](https://github.com/infor-design/enterprise/issues/3329))
- `[Dropdown]` Fixed a bug that was causing the `selectValue()` method not to update the visual display of the in-page Dropdown element. ([#3432](https://github.com/infor-design/enterprise/issues/3432))
- `[Forms]` Fixed an issue where radio group was overlapping fields. ([#3466](https://github.com/infor-design/enterprise/issues/3466))
- `[Forms Compact]` Fixed an issue where fileupload was misaligned in RTL mode in uplift theme. ([#3483](https://github.com/infor-design/enterprise/issues/3483))
- `[Icons]` Fixed color inconsistencies of the icons when the fields are in readonly state. ([#3176](https://github.com/infor-design/enterprise/issues/3176))
- `[Input]` Added the ability to line up data labels with inputs by adding class `field-height` to the `data` element and placing it in a responsive grid. ([#987](https://github.com/infor-design/enterprise/issues/987))
- `[Input]` Added the ability to use standalone required spans, this will help on responsive fields if they are cut off. ([#3115](https://github.com/infor-design/enterprise/issues/3115))
- `[Input/Forms]` Added the ability to add a class to rows to align the fields on the bottom, this will line up fields if they have wrapping labels or long labels with required fields. To enable this add class `flex-align-bottom` to the grid `row`. ([#443](https://github.com/infor-design/enterprise/issues/443))
- `[Locale]` Fixed an issue where formatDate() method was not working for es-419. ([#3363](https://github.com/infor-design/enterprise/issues/3363))
- `[Locale]` Fixed an issue where setting language to `nb` would error. ([#3455](https://github.com/infor-design/enterprise/issues/3455))
- `[Locale]` Fixed incorrect time separators in the no, nn, and nn locales. ([#3468](https://github.com/infor-design/enterprise/issues/3468))
- `[Locale]` Added further separation of language from formatting in date oriented components (calendar, datepicker, timepicker ect). [3244](https://github.com/infor-design/enterprise/issues/3244))
- `[Locale]` Added support for `nn` locale and language, but this will change to no language as only this is translated as its the same. ([#3455](https://github.com/infor-design/enterprise/issues/3455))
- `[Locale]` Correct the month names in Russian locale and capitalized the day names. ([#3464](https://github.com/infor-design/enterprise/issues/3464))
- `[Module Tabs]` Fixed color tab indicator and small gap below when selected/opened for all color variations in uplift theme. ([#3312](https://github.com/infor-design/enterprise/issues/3312))
- `[Modal]` Fixed colors in dark mode for the primary disabled button and error and background contrast. ([#2754](https://github.com/infor-design/enterprise/issues/2754))
- `[Pie]` Fixed an issue where initial selection was getting error. ([#3157](https://github.com/infor-design/enterprise/issues/3157))
- `[Popupmenu]` Fixed an issue where list separators were disappearing when reduced the browser zoom level e.g. 70-80%. ([#3407](https://github.com/infor-design/enterprise/issues/3407))
- `[Radar Chart]` Fixed an issue where labels was cut off for some screen sizes. ([#3320](https://github.com/infor-design/enterprise/issues/3320))
- `[Searchfield]` Fixed a bug where changing filter results while the autocomplete is open may result in the menu being positioned incorrectly. ([#3243](https://github.com/infor-design/enterprise/issues/3243))
- `[Searchfield]` Fixed a bug in Toolbar Searchfields where a component configured with `collapsible: false` and `collapseSize` defined, the searchfield would incorrectly collapse. ([NG#719](https://github.com/infor-design/enterprise-ng/issues/719))
- `[Splitter]` Fixed an issue in the destroy function where the expand button was not removed. ([#3371](https://github.com/infor-design/enterprise/issues/3371))
- `[Swaplist]` Fixed an issue where top buttons were not aligned in Firefox. ([#3425](https://github.com/infor-design/enterprise/issues/3425))
- `[Textarea]` Fixed an issue where using `rows` stopped working, and fixed the autoGrow option to work better. ([#3471](https://github.com/infor-design/enterprise/issues/3471))
- `[Toolbar]` Fixed an issue where some `destroy()` methods being called in `teardown()` were not type-checking for the `destroy()` method, and sometimes would incorrectly try to call this on an object or data property defined as `button`. ([#3449](https://github.com/infor-design/enterprise/issues/3449))
- `[Tooltip/Popover]` Fixed incorrect placement when in RTL modes, as well as some broken styles on the RTL Popover. ([#3119](https://github.com/infor-design/enterprise/issues/3119))
- `[Validation/Checkboxes]` Fixed issues with making checkboxes required, the styling did not work for it and the scrollIntoView function and validation failed to fire. Note that to add required to the checkbox you need to add an extra span, adding a class to the label will not work because the checkbox is styled using the label already. ([#3147](https://github.com/infor-design/enterprise/issues/3147))
- `[Validation]` Fixed an issue where calling removeMessage would not remove a manually added error class. ([#3318](https://github.com/infor-design/enterprise/issues/3318))

(78 Issues Solved This Release, Backlog Enterprise 336, Backlog Ng 77, 989 Functional Tests, 1246 e2e Tests)

## v4.25.3

### v4.25.3 Fixes

- `[Bar]` Fixed an error rendering charts with only one dataset point. ([#3505](https://github.com/infor-design/enterprise/issues/3505))
- `[Datagrid]` Fixed an issue where date range filter was unable to filter data. ([#3503](https://github.com/infor-design/enterprise/issues/3503))
- `[Datagrid]` Fixed an issue where date range filter was not working. ([#3337](https://github.com/infor-design/enterprise/issues/3337))
- `[Datepicker]` Fixed an issue where date range with minimum range was not working. ([#3268](https://github.com/infor-design/enterprise/issues/3268))
- `[Datepicker]` Fixed an issue where date range was reverting to initial values after clearing. ([#1306](https://github.com/infor-design/enterprise/issues/1306))
- `[Field Filter]` Fixed an issue where switching to In Range filter type with a value in the field was causesing an error. ([#3515](https://github.com/infor-design/enterprise/issues/3515))
- `[Field Filter]` Fixed an issue where date range was not working after using other filter. ([#2764](https://github.com/infor-design/enterprise/issues/2764))

## v4.25.2

### v4.25.2 Fixes

- `[Fileupload]` Fixed an issue where tabbing out of a fileupload in was causing the modal dialog to disappear. ([#3458](https://github.com/infor-design/enterprise/issues/3458))

## v4.25.1

### v4.25.1 Fixes

- `[Datagrid]` Fixed a bug where if there was an editor datagrid might error when loading. ([#3313](https://github.com/infor-design/enterprise/issues/3313))
- `[Mask]` Fixed a bug where leading zeroes were not possible to apply against Number Masks on standard input fields that also handled formatting for thousands separators. ([#3315](https://github.com/infor-design/enterprise/issues/3315))
- `[General]` Improved the colors of windows chrome custom scrollbars in uplift themes. ([#3413](https://github.com/infor-design/enterprise/issues/3413))

## v4.25.0

### v4.25.0 Features

- `[Fields]` Added a form level class to toggle all fields in the form to a more compact (shorter) mode called `form-layout-compact`. Added and fixed existing components so that there is now the option to have more compact forms by using shorter fields. ([#3249](https://github.com/infor-design/enterprise/issues/3249))
- `[Tag]` Added a new style for linkable tags that will work for default, info, good, error, alert, and neutral styles. ([#3113](https://github.com/infor-design/enterprise/issues/3113))
- `[Multiselect]` Added Tag Display as a new style for interacting with selected results in Multiselect components. ([#3114](https://github.com/infor-design/enterprise/issues/3114))
- `[Popdown]` Added support for tabbing into and exit out of it. ([#3218](https://github.com/infor-design/enterprise/issues/3218))
- `[Colors]` Updated design system tokens to new colors for uplift and did a pass on all three theme variants. This impacts and improves many internal colors in components and charts. ([#3007](https://github.com/infor-design/enterprise/issues/3007))

### v4.25.0 Fixes

- `[About]` Added further indication for Microsoft Edge Chrome next to the underlying chrome version. ([#3073](https://github.com/infor-design/enterprise/issues/3073))
- `[About]` Fixed a bug where the browser language was shown as the locale name, we now show browser language and IDs language and locale separate. ([#2913](https://github.com/infor-design/enterprise/issues/2913))
- `[About]` Fixed a bug where the OS version was duplicated. ([#1650](https://github.com/infor-design/enterprise/issues/1650))
- `[Accordion]` Fixed inconsistency style of focus element after clicking on a certain accordion header. ([#3082](https://github.com/infor-design/enterprise/issues/3082))
- `[Accordion]` Fixed an issue that when all panes are expanded then they could no longer be closed. ([#701](https://github.com/infor-design/enterprise-ng/issues/3217))
- `[Application Menu]` Fixed minor usability issues when attempting to filter on application menus, display of hidden filtered children, and filtering reset when a Searchfield is blurred. ([#3285](https://github.com/infor-design/enterprise/issues/3285))
- `[Application Menu]` Fixed incorrect font-size/padding around list item headers' bullet points. ([#3364](https://github.com/infor-design/enterprise/issues/3364))
- `[Application Menu]` Tweaked some font colors on the Vibrant theme. ([#3400](https://github.com/infor-design/enterprise/issues/3400))
- `[Autocomplete]` Fixed an issue where selected event was not firing when its parent is partly overflowing. ([#3072](https://github.com/infor-design/enterprise/issues/3072))
- `[Calendar]` Fixed an issue setting the legend checked elements to false in the api. ([#3170](https://github.com/infor-design/enterprise/issues/3170))
- `[Datagrid]` Fixed an issue where the data after commit edit was not in sync for tree. ([#659](https://github.com/infor-design/enterprise-ng/issues/659))
- `[Datagrid]` Fixed an issue where the add row or load new data for grouping was not working. ([#2801](https://github.com/infor-design/enterprise/issues/2801))
- `[Datagrid]` Fixed an issue where time picker filter trigger icon and text was overlapping. ([#3062](https://github.com/infor-design/enterprise/issues/3062))
- `[Datagrid]` Fixed a bug where floating point math would cause the grouping sum aggregator to round incorrectly. ([#3233](https://github.com/infor-design/enterprise/issues/3233))
- `[Datagrid]` Fixed style issues in all theme and theme variants when using the list style including grouped headers and states. ([#3265](https://github.com/infor-design/enterprise/issues/3265))
- `[Datagrid]` Fixed issues with the stretch columns minimum width. ([#3308](https://github.com/infor-design/enterprise/issues/3308))
- `[Datagrid]` Fixed an issue where converting circular structure to JSON was throwing an error. ([#3309](https://github.com/infor-design/enterprise/issues/3309))
- `[Datagrid]` Fixed an issue where focus in date picker field was not aligning. ([#3350](https://github.com/infor-design/enterprise/issues/3350))
- `[Datagrid]` Added fixes for editing lookup fields, fixed the styling of the lookup editor and improved padding, also fixed the sort indicator color. ([#3160](https://github.com/infor-design/enterprise/issues/3160))
- `[Datagrid]` Fixed a bug that made selecting blank items in lists in a dropdown not possible. ([#3313](https://github.com/infor-design/enterprise/issues/3313))
- `[Editor]` Fixed an issue where line spacing was inconsistent. ([#3335](https://github.com/infor-design/enterprise/issues/3335))
- `[General]` Added detection for wkWebView which is paired with safari. This caused issues with all black text as this browser had previously been unknown. ([#3336](https://github.com/infor-design/enterprise/issues/3336))
- `[Homepage]` Fixed an issue where the DOM order was not working for triple width widgets. ([#3101](https://github.com/infor-design/enterprise/issues/3101))
- `[Locale]` Fixed an issue where enter all digits was not working for fr-FR. ([#3217](https://github.com/infor-design/enterprise/issues/3217))
- `[Locale]` Added the ability to set a 5 digit language (`fr-FR` and `fr-CA` vs `fr`) and added separate strings for `fr-CA` vs `fr-FR`. ([#3245](https://github.com/infor-design/enterprise/issues/3245))
- `[Locale]` Changed incorrect Chinese locale year formats to the correct format as noted by translators. For example `2019年 12月`. ([#3081](https://github.com/infor-design/enterprise/issues/3081))
- `[Locale]` Corrected and added the firstDayofWeek setting for every locale. ([#3060](https://github.com/infor-design/enterprise/issues/3060))
- `[Mask]` Fixed an issue when applying Masks to input fields configured for numbers, where errors would be thrown when the Mask attempted to overwrite the input field value. ([#3315](https://github.com/infor-design/enterprise/issues/3315))
- `[Modal]` Fixed an issue where the returns focus to button after closing was not working. ([#3166](https://github.com/infor-design/enterprise/issues/3166))
- `[Multiselect]` Adjusted the placeholder color as it was too dark. ([#3276](https://github.com/infor-design/enterprise/issues/3276))
- `[Pie]` Fixed cut off line labels when something other than value is used. ([#3143](https://github.com/infor-design/enterprise/issues/3143))
- `[Popupmenu]` Switched the `attachToBody` setting to be true by default. ([#3331](https://github.com/infor-design/enterprise/issues/3331))
- `[Searchfield]` Fixed an issue where multiselect items' checkboxes and text were misaligned in RTL mode. ([#1811](https://github.com/infor-design/enterprise/issues/1811))
- `[Searchfield]` Fixed placeholder text alignment issues on Vibrant theme in Firefox. ([#3055](https://github.com/infor-design/enterprise/issues/3055))
- `[Scrollbar]` Fixed styles for windows chrome to work with all themes. ([#3172](https://github.com/infor-design/enterprise/issues/3172))
- `[Searchfield]` Fixed an overlapping text in searchfield when close icon button is showed. ([#3135](https://github.com/infor-design/enterprise/issues/3135))
- `[Tabs]` Fixed an issue where scroll was not working on mobile view for scrollable-flex layout. ([#2931](https://github.com/infor-design/enterprise/issues/2931))

(47 Issues Solved This Release, Backlog Enterprise 374, Backlog Ng 96, 980 Functional Tests, 1196 e2e Tests)

## v4.24.0

### v4.24.0 Important Changes

- `[Icons]` Reversed a change in previous versions to make alert icons all have a white background as this caused issues. Concerning alert icons there are now the following `icon-[name]` - which will have transparent background, in Uplift these are linear in style, in soho these are solid in style. We also add a `icon-[name]-alert` for alert icons with a white background. If you need a white background you can use these otherwise we have restored the functionality from the 4.21 version, you might need a white background in calendar icons. Also the pending icon is fixed and now orange. ([#3052](https://github.com/infor-design/enterprise/issues/3052))
- `[Datagrid]` Changed the way tables are rendered to avoid gaps at the end of the grid and fix the sizes so they work in resize. This is done by using css position: sticky for headers. It has a few consequences. The spaceColumn option which was never completed was removed. The stretchColumn option is still working but is less important now and defaults to no stretch. IE 11 will now no longer support sticky headers because it does not support css position sticky, so it will degrade in functionality. This improves all issues with columns getting out of alignment. ([#2825](https://github.com/infor-design/enterprise/issues/2825))

### v4.24.0 Deprecation

### v4.24.0 Features

- `[Datagrid]` Added support to get only changed values as return array for get modified rows method. ([#2958](https://github.com/infor-design/enterprise/issues/2958))
- `[Editor]` Replaced the `h3` and `h4` buttons with a more robust Fontpicker component. ([#2722](https://github.com/infor-design/enterprise/issues/2722))
- `[Spinbox]` Standardized Spinbox field sizes to match other input field sizes, added responsive form (fluid) functionality for Spinbox, and reworked the standard size of the Spinbox to match other form fields. ([#1344](https://github.com/infor-design/enterprise/issues/1344))

### v4.24.0 Fixes

- `[All]` Removed the property `-webkit-text-fill-color` from usage throughout out our codebase, except for one rule that changes it to `unset` if it's present. ([#3041](https://github.com/infor-design/enterprise/issues/3041))
- `[Application Menu]` Fixed issue in application menu where scrollbar is visible even if it's not needed in uplift theme. ([#3134](https://github.com/infor-design/enterprise/issues/3134))
- `[Datagrid]` Fixed an issue where the hide pager on one page setting was not working correctly when applying a filter. ([#2676](https://github.com/infor-design/enterprise/issues/2676))
- `[Datagrid]` Fixed an issue where if the grid is initialized with an empty array then updateColumns is used the resetColumns function failed. ([#690](https://github.com/infor-design/enterprise-ng/issues/690))
- `[Datagrid]` Fixed an issue where the dirty cell indicator was not updating after remove row. ([#2960](https://github.com/infor-design/enterprise/issues/2960))
- `[Datagrid]` Fixed an issue where the method getModifiedRows was not working, it had duplicate entries for the same row. ([#2908](https://github.com/infor-design/enterprise/issues/2908))
- `[Datagrid]` Fixed an issue where the personalized columns were not working when toggle columns and drag drop. ([#3004](https://github.com/infor-design/enterprise/issues/3004))
- `[Datagrid]` Fixed an issue where the grouping filter was not working after do sort. ([#3012](https://github.com/infor-design/enterprise/issues/3012))
- `[Datagrid]` Fixed an issue where the editable single column was not working. ([#3023](https://github.com/infor-design/enterprise/issues/3023))
- `[Datagrid]` Fixed an issue where when hovering a parent row the same row index in the child row will show the hover state. ([#2227](https://github.com/infor-design/enterprise/issues/2227))
- `[Datagrid]` Fixed an issue where the focus state for action button formatter was not working correctly. ([#3006](https://github.com/infor-design/enterprise/issues/3006))
- `[Datagrid]` Fixed an issue where the personalization dialog was not centered on IE 11. ([#3175](https://github.com/infor-design/enterprise/issues/3175))
- `[Datagrid]` Fixed an issue finally so that all columns will always align and will never come out of alignment. ([#2835](https://github.com/infor-design/enterprise/issues/2835))
- `[Datagrid]` Fixed an issue where in some cases when there is no data you could not scroll right. ([#2363](https://github.com/infor-design/enterprise/issues/2363))
- `[Datagrid]` Fixed an issue where in some cases where you could not scroll right over the empty message. ([#2864](https://github.com/infor-design/enterprise/issues/2864))
- `[Datagrid]` Fixed an issue where the IOS text would appear very large on group headers. ([#2224](https://github.com/infor-design/enterprise/issues/2224))
- `[Datagrid]` Fixed an issue where in some cases where if you have one column and are in edit mode resizing the page behaved strangely. ([#3193](https://github.com/infor-design/enterprise/issues/3193))
- `[Datagrid]` Changed the rendering of columns so that there will never be a gap on the left side, changed the default of stretchColumn to null which will fill. ([#1818](https://github.com/infor-design/enterprise/issues/1818))
- `[Datagrid]` Fixed an issue that hyperlinks in the datagrid would redirect. ([#3207](https://github.com/infor-design/enterprise/issues/3207))
- `[Datagrid]` Changed the behavior of column resizing to use "fit" during resize, which means adjacent columns only will be resized. ([#605](https://github.com/infor-design/enterprise/issues/605))
- `[Datagrid]` Fixed an issue that resizing the last column would create a gap. ([#1671](https://github.com/infor-design/enterprise/issues/1671))
- `[Datepicker]` Fixed missing background color on disable dates and adjusted the colors in all themes. ([#2910](https://github.com/infor-design/enterprise/issues/2910))
- `[Datepicker]` Fixed a layout issue on the focus state on colored/legend days. ([#2910](https://github.com/infor-design/enterprise/issues/2910))
- `[Datepicker]` Fixed an issue where the calendar layout was not working on ie11. ([#3226](https://github.com/infor-design/enterprise/issues/3226))
- `[Dropdown]` Fix a bug where a dropdown in a datagrid cell would sometimes not display the correct value when selected. ([#2919](https://github.com/infor-design/enterprise/issues/2919))
- `[Dropdown]` Fix a layout issue in RTL on the badges example. ([#3150](https://github.com/infor-design/enterprise/issues/3150))
- `[Editor]` Corrected CSP errors and broken images in the Editor Preview when inserting the default image. ([#2937](https://github.com/infor-design/enterprise/issues/2937))
- `[Editor]` Fixes issues with Editors configured to use Flex Toolbar, where toolbar buttons were not properly triggering selected events, and overflowed items were not triggering editor actions as expected. ([#2938](https://github.com/infor-design/enterprise/issues/2938))
- `[Editor]` The Editor now uses the same routine for stripping disallowed tags and attributes from pasted content when it transitions from the Source View to the Preview. This makes it impossible to paste/type HTML tags containing a `style` property with CSS rules that are not allowed to be applied to inline Editor elements, such as `font-family`. ([#2987](https://github.com/infor-design/enterprise/issues/2987))
- `[Editor]` Fixed a problem in Safari that would cause scrolling to occur inside Flex Toolbars unexpectedly. ([#3033](https://github.com/infor-design/enterprise/issues/3033))
- `[Editor]` Fixed many memory leaks related to view swapping and `destroy()` in the Editor. ([#3112](https://github.com/infor-design/enterprise/issues/3112))
- `[EmptyMessage]` Added a fix so that click will only fire on the button part of the empty message. ([#3139](https://github.com/infor-design/enterprise/issues/3139))
- `[Header]` Update the header placeholder text color to match better. ([#3040](https://github.com/infor-design/enterprise/issues/3040))
- `[Locale]` Fixed a problem in fi-FI where some date formats where incorrect with one digit days. ([#3019](https://github.com/infor-design/enterprise/issues/3019))
- `[Locale]` Added new conversion methods for gregorian to umalqura dates and vice versa with Locale. The fromGregorian and togregorian methods were in two separate locations ar-SA and ar-EG. These new methods gregorianToUmalqura and umalquraToGregorian now moved to to one location in locale and removed the maxDate on them. ([#3051](https://github.com/infor-design/enterprise/issues/3051))
- `[Locale]` Fixed an issue when formatting with `SSS` in the format string, the leading zeros were incorrectly removed from the millisecond output. ([#2696](https://github.com/infor-design/enterprise/issues/2696))
- `[Locale/Datagrid]` Fixed an issue in the datagrid/locale that meant if a string is provided in the current locale for a number it wont parse correctly if the decimal format is a `,` (such as nl-NL). ([#3165](https://github.com/infor-design/enterprise/issues/3165))
- `[Locale]` Fixed an issue when loading en-XX locales where some data may be mixed with en-US. ([#3208](https://github.com/infor-design/enterprise/issues/3208))
- `[Mask]` Fixed a Safari bug where certain masked values would not trigger a "change" event on the input field. ([#3002](https://github.com/infor-design/enterprise/issues/3002))
- `[Modal]` Added a new setting `overlayOpacity` that give the user to control the opacity level of the modal/message dialog overlay. ([#2975](https://github.com/infor-design/enterprise/issues/2975))
- `[Popover]` Fixed an issue where the content was disappearing when change themes on IE11. ([#2954](https://github.com/infor-design/enterprise/issues/2954))
- `[Progress]` Added the ability to init the progress and update it to zero, this was previously not working. ([#3020](https://github.com/infor-design/enterprise/issues/3020))
- `[Sparkline Chart]` Fixed an issue where an error was thrown while a sparkline chart was present during a theme chnage. ([#3159](https://github.com/infor-design/enterprise/issues/3159))
- `[Tabs Module]` Fixed missing ellipsis and spacing issue on mobile view in searchfield of tabs module when resizing the browser. ([#2940](https://github.com/infor-design/enterprise/issues/2940))
- `[Toast]` Fixed an issue where the saved position was not working for whole app. ([#3025](https://github.com/infor-design/enterprise/issues/3025))
- `[Tree]` Fixed an issue where the nodes were not rendering. ([#3194](https://github.com/infor-design/enterprise/issues/3194))

### v4.24.0 Chores & Maintenance

- `[Demoapp]` Allow the query params that affect theming/personalization (theme/variant/colors) to be appended/adjusted on the browser's URL without affecting other query parameters, or adding unnecessary paramters that weren't changed.
- `[Toolbar Searchfield]` Increased the amount of text shown when the Searchfield is not expanded, and appears similar to a button.  Also modified some styles in all themes to make alignment of the text better between the Searchfield and buttons when the Searchfield is not expanded. ([#2944](https://github.com/infor-design/enterprise/issues/2944))

(74 Issues Solved This Release, Backlog Enterprise 374, Backlog Ng 85, 974 Functional Tests, 1191 e2e Tests)

## v4.23.0

### v4.23.0 Deprecation

- `[Icons]` We added per theme empty state icons for both uplift (vibrant) and soho (subtle) themes. Because of this `svg-empty.html` is now deprecated. Please use the theme based files `theme-soho-svg-empty.html` and `theme-uplift-svg-empty.html`. ([#426](https://github.com/infor-design/design-system/issues/426))

### v4.23.0 Features

- `[Accordion]` Added a new setting `expanderDisplay` that can display all expander button icons in the classic style, or with all "chevron" or "plus-minus"-style icons.  Deprecated the legacy `displayChevron` setting in favor of this change. ([#2900](https://github.com/infor-design/enterprise/issues/2900))
- `[Calendar / Day View]` A new component Week View was created, you can configure it to show a single day as well, or several days so we now have a day view. ([#2780](https://github.com/infor-design/enterprise/issues/2780))
- `[Calendar / Week View]` A new component Week View was added. You can show events in a series of days. This is also integrated into view switcher in the calendar component. ([#1757](https://github.com/infor-design/enterprise/issues/1757))
- `[Empty Messages]` Added a new icon `empty-no-users`. ([#3046](https://github.com/infor-design/enterprise/issues/3046))
- `[Locale]` Added updated translation files for 16 in house languages. ([#3049](https://github.com/infor-design/enterprise/issues/3049))
- `[Modal]` Added a new setting `overlayOpacity` that gives the developer ability to control the opacity level of the modal/message dialog overlay. ([#2975](https://github.com/infor-design/enterprise/issues/2975))

### v4.23.0 Fixes

- `[Accordion]` Fixed the font color when hovered on uplift high contrast. ([#3042](https://github.com/infor-design/enterprise/issues/3042))
- `[Autocomplete]` Fixed memory leaks by preventing re-rendering of an open autocomplete list from attaching new events, adding multiple `aria-polite` elements, etc. ([#2888](https://github.com/infor-design/enterprise/issues/2888))
- `[Calendar]` Pass calendar tooltip settings down to week-view component. ([#3179](https://github.com/infor-design/enterprise/issues/3179))
- `[Calendar]` Fixed disabled legend label color on vibrant/uplift with dark Variant theme. ([#2965](https://github.com/infor-design/enterprise/issues/2965))
- `[Calendar]` Fixed missing arrow and scrolling issues in the event popup. ([#2962](https://github.com/infor-design/enterprise/issues/2962))
- `[Contextual Action Panel]` Fixed an issue where the CAP close but beforeclose event not fired. ([#2826](https://github.com/infor-design/enterprise/issues/2826))
- `[Context Menu]` Fixed a placement bug that would cut the size of the menu to an unusable size in small viewport displays. ([#2899](https://github.com/infor-design/enterprise/issues/2899))
- `[Contextual Action Panel]` Fixed placement of `(X)` close button on both standard and Flex toolbars when using the `showCloseBtn` setting. ([#2834](https://github.com/infor-design/enterprise/issues/2834))
- `[Datagrid]` Fixed column headers font color in uplift high contrast. ([#2830](https://github.com/infor-design/enterprise/issues/2830))
- `[Datagrid]` Fixed an issue where the tree children expand and collapse was not working. ([#633](https://github.com/infor-design/enterprise-ng/issues/633))
- `[Datagrid]` Fixed an issue where the pager was not updating with updated method. ([#2759](https://github.com/infor-design/enterprise/issues/2759))
- `[Datagrid]` Fixed an issue where the browser contextmenu was not showing by default. ([#2842](https://github.com/infor-design/enterprise/issues/2842))
- `[Datagrid]` Fixed an issue where string include zeroes not working with text filter. ([#2854](https://github.com/infor-design/enterprise/issues/2854))
- `[Datagrid]` Fixed an issue where the select all button for multiselect grouping was not working. ([#2895](https://github.com/infor-design/enterprise/issues/2895))
- `[Datagrid]` Fixed an issue where the select children for tree was not working. ([#2961](https://github.com/infor-design/enterprise/issues/2961))
- `[Datepicker]` Fixed an issue where the selected date was getting cleared and creating js error after changing month or year in Umalqura date and Calendar. ([#3093](https://github.com/infor-design/enterprise/issues/3093))
- `[Datepicker]` Fixed an issue where the validation after body re-initialize was not working. ([#2410](https://github.com/infor-design/enterprise/issues/2410))
- `[Datepicker]` Fixed an issue where the islamic-umalqura calendar was not working, when used with user vs settings locale and translate data was not loading from parent locale. ([#2878](https://github.com/infor-design/enterprise/issues/2878))
- `[Datepicker]` Fixed layout issues in RTL mode, also the buttons are switched the to the opposite side now. ([#3068](https://github.com/infor-design/enterprise/issues/3068))
- `[Dropdown]` Fixed an issue where the dropdown icons are misaligned in IE11 in the Uplift theme. ([#2826](https://github.com/infor-design/enterprise/issues/2912))
- `[Dropdown]` Fixed an issue where the placeholder was incorrectly renders when initially set selected item. ([#2870](https://github.com/infor-design/enterprise/issues/2870))
- `[Dropdown]` Fixed placement logic when dropdown's flip, as well as a visual bug with checkmark/icon placement on some browsers. ([#3058](https://github.com/infor-design/enterprise/issues/3058))
- `[Dropdown]` Fixed an issue where it was possible to inject xss when clearing the typeahead. ([#650](https://github.com/infor-design/enterprise-ng/issues/650))
- `[Field Filter]` Fixed an issues where the icons are not vertically centered, and layout issues when opening the dropdown in a smaller height browser. ([#2951](https://github.com/infor-design/enterprise/issues/2951))
- `[Header]` Fixed an iOS bug where the theme switcher wasn't working after Popupmenu lifecycle changes. ([#2986](https://github.com/infor-design/enterprise/issues/2986))
- `[Header Tabs]` Added a more distinct style to selected header tabs. ([infor-design/design-system#422](https://github.com/infor-design/design-system/issues/422))
- `[Hierarchy]` Fixed the border color on hierarchy cards. ([#423](https://github.com/infor-design/design-system/issues/423))
- `[Locale]` Fixed an issue where the parseDate method was not working for leap year. ([#2737](https://github.com/infor-design/enterprise/issues/2737))
- `[Locale]` Fixed an issue where some culture files does not have a name property in the calendar. ([#2880](https://github.com/infor-design/enterprise/issues/2880))
- `[Locale]` Fixed an issue where cultures with a group of space was not parsing correctly. ([#2959](https://github.com/infor-design/enterprise/issues/2959))
- `[Locale]` Fixed a problem loading nb-NO locale where it would fail to find translations and possibly error. ([#3035](https://github.com/infor-design/enterprise/issues/3035))
- `[Lookup]` Fixed missing X button in searchfield on a mobile viewport. ([#2948](https://github.com/infor-design/enterprise/issues/2948))
- `[Message]` Fixed an issue with an extra scroll bar, updated padding. ([#2964](https://github.com/infor-design/enterprise/issues/2964))
- `[Modal]` Fixed a layout issue when using 2 or more buttons on some smaller devices. ([#3014](https://github.com/infor-design/enterprise/issues/3014))
- `[Monthview]` Fixed an issue that the month/year text will reset when pressing cancel. ([#3080](https://github.com/infor-design/enterprise/issues/3080))
- `[Monthview]` Fixed a layout issue on the header in IE 11. ([#2862](https://github.com/infor-design/enterprise/issues/2862))
- `[Pie]` Fixed an issue where legends in pie chart gets cut off on mobile view. ([#902](https://github.com/infor-design/enterprise/issues/902))
- `[Popupmenu]` In mobile settings (specifically iOS), input fields will now allow for text input when also being assigned a context menu. ([#2613](https://github.com/infor-design/enterprise/issues/2613))
- `[Popupmenu]` Fixed an issue where the destroy event was bubbling up to other parent components. ([#2809](https://github.com/infor-design/enterprise/issues/2809))
- `[Popupmenu]` Fixed an issue where checkable menu items were not causing a popupmenu list to become properly formatted to fit the checkmarks when generated as part of a Flex Toolbar.  Also reworked the selection system to better handle selectable sections. ([#2989](https://github.com/infor-design/enterprise/issues/2809))
- `[Toolbar]` Fixed a bug where the dropdown/toolbar menu is being cut off on iOS device. ([#2800](https://github.com/infor-design/enterprise/issues/2800))
- `[Tooltip]` Fixed a personalization bug on Dark Themes where text colors were sometimes illegible when using certain color configurations. ([#3011](https://github.com/infor-design/enterprise/issues/3011))

### v4.23.0 Chores & Maintenance

- `[Build System]` Created separate sets linting rules for demoapp, source code, and tests, as well as a base set of rules for all environments. ([#2662](https://github.com/infor-design/enterprise/issues/2662))

(70 Issues Solved This Release, Backlog Enterprise 378, Backlog Ng 82, 939 Functional Tests, 1136 e2e Tests)

## v4.22.0

### v4.22.0 Deprecation

- `[Icons]` The alert icons now all have a white background allowing them to appear on colored areas. There was previously a special `-solid` version of the icons created that is now not needed, if you used the `icon-<name>-solid` icon change it to just `icon-<name>`. ([#396](https://github.com/infor-design/design-system/issues/396))

### v4.22.0 Features

- `[Build]` Replaced UglifyES in the minification script with Terser ([#2660](https://github.com/infor-design/enterprise/issues/2660))
- `[Build]` Added the Locale culture files to the minification script. `.min.js` versions of each locale are now available in the `dist/` folder. ([#2660](https://github.com/infor-design/enterprise/issues/2660))
- `[Calendar / Weekview]` Added a new week-view component that can be used standalone and ability switch to calendar week view in calendar. ([#1757](https://github.com/infor-design/enterprise/issues/1757))
- `[Application Menu]` Improved design of the App Menu Accordion's hierarchy, among other visual improvements, in the Uplift theme. ([#2739](https://github.com/infor-design/enterprise/issues/2739))
- `[Calendar]` Fixed layout issues in uplift theme. ([#2907](https://github.com/infor-design/enterprise/issues/2907))
- `[Charts]` Added support for context menu event with charts. ([#2699](https://github.com/infor-design/enterprise/issues/2699))
- `[Checkboxes]` Fixed layout issues when in grid rows. ([#2907](https://github.com/infor-design/enterprise/issues/2907))
- `[Contextual Action Panel]` Added support for passing in a full range of settings to the underlying Modal component API. ([#2433](https://github.com/infor-design/enterprise/issues/2433))
- `[Export]` Added support for separator to use custom string or object type with Export to CSV. ([#2490](https://github.com/infor-design/enterprise/issues/2490))
- `[Locale]` Added support for fetching minified culture files. ([#2660](https://github.com/infor-design/enterprise/issues/2660))
- `[Locale]` Added new translations for missing entries. ([#2896](https://github.com/infor-design/enterprise/issues/2896))
- `[Locale]` Fixed a bug that the language would reset when opening some components if a seperate language is used. ([#2982](https://github.com/infor-design/enterprise/issues/2982))
- `[Modal]` Added support for a "fullsize" sheet display at all times, or simply beneath the responsive breakpoint. ([#2433](https://github.com/infor-design/enterprise/issues/2433))
- `[Tabs-Vertical]` Added the ability to personalize Vertical Tabs in accordance with theming. ([#2824](https://github.com/infor-design/enterprise/issues/2824))
- `[Wizard]` Added support for short labels. If short labels not supplied it will add ellipsis to text and tooltip. ([#2604](https://github.com/infor-design/enterprise/issues/2604))

### v4.22.0 Fixes

- `[Accordion]` Fixed a Safari bug where accordion headers would not lose focus when another accordion header was clicked. ([#2851](https://github.com/infor-design/enterprise/issues/2851))
- `[Application Menu]` Fixed an issue where footer toolbar area was overlapping to menu content. ([#2552](https://github.com/infor-design/enterprise/issues/2552))
- `[Application Menu]` Fixed an issue where tooltip was showing white text on white background which makes text to be unreadable. ([#2811](https://github.com/infor-design/enterprise/issues/2811))
- `[Application Menu]` Fixed a bug where application menus were not dismissed when clicking directly on Popupmenu triggers in a mobile setting. ([#2831](https://github.com/infor-design/enterprise/issues/2831))
- `[Application Menu]` Fixed an issue on mobile where the body was scroll bouncing when dragging/scrolling in the app menu. ([#2434](https://github.com/infor-design/enterprise/issues/2434))
- `[Bar Chart]` Fixed an issue where labels were overwritten when use more then one chart on page. ([#2723](https://github.com/infor-design/enterprise/issues/2723))
- `[Buttons]` Adjust the contrast of buttons (tertiary) on uplift theme. ([#396](https://github.com/infor-design/design-system/issues/396))
- `[Calendar]` Fixed an issue where the upcoming event description was overlapping the upcoming duration when text is too long, adjust width of spinbox count and fixed alignment of all day checkbox in uplift light theme. ([#2778](https://github.com/infor-design/enterprise/issues/2778))
- `[Datagrid]` Fixed an issue where if you have duplicate Id's the columns many become misaligned. ([#2687](https://github.com/infor-design/enterprise/issues/2687))
- `[Datagrid]` Made the text all white on the targeted achievement formatter. ([#2730](https://github.com/infor-design/enterprise/issues/2730))
- `[Datagrid]` Fixed keyword search so that it will again work with client side paging. ([#2797](https://github.com/infor-design/enterprise/issues/2797))
- `[Datagrid]` Fixed an issue where the header and cells do not align perfectly. ([#2849](https://github.com/infor-design/enterprise/issues/2849))
- `[Datagrid]` Fixed an issue where actions menu was not opening after reload the data. ([#2876](https://github.com/infor-design/enterprise/issues/2876))
- `[Datepicker]` Moved the today button to the datepicker header and adding a setting to hide it if wanted. ([#2704](https://github.com/infor-design/enterprise/issues/2704))
- `[FieldSet]` Fixed an issue where the fieldset text in chart completion overlap when resizing the browser. ([#2610](https://github.com/infor-design/enterprise/issues/2610))
- `[Datepicker]` Fixed a bug in datepicker where the destroy method does not readd the masking functionality. [2832](https://github.com/infor-design/enterprise/issues/2832))
- `[Field Options]` Fixed an issue where the option menu is misaligned in full length input field in uplift theme. ([#2765](https://github.com/infor-design/enterprise/issues/2765))
- `[Icons]` Added and updated the following icons: icon-new, icon-calculator, icon-save-new, icon-doc-check. ([#391](https://github.com/infor-design/design-system/issues/391))
- `[Icons]` Added and updated the following icons: icon-bed, icon-user-clock, icon-phone-filled, icon-phone-empty. ([#419](https://github.com/infor-design/design-system/issues/419))
- `[Listview]` Fixed an issue where empty message would not be centered if the listview in a flex container. ([#2716](https://github.com/infor-design/enterprise/issues/2716))
- `[Locale/Initialize]` Fixed an issue where opening some components like Contextual Action Panel would change the current locale because it calls initialize when it loads. ([#2873](https://github.com/infor-design/enterprise/issues/2873))
- `[Mask]` Added an example showing how to user percent format with the locale. ([#434](https://github.com/infor-design/enterprise/issues/434))
- `[Modal]` Fixed an issue where encoded html would not be recoded on the title. ([#246](https://github.com/infor-design/enterprise/issues/246))
- `[Modal]` Fixed an issue where the page content behind the modal is still scrollable while the modal window is open on iOS devices. ([#2678](https://github.com/infor-design/enterprise/issues/2678))
- `[Popupmenu]` Prevent popupmenus from closing after exit and reentry to the popupmenu submenu structure. ([#2702](https://github.com/infor-design/enterprise/issues/2702))
- `[Swaplist]` Fixed an issue where passed data for searched items were not syncing for beforeswap event. ([#2819](https://github.com/infor-design/enterprise/issues/2819))
- `[Tabs]` Add more padding to the count styles. ([#2744](https://github.com/infor-design/enterprise/issues/2744))
- `[Tabs]` Fixed the disabled tab color. ([#396](https://github.com/infor-design/design-system/issues/396))
- `[Tabs-Module]` Fixed styling and appearance issues on an example page demonstrating the Go Button alongside a Searchfield with Categories. ([#2745](https://github.com/infor-design/enterprise/issues/2745))
- `[Tabs-Multi]` Fixed an issue where tooltip was not showing when hovering a tab with cut-off text. ([#2747](https://github.com/infor-design/enterprise/issues/2747))
- `[Toolbar Flex]` Fixed a bug in toolbar flex where the title is getting truncated even if there's enough space for it. ([#2810](https://github.com/infor-design/enterprise/issues/2810))
- `[Validation]` Fixed an issue where if the mask is set to use a time other than the default time for the locale, this was not taken into account in validation. ([#2821](https://github.com/infor-design/enterprise/issues/2821))

### v4.22.0 Chores & Maintenance

- `[Demo App]` Changed the theme switch to call the page refresh. ([#2743](https://github.com/infor-design/enterprise/issues/2743))
- `[Export]` Added support for separator to use custom string or object type with Export to CSV. ([#2490](https://github.com/infor-design/enterprise/issues/2490))

(53 Issues Solved This Release, Backlog Enterprise 342, Backlog Ng 81, 892 Functional Tests, 909 e2e Tests)

## v4.21.0

### v4.21.0 Deprecation

- `[Icons]` Removed the hardcoded red color of the `icon-flag` so it can be used as a normal icon. If red is desired please add an additional class of `icon-flag icon-error`. ([#2548](https://github.com/infor-design/enterprise/issues/2548))

### v4.21.0 Features

- `[Calendar]` Added the ability to show tooltip on event and event icon and the ability to fire a context menu event. ([#2518](https://github.com/infor-design/enterprise/issues/2518))
- `[Datagrid]` Added the ability to use frozen columns with tree grid. ([#2102](https://github.com/infor-design/enterprise/issues/2102))
- `[Datagrid]` Added support for a fixed row size, this can be used in some cases like frozen columns where rows may have a different size than the three row heights (normal, short, medium). ([#2101](https://github.com/infor-design/enterprise/issues/2101))
- `[Datagrid]` Added filter row editor options to api setting. ([#2648](https://github.com/infor-design/enterprise/issues/2648))
- `[Datagrid]` Fixed an issue that alert text is cut off when using the textEllipsis option. ([#2773](https://github.com/infor-design/enterprise/issues/2773))
- `[Editor]` Added events to trigger on view change. ([#2430](https://github.com/infor-design/enterprise/issues/2430))
- `[Homepage]` Added a parameter to the `resize` event that provides metadata about the Homepage's state, including a calculated container height. ([#2446](https://github.com/infor-design/enterprise/issues/2446))
- `[Locale]` Added support for big numbers (18.6) to formatNumber and parseNumber. ([#1800](https://github.com/infor-design/enterprise/issues/1800))

### v4.21.0 Fixes

- `[Application Menu]` Fixed an indentation issue with child elements in an accordion in the Angular application (enterprise-ng). ([#2616](https://github.com/infor-design/enterprise/issues/2616))
- `[AppMenu/Accordion]` Improved performance on Angular by not calling siftFor on the app menu build. ([#2767](https://github.com/infor-design/enterprise/issues/2767))
- `[AppMenu/Accordion]` Fixed a bug where the busy indicator would immediately close. ([#2767](https://github.com/infor-design/enterprise/issues/2767))
- `[Button]` Fixed an issue where updated method was not teardown and re-init. ([#2304](https://github.com/infor-design/enterprise/issues/2304))
- `[Circle Pager]` Fixed a bug where it was not showing on mobile view. ([#2589](https://github.com/infor-design/enterprise/issues/2589))
- `[Contextual Action Panel]` Fixed an issue where if the title is longer, there will be an overflow causing a white space on the right on mobile view. ([#2605](https://github.com/infor-design/enterprise/issues/2605))
- `[Custom Builds]` Fixed a problem where including components with extra punctuation (periods, etc) may cause a build to fail. ([#1322](https://github.com/infor-design/enterprise/issues/1322))
- `[Datagrid]` Fixed an issue where key navigation was not working for inlineEditor. ([#2157](https://github.com/infor-design/enterprise/issues/2157))
- `[Datagrid]` Fixed a bug where calling update rows in the filter callback will cause an infinite loop. ([#2526](https://github.com/infor-design/enterprise/issues/2526))
- `[Datagrid]` Fixed a bug where the value would clear when using a lookup editor with a mask on new rows. ([#2305](https://github.com/infor-design/enterprise/issues/2305))
- `[Datagrid]` Fixed a bug where horizontal scrolling would not work when in a card/widget. ([#1785](https://github.com/infor-design/enterprise/issues/1785))
- `[Datagrid]` Fixed an issue where dirty and row status on the same cell would cause a UI issue. ([#2641](https://github.com/infor-design/enterprise/issues/2641))
- `[Datagrid]` Changed the onKeyDown callback to fire on any key. ([#536](https://github.com/infor-design/enterprise-ng/issues/536))
- `[Datagrid]` Added a more descriptive aria-label to checkboxes if the required descriptors exist. ([#2031](https://github.com/infor-design/enterprise-ng/issues/2031))
- `[Datagrid]` Added an announcement of the selection state of a row. ([#2535](https://github.com/infor-design/enterprise/issues/2535))
- `[Datagrid]` Fixed filtering on time columns when time is a string. ([#2535](https://github.com/infor-design/enterprise/issues/2535))
- `[Datagrid]` Fixed icon layout issues on the filter row in medium rowHeight mode. ([#2709](https://github.com/infor-design/enterprise/issues/2709))
- `[Datagrid]` Fixed an issue where short row height was misaligning in Uplift theme. ([#2717](https://github.com/infor-design/enterprise/issues/2717))
- `[Datagrid]` Fixed an issue where new row and dirty cell were not working when combined. ([#2729](https://github.com/infor-design/enterprise/issues/2729))
- `[Dropdown]` Fixed an issue where tooltip on all browsers and ellipsis on firefox, ie11 was not showing with long text after update. ([#2534](https://github.com/infor-design/enterprise/issues/2534))
- `[Editor]` Fixed an issue where clear formatting was causing to break while switch mode on Firefox. ([#2424](https://github.com/infor-design/enterprise/issues/2424))
- `[Empty Message]` Fixed padding and alignment issues, the icon is now centered better. ([#2424](https://github.com/infor-design/enterprise/issues/2733))
- `[Fileupload Advanced]` Added custom errors example page. ([#2620](https://github.com/infor-design/enterprise/issues/2620))
- `[Flex Toolbar]` Fixed a lifecycle problem that was preventing Menu Buttons with a `removeOnDestroy` setting from opening. ([#2664](https://github.com/infor-design/enterprise/issues/2664))
- `[Homepage]` Fixed an issue where dynamically added widget was not positioning correctly. ([#2425](https://github.com/infor-design/enterprise/issues/2425))
- `[Icons]` Fixed an issue with partially invisible empty messages in uplift theme. ([#2474](https://github.com/infor-design/enterprise/issues/2474))
- `[Icons (Component)]` Fixed a bug where it was possible to store a full base-tag prefixed URL in the `use` setting, which shouldn't be possible. ([PR#2738](https://github.com/infor-design/enterprise/pull/2738))
- `[Locale]` Fixed a bug where getCulturePath does not work if the sohoxi.js file name has a hash part. ([#2637](https://github.com/infor-design/enterprise/issues/2637))
- `[Locale]` Fixed a bug found when using NG8 that the default us locale causes issues. It is now an official requirement that you set a locale for all components that require locale information. ([#2640](https://github.com/infor-design/enterprise/issues/2640))
- `[Locale]` Fixed an occurrence where an nonstandard locale filename was not correctly processed. ([#2684](https://github.com/infor-design/enterprise/issues/2684))
- `[Lookup]` Fixed memory leak issues after destroy. ([#2494](https://github.com/infor-design/enterprise/issues/2494))
- `[Modal]` Fixed memory leak issues after destroy. ([#2497](https://github.com/infor-design/enterprise/issues/2497))
- `[Popupmenu]` Fixed DOM leak where many arrows could be inserted in the DOM. ([#568](https://github.com/infor-design/enterprise-ng/issues/568))
- `[Pager]` Fixed a bug where clicking disabled buttons caused a refresh of the page in NG. ([#2170](https://github.com/infor-design/enterprise/issues/2170))
- `[Slider]` Updated the color variant logic to match new uplift theming. ([#2647](https://github.com/infor-design/enterprise/issues/2647))
- `[Tabs]` Fixed a memory leak caused by removing a tab. ([#2686](https://github.com/infor-design/enterprise/issues/2686))
- `[Toast]` Fixed memory leak issues after destroy. ([#2634](https://github.com/infor-design/enterprise/issues/2634))
- `[Toolbar]` Fixed the conditions for when `noSearchfieldReinvoke` destroys an inner Searchfield that's been previously invoked. ([PR#2738](https://github.com/infor-design/enterprise/pull/2738))
- `[Uplift Theme]` Various improvements to the Dark/Contrast variants, with a focus on passing WCAG ([#2541](https://github.com/infor-design/enterprise/issues/2541)) ([#2588](https://github.com/infor-design/enterprise/issues/2588))

### v4.21.0 Chores & Maintenance

- `[Custom Builds]` Improved Sass builder's ability to code split and include partials once. ([#1038](https://github.com/infor-design/enterprise/issues/1038))

(61 Issues Solved This Release, Backlog Enterprise 335, Backlog Ng 76, 867 Functional Tests, 880 e2e Tests)

## v4.20.0

### v4.20.0 Deprecation

- `[ListFilter]` Deprecated `startsWith` in favor of `wordStartsWith`, due to the addition of the `phraseStartsWith` filterMode. ([#1606](https://github.com/infor-design/enterprise/issues/1606))
- `[Popdown]` Deprecated `Popdown` in favor of `Popover`. Both components have similar functionality and we want to trim the code logic down. ([#2468](https://github.com/infor-design/enterprise/issues/2468))
- `[StepProcess]` Deprecated `StepProcess` as the component is no longer commonly used. We will remove it within 3-6 versions. ([#1476](https://github.com/infor-design/enterprise/issues/1476))
- `[CompositeForm]` Deprecated `CompositeForm` as the component is no longer commonly used. We will remove it within 3-6 versions. ([#1476](https://github.com/infor-design/enterprise/issues/1476))
- `[FieldOptions]` Deprecated `FieldOptions` as the component is no longer commonly used. We will remove it within 3-6 versions. ([#1476](https://github.com/infor-design/enterprise/issues/1476))

### v4.20.0 Features

- `[Datagrid]` Added support to resize column widths after a value change via the stretchColumnOnChange setting. ([#2174](https://github.com/infor-design/enterprise/issues/2174))
- `[Datagrid]` Added a Sort Function to the datagrid column to allow the value to be formatted for the sort. ([#2274](https://github.com/infor-design/enterprise/issues/2274)))
- `[Datagrid]` Added placeholder functionality to Lookup, Dropdown, and Decimal Formatters. ([#2408](https://github.com/infor-design/enterprise/issues/2408)))
- `[Datagrid]` Added support to restrict the size of a column with minWidth and maxWidth setting on the column. ([#2313](https://github.com/infor-design/enterprise/issues/2313))
- `[Datagrid]` Automatically remove nonVisibleCellError when a row is removed. ([#2436](https://github.com/infor-design/enterprise/issues/2436))
- `[Datagrid]` Fixed header alignment with textOverflow ellipsis setting. ([#2351](https://github.com/infor-design/enterprise/issues/2351))
- `[Datagrid]` Fixed an issue where code-block editor focus was not working. ([#526](https://github.com/infor-design/enterprise-ng/issues/526))
- `[Datagrid]` Automatically remove nonVisibleCellError when a row is removed. ([#2436](https://github.com/infor-design/enterprise/issues/2436))
- `[Datagrid]` Add a fix to show ellipsis text on lookups in the datagrid filter. ([#2122](https://github.com/infor-design/enterprise/issues/2122))
- `[Datagrid]` Made grouping work better with editable, including fixes to addRow, removeRow, messages, and dirty indication. ([#1851](https://github.com/infor-design/enterprise/issues/1851))
- `[Datagrid]` Changed the beforeCommitCellEdit event into a function on the column that is synchronous. ([#2442](https://github.com/infor-design/enterprise/issues/2442))
- `[Datagrid]` Fixed a bug that the selected event would fire when no rows are deselected and on initial load. ([#2472](https://github.com/infor-design/enterprise/issues/2472))
- `[Datagrid]` Removed a white background from the colorpicker editor in high contrast theme. ([#1574](https://github.com/infor-design/enterprise/issues/1574))
- `[Datepicker]` Made the showMonthYearPicker option true by default and added a newly designed panel to select the year and day. ([#1958](https://github.com/infor-design/enterprise/issues/1958))
- `[Datepicker]` Fixed a layout issue in IE 11 with the datepicker title. ([#2598](https://github.com/infor-design/enterprise/issues/2598))
- `[Datepicker]` Fixed issues with the mask when using the range picker. ([#2597](https://github.com/infor-design/enterprise/issues/2597))
- `[Dropdown]` Fixed an issue where ellipsis was not working when use firefox new tab. ([#2236](https://github.com/infor-design/enterprise/issues/2236))
- `[Form Compact]` Added checkboxes/radios, and improved visual style. ([#2193](https://github.com/infor-design/enterprise/issues/2193))
- `[Images]` Created an additional image class to apply focus state without coercing width and height. ([#2025](https://github.com/infor-design/enterprise/issues/2025))
- `[ListFilter]` Added `phraseStartsWith` filterMode for only matching a search term against the beginning of a string. ([#1606](https://github.com/infor-design/enterprise/issues/1606))
- `[Multiselect]` Changed interactions in filtered lists to no longer reset text inside the search input and the contents of the list. ([#920](https://github.com/infor-design/enterprise/issues/920))
- `[Toast]` Added api settings for drag drop and save position. ([#1876](https://github.com/infor-design/enterprise/issues/1876))
- `[Uplift Theme]` Various minor improvements. ([#2318](https://github.com/infor-design/enterprise/issues/2318))

### v4.20.0 Fixes

- `[Alerts]` Removed dirty tracker from the page due to layout issues. ([#1679](https://github.com/infor-design/enterprise/issues/1679))
- `[App Menu]` Fixed an issue where the lower toolbar inverts left and right keyboard actions. ([#2240](https://github.com/infor-design/enterprise/issues/2240))
- `[Bar Chart]` Fixed an issue where the tooltip would not show. ([#2097](https://github.com/infor-design/enterprise/issues/2097))
- `[Calendar]` Added more information to the onMonthRendered callback. ([#2419](https://github.com/infor-design/enterprise/issues/2419))
- `[Calendar]` Changed updated method so it can reinit the calendar with new data. ([#2419](https://github.com/infor-design/enterprise/issues/2419))
- `[Calendar]` Fixed stack exceeded error in angular using updated and legend. ([#2419](https://github.com/infor-design/enterprise/issues/2419))
- `[Calendar]` Added an eventclick and eventdoubleclick information to the onMonthRendered callback. ([#2419](https://github.com/infor-design/enterprise/issues/2419))
- `[Calendar]` Allow Validation of the Calendar Popup. ([#1742](https://github.com/infor-design/enterprise/issues/1742))
- `[Calendar]` Prevent double click from reopening the event popup. ([#1705](https://github.com/infor-design/enterprise/issues/1705))
- `[Calendar]` Enable vertical scrolling at short window sizes in monthview. ([#2489](https://github.com/infor-design/enterprise/issues/2489))
- `[Charts]` Made fixes so all charts change color in uplift theme. ([#2058](https://github.com/infor-design/enterprise/issues/2058))
- `[Charts]` Fixes dynamic tooltips on a bar chart. ([#2447](https://github.com/infor-design/enterprise/issues/2447))
- `[Colorpicker]` Fixed colorpicker left and right keys advanced oppositely in right-to-left mode. ([#2352](https://github.com/infor-design/enterprise/issues/2352))
- `[Column Chart]` Fixed an issue where the tooltip would not show. ([#2097](https://github.com/infor-design/enterprise/issues/2097))
- `[Datagrid]` Fixes an issue where method selectedRows() was returning incorrect information when new row added via addRow(). ([#1794](https://github.com/infor-design/enterprise/issues/1794))
- `[Datagrid]` Fixed the text width functions for better auto sized columns when using editors and special formatters. ([#2270](https://github.com/infor-design/enterprise/issues/2270))
- `[Datagrid]` Fixes the alignment of the alert and warning icons on a lookup editor. ([#2175](https://github.com/infor-design/enterprise/issues/2175))
- `[Datagrid]` Fixes tooltip on the non displayed table errors. ([#2264](https://github.com/infor-design/enterprise/issues/2264))
- `[Datagrid]` Fixes an issue with alignment when toggling the filter row. ([#2332](https://github.com/infor-design/enterprise/issues/2332))
- `[Datagrid]` Fixes an issue where method setFilterConditions() were not working for multiselect filter. ([#2414](https://github.com/infor-design/enterprise/issues/2414))
- `[Datagrid]` Fixes an error on tree grid when using server-side paging. ([#2132](https://github.com/infor-design/enterprise/issues/2132))
- `[Datagrid]` Fixed an issue where autocompletes popped up on cell editors. ([#1575](https://github.com/infor-design/enterprise/issues/1575))
- `[Datagrid]` Fixes reset columns to set the correct hidden status. ([#2315](https://github.com/infor-design/enterprise/issues/2315))
- `[Datagrid]` Fixes the filtering of null values. ([#2336](https://github.com/infor-design/enterprise/issues/2336))
- `[Datagrid]` Fixed an issue where performance was significantly slower for export methods. ([#2291](https://github.com/infor-design/enterprise/issues/2291))
- `[Datagrid]` Fixes a bug that stopped the search in datagrid personalization from working. ([#2299](https://github.com/infor-design/enterprise/issues/2299))
- `[Datagrid]` Fixes an error on tree grid when using server-side paging. ([#2132](https://github.com/infor-design/enterprise/issues/2132))
- `[Datagrid]` Fixed an issue where autocompletes popped up on cell editors. ([#1575](https://github.com/infor-design/enterprise/issues/1575))
- `[Datagrid]` Fixes the filtering of null values. ([#2336](https://github.com/infor-design/enterprise/issues/2336))
- `[Datagrid]` Fixed an issue where performance was significantly slower for export methods. ([#2291](https://github.com/infor-design/enterprise/issues/2291))
- `[Datagrid]` Fixed an issue where source would not fire on sorting. ([#2390](https://github.com/infor-design/enterprise/issues/2390))
- `[Datagrid]` Fixes the styling of non editable checkbox cells so they look disabled. ([#2340](https://github.com/infor-design/enterprise/issues/2340))
- `[Datagrid]` Changed the dynamic column tooltip function to pass the row and more details. This changes the order of parameters but since this feature is new did not consider this a breaking change. If you are using this please take note. ([#2333](https://github.com/infor-design/enterprise/issues/2333))
- `[Datagrid]` Fixed a bug is the isEditable column callback in editable tree grid where some data was missing in the callback. ([#2357](https://github.com/infor-design/enterprise/issues/2357))
- `[Datepicker]` Removed the advanceMonths option as the dropdowns for this are no longer there in the new design. ([#970](https://github.com/infor-design/enterprise/issues/970))
- `[Datepicker]` Fixed an issue where range selection was not working. ([#2569](https://github.com/infor-design/enterprise/issues/2569))
- `[Datepicker]` Fixed some issue where footer buttons were not working properly with range selection. ([#2595](https://github.com/infor-design/enterprise/issues/2595))
- `[Datepicker]` Fixed an issue where time was not updating after change on range selection. ([#2599](https://github.com/infor-design/enterprise/issues/2599))
- `[Datagrid]` Fixed a bug where deselect all would not deselect some rows when using grouping. ([#1796](https://github.com/infor-design/enterprise/issues/1796))
- `[Datagrid]` Fixed a bug where summary counts in grouping would show even if the group is collapsed. ([#2221](https://github.com/infor-design/enterprise/issues/2221))
- `[Datagrid]` Fixed issues when using paging (client side) and removeRow. ([#2590](https://github.com/infor-design/enterprise/issues/2590))
- `[Demoapp]` When displaying Uplift theme, now shows the correct alternate fonts for some locales when switching via the `locale` query string. ([#2365](https://github.com/infor-design/enterprise/issues/2365))
- `[Dropdown]` Fixed a memory leak when calling destroy. ([#2493](https://github.com/infor-design/enterprise/issues/2493))
- `[Editor]` Fixed a bug where tab or shift tab would break out of the editor when doing an indent/outdent. ([#2421](https://github.com/infor-design/enterprise/issues/2421))
- `[Editor]` Fixed a bug where the dirty indicator would be hidden above. ([#2577](https://github.com/infor-design/enterprise/issues/2577))
- `[Fieldfilter]` Fixed an issue where fields were getting wrap to second line on iPhone SE. ([#1861](https://github.com/infor-design/enterprise/issues/1861))
- `[Fieldfilter]` Fixed an issue where Dropdown was not switching mode on example page. ([#2288](https://github.com/infor-design/enterprise/issues/2288))
- `[Field Options]` Fixed an issue where input example was not working. ([#2348](https://github.com/infor-design/enterprise/issues/2348))
- `[Homepages]` Fixed an issue where personalize and chart text colors were not working with hero. ([#2097](https://github.com/infor-design/enterprise/issues/2097))
- `[Images]` Fixed an issue where images were not tabbable or receiving a visual focus state. ([#2025](https://github.com/infor-design/enterprise/issues/2025))
- `[Listview]` Fixed a bug that caused the listview to run initialize too many times. ([#2179](https://github.com/infor-design/enterprise/issues/2179))
- `[Lookup]` Added `autocomplete="off"` to lookup input fields to prevent browser interference. ([#2366](https://github.com/infor-design/enterprise/issues/2366))
- `[Lookup]` Fixed a bug that caused a filter to reapply when reopening the modal. ([#2566](https://github.com/infor-design/enterprise/issues/2566))
- `[Lookup]` Fixed a bug that caused a selections to reapply when reopening the modal. ([#2568](https://github.com/infor-design/enterprise/issues/2568))
- `[Locale]` Fixed race condition when using initialize and loading locales with a parent locale. ([#2540](https://github.com/infor-design/enterprise/issues/2540))
- `[Lookup]` Fixed a double scrollbar when the modal needs to be scrolled. ([#2586](https://github.com/infor-design/enterprise/issues/2586))
- `[Modal]` Fixed an issue where the modal component would disappear if its content had a checkbox in it in RTL. ([#332](https://github.com/infor-design/enterprise-ng/issues/332))
- `[Modal]` Fixed an issue where tabbing was very slow on large DOMs in IE 11. ([#2607](https://github.com/infor-design/enterprise/issues/2607))
- `[Personalization]` Fixed an issue where the text color was too dark. Changed the text color to be more readable in high contrast mode. ([#2539](https://github.com/infor-design/enterprise/issues/2539))
- `[Personalization]` Updated some of the colors to more readable in contrast mode. ([#2097](https://github.com/infor-design/enterprise/issues/2097))
- `[Personalization]` Fixes an issue where text color was too dark. ([#2476](https://github.com/infor-design/enterprise/issues/2476))
- `[Pager]` Fixed an issue where click was not firing on any of the buttons with ie11. ([#2560](https://github.com/infor-design/enterprise/issues/2560))
- `[Pager]` Added a complete Popupmenu settings object for configuring the Page Size Selector Button, and deprecated the `attachPageSizeMenuToBody` setting in favor of `pageSizeMenuSettings.attachToBody`. ([#2356](https://github.com/infor-design/enterprise/issues/2356))
- `[Pager]` Fixed memory leak when using the `attachToBody` setting to change the menu's render location. ([#2482](https://github.com/infor-design/enterprise/issues/2482))
- `[Popdown]` Fixed usability issue where the Popdown could close prematurely when attempting to use inner components, such as Dropdowns. ([#2092](https://github.com/infor-design/enterprise/issues/2092))
- `[Popover]` Correctly align the popover close button. ([#1576](https://github.com/infor-design/enterprise/issues/1576))
- `[Popover]` Fixed an issue where buttons inside the popover would overflow at smaller screen sizes. ([#2271](https://github.com/infor-design/enterprise/issues/2271))
- `[Popupmenu]` Fixed an issue where js error was showing after removing a menu item. ([#414](https://github.com/infor-design/enterprise-ng/issues/414))
- `[Popupmenu]` Fixed a layout issue on disabled checkboxes in multiselect popupmenus. ([#2340](https://github.com/infor-design/enterprise/issues/2340))
- `[Popupmenu]` Fixed a bug on IOS that prevented menu scrolling. ([#645](https://github.com/infor-design/enterprise/issues/645))
- `[Popupmenu]` Fixed a bug on IOS that prevented some submenus from showing. ([#1928](https://github.com/infor-design/enterprise/issues/1928))
- `[Popupmenu]` Added a type-check during building/rebuilding of submenus that prevents an error when a submenu `<ul>` tag is not present. ([#2458](https://github.com/infor-design/enterprise/issues/2458))
- `[Scatter Plot]` Fixed the incorrect color on the tooltips. ([#1066](https://github.com/infor-design/enterprise/issues/1066))
- `[Stepprocess]` Fixed an issue where a newly enabled step is not shown. ([#2391](https://github.com/infor-design/enterprise/issues/2391))
- `[Searchfield]` Fixed an issue where the close icon on a searchfield is inoperable. ([#2578](https://github.com/infor-design/enterprise/issues/2578))
- `[Searchfield]` Fixed strange alignment of text/icons on the Uplift theme. ([#2612](https://github.com/infor-design/enterprise/issues/2612))
- `[Tabs]` Fixed the more tabs button to style as disabled when the tabs component is disabled. ([#2347](https://github.com/infor-design/enterprise/issues/2347))
- `[Tabs]` Added the select method inside the hide method to ensure proper focusing of the selected tab. ([#2346](https://github.com/infor-design/enterprise/issues/2346))
- `[Tabs]` Added an independent count for adding new tabs and their associated IDs to prevent duplication. ([#2345](https://github.com/infor-design/enterprise/issues/2345))
- `[Toolbar]` Fixed memory leaks. ([#2496](https://github.com/infor-design/enterprise/issues/2496))
- `[Toolbar]` Fixed an issue where `noSearchfieldReinvoke` was not being respected during the teardown method, causing lifecycle issues in Angular. ([#2691](https://github.com/infor-design/enterprise/issues/2691))
- `[Toolbar Flex]` Removed a 100% height on the toolbar which caused issues when nested in some situations. ([#474](https://github.com/infor-design/enterprise-ng/issues/474))
- `[Listview]` Fixed search to work when not using templates. ([#466](https://github.com/infor-design/enterprise-ng/issues/466))

### v4.20.0 Chores & Maintenance

- `[Build]` Add a file verification tool to the build process to ensure all necessary files are present. ([#2384](https://github.com/infor-design/enterprise/issues/2384))
- `[Demo App]` Add the uplift theme to the theme switcher menu. ([#2335](https://github.com/infor-design/enterprise/issues/2335))
- `[Demo App]` Fixed routing issues that could cause 500 errors or crash the Demoapp. ([#2343](https://github.com/infor-design/enterprise/issues/2343))
- `[Demo App]` Fixed an issue where the sorting was wrong on compressor data. ([#2390](https://github.com/infor-design/enterprise/issues/2390))

(95 Issues Solved This Release, Backlog Enterprise 296, Backlog Ng 79, 852 Functional Tests, 865 e2e Tests)

## v4.19.3

- `[Datagrid]` Fixes the multiselect filter on header from reloading during serverside filtering. ([#2383](https://github.com/infor-design/enterprise/issues/2383))
- `[Datagrid]` Fixed an issue where contextmenu was not opening with first click. ([#2398](https://github.com/infor-design/enterprise/issues/2398))
- `[Datagrid / Tooltip]` Fixed an error on some datagrid cells when tooltips are attached. ([#2403](https://github.com/infor-design/enterprise/issues/2403))

## v4.19.2

- `[Build]` Fixes missing minified files in the build and a missing svg-extended.html deprecated file for backwards compatibility. ([Teams](https://bit.ly/2FlzYCT))

## v4.19.0

### v4.19.0 Deprecations

- `[CSS]` The Soho light theme CSS file has been renamed from `light-theme.css` to `theme-soho-light.css` ([1972](https://github.com/infor-design/enterprise/issues/1972))
- `[CSS]` The Soho dark theme CSS file has been renamed from `dark-theme.css` to `theme-soho-dark.css` ([1972](https://github.com/infor-design/enterprise/issues/1972))
- `[CSS]` The Soho high-contrast theme CSS file has been renamed from `high-contrast-theme.css` to `theme-soho-contrast.css` ([1972](https://github.com/infor-design/enterprise/issues/1972))
- `[Datagrid]` The older savedColumns method has been deprecated since 4.10 and is now removed. Use saveUserSettings instead. ([#1766](https://github.com/infor-design/enterprise/issues/1766))

### v4.19.0 Features

- `[App Menu]` Improved style of personalized app menu. ([#2195](https://github.com/infor-design/enterprise/pull/2195))
- `[Column]` Added support to existing custom tooltip content in the callback setting. ([#1909](https://github.com/infor-design/enterprise/issues/1909))
- `[Contextual Action Panel]` Fixed an issue where the close button was misaligned. ([#1943](https://github.com/infor-design/enterprise/issues/1943))
- `[Datagrid]` Added support for disabling rows by data or a dynamic function, rows are disabled from selection and editing. ([#1614](https://github.com/infor-design/enterprise/issues/1614))
- `[Datagrid]` Fixes a column alignment issue when resizing and sorting columns that were originally set to percentage width. ([#1797](https://github.com/infor-design/enterprise/issues/1797))
- `[Datagrid]` Fixes a column alignment issue when there are duplicate column ids. ([#1797](https://github.com/infor-design/enterprise/issues/1797))
- `[Datagrid]` Fixes a column alignment by clearing a cache to help prevent column misalignment from randomly happening. ([#1797](https://github.com/infor-design/enterprise/issues/1797))
- `[Datagrid]` Fixes an issue that caused the active page to not restore correctly when saving user settings, . ([#1766](https://github.com/infor-design/enterprise/issues/1766))
- `[Datagrid]` Fixes an issue with dropdown filters when the ids are numbers. ([#1879](https://github.com/infor-design/enterprise/issues/1879))
- `[Datagrid]` Fixed alignment issues in the new uplift theme. ([#2212](https://github.com/infor-design/enterprise/issues/2212))
- `[Datagrid]` Fixes Datagrid time filtering for string type dates. ([#2281](https://github.com/infor-design/enterprise/issues/2281))
- `[Form Compact]` Adds support for Datepicker, Timepicker, Lookup, and File Uploader fields. ([#1955](https://github.com/infor-design/enterprise/issues/1955))
- `[Keyboard]` Added a new API that you can call at anytime to see what key is being pressed at the moment. ([#1906](https://github.com/infor-design/enterprise/issues/1906))
- `[Targeted/Completion Chart]` Added back the ability to inline svg icons and hyperlinks. ([#2152](https://github.com/infor-design/enterprise/issues/2152))
- `[Themes]` Added support for multiple themes in the demo app and renamed distribute Uplift (only) theme files. ([#1972](https://github.com/infor-design/enterprise/issues/1972))

### v4.19.0 Fixes

- `[App Menu]` Fixed an issue where the menu would not be entirely colored if short. ([#2062](https://github.com/infor-design/enterprise/issues/2062))
- `[App Menu]` Changed the scroll area to the outside when using a footer. ([#2062](https://github.com/infor-design/enterprise/issues/2062))
- `[App Menu]` Expandable area updates within application menu. ([#1982](https://github.com/infor-design/enterprise/pull/1982))
- `[App Menu]` Fixed an issue where role switcher was not clickable with long title. ([#2060](https://github.com/infor-design/enterprise/issues/2060))
- `[App Menu]` Fixed an issue where it was not possible to manually add a filter field that you can control on your own. Caveat to this is if you set filterable: false it will no longer remove the filter field from the DOM, if you do that you must now do it manually. ([#2066](https://github.com/infor-design/enterprise/issues/2066))
- `[App Menu]` Added support for mobile when dismissOnClickMobile setting is true to dismiss application menu when a role is selected. ([#2520](https://github.com/infor-design/enterprise/issues/2520))
- `[App Menu]` Fixed an issue with the logo which was positioned badly when scrolling. ([#2116](https://github.com/infor-design/enterprise/issues/2116))
- `[Calendar]` Fixed some bugs having a calendar month along or just a legend, fixed the clicking of upcoming days and added a dblclick even emitter. ([#2149](https://github.com/infor-design/enterprise/issues/2149))
- `[Colorpicker]` Fixed an issue where the colorpicker label is cut off in extra small input field. ([#2023](https://github.com/infor-design/enterprise/issues/2023))
- `[Colorpicker]` Fixed an issue where the colorpickers are not responsive at mobile screen sizes. ([#1995](https://github.com/infor-design/enterprise/issues/1995))
- `[Colorpicker]` Fixed an issue where the text is not visible on IE11 after choosing a color. ([#2134](https://github.com/infor-design/enterprise/issues/2134))
- `[Completion Chart]` Cleaned up excessive padding in some cases. ([#2171](https://github.com/infor-design/enterprise/issues/2171))
- `[Context Menu]` Fixes a bug where a left click on the originating field would not close a context menu opened with a right click. ([#1992](https://github.com/infor-design/enterprise/issues/1992))
- `[Contextual Action Panel]` Fixed an issue where the CAP title is too close to the edge at small screen sizes. ([#2249](https://github.com/infor-design/enterprise/issues/2249))
- `[Datagrid]` Fixed an issue where using the context menu with datagrid was not properly destroyed which being created multiple times. ([#392](https://github.com/infor-design/enterprise-ng/issues/392))
- `[Datagrid]` Fixed charts in columns not resizing correctly to short row height. ([#1930](https://github.com/infor-design/enterprise/issues/1930))
- `[Datagrid]` Fixed an issue for xss where console.log was not sanitizing and make grid to not render. ([#1941](https://github.com/infor-design/enterprise/issues/1941))
- `[Datagrid]` Fixed charts in columns not resizing correctly to short row height. ([#1930](https://github.com/infor-design/enterprise/issues/1930))
- `[Datagrid]` Fixed a layout issue on primary buttons in expandable rows. ([#1999](https://github.com/infor-design/enterprise/issues/1999))
- `[Datagrid]` Fixed a layout issue on short row grouped header buttons. ([#2005](https://github.com/infor-design/enterprise/issues/2005))
- `[Datagrid]` Fixed an issue where disabled button color for contextual toolbar was not applying. ([#2150](https://github.com/infor-design/enterprise/issues/2150))
- `[Datagrid]` Fixed an issue for xss where console.log was not sanitizing and make grid to not render. ([#1941](https://github.com/infor-design/enterprise/issues/1941))
- `[Datagrid]` Added an onBeforeSelect call back that you can return false from to disable row selection. ([#1906](https://github.com/infor-design/enterprise/issues/1906))
- `[Datagrid]` Fixed an issue where header checkbox was not sync after removing selected rows. ([#2226](https://github.com/infor-design/enterprise/issues/2226))
- `[Datagrid]` Fixed an issue where custom filter conditions were not setting up filter button. ([#2234](https://github.com/infor-design/enterprise/issues/2234))
- `[Datagrid]` Fixed an issue where pager was not updating while removing rows. ([#1985](https://github.com/infor-design/enterprise/issues/1985))
- `[Datagrid]` Adds a function to add a visual dirty indictaor and a new function to get all modified rows. Modified means either dirty, in-progress or in error. Existing API's are not touched. ([#2091](https://github.com/infor-design/enterprise/issues/2091))
- `[Datagrid]` Fixes an error when saving columns if you have a lookup column. ([#2279](https://github.com/infor-design/enterprise/issues/2279))
- `[Datagrid]` Fixed a bug with column reset not working sometimes. ([#1921](https://github.com/infor-design/enterprise/issues/1921))
- `[Datagrid]` Fixed grouped headers not sorting when selectable is multiselect. ([#2251](https://github.com/infor-design/enterprise/issues/2251))
- `[Datagrid]` Fixed a bug where the sort indicator disappeared when changing pages. ([#2228](https://github.com/infor-design/enterprise/issues/2228))
- `[Datagrid]` Fixed rendering on modals with single columns. ([#1923](https://github.com/infor-design/enterprise/issues/1923))
- `[Datagrid]` Fixed double firing of popupmenu events. ([#2140](https://github.com/infor-design/enterprise/issues/2140))
- `[Datagrid]` Fixed incorrect pattern in filterConditions. ([#2159](https://github.com/infor-design/enterprise/issues/2159))
- `[Datepicker]` Fixed an issue loading on IE 11. ([#2183](https://github.com/infor-design/enterprise-ng/issues/2183))
- `[Dropdown]` Fixed the dropdown appearing misaligned at smaller screen sizes. ([#2248](https://github.com/infor-design/enterprise/issues/2248))
- `[Editor]` Fixed an issue where button state for toolbar buttons were wrong when clicked one after another. ([#391](https://github.com/infor-design/enterprise/issues/391))
- `[Hierarchy]` Fixed a bug where the hierarchy will only partially load with two instances on a page. ([#2205](https://github.com/infor-design/enterprise/issues/2205))
- `[Field Options]` Fixed an issue where field options were misaligning, especially spin box was focusing outside of the field. ([#1862](https://github.com/infor-design/enterprise/issues/1862))
- `[Field Options]` Fixed a border alignment issue. ([#2107](https://github.com/infor-design/enterprise/issues/2107))
- `[Fileuploader]` Fixed an issue where the fileuploader icon and close icon were misplaced and not visible in RTL after uploading a file. ([#2098](https://github.com/infor-design/enterprise/issues/2098))
- `[Fileuploader]` Fixed an issue where backspace in IE11 caused the browser to go back instead of removing the uploaded file from the input. ([#2184](https://github.com/infor-design/enterprise/issues/2184))
- `[Input]` Improved alignment of icons in the uplift theme input components. ([#2072](https://github.com/infor-design/enterprise/issues/2072))
- `[Listview]` Improved accessibility when configured as selectable (all types), as well as re-enabled accessibility e2e Tests. ([#403](https://github.com/infor-design/enterprise/issues/403))
- `[Locale]` Synced up date and time patterns with the CLDR several time patterns in particular were corrected. ([#2022](https://github.com/infor-design/enterprise/issues/2022))
- `[Locale]` Fixed an issue loading duplicate locales such as en-GB where the strings are copies, before you might get undefined strings. ([#2216](https://github.com/infor-design/enterprise/issues/2216))
- `[Locale]` Added support for es-419 locale. ([#2204](https://github.com/infor-design/enterprise/issues/2204))
- `[Locale]` Restored functionality for dynamically changing fonts for some languages. ([#2144](https://github.com/infor-design/enterprise/issues/2144))
- `[Modal]` Fixed a demoapp issue where the select all checkbox wasn't selecting all. ([2225](https://github.com/infor-design/enterprise/issues/2225))
- `[Monthview]` Fixed an issue where the previous and next buttons were not correctly reversed in right-to-left mode. ([1910](https://github.com/infor-design/enterprise/issues/1910))
- `[Personalization]` Changed the default turquoise personalization to a darker one. ([#2063](https://github.com/infor-design/enterprise/issues/2063))
- `[Personalization]` Changed the default turquoise personalization to a darker one. ([#2063](https://github.com/infor-design/enterprise/issues/2063))
- `[Personalization]` Added a default option to the personalization color pickers. ([#2063](https://github.com/infor-design/enterprise/issues/2063))
- `[Personalization]` Added more classes and examples for the personalization colors so that you can personalize certain form elements. ([#2120](https://github.com/infor-design/enterprise/issues/2120))
- `[Personalization]` Added several form examples with buttons and completion chart that can be personalized. ([#1963](https://github.com/infor-design/enterprise/issues/1963))
- `[Personalization]` Added an example of normal tabs behaving like header tabs in a personalized area. ([#1962](https://github.com/infor-design/enterprise/issues/1962))
- `[Personalization]` Added completion chart and alerts to the list of header items that will work when personalized. ([#2171](https://github.com/infor-design/enterprise/issues/2171))
- `[Personalization]` Fixed a bug where the overlay would not disappear when manually loading stylesheets. ([#2258](https://github.com/infor-design/enterprise/issues/2258))
- `[Popupmenu]` Fixed an issue where disabled submenus were opening on mouseover. ([#1863](https://github.com/infor-design/enterprise/issues/1863))
- `[Radios]` Fixed an issue where in `RTL` the radio seems visually separate from it's label. ([#2096](https://github.com/infor-design/enterprise/issues/2096))
- `[Summary Form]` Updated to improve readability. ([#1765](https://github.com/infor-design/enterprise/issues/1765))
- `[Targeted Achievement]` Updated to work in uplift theme. ([#2220](https://github.com/infor-design/enterprise/issues/2220))
- `[Timepicker]` Fixed an issue where AM/PM dropdown tooltip was displaying on android devices. ([#1446](https://github.com/infor-design/enterprise/issues/1446))
- `[Timepicker]` Fixed an issue where dropdown popup was out of position on android devices. ([#2021](https://github.com/infor-design/enterprise/issues/2021))
- `[Timepicker]` Updated the Swedish translation for Set Time. ([#2153](https://github.com/infor-design/enterprise/issues/2153))
- `[Tree]` Fixed an issue where children property null was breaking tree to not render. ([#1908](https://github.com/infor-design/enterprise/issues/1908))

### v4.19.0 Chores & Maintenance

- `[General]` Updated to jquery 3.4.1 to fix a jquery bug seen occasionally. ([#2109](https://github.com/infor-design/enterprise/issues/2109))
- `[General]` Fixed relative links in several markdown files.
- `[Demo App]` Fixed CSP and handling of image paths for better support of images in examples on IDS demo sites (demo.design.infor.com). ([#1888](https://github.com/infor-design/enterprise/issues/1888))
- `[Personalize]` Separated personalization styles into standalone file for improved maintainability. ([#2127](https://github.com/infor-design/enterprise/issues/2127))

(84 Issues Solved This Release, Backlog Enterprise 311, Backlog Ng 79, 839 Functional Tests, 876 e2e Tests)

## v4.18.2

### v4.18.2 Fixes

- `[Autocomplete]` Fixed an XSS injection issue. ([#502](https://github.com/infor-design/enterprise-ng/issues/502)).
- `[Dropdown]` Fixed an XSS injection issue. ([#503](https://github.com/infor-design/enterprise-ng/issues/503)).

## v4.18.1

### v4.18.1 Fixes

- `[Input]` Added backwards-compatibility for previous accessibility changes to labels. ([#2118](https://github.com/infor-design/enterprise/issues/2118)). Additional information can be found in the [Form Component documentation](https://github.com/infor-design/enterprise/blob/4.18.x/src/components/form/readme.md#field-labels).

## v4.18.0

### v4.18.0 Features

- `[App Menu]` Added support for personalization by adding the `is-personalizable` class the menu will now change colors along with headers ([#1847](https://github.com/infor-design/enterprise/issues/1847))
- `[App Menu]` Added a special role switcher dropdown to change the menu role. ([#1935](https://github.com/infor-design/enterprise/issues/1935))
- `[Personalize]` Added classes for the personalization colors so that you can personalize certain form elements. ([#1847](https://github.com/infor-design/enterprise/issues/1847))
- `[Expandable Area]` Added example of a standalone button the toggles a form area. ([#1935](https://github.com/infor-design/enterprise/issues/1935))
- `[Datagrid]` Added support so if there are multiple inputs within an editor they work with the keyboard tab key. ([#355](https://github.com/infor-design/enterprise-ng/issues/355))
- `[Datagrid]` Fixed an error on IE when doing an excel export. ([#2018](https://github.com/infor-design/enterprise/issues/2018))
- `[Editor]` Added a JS setting and CSS styles to support usage of a Flex Toolbar ([#1120](https://github.com/infor-design/enterprise/issues/1120))
- `[Header]` Added a JS setting and CSS styles to support usage of a Flex Toolbar ([#1120](https://github.com/infor-design/enterprise/issues/1120))
- `[Mask]` Added a setting for passing a locale string, allowing Number masks to be localized.  This enables usage of the `groupSize` property, among others, from locale data in the Mask. ([#440](https://github.com/infor-design/enterprise/issues/440))
- `[Masthead]` Added CSS styles to support usage of a Flex Toolbar ([#1120](https://github.com/infor-design/enterprise/issues/1120))
- `[Notification]` Added example of a Widget/Card with notification and add code to truncate the text (via ellipsis) if it is lengthy. ([#1881](https://github.com/infor-design/enterprise/issues/1881))
- `[Theme/Colors]` Added new component for getting theme and color information. This is used throughout the code. There was a hidden property `Soho.theme`, if you used this in some way you should now use `Soho.theme.currentTheme`. ([#1866](https://github.com/infor-design/enterprise/issues/1866))

### v4.18.0 Fixes

- `[App Menu]` Fixed some accessibility issues on the nav menu. ([#1721](https://github.com/infor-design/enterprise/issues/1721))
- `[Busy Indicator]` Fixed a bug that causes a javascript error when the busy indicator is used on the body tag. ([#1918](https://github.com/infor-design/enterprise/issues/1918))
- `[Css/Sass]` Fixed an issue where the High Contrast theme and Uplift theme were not using the right tokens. ([#1897](https://github.com/infor-design/enterprise/pull/1897))
- `[Colors]` Fixed the color palette demo page to showcase the correct hex values based on the current theme ([#1801](https://github.com/infor-design/enterprise/issues/1801))
- `[Contextual Action Panel]` Fixed an issue where cap modal would only open the first time. ([#1993](https://github.com/infor-design/enterprise/issues/1993))
- `[Datepicker]` Fixed an issue in NG where the custom validation is removed during the teardown of a datepicker.([NG #411](https://github.com/infor-design/enterprise-ng/issues/411))
- `[Datagrid]` Fixed an issue where lookup filterConditions were not rendering. ([#1873](https://github.com/infor-design/enterprise/issues/1873))
- `[Datagrid]` Fixed an issue where when using filtering and server side paging the filter operations would cause two ajax requests. ([#2069](https://github.com/infor-design/enterprise/issues/2069))
- `[Datagrid]` Fixed issue where header columns are misaligned with body columns on load. ([#1892](https://github.com/infor-design/enterprise/issues/1892))
- `[Datagrid]` Fixed an issue where filtering was missing translation. ([#1900](https://github.com/infor-design/enterprise/issues/1900))
- `[Datagrid]` Fixed an issue with the checkbox formatter where string based 1 or 0 would not work as a dataset source. ([#1948](https://github.com/infor-design/enterprise/issues/1948))
- `[Datagrid]` Fixed a bug where text would be misaligned when repeatedly toggling the filter row. ([#1969](https://github.com/infor-design/enterprise/issues/1969))
- `[Datagrid]` Added an example of expandOnActivate on a customer editor. ([#353](https://github.com/infor-design/enterprise-ng/issues/353))
- `[Datagrid]` Added ability to pass a function to the tooltip option for custom formatting. ([#354](https://github.com/infor-design/enterprise-ng/issues/354))
- `[Datagrid]` Fixed `aria-checked` not toggling correctly on selection of multiselect checkbox. ([#1961](https://github.com/infor-design/enterprise/issues/1961))
- `[Datagrid]` Fixed incorrectly exported CSV/Excel data. ([#2001](https://github.com/infor-design/enterprise/issues/2001))
- `[Dropdown]` Changed the way dropdowns work with screen readers to be a collapsible listbox.([#404](https://github.com/infor-design/enterprise/issues/404))
- `[Dropdown]` Fixed an issue where multiselect dropdown unchecking "Select All" was not getting clear after close list with Safari browser.([#1882](https://github.com/infor-design/enterprise/issues/1882))
- `[Dropdown]` Added an example of a color dropdown showing palette colors as icons.([#2013](https://github.com/infor-design/enterprise/issues/2013))
- `[Datagrid]` Fixed a misalignment of the close icon on mobile. ([#2018](https://github.com/infor-design/enterprise/issues/2018))
- `[List/Detail]` Removed some legacy CSS code that was causing text inside of inline Toolbar Searchfields to become transparent. ([#2075](https://github.com/infor-design/enterprise/issues/2075))
- `[Listbuilder]` Fixed an issue where the text was not sanitizing. ([#1692](https://github.com/infor-design/enterprise/issues/1692))
- `[Lookup]` Fixed an issue where the tooltip was using audible text in the code block component. ([#354](https://github.com/infor-design/enterprise-ng/issues/354))
- `[Locale]` Fixed trailing zeros were getting ignored when displaying thousands values. ([#404](https://github.com/infor-design/enterprise/issues/1840))
- `[MenuButton]` Improved the way menu buttons work with screen readers.([#404](https://github.com/infor-design/enterprise/issues/404))
- `[Message]` Added an audible announce of the message type.([#964](https://github.com/infor-design/enterprise/issues/964))
- `[Message]` Change audible announce of message type added in #964 to an option that is strictly audible.([#2120](https://github.com/infor-design/enterprise/issues/2120))
- `[Modal]` Changed text and button font colors to pass accessibility checks.([#964](https://github.com/infor-design/enterprise/issues/964))
- `[Multiselect]` Fixed an issue where previous selection was still selected after clear all by "Select All" option. ([#2003](https://github.com/infor-design/enterprise/issues/2003))
- `[Notifications]` Fixed a few issues with notification background colors by using the corresponding ids-identity token for each. ([1857](https://github.com/infor-design/enterprise/issues/1857), [1865](https://github.com/infor-design/enterprise/issues/1865))
- `[Notifications]` Fixed an issue where you couldn't click the close icon in Firefox. ([1573](https://github.com/infor-design/enterprise/issues/1573))
- `[Radios]` Fixed the last radio item was being selected when clicking on the first when displayed horizontal. ([#1878](https://github.com/infor-design/enterprise/issues/1878))
- `[Signin]` Fixed accessibility issues. ([#421](https://github.com/infor-design/enterprise/issues/421))
- `[Skiplink]` Fixed a z-index issue on skip links over the nav menu. ([#1721](https://github.com/infor-design/enterprise/issues/1721))
- `[Slider]` Changed the demo so the tooltip will hide when resizing the page. ([#2033](https://github.com/infor-design/enterprise/issues/2033))
- `[Stepprocess]` Fixed rtl style issues. ([#413](https://github.com/infor-design/enterprise/issues/413))
- `[Swaplist]` Fixed disabled styling on swap header buttons. ([#2019](https://github.com/infor-design/enterprise/issues/2019))
- `[Tabs]` Fixed an issue where focus was changed after enable/disable tabs. ([#1934](https://github.com/infor-design/enterprise/issues/1934))
- `[Tabs-Module]` Fixed an issue where the close icon was outside the searchfield. ([#1704](https://github.com/infor-design/enterprise/issues/1704))
- `[Toolbar]` Fixed issues when tooltip shows on hover of toolbar ([#1622](https://github.com/infor-design/enterprise/issues/1622))
- `[Validation]` Fixed an issue where the isAlert settings set to true, the border color, control text color, control icon color was displaying the color for the alert rather than displaying the default color. ([#1922](https://github.com/infor-design/enterprise/issues/1922))

### v4.18.0 Chore & Maintenance

- `[Buttons]` Updated button disabled states with corresponding ids-identity tokens. ([1914](https://github.com/infor-design/enterprise/issues/1914)
- `[Docs]` Added a statement on supporting accessibility. ([#1540](https://github.com/infor-design/enterprise/issues/1540))
- `[Docs]` Added the supported screen readers and some notes on accessibility. ([#1722](https://github.com/infor-design/enterprise/issues/1722))

(50 Issues Solved This Release, Backlog Enterprise 294, Backlog Ng 80, 809 Functional Tests, 803 e2e Tests)

## v4.17.1

### v4.17.1 Fixes

- `[Datagrid]` Fixed an issue where the second to last column was having resize issues with frozen column sets.(<https://github.com/infor-design/enterprise/issues/1890>)
- `[Datagrid]` Re-align icons and items in the datagrid's "short header" configuration.(<https://github.com/infor-design/enterprise/issues/1880>)
- `[Locale]` Fixed incorrect "groupsize" for `en-US` locale.(<https://github.com/infor-design/enterprise/issues/1907>)

### v4.17.1 Chores & Maintenance

- `[Demoapp]` Fixed embedded icons example with missing icons.(<https://github.com/infor-design/enterprise/issues/1889>)
- `[Demoapp]` Fixed notification demo examples.(<https://github.com/infor-design/enterprise/issues/1893>, <https://github.com/infor-design/enterprise/pull/1896>)

(5 Issues Solved this patch release)

## v4.17.0

- [Npm Package](https://www.npmjs.com/package/ids-enterprise)
- [IDS Enterprise Angular Change Log](https://github.com/infor-design/enterprise-ng/blob/master/docs/CHANGELOG.md)

### v4.17.0 Future Deprecation

- `[Mask]` Using legacy mask options is now deprecated (was starting 4.3.2) and we will remove this in approximately 6 months from the code base. This means using the `data-mask` option and the `mode` as well as legacy patterns in favor of the newer settings and regexes. ([#439](https://github.com/infor-design/enterprise/issues/439))

### v4.17.0 Features

- `[Datagrid]` Added support for ellipsis to header text. ([#842](https://github.com/infor-design/enterprise/issues/842))
- `[Datagrid]` Added support to cancel `rowactivated` event. Now it will trigger the new event `beforerowactivated` which will wait/sync to cancel or proceed to do `rowactivated` event. ([#1021](https://github.com/infor-design/enterprise/issues/1021))
- `[Datagrid]` Added option to align grouped headers text. ([#1714](https://github.com/infor-design/enterprise/issues/1714))
- `[Datagrid]` Tabbing through a new row moves focus to next line for a lookup column. ([#1822](https://github.com/infor-design/enterprise/issues/1822))
- `[Datagrid]` Validation tooltip does not wrap words correctly across multiple lines. ([#1829](https://github.com/infor-design/enterprise/issues/1829))
- `[Dropdown]` Added support to make dropdown readonly fields optionally not tab-able. ([#1591](https://github.com/infor-design/enterprise/issues/1591))
- `[Form Compact]` Implemented design for field-heavy forms. This design is experimental, likely not production ready, and subject to change without notice. ([#1699](https://github.com/infor-design/enterprise/issues/1699))
- `[Hierarchy]` Changed the newer stacked layout to support mutiple root elements. ([#1677](https://github.com/infor-design/enterprise/issues/1677))
- `[Locale]` Added support for passing in `locale` or `language` to the `parse` and `format` and `translation` functions so they will work without changing the current locale or language. ([#462](https://github.com/infor-design/enterprise/issues/462))
- `[Locale]` Added support for setting a specific group size other than the ones in the locale. This includes using no group size. ([#462](https://github.com/infor-design/enterprise/issues/462))
- `[Locale]` Added support for showing timezones in the current language with a fall back for IE 11. ([#592](https://github.com/infor-design/enterprise/issues/592))
- `[Locale]` Added support for different group sizes. This was previously not working correctly for locales like hi-IN (using 3, 2 group sizes) and en-US (using 3, 0 group sizes). We will later make this work on masks on a separate issue. ([#441](https://github.com/infor-design/enterprise/issues/441))
- `[Locale]` Its now possible to add new locales in by adding them to the `defaultLocales` and `supportedLocales` sets. ([#402](https://github.com/infor-design/enterprise/issues/402))
- `[Locale]` Added an example to show extending locales with new strings and an api method to make it easier. because of the way this is split, if your directly adding to `Locale.cultures` you will need to adjust your code to extend from `Locale.languages` instead. ([#402](https://github.com/infor-design/enterprise/issues/402))
- `[Locale]` Added support for having a different language and locale. This is done by calling the new `setLanguage` function. ([#1552](https://github.com/infor-design/enterprise/issues//1552))
- `[Locale / Mask]` Added limited initial support for some unicode languages. This means you can convert to and from numbers typed in Devangari, Arabic, and Chinese (Financial and Simplified). ([#439](https://github.com/infor-design/enterprise/issues/439))
- `[Locale]` Added support for passing a `locale` other the the current locale to calendar, monthview, datepicker and timepicker. ([#462](https://github.com/infor-design/enterprise/issues/462))
- `[Mask]` It is now possible to type numbers in unicode such as Devangari, Arabic, and Chinese (Financial and Simplified) into the the masks that involve numbers. ([#439](https://github.com/infor-design/enterprise/issues/439))
- `[Modal]` Added an option to dictate the maximum width of the modal. ([#1802](https://github.com/infor-design/enterprise/issues/1802))
- `[Icons]` Add support for creating an svg file for the Uplift theme's (alpha) new icons from ids-identity@2.4.0 assets. ([#1759](https://github.com/infor-design/enterprise/issues/1759))
- `[Radar]` Added support to three label sizes (name, abbrName, shortName). ([#1553](https://github.com/infor-design/enterprise/issues/1553))

### v4.17.0 Fixes

- `[Accordion]` Fixed a bug where some truncated text elements were not generating a tooltip. ([#1736](https://github.com/infor-design/enterprise/issues/1736))
- `[Builder]` Cropped Header for Builder Panel When Text is Long. ([#1814](https://github.com/infor-design/enterprise/issues/1814))
- `[Calendar]` Event model title color is not correct if the modal is opened and another event is selected. ([#1739](https://github.com/infor-design/enterprise/issues/1739))
- `[Calendar]` Modal is still displayed after changing months. ([#1741](https://github.com/infor-design/enterprise/issues/1741))
- `[Calendar]` Changing some event spans is causing missing dates on the dialogs. ([#1708](https://github.com/infor-design/enterprise/issues/1708))
- `[Composite Form]` Fix a bug in IE11 where composite form content overflows to the lower container. ([#1768](https://github.com/infor-design/enterprise/issues/1768))
- `[Datagrid]` Added a fix where the column is next to the edge of the browser and the filter dropdown popup overflow the page.([#1604](https://github.com/infor-design/enterprise/issues/1604))
- `[Datagrid]` Added a fix to allow the commit of a cell edit after tabbing into a cell once having clicked into a previous cell.([#1608](https://github.com/infor-design/enterprise/issues/1608))
- `[Datagrid]` Stretch column not working in Edge browser. ([#1716](https://github.com/infor-design/enterprise/issues/1716))
- `[Datagrid]` Fixed a bug where the source callback was not called when filtering. ([#1688](https://github.com/infor-design/enterprise/issues/1688))
- `[Datagrid]` Fixed a bug where filtering Order Date with `is-not-empty` on a null value would not correctly filter out results. ([#1718](https://github.com/infor-design/enterprise/issues/1718))
- `[Datagrid]` Fixed a bug where when using the `disableClientSideFilter` setting the filtered event would not be called correctly. ([#1689](https://github.com/infor-design/enterprise/issues/1689))
- `[Datagrid]` Fixed a bug where hidden columns inside a colspan were aligning incorrectly. ([#1764](https://github.com/infor-design/enterprise/issues/1764))
- `[Dropdown]` Fixed a layout error on non inline fields with errors. ([#1770](https://github.com/infor-design/enterprise/issues/1770))
- `[Dropdown]` Fixed a bug where the dropdown did not close when tabbing if using the `noSearch` setting. ([#1731](https://github.com/infor-design/enterprise/issues/1731))
- `[Modal]` Fixed a bug where the modal can overflow the page. ([#1802](https://github.com/infor-design/enterprise/issues/1802))
- `[Radio Button]` Fixed a rendering problem on the selected state of Radio Buttons used inside of Accordion components. ([#1568](https://github.com/infor-design/enterprise/issues/1568))
- `[Radio Button]` Fixed a z-index issue that was causing radio buttons to sometimes display over top of page sections where they should have instead scrolled beneath. ([#1014](https://github.com/infor-design/enterprise/issues/1014))

### v4.17.0 Chore & Maintenance

- `[Css/Sass]` Replaced font-size numerical declarations with their ids-identity token counterpart. ([#1640](https://github.com/infor-design/enterprise/issues/1640))
- `[Demoapp]` Removed query parameter for changing fonts. ([#1747](https://github.com/infor-design/enterprise/issues/1747))
- `[Build]` Added a process to notify developers that things are being deprecated or going away. Documented the current deprecations in this system and made [notes for developers](https://github.com/infor-design/enterprise/blob/master/docs/CODING-STANDARDS.md#deprecations). ([#1747](https://github.com/infor-design/enterprise/issues/1747))

(30 Issues Solved This Release, Backlog Enterprise 224, Backlog Ng 59, 785 Functional Tests, 793 e2e Tests)

## v4.16.0

- [Npm Package](https://www.npmjs.com/package/ids-enterprise)
- [IDS Enterprise Angular Change Log](https://github.com/infor-design/enterprise-ng/blob/master/docs/CHANGELOG.md)

### v4.16.0 Features

- `[Busy Indicator]` Made a fix to make it possible to use a busy indicator on a modals. ([#827](https://github.com/infor-design/enterprise/issues/827))
- `[Datagrid]` Added an option to freeze columns from scrolling on the left and/or right. The new option is called `frozenColumns`. See notes on what works and doesnt with frozen column in the datagrid docs frozen column section. ([#464](https://github.com/infor-design/enterprise/issues/464))
- `[Editor]` Added new state called "preview" a non editable mode to editor. Where it only shows the HTML with no toolbar, borders etc. ([#1413](https://github.com/infor-design/enterprise/issues/1413))
- `[Field Filter]` Added support to get and set filter type programmatically. ([#1181](https://github.com/infor-design/enterprise/issues/1181))
- `[Hierarchy]` Add print media styles to decrease ink usage and increase presentability for print format. Note that you may need to enable the setting to print background images, both Mac and PC have a setting for this. ([#456](https://github.com/infor-design/enterprise/issues/456))
- `[Hierarchy]` Added a new "stacked" layout to eventually replace the current layouts. This works better responsively and prevents horizontal scrolling. ([#1629](https://github.com/infor-design/enterprise/issues/1629))
- `[Pager]` Added a "condensed" page size selector button for use on pagers in smaller containers, such as the list side of the list/detail pattern. ([#1459](https://github.com/infor-design/enterprise/issues/1459))

### v4.16.0 Future Deprecation

- `[Hierarchy]` The following options are now deprecated and will be removed approximately 2019-05-15. `paging` and `mobileView`. ([#1629](https://github.com/infor-design/enterprise/issues/1629))
- `[Hierarchy]` Stacked layout will become the default layout in favor of the existing horizontal layout, so the horizontal layout is now considered deprecated and will be removed approximately 2019-05-15. ([#1629](https://github.com/infor-design/enterprise/issues/1629))

### v4.16.0 Fixes

- `[Application Menu]` Fixed the truncation of long text in an accordion element in the application menu by adding a tooltip to truncated elements. ([#457](https://github.com/infor-design/enterprise/issues/457))
- `[Calendar]` Disable the new event modal when no template is defined. ([#1700](https://github.com/infor-design/enterprise/issues/1700))
- `[Dropdown]` Fixed a bug where the ellipsis was not showing on long text in some browsers. ([#1550](https://github.com/infor-design/enterprise/issues/1550))
- `[Datagrid]` Fixed a bug in equals filter on multiselect filters. ([#1586](https://github.com/infor-design/enterprise/issues/1586))
- `[Datagrid]` Fixed a bug where incorrect data is shown in the events in tree grid. ([#315](https://github.com/infor-design/enterprise-ng/issues/315))
- `[Datagrid]` Fixed a bug where when using minWidth on a column and sorting the column will become misaligned. ([#1481](https://github.com/infor-design/enterprise/issues/1481))
- `[Datagrid]` Fixed a bug where when resizing the last column may become invisible. ([#1456](https://github.com/infor-design/enterprise/issues/1456))
- `[Datagrid]` Fixed a bug where a checkbox column will become checked when selecting if there is no selection checkbox. ([#1641](https://github.com/infor-design/enterprise/issues/1641))
- `[Datagrid]` Fixed a bug where the last column would sometimes not render fully for buttons with longer text. ([#1246](https://github.com/infor-design/enterprise/issues/1246))
- `[Datagrid]` Fixed a bug where showMonthYearPicker did not work correctly on date filters. ([#1532](https://github.com/infor-design/enterprise-ng/issues/1532))
- `[Validation]` Fixed a bug in removeError where the icon is sometimes not removed. ([#1556](https://github.com/infor-design/enterprise/issues/1556))
- `[Datepicker]` Fixed the range picker to clear when changing months in a filter. ([#1537](https://github.com/infor-design/enterprise/issues/1537))
- `[Datepicker]` Fixed disabled dates example to validate again on disabled dates. ([#1445](https://github.com/infor-design/enterprise/issues/1445))
- `[Datagrid]` Fixed a Date Editor bug when passing a series of zeroes to a datagrid cell with an editable date. ([#1020](https://github.com/infor-design/enterprise/issues/1020))
- `[Dropdown]` Fixed a bug where a dropdown will never reopen if it is closed by clicking a menu button. ([#1670](https://github.com/infor-design/enterprise/issues/1670))
- `[Icons]` Established missing icon sourcing and sizing consistency from ids-identity icon/svg assets. ([PR#1628](https://github.com/infor-design/enterprise/pull/1628))
- `[Listview]` Addressed performance issues with paging on all platforms, especially Windows and IE/Edge browsers. As part of this, reworked all components that integrate with the Pager component to render their contents based on a dataset, as opposed to DOM elements. ([#922](https://github.com/infor-design/enterprise/issues/922))
- `[Lookup]` Fixed a bug with settings: async, server-side, and single select modes.  The grid was not deselecting the previously selected value when a new row was clicked.  If the value is preselected in the markup, the lookup modal will no longer close prematurely. ([PR#1654](https://github.com/infor-design/enterprise/issues/1654))
- `[Pager]` Made it possible to set and persist custom tooltips on first, previous, next and last pager buttons. ([#922](https://github.com/infor-design/enterprise/issues/922))
- `[Pager]` Fixed propagation of the `pagesizes` setting when using `updated()`. Previously the array was deep extended instead of being replaced outright. ([#1466](https://github.com/infor-design/enterprise/issues/1466))
- `[Tree]` Fixed a bug when calling the disable or enable methods of the tree. This was not working with ie11. ([PR#1600](https://github.com/infor-design/enterprise/issues/1600))
- `[Stepprocess]` Fixed a bug where the step folder was still selected when it was collapsed or expanded. ([#1633](https://github.com/infor-design/enterprise/issues/1633))
- `[Swaplist]` Fixed a bug where items were not able to drag anymore after make the search. ([#1703](https://github.com/infor-design/enterprise/issues/1703))
- `[Toolbar Flex]` Added the ability to pass in a `beforeOpen` callback to the More Actions menu (fixes a bug where it wasn't possible to dynamically add content to the More Actions menu in same way that was possible on the original Toolbar component)
- `[Toolbar Flex]` Fixed a bug where selected events were not bubbling up for a menu button on a flex toolbar. ([#1709](https://github.com/infor-design/enterprise/issues/1709))
- `[Stepprocess]` Disabled step selected when using the next or previous button. ([#1697](https://github.com/infor-design/enterprise/issues/1697))
- `[Tree]` Fixed a bug when calling the disable or enable methods of the tree. This was not working with ie11. ([PR#1600](https://github.com/infor-design/enterprise/issues/1600))

### v4.16.0 Chore & Maintenance

- `[Demo App]` Removed the search icon from the header on test pages as it doesn't function. ([#1449](https://github.com/infor-design/enterprise/issues/1449))
- `[Demo App]` Added a fix for incorrect links when running on windows. ([#1549](https://github.com/infor-design/enterprise/issues/1549))
- `[Docs]` Added a fix to prevent the documentation generator from failing intermittently. ([#1377](https://github.com/infor-design/enterprise/issues/1377))

(29 Issues Solved This Release, Backlog Enterprise 203, Backlog Ng 69, 735 Functional Tests, 670 e2e Tests)

## v4.15.0

- [Npm Package](https://www.npmjs.com/package/ids-enterprise)
- [IDS Enterprise Angular Change Log](https://github.com/infor-design/enterprise-ng/blob/master/docs/CHANGELOG.md)

### v4.15.0 Features

- `[Datagrid]` Added support for lookup in the datagrid filter. ([#653](https://github.com/infor-design/enterprise/issues/653))
- `[Datagrid]` Added support for masks on lookup editors. ([#406](https://github.com/infor-design/enterprise/issues/406))
- `[Validation]` When using legacy mode validation, made the icon dim if the text was on top of it. ([#644](https://github.com/infor-design/enterprise/issues/644))
- `[Calendar]` Now possible to edit events both with the API and by clicking/double clicking events. And other improvements. ([#1436](https://github.com/infor-design/enterprise/issues/1436))
- `[Datagrid]` Added new methods to clear dirty cells on cells, rows, and all. ([#1303](https://github.com/infor-design/enterprise/issues/1303))
- `[Tree]` Added several improvements: the ability to show a dropdown on the tree node, the ability to add nodes in between current nodes, the ability to set checkboxes for selection only on some nodes, and the ability to customize icons. ([#1364](https://github.com/infor-design/enterprise/issues/1364))
- `[Datagrid]` Added the ability to display or hide the new row indicator with a new `showNewIndicator` option. ([#1589](https://github.com/infor-design/enterprise/issues/1589))

### v4.15.0 Fixes

- `[Icons]` Icons with the word `confirm` have been changed to `success`. This is partially backwards compatible for now. We deprecated `confirm` and will remove in the next major version so rename your icons. Example `icon-confirm` to `icon-success`. ([#963](https://github.com/infor-design/enterprise/issues/963))
- `[Icons]` The alert icons now have a white background allowing them to appear on colored sections. There are now two versions, for example: `icon-error` and `icon-error-solid`. These are used in calendar. ([#1436](https://github.com/infor-design/enterprise/issues/1436))
- `[Circle Pager]` Made significant improvements to resizing, especially on tabs. ([#1284](https://github.com/infor-design/enterprise/issues/1284))
- `[Datagrid]` In high contrast mode the background is now white when editing cells. ([#1421](https://github.com/infor-design/enterprise/issues/1421))
- `[Dropdown]` Fixed an issue where filter did not work in no-search mode with the Caps Lock key. ([#1500](https://github.com/infor-design/enterprise/issues/1500))
- `[Popupmenu]` Fixed an issue when using the same menu on multiple inputs wherein destroying one instance actually destroyed all instances. ([#1025](https://github.com/infor-design/enterprise/issues/1025))
- `[Swaplist]` Fixed a bug where Shift+M did not work when typing in the search. ([#1408](https://github.com/infor-design/enterprise/issues/1408))
- `[Popupmenu]` Fixed a bug in immediate mode where right click only worked the first time. ([#1507](https://github.com/infor-design/enterprise/issues/1507))
- `[Editor]` Fixed a bug where clear formatting did not work in safari. ([#911](https://github.com/infor-design/enterprise/issues/911))
- `[Colorpicker]` Fixed a bug in Angular where the picker did not respond correctly to `editable=false` and `disabled=true`. ([#257](https://github.com/infor-design/enterprise-ng/issues/257))
- `[Locale]` Fixed a bug where the callback did not complete on nonexistent locales. ([#1267](https://github.com/infor-design/enterprise/issues/1267))
- `[Calendar]` Fixed a bug where event details remain when filtering event types. ([#1436](https://github.com/infor-design/enterprise/issues/1436))
- `[Busy Indicator]` Fixed a bug where the indicator closed when clicking on accordions. ([#281](https://github.com/infor-design/enterprise-ng/issues/281))
- `[Datagrid Tree]` Fixed the need for unique IDs on the tree nodes. ([#1361](https://github.com/infor-design/enterprise/issues/1361))
- `[Editor]` Improved the result of pasting bullet lists from MS Word. ([#1351](https://github.com/infor-design/enterprise/issues/1351))
- `[Hierarchy]` Fixed layout issues in the context menu in RTL mode. ([#1310](https://github.com/infor-design/enterprise/issues/1310))
- `[Datagrid]` Added a setting `allowChildExpandOnMatch` that optionally determines if a search/filter will show and allow nonmatching children to be shown. ([#1422](https://github.com/infor-design/enterprise/issues/1422))
- `[Datagrid]` If a link is added with a href it will now be followed when clicking, rather than needing to use the click method setting on columns. ([#1473](https://github.com/infor-design/enterprise/issues/1473))
- `[Datagrid Tree]` Fixed a bug where Expand/Collapse text is added into the +/- cell. ([#1145](https://github.com/infor-design/enterprise/issues/1145))
- `[Dropdown]` Fixed a bug in NG where two dropdowns in different components would cause each other to freeze. ([#229](https://github.com/infor-design/enterprise-ng/issues/229))
- `[Editor]` Verified a past fix where editor would not work with all buttons when in a modal. ([#408](https://github.com/infor-design/enterprise/issues/408))
- `[Datagrid Tree]` Fixed a bug in `updateRow` that caused the indent of the tree grid to collapse. ([#405](https://github.com/infor-design/enterprise/issues/405))
- `[Empty Message]` Fixed a bug where a null empty message would not be possible. This is used to show no empty message on initial load delays. ([#1467](https://github.com/infor-design/enterprise/issues/1467))
- `[Lookup]` Fixed a bug where nothing is inserted when you click a link editor in the lookup. ([#1315](https://github.com/infor-design/enterprise/issues/1315))
- `[About]` Fixed a bug where the version would not show when set. It would show the IDS version. ([#1414](https://github.com/infor-design/enterprise/issues/1414))
- `[Datagrid]` Fixed a bug in `disableClientSort` / `disableClientFilter`. It now retains visual indicators on sort and filter. ([#1248](https://github.com/infor-design/enterprise/issues/1248))
- `[Tree]` Fixed a bug where selected nodes are selected again after loading child nodes. ([#1270](https://github.com/infor-design/enterprise/issues/1270))
- `[Input]` Fixed a bug where inputs that have tooltips will not be selectable with the cursor. ([#1354](https://github.com/infor-design/enterprise/issues/1354))
- `[Accordion]` Fixed a bug where double clicking a header will open and then close the accordion. ([#1314](https://github.com/infor-design/enterprise/issues/1314))
- `[Datagrid]` Fixed a bug on hover with taller cells where the hover state would not cover the entire cell. ([#1490](https://github.com/infor-design/enterprise/issues/1490))
- `[Editor]` Fixed a bug where the image would still be shown if you press the Esc key and cancel the image dialog. ([#1489](https://github.com/infor-design/enterprise/issues/1489))
- `[Datagrid Lookup]` Added additional missing event info for ajax requests and filtering. ([#1486](https://github.com/infor-design/enterprise/issues/1486))
- `[Tabs]` Added protection from inserting HTML tags in the add method (XSS). ([#1462](https://github.com/infor-design/enterprise/issues/1462))
- `[App Menu]` Added better text wrapping for longer titles. ([#1116](https://github.com/infor-design/enterprise/issues/1116))
- `[Contextual Action Panel]` Fixed some examples so that they reopen more than one time. ([#1116](https://github.com/infor-design/enterprise/issues/506))
- `[Searchfield]` Fixed a border styling issue on longer labels in the search. ([#1500](https://github.com/infor-design/enterprise/issues/1500))
- `[Tabs Multi]` Improved the experience on mobile by collapsing the menus a bit. ([#971](https://github.com/infor-design/enterprise/issues/971))
- `[Lookup]` Fixed missing ellipsis menu on mobile devices. ([#1068](https://github.com/infor-design/enterprise/issues/1068))
- `[Accordion]` Fixed incorrect font size on p tags in the accordion. ([#1116](https://github.com/infor-design/enterprise/issues/1116))
- `[Line Chart]` Fixed and improved the legend text on mobile viewport. ([#609](https://github.com/infor-design/enterprise/issues/609))

### v4.15.0 Chore & Maintenance

- `[General]` Migrated sass to use IDS color variables. ([#1435](https://github.com/infor-design/enterprise/issues/1435))
- `[Angular]` Added all settings from 4.13 in time for future 5.1.0 ([#274](https://github.com/infor-design/enterprise-ng/issues/274))
- `[General]` Fixed some incorrect layouts. ([#1357](https://github.com/infor-design/enterprise/issues/1357))
- `[Targeted Achievement]` Removed some older non working examples. ([#520](https://github.com/infor-design/enterprise/issues/520))

(50 Issues Solved This Release, Backlog Enterprise 294, Backlog Ng 80, 809 Functional Tests, 716 e2e Tests)

## v4.14.0

- [Npm Package](https://www.npmjs.com/package/ids-enterprise)
- [IDS Enterprise Angular Change Log](https://github.com/infor-design/enterprise-ng/blob/master/docs/CHANGELOG.md)

### v4.14.0 Features

- `[Datepicker/Monthview]` Added a setting for the day of week the calendar starts that can be used outside of the Locale setting. ([#1179](https://github.com/infor-design/enterprise/issues/1179))
- `[Datagrid]` Made the tree datagrid work a lot better with filtering. ([#1281](https://github.com/infor-design/enterprise/issues/1281))
- `[Autocomplete/SearchField]` Added a caseSensitive filtering option. ([#385](https://github.com/infor-design/enterprise/issues/385))
- `[Datagrid]` Added an option `headerAlign` to set alignment on the header different than the rows. ([#420](https://github.com/infor-design/enterprise/issues/420))
- `[Message]` Added the ability to use certain formatter html tags in the message content. ([#379](https://github.com/infor-design/enterprise/issues/379))

### v4.14.0 Fixes

- `[Swaplist]` Fixed a bug that if you drag really fast everything disappears. ([#1195](https://github.com/infor-design/enterprise/issues/1195))
- `[Hierarchy]` Fixed a bug that part of the profile menu is cut off. ([#931](https://github.com/infor-design/enterprise/issues/931))
- `[Datagrid/Dropdown]` Fixed a bug that part of the dropdown menu is cut off. ([#1420](https://github.com/infor-design/enterprise/issues/1420))
- `[Modal]` Fixed bugs where with certain field types modal validation was not working. ([#1213](https://github.com/infor-design/enterprise/issues/1213))
- `[Dropdown]` Fixed a regression where the tooltip was not showing when data is overflowed. ([#1400](https://github.com/infor-design/enterprise/issues/1400))
- `[Tooltip]` Fixed a bugs where a tooltip would show up in unexpected places. ([#1396](https://github.com/infor-design/enterprise/issues/1396))
- `[Datagrid/Dropdown]` Fixed a bug where an error would occur if showSelectAll is used. ([#1360](https://github.com/infor-design/enterprise/issues/1360))
- `[Datagrid/Tooltip]` Fixed a bugs where a tooltip would show up in the header unexpectedly. ([#1395](https://github.com/infor-design/enterprise/issues/1395))
- `[Popupmenu]` Fixed incorrect highlighting on disabled list items.  ([#982](https://github.com/infor-design/enterprise/issues/982))
- `[Contextual Action Panel]` Fixed issues with certain styles of invoking the CAP where it would not reopen a second time. ([#1139](https://github.com/infor-design/enterprise/issues/1139))
- `[Spinbox]` Added a fix so the page will not zoom when click + and - on mobile devices. ([#1070](https://github.com/infor-design/enterprise/issues/1070))
- `[Splitter]` Removed the tooltip from the expand/collapse button as it was superfluous. ([#1180](https://github.com/infor-design/enterprise/issues/1180))
- `[Datagrid]` Added a fix so the last column when stretching will do so with percentage so it will stay when the page resize or the menu opens/closes. ([#1168](https://github.com/infor-design/enterprise/issues/1168))
- `[Datagrid]` Fixed bugs in the server side and filtering example. ([#396](https://github.com/infor-design/enterprise/issues/396))
- `[Datagrid]` Fixed a bug in applyFilter with datefields. ([#1269](https://github.com/infor-design/enterprise/issues/1269))
- `[Datagrid]` Fixed a bug in updateCellNode where sometimes it did not work. ([#1122](https://github.com/infor-design/enterprise/issues/1122))
- `[Hierarchy]` Made the empty image ring the same color as the left edge. ([#932](https://github.com/infor-design/enterprise/issues/932))
- `[Datagrid/Dropdown]` Fixed an issue that tab did not close dropdown editors. ([#1198](https://github.com/infor-design/enterprise/issues/1198))
- `[Datagrid/Dropdown]` Fixed a bug that if you click open a dropdown editor then you cannot use arrow keys to select. ([#1387](https://github.com/infor-design/enterprise/issues/1387))
- `[Datagrid/Dropdown]` Fixed a bug that if a smaller number of items the menu would be too short. ([#1298](https://github.com/infor-design/enterprise/issues/1298))
- `[Searchfield]` Fixed a bug that the search field didnt work in safari. ([#225](https://github.com/infor-design/enterprise/issues/225))
- `[Datagrid/Dropdown]` Fixed a bug that source is used the values may be cleared out when opening the list. ([#1185](https://github.com/infor-design/enterprise/issues/1185))
- `[Personalization]` Fixed a bug that when calling initialize the personalization would reset. ([#1231](https://github.com/infor-design/enterprise/issues/1231))
- `[Tabs]` Fixed the alignment of the closing icon. ([#1056](https://github.com/infor-design/enterprise/issues/1056))
- `[Dropdown]` Fixed list alignment issues on mobile. ([#1069](https://github.com/infor-design/enterprise/issues/1069))
- `[Dropdown]` Fixed issues where the listbox would not close on mobile. ([#1119](https://github.com/infor-design/enterprise/issues/1119))
- `[Dropdown]` Fixed a bug where modals would close on url hash change. ([#1207](https://github.com/infor-design/enterprise/issues/1207))
- `[Contextual Action Panel]` Fixed an issue where buttons would occasionally be out of view. ([#283](https://github.com/infor-design/enterprise/issues/283))
- `[Empty Message]` Added a new icon to indicate using the search function. ([#1325](https://github.com/infor-design/enterprise/issues/1325))
- `[Searchfield]` Added a fix for landscape mode on mobile. ([#1102](https://github.com/infor-design/enterprise/issues/1102))
- `[Datagrid]` Added a fix for hard to read fields in high contrast mode. ([#1193](https://github.com/infor-design/enterprise/issues/1193))

### v4.14.0 Chore & Maintenance

- `[General]` Fixed problems with the css mapping where the line numbers were wrong in the map files. ([#962](https://github.com/infor-design/enterprise/issues/962))
- `[Docs]` Added setting so themes can be shown in the documentation pages. ([#1327](https://github.com/infor-design/enterprise/issues/1327))
- `[Docs]` Made links to example pages open in a new window. ([#1132](https://github.com/infor-design/enterprise/issues/1132))

(43 Issues Solved This Release, Backlog Enterprise 181, Backlog Ng 64, 682 Functional Tests, 612 e2e Tests)

## v4.13.0

- [Npm Package](https://www.npmjs.com/package/ids-enterprise)
- [IDS Enterprise Angular Change Log](https://github.com/infor-design/enterprise-ng/blob/master/docs/CHANGELOG.md)

### v4.13.0 Features

- `[Calendar]` Added some new features such as upcoming events view, RTL, keyboard support and fixed styling issues and bugs. ([#1221](https://github.com/infor-design/enterprise/issues/1221))
- `[Flex Toolbar]` Added search field integration, so that the search field is mainly close to being able to replace the legacy toolbar. ([#269](https://github.com/infor-design/enterprise/issues/269))
- `[Bar]` Added short, medium label support for adapting the chart to responsive views. ([#1094](https://github.com/infor-design/enterprise/issues/1094))
- `[Textarea]` Added maxLength option to prevent typing over a set maximum. ([#1046](https://github.com/infor-design/enterprise/issues/1046))
- `[Textarea]` Added maxGrow option to prevent growing when typing over a set max. ([#1147](https://github.com/infor-design/enterprise/issues/1147))
- `[Datagrid]` If using the `showDirty` option the indication will now be on each cell. ([#1183](https://github.com/infor-design/enterprise/issues/1183))
- `[Datepicker]` Added an option `useCurrentTime` that will insert current time instead of noon time with date and timepickers. ([#1087](https://github.com/infor-design/enterprise/issues/1087))
- `[General]` Included an IE 11 polyfill for ES6 Promises, this is a new dependency in the package.json you should include. ([#1172](https://github.com/infor-design/enterprise/issues/1172))
- `[General]` Add translations in 38 languages including new support for Slovak (sk-SK). ([#557](https://github.com/infor-design/enterprise/issues/557))

### v4.13.0 Fixes

- `[Tooltips]` Fixed an important bug where tooltips would stick around in the page on the top corner. ([#1273](https://github.com/infor-design/enterprise/issues/1273))
- `[Tooltips]` Fixed some contrast issues on the high contrast theme. ([#1249](https://github.com/infor-design/enterprise/issues/1249))
- `[Tooltips]` Fixed a bug where Toolbar "More Actions" menu buttons could incorrectly display a tooltip overlapping an open menu. ([#1242](https://github.com/infor-design/enterprise/issues/1242))
- `[Datepicker / Timepicker]` Removed the need to use the customValidation setting. You can remove this option from your code. The logic will pick up if you added customValidation to your input by adding a data-validate option. You also may need to add `date` or `availableDate` validation to your  data-validate attribute if these validations are desired along with your custom or required validation. ([#862](https://github.com/infor-design/enterprise/issues/862))
- `[Menubutton]` Added a new setting `hideMenuArrow` you can use for buttons that don't require an arrow, such as menu buttons. ([#1088](https://github.com/infor-design/enterprise/issues/1088))
- `[Dropdown]` Fixed issues with destroy when multiple dropdown components are on the page. ([#1202](https://github.com/infor-design/enterprise/issues/1202))
- `[Datagrid]` Fixed alignment issues when using filtering with some columns that do not have a filter. ([#1124](https://github.com/infor-design/enterprise/issues/1124))
- `[Datagrid]` Fixed an error when dynamically adding context menus. ([#1216](https://github.com/infor-design/enterprise/issues/1216))
- `[Datagrid]` Added an example of dynamic intermediate paging and filtering. ([#396](https://github.com/infor-design/enterprise/issues/396))
- `[Dropdown]` Fixed alignment issues on mobile devices. ([#1069](https://github.com/infor-design/enterprise/issues/1069))
- `[Datepicker]` Fixed incorrect assumptions, causing incorrect umalqura calendar calculations. ([#1189](https://github.com/infor-design/enterprise/issues/1189))
- `[Datepicker]` Fixed an issue where the dialog would not close on click out if opening the time dropdown components first. ([#1278](https://github.com/infor-design/enterprise/issues/))
- `[General]` Added the ability to stop renderLoop. ([#214](https://github.com/infor-design/enterprise/issues/214))
- `[Datepicker]` Fixed an issue reselecting ranges with the date picker range option. ([#1197](https://github.com/infor-design/enterprise/issues/1197))
- `[Editor]` Fixed bugs on IE with background color option. ([#392](https://github.com/infor-design/enterprise/issues/392))
- `[Colorpicker]` Fixed issue where the palette is not closed on enter key / click. ([#1050](https://github.com/infor-design/enterprise/issues/1050))
- `[Accordion]` Fixed issues with context menus on the accordion. ([#639](https://github.com/infor-design/enterprise/issues/639))
- `[Searchfield]` Made no results appear not clickable. ([#329](https://github.com/infor-design/enterprise/issues/329))
- `[Datagrid]` Added an example of groups and paging. ([#435](https://github.com/infor-design/enterprise/issues/435))
- `[Editor]` Fixed the dirty indicator when using toolbar items. ([#910](https://github.com/infor-design/enterprise/issues/910))
- `[Datagrid]` Fixed a bug that made tooltips disappear when a lookup editor is closed. ([#1186](https://github.com/infor-design/enterprise/issues/1186))
- `[Datagrid]` Fixed a bug where not all rows are removed in the removeSelected function. ([#1036](https://github.com/infor-design/enterprise/issues/1036))
- `[Datagrid]` Fixed bugs in activateRow and deactivateRow in some edge cases. ([#948](https://github.com/infor-design/enterprise/issues/948))
- `[Datagrid]` Fixed formatting of tooltips on the header and filter. ([#955](https://github.com/infor-design/enterprise/issues/955))
- `[Datagrid]` Fixed wrong page number when saving the page number in localstorage and reloading. ([#798](https://github.com/infor-design/enterprise/issues/798))
- `[Tree]` Fixed issues when expanding and collapsing after dragging nodes around. ([#1183](https://github.com/infor-design/enterprise/issues/1183))
- `[ContextualActionPanel]` Fixed a bug where the CAP will be closed if clicking an accordion in it. ([#1138](https://github.com/infor-design/enterprise/issues/1138))
- `[Colorpicker]` Added a setting (customColors) to prevent adding default colors if totally custom colors are used. ([#1135](https://github.com/infor-design/enterprise/issues/1135))
- `[AppMenu]` Improved contrast in high contrast theme. ([#1146](https://github.com/infor-design/enterprise/issues/1146))
- `[Searchfield]` Fixed issue where ascenders/descenders are cut off. ([#1101](https://github.com/infor-design/enterprise/issues/1101))
- `[Tree]` Added sortstop and sortstart events. ([#1003](https://github.com/infor-design/enterprise/issues/1003))
- `[Searchfield]` Fixed some alignment issues in different browsers. ([#1106](https://github.com/infor-design/enterprise/issues/1106))
- `[Searchfield]` Fixed some contrast issues in different browsers. ([#1104](https://github.com/infor-design/enterprise/issues/1104))
- `[Searchfield]` Prevent multiple selected events from firing. ([#1259](https://github.com/infor-design/enterprise/issues/1259))
- `[Autocomplete]` Added a beforeOpen setting ([#398](https://github.com/infor-design/enterprise/issues/398))
- `[Toolbar]` Fixed an error where toolbar tried to focus a DOM item that was removed. ([#1177](https://github.com/infor-design/enterprise/issues/1177))
- `[Dropdown]` Fixed a problem where the bottom of some lists is cropped. ([#909](https://github.com/infor-design/enterprise/issues/909))
- `[General]` Fixed a few components so that they could still initialize when hidden. ([#230](https://github.com/infor-design/enterprise/issues/230))
- `[Datagrid]` Fixed missing tooltips on new row. ([#1081](https://github.com/infor-design/enterprise/issues/1081))
- `[Lookup]` Fixed a bug using select all where it would select the previous list. ([#295](https://github.com/infor-design/enterprise/issues/295))
- `[Datagrid]` Fixed missing summary row on initial render in some cases. ([#330](https://github.com/infor-design/enterprise/issues/330))
- `[Button]` Fixed alignment of text and icons. ([#973](https://github.com/infor-design/enterprise/issues/973))
- `[Datagrid]` Fixed missing source call when loading last page first. ([#1162](https://github.com/infor-design/enterprise/issues/1162))
- `[SwapList]` Made sure swap list will work in all cases and in angular. ([#152](https://github.com/infor-design/enterprise/issues/152))
- `[Toast]` Fixed a bug where some toasts on certain urls may not close. ([#1305](https://github.com/infor-design/enterprise/issues/1305))
- `[Datepicker / Lookup]` Fixed bugs where they would not load on tabs. ([#1304](https://github.com/infor-design/enterprise/issues/1304))

### v4.13.0 Chore & Maintenance

- `[General]` Added more complete visual tests. ([#978](https://github.com/infor-design/enterprise/issues/978))
- `[General]` Cleaned up some of the sample pages start at A, making sure examples work and tests are covered for better QA (on going). ([#1136](https://github.com/infor-design/enterprise/issues/1136))
- `[General]` Upgraded to ids-identity 2.0.x ([#1062](https://github.com/infor-design/enterprise/issues/1062))
- `[General]` Cleanup missing files in the directory listings. ([#985](https://github.com/infor-design/enterprise/issues/985))
- `[Angular 1.0]` We removed the angular 1.0 directives from the code and examples. These are no longer being updated. You can still use older versions of this or move on to Angular 7.x ([#1136](https://github.com/infor-design/enterprise/issues/1136))
- `[Uplift]` Included the uplift theme again as alpha for testing. It will show with a watermark and is only available via the personalize api or url params in the demo app. ([#1224](https://github.com/infor-design/enterprise/issues/1224))

(69 Issues Solved This Release, Backlog Enterprise 199, Backlog Ng 63, 662 Functional Tests, 659 e2e Tests)

## v4.12.0

- [Npm Package](https://www.npmjs.com/package/ids-enterprise)
- [IDS Enterprise Angular Change Log](https://github.com/infor-design/enterprise-ng/blob/master/docs/CHANGELOG.md)

### v4.12.0 Features

- `[General]` The ability to make custom/smaller builds has further been improved. We improved the component matching, made it possible to run the tests on only included components, fixed the banner, and improved the terminal functionality. Also removed/deprecated the older mapping tool. ([#417](https://github.com/infor-design/enterprise/issues/417))
- `[Message]` Added the ability to have different types (Info, Confirm, Error, Alert). ([#963](https://github.com/infor-design/enterprise/issues/963))
- `[General]` Further fixes to for xss issues. ([#683](https://github.com/infor-design/enterprise/issues/683))
- `[Pager]` Made it possible to use the pager as a standalone component. ([#250](https://github.com/infor-design/enterprise/issues/250))
- `[Editor]` Added a clear formatting button. ([#473](https://github.com/infor-design/enterprise/issues/473))
- `[Datepicker]` Added an option to show the time as current time instead of midnight. ([#889](https://github.com/infor-design/enterprise/issues/889))
- `[About]` Dialog now shows device information. ([#684](https://github.com/infor-design/enterprise/issues/684))

### v4.12.0 Fixes

- `[Datagrid Tree]` Fixed incorrect data on activated event. ([#412](https://github.com/infor-design/enterprise/issues/412))
- `[Datagrid]` Improved the export function so it works on different locales. ([#378](https://github.com/infor-design/enterprise/issues/378))
- `[Tabs]` Fixed a bug where clicking the x on tabs with a dropdowns would incorrectly open the dropdown. ([#276](https://github.com/infor-design/enterprise/issues/276))
- `[Datagrid]` Changed the `settingschange` event so it will only fire once. ([#903](https://github.com/infor-design/enterprise/issues/903))
- `[Listview]` Improved rendering performance. ([#430](https://github.com/infor-design/enterprise/issues/430))
- `[General]` Fixed issues when using base tag, that caused icons to disappear. ([#766](https://github.com/infor-design/enterprise/issues/766))
- `[Empty Message]` Made it possible to assign code to the button click if used. ([#667](https://github.com/infor-design/enterprise/issues/667))
- `[Datagrid]` Added translations for the new tooltip. ([#227](https://github.com/infor-design/enterprise/issues/227))
- `[Dropdown]` Fixed contrast issue in high contrast theme. ([#945](https://github.com/infor-design/enterprise/issues/945))
- `[Datagrid]` Reset to default did not reset dropdown columns. ([#847](https://github.com/infor-design/enterprise/issues/847))
- `[Datagrid]` Fixed bugs in keyword search highlighting with special characters. ([#849](https://github.com/infor-design/enterprise/issues/849))
- `[Datagrid]` Fixed bugs that causes NaN to appear in date fields. ([#891](https://github.com/infor-design/enterprise/issues/891))
- `[Dropdown]` Fixed issue where validation is not trigger on IOS on click out. ([#659](https://github.com/infor-design/enterprise/issues/659))
- `[Lookup]` Fixed bug in select all in multiselect with paging. ([#926](https://github.com/infor-design/enterprise/issues/926))
- `[Modal]` Fixed bug where the modal would close if hitting enter on a checkbox and inputs. ([#320](https://github.com/infor-design/enterprise/issues/320))
- `[Lookup]` Fixed bug trying to reselect a second time. ([#296](https://github.com/infor-design/enterprise/issues/296))
- `[Tabs]` Fixed behavior when closing and disabling tabs. ([#947](https://github.com/infor-design/enterprise/issues/947))
- `[Dropdown]` Fixed layout issues when using icons in the dropdown. ([#663](https://github.com/infor-design/enterprise/issues/663))
- `[Datagrid]` Fixed a bug where the tooltip did not show on validation. ([#1008](https://github.com/infor-design/enterprise/issues/1008))
- `[Tabs]` Fixed issue with opening spillover on IOS. ([#619](https://github.com/infor-design/enterprise/issues/619))
- `[Datagrid]` Fixed bugs when using `exportable: false` in certain column positions. ([#787](https://github.com/infor-design/enterprise/issues/787))
- `[Searchfield]` Removed double border. ([#328](https://github.com/infor-design/enterprise/issues/328))

### v4.12.0 Chore & Maintenance

- `[Masks]` Added missing and more documentation, cleaned up existing docs. ([#1033](https://github.com/infor-design/enterprise/issues/1033))
- `[General]` Based on design site comments, we improved some pages and fixed some missing links. ([#1034](https://github.com/infor-design/enterprise/issues/1034))
- `[Bar Chart]` Added test coverage. ([#848](https://github.com/infor-design/enterprise/issues/848))
- `[Datagrid]` Added full api test coverage. ([#242](https://github.com/infor-design/enterprise/issues/242))

(55 Issues Solved This Release, Backlog Enterprise 185, Backlog Ng 50, 628 Functional Tests, 562 e2e Tests)

## v4.11.0

- [Npm Package](https://www.npmjs.com/package/ids-enterprise)
- [IDS Enterprise Angular Change Log](https://github.com/infor-design/enterprise-ng/blob/master/docs/CHANGELOG.md)

### v4.11.0 Features

- `[General]` It is now possible to make custom builds. With a custom build you specify a command with a list of components that you use. This can be used to reduce the bundle size for both js and css. ([#417](https://github.com/infor-design/enterprise/issues/417))
- `[Calendar]` Added more features including: a readonly view, ability for events to span days, tooltips and notifications ([#417](https://github.com/infor-design/enterprise/issues/417))
- `[Lookup]` Added the ability to select across pages, even when doing server side paging. ([#375](https://github.com/infor-design/enterprise/issues/375))
- `[Datagrid]` Improved tooltip performance, and now tooltips show on cells that are not fully displayed. ([#447](https://github.com/infor-design/enterprise/issues/447))

### v4.11.0 Fixes

- `[Dropdown]` The onKeyDown callback was not firing if CTRL key is used. This is fixed. ([#793](https://github.com/infor-design/enterprise/issues/793))
- `[Tree]` Added a small feature to preserve the tree node states on reload. ([#792](https://github.com/infor-design/enterprise/issues/792))
- `[Tree]` Added a disable/enable method to disable/enable the whole tree. ([#752](https://github.com/infor-design/enterprise/issues/752))
- `[App Menu]` Fixed a bug clearing the search filter box. ([#702](https://github.com/infor-design/enterprise/issues/702))
- `[Column Chart]` Added a yAxis option, you can use to format the yAxis in custom ways. ([#627](https://github.com/infor-design/enterprise/issues/627))
- `[General]` More fixes to use external ids tokens. ([#708](https://github.com/infor-design/enterprise/issues/708))
- `[Datagrid]` Fixed an error calling selectRows with an integer. ([#756](https://github.com/infor-design/enterprise/issues/756))
- `[Tree]` Fixed a bug that caused newly added rows to not be draggable. ([#618](https://github.com/infor-design/enterprise/issues/618))
- `[Dropdown / Multiselect]` Re-added the ability to have a placeholder on the component. ([#832](https://github.com/infor-design/enterprise/issues/832))
- `[Datagrid]` Fixed a bug that caused dropdown filters to not save on reload of page (saveUserSettings) ([#791](https://github.com/infor-design/enterprise/issues/791))
- `[Dropdown]` Fixed a bug that caused an unneeded scrollbar. ([#786](https://github.com/infor-design/enterprise/issues/786))
- `[Tree]` Added drag events and events for when the data is changed. ([#801](https://github.com/infor-design/enterprise/issues/801))
- `[Datepicker]` Fixed a bug updating settings, where time was not changing correctly. ([#305](https://github.com/infor-design/enterprise/issues/305))
- `[Tree]` Fixed a bug where the underlying dataset was not synced up. ([#718](https://github.com/infor-design/enterprise/issues/718))
- `[Lookup]` Fixed incorrect text color on chrome. ([#762](https://github.com/infor-design/enterprise/issues/762))
- `[Editor]` Fixed duplicate ID's on the popup dialogs. ([#746](https://github.com/infor-design/enterprise/issues/746))
- `[Dropdown]` Fixed misalignment of icons on IOS. ([#657](https://github.com/infor-design/enterprise/issues/657))
- `[Demos]` Fixed a bug that caused RTL pages to sometimes load blank. ([#814](https://github.com/infor-design/enterprise/issues/814))
- `[Modal]` Fixed a bug that caused the modal to close when clicking an accordion on the modal. ([#747](https://github.com/infor-design/enterprise/issues/747))
- `[Tree]` Added a restoreOriginalState method to set the tree back to its original state. ([#751](https://github.com/infor-design/enterprise/issues/751))
- `[Datagrid]` Added an example of a nested datagrid with scrolling. ([#172](https://github.com/infor-design/enterprise/issues/172))
- `[Datagrid]` Fixed column alignment issues on grouped column examples. ([#147](https://github.com/infor-design/enterprise/issues/147))
- `[Datagrid]` Fixed bugs when dragging and resizing grouped columns. ([#374](https://github.com/infor-design/enterprise/issues/374))
- `[Validation]` Fixed a bug that caused validations with changing messages to not go away on correction. ([#640](https://github.com/infor-design/enterprise/issues/640))
- `[Datagrid]` Fixed bugs in actionable mode (enter was not moving down). ([#788](https://github.com/infor-design/enterprise/issues/788))
- `[Bar Charts]` Fixed bug that caused tooltips to occasionally not show up. ([#739](https://github.com/infor-design/enterprise/issues/739))
- `[Dirty]` Fixed appearance/contrast on high contrast theme. ([#692](https://github.com/infor-design/enterprise/issues/692))
- `[Locale]` Fixed incorrect date time format. ([#608](https://github.com/infor-design/enterprise/issues/608))
- `[Dropdown]` Fixed bug where filtering did not work with CAPS lock on. ([#608](https://github.com/infor-design/enterprise/issues/608))
- `[Accordion]` Fixed styling issue on safari. ([#282](https://github.com/infor-design/enterprise/issues/282))
- `[Dropdown]` Fixed a bug on mobile devices, where the list would close on scrolling. ([#656](https://github.com/infor-design/enterprise/issues/656))

### v4.11.0 Chore & Maintenance

- `[Textarea]` Added additional test coverage. ([#337](https://github.com/infor-design/enterprise/issues/337))
- `[Tree]` Added additional test coverage. ([#752](https://github.com/infor-design/enterprise/issues/752))
- `[Busy Indicator]` Added additional test coverage. ([#233](https://github.com/infor-design/enterprise/issues/233))
- `[Docs]` Added additional information for developers on how to use IDS. ([#721](https://github.com/infor-design/enterprise/issues/721))
- `[Docs]` Added Id's and test notes to all pages. ([#259](https://github.com/infor-design/enterprise/issues/259))
- `[Docs]` Fixed issues on the wizard docs. ([#824](https://github.com/infor-design/enterprise/issues/824))
- `[Accordion]` Added additional test coverage. ([#516](https://github.com/infor-design/enterprise/issues/516))
- `[General]` Added sass linter (stylelint). ([#767](https://github.com/infor-design/enterprise/issues/767))

(53 Issues Solved This Release, Backlog Enterprise 170, Backlog Ng 41, 587 Functional Tests, 458 e2e Tests)

## v4.10.0

- [Npm Package](https://www.npmjs.com/package/ids-enterprise)
- [IDS Enterprise Angular Change Log](https://github.com/infor-design/enterprise-ng/blob/master/docs/CHANGELOG.md)

### v4.10.0 Features

- `[Tooltips]` Will now activate on longpress on mobile devices. ([#400](https://github.com/infor-design/enterprise/issues/400))
- `[Contextmenu]` Will now activate on longpress on mobile devices (except when on inputs). ([#245](https://github.com/infor-design/enterprise/issues/245))
- `[Locale]` Added support for zh-Hant and zh-Hans. ([#397](https://github.com/infor-design/enterprise/issues/397))
- `[Tree]` Greatly improved rendering and expanding performance. ([#251](https://github.com/infor-design/enterprise/issues/251))
- `[General]` Internally all of the sass is now extended from [IDS Design tokens]( https://github.com/infor-design/design-system) ([#354](https://github.com/infor-design/enterprise/issues/354))
- `[Calendar]` Added initial readonly calendar. At the moment the calendar can only render events and has a filtering feature. More will be added next sprint. ([#261](https://github.com/infor-design/enterprise/issues/261))

### v4.10.0 Fixes

- `[Dropdown]` Minor Breaking Change for Xss reasons we removed the ability to set a custom hex color on icons in the dropdown. You can still pass in one of the alert colors from the colorpalette (fx alert, good, info). This was not even shown in the examples so may not be missed. ([#256](https://github.com/infor-design/enterprise/issues/256))
- `[Popupmenu]` Fixed a problem in popupmenu, if it was opened in immediate mode, submenus will be cleared of their text when the menu is eventually closed. ([#701](https://github.com/infor-design/enterprise/issues/701))
- `[Editor]` Fixed xss injection problem on the link dialog. ([#257](https://github.com/infor-design/enterprise/issues/257))
- `[Spinbox]` Fixed a height / alignment issue on spinboxes when used in short height configuration. ([#547](https://github.com/infor-design/enterprise/issues/547))
- `[Datepicker / Mask]` Fixed an issue in angular that caused using backspace to not save back to the model. ([#51](https://github.com/infor-design/enterprise-ng/issues/51))
- `[Field Options]` Fixed mobile support so they now work on touch better on IOS and Android. ([#555](https://github.com/infor-design/enterprise-ng/issues/555))
- `[Tree]` Tree with + and - for the folders was inversed visually. This was fixed, update your svg.html ([#685](https://github.com/infor-design/enterprise-ng/issues/685))
- `[Modal]` Fixed an alignment issue with the closing X on the top corner. ([#662](https://github.com/infor-design/enterprise-ng/issues/662))
- `[Popupmenu]` Fixed a visual flickering when opening dynamic submenus. ([#588](https://github.com/infor-design/enterprise/issues/588))
- `[Tree]` Added full unit and functional tests. ([#264](https://github.com/infor-design/enterprise/issues/264))
- `[Lookup]` Added full unit and functional tests. ([#344](https://github.com/infor-design/enterprise/issues/344))
- `[Datagrid]` Added more unit and functional tests. ([#242](https://github.com/infor-design/enterprise/issues/242))
- `[General]` Updated the develop tools and sample app to Node 10. During this update we set package-lock.json to be ignored in .gitignore ([#540](https://github.com/infor-design/enterprise/issues/540))
- `[Modal]` Allow beforeOpen callback to run optionally whether you have content or not passed back. ([#409](https://github.com/infor-design/enterprise/issues/409))
- `[Datagrid]` The lookup editor now supports left, right, and center align on the column settings. ([#228](https://github.com/infor-design/enterprise/issues/228))
- `[Mask]` When adding prefixes and suffixes (like % and $) if all the rest of the text is cleared, these will also now be cleared. ([#433](https://github.com/infor-design/enterprise/issues/433))
- `[Popupmenu]` Fixed low contrast selection icons in high contrast theme. ([#410](https://github.com/infor-design/enterprise/issues/410))
- `[Header Popupmenu]` Fixed missing focus state. ([#514](https://github.com/infor-design/enterprise/issues/514))
- `[Datepicker]` When using legends on days, fixed a problem that the hover states are shown incorrectly when changing month. ([#514](https://github.com/infor-design/enterprise/issues/514))
- `[Listview]` When the search field is disabled, it was not shown with disabled styling, this is fixed. ([#422](https://github.com/infor-design/enterprise/issues/422))
- `[Donut]` When having 4 or 2 sliced the tooltip would not show up on some slices. This is fixed. ([#482](https://github.com/infor-design/enterprise/issues/482))
- `[Datagrid]` Added a searchExpandableRow option so that you can control if data in expandable rows is searched/expanded. ([#480](https://github.com/infor-design/enterprise/issues/480))
- `[Multiselect]` If more items then fit are selected the tooltip was not showing on initial load, it only showed after changing values. This is fixed. ([#633](https://github.com/infor-design/enterprise/issues/633))
- `[Tooltip]` An example was added showing how you can show tooltips on disabled buttons. ([#453](https://github.com/infor-design/enterprise/issues/453))
- `[Modal]` A title with brackets in it was not escaping the text correctly. ([#246](https://github.com/infor-design/enterprise/issues/246))
- `[Modal]` Pressing enter when on inputs such as file upload no longer closes the modal. ([#321](https://github.com/infor-design/enterprise/issues/321))
- `[Locale]` Sent out translations so things like the Editor New/Same window dialog will be translated in the future. ([#511](https://github.com/infor-design/enterprise/issues/511))
- `[Nested Datagrid]` Fixed focus issues, the wrong cell in the nest was getting focused. ([#371](https://github.com/infor-design/enterprise/issues/371))

(44 Issues Solved This Release, Backlog Enterprise 173, Backlog Ng 44, 565 Functional Tests, 426 e2e Tests)

## v4.9.0

- [Npm Package](https://www.npmjs.com/package/ids-enterprise)
- [IDS Enterprise Angular Change Log](https://github.com/infor-design/enterprise-ng/blob/master/docs/CHANGELOG.md)

### v4.9.0 Features

- `[Datagrid]` Changed the way alerts work on rows. It now no longer requires an extra column. The rowStatus column will now be ignored so can be removed. When an alert / error / info message is added to the row the whole row will highlight. ([Check out the example.](https://bit.ly/2LC33iJ) ([#258](https://github.com/infor-design/enterprise/issues/258))
- `[Modal]` Added an option `showCloseBtn` which when set to true will show a X button on the top left corner. ([#358](https://github.com/infor-design/enterprise/issues/358))
- `[Multiselect / Dropdown]` Added the ability to see the search term during ajax requests. ([#267](https://github.com/infor-design/enterprise/issues/267))
- `[Scatterplot]` Added a scatter plot chart similar to a bubble chart but with shapes. ([Check out the example.](https://bit.ly/2K9N59M) ([#341](https://github.com/infor-design/enterprise/issues/341))
- `[Toast]` Added an option `allowLink` which when set to true will allow you to specify a `<a>` in the message content to add a link to the message. ([#341](https://github.com/infor-design/enterprise/issues/341))

### v4.9.0 Fixes

- `[Accordion]` Fixed an issue that prevented a right click menu from working on the accordion. ([#238](https://github.com/infor-design/enterprise/issues/238))
- `[Charts]` Fixed up missing empty states and selection methods so they work on all charts. ([#265](https://github.com/infor-design/enterprise/issues/265))
- `[Datagrid]` Fixed the performance of pasting from excel. ([#240](https://github.com/infor-design/enterprise/issues/240))
- `[Datagrid]` The keyword search will now clear when reloading data. ([#307](https://github.com/infor-design/enterprise/issues/307))
- `[Docs]` Fixed several noted missing pages and broken links in the docs. ([#244](https://github.com/infor-design/enterprise/issues/244))
- `[Dropdown]` Fixed bug in badges configuration. ([#270](https://github.com/infor-design/enterprise/issues/270))
- `[Flex Layout]` Fixed field-flex to work better on IE. ([#252](https://github.com/infor-design/enterprise/issues/252))
- `[Editor]` Fixed bug that made it impossible to edit the visual tab. ([#478](https://github.com/infor-design/enterprise/issues/478))
- `[Editor]` Fixed a bug with dirty indicator that caused a messed up layout. ([#241](https://github.com/infor-design/enterprise/issues/241))
- `[Lookup]` Fixed it so that select will work correctly when filtering. ([#248](https://github.com/infor-design/enterprise/issues/248))
- `[Header]` Fixed missing `More` tooltip on the header. ([#345](https://github.com/infor-design/enterprise/issues/345))
- `[Validation]` Added fixes to prevent `error` and `valid` events from going off more than once. ([#237](https://github.com/infor-design/enterprise/issues/237))
- `[Validation]` Added fixes to make multiple messages work better. There is now a `getMessages()` function that will return all erros on a field as an array. The older `getMessage()` will still return a string. ([#237](https://github.com/infor-design/enterprise/issues/237))
- `[Validation]` Fixed un-needed event handlers when using fields on a tab. ([#332](https://github.com/infor-design/enterprise/issues/332))

### v4.9.0 Chore & Maintenance

- `[Blockgrid]` Added full test coverage ([#234](https://github.com/infor-design/enterprise/issues/234))
- `[CAP]` Fixed some examples that would not close ([#283](https://github.com/infor-design/enterprise/issues/283))
- `[Datepicker]` Added full test coverage ([#243](https://github.com/infor-design/enterprise/issues/243))
- `[Datagrid]` Fixed an example so that it shows how to clear a dropdown filter. ([#254](https://github.com/infor-design/enterprise/issues/254))
- `[Docs]` Added TEAMS.MD for collecting info on the teams using ids. If you are not in the list let us know or make a pull request. ([#350](https://github.com/infor-design/enterprise/issues/350))
- `[Listview]` Fixed some links in the sample app that caused some examples to fail. ([#273](https://github.com/infor-design/enterprise/issues/273))
- `[Tabs]` Added more test coverage ([#239](https://github.com/infor-design/enterprise/issues/239))
- `[Toast]` Added full test coverage ([#232](https://github.com/infor-design/enterprise/issues/232))
- `[Testing]` Added visual regression tests, and more importantly a system for doing them via CI. ([#255](https://github.com/infor-design/enterprise/issues/255))

(34 Issues Solved This Release, Backlog Enterprise 158, Backlog Ng 41, 458 Functional Tests, 297 e2e Tests)

## v4.8.0

- [Npm Package](https://www.npmjs.com/package/ids-enterprise)
- [IDS Enterprise Angular Change Log](https://github.com/infor-design/enterprise-ng/blob/master/docs/CHANGELOG.md)

### v4.8.0 Features

- `[Datagrid]` Added an example of Nested Datagrids with ([basic nested grid support.](https://bit.ly/2lGKM4a)) ([#SOHO-3474](https://jira.infor.com/browse/SOHO-3474))
- `[Datagrid]` Added support for async validation. ([#SOHO-7943](https://jira.infor.com/browse/SOHO-7943))
- `[Export]` Extracted excel export code so it can be run outside the datagrid. ([#SOHO-7246](https://jira.infor.com/browse/SOHO-7246))

### v4.8.0 Fixes

- `[Searchfield / Toolbar Searchfield]` Merged code between them so there is just one component. This reduced code and fixed many bugs. ([#161](https://github.com/infor-design/enterprise/pull/161))
- `[Datagrid]` Fixed issues using expand row after hiding/showing columns. ([#SOHO-8103](https://jira.infor.com/browse/SOHO-8103))
- `[Datagrid]` Fixed issue that caused nested grids in expandable rows to hide after hiding/showing columns on the parent grid. ([#SOHO-8102](https://jira.infor.com/browse/SOHO-8102))
- `[Datagrid]` Added an example showing Math rounding on numeric columns ([#SOHO-5168](https://jira.infor.com/browse/SOHO-5168))
- `[Datagrid]` Date editors now maintain date format correctly. ([#SOHO-5861](https://jira.infor.com/browse/SOHO-5861))
- `[Datagrid]` Fixed alignment off sort indicator on centered columns. ([#SOHO-7444](https://jira.infor.com/browse/SOHO-7444))
- `[Datagrid]` Behavior Change - Sorting clicking now no longer refocuses last cell. ([#SOHO-7682](https://jira.infor.com/browse/SOHO-7682))
- `[Datagrid]` Fixed formatter error that showed NaN on some number cells. ([#SOHO-7839](https://jira.infor.com/browse/SOHO-7682))
- `[Datagrid]` Fixed a bug rendering last column in some situations. ([#SOHO-7987](https://jira.infor.com/browse/SOHO-7987))
- `[Datagrid]` Fixed incorrect data in context menu event. ([#SOHO-7991](https://jira.infor.com/browse/SOHO-7991))
- `[Dropdown]` Added an onKeyDown option so keys can be overriden. ([#SOHO-4815](https://jira.infor.com/browse/SOHO-4815))
- `[Slider]` Fixed step slider to work better jumping across steps. ([#SOHO-6271](https://jira.infor.com/browse/SOHO-6271))
- `[Tooltip]` Will strip tooltip markup to prevent xss. ([#SOHO-6522](https://jira.infor.com/browse/SOHO-6522))
- `[Contextual Action Panel]` Fixed alignment issue on x icon. ([#SOHO-6612](https://jira.infor.com/browse/SOHO-6612))
- `[Listview]` Fixed scrollbar size when removing items. ([#SOHO-7402](https://jira.infor.com/browse/SOHO-7402))
- `[Navigation Popup]` Fixed a bug setting initial selected value. ([#SOHO-7411](https://jira.infor.com/browse/SOHO-7411))
- `[Grid]` Added a no-margin setting for nested grids with no indentation. ([#SOHO-7495](https://jira.infor.com/browse/SOHO-7495))
- `[Grid]` Fixed positioning of checkboxes in the grid. ([#SOHO-7979](https://jira.infor.com/browse/SOHO-7979))
- `[Tabs]` Fixed bug calling add in NG applications. ([#SOHO-7511](https://jira.infor.com/browse/SOHO-7511))
- `[Listview]` Selected event now contains the dataset row. ([#SOHO-7512](https://jira.infor.com/browse/SOHO-7512))
- `[Multiselect]` Fixed incorrect showing of delselect button in certain states. ([#SOHO-7535](https://jira.infor.com/browse/SOHO-7535))
- `[Search]` Fixed bug where highlight search terms where not shown in bold. ([#SOHO-7796](https://jira.infor.com/browse/SOHO-7796))
- `[Multiselect]` Improved performance on select all. ([#SOHO-7816](https://jira.infor.com/browse/SOHO-7816))
- `[Spinbox]` Fixed problem where you could arrow up in a readonly spinbox. ([#SOHO-8025](https://jira.infor.com/browse/SOHO-8025))
- `[Dropdown]` Fixed bug selecting two items with same value. ([#SOHO-8029](https://jira.infor.com/browse/SOHO-8029))
- `[Modal]` Fixed incorrect enabling of submit on validating modals. ([#SOHO-8042](https://jira.infor.com/browse/SOHO-8042))
- `[Modal]` Fixed incorrect closing of modal on enter key. ([#SOHO-8059](https://jira.infor.com/browse/SOHO-8059))
- `[Rating]` Allow decimal values for example 4.3. ([#SOHO-8063](https://jira.infor.com/browse/SOHO-8063))
- `[Datepicker]` Prevent datepicker from scrolling to the top of the browser. ([#SOHO-8107](https://jira.infor.com/browse/SOHO-8107))
- `[Tag]` Fixed layout on Right-To-Left. ([#SOHO-8120](https://jira.infor.com/browse/SOHO-8120))
- `[Listview]` Fixed missing render event. ([#SOHO-8129](https://jira.infor.com/browse/SOHO-8129))
- `[Angular Datagrid]` Fixed maskOptions input definition. ([#SOHO-8131](https://jira.infor.com/browse/SOHO-8131))
- `[Datepicker]` Fixed several bugs on the UmAlQura Calendar. ([#SOHO-8147](https://jira.infor.com/browse/SOHO-8147))
- `[Datagrid]` Fixed bug on expanding and collapsing multiple expandable rows. ([#SOHO-8154](https://jira.infor.com/browse/SOHO-8154))
- `[Pager]` Fixed focus state clicking page numbers. ([#SOHO-4528](https://jira.infor.com/browse/SOHO-4528))
- `[SearchField]` Fixed bug initializing search field with text. ([#SOHO-4820](https://jira.infor.com/browse/SOHO-4820))
- `[ColorPicker]` Fixed bug with incorrect cursor on readonly color picker. ([#SOHO-8030](https://jira.infor.com/browse/SOHO-8030))
- `[Pie]` Fixed ui glitch on mobile when pressing slices. ([#SOHO-8141](https://jira.infor.com/browse/SOHO-8141))

### v4.8.0 Chore & Maintenance

- `[Npm Package]` Added back sass files in correct folder structure. ([#SOHO-7583](https://jira.infor.com/browse/SOHO-7583))
- `[Menu Button]` Added button functional and e2e Tests. ([#SOHO-7600](https://jira.infor.com/browse/SOHO-7600))
- `[Textarea]` Added Textarea functional and e2e Tests. ([#SOHO-7929](https://jira.infor.com/browse/SOHO-7929))
- `[ListFilter]` Added ListFilter functional and e2e Tests. ([#SOHO-7975](https://jira.infor.com/browse/SOHO-7975))
- `[Colorpicker]` Added Colorpicker functional and e2e Tests. ([#SOHO-8078](https://jira.infor.com/browse/SOHO-8078))
- `[Site / Docs]` Fixed a few broken links ([#SOHO-7993](https://jira.infor.com/browse/SOHO-7993))

(62 Jira Issues Solved This Release, Backlog Dev 186, Design 110, Unresolved 349, Test Count 380 Functional, 178 e2e )

## v4.7.0

- [Full Jira Release Notes](https://bit.ly/2HyT3zF)
- [Npm Package](https://www.npmjs.com/package/ids-enterprise)
- [IDS Enterprise Angular Change Log](https://github.com/infor-design/enterprise-ng/blob/master/docs/CHANGELOG.md)

### v4.7.0 Features

- `[Github]` The project was migrated to be open source on github with a new workflow and testing suite.
- `[Tag]` Added a Tag angular component. ([#SOHO-8005](https://jira.infor.com/browse/SOHO-8006))
- `[Validate]` Exposed validate and removeMessage methods. ([#SOHO-8003](https://jira.infor.com/browse/SOHO-8003))
- `[General]` Upgrade to Angular 6 ([#SOHO-7927](https://jira.infor.com/browse/SOHO-7927))
- `[General]` Introduced nightly versions in npm ([#SOHO-7804](https://jira.infor.com/browse/SOHO-7804))
- `[Multiselect]` A tooltip now shows if more content is selected than fits in the input. ([#SOHO-7799](https://jira.infor.com/browse/SOHO-7799))
- `[Datepicker]` Added an option to restrict moving to months that are not available to select from. ([#SOHO-7384](https://jira.infor.com/browse/SOHO-7384))
- `[Validation]` Added and icon alert([#SOHO-7225](https://jira.infor.com/browse/SOHO-7225)
- `[General]` Code is now available on ([public npm](https://www.npmjs.com/package/ids-enterprise)) ([#SOHO-7083](https://jira.infor.com/browse/SOHO-7083))

### v4.7.0 Fixes

- `[Lookup]` Fixed existing example that shows using an autocomplete on a lookup. ([#SOHO-8070](https://jira.infor.com/browse/SOHO-8070))
- `[Lookup]` Fixed existing example that shows creating a customized dialog on the lookup ([#SOHO-8069](https://jira.infor.com/browse/SOHO-8069))
- `[Lookup]` Fixed existing example that incorrectly showed a checkbox column. ([#SOHO-8068](https://jira.infor.com/browse/SOHO-8068))
- `[Line Chart]` Fixed an error when provoking the tooltip. ([#/SOHO-8051](https://jira.infor.com/browse/SOHO-8051))
- `[Module Tabs]` Fixed a bug toggling the menu on mobile. ([#/SOHO-8043](https://jira.infor.com/browse/SOHO-8043))
- `[Autocomplete]` Fixed a bug that made enter key not work to select. ([#SOHO-8036](https://jira.infor.com/browse/SOHO-8036))
- `[Tabs]` Removed an errant scrollbar that appeared sometimes on IE ([#SOHO-8034](https://jira.infor.com/browse/SOHO-8034))
- `[Datagrid]` The drill down click event now currently shows the right row information in the event data. ([#SOHO-8023](https://jira.infor.com/browse/SOHO-8023))
- `[Datagrid]` Fixed a broken nested data example. ([#SOHO-8019](https://jira.infor.com/browse/SOHO-8019))
- `[Datagrid]` Fixed a broken paging example. ([#SOHO-8013](https://jira.infor.com/browse/SOHO-8013))
- `[Datagrid]` Hyperlinks now can be clicked when in a datagrid expandable row. ([#SOHO-8009](https://jira.infor.com/browse/SOHO-8009))
- `[Popupmenu]` Removed extra padding on icon menus ([#SOHO-8006](https://jira.infor.com/browse/SOHO-8006))
- `[Spinbox]` Range limits now work correctly ([#SOHO-7999](https://jira.infor.com/browse/SOHO-7999))
- `[Dropdown]` Fixed not working filtering on nosearch option. ([#SOHO-7998](https://jira.infor.com/browse/SOHO-7998))
- `[Hierarchy]` Children layout and in general layouts where improved. ([#SOHO-7992](https://jira.infor.com/browse/SOHO-7992))
- `[Buttons]` Fixed layout issues on mobile. ([#SOHO-7982](https://jira.infor.com/browse/SOHO-7982))
- `[Datagrid]` Fixed format initialization issue ([#SOHO-7982](https://jira.infor.com/browse/SOHO-7982))
- `[Lookup]` Fixed a problem that caused the lookup to only work once. ([#SOHO-7971](https://jira.infor.com/browse/SOHO-7971))
- `[Treemap]` Fix a bug using `fixture.detectChanges()`. ([#SOHO-7969](https://jira.infor.com/browse/SOHO-7969))
- `[Textarea]` Fixed a bug that made it possible for the count to go to a negative value. ([#SOHO-7952](https://jira.infor.com/browse/SOHO-7952))
- `[Tabs]` Fixed a bug that made extra events fire. ([#SOHO-7948](https://jira.infor.com/browse/SOHO-7948))
- `[Toolbar]` Fixed a with showing icons and text in the overflowmenu. ([#SOHO-7942](https://jira.infor.com/browse/SOHO-7942))
- `[DatePicker]` Fixed an error when restricting dates. ([#SOHO-7922](https://jira.infor.com/browse/SOHO-7922))
- `[TimePicker]` Fixed sort order of times in arabic locales. ([#SOHO-7920](https://jira.infor.com/browse/SOHO-7920))
- `[Multiselect]` Fixed initialization of selected items. ([#SOHO-7916](https://jira.infor.com/browse/SOHO-7916))
- `[Line Chart]` Solved a problem clicking lines to select. ([#SOHO-7912](https://jira.infor.com/browse/SOHO-7912))
- `[Hierarchy]` Improved RTL version ([#SOHO-7888](https://jira.infor.com/browse/SOHO-7888))
- `[Datagrid]` Row click event now shows correct data when using Groups ([#SOHO-7861](https://jira.infor.com/browse/SOHO-7861))
- `[Modal]` Fixed cut of border on checkboxe focus states. ([#SOHO-7856](https://jira.infor.com/browse/SOHO-7856))
- `[Colorpicker]` Fixed cropped labels when longer ([#SOHO-7817](https://jira.infor.com/browse/SOHO-7817))
- `[Label]` Fixed cut off Thai characters ([#SOHO-7814](https://jira.infor.com/browse/SOHO-7814))
- `[Colorpicker]` Fixed styling issue on margins ([#SOHO-7776](https://jira.infor.com/browse/SOHO-7776))
- `[Hierarchy]` Fixed several layout issues and changed the paging example to show the back button on the left. ([#SOHO-7622](https://jira.infor.com/browse/SOHO-7622))
- `[Bar Chart]` Fixed RTL layout issues ([#SOHO-5196](https://jira.infor.com/browse/SOHO-5196))
- `[Lookup]` Made delimiter an option / changable ([#SOHO-4695](https://jira.infor.com/browse/SOHO-4695))

### v4.7.0 Chore & Maintenance

- `[Timepicker]` Added functional and e2e Tests ([#SOHO-7809](https://jira.infor.com/browse/SOHO-7809))
- `[General]` Restructured the project to clean up and separate the demo app from code. ([#SOHO-7803](https://jira.infor.com/browse/SOHO-7803))

(56 Jira Issues Solved This Release, Backlog Dev 218, Design 101, Unresolved 391, Test Count 232 Functional, 117 e2e )

## v4.6.0

- [Full Jira Release Notes](https://bit.ly/2jodbem)
- [Npm Package](http://npm.infor.com)
- [IDS Enterprise Angular Change Log](https://github.com/infor-design/enterprise-ng/blob/master/docs/CHANGELOG.md)

### v4.6.0 Key New Features

- `[Treemap]` New Component Added
- `[Website]` Launch of new docs site <https://design.infor.com/code/ids-enterprise/latest>
- `[Security]` Ids Now passes CSP (Content Security Policy) Compliance for info see <docs/SECURITY.md>.
- `[Toolbar]` New ["toolbar"](http://usalvlhlpool1.infor.com/4.6.0/components/toolbar-flex/list)
    - Based on css so it is much faster.
    - Expect a future breaking change from flex-toolbar to this toolbar when all features are implemented.
    - As of now collapsible search is not supported yet.

### v4.6.0 Behavior Changes

- `[App Menu]` Now automatically closes when items are clicked on mobile devices.

### v4.6.0 Improvements

- `[Angular]` Validation now allows dynamic functions.
- `[Editor]` Added a clear method.
- `[Locale]` Map iw locale to Hebrew.
- `[Locale]` Now defaults locals with no country. For example en maps to en-US es and es-ES.
- `[Color Picker]` Added option to clear the color.
- `[Angular]` Allow Formatters, Editors to work with Soho. without the migration script.
- `[Added a new labels example <http://usalvlhlpool1.infor.com/4.6.0/components/form/example-labels.html>
- `[Angular]` Added new Chart Wrappers (Line, Bar, Column ect ).
- `[Datagrid]` Added file up load editor.
- `[Editor]` Its possible to put a link on an image now.

### v4.6.0 Code Updates / Breaking Changes

- `[Templates]` The internal template engine changed for better XSS security as a result one feature is no longer supported. If you have a delimiter syntax to embed html like `{{& name}}`, change this to be `{{{name}}}`.
- `[jQuery]` Updated from 3.1.1 to 3.3.1.

### v4.6.0 Bug Fixes

- `[Angular]` Added fixes so that the `soho.migrate` script is no longer needed.
- `[Angular Datagrid]` Added filterWhenTyping option.
- `[Angular Popup]` Expose close, isOpen and keepOpen.
- `[Angular Linechart]` Added "xAxis" and "yAxis" options.
- `[Angular Treemap]` Added new wrapper.
- `[Angular Rating]` Added a rating wrapper.
- `[Angular Circle Page]` Added new wrapper.
- `[Checkbox]` Fixed issue when you click the top left of the page, would toggle the last checkbox.
- `[Composite Form]` Fixed broken swipe.
- `[Colorpicker]` Fixed cases where change did not fire.
- `[Colorpicker]` Added short field option.
- `[Completion Chart]` Added more colors.
- `[Datagrid]` Fixed some misaligned icons on short row height.
- `[Datagrid]` Fixed issue that blank dropdown filter items would not show.
- `[Datagrid]` Added click arguments for more information on editor clicks and callback data.
- `[Datagrid]` Fixed wrong data on events on second page with expandable row.
- `[Datagrid]` Fixed focus / filter bugs.
- `[Datagrid]` Fixed bug with filter dropdowns on IOS.
- `[Datagrid]` Fixed column alignment when scrolling and RTL.
- `[Datagrid]` Fixed NaN error when using the colspan example.
- `[Datagrid]` Made totals work correctly when filtering.
- `[Datagrid]` Fixed issue with focus when multiple grids on a page.
- `[Datagrid]` Removed extra rows from the grid export when using expandable rows.
- `[Datagrid]` Fixed performance of select all on paging client side.
- `[Datagrid]` Fixed text alignment on header when some columns are not filterable.
- `[Datagrid]` Fixed wrong cursor on non actionable rows.
- `[Hierarchy]` Fixed layout issues.
- `[Mask]` Fixed issue when not using decimals in the pattern option.
- `[Modal]` Allow editor and dropdown to properly block the submit button.
- `[Menu Button]` Fixed beforeOpen so it also runs on submenus.
- `[Message]` Fixed XSS vulnerability.
- `[Pager]` Added fixes for RTL.
- `[List Detail]` Improved amount of space the header takes
- `[Multiselect]` Fixed problems when using the tab key well manipulating the multiselect.
- `[Multiselect]` Fixed bug with select all not working correctly.
- `[Multiselect]` Fixed bug with required validation rule.
- `[Spinbox]` Fixed issue on short field versions.
- `[Textarea]` Fixed issue with counter when in angular and on a modal.
- `[Toast]` Fixed XSS vulnerability.
- `[Tree]` Fixed checkbox click issue.
- `[Lookup]` Fixed issue in the example when running on Edge.
- `[Validation]` Fixed broken form submit validation.
- `[Vertical Tabs]` Fix cut off header.

(98 Jira Issues Solved This Release, Backlog Dev 388, Design 105, Unresolved 595, Test Coverage 6.66%)

## v4.5.0

### v4.5.0 Key New Features

- `[Font]` Experimental new font added from IDS as explained.
- `[Datagrid]` Added support for pasting from excel.
- `[Datagrid]` Added option to specify which column stretches.

### v4.5.0 Behavior Changes

- `[Search Field]` `ESC` incorrectly cleared the field and was inconsistent. The proper key is `ctrl + backspace` (PC )/ `alt + delete` (mac) to clear all field contents. `ESC` no longer does anything.

### v4.5.0 Improvements

- `[Datagrid]` Added support for a two line title on the header.
- `[Dropdown]` Added onKeyPress override for custom key strokes.
- `[Contextual Action Panel]` Added an option to add a right side close button.
- `[Datepicker]` Added support to select ranges.
- `[Maintenence]` Added more unit tests.
- `[Maintenence]` Removed jsHint in favor of Eslint.

### v4.5.0 Code Updates / Breaking Changes

- `[Swaplist]` changed custom events `beforeswap and swapupdate` data (SOHO-7407). From `Array: list-items-moved` to `Object: from: container-info, to: container-info and items: list-items-moved`. It now uses data in a more reliable way

### v4.5.0 Bug Fixes

- `[Angular]` Added new wrappers for Radar, Bullet, Line, Pie, Sparkline.
- `[Angular Dropdown]` Fixed missing data from select event.
- `[Colorpicker]` Added better translation support.
- `[Compound Field]` Fixed layout with some field types.
- `[Datepicker]` Fixed issues with validation in certain locales.
- `[Datepicker]` Not able to validate on MMMM.
- `[Datagrid]` Fixed bug that filter did not work when it started out hidden.
- `[Datagrid]` Fixed issue with context menu not opening repeatedly.
- `[Datagrid]` Fixed bug in indeterminate paging with smaller page sizes.
- `[Datagrid]` Fixed error when editing some numbers.
- `[Datagrid]` Added support for single line markup.
- `[Datagrid]` Fixed exportable option, which was not working for both csv and xls export.
- `[Datagrid]` Fixed column sizing logic to work better with alerts and alerts plus text.
- `[Datagrid]` Fixed bug when reordering rows with expandable rows.
- `[Datagrid]` Added events for opening and closing the filter row.
- `[Datagrid]` Fixed bugs on multiselect + tree grid.
- `[Datagrid]` Fixed problems with missing data on click events when paging.
- `[Datagrid]` Fixed problems editing with paging.
- `[Datagrid]` Fixed Column alignment calling updateDataset.
- `[Datagrid]` Now passes sourceArgs for the filter row.
- `[Dropdown]` Fixed cursor on disabled items.
- `[Editor]` Added paste support for links.
- `[Editor]` Fixed bug that prevented some shortcut keys from working.
- `[Editor]` Fixed link pointers in readonly mode.
- `[Expandable Area]` Fixed bug when not working on second page.
- `[General]` Some ES6 imports missing.
- `[Personalization]` Added support for cache bust.
- `[Locale]` Fixed some months missing in some cultures.
- `[Listview]` Removed redundant resize events.
- `[Line]` Fixed problems updating data.
- `[Mask]` Fixed bug on alpha masks that ignored the last character.
- `[Modal]` Allow enter key to be stopped for forms.
- `[Modal]` Allow filter row to work if a grid is on a modal.
- `[Fileupload]` Fixed bug when running in Contextual Action Panel.
- `[Searchfield]` Fixed wrong width.
- `[Step Process]` Improved layout and responsive.
- `[Step Process]` Improved wrapping of step items.
- `[Targeted Achievement]` Fixed icon alignment.
- `[Timepicker]` Fixed error calling removePunctuation.
- `[Text Area]` Adding missing classes for use in responsive-forms.
- `[Toast]` Fixed missing animation.
- `[Tree]` Fixed a bug where if the callback is not async the node wont open.
- `[Track Dirty]` Fixed error when used on a file upload.
- `[Track Dirty]` Did not work to reset dirty on editor and Multiselect.
- `[Validation]` Fixed more extra events firing.

(67 Jira Issues Solved This Release, Backlog Dev 378, Design 105, Unresolved 585, Test Coverage 6% )<|MERGE_RESOLUTION|>--- conflicted
+++ resolved
@@ -8,12 +8,9 @@
 
 ### v4.36.0 Fixes
 
-<<<<<<< HEAD
 - `[Column Chart]` Fixed . ([#4268](https://github.com/infor-design/enterprise/issues/4268))
-=======
 - `[Column Chart]` Fixed an alignment issue with the labes in grouped column charts. ([#4645](https://github.com/infor-design/enterprise/issues/4645))
 - `[Tree]` Fixed an issue where the parent value was get deleted after use `addNode()` method. ([#4486](https://github.com/infor-design/enterprise/issues/4486))
->>>>>>> aab79057
 
 ## v4.35.0
 
