--- conflicted
+++ resolved
@@ -9,11 +9,8 @@
 ### v4.23.0 Features
 
 - `[Accordion]` Added a new setting `expanderDisplay` that can display all expander button icons in the classic style, or with all "chevron" or "plus-minus"-style icons.  Deprecated the legacy `displayChevron` setting in favor of this change. ([#2900](https://github.com/infor-design/enterprise/issues/2900))
-<<<<<<< HEAD
+- `[Empty Messages]` Added a new icon `empty-no-users`. ([#3046](https://github.com/infor-design/enterprise/issues/3046))
 - `[Locale]` Added updated translation files for 16 in house languages. ([#3049](https://github.com/infor-design/enterprise/issues/3049))
-=======
-- `[Empty Messages]` Added a new icon `empty-no-users`. ([#3046](https://github.com/infor-design/enterprise/issues/3046))
->>>>>>> 728f5ca8
 
 ### v4.23.0 Fixes
 
