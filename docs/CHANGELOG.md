--- conflicted
+++ resolved
@@ -4,11 +4,8 @@
 
 ## v4.88.0 Fixes
 
-<<<<<<< HEAD
 - `[Chart]` Fix on focus border being off in chart legend items. ([#7850](https://github.com/infor-design/enterprise/issues/7850))
-=======
 - `[Tabs]` Fixed the focus alignment in tabs for RTL. ([#7772](https://github.com/infor-design/enterprise/issues/7772))
->>>>>>> 4766284c
 
 ## v4.87.0
 
