# What's New with Enterprise

## v4.19.0

### v4.19.0 Deprecations

- `[CSS]` The Soho light theme CSS file has been renamed from `light-theme.css` to `theme-soho-light.css` ([1972](https://github.com/infor-design/enterprise/issues/1972))
- `[CSS]` The Soho dark theme CSS file has been renamed from `dark-theme.css` to `theme-soho-dark.css` ([1972](https://github.com/infor-design/enterprise/issues/1972))
- `[CSS]` The Soho high-contrast theme CSS file has been renamed from `high-contrast-theme.css` to `theme-soho-contrast.css` ([1972](https://github.com/infor-design/enterprise/issues/1972))
- `[Datagrid]` The older savedColumns method has been deprecated since 4.10 and is now removed. Use saveUserSettings instead. ([#1766](https://github.com/infor-design/enterprise/issues/1766))

### v4.19.0 Features

- `[App Menu]` Improved style of personalized app menu. ([#2195](https://github.com/infor-design/enterprise/pull/2195))
- `[Column]` Added support to existing custom tooltip content in the callback setting. ([#1909](https://github.com/infor-design/enterprise/issues/1909))
- `[Contextual Action Panel]` Fixed an issue where the close button was misaligned. ([#1943](https://github.com/infor-design/enterprise/issues/1943))
- `[Datagrid]` Added support for disabling rows by data or a dynamic function, rows are disabled from selection and editing. ([#1614](https://github.com/infor-design/enterprise/issues/1614))
- `[Datagrid]` Fixes a column alignment issue when resizing and sorting columns that were originally set to percentage width. ([#1797](https://github.com/infor-design/enterprise/issues/1797))
- `[Datagrid]` Fixes a column alignment issue when there are duplicate column ids. ([#1797](https://github.com/infor-design/enterprise/issues/1797))
- `[Datagrid]` Fixes a column alignment by clearing a cache to help prevent column misalignment from randomly happening. ([#1797](https://github.com/infor-design/enterprise/issues/1797))
- `[Datagrid]` Fixes an issue that caused the active page to not restore correctly when saving user settings, . ([#1766](https://github.com/infor-design/enterprise/issues/1766))
- `[Datagrid]` Fixes an issue with dropdown filters when the ids are numbers. ([#1879](https://github.com/infor-design/enterprise/issues/1879))
- `[Form Compact]` Adds support for Datepicker, Timepicker, Lookup, and File Uploader fields. ([#1955](https://github.com/infor-design/enterprise/issues/1955))
- `[Keyboard]` Added a new API that you can call at anytime to see what key is being pressed at the moment. ([#1906](https://github.com/infor-design/enterprise/issues/1906))
- `[Targeted/Completion Chart]` Added back the ability to inline svg icons and hyperlinks. ([#2152](https://github.com/infor-design/enterprise/issues/2152))
- `[Themes]` Added support for multiple themes in the demo app and renamed distribute Uplift (only) theme files. ([#1972](https://github.com/infor-design/enterprise/issues/1972))

### v4.19.0 Fixes

- `[App Menu]` Fixed an issue where the menu would not be entirely colored if short. ([#2062](https://github.com/infor-design/enterprise/issues/2062))
- `[App Menu]` Changed the scroll area to the outside when using a footer. ([#2062](https://github.com/infor-design/enterprise/issues/2062))
- `[App Menu]` Expandable area updates within application menu. ([#1982](https://github.com/infor-design/enterprise/pull/1982))
- `[App Menu]` Fixed an issue where role switcher was not clickable with long title. ([#2060](https://github.com/infor-design/enterprise/issues/2060))
- `[App Menu]` Fixed an issue where it was not possible to manually add a filter field that you can control on your own. Caveat to this is if you set filterable: false it will no longer remove the filter field from the DOM, if you do that you must now do it manually. ([#2066](https://github.com/infor-design/enterprise/issues/2066))
- `[App Menu]` Fixed an issue with the logo which was positioned badly when scrolling. ([#2116](https://github.com/infor-design/enterprise/issues/2116))
- `[Calendar]` Fixed some bugs having a calendar month along or just a legend, fixed the clicking of upcoming days and added a dblclick even emitter. ([#2149](https://github.com/infor-design/enterprise/issues/2149))
- `[Colorpicker]` Fixed an issue where the colorpicker label is cut off in extra small input field. ([#2023](https://github.com/infor-design/enterprise/issues/2023))
- `[Colorpicker]` Fixed an issue where the colorpickers are not responsive at mobile screen sizes. ([#1995](https://github.com/infor-design/enterprise/issues/1995))
- `[Colorpicker]` Fixed an issue where the text is not visible on IE11 after choosing a color. ([#2134](https://github.com/infor-design/enterprise/issues/2134))
- `[Context Menu]` Fixes a bug where a left click on the originating field would not close a context menu opened with a right click. ([#1992](https://github.com/infor-design/enterprise/issues/1992))
- `[Completion Chart]` Cleaned up excessive padding in some cases. ([#2171](https://github.com/infor-design/enterprise/issues/2171))
- `[Datagrid]` Fixed an issue where using the context menu with datagrid was not properly destroyed which being created multiple times. ([#392](https://github.com/infor-design/enterprise-ng/issues/392))
- `[Datagrid]` Fixed charts in columns not resizing correctly to short row height. ([#1930](https://github.com/infor-design/enterprise/issues/1930))
- `[Datagrid]` Fixed an issue for xss where console.log was not sanitizing and make grid to not render. ([#1941](https://github.com/infor-design/enterprise/issues/1941))
- `[Datagrid]` Fixed charts in columns not resizing correctly to short row height. ([#1930](https://github.com/infor-design/enterprise/issues/1930))
- `[Datagrid]` Fixed a layout issue on primary buttons in expandable rows. ([#1999](https://github.com/infor-design/enterprise/issues/1999))
- `[Datagrid]` Fixed an layout issue on short row grouped header buttons. ([#2005](https://github.com/infor-design/enterprise/issues/2005))
- `[Datagrid]` Fixed an issue where disabled button color for contextual toolbar was not applying. ([#2150](https://github.com/infor-design/enterprise/issues/2150))
- `[Datagrid]` Fixed an issue for xss where console.log was not sanitizing and make grid to not render. ([#1941](https://github.com/infor-design/enterprise/issues/1941))
- `[Input]` Improved alignment of icons in the uplift theme input components. ([#2072](https://github.com/infor-design/enterprise/issues/2072))
- `[Datagrid]` Added an onBeforeSelect call back that you can return false from to disable row selection. ([#1906](https://github.com/infor-design/enterprise/issues/1906))
<<<<<<< HEAD
- `[Datagrid]` Fixed an issue where sort indicator was not showing after paging. ([#2228](https://github.com/infor-design/enterprise/issues/2228))
=======
- `[Datagrid]` Fixed an issue where header checkbox was not sync after removing selected rows. ([#2226](https://github.com/infor-design/enterprise/issues/2226))
>>>>>>> cd202e4a
- `[Listview]` Improved accessibility when configured as selectable (all types), as well as re-enabled accessibility e2e tests. ([#403](https://github.com/infor-design/enterprise/issues/403))
- `[Locale]` Synced up date and time patterns with the CLDR several time patterns in particular were corrected. ([#2022](https://github.com/infor-design/enterprise/issues/2022))
- `[Datagrid]` Fixed an issue where pager was not updating while removing rows. ([#1985](https://github.com/infor-design/enterprise/issues/1985))
- `[Datagrid]` Adds a function to add a visual dirty indictaor and a new function to get all modified rows. Modified means either dirty, in-progress or in error. Existing API's are not touched. ([#2091](https://github.com/infor-design/enterprise/issues/2091))
- `[Editor]` Fixed an issue where button state for toolbar buttons were wrong when clicked one after another. ([#391](https://github.com/infor-design/enterprise/issues/391))
- `[Field Options]` Fixed an issue where field options were misaligning, especially spin box was focusing outside of the field. ([#1862](https://github.com/infor-design/enterprise/issues/1862))
- `[Fileuploader]` Fixed an issue where the fileuploader icon and close icon were misplaced and not visible in RTL after uploading a file. ([#2098](https://github.com/infor-design/enterprise/issues/2098))
- `[Listview]` Improved accessibility when configured as selectable (all types), as well as re-enabled accessibility e2e tests. ([#403](https://github.com/infor-design/enterprise/issues/403))
- `[Listview]` Improved accessibility when configured as selectable (all types), as well as re-enabled accessibility e2e tests. ([#403](https://github.com/infor-design/enterprise/issues/403))
- `[Locale]` Restored functionality to dynamic change fonts for some languages. ([#403](https://github.com/infor-design/enterprise/issues/403))
- `[Monthview]` Fixes an issue where the previous and next buttons were not correctly reversed in right-to-left mode. ([1910](https://github.com/infor-design/enterprise/issues/1910))
- `[Personalization]` Changed the default turquoise personalization to a darker one. ([#2063](https://github.com/infor-design/enterprise/issues/2063))
- `[Personalization]` Changed the default turquoise personalization to a darker one. ([#2063](https://github.com/infor-design/enterprise/issues/2063))
- `[Personalization]` Added a default option to the personalization color pickers. ([#2063](https://github.com/infor-design/enterprise/issues/2063))
- `[Personalization]` Added more classes and examples for the personalization colors so that you can personalize certain form elements. ([#2120](https://github.com/infor-design/enterprise/issues/2120))
- `[Personalization]` Added several form examples with buttons and completion chart that can be personalized. ([#1963](https://github.com/infor-design/enterprise/issues/1963))
- `[Personalization]` Added an example of normal tabs behaving like header tabs in a personalized area. ([#1962](https://github.com/infor-design/enterprise/issues/1962))
- `[Personalization]` Added completion chart and alerts to the list of header items that will work when personalized. ([#2171](https://github.com/infor-design/enterprise/issues/2171))
- `[Popupmenu]` Fixed an issue where disabled submenus were opening on mouseover. ([#1863](https://github.com/infor-design/enterprise/issues/1863))
- `[Radios]` Fixed an issue where in `RTL` the radio seems visually separate from it's label. ([#2096](https://github.com/infor-design/enterprise/issues/2096))
- `[Timepicker]` Fixed an issue where AM/PM dropdown tooltip was displaying on android devices. ([#1446](https://github.com/infor-design/enterprise/issues/1446))
- `[Timepicker]` Fixed an issue where dropdown popup was out of position on android devices. ([#2021](https://github.com/infor-design/enterprise/issues/2021))
- `[Timepicker]` Updated the Swedish translation for Set Time. ([#2153](https://github.com/infor-design/enterprise/issues/2153))
- `[Tree]` Fixed an issue where children property null was breaking tree to not render. ([#1908](https://github.com/infor-design/enterprise/issues/1908))

### v4.19.0 Chores & Maintenance

- `[General]` Updated to jquery 3.4.1 to fix a jquery bug seen occasionally. ([#2109](https://github.com/infor-design/enterprise/issues/2109))
- `[General]` Fixed relative links in several markdown files.
- `[Demo App]` Fixed CSP and handling of image paths for better support of images in examples on IDS demo sites (demo.design.infor.com). ([#1888](https://github.com/infor-design/enterprise/issues/1888))
- `[Personalize]` Separated personalization styles into standalone file for improved maintainability. ([#2127](https://github.com/infor-design/enterprise/issues/2127))

(nn Issues Solved this release, Backlog Enterprise nn, Backlog Ng nn, nn Functional Tests, nn e2e Test)

## v4.18.1

### v4.18.1 Fixes

- `[Input]` Added backwards-compatibility for previous accessibility changes to labels. ([#2118](https://github.com/infor-design/enterprise/issues/2118)). Additional information can be found in the [Form Component documentation](https://github.com/infor-design/enterprise/blob/4.18.x/src/components/form/readme.md#field-labels).

## v4.18.0

### v4.18.0 Features

- `[App Menu]` Added support for personalization by adding the `is-personalizable` class the menu will now change colors along with headers ([#1847](https://github.com/infor-design/enterprise/issues/1847))
- `[App Menu]` Added a special role switcher dropdown to change the menu role. ([#1935](https://github.com/infor-design/enterprise/issues/1935))
- `[Personalize]` Added classes for the personalization colors so that you can personalize certain form elements. ([#1847](https://github.com/infor-design/enterprise/issues/1847))
- `[Expandable Area]` Added example of a standalone button the toggles a form area. ([#1935](https://github.com/infor-design/enterprise/issues/1935))
- `[Datagrid]` Added support so if there are multiple inputs within an editor they work with the keyboard tab key. ([#355](https://github.com/infor-design/enterprise-ng/issues/355))
- `[Datagrid]` Fixed an error on IE when doing an excel export. ([#2018](https://github.com/infor-design/enterprise/issues/2018))
- `[Editor]` Added a JS setting and CSS styles to support usage of a Flex Toolbar ([#1120](https://github.com/infor-design/enterprise/issues/1120))
- `[Header]` Added a JS setting and CSS styles to support usage of a Flex Toolbar ([#1120](https://github.com/infor-design/enterprise/issues/1120))
- `[Mask]` Added a setting for passing a locale string, allowing Number masks to be localized.  This enables usage of the `groupSize` property, among others, from locale data in the Mask. ([#440](https://github.com/infor-design/enterprise/issues/440))
- `[Masthead]` Added CSS styles to support usage of a Flex Toolbar ([#1120](https://github.com/infor-design/enterprise/issues/1120))
- `[Notification]` Added example of a Widget/Card with notification and add code to truncate the text (via ellipsis) if it is lengthy. ([#1881](https://github.com/infor-design/enterprise/issues/1881))
- `[Theme/Colors]` Added new component for getting theme and color information. This is used throughout the code. There was a hidden property `Soho.theme`, if you used this in some way you should now use `Soho.theme.currentTheme`. ([#1866](https://github.com/infor-design/enterprise/issues/1866))

### v4.18.0 Fixes

- `[App Menu]` Fixed some accessibility issues on the nav menu. ([#1721](https://github.com/infor-design/enterprise/issues/1721))
- `[Busy Indicator]` Fixed a bug that causes a javascript error when the busy indicator is used on the body tag. ([#1918](https://github.com/infor-design/enterprise/issues/1918))
- `[Css/Sass]` Fixed an issue where the High Contrast theme and Uplift theme were not using the right tokens. ([#1897](https://github.com/infor-design/enterprise/pull/1897))
- `[Colors]` Fixed the color palette demo page to showcase the correct hex values based on the current theme ([#1801](https://github.com/infor-design/enterprise/issues/1801))
- `[Contextual Action Panel]` Fixed an issue where cap modal would only open the first time. ([#1993](https://github.com/infor-design/enterprise/issues/1993))
- `[Datepicker]` Fixed an issue in NG where the custom validation is removed during the teardown of a datepicker.([NG #411](https://github.com/infor-design/enterprise-ng/issues/411))
- `[Datagrid]` Fixed an issue where lookup filterConditions were not rendering. ([#1873](https://github.com/infor-design/enterprise/issues/1873))
- `[Datagrid]` Fixed an issue where when using filtering and server side paging the filter operations would cause two ajax requests. ([#2069](https://github.com/infor-design/enterprise/issues/2069))
- `[Datagrid]` Fixed issue where header columns are misaligned with body columns on load. ([#1892](https://github.com/infor-design/enterprise/issues/1892))
- `[Datagrid]` Fixed an issue where filtering was missing translation. ([#1900](https://github.com/infor-design/enterprise/issues/1900))
- `[Datagrid]` Fixed an issue with the checkbox formatter where string based 1 or 0 would not work as a dataset source. ([#1948](https://github.com/infor-design/enterprise/issues/1948))
- `[Datagrid]` Fixed a bug where text would be misaligned when repeatedly toggling the filter row. ([#1969](https://github.com/infor-design/enterprise/issues/1969))
- `[Datagrid]` Added an example of expandOnActivate on a customer editor. ([#353](https://github.com/infor-design/enterprise-ng/issues/353))
- `[Datagrid]` Added ability to pass a function to the tooltip option for custom formatting. ([#354](https://github.com/infor-design/enterprise-ng/issues/354))
- `[Datagrid]` Fixed `aria-checked` not toggling correctly on selection of multiselect checkbox. ([#1961](https://github.com/infor-design/enterprise/issues/1961))
- `[Datagrid]` Fixed incorrectly exported CSV/Excel data. ([#2001](https://github.com/infor-design/enterprise/issues/2001))
- `[Dropdown]` Changed the way dropdowns work with screen readers to be a collapsible listbox.([#404](https://github.com/infor-design/enterprise/issues/404))
- `[Dropdown]` Fixed an issue where multiselect dropdown unchecking "Select All" was not getting clear after close list with Safari browser.([#1882](https://github.com/infor-design/enterprise/issues/1882))
- `[Dropdown]` Added an example of a color dropdown showing palette colors as icons.([#2013](https://github.com/infor-design/enterprise/issues/2013))
- `[Datagrid]` Fixed a misalignment of the close icon on mobile. ([#2018](https://github.com/infor-design/enterprise/issues/2018))
- `[List/Detail]` Removed some legacy CSS code that was causing text inside of inline Toolbar Searchfields to become transparent. ([#2075](https://github.com/infor-design/enterprise/issues/2075))
- `[Listbuilder]` Fixed an issue where the text was not sanitizing. ([#1692](https://github.com/infor-design/enterprise/issues/1692))
- `[Lookup]` Fixed an issue where the tooltip was using audible text in the code block component. ([#354](https://github.com/infor-design/enterprise-ng/issues/354))
- `[Locale]` Fixed trailing zeros were getting ignored when displaying thousands values. ([#404](https://github.com/infor-design/enterprise/issues/1840))
- `[MenuButton]` Improved the way menu buttons work with screen readers.([#404](https://github.com/infor-design/enterprise/issues/404))
- `[Message]` Added an audible announce of the message type.([#964](https://github.com/infor-design/enterprise/issues/964))
- `[Message]` Change audible announce of message type added in #964 to an option that is strictly audible.([#2120](https://github.com/infor-design/enterprise/issues/2120))
- `[Modal]` Changed text and button font colors to pass accessibility checks.([#964](https://github.com/infor-design/enterprise/issues/964))
- `[Multiselect]` Fixed an issue where previous selection was still selected after clear all by "Select All" option. ([#2003](https://github.com/infor-design/enterprise/issues/2003))
- `[Notifications]` Fixed a few issues with notification background colors by using the corresponding ids-identity token for each. ([1857](https://github.com/infor-design/enterprise/issues/1857), [1865](https://github.com/infor-design/enterprise/issues/1865))
- `[Notifications]` Fixed an issue where you couldn't click the close icon in Firefox. ([1573](https://github.com/infor-design/enterprise/issues/1573))
- `[Radios]` Fixed the last radio item was being selected when clicking on the first when displayed horizontal. ([#1878](https://github.com/infor-design/enterprise/issues/1878))
- `[Signin]` Fixed accessibility issues. ([#421](https://github.com/infor-design/enterprise/issues/421))
- `[Skiplink]` Fixed a z-index issue on skip links over the nav menu. ([#1721](https://github.com/infor-design/enterprise/issues/1721))
- `[Slider]` Changed the demo so the tooltip will hide when resizing the page. ([#2033](https://github.com/infor-design/enterprise/issues/2033))
- `[Stepprocess]` Fixed rtl style issues. ([#413](https://github.com/infor-design/enterprise/issues/413))
- `[Swaplist]` Fixed disabled styling on swap header buttons. ([#2019](https://github.com/infor-design/enterprise/issues/2019))
- `[Tabs]` Fixed an issue where focus was changed after enable/disable tabs. ([#1934](https://github.com/infor-design/enterprise/issues/1934))
- `[Tabs-Module]` Fixed an issue where the close icon was outside the searchfield. ([#1704](https://github.com/infor-design/enterprise/issues/1704))
- `[Toolbar]` Fixed issues when tooltip shows on hover of toolbar ([#1622](https://github.com/infor-design/enterprise/issues/1622))
- `[Validation]` Fixed an issue where the isAlert settings set to true, the border color, control text color, control icon color was displaying the color for the alert rather than displaying the default color. ([#1922](https://github.com/infor-design/enterprise/issues/1922))

### v4.18.0 Chore & Maintenance

- `[Buttons]` Updated button disabled states with corresponding ids-identity tokens. ([1914](https://github.com/infor-design/enterprise/issues/1914)
- `[Docs]` Added a statement on supporting accessibility. ([#1540](https://github.com/infor-design/enterprise/issues/1540))
- `[Docs]` Added the supported screen readers and some notes on accessibility. ([#1722](https://github.com/infor-design/enterprise/issues/1722))

(50 Issues Solved this release, Backlog Enterprise 294, Backlog Ng 80, 809 Functional Tests, 803 e2e Test)

## v4.17.1

### v4.17.1 Fixes

- `[Datagrid]` Fixed an issue where the second to last column was having resize issues with frozen column sets.(<https://github.com/infor-design/enterprise/issues/1890>)
- `[Datagrid]` Re-align icons and items in the datagrid's "short header" configuration.(<https://github.com/infor-design/enterprise/issues/1880>)
- `[Locale]` Fixed incorrect "groupsize" for `en-US` locale.(<https://github.com/infor-design/enterprise/issues/1907>)

### v4.17.1 Chores & Maintenance

- `[Demoapp]` Fixed embedded icons example with missing icons.(<https://github.com/infor-design/enterprise/issues/1889>)
- `[Demoapp]` Fixed notification demo examples.(<https://github.com/infor-design/enterprise/issues/1893>, <https://github.com/infor-design/enterprise/pull/1896>)

(5 Issues Solved this patch release)

## v4.17.0

- [Npm Package](https://www.npmjs.com/package/ids-enterprise)
- [IDS Enterprise Angular Change Log](https://github.com/infor-design/enterprise-ng/blob/master/docs/CHANGELOG.md)

### v4.17.0 Future Deprecation

- `[Mask]` Using legacy mask options is now deprecated (was starting 4.3.2) and we will remove this in approximately 6 months from the code base. This means using the `data-mask` option and the `mode` as well as legacy patterns in favor of the newer settings and regexes. ([#439](https://github.com/infor-design/enterprise/issues/439))

### v4.17.0 Features

- `[Datagrid]` Added support for ellipsis to header text. ([#842](https://github.com/infor-design/enterprise/issues/842))
- `[Datagrid]` Added support to cancel `rowactivated` event. Now it will trigger the new event `beforerowactivated` which will wait/sync to cancel or proceed to do `rowactivated` event. ([#1021](https://github.com/infor-design/enterprise/issues/1021))
- `[Datagrid]` Added option to align grouped headers text. ([#1714](https://github.com/infor-design/enterprise/issues/1714))
- `[Datagrid]` Tabbing through a new row moves focus to next line for a lookup column. ([#1822](https://github.com/infor-design/enterprise/issues/1822))
- `[Datagrid]` Validation tooltip does not wrap words correctly across multiple lines. ([#1829](https://github.com/infor-design/enterprise/issues/1829))
- `[Dropdown]` Added support to make dropdown readonly fields optionally not tab-able. ([#1591](https://github.com/infor-design/enterprise/issues/1591))
- `[Form Compact]` Implemented design for field-heavy forms. This design is experimental, likely not production ready, and subject to change without notice. ([#1699](https://github.com/infor-design/enterprise/issues/1699))
- `[Hierarchy]` Changed the newer stacked layout to support mutiple root elements. ([#1677](https://github.com/infor-design/enterprise/issues/1677))
- `[Locale]` Added support for passing in `locale` or `language` to the `parse` and `format` and `translation` functions so they will work without changing the current locale or language. ([#462](https://github.com/infor-design/enterprise/issues/462))
- `[Locale]` Added support for setting a specific group size other than the ones in the locale. This includes using no group size. ([#462](https://github.com/infor-design/enterprise/issues/462))
- `[Locale]` Added support for showing timezones in the current language with a fall back for IE 11. ([#592](https://github.com/infor-design/enterprise/issues/592))
- `[Locale]` Added support for different group sizes. This was previously not working correctly for locales like hi-IN (using 3, 2 group sizes) and en-US (using 3, 0 group sizes). We will later make this work on masks on a separate issue. ([#441](https://github.com/infor-design/enterprise/issues/441))
- `[Locale]` Its now possible to add new locales in by adding them to the `defaultLocales` and `supportedLocales` sets. ([#402](https://github.com/infor-design/enterprise/issues/402))
- `[Locale]` Added an example to show extending locales with new strings and an api method to make it easier. because of the way this is split, if your directly adding to `Locale.cultures` you will need to adjust your code to extend from `Locale.languages` instead. ([#402](https://github.com/infor-design/enterprise/issues/402))
- `[Locale]` Added support for having a different language and locale. This is done by calling the new `setLanguage` function. ([#1552](https://github.com/infor-design/enterprise/issues//1552))
- `[Locale / Mask]` Added limited initial support for some unicode languages. This means you can convert to and from numbers typed in Devangari, Arabic, and Chinese (Financial and Simplified). ([#439](https://github.com/infor-design/enterprise/issues/439))
- `[Locale]` Added support for passing a `locale` other the the current locale to calendar, monthview, datepicker and timepicker. ([#462](https://github.com/infor-design/enterprise/issues/462))
- `[Mask]` It is now possible to type numbers in unicode such as Devangari, Arabic, and Chinese (Financial and Simplified) into the the masks that involve numbers. ([#439](https://github.com/infor-design/enterprise/issues/439))
- `[Modal]` Added an option to dictate the maximum width of the modal. ([#1802](https://github.com/infor-design/enterprise/issues/1802))
- `[Icons]` Add support for creating an svg file for the Uplift theme's (alpha) new icons from ids-identity@2.4.0 assets. ([#1759](https://github.com/infor-design/enterprise/issues/1759))
- `[Radar]` Added support to three label sizes (name, abbrName, shortName). ([#1553](https://github.com/infor-design/enterprise/issues/1553))

### v4.17.0 Fixes

- `[Accordion]` Fixed a bug where some truncated text elements were not generating a tooltip. ([#1736](https://github.com/infor-design/enterprise/issues/1736))
- `[Builder]` Cropped Header for Builder Panel When Text is Long. ([#1814](https://github.com/infor-design/enterprise/issues/1814))
- `[Calendar]` Event model title color is not correct if the modal is opened and another event is selected. ([#1739](https://github.com/infor-design/enterprise/issues/1739))
- `[Calendar]` Modal is still displayed after changing months. ([#1741](https://github.com/infor-design/enterprise/issues/1741))
- `[Calendar]` Changing some event spans is causing missing dates on the dialogs. ([#1708](https://github.com/infor-design/enterprise/issues/1708))
- `[Composite Form]` Fix a bug in IE11 where composite form content overflows to the lower container. ([#1768](https://github.com/infor-design/enterprise/issues/1768))
- `[Datagrid]` Added a fix where the column is next to the edge of the browser and the filter dropdown popup overflow the page.([#1604](https://github.com/infor-design/enterprise/issues/1604))
- `[Datagrid]` Added a fix to allow the commit of a cell edit after tabbing into a cell once having clicked into a previous cell.([#1608](https://github.com/infor-design/enterprise/issues/1608))
- `[Datagrid]` Stretch column not working in Edge browser. ([#1716](https://github.com/infor-design/enterprise/issues/1716))
- `[Datagrid]` Fixed a bug where the source callback was not called when filtering. ([#1688](https://github.com/infor-design/enterprise/issues/1688))
- `[Datagrid]` Fixed a bug where filtering Order Date with `is-not-empty` on a null value would not correctly filter out results. ([#1718](https://github.com/infor-design/enterprise/issues/1718))
- `[Datagrid]` Fixed a bug where when using the `disableClientSideFilter` setting the filtered event would not be called correctly. ([#1689](https://github.com/infor-design/enterprise/issues/1689))
- `[Datagrid]` Fixed a bug where hidden columns inside a colspan were aligning incorrectly. ([#1764](https://github.com/infor-design/enterprise/issues/1764))
- `[Dropdown]` Fixed a layout error on non inline fields with errors. ([#1770](https://github.com/infor-design/enterprise/issues/1770))
- `[Dropdown]` Fixed a bug where the dropdown did not close when tabbing if using the `noSearch` setting. ([#1731](https://github.com/infor-design/enterprise/issues/1731))
- `[Modal]` Fixed a bug where the modal can overflow the page. ([#1802](https://github.com/infor-design/enterprise/issues/1802))
- `[Radio Button]` Fixed a rendering problem on the selected state of Radio Buttons used inside of Accordion components. ([#1568](https://github.com/infor-design/enterprise/issues/1568))
- `[Radio Button]` Fixed a z-index issue that was causing radio buttons to sometimes display over top of page sections where they should have instead scrolled beneath. ([#1014](https://github.com/infor-design/enterprise/issues/1014))

### v4.17.0 Chore & Maintenance

- `[Css/Sass]` Replaced font-size numerical declarations with their ids-identity token counterpart. ([#1640](https://github.com/infor-design/enterprise/issues/1640))
- `[Demoapp]` Removed query parameter for changing fonts. ([#1747](https://github.com/infor-design/enterprise/issues/1747))
- `[Build]` Added a process to notify developers that things are being deprecated or going away. Documented the current deprecations in this system and made [notes for developers](https://github.com/infor-design/enterprise/blob/master/docs/CODING-STANDARDS.md#deprecations). ([#1747](https://github.com/infor-design/enterprise/issues/1747))
- `[Veracode]` Made additional fixes and mitigated in veracode. ([#1723](https://github.com/infor-design/enterprise/issues/1723))

(30 Issues Solved this release, Backlog Enterprise 224, Backlog Ng 59, 785 Functional Tests, 793 e2e Test)

## v4.16.0

- [Npm Package](https://www.npmjs.com/package/ids-enterprise)
- [IDS Enterprise Angular Change Log](https://github.com/infor-design/enterprise-ng/blob/master/docs/CHANGELOG.md)

### v4.16.0 Features

- `[Busy Indicator]` Made a fix to make it possible to use a busy indicator on a modals. ([#827](https://github.com/infor-design/enterprise/issues/827))
- `[Datagrid]` Added an option to freeze columns from scrolling on the left and/or right. The new option is called `frozenColumns`. See notes on what works and doesnt with frozen column in the datagrid docs frozen column section. ([#464](https://github.com/infor-design/enterprise/issues/464))
- `[Editor]` Added new state called "preview" a non editable mode to editor. Where it only shows the HTML with no toolbar, borders etc. ([#1413](https://github.com/infor-design/enterprise/issues/1413))
- `[Field Filter]` Added support to get and set filter type programmatically. ([#1181](https://github.com/infor-design/enterprise/issues/1181))
- `[Hierarchy]` Add print media styles to decrease ink usage and increase presentability for print format. Note that you may need to enable the setting to print background images, both Mac and PC have a setting for this. ([#456](https://github.com/infor-design/enterprise/issues/456))
- `[Hierarchy]` Added a new "stacked" layout to eventually replace the current layouts. This works better responsively and prevents horizontal scrolling. ([#1629](https://github.com/infor-design/enterprise/issues/1629))
- `[Pager]` Added a "condensed" page size selector button for use on pagers in smaller containers, such as the list side of the list/detail pattern. ([#1459](https://github.com/infor-design/enterprise/issues/1459))

### v4.16.0 Future Deprecation

- `[Hierarchy]` The following options are now deprecated and will be removed approximately 2019-05-15. `paging` and `mobileView`. ([#1629](https://github.com/infor-design/enterprise/issues/1629))
- `[Hierarchy]` Stacked layout will become the default layout in favor of the existing horizontal layout, so the horizontal layout is now considered deprecated and will be removed approximately 2019-05-15. ([#1629](https://github.com/infor-design/enterprise/issues/1629))

### v4.16.0 Fixes

- `[Application Menu]` Fixed the truncation of long text in an accordion element in the application menu by adding a tooltip to truncated elements. ([#457](https://github.com/infor-design/enterprise/issues/457))
- `[Calendar]` Disable the new event modal when no template is defined. ([#1700](https://github.com/infor-design/enterprise/issues/1700))
- `[Dropdown]` Fixed a bug where the ellipsis was not showing on long text in some browsers. ([#1550](https://github.com/infor-design/enterprise/issues/1550))
- `[Datagrid]` Fixed a bug in equals filter on multiselect filters. ([#1586](https://github.com/infor-design/enterprise/issues/1586))
- `[Datagrid]` Fixed a bug where incorrect data is shown in the events in tree grid. ([#315](https://github.com/infor-design/enterprise-ng/issues/315))
- `[Datagrid]` Fixed a bug where when using minWidth on a column and sorting the column will become misaligned. ([#1481](https://github.com/infor-design/enterprise/issues/1481))
- `[Datagrid]` Fixed a bug where when resizing the last column may become invisible. ([#1456](https://github.com/infor-design/enterprise/issues/1456))
- `[Datagrid]` Fixed a bug where a checkbox column will become checked when selecting if there is no selection checkbox. ([#1641](https://github.com/infor-design/enterprise/issues/1641))
- `[Datagrid]` Fixed a bug where the last column would sometimes not render fully for buttons with longer text. ([#1246](https://github.com/infor-design/enterprise/issues/1246))
- `[Datagrid]` Fixed a bug where showMonthYearPicker did not work correctly on date filters. ([#1532](https://github.com/infor-design/enterprise-ng/issues/1532))
- `[Validation]` Fixed a bug in removeError where the icon is sometimes not removed. ([#1556](https://github.com/infor-design/enterprise/issues/1556))
- `[Datepicker]` Fixed the range picker to clear when changing months in a filter. ([#1537](https://github.com/infor-design/enterprise/issues/1537))
- `[Datepicker]` Fixed disabled dates example to validate again on disabled dates. ([#1445](https://github.com/infor-design/enterprise/issues/1445))
- `[Datagrid]` Fixed a Date Editor bug when passing a series of zeroes to a datagrid cell with an editable date. ([#1020](https://github.com/infor-design/enterprise/issues/1020))
- `[Dropdown]` Fixed a bug where a dropdown will never reopen if it is closed by clicking a menu button. ([#1670](https://github.com/infor-design/enterprise/issues/1670))
- `[Icons]` Established missing icon sourcing and sizing consistency from ids-identity icon/svg assets. ([PR#1628](https://github.com/infor-design/enterprise/pull/1628))
- `[Listview]` Addressed performance issues with paging on all platforms, especially Windows and IE/Edge browsers. As part of this, reworked all components that integrate with the Pager component to render their contents based on a dataset, as opposed to DOM elements. ([#922](https://github.com/infor-design/enterprise/issues/922))
- `[Lookup]` Fixed a bug with settings: async, server-side, and single select modes.  The grid was not deselecting the previously selected value when a new row was clicked.  If the value is preselected in the markup, the lookup modal will no longer close prematurely. ([PR#1654](https://github.com/infor-design/enterprise/issues/1654))
- `[Pager]` Made it possible to set and persist custom tooltips on first, previous, next and last pager buttons. ([#922](https://github.com/infor-design/enterprise/issues/922))
- `[Pager]` Fixed propagation of the `pagesizes` setting when using `updated()`. Previously the array was deep extended instead of being replaced outright. ([#1466](https://github.com/infor-design/enterprise/issues/1466))
- `[Tree]` Fixed a bug when calling the disable or enable methods of the tree. This was not working with ie11. ([PR#1600](https://github.com/infor-design/enterprise/issues/1600))
- `[Stepprocess]` Fixed a bug where the step folder was still selected when it was collapsed or expanded. ([#1633](https://github.com/infor-design/enterprise/issues/1633))
- `[Swaplist]` Fixed a bug where items were not able to drag anymore after make the search. ([#1703](https://github.com/infor-design/enterprise/issues/1703))
- `[Toolbar Flex]` Added the ability to pass in a `beforeOpen` callback to the More Actions menu (fixes a bug where it wasn't possible to dynamically add content to the More Actions menu in same way that was possible on the original Toolbar component)
- `[Toolbar Flex]` Fixed a bug where selected events were not bubbling up for a menu button on a flex toolbar. ([#1709](https://github.com/infor-design/enterprise/issues/1709))
- `[Stepprocess]` Disabled step selected when using the next or previous button. ([#1697](https://github.com/infor-design/enterprise/issues/1697))
- `[Tree]` Fixed a bug when calling the disable or enable methods of the tree. This was not working with ie11. ([PR#1600](https://github.com/infor-design/enterprise/issues/1600))

### v4.16.0 Chore & Maintenance

- `[Demo App]` Removed the search icon from the header on test pages as it doesn't function. ([#1449](https://github.com/infor-design/enterprise/issues/1449))
- `[Demo App]` Added a fix for incorrect links when running on windows. ([#1549](https://github.com/infor-design/enterprise/issues/1549))
- `[Docs]` Added a fix to prevent the documentation generator from failing intermittently. ([#1377](https://github.com/infor-design/enterprise/issues/1377))

(29 Issues Solved this release, Backlog Enterprise 203, Backlog Ng 69, 735 Functional Tests, 670 e2e Test)

## v4.15.0

- [Npm Package](https://www.npmjs.com/package/ids-enterprise)
- [IDS Enterprise Angular Change Log](https://github.com/infor-design/enterprise-ng/blob/master/docs/CHANGELOG.md)

### v4.15.0 Features

- `[Datagrid]` Added support for lookup in the datagrid filter. ([#653](https://github.com/infor-design/enterprise/issues/653))
- `[Datagrid]` Added support for masks on lookup editors. ([#406](https://github.com/infor-design/enterprise/issues/406))
- `[Validation]` When using legacy mode validation, made the icon dim if the text was on top of it. ([#644](https://github.com/infor-design/enterprise/issues/644))
- `[Calendar]` Now possible to edit events both with the API and by clicking/double clicking events. And other improvements. ([#1436](https://github.com/infor-design/enterprise/issues/1436))
- `[Datagrid]` Added new methods to clear dirty cells on cells, rows, and all. ([#1303](https://github.com/infor-design/enterprise/issues/1303))
- `[Tree]` Added several improvements: the ability to show a dropdown on the tree node, the ability to add nodes in between current nodes, the ability to set checkboxes for selection only on some nodes, and the ability to customize icons. ([#1364](https://github.com/infor-design/enterprise/issues/1364))
- `[Datagrid]` Added the ability to display or hide the new row indicator with a new `showNewIndicator` option. ([#1589](https://github.com/infor-design/enterprise/issues/1589))

### v4.15.0 Fixes

- `[Icons]` Icons with the word `confirm` have been changed to `success`. This is partially backwards compatible for now. We deprecated `confirm` and will remove in the next major version so rename your icons. Example `icon-confirm` to `icon-success`. ([#963](https://github.com/infor-design/enterprise/issues/963))
- `[Icons]` The alert icons now have a white background allowing them to appear on colored sections. There are now two versions, for example: `icon-error` and `icon-error-solid`. These are used in calendar. ([#1436](https://github.com/infor-design/enterprise/issues/1436))
- `[Circle Pager]` Made significant improvements to resizing, especially on tabs. ([#1284](https://github.com/infor-design/enterprise/issues/1284))
- `[Datagrid]` In high contrast mode the background is now white when editing cells. ([#1421](https://github.com/infor-design/enterprise/issues/1421))
- `[Dropdown]` Fixed an issue where filter did not work in no-search mode with the Caps Lock key. ([#1500](https://github.com/infor-design/enterprise/issues/1500))
- `[Popupmenu]` Fixed an issue when using the same menu on multiple inputs wherein destroying one instance actually destroyed all instances. ([#1025](https://github.com/infor-design/enterprise/issues/1025))
- `[Swaplist]` Fixed a bug where Shift+M did not work when typing in the search. ([#1408](https://github.com/infor-design/enterprise/issues/1408))
- `[Popupmenu]` Fixed a bug in immediate mode where right click only worked the first time. ([#1507](https://github.com/infor-design/enterprise/issues/1507))
- `[Editor]` Fixed a bug where clear formatting did not work in safari. ([#911](https://github.com/infor-design/enterprise/issues/911))
- `[Colorpicker]` Fixed a bug in Angular where the picker did not respond correctly to `editable=false` and `disabled=true`. ([#257](https://github.com/infor-design/enterprise-ng/issues/257))
- `[Locale]` Fixed a bug where the callback did not complete on nonexistent locales. ([#1267](https://github.com/infor-design/enterprise/issues/1267))
- `[Calendar]` Fixed a bug where event details remain when filtering event types. ([#1436](https://github.com/infor-design/enterprise/issues/1436))
- `[Busy Indicator]` Fixed a bug where the indicator closed when clicking on accordions. ([#281](https://github.com/infor-design/enterprise-ng/issues/281))
- `[Datagrid Tree]` Fixed the need for unique IDs on the tree nodes. ([#1361](https://github.com/infor-design/enterprise/issues/1361))
- `[Editor]` Improved the result of pasting bullet lists from MS Word. ([#1351](https://github.com/infor-design/enterprise/issues/1351))
- `[Hierarchy]` Fixed layout issues in the context menu in RTL mode. ([#1310](https://github.com/infor-design/enterprise/issues/1310))
- `[Datagrid]` Added a setting `allowChildExpandOnMatch` that optionally determines if a search/filter will show and allow nonmatching children to be shown. ([#1422](https://github.com/infor-design/enterprise/issues/1422))
- `[Datagrid]` If a link is added with a href it will now be followed when clicking, rather than needing to use the click method setting on columns. ([#1473](https://github.com/infor-design/enterprise/issues/1473))
- `[Datagrid Tree]` Fixed a bug where Expand/Collapse text is added into the +/- cell. ([#1145](https://github.com/infor-design/enterprise/issues/1145))
- `[Dropdown]` Fixed a bug in NG where two dropdowns in different components would cause each other to freeze. ([#229](https://github.com/infor-design/enterprise-ng/issues/229))
- `[Editor]` Verified a past fix where editor would not work with all buttons when in a modal. ([#408](https://github.com/infor-design/enterprise/issues/408))
- `[Datagrid Tree]` Fixed a bug in `updateRow` that caused the indent of the tree grid to collapse. ([#405](https://github.com/infor-design/enterprise/issues/405))
- `[Empty Message]` Fixed a bug where a null empty message would not be possible. This is used to show no empty message on initial load delays. ([#1467](https://github.com/infor-design/enterprise/issues/1467))
- `[Lookup]` Fixed a bug where nothing is inserted when you click a link editor in the lookup. ([#1315](https://github.com/infor-design/enterprise/issues/1315))
- `[About]` Fixed a bug where the version would not show when set. It would show the IDS version. ([#1414](https://github.com/infor-design/enterprise/issues/1414))
- `[Datagrid]` Fixed a bug in `disableClientSort` / `disableClientFilter`. It now retains visual indicators on sort and filter. ([#1248](https://github.com/infor-design/enterprise/issues/1248))
- `[Tree]` Fixed a bug where selected nodes are selected again after loading child nodes. ([#1270](https://github.com/infor-design/enterprise/issues/1270))
- `[Input]` Fixed a bug where inputs that have tooltips will not be selectable with the cursor. ([#1354](https://github.com/infor-design/enterprise/issues/1354))
- `[Accordion]` Fixed a bug where double clicking a header will open and then close the accordion. ([#1314](https://github.com/infor-design/enterprise/issues/1314))
- `[Datagrid]` Fixed a bug on hover with taller cells where the hover state would not cover the entire cell. ([#1490](https://github.com/infor-design/enterprise/issues/1490))
- `[Editor]` Fixed a bug where the image would still be shown if you press the Esc key and cancel the image dialog. ([#1489](https://github.com/infor-design/enterprise/issues/1489))
- `[Datagrid Lookup]` Added additional missing event info for ajax requests and filtering. ([#1486](https://github.com/infor-design/enterprise/issues/1486))
- `[Tabs]` Added protection from inserting HTML tags in the add method (XSS). ([#1462](https://github.com/infor-design/enterprise/issues/1462))
- `[App Menu]` Added better text wrapping for longer titles. ([#1116](https://github.com/infor-design/enterprise/issues/1116))
- `[Contextual Action Panel]` Fixed some examples so that they reopen more than one time. ([#1116](https://github.com/infor-design/enterprise/issues/506))
- `[Searchfield]` Fixed a border styling issue on longer labels in the search. ([#1500](https://github.com/infor-design/enterprise/issues/1500))
- `[Tabs Multi]` Improved the experience on mobile by collapsing the menus a bit. ([#971](https://github.com/infor-design/enterprise/issues/971))
- `[Lookup]` Fixed missing ellipsis menu on mobile devices. ([#1068](https://github.com/infor-design/enterprise/issues/1068))
- `[Accordion]` Fixed incorrect font size on p tags in the accordion. ([#1116](https://github.com/infor-design/enterprise/issues/1116))
- `[Line Chart]` Fixed and improved the legend text on mobile viewport. ([#609](https://github.com/infor-design/enterprise/issues/609))

### v4.15.0 Chore & Maintenance

- `[General]` Migrated sass to use IDS color variables. ([#1435](https://github.com/infor-design/enterprise/issues/1435))
- `[Angular]` Added all settings from 4.13 in time for future 5.1.0 ([#274](https://github.com/infor-design/enterprise-ng/issues/274))
- `[General]` Fixed some incorrect layouts. ([#1357](https://github.com/infor-design/enterprise/issues/1357))
- `[Targeted Achievement]` Removed some older non working examples. ([#520](https://github.com/infor-design/enterprise/issues/520))

(50 Issues Solved this release, Backlog Enterprise 294, Backlog Ng 80, 809 Functional Tests, 716 e2e Test)

## v4.14.0

- [Npm Package](https://www.npmjs.com/package/ids-enterprise)
- [IDS Enterprise Angular Change Log](https://github.com/infor-design/enterprise-ng/blob/master/docs/CHANGELOG.md)

### v4.14.0 Features

- `[Datepicker/Monthview]` Added a setting for the day of week the calendar starts that can be used outside of the Locale setting. ([#1179](https://github.com/infor-design/enterprise/issues/1179))
- `[Datagrid]` Made the tree datagrid work a lot better with filtering. ([#1281](https://github.com/infor-design/enterprise/issues/1281))
- `[Autocomplete/SearchField]` Added a caseSensitive filtering option. ([#385](https://github.com/infor-design/enterprise/issues/385))
- `[Datagrid]` Added an option `headerAlign` to set alignment on the header different than the rows. ([#420](https://github.com/infor-design/enterprise/issues/420))
- `[Message]` Added the ability to use certain formatter html tags in the message content. ([#379](https://github.com/infor-design/enterprise/issues/379))

### v4.14.0 Fixes

- `[Swaplist]` Fixed a bug that if you drag really fast everything disappears. ([#1195](https://github.com/infor-design/enterprise/issues/1195))
- `[Hierarchy]` Fixed a bug that part of the profile menu is cut off. ([#931](https://github.com/infor-design/enterprise/issues/931))
- `[Datagrid/Dropdown]` Fixed a bug that part of the dropdown menu is cut off. ([#1420](https://github.com/infor-design/enterprise/issues/1420))
- `[Modal]` Fixed bugs where with certain field types modal validation was not working. ([#1213](https://github.com/infor-design/enterprise/issues/1213))
- `[Dropdown]` Fixed a regression where the tooltip was not showing when data is overflowed. ([#1400](https://github.com/infor-design/enterprise/issues/1400))
- `[Tooltip]` Fixed a bugs where a tooltip would show up in unexpected places. ([#1396](https://github.com/infor-design/enterprise/issues/1396))
- `[Datagrid/Dropdown]` Fixed a bug where an error would occur if showSelectAll is used. ([#1360](https://github.com/infor-design/enterprise/issues/1360))
- `[Datagrid/Tooltip]` Fixed a bugs where a tooltip would show up in the header unexpectedly. ([#1395](https://github.com/infor-design/enterprise/issues/1395))
- `[Popupmenu]` Fixed incorrect highlighting on disabled list items.  ([#982](https://github.com/infor-design/enterprise/issues/982))
- `[Contextual Action Panel]` Fixed issues with certain styles of invoking the CAP where it would not reopen a second time. ([#1139](https://github.com/infor-design/enterprise/issues/1139))
- `[Spinbox]` Added a fix so the page will not zoom when click + and - on mobile devices. ([#1070](https://github.com/infor-design/enterprise/issues/1070))
- `[Splitter]` Removed the tooltip from the expand/collapse button as it was superfluous. ([#1180](https://github.com/infor-design/enterprise/issues/1180))
- `[Datagrid]` Added a fix so the last column when stretching will do so with percentage so it will stay when the page resize or the menu opens/closes. ([#1168](https://github.com/infor-design/enterprise/issues/1168))
- `[Datagrid]` Fixed bugs in the server side and filtering example. ([#396](https://github.com/infor-design/enterprise/issues/396))
- `[Datagrid]` Fixed a bug in applyFilter with datefields. ([#1269](https://github.com/infor-design/enterprise/issues/1269))
- `[Datagrid]` Fixed a bug in updateCellNode where sometimes it did not work. ([#1122](https://github.com/infor-design/enterprise/issues/1122))
- `[Hierarchy]` Made the empty image ring the same color as the left edge. ([#932](https://github.com/infor-design/enterprise/issues/932))
- `[Datagrid/Dropdown]` Fixed an issue that tab did not close dropdown editors. ([#1198](https://github.com/infor-design/enterprise/issues/1198))
- `[Datagrid/Dropdown]` Fixed a bug that if you click open a dropdown editor then you cannot use arrow keys to select. ([#1387](https://github.com/infor-design/enterprise/issues/1387))
- `[Datagrid/Dropdown]` Fixed a bug that if a smaller number of items the menu would be too short. ([#1298](https://github.com/infor-design/enterprise/issues/1298))
- `[Searchfield]` Fixed a bug that the search field didnt work in safari. ([#225](https://github.com/infor-design/enterprise/issues/225))
- `[Datagrid/Dropdown]` Fixed a bug that source is used the values may be cleared out when opening the list. ([#1185](https://github.com/infor-design/enterprise/issues/1185))
- `[Personalization]` Fixed a bug that when calling initialize the personalization would reset. ([#1231](https://github.com/infor-design/enterprise/issues/1231))
- `[Tabs]` Fixed the alignment of the closing icon. ([#1056](https://github.com/infor-design/enterprise/issues/1056))
- `[Dropdown]` Fixed list alignment issues on mobile. ([#1069](https://github.com/infor-design/enterprise/issues/1069))
- `[Dropdown]` Fixed issues where the listbox would not close on mobile. ([#1119](https://github.com/infor-design/enterprise/issues/1119))
- `[Dropdown]` Fixed a bug where modals would close on url hash change. ([#1207](https://github.com/infor-design/enterprise/issues/1207))
- `[Contextual Action Panel]` Fixed an issue where buttons would occasionally be out of view. ([#283](https://github.com/infor-design/enterprise/issues/283))
- `[Empty Message]` Added a new icon to indicate using the search function. ([#1325](https://github.com/infor-design/enterprise/issues/1325))
- `[Searchfield]` Added a fix for landscape mode on mobile. ([#1102](https://github.com/infor-design/enterprise/issues/1102))
- `[Datagrid]` Added a fix for hard to read fields in high contrast mode. ([#1193](https://github.com/infor-design/enterprise/issues/1193))

### v4.14.0 Chore & Maintenance

- `[General]` Fixed problems with the css mapping where the line numbers were wrong in the map files. ([#962](https://github.com/infor-design/enterprise/issues/962))
- `[Docs]` Added setting so themes can be shown in the documentation pages. ([#1327](https://github.com/infor-design/enterprise/issues/1327))
- `[Docs]` Made links to example pages open in a new window. ([#1132](https://github.com/infor-design/enterprise/issues/1132))

(43 Issues Solved this release, Backlog Enterprise 181, Backlog Ng 64, 682 Functional Tests, 612 e2e Test)

## v4.13.0

- [Npm Package](https://www.npmjs.com/package/ids-enterprise)
- [IDS Enterprise Angular Change Log](https://github.com/infor-design/enterprise-ng/blob/master/docs/CHANGELOG.md)

### v4.13.0 Features

- `[Calendar]` Added some new features such as upcoming events view, RTL, keyboard support and fixed styling issues and bugs. ([#1221](https://github.com/infor-design/enterprise/issues/1221))
- `[Flex Toolbar]` Added search field integration, so that the search field is mainly close to being able to replace the legacy toolbar. ([#269](https://github.com/infor-design/enterprise/issues/269))
- `[Bar]` Added short, medium label support for adapting the chart to responsive views. ([#1094](https://github.com/infor-design/enterprise/issues/1094))
- `[Textarea]` Added maxLength option to prevent typing over a set maximum. ([#1046](https://github.com/infor-design/enterprise/issues/1046))
- `[Textarea]` Added maxGrow option to prevent growing when typing over a set max. ([#1147](https://github.com/infor-design/enterprise/issues/1147))
- `[Datagrid]` If using the `showDirty` option the indication will now be on each cell. ([#1183](https://github.com/infor-design/enterprise/issues/1183))
- `[Datepicker]` Added an option `useCurrentTime` that will insert current time instead of noon time with date and timepickers. ([#1087](https://github.com/infor-design/enterprise/issues/1087))
- `[General]` Included an IE 11 polyfill for ES6 Promises, this is a new dependency in the package.json you should include. ([#1172](https://github.com/infor-design/enterprise/issues/1172))
- `[General]` Add translations in 38 languages including new support for Slovak (sk-SK). ([#557](https://github.com/infor-design/enterprise/issues/557))

### v4.13.0 Fixes

- `[Tooltips]` Fixed an important bug where tooltips would stick around in the page on the top corner. ([#1273](https://github.com/infor-design/enterprise/issues/1273))
- `[Tooltips]` Fixed some contrast issues on the high contrast theme. ([#1249](https://github.com/infor-design/enterprise/issues/1249))
- `[Tooltips]` Fixed a bug where Toolbar "More Actions" menu buttons could incorrectly display a tooltip overlapping an open menu. ([#1242](https://github.com/infor-design/enterprise/issues/1242))
- `[Datepicker / Timepicker]` Removed the need to use the customValidation setting. You can remove this option from your code. The logic will pick up if you added customValidation to your input by adding a data-validate option. You also may need to add `date` or `availableDate` validation to your  data-validate attribute if these validations are desired along with your custom or required validation. ([#862](https://github.com/infor-design/enterprise/issues/862))
- `[Menubutton]` Added a new setting `hideMenuArrow` you can use for buttons that don't require an arrow, such as menu buttons. ([#1088](https://github.com/infor-design/enterprise/issues/1088))
- `[Dropdown]` Fixed issues with destroy when multiple dropdown components are on the page. ([#1202](https://github.com/infor-design/enterprise/issues/1202))
- `[Datagrid]` Fixed alignment issues when using filtering with some columns that do not have a filter. ([#1124](https://github.com/infor-design/enterprise/issues/1124))
- `[Datagrid]` Fixed an error when dynamically adding context menus. ([#1216](https://github.com/infor-design/enterprise/issues/1216))
- `[Datagrid]` Added an example of dynamic intermediate paging and filtering. ([#396](https://github.com/infor-design/enterprise/issues/396))
- `[Dropdown]` Fixed alignment issues on mobile devices. ([#1069](https://github.com/infor-design/enterprise/issues/1069))
- `[Datepicker]` Fixed incorrect assumptions, causing incorrect umalqura calendar calculations. ([#1189](https://github.com/infor-design/enterprise/issues/1189))
- `[Datepicker]` Fixed an issue where the dialog would not close on click out if opening the time dropdown components first. ([#1278](https://github.com/infor-design/enterprise/issues/))
- `[General]` Added the ability to stop renderLoop. ([#214](https://github.com/infor-design/enterprise/issues/214))
- `[Datepicker]` Fixed an issue reselecting ranges with the date picker range option. ([#1197](https://github.com/infor-design/enterprise/issues/1197))
- `[Editor]` Fixed bugs on IE with background color option. ([#392](https://github.com/infor-design/enterprise/issues/392))
- `[Colorpicker]` Fixed issue where the palette is not closed on enter key / click. ([#1050](https://github.com/infor-design/enterprise/issues/1050))
- `[Accordion]` Fixed issues with context menus on the accordion. ([#639](https://github.com/infor-design/enterprise/issues/639))
- `[Searchfield]` Made no results appear not clickable. ([#329](https://github.com/infor-design/enterprise/issues/329))
- `[Datagrid]` Added an example of groups and paging. ([#435](https://github.com/infor-design/enterprise/issues/435))
- `[Editor]` Fixed the dirty indicator when using toolbar items. ([#910](https://github.com/infor-design/enterprise/issues/910))
- `[Datagrid]` Fixed a bug that made tooltips disappear when a lookup editor is closed. ([#1186](https://github.com/infor-design/enterprise/issues/1186))
- `[Datagrid]` Fixed a bug where not all rows are removed in the removeSelected function. ([#1036](https://github.com/infor-design/enterprise/issues/1036))
- `[Datagrid]` Fixed bugs in activateRow and deactivateRow in some edge cases. ([#948](https://github.com/infor-design/enterprise/issues/948))
- `[Datagrid]` Fixed formatting of tooltips on the header and filter. ([#955](https://github.com/infor-design/enterprise/issues/955))
- `[Datagrid]` Fixed wrong page number when saving the page number in localstorage and reloading. ([#798](https://github.com/infor-design/enterprise/issues/798))
- `[Tree]` Fixed issues when expanding and collapsing after dragging nodes around. ([#1183](https://github.com/infor-design/enterprise/issues/1183))
- `[ContextualActionPanel]` Fixed a bug where the CAP will be closed if clicking an accordion in it. ([#1138](https://github.com/infor-design/enterprise/issues/1138))
- `[Colorpicker]` Added a setting (customColors) to prevent adding default colors if totally custom colors are used. ([#1135](https://github.com/infor-design/enterprise/issues/1135))
- `[AppMenu]` Improved contrast in high contrast theme. ([#1146](https://github.com/infor-design/enterprise/issues/1146))
- `[Searchfield]` Fixed issue where ascenders/descenders are cut off. ([#1101](https://github.com/infor-design/enterprise/issues/1101))
- `[Tree]` Added sortstop and sortstart events. ([#1003](https://github.com/infor-design/enterprise/issues/1003))
- `[Searchfield]` Fixed some alignment issues in different browsers. ([#1106](https://github.com/infor-design/enterprise/issues/1106))
- `[Searchfield]` Fixed some contrast issues in different browsers. ([#1104](https://github.com/infor-design/enterprise/issues/1104))
- `[Searchfield]` Prevent multiple selected events from firing. ([#1259](https://github.com/infor-design/enterprise/issues/1259))
- `[Autocomplete]` Added a beforeOpen setting ([#398](https://github.com/infor-design/enterprise/issues/398))
- `[Toolbar]` Fixed an error where toolbar tried to focus a DOM item that was removed. ([#1177](https://github.com/infor-design/enterprise/issues/1177))
- `[Dropdown]` Fixed a problem where the bottom of some lists is cropped. ([#909](https://github.com/infor-design/enterprise/issues/909))
- `[General]` Fixed a few components so that they could still initialize when hidden. ([#230](https://github.com/infor-design/enterprise/issues/230))
- `[Datagrid]` Fixed missing tooltips on new row. ([#1081](https://github.com/infor-design/enterprise/issues/1081))
- `[Lookup]` Fixed a bug using select all where it would select the previous list. ([#295](https://github.com/infor-design/enterprise/issues/295))
- `[Datagrid]` Fixed missing summary row on initial render in some cases. ([#330](https://github.com/infor-design/enterprise/issues/330))
- `[Button]` Fixed alignment of text and icons. ([#973](https://github.com/infor-design/enterprise/issues/973))
- `[Datagrid]` Fixed missing source call when loading last page first. ([#1162](https://github.com/infor-design/enterprise/issues/1162))
- `[SwapList]` Made sure swap list will work in all cases and in angular. ([#152](https://github.com/infor-design/enterprise/issues/152))
- `[Toast]` Fixed a bug where some toasts on certain urls may not close. ([#1305](https://github.com/infor-design/enterprise/issues/1305))
- `[Datepicker / Lookup]` Fixed bugs where they would not load on tabs. ([#1304](https://github.com/infor-design/enterprise/issues/1304))

### v4.13.0 Chore & Maintenance

- `[General]` Added more complete visual tests. ([#978](https://github.com/infor-design/enterprise/issues/978))
- `[General]` Cleaned up some of the sample pages start at A, making sure examples work and tests are covered for better QA (on going). ([#1136](https://github.com/infor-design/enterprise/issues/1136))
- `[General]` Upgraded to ids-identity 2.0.x ([#1062](https://github.com/infor-design/enterprise/issues/1062))
- `[General]` Cleanup missing files in the directory listings. ([#985](https://github.com/infor-design/enterprise/issues/985))
- `[Demo App]` Removed response headers for less Veracode errors. ([#959](https://github.com/infor-design/enterprise/issues/959))
- `[Angular 1.0]` We removed the angular 1.0 directives from the code and examples. These are no longer being updated. You can still use older versions of this or move on to Angular 7.x ([#1136](https://github.com/infor-design/enterprise/issues/1136))
- `[Uplift]` Included the uplift theme again as alpha for testing. It will show with a watermark and is only available via the personalize api or url params in the demo app. ([#1224](https://github.com/infor-design/enterprise/issues/1224))

(69 Issues Solved this release, Backlog Enterprise 199, Backlog Ng 63, 662 Functional Tests, 659 e2e Test)

## v4.12.0

- [Npm Package](https://www.npmjs.com/package/ids-enterprise)
- [IDS Enterprise Angular Change Log](https://github.com/infor-design/enterprise-ng/blob/master/docs/CHANGELOG.md)

### v4.12.0 Features

- `[General]` The ability to make custom/smaller builds has further been improved. We improved the component matching, made it possible to run the tests on only included components, fixed the banner, and improved the terminal functionality. Also removed/deprecated the older mapping tool. ([#417](https://github.com/infor-design/enterprise/issues/417))
- `[Message]` Added the ability to have different types (Info, Confirm, Error, Alert). ([#963](https://github.com/infor-design/enterprise/issues/963))
- `[General]` Further fixes to pass veracode scans. Now passing conditionally. ([#683](https://github.com/infor-design/enterprise/issues/683))
- `[Pager]` Made it possible to use the pager as a standalone component. ([#250](https://github.com/infor-design/enterprise/issues/250))
- `[Editor]` Added a clear formatting button. ([#473](https://github.com/infor-design/enterprise/issues/473))
- `[Datepicker]` Added an option to show the time as current time instead of midnight. ([#889](https://github.com/infor-design/enterprise/issues/889))
- `[About]` Dialog now shows device information. ([#684](https://github.com/infor-design/enterprise/issues/684))

### v4.12.0 Fixes

- `[Datagrid Tree]` Fixed incorrect data on activated event. ([#412](https://github.com/infor-design/enterprise/issues/412))
- `[Datagrid]` Improved the export function so it works on different locales. ([#378](https://github.com/infor-design/enterprise/issues/378))
- `[Tabs]` Fixed a bug where clicking the x on tabs with a dropdowns would incorrectly open the dropdown. ([#276](https://github.com/infor-design/enterprise/issues/276))
- `[Datagrid]` Changed the `settingschange` event so it will only fire once. ([#903](https://github.com/infor-design/enterprise/issues/903))
- `[Listview]` Improved rendering performance. ([#430](https://github.com/infor-design/enterprise/issues/430))
- `[General]` Fixed issues when using base tag, that caused icons to disappear. ([#766](https://github.com/infor-design/enterprise/issues/766))
- `[Empty Message]` Made it possible to assign code to the button click if used. ([#667](https://github.com/infor-design/enterprise/issues/667))
- `[Datagrid]` Added translations for the new tooltip. ([#227](https://github.com/infor-design/enterprise/issues/227))
- `[Dropdown]` Fixed contrast issue in high contrast theme. ([#945](https://github.com/infor-design/enterprise/issues/945))
- `[Datagrid]` Reset to default did not reset dropdown columns. ([#847](https://github.com/infor-design/enterprise/issues/847))
- `[Datagrid]` Fixed bugs in keyword search highlighting with special characters. ([#849](https://github.com/infor-design/enterprise/issues/849))
- `[Datagrid]` Fixed bugs that causes NaN to appear in date fields. ([#891](https://github.com/infor-design/enterprise/issues/891))
- `[Dropdown]` Fixed issue where validation is not trigger on IOS on click out. ([#659](https://github.com/infor-design/enterprise/issues/659))
- `[Lookup]` Fixed bug in select all in multiselect with paging. ([#926](https://github.com/infor-design/enterprise/issues/926))
- `[Modal]` Fixed bug where the modal would close if hitting enter on a checkbox and inputs. ([#320](https://github.com/infor-design/enterprise/issues/320))
- `[Lookup]` Fixed bug trying to reselect a second time. ([#296](https://github.com/infor-design/enterprise/issues/296))
- `[Tabs]` Fixed behavior when closing and disabling tabs. ([#947](https://github.com/infor-design/enterprise/issues/947))
- `[Dropdown]` Fixed layout issues when using icons in the dropdown. ([#663](https://github.com/infor-design/enterprise/issues/663))
- `[Datagrid]` Fixed a bug where the tooltip did not show on validation. ([#1008](https://github.com/infor-design/enterprise/issues/1008))
- `[Tabs]` Fixed issue with opening spillover on IOS. ([#619](https://github.com/infor-design/enterprise/issues/619))
- `[Datagrid]` Fixed bugs when using `exportable: false` in certain column positions. ([#787](https://github.com/infor-design/enterprise/issues/787))
- `[Searchfield]` Removed double border. ([#328](https://github.com/infor-design/enterprise/issues/328))

### v4.12.0 Chore & Maintenance

- `[Masks]` Added missing and more documentation, cleaned up existing docs. ([#1033](https://github.com/infor-design/enterprise/issues/1033))
- `[General]` Based on design site comments, we improved some pages and fixed some missing links. ([#1034](https://github.com/infor-design/enterprise/issues/1034))
- `[Bar Chart]` Added test coverage. ([#848](https://github.com/infor-design/enterprise/issues/848))
- `[Datagrid]` Added full api test coverage. ([#242](https://github.com/infor-design/enterprise/issues/242))

(55 Issues Solved this release, Backlog Enterprise 185, Backlog Ng 50, 628 Functional Tests, 562 e2e Test)

## v4.11.0

- [Npm Package](https://www.npmjs.com/package/ids-enterprise)
- [IDS Enterprise Angular Change Log](https://github.com/infor-design/enterprise-ng/blob/master/docs/CHANGELOG.md)

### v4.11.0 Features

- `[General]` It is now possible to make custom builds. With a custom build you specify a command with a list of components that you use. This can be used to reduce the bundle size for both js and css. ([#417](https://github.com/infor-design/enterprise/issues/417))
- `[Calendar]` Added more features including: a readonly view, ability for events to span days, tooltips and notifications ([#417](https://github.com/infor-design/enterprise/issues/417))
- `[Lookup]` Added the ability to select across pages, even when doing server side paging. ([#375](https://github.com/infor-design/enterprise/issues/375))
- `[Datagrid]` Improved tooltip performance, and now tooltips show on cells that are not fully displayed. ([#447](https://github.com/infor-design/enterprise/issues/447))

### v4.11.0 Fixes

- `[Dropdown]` The onKeyDown callback was not firing if CTRL key is used. This is fixed. ([#793](https://github.com/infor-design/enterprise/issues/793))
- `[Tree]` Added a small feature to preserve the tree node states on reload. ([#792](https://github.com/infor-design/enterprise/issues/792))
- `[Tree]` Added a disable/enable method to disable/enable the whole tree. ([#752](https://github.com/infor-design/enterprise/issues/752))
- `[App Menu]` Fixed a bug clearing the search filter box. ([#702](https://github.com/infor-design/enterprise/issues/702))
- `[Column Chart]` Added a yAxis option, you can use to format the yAxis in custom ways. ([#627](https://github.com/infor-design/enterprise/issues/627))
- `[General]` More fixes to use external ids tokens. ([#708](https://github.com/infor-design/enterprise/issues/708))
- `[Datagrid]` Fixed an error calling selectRows with an integer. ([#756](https://github.com/infor-design/enterprise/issues/756))
- `[Tree]` Fixed a bug that caused newly added rows to not be draggable. ([#618](https://github.com/infor-design/enterprise/issues/618))
- `[Dropdown / Multiselect]` Re-added the ability to have a placeholder on the component. ([#832](https://github.com/infor-design/enterprise/issues/832))
- `[Datagrid]` Fixed a bug that caused dropdown filters to not save on reload of page (saveUserSettings) ([#791](https://github.com/infor-design/enterprise/issues/791))
- `[Dropdown]` Fixed a bug that caused an unneeded scrollbar. ([#786](https://github.com/infor-design/enterprise/issues/786))
- `[Tree]` Added drag events and events for when the data is changed. ([#801](https://github.com/infor-design/enterprise/issues/801))
- `[Datepicker]` Fixed a bug updating settings, where time was not changing correctly. ([#305](https://github.com/infor-design/enterprise/issues/305))
- `[Tree]` Fixed a bug where the underlying dataset was not synced up. ([#718](https://github.com/infor-design/enterprise/issues/718))
- `[Lookup]` Fixed incorrect text color on chrome. ([#762](https://github.com/infor-design/enterprise/issues/762))
- `[Editor]` Fixed duplicate ID's on the popup dialogs. ([#746](https://github.com/infor-design/enterprise/issues/746))
- `[Dropdown]` Fixed misalignment of icons on IOS. ([#657](https://github.com/infor-design/enterprise/issues/657))
- `[Demos]` Fixed a bug that caused RTL pages to sometimes load blank. ([#814](https://github.com/infor-design/enterprise/issues/814))
- `[Modal]` Fixed a bug that caused the modal to close when clicking an accordion on the modal. ([#747](https://github.com/infor-design/enterprise/issues/747))
- `[Tree]` Added a restoreOriginalState method to set the tree back to its original state. ([#751](https://github.com/infor-design/enterprise/issues/751))
- `[Datagrid]` Added an example of a nested datagrid with scrolling. ([#172](https://github.com/infor-design/enterprise/issues/172))
- `[Datagrid]` Fixed column alignment issues on grouped column examples. ([#147](https://github.com/infor-design/enterprise/issues/147))
- `[Datagrid]` Fixed bugs when dragging and resizing grouped columns. ([#374](https://github.com/infor-design/enterprise/issues/374))
- `[Validation]` Fixed a bug that caused validations with changing messages to not go away on correction. ([#640](https://github.com/infor-design/enterprise/issues/640))
- `[Datagrid]` Fixed bugs in actionable mode (enter was not moving down). ([#788](https://github.com/infor-design/enterprise/issues/788))
- `[Bar Charts]` Fixed bug that caused tooltips to occasionally not show up. ([#739](https://github.com/infor-design/enterprise/issues/739))
- `[Dirty]` Fixed appearance/contrast on high contrast theme. ([#692](https://github.com/infor-design/enterprise/issues/692))
- `[Locale]` Fixed incorrect date time format. ([#608](https://github.com/infor-design/enterprise/issues/608))
- `[Dropdown]` Fixed bug where filtering did not work with CAPS lock on. ([#608](https://github.com/infor-design/enterprise/issues/608))
- `[Accordion]` Fixed styling issue on safari. ([#282](https://github.com/infor-design/enterprise/issues/282))
- `[Dropdown]` Fixed a bug on mobile devices, where the list would close on scrolling. ([#656](https://github.com/infor-design/enterprise/issues/656))

### v4.11.0 Chore & Maintenance

- `[Textarea]` Added additional test coverage. ([#337](https://github.com/infor-design/enterprise/issues/337))
- `[Tree]` Added additional test coverage. ([#752](https://github.com/infor-design/enterprise/issues/752))
- `[Busy Indicator]` Added additional test coverage. ([#233](https://github.com/infor-design/enterprise/issues/233))
- `[Docs]` Added additional information for developers on how to use IDS. ([#721](https://github.com/infor-design/enterprise/issues/721))
- `[Docs]` Added Id's and test notes to all pages. ([#259](https://github.com/infor-design/enterprise/issues/259))
- `[Docs]` Fixed issues on the wizard docs. ([#824](https://github.com/infor-design/enterprise/issues/824))
- `[Accordion]` Added additional test coverage. ([#516](https://github.com/infor-design/enterprise/issues/516))
- `[General]` Added sass linter (stylelint). ([#767](https://github.com/infor-design/enterprise/issues/767))

(53 Issues Solved this release, Backlog Enterprise 170, Backlog Ng 41, 587 Functional Tests, 458 e2e Test)

## v4.10.0

- [Npm Package](https://www.npmjs.com/package/ids-enterprise)
- [IDS Enterprise Angular Change Log](https://github.com/infor-design/enterprise-ng/blob/master/docs/CHANGELOG.md)

### v4.10.0 Features

- `[General]` Changed the code to pass Veracode scans. The IDS components now pass ISO at 86 rating. The rest of the flaws are mitigated with fixes such as stripping tags. As a result we went fairly aggressive with what we strip. If teams are doing something special we don't have tests for there is potential for customizations being stripped. ([#256](https://github.com/infor-design/enterprise/issues/256))
- `[Tooltips]` Will now activate on longpress on mobile devices. ([#400](https://github.com/infor-design/enterprise/issues/400))
- `[Contextmenu]` Will now activate on longpress on mobile devices (except when on inputs). ([#245](https://github.com/infor-design/enterprise/issues/245))
- `[Locale]` Added support for zh-Hant and zh-Hans. ([#397](https://github.com/infor-design/enterprise/issues/397))
- `[Tree]` Greatly improved rendering and expanding performance. ([#251](https://github.com/infor-design/enterprise/issues/251))
- `[General]` Internally all of the sass is now extended from [IDS Design tokens]( https://github.com/infor-design/design-system) ([#354](https://github.com/infor-design/enterprise/issues/354))
- `[Calendar]` Added initial readonly calendar. At the moment the calendar can only render events and has a filtering feature. More will be added next sprint. ([#261](https://github.com/infor-design/enterprise/issues/261))

### v4.10.0 Fixes

- `[Dropdown]` Minor Breaking Change for Xss reasons we removed the ability to set a custom hex color on icons in the dropdown. You can still pass in one of the alert colors from the colorpallette (fx alert, good, info). This was not even shown in the examples so may not be missed. ([#256](https://github.com/infor-design/enterprise/issues/256))
- `[Popupmenu]` Fixed a problem in popupmenu, if it was opened in immediate mode, submenus will be cleared of their text when the menu is eventually closed. ([#701](https://github.com/infor-design/enterprise/issues/701))
- `[Editor]` Fixed xss injection problem on the link dialog. ([#257](https://github.com/infor-design/enterprise/issues/257))
- `[Spinbox]` Fixed a height / alignment issue on spinboxes when used in short height configuration. ([#547](https://github.com/infor-design/enterprise/issues/547))
- `[Datepicker / Mask]` Fixed an issue in angular that caused using backspace to not save back to the model. ([#51](https://github.com/infor-design/enterprise-ng/issues/51))
- `[Field Options]` Fixed mobile support so they now work on touch better on IOS and Android. ([#555](https://github.com/infor-design/enterprise-ng/issues/555))
- `[Tree]` Tree with + and - for the folders was inversed visually. This was fixed, update your svg.html ([#685](https://github.com/infor-design/enterprise-ng/issues/685))
- `[Modal]` Fixed an alignment issue with the closing X on the top corner. ([#662](https://github.com/infor-design/enterprise-ng/issues/662))
- `[Popupmenu]` Fixed a visual flickering when opening dynamic submenus. ([#588](https://github.com/infor-design/enterprise/issues/588))
- `[Tree]` Added full unit and functional tests. ([#264](https://github.com/infor-design/enterprise/issues/264))
- `[Lookup]` Added full unit and functional tests. ([#344](https://github.com/infor-design/enterprise/issues/344))
- `[Datagrid]` Added more unit and functional tests. ([#242](https://github.com/infor-design/enterprise/issues/242))
- `[General]` Updated the develop tools and sample app to Node 10. During this update we set package-lock.json to be ignored in .gitignore ([#540](https://github.com/infor-design/enterprise/issues/540))
- `[Modal]` Allow beforeOpen callback to run optionally whether you have content or not passed back. ([#409](https://github.com/infor-design/enterprise/issues/409))
- `[Datagrid]` The lookup editor now supports left, right, and center align on the column settings. ([#228](https://github.com/infor-design/enterprise/issues/228))
- `[Mask]` When adding prefixes and suffixes (like % and $) if all the rest of the text is cleared, these will also now be cleared. ([#433](https://github.com/infor-design/enterprise/issues/433))
- `[Popupmenu]` Fixed low contrast selection icons in high contrast theme. ([#410](https://github.com/infor-design/enterprise/issues/410))
- `[Header Popupmenu]` Fixed missing focus state. ([#514](https://github.com/infor-design/enterprise/issues/514))
- `[Datepicker]` When using legends on days, fixed a problem that the hover states are shown incorrectly when changing month. ([#514](https://github.com/infor-design/enterprise/issues/514))
- `[Listview]` When the search field is disabled, it was not shown with disabled styling, this is fixed. ([#422](https://github.com/infor-design/enterprise/issues/422))
- `[Donut]` When having 4 or 2 sliced the tooltip would not show up on some slices. This is fixed. ([#482](https://github.com/infor-design/enterprise/issues/482))
- `[Datagrid]` Added a searchExpandableRow option so that you can control if data in expandable rows is searched/expanded. ([#480](https://github.com/infor-design/enterprise/issues/480))
- `[Multiselect]` If more items then fit are selected the tooltip was not showing on initial load, it only showed after changing values. This is fixed. ([#633](https://github.com/infor-design/enterprise/issues/633))
- `[Tooltip]` An example was added showing how you can show tooltips on disabled buttons. ([#453](https://github.com/infor-design/enterprise/issues/453))
- `[Modal]` A title with brackets in it was not escaping the text correctly. ([#246](https://github.com/infor-design/enterprise/issues/246))
- `[Modal]` Pressing enter when on inputs such as file upload no longer closes the modal. ([#321](https://github.com/infor-design/enterprise/issues/321))
- `[Locale]` Sent out translations so things like the Editor New/Same window dialog will be translated in the future. ([#511](https://github.com/infor-design/enterprise/issues/511))
- `[Nested Datagrid]` Fixed focus issues, the wrong cell in the nest was getting focused. ([#371](https://github.com/infor-design/enterprise/issues/371))

(44 Issues Solved this release, Backlog Enterprise 173, Backlog Ng 44, 565 Functional Tests, 426 e2e Test)

## v4.9.0

- [Npm Package](https://www.npmjs.com/package/ids-enterprise)
- [IDS Enterprise Angular Change Log](https://github.com/infor-design/enterprise-ng/blob/master/docs/CHANGELOG.md)

### v4.9.0 Features

- `[Datagrid]` Changed the way alerts work on rows. It now no longer requires an extra column. The rowStatus column will now be ignored so can be removed. When an alert / error / info message is added to the row the whole row will highlight. ([Check out the example.](https://bit.ly/2LC33iJ) ([#258](https://github.com/infor-design/enterprise/issues/258))
- `[Modal]` Added an option `showCloseBtn` which when set to true will show a X button on the top left corner. ([#358](https://github.com/infor-design/enterprise/issues/358))
- `[Multiselect / Dropdown]` Added the ability to see the search term during ajax requests. ([#267](https://github.com/infor-design/enterprise/issues/267))
- `[Scatterplot]` Added a scatter plot chart similar to a bubble chart but with shapes. ([Check out the example.](https://bit.ly/2K9N59M) ([#341](https://github.com/infor-design/enterprise/issues/341))
- `[Toast]` Added an option `allowLink` which when set to true will allow you to specify a `<a>` in the message content to add a link to the message. ([#341](https://github.com/infor-design/enterprise/issues/341))

### v4.9.0 Fixes

- `[Accordion]` Fixed an issue that prevented a right click menu from working on the accordion. ([#238](https://github.com/infor-design/enterprise/issues/238))
- `[Charts]` Fixed up missing empty states and selection methods so they work on all charts. ([#265](https://github.com/infor-design/enterprise/issues/265))
- `[Datagrid]` Fixed the performance of pasting from excel. ([#240](https://github.com/infor-design/enterprise/issues/240))
- `[Datagrid]` The keyword search will now clear when reloading data. ([#307](https://github.com/infor-design/enterprise/issues/307))
- `[Docs]` Fixed several noted missing pages and broken links in the docs. ([#244](https://github.com/infor-design/enterprise/issues/244))
- `[Dropdown]` Fixed bug in badges configuration. ([#270](https://github.com/infor-design/enterprise/issues/270))
- `[Flex Layout]` Fixed field-flex to work better on IE. ([#252](https://github.com/infor-design/enterprise/issues/252))
- `[Editor]` Fixed bug that made it impossible to edit the visual tab. ([#478](https://github.com/infor-design/enterprise/issues/478))
- `[Editor]` Fixed a bug with dirty indicator that caused a messed up layout. ([#241](https://github.com/infor-design/enterprise/issues/241))
- `[Lookup]` Fixed it so that select will work correctly when filtering. ([#248](https://github.com/infor-design/enterprise/issues/248))
- `[Header]` Fixed missing `More` tooltip on the header. ([#345](https://github.com/infor-design/enterprise/issues/345))
- `[Validation]` Added fixes to prevent `error` and `valid` events from going off more than once. ([#237](https://github.com/infor-design/enterprise/issues/237))
- `[Validation]` Added fixes to make multiple messages work better. There is now a `getMessages()` function that will return all erros on a field as an array. The older `getMessage()` will still return a string. ([#237](https://github.com/infor-design/enterprise/issues/237))
- `[Validation]` Fixed un-needed event handlers when using fields on a tab. ([#332](https://github.com/infor-design/enterprise/issues/332))

### v4.9.0 Chore & Maintenance

- `[Blockgrid]` Added full test coverage ([#234](https://github.com/infor-design/enterprise/issues/234))
- `[CAP]` Fixed some examples that would not close ([#283](https://github.com/infor-design/enterprise/issues/283))
- `[Datepicker]` Added full test coverage ([#243](https://github.com/infor-design/enterprise/issues/243))
- `[Datagrid]` Fixed an example so that it shows how to clear a dropdown filter. ([#254](https://github.com/infor-design/enterprise/issues/254))
- `[Docs]` Added TEAMS.MD for collecting info on the teams using ids. If you are not in the list let us know or make a pull request. ([#350](https://github.com/infor-design/enterprise/issues/350))
- `[Listview]` Fixed some links in the sample app that caused some examples to fail. ([#273](https://github.com/infor-design/enterprise/issues/273))
- `[Tabs]` Added more test coverage ([#239](https://github.com/infor-design/enterprise/issues/239))
- `[Toast]` Added full test coverage ([#232](https://github.com/infor-design/enterprise/issues/232))
- `[Testing]` Added visual regression tests, and more importantly a system for doing them via CI. ([#255](https://github.com/infor-design/enterprise/issues/255))

(34 Issues Solved this release, Backlog Enterprise 158, Backlog Ng 41, 458 Functional Tests, 297 e2e Test)

## v4.8.0

- [Npm Package](https://www.npmjs.com/package/ids-enterprise)
- [IDS Enterprise Angular Change Log](https://github.com/infor-design/enterprise-ng/blob/master/docs/CHANGELOG.md)

### v4.8.0 Features

- `[Datagrid]` Added an example of Nested Datagrids with ([basic nested grid support.](https://bit.ly/2lGKM4a)) ([#SOHO-3474](https://jira.infor.com/browse/SOHO-3474))
- `[Datagrid]` Added support for async validation. ([#SOHO-7943](https://jira.infor.com/browse/SOHO-7943))
- `[Export]` Extracted excel export code so it can be run outside the datagrid. ([#SOHO-7246](https://jira.infor.com/browse/SOHO-7246))

### v4.8.0 Fixes

- `[Searchfield / Toolbar Searchfield]` Merged code between them so there is just one component. This reduced code and fixed many bugs. ([#161](https://github.com/infor-design/enterprise/pull/161))
- `[Datagrid]` Fixed issues using expand row after hiding/showing columns. ([#SOHO-8103](https://jira.infor.com/browse/SOHO-8103))
- `[Datagrid]` Fixed issue that caused nested grids in expandable rows to hide after hiding/showing columns on the parent grid. ([#SOHO-8102](https://jira.infor.com/browse/SOHO-8102))
- `[Datagrid]` Added an example showing Math rounding on numeric columns ([#SOHO-5168](https://jira.infor.com/browse/SOHO-5168))
- `[Datagrid]` Date editors now maintain date format correctly. ([#SOHO-5861](https://jira.infor.com/browse/SOHO-5861))
- `[Datagrid]` Fixed alignment off sort indicator on centered columns. ([#SOHO-7444](https://jira.infor.com/browse/SOHO-7444))
- `[Datagrid]` Behavior Change - Sorting clicking now no longer refocuses last cell. ([#SOHO-7682](https://jira.infor.com/browse/SOHO-7682))
- `[Datagrid]` Fixed formatter error that showed NaN on some number cells. ([#SOHO-7839](https://jira.infor.com/browse/SOHO-7682))
- `[Datagrid]` Fixed a bug rendering last column in some situations. ([#SOHO-7987](https://jira.infor.com/browse/SOHO-7987))
- `[Datagrid]` Fixed incorrect data in context menu event. ([#SOHO-7991](https://jira.infor.com/browse/SOHO-7991))
- `[Dropdown]` Added an onKeyDown option so keys can be overriden. ([#SOHO-4815](https://jira.infor.com/browse/SOHO-4815))
- `[Slider]` Fixed step slider to work better jumping across steps. ([#SOHO-6271](https://jira.infor.com/browse/SOHO-6271))
- `[Tooltip]` Will strip tooltip markup to prevent xss. ([#SOHO-6522](https://jira.infor.com/browse/SOHO-6522))
- `[Contextual Action Panel]` Fixed alignment issue on x icon. ([#SOHO-6612](https://jira.infor.com/browse/SOHO-6612))
- `[Listview]` Fixed scrollbar size when removing items. ([#SOHO-7402](https://jira.infor.com/browse/SOHO-7402))
- `[Navigation Popup]` Fixed a bug setting initial selected value. ([#SOHO-7411](https://jira.infor.com/browse/SOHO-7411))
- `[Grid]` Added a no-margin setting for nested grids with no indentation. ([#SOHO-7495](https://jira.infor.com/browse/SOHO-7495))
- `[Grid]` Fixed positioning of checkboxes in the grid. ([#SOHO-7979](https://jira.infor.com/browse/SOHO-7979))
- `[Tabs]` Fixed bug calling add in NG applications. ([#SOHO-7511](https://jira.infor.com/browse/SOHO-7511))
- `[Listview]` Selected event now contains the dataset row. ([#SOHO-7512](https://jira.infor.com/browse/SOHO-7512))
- `[Multiselect]` Fixed incorrect showing of delselect button in certain states. ([#SOHO-7535](https://jira.infor.com/browse/SOHO-7535))
- `[Search]` Fixed bug where highlight search terms where not shown in bold. ([#SOHO-7796](https://jira.infor.com/browse/SOHO-7796))
- `[Multiselect]` Improved performance on select all. ([#SOHO-7816](https://jira.infor.com/browse/SOHO-7816))
- `[Spinbox]` Fixed problem where you could arrow up in a readonly spinbox. ([#SOHO-8025](https://jira.infor.com/browse/SOHO-8025))
- `[Dropdown]` Fixed bug selecting two items with same value. ([#SOHO-8029](https://jira.infor.com/browse/SOHO-8029))
- `[Modal]` Fixed incorrect enabling of submit on validating modals. ([#SOHO-8042](https://jira.infor.com/browse/SOHO-8042))
- `[Modal]` Fixed incorrect closing of modal on enter key. ([#SOHO-8059](https://jira.infor.com/browse/SOHO-8059))
- `[Rating]` Allow decimal values for example 4.3. ([#SOHO-8063](https://jira.infor.com/browse/SOHO-8063))
- `[Datepicker]` Prevent datepicker from scrolling to the top of the browser. ([#SOHO-8107](https://jira.infor.com/browse/SOHO-8107))
- `[Tag]` Fixed layout on Right-To-Left. ([#SOHO-8120](https://jira.infor.com/browse/SOHO-8120))
- `[Listview]` Fixed missing render event. ([#SOHO-8129](https://jira.infor.com/browse/SOHO-8129))
- `[Angular Datagrid]` Fixed maskOptions input definition. ([#SOHO-8131](https://jira.infor.com/browse/SOHO-8131))
- `[Datepicker]` Fixed several bugs on the UmAlQura Calendar. ([#SOHO-8147](https://jira.infor.com/browse/SOHO-8147))
- `[Datagrid]` Fixed bug on expanding and collapsing multiple expandable rows. ([#SOHO-8154](https://jira.infor.com/browse/SOHO-8154))
- `[Pager]` Fixed focus state clicking page numbers. ([#SOHO-4528](https://jira.infor.com/browse/SOHO-4528))
- `[SearchField]` Fixed bug initializing search field with text. ([#SOHO-4820](https://jira.infor.com/browse/SOHO-4820))
- `[ColorPicker]` Fixed bug with incorrect cursor on readonly color picker. ([#SOHO-8030](https://jira.infor.com/browse/SOHO-8030))
- `[Pie]` Fixed ui glitch on mobile when pressing slices. ([#SOHO-8141](https://jira.infor.com/browse/SOHO-8141))

### v4.8.0 Chore & Maintenance

- `[Npm Package]` Added back sass files in correct folder structure. ([#SOHO-7583](https://jira.infor.com/browse/SOHO-7583))
- `[Menu Button]` Added button functional and e2e tests. ([#SOHO-7600](https://jira.infor.com/browse/SOHO-7600))
- `[Textarea]` Added Textarea functional and e2e tests. ([#SOHO-7929](https://jira.infor.com/browse/SOHO-7929))
- `[ListFilter]` Added ListFilter functional and e2e tests. ([#SOHO-7975](https://jira.infor.com/browse/SOHO-7975))
- `[Colorpicker]` Added Colorpicker functional and e2e tests. ([#SOHO-8078](https://jira.infor.com/browse/SOHO-8078))
- `[Site / Docs]` Fixed a few broken links ([#SOHO-7993](https://jira.infor.com/browse/SOHO-7993))

(62 Jira Issues Solved this release, Backlog Dev 186, Design 110, Unresolved 349, Test Count 380 Functional, 178 e2e )

## v4.7.0

- [Full Jira Release Notes](https://bit.ly/2HyT3zF)
- [Npm Package](https://www.npmjs.com/package/ids-enterprise)
- [IDS Enterprise Angular Change Log](https://github.com/infor-design/enterprise-ng/blob/master/docs/CHANGELOG.md)

### v4.7.0 Features

- `[Github]` The project was migrated to be open source on github with a new workflow and testing suite.
- `[Tag]` Added a Tag angular component. ([#SOHO-8005](https://jira.infor.com/browse/SOHO-8006))
- `[Validate]` Exposed validate and removeMessage methods. ([#SOHO-8003](https://jira.infor.com/browse/SOHO-8003))
- `[General]` Upgrade to Angular 6 ([#SOHO-7927](https://jira.infor.com/browse/SOHO-7927))
- `[General]` Introduced nightly versions in npm ([#SOHO-7804](https://jira.infor.com/browse/SOHO-7804))
- `[Multiselect]` A tooltip now shows if more content is selected than fits in the input. ([#SOHO-7799](https://jira.infor.com/browse/SOHO-7799))
- `[Datepicker]` Added an option to restrict moving to months that are not available to select from. ([#SOHO-7384](https://jira.infor.com/browse/SOHO-7384))
- `[Validation]` Added and icon alert([#SOHO-7225](https://jira.infor.com/browse/SOHO-7225)
- `[General]` Code is now available on ([public npm](https://www.npmjs.com/package/ids-enterprise)) ([#SOHO-7083](https://jira.infor.com/browse/SOHO-7083))

### v4.7.0 Fixes

- `[Lookup]` Fixed existing example that shows using an autocomplete on a lookup. ([#SOHO-8070](https://jira.infor.com/browse/SOHO-8070))
- `[Lookup]` Fixed existing example that shows creating a customized dialog on the lookup ([#SOHO-8069](https://jira.infor.com/browse/SOHO-8069))
- `[Lookup]` Fixed existing example that incorrectly showed a checkbox column. ([#SOHO-8068](https://jira.infor.com/browse/SOHO-8068))
- `[Line Chart]` Fixed an error when provoking the tooltip. ([#/SOHO-8051](https://jira.infor.com/browse/SOHO-8051))
- `[Module Tabs]` Fixed a bug toggling the menu on mobile. ([#/SOHO-8043](https://jira.infor.com/browse/SOHO-8043))
- `[Autocomplete]` Fixed a bug that made enter key not work to select. ([#SOHO-8036](https://jira.infor.com/browse/SOHO-8036))
- `[Tabs]` Removed an errant scrollbar that appeared sometimes on IE ([#SOHO-8034](https://jira.infor.com/browse/SOHO-8034))
- `[Datagrid]` The drill down click event now currently shows the right row information in the event data. ([#SOHO-8023](https://jira.infor.com/browse/SOHO-8023))
- `[Datagrid]` Fixed a broken nested data example. ([#SOHO-8019](https://jira.infor.com/browse/SOHO-8019))
- `[Datagrid]` Fixed a broken paging example. ([#SOHO-8013](https://jira.infor.com/browse/SOHO-8013))
- `[Datagrid]` Hyperlinks now can be clicked when in a datagrid expandable row. ([#SOHO-8009](https://jira.infor.com/browse/SOHO-8009))
- `[Popupmenu]` Removed extra padding on icon menus ([#SOHO-8006](https://jira.infor.com/browse/SOHO-8006))
- `[Spinbox]` Range limits now work correctly ([#SOHO-7999](https://jira.infor.com/browse/SOHO-7999))
- `[Dropdown]` Fixed not working filtering on nosearch option. ([#SOHO-7998](https://jira.infor.com/browse/SOHO-7998))
- `[Hierarchy]` Children layout and in general layouts where improved. ([#SOHO-7992](https://jira.infor.com/browse/SOHO-7992))
- `[Buttons]` Fixed layout issues on mobile. ([#SOHO-7982](https://jira.infor.com/browse/SOHO-7982))
- `[Datagrid]` Fixed format initialization issue ([#SOHO-7982](https://jira.infor.com/browse/SOHO-7982))
- `[Lookup]` Fixed a problem that caused the lookup to only work once. ([#SOHO-7971](https://jira.infor.com/browse/SOHO-7971))
- `[Treemap]` Fix a bug using `fixture.detectChanges()`. ([#SOHO-7969](https://jira.infor.com/browse/SOHO-7969))
- `[Textarea]` Fixed a bug that made it possible for the count to go to a negative value. ([#SOHO-7952](https://jira.infor.com/browse/SOHO-7952))
- `[Tabs]` Fixed a bug that made extra events fire. ([#SOHO-7948](https://jira.infor.com/browse/SOHO-7948))
- `[Toolbar]` Fixed a with showing icons and text in the overflowmenu. ([#SOHO-7942](https://jira.infor.com/browse/SOHO-7942))
- `[DatePicker]` Fixed an error when restricting dates. ([#SOHO-7922](https://jira.infor.com/browse/SOHO-7922))
- `[TimePicker]` Fixed sort order of times in arabic locales. ([#SOHO-7920](https://jira.infor.com/browse/SOHO-7920))
- `[Multiselect]` Fixed initialization of selected items. ([#SOHO-7916](https://jira.infor.com/browse/SOHO-7916))
- `[Line Chart]` Solved a problem clicking lines to select. ([#SOHO-7912](https://jira.infor.com/browse/SOHO-7912))
- `[Hierarchy]` Improved RTL version ([#SOHO-7888](https://jira.infor.com/browse/SOHO-7888))
- `[Datagrid]` Row click event now shows correct data when using Groups ([#SOHO-7861](https://jira.infor.com/browse/SOHO-7861))
- `[Modal]` Fixed cut of border on checkboxe focus states. ([#SOHO-7856](https://jira.infor.com/browse/SOHO-7856))
- `[Colorpicker]` Fixed cropped labels when longer ([#SOHO-7817](https://jira.infor.com/browse/SOHO-7817))
- `[Label]` Fixed cut off Thai characters ([#SOHO-7814](https://jira.infor.com/browse/SOHO-7814))
- `[Colorpicker]` Fixed styling issue on margins ([#SOHO-7776](https://jira.infor.com/browse/SOHO-7776))
- `[Hierarchy]` Fixed several layout issues and changed the paging example to show the back button on the left. ([#SOHO-7622](https://jira.infor.com/browse/SOHO-7622))
- `[Bar Chart]` Fixed RTL layout issues ([#SOHO-5196](https://jira.infor.com/browse/SOHO-5196))
- `[Lookup]` Made delimiter an option / changable ([#SOHO-4695](https://jira.infor.com/browse/SOHO-4695))

### v4.7.0 Chore & Maintenance

- `[Timepicker]` Added functional and e2e tests ([#SOHO-7809](https://jira.infor.com/browse/SOHO-7809))
- `[General]` Restructured the project to clean up and separate the demo app from code. ([#SOHO-7803](https://jira.infor.com/browse/SOHO-7803))

(56 Jira Issues Solved this release, Backlog Dev 218, Design 101, Unresolved 391, Test Count 232 Functional, 117 e2e )

## v4.6.0

- [Full Jira Release Notes](https://bit.ly/2jodbem)
- [Npm Package](http://npm.infor.com)
- [IDS Enterprise Angular Change Log](https://github.com/infor-design/enterprise-ng/blob/master/docs/CHANGELOG.md)

### v4.6.0 Key New Features

- `[Treemap]` New Component Added
- `[Website]` Launch of new docs site <https://design.infor.com/code/ids-enterprise/latest>
- `[Security]` Ids Now passes CSP (Content Security Policy) Compliance for info see <docs/SECURITY.md>.
- `[Toolbar]` New ["toolbar"](http://usalvlhlpool1.infor.com/4.6.0/components/toolbar-flex/list)
    - Based on css so it is much faster.
    - Expect a future breaking change from flex-toolbar to this toolbar when all features are implemented.
    - As of now collapsible search is not supported yet.

### v4.6.0 Behavior Changes

- `[App Menu]` Now automatically closes when items are clicked on mobile devices.

### v4.6.0 Improvements

- `[Angular]` Validation now allows dynamic functions.
- `[Editor]` Added a clear method.
- `[Locale]` Map iw locale to Hebrew.
- `[Locale]` Now defaults locals with no country. For example en maps to en-US es and es-ES.
- `[Color Picker]` Added option to clear the color.
- `[Angular]` Allow Formatters, Editors to work with Soho. without the migration script.
- `[Added a new labels example <http://usalvlhlpool1.infor.com/4.6.0/components/form/example-labels.html>
- `[Angular]` Added new Chart Wrappers (Line, Bar, Column ect ).
- `[Datagrid]` Added file up load editor.
- `[Editor]` Its possible to put a link on an image now.

### v4.6.0 Code Updates / Breaking Changes

- `[Templates]` The internal template engine changed for better XSS security as a result one feature is no longer supported. If you have a delimiter syntax to embed html like `{{& name}}`, change this to be `{{{name}}}`.
- `[jQuery]` Updated from 3.1.1 to 3.3.1.

### v4.6.0 Bug Fixes

- `[Angular]` Added fixes so that the `soho.migrate` script is no longer needed.
- `[Angular Datagrid]` Added filterWhenTyping option.
- `[Angular Popup]` Expose close, isOpen and keepOpen.
- `[Angular Linechart]` Added "xAxis" and "yAxis" options.
- `[Angular Treemap]` Added new wrapper.
- `[Angular Rating]` Added a rating wrapper.
- `[Angular Circle Page]` Added new wrapper.
- `[Checkbox]` Fixed issue when you click the top left of the page, would toggle the last checkbox.
- `[Composite Form]` Fixed broken swipe.
- `[Colorpicker]` Fixed cases where change did not fire.
- `[Colorpicker]` Added short field option.
- `[Completion Chart]` Added more colors.
- `[Datagrid]` Fixed some misaligned icons on short row height.
- `[Datagrid]` Fixed issue that blank dropdown filter items would not show.
- `[Datagrid]` Added click arguments for more information on editor clicks and callback data.
- `[Datagrid]` Fixed wrong data on events on second page with expandable row.
- `[Datagrid]` Fixed focus / filter bugs.
- `[Datagrid]` Fixed bug with filter dropdowns on IOS.
- `[Datagrid]` Fixed column alignment when scrolling and RTL.
- `[Datagrid]` Fixed NaN error when using the colspan example.
- `[Datagrid]` Made totals work correctly when filtering.
- `[Datagrid]` Fixed issue with focus when multiple grids on a page.
- `[Datagrid]` Removed extra rows from the grid export when using expandable rows.
- `[Datagrid]` Fixed performance of select all on paging client side.
- `[Datagrid]` Fixed text alignment on header when some columns are not filterable.
- `[Datagrid]` Fixed wrong cursor on non actionable rows.
- `[Hierarchy]` Fixed layout issues.
- `[Mask]` Fixed issue when not using decimals in the pattern option.
- `[Modal]` Allow editor and dropdown to properly block the submit button.
- `[Menu Button]` Fixed beforeOpen so it also runs on submenus.
- `[Message]` Fixed XSS vulnerability.
- `[Pager]` Added fixes for RTL.
- `[List Detail]` Improved amount of space the header takes
- `[Multiselect]` Fixed problems when using the tab key well manipulating the multiselect.
- `[Multiselect]` Fixed bug with select all not working correctly.
- `[Multiselect]` Fixed bug with required validation rule.
- `[Spinbox]` Fixed issue on short field versions.
- `[Textarea]` Fixed issue with counter when in angular and on a modal.
- `[Toast]` Fixed XSS vulnerability.
- `[Tree]` Fixed checkbox click issue.
- `[Lookup]` Fixed issue in the example when running on Edge.
- `[Validation]` Fixed broken form submit validation.
- `[Vertical Tabs]` Fix cut off header.

(98 Jira Issues Solved this release, Backlog Dev 388, Design 105, Unresolved 595, Test Coverage 6.66%)

## v4.5.0

### v4.5.0 Key New Features

- `[Font]` Experimental new font added from IDS as explained.
- `[Datagrid]` Added support for pasting from excel.
- `[Datagrid]` Added option to specify which column stretches.

### v4.5.0 Behavior Changes

- `[Search Field]` `ESC` incorrectly cleared the field and was inconsistent. The proper key is `ctrl + backspace` (PC )/ `alt + delete` (mac) to clear all field contents. `ESC` no longer does anything.

### v4.5.0 Improvements

- `[Datagrid]` Added support for a two line title on the header.
- `[Dropdown]` Added onKeyPress override for custom key strokes.
- `[Contextual Action Panel]` Added an option to add a right side close button.
- `[Datepicker]` Added support to select ranges.
- `[Maintenence]` Added more unit tests.
- `[Maintenence]` Removed jsHint in favor of Eslint.

### v4.5.0 Code Updates / Breaking Changes

- `[Swaplist]` changed custom events `beforeswap and swapupdate` data (SOHO-7407). From `Array: list-items-moved` to `Object: from: container-info, to: container-info and items: list-items-moved`. It now uses data in a more reliable way

### v4.5.0 Bug Fixes

- `[Angular]` Added new wrappers for Radar, Bullet, Line, Pie, Sparkline.
- `[Angular Dropdown]` Fixed missing data from select event.
- `[Colorpicker]` Added better translation support.
- `[Compound Field]` Fixed layout with some field types.
- `[Datepicker]` Fixed issues with validation in certain locales.
- `[Datepicker]` Not able to validate on MMMM.
- `[Datagrid]` Fixed bug that filter did not work when it started out hidden.
- `[Datagrid]` Fixed issue with context menu not opening repeatedly.
- `[Datagrid]` Fixed bug in indeterminate paging with smaller page sizes.
- `[Datagrid]` Fixed error when editing some numbers.
- `[Datagrid]` Added support for single line markup.
- `[Datagrid]` Fixed exportable option, which was not working for both csv and xls export.
- `[Datagrid]` Fixed column sizing logic to work better with alerts and alerts plus text.
- `[Datagrid]` Fixed bug when reordering rows with expandable rows.
- `[Datagrid]` Added events for opening and closing the filter row.
- `[Datagrid]` Fixed bugs on multiselect + tree grid.
- `[Datagrid]` Fixed problems with missing data on click events when paging.
- `[Datagrid]` Fixed problems editing with paging.
- `[Datagrid]` Fixed Column alignment calling updateDataset.
- `[Datagrid]` Now passes sourceArgs for the filter row.
- `[Dropdown]` Fixed cursor on disabled items.
- `[Editor]` Added paste support for links.
- `[Editor]` Fixed bug that prevented some shortcut keys from working.
- `[Editor]` Fixed link pointers in readonly mode.
- `[Expandable Area]` Fixed bug when not working on second page.
- `[General]` Some ES6 imports missing.
- `[Personalization]` Added support for cache bust.
- `[Locale]` Fixed some months missing in some cultures.
- `[Listview]` Removed redundant resize events.
- `[Line]` Fixed problems updating data.
- `[Mask]` Fixed bug on alpha masks that ignored the last character.
- `[Modal]` Allow enter key to be stopped for forms.
- `[Modal]` Allow filter row to work if a grid is on a modal.
- `[Fileupload]` Fixed bug when running in Contextual Action Panel.
- `[Searchfield]` Fixed wrong width.
- `[Step Process]` Improved layout and responsive.
- `[Step Process]` Improved wrapping of step items.
- `[Targeted Achievement]` Fixed icon alignment.
- `[Timepicker]` Fixed error calling removePunctuation.
- `[Text Area]` Adding missing classes for use in responsive-forms.
- `[Toast]` Fixed missing animation.
- `[Tree]` Fixed a bug where if the callback is not async the node wont open.
- `[Track Dirty]` Fixed error when used on a file upload.
- `[Track Dirty]` Did not work to reset dirty on editor and Multiselect.
- `[Validation]` Fixed more extra events firing.

(67 Jira Issues Solved this release, Backlog Dev 378, Design 105, Unresolved 585, Test Coverage 6% )<|MERGE_RESOLUTION|>--- conflicted
+++ resolved
@@ -49,11 +49,8 @@
 - `[Datagrid]` Fixed an issue for xss where console.log was not sanitizing and make grid to not render. ([#1941](https://github.com/infor-design/enterprise/issues/1941))
 - `[Input]` Improved alignment of icons in the uplift theme input components. ([#2072](https://github.com/infor-design/enterprise/issues/2072))
 - `[Datagrid]` Added an onBeforeSelect call back that you can return false from to disable row selection. ([#1906](https://github.com/infor-design/enterprise/issues/1906))
-<<<<<<< HEAD
 - `[Datagrid]` Fixed an issue where sort indicator was not showing after paging. ([#2228](https://github.com/infor-design/enterprise/issues/2228))
-=======
 - `[Datagrid]` Fixed an issue where header checkbox was not sync after removing selected rows. ([#2226](https://github.com/infor-design/enterprise/issues/2226))
->>>>>>> cd202e4a
 - `[Listview]` Improved accessibility when configured as selectable (all types), as well as re-enabled accessibility e2e tests. ([#403](https://github.com/infor-design/enterprise/issues/403))
 - `[Locale]` Synced up date and time patterns with the CLDR several time patterns in particular were corrected. ([#2022](https://github.com/infor-design/enterprise/issues/2022))
 - `[Datagrid]` Fixed an issue where pager was not updating while removing rows. ([#1985](https://github.com/infor-design/enterprise/issues/1985))
