--- conflicted
+++ resolved
@@ -4,11 +4,8 @@
 
 ### v4.27.0 Fixes
 
-<<<<<<< HEAD
 - `[Datagrid]` Fixed a bug were datagrid tree would have very big text in the tree nodes on IOS. ([#3347](https://github.com/infor-design/enterprise/issues/3347))
-=======
 - `[Searchfield]` Correct the background color of toolbar search fields. ([#3527](https://github.com/infor-design/enterprise/issues/3527))
->>>>>>> 69238207
 
 ## v4.26.0
 
