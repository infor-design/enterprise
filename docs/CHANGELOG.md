--- conflicted
+++ resolved
@@ -1,12 +1,10 @@
 # What's New with Enterprise
 
-<<<<<<< HEAD
 ## v4.98.1
 
 ## v4.98.1 Fixes
 
 - `[Tabs]` Fixed a bug where focus state is undefined when using breadcrumbs startup. ([#8910](https://github.com/infor-design/enterprise/issues/8910))
-=======
 ## v4.99.0 Features
 
 - `[Listview]` Added compact layout in listview. ([#8959](https://github.com/infor-design/enterprise/issues/8959))
@@ -31,7 +29,6 @@
 - `[Toolbar]` Fixed uncaught error when destroying the toolbar. ([#8946](https://github.com/infor-design/enterprise/issues/8946))
 - `[Tabs]` Fixed a bug where focus state is undefined when using breadcrumbs startup. ([#8910](https://github.com/infor-design/enterprise/issues/8910))
 - `[Validation]` Add guards for new setting in case it is undefined. ([#8981](https://github.com/infor-design/enterprise/issues/8981))
->>>>>>> 16560e38
 
 ## v4.98.0
 
