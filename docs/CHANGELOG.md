# What's New with Enterprise

## v4.20.0

### v4.20.0 Deprecation

- `[ListFilter]` Deprecated `startsWith` in favor of `wordStartsWith`, due to the addition of the `phraseStartsWith` filterMode. ([#1606](https://github.com/infor-design/enterprise/issues/1606))

### v4.20.0 Features

- `[Datagrid]` Added support to resize column widths after a value change via the stretchColumnOnChange setting. ([#2174](https://github.com/infor-design/enterprise/issues/2174))
- `[Datagrid]` Added a Sort Function to the datagrid column to allow the value to be formatted for the sort. ([#2274](https://github.com/infor-design/enterprise/issues/2274)))
- `[Datagrid]` Added placeholder functionality to Lookup, Dropdown, and Decimal Formatrers. ([#2408](https://github.com/infor-design/enterprise/issues/2408)))
- `[Datagrid]` Added support to restrict the size of a column with minWidth and maxWidth setting on the column. ([#2313](https://github.com/infor-design/enterprise/issues/2313))
- `[Datagrid]` Automatically remove nonVisibleCellError when a row is removed. ([#2436](https://github.com/infor-design/enterprise/issues/2436))
- `[Datagrid]` Fixed header alignment with textOverflow ellipsis setting. ([#2351](https://github.com/infor-design/enterprise/issues/2351))
- `[Datagrid]` Fixed an issue where code-block editor focus was not working. ([#526](https://github.com/infor-design/enterprise-ng/issues/526))
- `[Datagrid]` Automatically remove nonVisibelCellError when a row is removed. ([#2436](https://github.com/infor-design/enterprise/issues/2436))
- `[Datagrid]` Add a fix to show ellipsis text on lookups in the datagrid filter. ([#2122](https://github.com/infor-design/enterprise/issues/2122))
- `[Datagrid]` Changed the beforeCommitCellEdit event into a function on the column that is synchronous. ([#2442](https://github.com/infor-design/enterprise/issues/2442))
- `[Datagrid]` Fixed a bug that the selected event would fire when no rows are deselected and on initial load. ([#2472](https://github.com/infor-design/enterprise/issues/2472))
- `[Datagrid]` Removed a white background from the colorpicker editor in high contrast theme. ([#1574](https://github.com/infor-design/enterprise/issues/1574))
- `[Dropdown]` Fixed an issue where ellipsis was not working when use firefox new tab. ([#2236](https://github.com/infor-design/enterprise/issues/2236))
- `[Form Compact]` Added checkboxes/radios, and improved visual style. ([#2193](https://github.com/infor-design/enterprise/issues/2193))
- `[Images]` Created an additional image class to apply focus state without coercing width and height. ([#2025](https://github.com/infor-design/enterprise/issues/2025))
- `[ListFilter]` Added `phraseStartsWith` filterMode for only matching a search term against the beginning of a string. ([#1606](https://github.com/infor-design/enterprise/issues/1606))
<<<<<<< HEAD
- `[Multiselect]` Changed interactions in filtered lists to no longer reset text inside the search input and the contents of the list. ([#920](https://github.com/infor-design/enterprise/issues/920))
=======
- `[Toast]` Added api settings for drag drop and save position. ([#1876](https://github.com/infor-design/enterprise/issues/1876))
>>>>>>> 06c82dbe

### v4.20.0 Fixes

- `[Alerts]` Removed dirty tracker from the page due to layout issues. ([#1679](https://github.com/infor-design/enterprise/issues/1679))
- `[Bar Chart]` Fixed an issue where the tooltip would not show. ([#2097](https://github.com/infor-design/enterprise/issues/2097))
- `[Calendar]` Added more information to the onMonthRendered callback. ([#2419](https://github.com/infor-design/enterprise/issues/2419))
- `[Calendar]` Changed updated method so it can reinit the calendar with new data. ([#2419](https://github.com/infor-design/enterprise/issues/2419))
- `[Calendar]` Fixed stack exceeded error in angular using updated and legend. ([#2419](https://github.com/infor-design/enterprise/issues/2419))
- `[Calendar]` Added an eventclick and eventdoubleclick information to the onMonthRendered callback. ([#2419](https://github.com/infor-design/enterprise/issues/2419))
- `[Calendar]` Allow Validation of the Calendar Popup. ([#1742](https://github.com/infor-design/enterprise/issues/1742))
- `[Calendar]` Prevent double click from reopening the event popup. ([#1705](https://github.com/infor-design/enterprise/issues/1705))
- `[Charts]` Made fixes so all charts change color in uplift theme. ([#2058](https://github.com/infor-design/enterprise/issues/2058))
- `[Charts]` Fixes dynamic tooltips on a bar chart. ([#2447](https://github.com/infor-design/enterprise/issues/2447))
- `[Colorpicker]` Fixed colorpicker left and right keys advanced oppositely in right-to-left mode. ([#2352](https://github.com/infor-design/enterprise/issues/2352))
- `[Column Chart]` Fixed an issue where the tooltip would not show. ([#2097](https://github.com/infor-design/enterprise/issues/2097))
- `[Datagrid]` Fixed the text width functions for better auto sized columns when using editors and special formatters. ([#2270](https://github.com/infor-design/enterprise/issues/2270))
- `[Datagrid]` Fixes the alignment of the alert and warning icons on a lookup editor. ([#2175](https://github.com/infor-design/enterprise/issues/2175))
- `[Datagrid]` Fixes tooltip on the non displayed table errors. ([#2264](https://github.com/infor-design/enterprise/issues/2264))
- `[Datagrid]` Fixes an issue with alignment when toggling the filter row. ([#2332](https://github.com/infor-design/enterprise/issues/2332))
- `[Datagrid]` Fixes an error on tree grid when using server-side paging. ([#2132](https://github.com/infor-design/enterprise/issues/2132))
- `[Datagrid]` Fixed an issue where autocompletes popped up on cell editors. ([#1575](https://github.com/infor-design/enterprise/issues/1575))
- `[Datagrid]` Fixes reset columns to set the correct hidden status. ([#2315](https://github.com/infor-design/enterprise/issues/2315))
- `[Datagrid]` Fixes the filtering of null values. ([#2336](https://github.com/infor-design/enterprise/issues/2336))
- `[Datagrid]` Fixed an issue where performance was significantly slower for export methods. ([#2291](https://github.com/infor-design/enterprise/issues/2291))
- `[Datagrid]` Fixes a bug that stopped the search in datagrid personalization from working. ([#2299](https://github.com/infor-design/enterprise/issues/2299))
- `[Datagrid]` Fixes an error on tree grid when using server-side paging. ([#2132](https://github.com/infor-design/enterprise/issues/2132))
- `[Datagrid]` Fixed an issue where autocompletes popped up on cell editors. ([#1575](https://github.com/infor-design/enterprise/issues/1575))
- `[Datagrid]` Fixes the filtering of null values. ([#2336](https://github.com/infor-design/enterprise/issues/2336))
- `[Datagrid]` Fixed an issue where performance was significantly slower for export methods. ([#2291](https://github.com/infor-design/enterprise/issues/2291))
- `[Datagrid]` Fixed an issue where source would not fire on sorting. ([#2390](https://github.com/infor-design/enterprise/issues/2390))
- `[Datagrid]` Fixes the styling of non editable checkbox cells so they look disabled. ([#2340](https://github.com/infor-design/enterprise/issues/2340))
- `[Datagrid]` Changed the dynamic column tooltip function to pass the row and more details. This changes the order of parameters but since this feature is new did not consider this a breaking change. If you are using this please take note. ([#2333](https://github.com/infor-design/enterprise/issues/2333))
- `[Datagrid]` Fixed a bug is the isEditable column callback in editable tree grid where some data was missing in the callback. ([#2357](https://github.com/infor-design/enterprise/issues/2357))
- `[Editor]` Fixed a bug where tab or shift tab would break out of the editor when doing an indent/outdent. ([#2421](https://github.com/infor-design/enterprise/issues/2421))
- `[Fieldfilter]` Fixed an issue where fields were getting wrap to second line on iPhone SE. ([#1861](https://github.com/infor-design/enterprise/issues/1861))
- `[Fieldfilter]` Fixed an issue where Dropdown was not switching mode on example page. ([#2288](https://github.com/infor-design/enterprise/issues/2288))
- `[Field Options]` Fixed an issue where input example was not working. ([#2348](https://github.com/infor-design/enterprise/issues/2348))
- `[Homepages]` Fixed an issue where personalize and chart text colors were not working with hero. ([#2097](https://github.com/infor-design/enterprise/issues/2097))
- `[Images]` Fixed an issue where images were not tabbable or receiving a visual focus state. ([#2025](https://github.com/infor-design/enterprise/issues/2025))
- `[Listview]` Fixed a bug that caused the listview to run initialize too many times. ([#2179](https://github.com/infor-design/enterprise/issues/2179))
- `[Lookup]` Added `autocomplete="off"` to lookup input fields to prevent browser interference. ([#2366](https://github.com/infor-design/enterprise/issues/2366))
- `[Modal]` Fixed an issue where the modal component would disappear if its content had a checkbox in it in RTL. ([#332](https://github.com/infor-design/enterprise-ng/issues/332))
- `[Personalization]` Updated some of the colors to more readable in contrast mode. ([#2097](https://github.com/infor-design/enterprise/issues/2097))
- `[Pager]` Added a complete Popupmenu settings object for configuring the Page Size Selector Button, and deprecated the `attachPageSizeMenuToBody` setting in favor of `pageSizeMenuSettings.attachToBody`. ([#2356](https://github.com/infor-design/enterprise/issues/2356))
- `[Pager]` Fixed memory leak when using the `attachToBody` setting to change the menu's render location. ([#2482](https://github.com/infor-design/enterprise/issues/2482))
- `[Popdown]` Fixed usability issue where the Popdown could close prematurely when attempting to use inner components, such as Dropdowns. ([#2092](https://github.com/infor-design/enterprise/issues/2092))
- `[Popover]` Correctly align the popover close button. ([#1576](https://github.com/infor-design/enterprise/issues/1576))
- `[Popover]` Fixed an issue where buttons inside the popover would overflow at smaller screen sizes. ([#2271](https://github.com/infor-design/enterprise/issues/2271))
- `[Popupmenu]` Fixed an issue where js error was showing after removing a menu item. ([#414](https://github.com/infor-design/enterprise-ng/issues/414))
- `[Popupmenu]` Fixed a layout issue on disabled checkboxes in multiselect popupmenus. ([#2340](https://github.com/infor-design/enterprise/issues/2340))
- `[Popupmenu]` Fixed a bug on IOS that prevented menu scrolling. ([#645](https://github.com/infor-design/enterprise/issues/645))
- `[Popupmenu]` Fixed a bug on IOS that prevented some submenus from showing. ([#1928](https://github.com/infor-design/enterprise/issues/1928))
- `[Popupmenu]` Added a type-check during building/rebuilding of submenus that prevents an error when a submenu `<ul>` tag is not present. ([#2458](https://github.com/infor-design/enterprise/issues/2458))
- `[Scatter Plot]` Fixed the incorrect color on the tooltips. ([#1066](https://github.com/infor-design/enterprise/issues/1066))
- `[Stepprocess]` Fixed an issue where a newly enabled step is not shown. ([#2391](https://github.com/infor-design/enterprise/issues/2391))
- `[Tabs]` Fixed the more tabs button to style as disabled when the tabs component is disabled. ([#2347](https://github.com/infor-design/enterprise/issues/2347))
- `[Tabs]` Added the select method inside the hide method to ensure proper focusing of the selected tab. ([#2346](https://github.com/infor-design/enterprise/issues/2346))
- `[Tabs]` Added an independent count for adding new tabs and their associated IDs to prevent duplication. ([#2345](https://github.com/infor-design/enterprise/issues/2345))

### v4.20.0 Chores & Maintenance

- `[Build]` Add a file verification tool to the build process to ensure all necessary files are present. ([#2384](https://github.com/infor-design/enterprise/issues/2384))
- `[Demo App]` Add the uplift theme to the theme switcher menu. ([#2335](https://github.com/infor-design/enterprise/issues/2335))
- `[Demo App]` Fixed routing issues that could cause 500 errors or crash the Demoapp. ([#2343](https://github.com/infor-design/enterprise/issues/2343))
- `[Demo App]` Fixed an issue where the sorting was wrong on compressor data. ([#2390](https://github.com/infor-design/enterprise/issues/2390))

## v4.19.3

- `[Datagrid]` Fixes the multiselect filter on header from reloading during serverside filtering. ([#2383](https://github.com/infor-design/enterprise/issues/2383))
- `[Datagrid]` Fixed an issue where contextmenu was not opening with first click. ([#2398](https://github.com/infor-design/enterprise/issues/2398))
- `[Datagrid / Tooltip]` Fixed an error on some datagrid cells when tooltips are attached. ([#2403](https://github.com/infor-design/enterprise/issues/2403))

## v4.19.2

- `[Build]` Fixes missing minified files in the build and a missing svg-extended.html deprecated file for backwards compatibility. ([Teams](https://bit.ly/2FlzYCT))

## v4.19.0

### v4.19.0 Deprecations

- `[CSS]` The Soho light theme CSS file has been renamed from `light-theme.css` to `theme-soho-light.css` ([1972](https://github.com/infor-design/enterprise/issues/1972))
- `[CSS]` The Soho dark theme CSS file has been renamed from `dark-theme.css` to `theme-soho-dark.css` ([1972](https://github.com/infor-design/enterprise/issues/1972))
- `[CSS]` The Soho high-contrast theme CSS file has been renamed from `high-contrast-theme.css` to `theme-soho-contrast.css` ([1972](https://github.com/infor-design/enterprise/issues/1972))
- `[Datagrid]` The older savedColumns method has been deprecated since 4.10 and is now removed. Use saveUserSettings instead. ([#1766](https://github.com/infor-design/enterprise/issues/1766))

### v4.19.0 Features

- `[App Menu]` Improved style of personalized app menu. ([#2195](https://github.com/infor-design/enterprise/pull/2195))
- `[Column]` Added support to existing custom tooltip content in the callback setting. ([#1909](https://github.com/infor-design/enterprise/issues/1909))
- `[Contextual Action Panel]` Fixed an issue where the close button was misaligned. ([#1943](https://github.com/infor-design/enterprise/issues/1943))
- `[Datagrid]` Added support for disabling rows by data or a dynamic function, rows are disabled from selection and editing. ([#1614](https://github.com/infor-design/enterprise/issues/1614))
- `[Datagrid]` Fixes a column alignment issue when resizing and sorting columns that were originally set to percentage width. ([#1797](https://github.com/infor-design/enterprise/issues/1797))
- `[Datagrid]` Fixes a column alignment issue when there are duplicate column ids. ([#1797](https://github.com/infor-design/enterprise/issues/1797))
- `[Datagrid]` Fixes a column alignment by clearing a cache to help prevent column misalignment from randomly happening. ([#1797](https://github.com/infor-design/enterprise/issues/1797))
- `[Datagrid]` Fixes an issue that caused the active page to not restore correctly when saving user settings, . ([#1766](https://github.com/infor-design/enterprise/issues/1766))
- `[Datagrid]` Fixes an issue with dropdown filters when the ids are numbers. ([#1879](https://github.com/infor-design/enterprise/issues/1879))
- `[Datagrid]` Fixed alignment issues in the new uplift theme. ([#2212](https://github.com/infor-design/enterprise/issues/2212))
- `[Datagrid]` Fixes Datagrid time filtering for string type dates. ([#2281](https://github.com/infor-design/enterprise/issues/2281))
- `[Form Compact]` Adds support for Datepicker, Timepicker, Lookup, and File Uploader fields. ([#1955](https://github.com/infor-design/enterprise/issues/1955))
- `[Keyboard]` Added a new API that you can call at anytime to see what key is being pressed at the moment. ([#1906](https://github.com/infor-design/enterprise/issues/1906))
- `[Targeted/Completion Chart]` Added back the ability to inline svg icons and hyperlinks. ([#2152](https://github.com/infor-design/enterprise/issues/2152))
- `[Themes]` Added support for multiple themes in the demo app and renamed distribute Uplift (only) theme files. ([#1972](https://github.com/infor-design/enterprise/issues/1972))

### v4.19.0 Fixes

- `[App Menu]` Fixed an issue where the menu would not be entirely colored if short. ([#2062](https://github.com/infor-design/enterprise/issues/2062))
- `[App Menu]` Changed the scroll area to the outside when using a footer. ([#2062](https://github.com/infor-design/enterprise/issues/2062))
- `[App Menu]` Expandable area updates within application menu. ([#1982](https://github.com/infor-design/enterprise/pull/1982))
- `[App Menu]` Fixed an issue where role switcher was not clickable with long title. ([#2060](https://github.com/infor-design/enterprise/issues/2060))
- `[App Menu]` Fixed an issue where it was not possible to manually add a filter field that you can control on your own. Caveat to this is if you set filterable: false it will no longer remove the filter field from the DOM, if you do that you must now do it manually. ([#2066](https://github.com/infor-design/enterprise/issues/2066))
- `[App Menu]` Fixed an issue with the logo which was positioned badly when scrolling. ([#2116](https://github.com/infor-design/enterprise/issues/2116))
- `[Calendar]` Fixed some bugs having a calendar month along or just a legend, fixed the clicking of upcoming days and added a dblclick even emitter. ([#2149](https://github.com/infor-design/enterprise/issues/2149))
- `[Colorpicker]` Fixed an issue where the colorpicker label is cut off in extra small input field. ([#2023](https://github.com/infor-design/enterprise/issues/2023))
- `[Colorpicker]` Fixed an issue where the colorpickers are not responsive at mobile screen sizes. ([#1995](https://github.com/infor-design/enterprise/issues/1995))
- `[Colorpicker]` Fixed an issue where the text is not visible on IE11 after choosing a color. ([#2134](https://github.com/infor-design/enterprise/issues/2134))
- `[Completion Chart]` Cleaned up excessive padding in some cases. ([#2171](https://github.com/infor-design/enterprise/issues/2171))
- `[Context Menu]` Fixes a bug where a left click on the originating field would not close a context menu opened with a right click. ([#1992](https://github.com/infor-design/enterprise/issues/1992))
- `[Contextual Action Panel]` Fixed an issue where the CAP title is too close to the edge at small screen sizes. ([#2249](https://github.com/infor-design/enterprise/issues/2249))
- `[Datagrid]` Fixed an issue where using the context menu with datagrid was not properly destroyed which being created multiple times. ([#392](https://github.com/infor-design/enterprise-ng/issues/392))
- `[Datagrid]` Fixed charts in columns not resizing correctly to short row height. ([#1930](https://github.com/infor-design/enterprise/issues/1930))
- `[Datagrid]` Fixed an issue for xss where console.log was not sanitizing and make grid to not render. ([#1941](https://github.com/infor-design/enterprise/issues/1941))
- `[Datagrid]` Fixed charts in columns not resizing correctly to short row height. ([#1930](https://github.com/infor-design/enterprise/issues/1930))
- `[Datagrid]` Fixed a layout issue on primary buttons in expandable rows. ([#1999](https://github.com/infor-design/enterprise/issues/1999))
- `[Datagrid]` Fixed a layout issue on short row grouped header buttons. ([#2005](https://github.com/infor-design/enterprise/issues/2005))
- `[Datagrid]` Fixed an issue where disabled button color for contextual toolbar was not applying. ([#2150](https://github.com/infor-design/enterprise/issues/2150))
- `[Datagrid]` Fixed an issue for xss where console.log was not sanitizing and make grid to not render. ([#1941](https://github.com/infor-design/enterprise/issues/1941))
- `[Datagrid]` Added an onBeforeSelect call back that you can return false from to disable row selection. ([#1906](https://github.com/infor-design/enterprise/issues/1906))
- `[Datagrid]` Fixed an issue where header checkbox was not sync after removing selected rows. ([#2226](https://github.com/infor-design/enterprise/issues/2226))
- `[Datagrid]` Fixed an issue where custom filter conditions were not setting up filter button. ([#2234](https://github.com/infor-design/enterprise/issues/2234))
- `[Datagrid]` Fixed an issue where pager was not updating while removing rows. ([#1985](https://github.com/infor-design/enterprise/issues/1985))
- `[Datagrid]` Adds a function to add a visual dirty indictaor and a new function to get all modified rows. Modified means either dirty, in-progress or in error. Existing API's are not touched. ([#2091](https://github.com/infor-design/enterprise/issues/2091))
- `[Datagrid]` Fixes an error when saving columns if you have a lookup column. ([#2279](https://github.com/infor-design/enterprise/issues/2279))
- `[Datagrid]` Fixed a bug with column reset not working sometimes. ([#1921](https://github.com/infor-design/enterprise/issues/1921))
- `[Datagrid]` Fixed grouped headers not sorting when selectable is multiselect. ([#2251](https://github.com/infor-design/enterprise/issues/2251))
- `[Datagrid]` Fixed a bug where the sort indicator disappeared when changing pages. ([#2228](https://github.com/infor-design/enterprise/issues/2228))
- `[Datagrid]` Fixed rendering on modals with single columns. ([#1923](https://github.com/infor-design/enterprise/issues/1923))
- `[Datagrid]` Fixed double firing of popupmenu events. ([#2140](https://github.com/infor-design/enterprise/issues/2140))
- `[Datagrid]` Fixed incorrect pattern in filterConditions. ([#2159](https://github.com/infor-design/enterprise/issues/2159))
- `[Datepicker]` Fixed an issue loading on IE 11. ([#2183](https://github.com/infor-design/enterprise-ng/issues/2183))
- `[Dropdown]` Fixed the dropdown appearing misaligned at smaller screen sizes. ([#2248](https://github.com/infor-design/enterprise/issues/2248))
- `[Editor]` Fixed an issue where button state for toolbar buttons were wrong when clicked one after another. ([#391](https://github.com/infor-design/enterprise/issues/391))
- `[Hierarchy]` Fixed a bug where the hierarchy will only partially load with two instances on a page. ([#2205](https://github.com/infor-design/enterprise/issues/2205))
- `[Field Options]` Fixed an issue where field options were misaligning, especially spin box was focusing outside of the field. ([#1862](https://github.com/infor-design/enterprise/issues/1862))
- `[Field Options]` Fixed a border alignment issue. ([#2107](https://github.com/infor-design/enterprise/issues/2107))
- `[Fileuploader]` Fixed an issue where the fileuploader icon and close icon were misplaced and not visible in RTL after uploading a file. ([#2098](https://github.com/infor-design/enterprise/issues/2098))
- `[Fileuploader]` Fixed an issue where backspace in IE11 caused the browser to go back instead of removing the uploaded file from the input. ([#2184](https://github.com/infor-design/enterprise/issues/2184))
- `[Input]` Improved alignment of icons in the uplift theme input components. ([#2072](https://github.com/infor-design/enterprise/issues/2072))
- `[Listview]` Improved accessibility when configured as selectable (all types), as well as re-enabled accessibility e2e tests. ([#403](https://github.com/infor-design/enterprise/issues/403))
- `[Locale]` Synced up date and time patterns with the CLDR several time patterns in particular were corrected. ([#2022](https://github.com/infor-design/enterprise/issues/2022))
- `[Locale]` Fixed an issue loading duplicate locales such as en-GB where the strings are copies, before you might get undefined strings. ([#2216](https://github.com/infor-design/enterprise/issues/2216))
- `[Locale]` Added support for es-419 locale. ([#2204](https://github.com/infor-design/enterprise/issues/2204))
- `[Locale]` Restored functionality for dynamically changing fonts for some languages. ([#2144](https://github.com/infor-design/enterprise/issues/2144))
- `[Modal]` Fixed a demoapp issue where the select all checkbox wasn't selecting all. ([2225](https://github.com/infor-design/enterprise/issues/2225))
- `[Monthview]` Fixed an issue where the previous and next buttons were not correctly reversed in right-to-left mode. ([1910](https://github.com/infor-design/enterprise/issues/1910))
- `[Personalization]` Changed the default turquoise personalization to a darker one. ([#2063](https://github.com/infor-design/enterprise/issues/2063))
- `[Personalization]` Changed the default turquoise personalization to a darker one. ([#2063](https://github.com/infor-design/enterprise/issues/2063))
- `[Personalization]` Added a default option to the personalization color pickers. ([#2063](https://github.com/infor-design/enterprise/issues/2063))
- `[Personalization]` Added more classes and examples for the personalization colors so that you can personalize certain form elements. ([#2120](https://github.com/infor-design/enterprise/issues/2120))
- `[Personalization]` Added several form examples with buttons and completion chart that can be personalized. ([#1963](https://github.com/infor-design/enterprise/issues/1963))
- `[Personalization]` Added an example of normal tabs behaving like header tabs in a personalized area. ([#1962](https://github.com/infor-design/enterprise/issues/1962))
- `[Personalization]` Added completion chart and alerts to the list of header items that will work when personalized. ([#2171](https://github.com/infor-design/enterprise/issues/2171))
- `[Personalization]` Fixed a bug where the overlay would not disappear when manually loading stylesheets. ([#2258](https://github.com/infor-design/enterprise/issues/2258))
- `[Popupmenu]` Fixed an issue where disabled submenus were opening on mouseover. ([#1863](https://github.com/infor-design/enterprise/issues/1863))
- `[Radios]` Fixed an issue where in `RTL` the radio seems visually separate from it's label. ([#2096](https://github.com/infor-design/enterprise/issues/2096))
- `[Summary Form]` Updated to improve readability. ([#1765](https://github.com/infor-design/enterprise/issues/1765))
-- `[Targeted Achievement]` Updated to work in uplift theme. ([#2220](https://github.com/infor-design/enterprise/issues/2220))
- `[Timepicker]` Fixed an issue where AM/PM dropdown tooltip was displaying on android devices. ([#1446](https://github.com/infor-design/enterprise/issues/1446))
- `[Timepicker]` Fixed an issue where dropdown popup was out of position on android devices. ([#2021](https://github.com/infor-design/enterprise/issues/2021))
- `[Timepicker]` Updated the Swedish translation for Set Time. ([#2153](https://github.com/infor-design/enterprise/issues/2153))
- `[Tree]` Fixed an issue where children property null was breaking tree to not render. ([#1908](https://github.com/infor-design/enterprise/issues/1908))

### v4.19.0 Chores & Maintenance

- `[General]` Updated to jquery 3.4.1 to fix a jquery bug seen occasionally. ([#2109](https://github.com/infor-design/enterprise/issues/2109))
- `[General]` Fixed relative links in several markdown files.
- `[Demo App]` Fixed CSP and handling of image paths for better support of images in examples on IDS demo sites (demo.design.infor.com). ([#1888](https://github.com/infor-design/enterprise/issues/1888))
- `[Personalize]` Separated personalization styles into standalone file for improved maintainability. ([#2127](https://github.com/infor-design/enterprise/issues/2127))

(84 Issues Solved this release, Backlog Enterprise 311, Backlog Ng 79, 839 Functional Tests, 876 e2e Test)

## v4.18.2

### v4.18.2 Fixes

- `[Autocomplete]` Fixed an XSS injection issue. ([#502](https://github.com/infor-design/enterprise-ng/issues/502)).
- `[Dropdown]` Fixed an XSS injection issue. ([#503](https://github.com/infor-design/enterprise-ng/issues/503)).

## v4.18.1

### v4.18.1 Fixes

- `[Input]` Added backwards-compatibility for previous accessibility changes to labels. ([#2118](https://github.com/infor-design/enterprise/issues/2118)). Additional information can be found in the [Form Component documentation](https://github.com/infor-design/enterprise/blob/4.18.x/src/components/form/readme.md#field-labels).

## v4.18.0

### v4.18.0 Features

- `[App Menu]` Added support for personalization by adding the `is-personalizable` class the menu will now change colors along with headers ([#1847](https://github.com/infor-design/enterprise/issues/1847))
- `[App Menu]` Added a special role switcher dropdown to change the menu role. ([#1935](https://github.com/infor-design/enterprise/issues/1935))
- `[Personalize]` Added classes for the personalization colors so that you can personalize certain form elements. ([#1847](https://github.com/infor-design/enterprise/issues/1847))
- `[Expandable Area]` Added example of a standalone button the toggles a form area. ([#1935](https://github.com/infor-design/enterprise/issues/1935))
- `[Datagrid]` Added support so if there are multiple inputs within an editor they work with the keyboard tab key. ([#355](https://github.com/infor-design/enterprise-ng/issues/355))
- `[Datagrid]` Fixed an error on IE when doing an excel export. ([#2018](https://github.com/infor-design/enterprise/issues/2018))
- `[Editor]` Added a JS setting and CSS styles to support usage of a Flex Toolbar ([#1120](https://github.com/infor-design/enterprise/issues/1120))
- `[Header]` Added a JS setting and CSS styles to support usage of a Flex Toolbar ([#1120](https://github.com/infor-design/enterprise/issues/1120))
- `[Mask]` Added a setting for passing a locale string, allowing Number masks to be localized.  This enables usage of the `groupSize` property, among others, from locale data in the Mask. ([#440](https://github.com/infor-design/enterprise/issues/440))
- `[Masthead]` Added CSS styles to support usage of a Flex Toolbar ([#1120](https://github.com/infor-design/enterprise/issues/1120))
- `[Notification]` Added example of a Widget/Card with notification and add code to truncate the text (via ellipsis) if it is lengthy. ([#1881](https://github.com/infor-design/enterprise/issues/1881))
- `[Theme/Colors]` Added new component for getting theme and color information. This is used throughout the code. There was a hidden property `Soho.theme`, if you used this in some way you should now use `Soho.theme.currentTheme`. ([#1866](https://github.com/infor-design/enterprise/issues/1866))

### v4.18.0 Fixes

- `[App Menu]` Fixed some accessibility issues on the nav menu. ([#1721](https://github.com/infor-design/enterprise/issues/1721))
- `[Busy Indicator]` Fixed a bug that causes a javascript error when the busy indicator is used on the body tag. ([#1918](https://github.com/infor-design/enterprise/issues/1918))
- `[Css/Sass]` Fixed an issue where the High Contrast theme and Uplift theme were not using the right tokens. ([#1897](https://github.com/infor-design/enterprise/pull/1897))
- `[Colors]` Fixed the color palette demo page to showcase the correct hex values based on the current theme ([#1801](https://github.com/infor-design/enterprise/issues/1801))
- `[Contextual Action Panel]` Fixed an issue where cap modal would only open the first time. ([#1993](https://github.com/infor-design/enterprise/issues/1993))
- `[Datepicker]` Fixed an issue in NG where the custom validation is removed during the teardown of a datepicker.([NG #411](https://github.com/infor-design/enterprise-ng/issues/411))
- `[Datagrid]` Fixed an issue where lookup filterConditions were not rendering. ([#1873](https://github.com/infor-design/enterprise/issues/1873))
- `[Datagrid]` Fixed an issue where when using filtering and server side paging the filter operations would cause two ajax requests. ([#2069](https://github.com/infor-design/enterprise/issues/2069))
- `[Datagrid]` Fixed issue where header columns are misaligned with body columns on load. ([#1892](https://github.com/infor-design/enterprise/issues/1892))
- `[Datagrid]` Fixed an issue where filtering was missing translation. ([#1900](https://github.com/infor-design/enterprise/issues/1900))
- `[Datagrid]` Fixed an issue with the checkbox formatter where string based 1 or 0 would not work as a dataset source. ([#1948](https://github.com/infor-design/enterprise/issues/1948))
- `[Datagrid]` Fixed a bug where text would be misaligned when repeatedly toggling the filter row. ([#1969](https://github.com/infor-design/enterprise/issues/1969))
- `[Datagrid]` Added an example of expandOnActivate on a customer editor. ([#353](https://github.com/infor-design/enterprise-ng/issues/353))
- `[Datagrid]` Added ability to pass a function to the tooltip option for custom formatting. ([#354](https://github.com/infor-design/enterprise-ng/issues/354))
- `[Datagrid]` Fixed `aria-checked` not toggling correctly on selection of multiselect checkbox. ([#1961](https://github.com/infor-design/enterprise/issues/1961))
- `[Datagrid]` Fixed incorrectly exported CSV/Excel data. ([#2001](https://github.com/infor-design/enterprise/issues/2001))
- `[Dropdown]` Changed the way dropdowns work with screen readers to be a collapsible listbox.([#404](https://github.com/infor-design/enterprise/issues/404))
- `[Dropdown]` Fixed an issue where multiselect dropdown unchecking "Select All" was not getting clear after close list with Safari browser.([#1882](https://github.com/infor-design/enterprise/issues/1882))
- `[Dropdown]` Added an example of a color dropdown showing palette colors as icons.([#2013](https://github.com/infor-design/enterprise/issues/2013))
- `[Datagrid]` Fixed a misalignment of the close icon on mobile. ([#2018](https://github.com/infor-design/enterprise/issues/2018))
- `[List/Detail]` Removed some legacy CSS code that was causing text inside of inline Toolbar Searchfields to become transparent. ([#2075](https://github.com/infor-design/enterprise/issues/2075))
- `[Listbuilder]` Fixed an issue where the text was not sanitizing. ([#1692](https://github.com/infor-design/enterprise/issues/1692))
- `[Lookup]` Fixed an issue where the tooltip was using audible text in the code block component. ([#354](https://github.com/infor-design/enterprise-ng/issues/354))
- `[Locale]` Fixed trailing zeros were getting ignored when displaying thousands values. ([#404](https://github.com/infor-design/enterprise/issues/1840))
- `[MenuButton]` Improved the way menu buttons work with screen readers.([#404](https://github.com/infor-design/enterprise/issues/404))
- `[Message]` Added an audible announce of the message type.([#964](https://github.com/infor-design/enterprise/issues/964))
- `[Message]` Change audible announce of message type added in #964 to an option that is strictly audible.([#2120](https://github.com/infor-design/enterprise/issues/2120))
- `[Modal]` Changed text and button font colors to pass accessibility checks.([#964](https://github.com/infor-design/enterprise/issues/964))
- `[Multiselect]` Fixed an issue where previous selection was still selected after clear all by "Select All" option. ([#2003](https://github.com/infor-design/enterprise/issues/2003))
- `[Notifications]` Fixed a few issues with notification background colors by using the corresponding ids-identity token for each. ([1857](https://github.com/infor-design/enterprise/issues/1857), [1865](https://github.com/infor-design/enterprise/issues/1865))
- `[Notifications]` Fixed an issue where you couldn't click the close icon in Firefox. ([1573](https://github.com/infor-design/enterprise/issues/1573))
- `[Radios]` Fixed the last radio item was being selected when clicking on the first when displayed horizontal. ([#1878](https://github.com/infor-design/enterprise/issues/1878))
- `[Signin]` Fixed accessibility issues. ([#421](https://github.com/infor-design/enterprise/issues/421))
- `[Skiplink]` Fixed a z-index issue on skip links over the nav menu. ([#1721](https://github.com/infor-design/enterprise/issues/1721))
- `[Slider]` Changed the demo so the tooltip will hide when resizing the page. ([#2033](https://github.com/infor-design/enterprise/issues/2033))
- `[Stepprocess]` Fixed rtl style issues. ([#413](https://github.com/infor-design/enterprise/issues/413))
- `[Swaplist]` Fixed disabled styling on swap header buttons. ([#2019](https://github.com/infor-design/enterprise/issues/2019))
- `[Tabs]` Fixed an issue where focus was changed after enable/disable tabs. ([#1934](https://github.com/infor-design/enterprise/issues/1934))
- `[Tabs-Module]` Fixed an issue where the close icon was outside the searchfield. ([#1704](https://github.com/infor-design/enterprise/issues/1704))
- `[Toolbar]` Fixed issues when tooltip shows on hover of toolbar ([#1622](https://github.com/infor-design/enterprise/issues/1622))
- `[Validation]` Fixed an issue where the isAlert settings set to true, the border color, control text color, control icon color was displaying the color for the alert rather than displaying the default color. ([#1922](https://github.com/infor-design/enterprise/issues/1922))

### v4.18.0 Chore & Maintenance

- `[Buttons]` Updated button disabled states with corresponding ids-identity tokens. ([1914](https://github.com/infor-design/enterprise/issues/1914)
- `[Docs]` Added a statement on supporting accessibility. ([#1540](https://github.com/infor-design/enterprise/issues/1540))
- `[Docs]` Added the supported screen readers and some notes on accessibility. ([#1722](https://github.com/infor-design/enterprise/issues/1722))

(50 Issues Solved this release, Backlog Enterprise 294, Backlog Ng 80, 809 Functional Tests, 803 e2e Test)

## v4.17.1

### v4.17.1 Fixes

- `[Datagrid]` Fixed an issue where the second to last column was having resize issues with frozen column sets.(<https://github.com/infor-design/enterprise/issues/1890>)
- `[Datagrid]` Re-align icons and items in the datagrid's "short header" configuration.(<https://github.com/infor-design/enterprise/issues/1880>)
- `[Locale]` Fixed incorrect "groupsize" for `en-US` locale.(<https://github.com/infor-design/enterprise/issues/1907>)

### v4.17.1 Chores & Maintenance

- `[Demoapp]` Fixed embedded icons example with missing icons.(<https://github.com/infor-design/enterprise/issues/1889>)
- `[Demoapp]` Fixed notification demo examples.(<https://github.com/infor-design/enterprise/issues/1893>, <https://github.com/infor-design/enterprise/pull/1896>)

(5 Issues Solved this patch release)

## v4.17.0

- [Npm Package](https://www.npmjs.com/package/ids-enterprise)
- [IDS Enterprise Angular Change Log](https://github.com/infor-design/enterprise-ng/blob/master/docs/CHANGELOG.md)

### v4.17.0 Future Deprecation

- `[Mask]` Using legacy mask options is now deprecated (was starting 4.3.2) and we will remove this in approximately 6 months from the code base. This means using the `data-mask` option and the `mode` as well as legacy patterns in favor of the newer settings and regexes. ([#439](https://github.com/infor-design/enterprise/issues/439))

### v4.17.0 Features

- `[Datagrid]` Added support for ellipsis to header text. ([#842](https://github.com/infor-design/enterprise/issues/842))
- `[Datagrid]` Added support to cancel `rowactivated` event. Now it will trigger the new event `beforerowactivated` which will wait/sync to cancel or proceed to do `rowactivated` event. ([#1021](https://github.com/infor-design/enterprise/issues/1021))
- `[Datagrid]` Added option to align grouped headers text. ([#1714](https://github.com/infor-design/enterprise/issues/1714))
- `[Datagrid]` Tabbing through a new row moves focus to next line for a lookup column. ([#1822](https://github.com/infor-design/enterprise/issues/1822))
- `[Datagrid]` Validation tooltip does not wrap words correctly across multiple lines. ([#1829](https://github.com/infor-design/enterprise/issues/1829))
- `[Dropdown]` Added support to make dropdown readonly fields optionally not tab-able. ([#1591](https://github.com/infor-design/enterprise/issues/1591))
- `[Form Compact]` Implemented design for field-heavy forms. This design is experimental, likely not production ready, and subject to change without notice. ([#1699](https://github.com/infor-design/enterprise/issues/1699))
- `[Hierarchy]` Changed the newer stacked layout to support mutiple root elements. ([#1677](https://github.com/infor-design/enterprise/issues/1677))
- `[Locale]` Added support for passing in `locale` or `language` to the `parse` and `format` and `translation` functions so they will work without changing the current locale or language. ([#462](https://github.com/infor-design/enterprise/issues/462))
- `[Locale]` Added support for setting a specific group size other than the ones in the locale. This includes using no group size. ([#462](https://github.com/infor-design/enterprise/issues/462))
- `[Locale]` Added support for showing timezones in the current language with a fall back for IE 11. ([#592](https://github.com/infor-design/enterprise/issues/592))
- `[Locale]` Added support for different group sizes. This was previously not working correctly for locales like hi-IN (using 3, 2 group sizes) and en-US (using 3, 0 group sizes). We will later make this work on masks on a separate issue. ([#441](https://github.com/infor-design/enterprise/issues/441))
- `[Locale]` Its now possible to add new locales in by adding them to the `defaultLocales` and `supportedLocales` sets. ([#402](https://github.com/infor-design/enterprise/issues/402))
- `[Locale]` Added an example to show extending locales with new strings and an api method to make it easier. because of the way this is split, if your directly adding to `Locale.cultures` you will need to adjust your code to extend from `Locale.languages` instead. ([#402](https://github.com/infor-design/enterprise/issues/402))
- `[Locale]` Added support for having a different language and locale. This is done by calling the new `setLanguage` function. ([#1552](https://github.com/infor-design/enterprise/issues//1552))
- `[Locale / Mask]` Added limited initial support for some unicode languages. This means you can convert to and from numbers typed in Devangari, Arabic, and Chinese (Financial and Simplified). ([#439](https://github.com/infor-design/enterprise/issues/439))
- `[Locale]` Added support for passing a `locale` other the the current locale to calendar, monthview, datepicker and timepicker. ([#462](https://github.com/infor-design/enterprise/issues/462))
- `[Mask]` It is now possible to type numbers in unicode such as Devangari, Arabic, and Chinese (Financial and Simplified) into the the masks that involve numbers. ([#439](https://github.com/infor-design/enterprise/issues/439))
- `[Modal]` Added an option to dictate the maximum width of the modal. ([#1802](https://github.com/infor-design/enterprise/issues/1802))
- `[Icons]` Add support for creating an svg file for the Uplift theme's (alpha) new icons from ids-identity@2.4.0 assets. ([#1759](https://github.com/infor-design/enterprise/issues/1759))
- `[Radar]` Added support to three label sizes (name, abbrName, shortName). ([#1553](https://github.com/infor-design/enterprise/issues/1553))

### v4.17.0 Fixes

- `[Accordion]` Fixed a bug where some truncated text elements were not generating a tooltip. ([#1736](https://github.com/infor-design/enterprise/issues/1736))
- `[Builder]` Cropped Header for Builder Panel When Text is Long. ([#1814](https://github.com/infor-design/enterprise/issues/1814))
- `[Calendar]` Event model title color is not correct if the modal is opened and another event is selected. ([#1739](https://github.com/infor-design/enterprise/issues/1739))
- `[Calendar]` Modal is still displayed after changing months. ([#1741](https://github.com/infor-design/enterprise/issues/1741))
- `[Calendar]` Changing some event spans is causing missing dates on the dialogs. ([#1708](https://github.com/infor-design/enterprise/issues/1708))
- `[Composite Form]` Fix a bug in IE11 where composite form content overflows to the lower container. ([#1768](https://github.com/infor-design/enterprise/issues/1768))
- `[Datagrid]` Added a fix where the column is next to the edge of the browser and the filter dropdown popup overflow the page.([#1604](https://github.com/infor-design/enterprise/issues/1604))
- `[Datagrid]` Added a fix to allow the commit of a cell edit after tabbing into a cell once having clicked into a previous cell.([#1608](https://github.com/infor-design/enterprise/issues/1608))
- `[Datagrid]` Stretch column not working in Edge browser. ([#1716](https://github.com/infor-design/enterprise/issues/1716))
- `[Datagrid]` Fixed a bug where the source callback was not called when filtering. ([#1688](https://github.com/infor-design/enterprise/issues/1688))
- `[Datagrid]` Fixed a bug where filtering Order Date with `is-not-empty` on a null value would not correctly filter out results. ([#1718](https://github.com/infor-design/enterprise/issues/1718))
- `[Datagrid]` Fixed a bug where when using the `disableClientSideFilter` setting the filtered event would not be called correctly. ([#1689](https://github.com/infor-design/enterprise/issues/1689))
- `[Datagrid]` Fixed a bug where hidden columns inside a colspan were aligning incorrectly. ([#1764](https://github.com/infor-design/enterprise/issues/1764))
- `[Dropdown]` Fixed a layout error on non inline fields with errors. ([#1770](https://github.com/infor-design/enterprise/issues/1770))
- `[Dropdown]` Fixed a bug where the dropdown did not close when tabbing if using the `noSearch` setting. ([#1731](https://github.com/infor-design/enterprise/issues/1731))
- `[Modal]` Fixed a bug where the modal can overflow the page. ([#1802](https://github.com/infor-design/enterprise/issues/1802))
- `[Radio Button]` Fixed a rendering problem on the selected state of Radio Buttons used inside of Accordion components. ([#1568](https://github.com/infor-design/enterprise/issues/1568))
- `[Radio Button]` Fixed a z-index issue that was causing radio buttons to sometimes display over top of page sections where they should have instead scrolled beneath. ([#1014](https://github.com/infor-design/enterprise/issues/1014))

### v4.17.0 Chore & Maintenance

- `[Css/Sass]` Replaced font-size numerical declarations with their ids-identity token counterpart. ([#1640](https://github.com/infor-design/enterprise/issues/1640))
- `[Demoapp]` Removed query parameter for changing fonts. ([#1747](https://github.com/infor-design/enterprise/issues/1747))
- `[Build]` Added a process to notify developers that things are being deprecated or going away. Documented the current deprecations in this system and made [notes for developers](https://github.com/infor-design/enterprise/blob/master/docs/CODING-STANDARDS.md#deprecations). ([#1747](https://github.com/infor-design/enterprise/issues/1747))
- `[Veracode]` Made additional fixes and mitigated in veracode. ([#1723](https://github.com/infor-design/enterprise/issues/1723))

(30 Issues Solved this release, Backlog Enterprise 224, Backlog Ng 59, 785 Functional Tests, 793 e2e Test)

## v4.16.0

- [Npm Package](https://www.npmjs.com/package/ids-enterprise)
- [IDS Enterprise Angular Change Log](https://github.com/infor-design/enterprise-ng/blob/master/docs/CHANGELOG.md)

### v4.16.0 Features

- `[Busy Indicator]` Made a fix to make it possible to use a busy indicator on a modals. ([#827](https://github.com/infor-design/enterprise/issues/827))
- `[Datagrid]` Added an option to freeze columns from scrolling on the left and/or right. The new option is called `frozenColumns`. See notes on what works and doesnt with frozen column in the datagrid docs frozen column section. ([#464](https://github.com/infor-design/enterprise/issues/464))
- `[Editor]` Added new state called "preview" a non editable mode to editor. Where it only shows the HTML with no toolbar, borders etc. ([#1413](https://github.com/infor-design/enterprise/issues/1413))
- `[Field Filter]` Added support to get and set filter type programmatically. ([#1181](https://github.com/infor-design/enterprise/issues/1181))
- `[Hierarchy]` Add print media styles to decrease ink usage and increase presentability for print format. Note that you may need to enable the setting to print background images, both Mac and PC have a setting for this. ([#456](https://github.com/infor-design/enterprise/issues/456))
- `[Hierarchy]` Added a new "stacked" layout to eventually replace the current layouts. This works better responsively and prevents horizontal scrolling. ([#1629](https://github.com/infor-design/enterprise/issues/1629))
- `[Pager]` Added a "condensed" page size selector button for use on pagers in smaller containers, such as the list side of the list/detail pattern. ([#1459](https://github.com/infor-design/enterprise/issues/1459))

### v4.16.0 Future Deprecation

- `[Hierarchy]` The following options are now deprecated and will be removed approximately 2019-05-15. `paging` and `mobileView`. ([#1629](https://github.com/infor-design/enterprise/issues/1629))
- `[Hierarchy]` Stacked layout will become the default layout in favor of the existing horizontal layout, so the horizontal layout is now considered deprecated and will be removed approximately 2019-05-15. ([#1629](https://github.com/infor-design/enterprise/issues/1629))

### v4.16.0 Fixes

- `[Application Menu]` Fixed the truncation of long text in an accordion element in the application menu by adding a tooltip to truncated elements. ([#457](https://github.com/infor-design/enterprise/issues/457))
- `[Calendar]` Disable the new event modal when no template is defined. ([#1700](https://github.com/infor-design/enterprise/issues/1700))
- `[Dropdown]` Fixed a bug where the ellipsis was not showing on long text in some browsers. ([#1550](https://github.com/infor-design/enterprise/issues/1550))
- `[Datagrid]` Fixed a bug in equals filter on multiselect filters. ([#1586](https://github.com/infor-design/enterprise/issues/1586))
- `[Datagrid]` Fixed a bug where incorrect data is shown in the events in tree grid. ([#315](https://github.com/infor-design/enterprise-ng/issues/315))
- `[Datagrid]` Fixed a bug where when using minWidth on a column and sorting the column will become misaligned. ([#1481](https://github.com/infor-design/enterprise/issues/1481))
- `[Datagrid]` Fixed a bug where when resizing the last column may become invisible. ([#1456](https://github.com/infor-design/enterprise/issues/1456))
- `[Datagrid]` Fixed a bug where a checkbox column will become checked when selecting if there is no selection checkbox. ([#1641](https://github.com/infor-design/enterprise/issues/1641))
- `[Datagrid]` Fixed a bug where the last column would sometimes not render fully for buttons with longer text. ([#1246](https://github.com/infor-design/enterprise/issues/1246))
- `[Datagrid]` Fixed a bug where showMonthYearPicker did not work correctly on date filters. ([#1532](https://github.com/infor-design/enterprise-ng/issues/1532))
- `[Validation]` Fixed a bug in removeError where the icon is sometimes not removed. ([#1556](https://github.com/infor-design/enterprise/issues/1556))
- `[Datepicker]` Fixed the range picker to clear when changing months in a filter. ([#1537](https://github.com/infor-design/enterprise/issues/1537))
- `[Datepicker]` Fixed disabled dates example to validate again on disabled dates. ([#1445](https://github.com/infor-design/enterprise/issues/1445))
- `[Datagrid]` Fixed a Date Editor bug when passing a series of zeroes to a datagrid cell with an editable date. ([#1020](https://github.com/infor-design/enterprise/issues/1020))
- `[Dropdown]` Fixed a bug where a dropdown will never reopen if it is closed by clicking a menu button. ([#1670](https://github.com/infor-design/enterprise/issues/1670))
- `[Icons]` Established missing icon sourcing and sizing consistency from ids-identity icon/svg assets. ([PR#1628](https://github.com/infor-design/enterprise/pull/1628))
- `[Listview]` Addressed performance issues with paging on all platforms, especially Windows and IE/Edge browsers. As part of this, reworked all components that integrate with the Pager component to render their contents based on a dataset, as opposed to DOM elements. ([#922](https://github.com/infor-design/enterprise/issues/922))
- `[Lookup]` Fixed a bug with settings: async, server-side, and single select modes.  The grid was not deselecting the previously selected value when a new row was clicked.  If the value is preselected in the markup, the lookup modal will no longer close prematurely. ([PR#1654](https://github.com/infor-design/enterprise/issues/1654))
- `[Pager]` Made it possible to set and persist custom tooltips on first, previous, next and last pager buttons. ([#922](https://github.com/infor-design/enterprise/issues/922))
- `[Pager]` Fixed propagation of the `pagesizes` setting when using `updated()`. Previously the array was deep extended instead of being replaced outright. ([#1466](https://github.com/infor-design/enterprise/issues/1466))
- `[Tree]` Fixed a bug when calling the disable or enable methods of the tree. This was not working with ie11. ([PR#1600](https://github.com/infor-design/enterprise/issues/1600))
- `[Stepprocess]` Fixed a bug where the step folder was still selected when it was collapsed or expanded. ([#1633](https://github.com/infor-design/enterprise/issues/1633))
- `[Swaplist]` Fixed a bug where items were not able to drag anymore after make the search. ([#1703](https://github.com/infor-design/enterprise/issues/1703))
- `[Toolbar Flex]` Added the ability to pass in a `beforeOpen` callback to the More Actions menu (fixes a bug where it wasn't possible to dynamically add content to the More Actions menu in same way that was possible on the original Toolbar component)
- `[Toolbar Flex]` Fixed a bug where selected events were not bubbling up for a menu button on a flex toolbar. ([#1709](https://github.com/infor-design/enterprise/issues/1709))
- `[Stepprocess]` Disabled step selected when using the next or previous button. ([#1697](https://github.com/infor-design/enterprise/issues/1697))
- `[Tree]` Fixed a bug when calling the disable or enable methods of the tree. This was not working with ie11. ([PR#1600](https://github.com/infor-design/enterprise/issues/1600))

### v4.16.0 Chore & Maintenance

- `[Demo App]` Removed the search icon from the header on test pages as it doesn't function. ([#1449](https://github.com/infor-design/enterprise/issues/1449))
- `[Demo App]` Added a fix for incorrect links when running on windows. ([#1549](https://github.com/infor-design/enterprise/issues/1549))
- `[Docs]` Added a fix to prevent the documentation generator from failing intermittently. ([#1377](https://github.com/infor-design/enterprise/issues/1377))

(29 Issues Solved this release, Backlog Enterprise 203, Backlog Ng 69, 735 Functional Tests, 670 e2e Test)

## v4.15.0

- [Npm Package](https://www.npmjs.com/package/ids-enterprise)
- [IDS Enterprise Angular Change Log](https://github.com/infor-design/enterprise-ng/blob/master/docs/CHANGELOG.md)

### v4.15.0 Features

- `[Datagrid]` Added support for lookup in the datagrid filter. ([#653](https://github.com/infor-design/enterprise/issues/653))
- `[Datagrid]` Added support for masks on lookup editors. ([#406](https://github.com/infor-design/enterprise/issues/406))
- `[Validation]` When using legacy mode validation, made the icon dim if the text was on top of it. ([#644](https://github.com/infor-design/enterprise/issues/644))
- `[Calendar]` Now possible to edit events both with the API and by clicking/double clicking events. And other improvements. ([#1436](https://github.com/infor-design/enterprise/issues/1436))
- `[Datagrid]` Added new methods to clear dirty cells on cells, rows, and all. ([#1303](https://github.com/infor-design/enterprise/issues/1303))
- `[Tree]` Added several improvements: the ability to show a dropdown on the tree node, the ability to add nodes in between current nodes, the ability to set checkboxes for selection only on some nodes, and the ability to customize icons. ([#1364](https://github.com/infor-design/enterprise/issues/1364))
- `[Datagrid]` Added the ability to display or hide the new row indicator with a new `showNewIndicator` option. ([#1589](https://github.com/infor-design/enterprise/issues/1589))

### v4.15.0 Fixes

- `[Icons]` Icons with the word `confirm` have been changed to `success`. This is partially backwards compatible for now. We deprecated `confirm` and will remove in the next major version so rename your icons. Example `icon-confirm` to `icon-success`. ([#963](https://github.com/infor-design/enterprise/issues/963))
- `[Icons]` The alert icons now have a white background allowing them to appear on colored sections. There are now two versions, for example: `icon-error` and `icon-error-solid`. These are used in calendar. ([#1436](https://github.com/infor-design/enterprise/issues/1436))
- `[Circle Pager]` Made significant improvements to resizing, especially on tabs. ([#1284](https://github.com/infor-design/enterprise/issues/1284))
- `[Datagrid]` In high contrast mode the background is now white when editing cells. ([#1421](https://github.com/infor-design/enterprise/issues/1421))
- `[Dropdown]` Fixed an issue where filter did not work in no-search mode with the Caps Lock key. ([#1500](https://github.com/infor-design/enterprise/issues/1500))
- `[Popupmenu]` Fixed an issue when using the same menu on multiple inputs wherein destroying one instance actually destroyed all instances. ([#1025](https://github.com/infor-design/enterprise/issues/1025))
- `[Swaplist]` Fixed a bug where Shift+M did not work when typing in the search. ([#1408](https://github.com/infor-design/enterprise/issues/1408))
- `[Popupmenu]` Fixed a bug in immediate mode where right click only worked the first time. ([#1507](https://github.com/infor-design/enterprise/issues/1507))
- `[Editor]` Fixed a bug where clear formatting did not work in safari. ([#911](https://github.com/infor-design/enterprise/issues/911))
- `[Colorpicker]` Fixed a bug in Angular where the picker did not respond correctly to `editable=false` and `disabled=true`. ([#257](https://github.com/infor-design/enterprise-ng/issues/257))
- `[Locale]` Fixed a bug where the callback did not complete on nonexistent locales. ([#1267](https://github.com/infor-design/enterprise/issues/1267))
- `[Calendar]` Fixed a bug where event details remain when filtering event types. ([#1436](https://github.com/infor-design/enterprise/issues/1436))
- `[Busy Indicator]` Fixed a bug where the indicator closed when clicking on accordions. ([#281](https://github.com/infor-design/enterprise-ng/issues/281))
- `[Datagrid Tree]` Fixed the need for unique IDs on the tree nodes. ([#1361](https://github.com/infor-design/enterprise/issues/1361))
- `[Editor]` Improved the result of pasting bullet lists from MS Word. ([#1351](https://github.com/infor-design/enterprise/issues/1351))
- `[Hierarchy]` Fixed layout issues in the context menu in RTL mode. ([#1310](https://github.com/infor-design/enterprise/issues/1310))
- `[Datagrid]` Added a setting `allowChildExpandOnMatch` that optionally determines if a search/filter will show and allow nonmatching children to be shown. ([#1422](https://github.com/infor-design/enterprise/issues/1422))
- `[Datagrid]` If a link is added with a href it will now be followed when clicking, rather than needing to use the click method setting on columns. ([#1473](https://github.com/infor-design/enterprise/issues/1473))
- `[Datagrid Tree]` Fixed a bug where Expand/Collapse text is added into the +/- cell. ([#1145](https://github.com/infor-design/enterprise/issues/1145))
- `[Dropdown]` Fixed a bug in NG where two dropdowns in different components would cause each other to freeze. ([#229](https://github.com/infor-design/enterprise-ng/issues/229))
- `[Editor]` Verified a past fix where editor would not work with all buttons when in a modal. ([#408](https://github.com/infor-design/enterprise/issues/408))
- `[Datagrid Tree]` Fixed a bug in `updateRow` that caused the indent of the tree grid to collapse. ([#405](https://github.com/infor-design/enterprise/issues/405))
- `[Empty Message]` Fixed a bug where a null empty message would not be possible. This is used to show no empty message on initial load delays. ([#1467](https://github.com/infor-design/enterprise/issues/1467))
- `[Lookup]` Fixed a bug where nothing is inserted when you click a link editor in the lookup. ([#1315](https://github.com/infor-design/enterprise/issues/1315))
- `[About]` Fixed a bug where the version would not show when set. It would show the IDS version. ([#1414](https://github.com/infor-design/enterprise/issues/1414))
- `[Datagrid]` Fixed a bug in `disableClientSort` / `disableClientFilter`. It now retains visual indicators on sort and filter. ([#1248](https://github.com/infor-design/enterprise/issues/1248))
- `[Tree]` Fixed a bug where selected nodes are selected again after loading child nodes. ([#1270](https://github.com/infor-design/enterprise/issues/1270))
- `[Input]` Fixed a bug where inputs that have tooltips will not be selectable with the cursor. ([#1354](https://github.com/infor-design/enterprise/issues/1354))
- `[Accordion]` Fixed a bug where double clicking a header will open and then close the accordion. ([#1314](https://github.com/infor-design/enterprise/issues/1314))
- `[Datagrid]` Fixed a bug on hover with taller cells where the hover state would not cover the entire cell. ([#1490](https://github.com/infor-design/enterprise/issues/1490))
- `[Editor]` Fixed a bug where the image would still be shown if you press the Esc key and cancel the image dialog. ([#1489](https://github.com/infor-design/enterprise/issues/1489))
- `[Datagrid Lookup]` Added additional missing event info for ajax requests and filtering. ([#1486](https://github.com/infor-design/enterprise/issues/1486))
- `[Tabs]` Added protection from inserting HTML tags in the add method (XSS). ([#1462](https://github.com/infor-design/enterprise/issues/1462))
- `[App Menu]` Added better text wrapping for longer titles. ([#1116](https://github.com/infor-design/enterprise/issues/1116))
- `[Contextual Action Panel]` Fixed some examples so that they reopen more than one time. ([#1116](https://github.com/infor-design/enterprise/issues/506))
- `[Searchfield]` Fixed a border styling issue on longer labels in the search. ([#1500](https://github.com/infor-design/enterprise/issues/1500))
- `[Tabs Multi]` Improved the experience on mobile by collapsing the menus a bit. ([#971](https://github.com/infor-design/enterprise/issues/971))
- `[Lookup]` Fixed missing ellipsis menu on mobile devices. ([#1068](https://github.com/infor-design/enterprise/issues/1068))
- `[Accordion]` Fixed incorrect font size on p tags in the accordion. ([#1116](https://github.com/infor-design/enterprise/issues/1116))
- `[Line Chart]` Fixed and improved the legend text on mobile viewport. ([#609](https://github.com/infor-design/enterprise/issues/609))

### v4.15.0 Chore & Maintenance

- `[General]` Migrated sass to use IDS color variables. ([#1435](https://github.com/infor-design/enterprise/issues/1435))
- `[Angular]` Added all settings from 4.13 in time for future 5.1.0 ([#274](https://github.com/infor-design/enterprise-ng/issues/274))
- `[General]` Fixed some incorrect layouts. ([#1357](https://github.com/infor-design/enterprise/issues/1357))
- `[Targeted Achievement]` Removed some older non working examples. ([#520](https://github.com/infor-design/enterprise/issues/520))

(50 Issues Solved this release, Backlog Enterprise 294, Backlog Ng 80, 809 Functional Tests, 716 e2e Test)

## v4.14.0

- [Npm Package](https://www.npmjs.com/package/ids-enterprise)
- [IDS Enterprise Angular Change Log](https://github.com/infor-design/enterprise-ng/blob/master/docs/CHANGELOG.md)

### v4.14.0 Features

- `[Datepicker/Monthview]` Added a setting for the day of week the calendar starts that can be used outside of the Locale setting. ([#1179](https://github.com/infor-design/enterprise/issues/1179))
- `[Datagrid]` Made the tree datagrid work a lot better with filtering. ([#1281](https://github.com/infor-design/enterprise/issues/1281))
- `[Autocomplete/SearchField]` Added a caseSensitive filtering option. ([#385](https://github.com/infor-design/enterprise/issues/385))
- `[Datagrid]` Added an option `headerAlign` to set alignment on the header different than the rows. ([#420](https://github.com/infor-design/enterprise/issues/420))
- `[Message]` Added the ability to use certain formatter html tags in the message content. ([#379](https://github.com/infor-design/enterprise/issues/379))

### v4.14.0 Fixes

- `[Swaplist]` Fixed a bug that if you drag really fast everything disappears. ([#1195](https://github.com/infor-design/enterprise/issues/1195))
- `[Hierarchy]` Fixed a bug that part of the profile menu is cut off. ([#931](https://github.com/infor-design/enterprise/issues/931))
- `[Datagrid/Dropdown]` Fixed a bug that part of the dropdown menu is cut off. ([#1420](https://github.com/infor-design/enterprise/issues/1420))
- `[Modal]` Fixed bugs where with certain field types modal validation was not working. ([#1213](https://github.com/infor-design/enterprise/issues/1213))
- `[Dropdown]` Fixed a regression where the tooltip was not showing when data is overflowed. ([#1400](https://github.com/infor-design/enterprise/issues/1400))
- `[Tooltip]` Fixed a bugs where a tooltip would show up in unexpected places. ([#1396](https://github.com/infor-design/enterprise/issues/1396))
- `[Datagrid/Dropdown]` Fixed a bug where an error would occur if showSelectAll is used. ([#1360](https://github.com/infor-design/enterprise/issues/1360))
- `[Datagrid/Tooltip]` Fixed a bugs where a tooltip would show up in the header unexpectedly. ([#1395](https://github.com/infor-design/enterprise/issues/1395))
- `[Popupmenu]` Fixed incorrect highlighting on disabled list items.  ([#982](https://github.com/infor-design/enterprise/issues/982))
- `[Contextual Action Panel]` Fixed issues with certain styles of invoking the CAP where it would not reopen a second time. ([#1139](https://github.com/infor-design/enterprise/issues/1139))
- `[Spinbox]` Added a fix so the page will not zoom when click + and - on mobile devices. ([#1070](https://github.com/infor-design/enterprise/issues/1070))
- `[Splitter]` Removed the tooltip from the expand/collapse button as it was superfluous. ([#1180](https://github.com/infor-design/enterprise/issues/1180))
- `[Datagrid]` Added a fix so the last column when stretching will do so with percentage so it will stay when the page resize or the menu opens/closes. ([#1168](https://github.com/infor-design/enterprise/issues/1168))
- `[Datagrid]` Fixed bugs in the server side and filtering example. ([#396](https://github.com/infor-design/enterprise/issues/396))
- `[Datagrid]` Fixed a bug in applyFilter with datefields. ([#1269](https://github.com/infor-design/enterprise/issues/1269))
- `[Datagrid]` Fixed a bug in updateCellNode where sometimes it did not work. ([#1122](https://github.com/infor-design/enterprise/issues/1122))
- `[Hierarchy]` Made the empty image ring the same color as the left edge. ([#932](https://github.com/infor-design/enterprise/issues/932))
- `[Datagrid/Dropdown]` Fixed an issue that tab did not close dropdown editors. ([#1198](https://github.com/infor-design/enterprise/issues/1198))
- `[Datagrid/Dropdown]` Fixed a bug that if you click open a dropdown editor then you cannot use arrow keys to select. ([#1387](https://github.com/infor-design/enterprise/issues/1387))
- `[Datagrid/Dropdown]` Fixed a bug that if a smaller number of items the menu would be too short. ([#1298](https://github.com/infor-design/enterprise/issues/1298))
- `[Searchfield]` Fixed a bug that the search field didnt work in safari. ([#225](https://github.com/infor-design/enterprise/issues/225))
- `[Datagrid/Dropdown]` Fixed a bug that source is used the values may be cleared out when opening the list. ([#1185](https://github.com/infor-design/enterprise/issues/1185))
- `[Personalization]` Fixed a bug that when calling initialize the personalization would reset. ([#1231](https://github.com/infor-design/enterprise/issues/1231))
- `[Tabs]` Fixed the alignment of the closing icon. ([#1056](https://github.com/infor-design/enterprise/issues/1056))
- `[Dropdown]` Fixed list alignment issues on mobile. ([#1069](https://github.com/infor-design/enterprise/issues/1069))
- `[Dropdown]` Fixed issues where the listbox would not close on mobile. ([#1119](https://github.com/infor-design/enterprise/issues/1119))
- `[Dropdown]` Fixed a bug where modals would close on url hash change. ([#1207](https://github.com/infor-design/enterprise/issues/1207))
- `[Contextual Action Panel]` Fixed an issue where buttons would occasionally be out of view. ([#283](https://github.com/infor-design/enterprise/issues/283))
- `[Empty Message]` Added a new icon to indicate using the search function. ([#1325](https://github.com/infor-design/enterprise/issues/1325))
- `[Searchfield]` Added a fix for landscape mode on mobile. ([#1102](https://github.com/infor-design/enterprise/issues/1102))
- `[Datagrid]` Added a fix for hard to read fields in high contrast mode. ([#1193](https://github.com/infor-design/enterprise/issues/1193))

### v4.14.0 Chore & Maintenance

- `[General]` Fixed problems with the css mapping where the line numbers were wrong in the map files. ([#962](https://github.com/infor-design/enterprise/issues/962))
- `[Docs]` Added setting so themes can be shown in the documentation pages. ([#1327](https://github.com/infor-design/enterprise/issues/1327))
- `[Docs]` Made links to example pages open in a new window. ([#1132](https://github.com/infor-design/enterprise/issues/1132))

(43 Issues Solved this release, Backlog Enterprise 181, Backlog Ng 64, 682 Functional Tests, 612 e2e Test)

## v4.13.0

- [Npm Package](https://www.npmjs.com/package/ids-enterprise)
- [IDS Enterprise Angular Change Log](https://github.com/infor-design/enterprise-ng/blob/master/docs/CHANGELOG.md)

### v4.13.0 Features

- `[Calendar]` Added some new features such as upcoming events view, RTL, keyboard support and fixed styling issues and bugs. ([#1221](https://github.com/infor-design/enterprise/issues/1221))
- `[Flex Toolbar]` Added search field integration, so that the search field is mainly close to being able to replace the legacy toolbar. ([#269](https://github.com/infor-design/enterprise/issues/269))
- `[Bar]` Added short, medium label support for adapting the chart to responsive views. ([#1094](https://github.com/infor-design/enterprise/issues/1094))
- `[Textarea]` Added maxLength option to prevent typing over a set maximum. ([#1046](https://github.com/infor-design/enterprise/issues/1046))
- `[Textarea]` Added maxGrow option to prevent growing when typing over a set max. ([#1147](https://github.com/infor-design/enterprise/issues/1147))
- `[Datagrid]` If using the `showDirty` option the indication will now be on each cell. ([#1183](https://github.com/infor-design/enterprise/issues/1183))
- `[Datepicker]` Added an option `useCurrentTime` that will insert current time instead of noon time with date and timepickers. ([#1087](https://github.com/infor-design/enterprise/issues/1087))
- `[General]` Included an IE 11 polyfill for ES6 Promises, this is a new dependency in the package.json you should include. ([#1172](https://github.com/infor-design/enterprise/issues/1172))
- `[General]` Add translations in 38 languages including new support for Slovak (sk-SK). ([#557](https://github.com/infor-design/enterprise/issues/557))

### v4.13.0 Fixes

- `[Tooltips]` Fixed an important bug where tooltips would stick around in the page on the top corner. ([#1273](https://github.com/infor-design/enterprise/issues/1273))
- `[Tooltips]` Fixed some contrast issues on the high contrast theme. ([#1249](https://github.com/infor-design/enterprise/issues/1249))
- `[Tooltips]` Fixed a bug where Toolbar "More Actions" menu buttons could incorrectly display a tooltip overlapping an open menu. ([#1242](https://github.com/infor-design/enterprise/issues/1242))
- `[Datepicker / Timepicker]` Removed the need to use the customValidation setting. You can remove this option from your code. The logic will pick up if you added customValidation to your input by adding a data-validate option. You also may need to add `date` or `availableDate` validation to your  data-validate attribute if these validations are desired along with your custom or required validation. ([#862](https://github.com/infor-design/enterprise/issues/862))
- `[Menubutton]` Added a new setting `hideMenuArrow` you can use for buttons that don't require an arrow, such as menu buttons. ([#1088](https://github.com/infor-design/enterprise/issues/1088))
- `[Dropdown]` Fixed issues with destroy when multiple dropdown components are on the page. ([#1202](https://github.com/infor-design/enterprise/issues/1202))
- `[Datagrid]` Fixed alignment issues when using filtering with some columns that do not have a filter. ([#1124](https://github.com/infor-design/enterprise/issues/1124))
- `[Datagrid]` Fixed an error when dynamically adding context menus. ([#1216](https://github.com/infor-design/enterprise/issues/1216))
- `[Datagrid]` Added an example of dynamic intermediate paging and filtering. ([#396](https://github.com/infor-design/enterprise/issues/396))
- `[Dropdown]` Fixed alignment issues on mobile devices. ([#1069](https://github.com/infor-design/enterprise/issues/1069))
- `[Datepicker]` Fixed incorrect assumptions, causing incorrect umalqura calendar calculations. ([#1189](https://github.com/infor-design/enterprise/issues/1189))
- `[Datepicker]` Fixed an issue where the dialog would not close on click out if opening the time dropdown components first. ([#1278](https://github.com/infor-design/enterprise/issues/))
- `[General]` Added the ability to stop renderLoop. ([#214](https://github.com/infor-design/enterprise/issues/214))
- `[Datepicker]` Fixed an issue reselecting ranges with the date picker range option. ([#1197](https://github.com/infor-design/enterprise/issues/1197))
- `[Editor]` Fixed bugs on IE with background color option. ([#392](https://github.com/infor-design/enterprise/issues/392))
- `[Colorpicker]` Fixed issue where the palette is not closed on enter key / click. ([#1050](https://github.com/infor-design/enterprise/issues/1050))
- `[Accordion]` Fixed issues with context menus on the accordion. ([#639](https://github.com/infor-design/enterprise/issues/639))
- `[Searchfield]` Made no results appear not clickable. ([#329](https://github.com/infor-design/enterprise/issues/329))
- `[Datagrid]` Added an example of groups and paging. ([#435](https://github.com/infor-design/enterprise/issues/435))
- `[Editor]` Fixed the dirty indicator when using toolbar items. ([#910](https://github.com/infor-design/enterprise/issues/910))
- `[Datagrid]` Fixed a bug that made tooltips disappear when a lookup editor is closed. ([#1186](https://github.com/infor-design/enterprise/issues/1186))
- `[Datagrid]` Fixed a bug where not all rows are removed in the removeSelected function. ([#1036](https://github.com/infor-design/enterprise/issues/1036))
- `[Datagrid]` Fixed bugs in activateRow and deactivateRow in some edge cases. ([#948](https://github.com/infor-design/enterprise/issues/948))
- `[Datagrid]` Fixed formatting of tooltips on the header and filter. ([#955](https://github.com/infor-design/enterprise/issues/955))
- `[Datagrid]` Fixed wrong page number when saving the page number in localstorage and reloading. ([#798](https://github.com/infor-design/enterprise/issues/798))
- `[Tree]` Fixed issues when expanding and collapsing after dragging nodes around. ([#1183](https://github.com/infor-design/enterprise/issues/1183))
- `[ContextualActionPanel]` Fixed a bug where the CAP will be closed if clicking an accordion in it. ([#1138](https://github.com/infor-design/enterprise/issues/1138))
- `[Colorpicker]` Added a setting (customColors) to prevent adding default colors if totally custom colors are used. ([#1135](https://github.com/infor-design/enterprise/issues/1135))
- `[AppMenu]` Improved contrast in high contrast theme. ([#1146](https://github.com/infor-design/enterprise/issues/1146))
- `[Searchfield]` Fixed issue where ascenders/descenders are cut off. ([#1101](https://github.com/infor-design/enterprise/issues/1101))
- `[Tree]` Added sortstop and sortstart events. ([#1003](https://github.com/infor-design/enterprise/issues/1003))
- `[Searchfield]` Fixed some alignment issues in different browsers. ([#1106](https://github.com/infor-design/enterprise/issues/1106))
- `[Searchfield]` Fixed some contrast issues in different browsers. ([#1104](https://github.com/infor-design/enterprise/issues/1104))
- `[Searchfield]` Prevent multiple selected events from firing. ([#1259](https://github.com/infor-design/enterprise/issues/1259))
- `[Autocomplete]` Added a beforeOpen setting ([#398](https://github.com/infor-design/enterprise/issues/398))
- `[Toolbar]` Fixed an error where toolbar tried to focus a DOM item that was removed. ([#1177](https://github.com/infor-design/enterprise/issues/1177))
- `[Dropdown]` Fixed a problem where the bottom of some lists is cropped. ([#909](https://github.com/infor-design/enterprise/issues/909))
- `[General]` Fixed a few components so that they could still initialize when hidden. ([#230](https://github.com/infor-design/enterprise/issues/230))
- `[Datagrid]` Fixed missing tooltips on new row. ([#1081](https://github.com/infor-design/enterprise/issues/1081))
- `[Lookup]` Fixed a bug using select all where it would select the previous list. ([#295](https://github.com/infor-design/enterprise/issues/295))
- `[Datagrid]` Fixed missing summary row on initial render in some cases. ([#330](https://github.com/infor-design/enterprise/issues/330))
- `[Button]` Fixed alignment of text and icons. ([#973](https://github.com/infor-design/enterprise/issues/973))
- `[Datagrid]` Fixed missing source call when loading last page first. ([#1162](https://github.com/infor-design/enterprise/issues/1162))
- `[SwapList]` Made sure swap list will work in all cases and in angular. ([#152](https://github.com/infor-design/enterprise/issues/152))
- `[Toast]` Fixed a bug where some toasts on certain urls may not close. ([#1305](https://github.com/infor-design/enterprise/issues/1305))
- `[Datepicker / Lookup]` Fixed bugs where they would not load on tabs. ([#1304](https://github.com/infor-design/enterprise/issues/1304))

### v4.13.0 Chore & Maintenance

- `[General]` Added more complete visual tests. ([#978](https://github.com/infor-design/enterprise/issues/978))
- `[General]` Cleaned up some of the sample pages start at A, making sure examples work and tests are covered for better QA (on going). ([#1136](https://github.com/infor-design/enterprise/issues/1136))
- `[General]` Upgraded to ids-identity 2.0.x ([#1062](https://github.com/infor-design/enterprise/issues/1062))
- `[General]` Cleanup missing files in the directory listings. ([#985](https://github.com/infor-design/enterprise/issues/985))
- `[Demo App]` Removed response headers for less Veracode errors. ([#959](https://github.com/infor-design/enterprise/issues/959))
- `[Angular 1.0]` We removed the angular 1.0 directives from the code and examples. These are no longer being updated. You can still use older versions of this or move on to Angular 7.x ([#1136](https://github.com/infor-design/enterprise/issues/1136))
- `[Uplift]` Included the uplift theme again as alpha for testing. It will show with a watermark and is only available via the personalize api or url params in the demo app. ([#1224](https://github.com/infor-design/enterprise/issues/1224))

(69 Issues Solved this release, Backlog Enterprise 199, Backlog Ng 63, 662 Functional Tests, 659 e2e Test)

## v4.12.0

- [Npm Package](https://www.npmjs.com/package/ids-enterprise)
- [IDS Enterprise Angular Change Log](https://github.com/infor-design/enterprise-ng/blob/master/docs/CHANGELOG.md)

### v4.12.0 Features

- `[General]` The ability to make custom/smaller builds has further been improved. We improved the component matching, made it possible to run the tests on only included components, fixed the banner, and improved the terminal functionality. Also removed/deprecated the older mapping tool. ([#417](https://github.com/infor-design/enterprise/issues/417))
- `[Message]` Added the ability to have different types (Info, Confirm, Error, Alert). ([#963](https://github.com/infor-design/enterprise/issues/963))
- `[General]` Further fixes to pass veracode scans. Now passing conditionally. ([#683](https://github.com/infor-design/enterprise/issues/683))
- `[Pager]` Made it possible to use the pager as a standalone component. ([#250](https://github.com/infor-design/enterprise/issues/250))
- `[Editor]` Added a clear formatting button. ([#473](https://github.com/infor-design/enterprise/issues/473))
- `[Datepicker]` Added an option to show the time as current time instead of midnight. ([#889](https://github.com/infor-design/enterprise/issues/889))
- `[About]` Dialog now shows device information. ([#684](https://github.com/infor-design/enterprise/issues/684))

### v4.12.0 Fixes

- `[Datagrid Tree]` Fixed incorrect data on activated event. ([#412](https://github.com/infor-design/enterprise/issues/412))
- `[Datagrid]` Improved the export function so it works on different locales. ([#378](https://github.com/infor-design/enterprise/issues/378))
- `[Tabs]` Fixed a bug where clicking the x on tabs with a dropdowns would incorrectly open the dropdown. ([#276](https://github.com/infor-design/enterprise/issues/276))
- `[Datagrid]` Changed the `settingschange` event so it will only fire once. ([#903](https://github.com/infor-design/enterprise/issues/903))
- `[Listview]` Improved rendering performance. ([#430](https://github.com/infor-design/enterprise/issues/430))
- `[General]` Fixed issues when using base tag, that caused icons to disappear. ([#766](https://github.com/infor-design/enterprise/issues/766))
- `[Empty Message]` Made it possible to assign code to the button click if used. ([#667](https://github.com/infor-design/enterprise/issues/667))
- `[Datagrid]` Added translations for the new tooltip. ([#227](https://github.com/infor-design/enterprise/issues/227))
- `[Dropdown]` Fixed contrast issue in high contrast theme. ([#945](https://github.com/infor-design/enterprise/issues/945))
- `[Datagrid]` Reset to default did not reset dropdown columns. ([#847](https://github.com/infor-design/enterprise/issues/847))
- `[Datagrid]` Fixed bugs in keyword search highlighting with special characters. ([#849](https://github.com/infor-design/enterprise/issues/849))
- `[Datagrid]` Fixed bugs that causes NaN to appear in date fields. ([#891](https://github.com/infor-design/enterprise/issues/891))
- `[Dropdown]` Fixed issue where validation is not trigger on IOS on click out. ([#659](https://github.com/infor-design/enterprise/issues/659))
- `[Lookup]` Fixed bug in select all in multiselect with paging. ([#926](https://github.com/infor-design/enterprise/issues/926))
- `[Modal]` Fixed bug where the modal would close if hitting enter on a checkbox and inputs. ([#320](https://github.com/infor-design/enterprise/issues/320))
- `[Lookup]` Fixed bug trying to reselect a second time. ([#296](https://github.com/infor-design/enterprise/issues/296))
- `[Tabs]` Fixed behavior when closing and disabling tabs. ([#947](https://github.com/infor-design/enterprise/issues/947))
- `[Dropdown]` Fixed layout issues when using icons in the dropdown. ([#663](https://github.com/infor-design/enterprise/issues/663))
- `[Datagrid]` Fixed a bug where the tooltip did not show on validation. ([#1008](https://github.com/infor-design/enterprise/issues/1008))
- `[Tabs]` Fixed issue with opening spillover on IOS. ([#619](https://github.com/infor-design/enterprise/issues/619))
- `[Datagrid]` Fixed bugs when using `exportable: false` in certain column positions. ([#787](https://github.com/infor-design/enterprise/issues/787))
- `[Searchfield]` Removed double border. ([#328](https://github.com/infor-design/enterprise/issues/328))

### v4.12.0 Chore & Maintenance

- `[Masks]` Added missing and more documentation, cleaned up existing docs. ([#1033](https://github.com/infor-design/enterprise/issues/1033))
- `[General]` Based on design site comments, we improved some pages and fixed some missing links. ([#1034](https://github.com/infor-design/enterprise/issues/1034))
- `[Bar Chart]` Added test coverage. ([#848](https://github.com/infor-design/enterprise/issues/848))
- `[Datagrid]` Added full api test coverage. ([#242](https://github.com/infor-design/enterprise/issues/242))

(55 Issues Solved this release, Backlog Enterprise 185, Backlog Ng 50, 628 Functional Tests, 562 e2e Test)

## v4.11.0

- [Npm Package](https://www.npmjs.com/package/ids-enterprise)
- [IDS Enterprise Angular Change Log](https://github.com/infor-design/enterprise-ng/blob/master/docs/CHANGELOG.md)

### v4.11.0 Features

- `[General]` It is now possible to make custom builds. With a custom build you specify a command with a list of components that you use. This can be used to reduce the bundle size for both js and css. ([#417](https://github.com/infor-design/enterprise/issues/417))
- `[Calendar]` Added more features including: a readonly view, ability for events to span days, tooltips and notifications ([#417](https://github.com/infor-design/enterprise/issues/417))
- `[Lookup]` Added the ability to select across pages, even when doing server side paging. ([#375](https://github.com/infor-design/enterprise/issues/375))
- `[Datagrid]` Improved tooltip performance, and now tooltips show on cells that are not fully displayed. ([#447](https://github.com/infor-design/enterprise/issues/447))

### v4.11.0 Fixes

- `[Dropdown]` The onKeyDown callback was not firing if CTRL key is used. This is fixed. ([#793](https://github.com/infor-design/enterprise/issues/793))
- `[Tree]` Added a small feature to preserve the tree node states on reload. ([#792](https://github.com/infor-design/enterprise/issues/792))
- `[Tree]` Added a disable/enable method to disable/enable the whole tree. ([#752](https://github.com/infor-design/enterprise/issues/752))
- `[App Menu]` Fixed a bug clearing the search filter box. ([#702](https://github.com/infor-design/enterprise/issues/702))
- `[Column Chart]` Added a yAxis option, you can use to format the yAxis in custom ways. ([#627](https://github.com/infor-design/enterprise/issues/627))
- `[General]` More fixes to use external ids tokens. ([#708](https://github.com/infor-design/enterprise/issues/708))
- `[Datagrid]` Fixed an error calling selectRows with an integer. ([#756](https://github.com/infor-design/enterprise/issues/756))
- `[Tree]` Fixed a bug that caused newly added rows to not be draggable. ([#618](https://github.com/infor-design/enterprise/issues/618))
- `[Dropdown / Multiselect]` Re-added the ability to have a placeholder on the component. ([#832](https://github.com/infor-design/enterprise/issues/832))
- `[Datagrid]` Fixed a bug that caused dropdown filters to not save on reload of page (saveUserSettings) ([#791](https://github.com/infor-design/enterprise/issues/791))
- `[Dropdown]` Fixed a bug that caused an unneeded scrollbar. ([#786](https://github.com/infor-design/enterprise/issues/786))
- `[Tree]` Added drag events and events for when the data is changed. ([#801](https://github.com/infor-design/enterprise/issues/801))
- `[Datepicker]` Fixed a bug updating settings, where time was not changing correctly. ([#305](https://github.com/infor-design/enterprise/issues/305))
- `[Tree]` Fixed a bug where the underlying dataset was not synced up. ([#718](https://github.com/infor-design/enterprise/issues/718))
- `[Lookup]` Fixed incorrect text color on chrome. ([#762](https://github.com/infor-design/enterprise/issues/762))
- `[Editor]` Fixed duplicate ID's on the popup dialogs. ([#746](https://github.com/infor-design/enterprise/issues/746))
- `[Dropdown]` Fixed misalignment of icons on IOS. ([#657](https://github.com/infor-design/enterprise/issues/657))
- `[Demos]` Fixed a bug that caused RTL pages to sometimes load blank. ([#814](https://github.com/infor-design/enterprise/issues/814))
- `[Modal]` Fixed a bug that caused the modal to close when clicking an accordion on the modal. ([#747](https://github.com/infor-design/enterprise/issues/747))
- `[Tree]` Added a restoreOriginalState method to set the tree back to its original state. ([#751](https://github.com/infor-design/enterprise/issues/751))
- `[Datagrid]` Added an example of a nested datagrid with scrolling. ([#172](https://github.com/infor-design/enterprise/issues/172))
- `[Datagrid]` Fixed column alignment issues on grouped column examples. ([#147](https://github.com/infor-design/enterprise/issues/147))
- `[Datagrid]` Fixed bugs when dragging and resizing grouped columns. ([#374](https://github.com/infor-design/enterprise/issues/374))
- `[Validation]` Fixed a bug that caused validations with changing messages to not go away on correction. ([#640](https://github.com/infor-design/enterprise/issues/640))
- `[Datagrid]` Fixed bugs in actionable mode (enter was not moving down). ([#788](https://github.com/infor-design/enterprise/issues/788))
- `[Bar Charts]` Fixed bug that caused tooltips to occasionally not show up. ([#739](https://github.com/infor-design/enterprise/issues/739))
- `[Dirty]` Fixed appearance/contrast on high contrast theme. ([#692](https://github.com/infor-design/enterprise/issues/692))
- `[Locale]` Fixed incorrect date time format. ([#608](https://github.com/infor-design/enterprise/issues/608))
- `[Dropdown]` Fixed bug where filtering did not work with CAPS lock on. ([#608](https://github.com/infor-design/enterprise/issues/608))
- `[Accordion]` Fixed styling issue on safari. ([#282](https://github.com/infor-design/enterprise/issues/282))
- `[Dropdown]` Fixed a bug on mobile devices, where the list would close on scrolling. ([#656](https://github.com/infor-design/enterprise/issues/656))

### v4.11.0 Chore & Maintenance

- `[Textarea]` Added additional test coverage. ([#337](https://github.com/infor-design/enterprise/issues/337))
- `[Tree]` Added additional test coverage. ([#752](https://github.com/infor-design/enterprise/issues/752))
- `[Busy Indicator]` Added additional test coverage. ([#233](https://github.com/infor-design/enterprise/issues/233))
- `[Docs]` Added additional information for developers on how to use IDS. ([#721](https://github.com/infor-design/enterprise/issues/721))
- `[Docs]` Added Id's and test notes to all pages. ([#259](https://github.com/infor-design/enterprise/issues/259))
- `[Docs]` Fixed issues on the wizard docs. ([#824](https://github.com/infor-design/enterprise/issues/824))
- `[Accordion]` Added additional test coverage. ([#516](https://github.com/infor-design/enterprise/issues/516))
- `[General]` Added sass linter (stylelint). ([#767](https://github.com/infor-design/enterprise/issues/767))

(53 Issues Solved this release, Backlog Enterprise 170, Backlog Ng 41, 587 Functional Tests, 458 e2e Test)

## v4.10.0

- [Npm Package](https://www.npmjs.com/package/ids-enterprise)
- [IDS Enterprise Angular Change Log](https://github.com/infor-design/enterprise-ng/blob/master/docs/CHANGELOG.md)

### v4.10.0 Features

- `[General]` Changed the code to pass Veracode scans. The IDS components now pass ISO at 86 rating. The rest of the flaws are mitigated with fixes such as stripping tags. As a result we went fairly aggressive with what we strip. If teams are doing something special we don't have tests for there is potential for customizations being stripped. ([#256](https://github.com/infor-design/enterprise/issues/256))
- `[Tooltips]` Will now activate on longpress on mobile devices. ([#400](https://github.com/infor-design/enterprise/issues/400))
- `[Contextmenu]` Will now activate on longpress on mobile devices (except when on inputs). ([#245](https://github.com/infor-design/enterprise/issues/245))
- `[Locale]` Added support for zh-Hant and zh-Hans. ([#397](https://github.com/infor-design/enterprise/issues/397))
- `[Tree]` Greatly improved rendering and expanding performance. ([#251](https://github.com/infor-design/enterprise/issues/251))
- `[General]` Internally all of the sass is now extended from [IDS Design tokens]( https://github.com/infor-design/design-system) ([#354](https://github.com/infor-design/enterprise/issues/354))
- `[Calendar]` Added initial readonly calendar. At the moment the calendar can only render events and has a filtering feature. More will be added next sprint. ([#261](https://github.com/infor-design/enterprise/issues/261))

### v4.10.0 Fixes

- `[Dropdown]` Minor Breaking Change for Xss reasons we removed the ability to set a custom hex color on icons in the dropdown. You can still pass in one of the alert colors from the colorpallette (fx alert, good, info). This was not even shown in the examples so may not be missed. ([#256](https://github.com/infor-design/enterprise/issues/256))
- `[Popupmenu]` Fixed a problem in popupmenu, if it was opened in immediate mode, submenus will be cleared of their text when the menu is eventually closed. ([#701](https://github.com/infor-design/enterprise/issues/701))
- `[Editor]` Fixed xss injection problem on the link dialog. ([#257](https://github.com/infor-design/enterprise/issues/257))
- `[Spinbox]` Fixed a height / alignment issue on spinboxes when used in short height configuration. ([#547](https://github.com/infor-design/enterprise/issues/547))
- `[Datepicker / Mask]` Fixed an issue in angular that caused using backspace to not save back to the model. ([#51](https://github.com/infor-design/enterprise-ng/issues/51))
- `[Field Options]` Fixed mobile support so they now work on touch better on IOS and Android. ([#555](https://github.com/infor-design/enterprise-ng/issues/555))
- `[Tree]` Tree with + and - for the folders was inversed visually. This was fixed, update your svg.html ([#685](https://github.com/infor-design/enterprise-ng/issues/685))
- `[Modal]` Fixed an alignment issue with the closing X on the top corner. ([#662](https://github.com/infor-design/enterprise-ng/issues/662))
- `[Popupmenu]` Fixed a visual flickering when opening dynamic submenus. ([#588](https://github.com/infor-design/enterprise/issues/588))
- `[Tree]` Added full unit and functional tests. ([#264](https://github.com/infor-design/enterprise/issues/264))
- `[Lookup]` Added full unit and functional tests. ([#344](https://github.com/infor-design/enterprise/issues/344))
- `[Datagrid]` Added more unit and functional tests. ([#242](https://github.com/infor-design/enterprise/issues/242))
- `[General]` Updated the develop tools and sample app to Node 10. During this update we set package-lock.json to be ignored in .gitignore ([#540](https://github.com/infor-design/enterprise/issues/540))
- `[Modal]` Allow beforeOpen callback to run optionally whether you have content or not passed back. ([#409](https://github.com/infor-design/enterprise/issues/409))
- `[Datagrid]` The lookup editor now supports left, right, and center align on the column settings. ([#228](https://github.com/infor-design/enterprise/issues/228))
- `[Mask]` When adding prefixes and suffixes (like % and $) if all the rest of the text is cleared, these will also now be cleared. ([#433](https://github.com/infor-design/enterprise/issues/433))
- `[Popupmenu]` Fixed low contrast selection icons in high contrast theme. ([#410](https://github.com/infor-design/enterprise/issues/410))
- `[Header Popupmenu]` Fixed missing focus state. ([#514](https://github.com/infor-design/enterprise/issues/514))
- `[Datepicker]` When using legends on days, fixed a problem that the hover states are shown incorrectly when changing month. ([#514](https://github.com/infor-design/enterprise/issues/514))
- `[Listview]` When the search field is disabled, it was not shown with disabled styling, this is fixed. ([#422](https://github.com/infor-design/enterprise/issues/422))
- `[Donut]` When having 4 or 2 sliced the tooltip would not show up on some slices. This is fixed. ([#482](https://github.com/infor-design/enterprise/issues/482))
- `[Datagrid]` Added a searchExpandableRow option so that you can control if data in expandable rows is searched/expanded. ([#480](https://github.com/infor-design/enterprise/issues/480))
- `[Multiselect]` If more items then fit are selected the tooltip was not showing on initial load, it only showed after changing values. This is fixed. ([#633](https://github.com/infor-design/enterprise/issues/633))
- `[Tooltip]` An example was added showing how you can show tooltips on disabled buttons. ([#453](https://github.com/infor-design/enterprise/issues/453))
- `[Modal]` A title with brackets in it was not escaping the text correctly. ([#246](https://github.com/infor-design/enterprise/issues/246))
- `[Modal]` Pressing enter when on inputs such as file upload no longer closes the modal. ([#321](https://github.com/infor-design/enterprise/issues/321))
- `[Locale]` Sent out translations so things like the Editor New/Same window dialog will be translated in the future. ([#511](https://github.com/infor-design/enterprise/issues/511))
- `[Nested Datagrid]` Fixed focus issues, the wrong cell in the nest was getting focused. ([#371](https://github.com/infor-design/enterprise/issues/371))

(44 Issues Solved this release, Backlog Enterprise 173, Backlog Ng 44, 565 Functional Tests, 426 e2e Test)

## v4.9.0

- [Npm Package](https://www.npmjs.com/package/ids-enterprise)
- [IDS Enterprise Angular Change Log](https://github.com/infor-design/enterprise-ng/blob/master/docs/CHANGELOG.md)

### v4.9.0 Features

- `[Datagrid]` Changed the way alerts work on rows. It now no longer requires an extra column. The rowStatus column will now be ignored so can be removed. When an alert / error / info message is added to the row the whole row will highlight. ([Check out the example.](https://bit.ly/2LC33iJ) ([#258](https://github.com/infor-design/enterprise/issues/258))
- `[Modal]` Added an option `showCloseBtn` which when set to true will show a X button on the top left corner. ([#358](https://github.com/infor-design/enterprise/issues/358))
- `[Multiselect / Dropdown]` Added the ability to see the search term during ajax requests. ([#267](https://github.com/infor-design/enterprise/issues/267))
- `[Scatterplot]` Added a scatter plot chart similar to a bubble chart but with shapes. ([Check out the example.](https://bit.ly/2K9N59M) ([#341](https://github.com/infor-design/enterprise/issues/341))
- `[Toast]` Added an option `allowLink` which when set to true will allow you to specify a `<a>` in the message content to add a link to the message. ([#341](https://github.com/infor-design/enterprise/issues/341))

### v4.9.0 Fixes

- `[Accordion]` Fixed an issue that prevented a right click menu from working on the accordion. ([#238](https://github.com/infor-design/enterprise/issues/238))
- `[Charts]` Fixed up missing empty states and selection methods so they work on all charts. ([#265](https://github.com/infor-design/enterprise/issues/265))
- `[Datagrid]` Fixed the performance of pasting from excel. ([#240](https://github.com/infor-design/enterprise/issues/240))
- `[Datagrid]` The keyword search will now clear when reloading data. ([#307](https://github.com/infor-design/enterprise/issues/307))
- `[Docs]` Fixed several noted missing pages and broken links in the docs. ([#244](https://github.com/infor-design/enterprise/issues/244))
- `[Dropdown]` Fixed bug in badges configuration. ([#270](https://github.com/infor-design/enterprise/issues/270))
- `[Flex Layout]` Fixed field-flex to work better on IE. ([#252](https://github.com/infor-design/enterprise/issues/252))
- `[Editor]` Fixed bug that made it impossible to edit the visual tab. ([#478](https://github.com/infor-design/enterprise/issues/478))
- `[Editor]` Fixed a bug with dirty indicator that caused a messed up layout. ([#241](https://github.com/infor-design/enterprise/issues/241))
- `[Lookup]` Fixed it so that select will work correctly when filtering. ([#248](https://github.com/infor-design/enterprise/issues/248))
- `[Header]` Fixed missing `More` tooltip on the header. ([#345](https://github.com/infor-design/enterprise/issues/345))
- `[Validation]` Added fixes to prevent `error` and `valid` events from going off more than once. ([#237](https://github.com/infor-design/enterprise/issues/237))
- `[Validation]` Added fixes to make multiple messages work better. There is now a `getMessages()` function that will return all erros on a field as an array. The older `getMessage()` will still return a string. ([#237](https://github.com/infor-design/enterprise/issues/237))
- `[Validation]` Fixed un-needed event handlers when using fields on a tab. ([#332](https://github.com/infor-design/enterprise/issues/332))

### v4.9.0 Chore & Maintenance

- `[Blockgrid]` Added full test coverage ([#234](https://github.com/infor-design/enterprise/issues/234))
- `[CAP]` Fixed some examples that would not close ([#283](https://github.com/infor-design/enterprise/issues/283))
- `[Datepicker]` Added full test coverage ([#243](https://github.com/infor-design/enterprise/issues/243))
- `[Datagrid]` Fixed an example so that it shows how to clear a dropdown filter. ([#254](https://github.com/infor-design/enterprise/issues/254))
- `[Docs]` Added TEAMS.MD for collecting info on the teams using ids. If you are not in the list let us know or make a pull request. ([#350](https://github.com/infor-design/enterprise/issues/350))
- `[Listview]` Fixed some links in the sample app that caused some examples to fail. ([#273](https://github.com/infor-design/enterprise/issues/273))
- `[Tabs]` Added more test coverage ([#239](https://github.com/infor-design/enterprise/issues/239))
- `[Toast]` Added full test coverage ([#232](https://github.com/infor-design/enterprise/issues/232))
- `[Testing]` Added visual regression tests, and more importantly a system for doing them via CI. ([#255](https://github.com/infor-design/enterprise/issues/255))

(34 Issues Solved this release, Backlog Enterprise 158, Backlog Ng 41, 458 Functional Tests, 297 e2e Test)

## v4.8.0

- [Npm Package](https://www.npmjs.com/package/ids-enterprise)
- [IDS Enterprise Angular Change Log](https://github.com/infor-design/enterprise-ng/blob/master/docs/CHANGELOG.md)

### v4.8.0 Features

- `[Datagrid]` Added an example of Nested Datagrids with ([basic nested grid support.](https://bit.ly/2lGKM4a)) ([#SOHO-3474](https://jira.infor.com/browse/SOHO-3474))
- `[Datagrid]` Added support for async validation. ([#SOHO-7943](https://jira.infor.com/browse/SOHO-7943))
- `[Export]` Extracted excel export code so it can be run outside the datagrid. ([#SOHO-7246](https://jira.infor.com/browse/SOHO-7246))

### v4.8.0 Fixes

- `[Searchfield / Toolbar Searchfield]` Merged code between them so there is just one component. This reduced code and fixed many bugs. ([#161](https://github.com/infor-design/enterprise/pull/161))
- `[Datagrid]` Fixed issues using expand row after hiding/showing columns. ([#SOHO-8103](https://jira.infor.com/browse/SOHO-8103))
- `[Datagrid]` Fixed issue that caused nested grids in expandable rows to hide after hiding/showing columns on the parent grid. ([#SOHO-8102](https://jira.infor.com/browse/SOHO-8102))
- `[Datagrid]` Added an example showing Math rounding on numeric columns ([#SOHO-5168](https://jira.infor.com/browse/SOHO-5168))
- `[Datagrid]` Date editors now maintain date format correctly. ([#SOHO-5861](https://jira.infor.com/browse/SOHO-5861))
- `[Datagrid]` Fixed alignment off sort indicator on centered columns. ([#SOHO-7444](https://jira.infor.com/browse/SOHO-7444))
- `[Datagrid]` Behavior Change - Sorting clicking now no longer refocuses last cell. ([#SOHO-7682](https://jira.infor.com/browse/SOHO-7682))
- `[Datagrid]` Fixed formatter error that showed NaN on some number cells. ([#SOHO-7839](https://jira.infor.com/browse/SOHO-7682))
- `[Datagrid]` Fixed a bug rendering last column in some situations. ([#SOHO-7987](https://jira.infor.com/browse/SOHO-7987))
- `[Datagrid]` Fixed incorrect data in context menu event. ([#SOHO-7991](https://jira.infor.com/browse/SOHO-7991))
- `[Dropdown]` Added an onKeyDown option so keys can be overriden. ([#SOHO-4815](https://jira.infor.com/browse/SOHO-4815))
- `[Slider]` Fixed step slider to work better jumping across steps. ([#SOHO-6271](https://jira.infor.com/browse/SOHO-6271))
- `[Tooltip]` Will strip tooltip markup to prevent xss. ([#SOHO-6522](https://jira.infor.com/browse/SOHO-6522))
- `[Contextual Action Panel]` Fixed alignment issue on x icon. ([#SOHO-6612](https://jira.infor.com/browse/SOHO-6612))
- `[Listview]` Fixed scrollbar size when removing items. ([#SOHO-7402](https://jira.infor.com/browse/SOHO-7402))
- `[Navigation Popup]` Fixed a bug setting initial selected value. ([#SOHO-7411](https://jira.infor.com/browse/SOHO-7411))
- `[Grid]` Added a no-margin setting for nested grids with no indentation. ([#SOHO-7495](https://jira.infor.com/browse/SOHO-7495))
- `[Grid]` Fixed positioning of checkboxes in the grid. ([#SOHO-7979](https://jira.infor.com/browse/SOHO-7979))
- `[Tabs]` Fixed bug calling add in NG applications. ([#SOHO-7511](https://jira.infor.com/browse/SOHO-7511))
- `[Listview]` Selected event now contains the dataset row. ([#SOHO-7512](https://jira.infor.com/browse/SOHO-7512))
- `[Multiselect]` Fixed incorrect showing of delselect button in certain states. ([#SOHO-7535](https://jira.infor.com/browse/SOHO-7535))
- `[Search]` Fixed bug where highlight search terms where not shown in bold. ([#SOHO-7796](https://jira.infor.com/browse/SOHO-7796))
- `[Multiselect]` Improved performance on select all. ([#SOHO-7816](https://jira.infor.com/browse/SOHO-7816))
- `[Spinbox]` Fixed problem where you could arrow up in a readonly spinbox. ([#SOHO-8025](https://jira.infor.com/browse/SOHO-8025))
- `[Dropdown]` Fixed bug selecting two items with same value. ([#SOHO-8029](https://jira.infor.com/browse/SOHO-8029))
- `[Modal]` Fixed incorrect enabling of submit on validating modals. ([#SOHO-8042](https://jira.infor.com/browse/SOHO-8042))
- `[Modal]` Fixed incorrect closing of modal on enter key. ([#SOHO-8059](https://jira.infor.com/browse/SOHO-8059))
- `[Rating]` Allow decimal values for example 4.3. ([#SOHO-8063](https://jira.infor.com/browse/SOHO-8063))
- `[Datepicker]` Prevent datepicker from scrolling to the top of the browser. ([#SOHO-8107](https://jira.infor.com/browse/SOHO-8107))
- `[Tag]` Fixed layout on Right-To-Left. ([#SOHO-8120](https://jira.infor.com/browse/SOHO-8120))
- `[Listview]` Fixed missing render event. ([#SOHO-8129](https://jira.infor.com/browse/SOHO-8129))
- `[Angular Datagrid]` Fixed maskOptions input definition. ([#SOHO-8131](https://jira.infor.com/browse/SOHO-8131))
- `[Datepicker]` Fixed several bugs on the UmAlQura Calendar. ([#SOHO-8147](https://jira.infor.com/browse/SOHO-8147))
- `[Datagrid]` Fixed bug on expanding and collapsing multiple expandable rows. ([#SOHO-8154](https://jira.infor.com/browse/SOHO-8154))
- `[Pager]` Fixed focus state clicking page numbers. ([#SOHO-4528](https://jira.infor.com/browse/SOHO-4528))
- `[SearchField]` Fixed bug initializing search field with text. ([#SOHO-4820](https://jira.infor.com/browse/SOHO-4820))
- `[ColorPicker]` Fixed bug with incorrect cursor on readonly color picker. ([#SOHO-8030](https://jira.infor.com/browse/SOHO-8030))
- `[Pie]` Fixed ui glitch on mobile when pressing slices. ([#SOHO-8141](https://jira.infor.com/browse/SOHO-8141))

### v4.8.0 Chore & Maintenance

- `[Npm Package]` Added back sass files in correct folder structure. ([#SOHO-7583](https://jira.infor.com/browse/SOHO-7583))
- `[Menu Button]` Added button functional and e2e tests. ([#SOHO-7600](https://jira.infor.com/browse/SOHO-7600))
- `[Textarea]` Added Textarea functional and e2e tests. ([#SOHO-7929](https://jira.infor.com/browse/SOHO-7929))
- `[ListFilter]` Added ListFilter functional and e2e tests. ([#SOHO-7975](https://jira.infor.com/browse/SOHO-7975))
- `[Colorpicker]` Added Colorpicker functional and e2e tests. ([#SOHO-8078](https://jira.infor.com/browse/SOHO-8078))
- `[Site / Docs]` Fixed a few broken links ([#SOHO-7993](https://jira.infor.com/browse/SOHO-7993))

(62 Jira Issues Solved this release, Backlog Dev 186, Design 110, Unresolved 349, Test Count 380 Functional, 178 e2e )

## v4.7.0

- [Full Jira Release Notes](https://bit.ly/2HyT3zF)
- [Npm Package](https://www.npmjs.com/package/ids-enterprise)
- [IDS Enterprise Angular Change Log](https://github.com/infor-design/enterprise-ng/blob/master/docs/CHANGELOG.md)

### v4.7.0 Features

- `[Github]` The project was migrated to be open source on github with a new workflow and testing suite.
- `[Tag]` Added a Tag angular component. ([#SOHO-8005](https://jira.infor.com/browse/SOHO-8006))
- `[Validate]` Exposed validate and removeMessage methods. ([#SOHO-8003](https://jira.infor.com/browse/SOHO-8003))
- `[General]` Upgrade to Angular 6 ([#SOHO-7927](https://jira.infor.com/browse/SOHO-7927))
- `[General]` Introduced nightly versions in npm ([#SOHO-7804](https://jira.infor.com/browse/SOHO-7804))
- `[Multiselect]` A tooltip now shows if more content is selected than fits in the input. ([#SOHO-7799](https://jira.infor.com/browse/SOHO-7799))
- `[Datepicker]` Added an option to restrict moving to months that are not available to select from. ([#SOHO-7384](https://jira.infor.com/browse/SOHO-7384))
- `[Validation]` Added and icon alert([#SOHO-7225](https://jira.infor.com/browse/SOHO-7225)
- `[General]` Code is now available on ([public npm](https://www.npmjs.com/package/ids-enterprise)) ([#SOHO-7083](https://jira.infor.com/browse/SOHO-7083))

### v4.7.0 Fixes

- `[Lookup]` Fixed existing example that shows using an autocomplete on a lookup. ([#SOHO-8070](https://jira.infor.com/browse/SOHO-8070))
- `[Lookup]` Fixed existing example that shows creating a customized dialog on the lookup ([#SOHO-8069](https://jira.infor.com/browse/SOHO-8069))
- `[Lookup]` Fixed existing example that incorrectly showed a checkbox column. ([#SOHO-8068](https://jira.infor.com/browse/SOHO-8068))
- `[Line Chart]` Fixed an error when provoking the tooltip. ([#/SOHO-8051](https://jira.infor.com/browse/SOHO-8051))
- `[Module Tabs]` Fixed a bug toggling the menu on mobile. ([#/SOHO-8043](https://jira.infor.com/browse/SOHO-8043))
- `[Autocomplete]` Fixed a bug that made enter key not work to select. ([#SOHO-8036](https://jira.infor.com/browse/SOHO-8036))
- `[Tabs]` Removed an errant scrollbar that appeared sometimes on IE ([#SOHO-8034](https://jira.infor.com/browse/SOHO-8034))
- `[Datagrid]` The drill down click event now currently shows the right row information in the event data. ([#SOHO-8023](https://jira.infor.com/browse/SOHO-8023))
- `[Datagrid]` Fixed a broken nested data example. ([#SOHO-8019](https://jira.infor.com/browse/SOHO-8019))
- `[Datagrid]` Fixed a broken paging example. ([#SOHO-8013](https://jira.infor.com/browse/SOHO-8013))
- `[Datagrid]` Hyperlinks now can be clicked when in a datagrid expandable row. ([#SOHO-8009](https://jira.infor.com/browse/SOHO-8009))
- `[Popupmenu]` Removed extra padding on icon menus ([#SOHO-8006](https://jira.infor.com/browse/SOHO-8006))
- `[Spinbox]` Range limits now work correctly ([#SOHO-7999](https://jira.infor.com/browse/SOHO-7999))
- `[Dropdown]` Fixed not working filtering on nosearch option. ([#SOHO-7998](https://jira.infor.com/browse/SOHO-7998))
- `[Hierarchy]` Children layout and in general layouts where improved. ([#SOHO-7992](https://jira.infor.com/browse/SOHO-7992))
- `[Buttons]` Fixed layout issues on mobile. ([#SOHO-7982](https://jira.infor.com/browse/SOHO-7982))
- `[Datagrid]` Fixed format initialization issue ([#SOHO-7982](https://jira.infor.com/browse/SOHO-7982))
- `[Lookup]` Fixed a problem that caused the lookup to only work once. ([#SOHO-7971](https://jira.infor.com/browse/SOHO-7971))
- `[Treemap]` Fix a bug using `fixture.detectChanges()`. ([#SOHO-7969](https://jira.infor.com/browse/SOHO-7969))
- `[Textarea]` Fixed a bug that made it possible for the count to go to a negative value. ([#SOHO-7952](https://jira.infor.com/browse/SOHO-7952))
- `[Tabs]` Fixed a bug that made extra events fire. ([#SOHO-7948](https://jira.infor.com/browse/SOHO-7948))
- `[Toolbar]` Fixed a with showing icons and text in the overflowmenu. ([#SOHO-7942](https://jira.infor.com/browse/SOHO-7942))
- `[DatePicker]` Fixed an error when restricting dates. ([#SOHO-7922](https://jira.infor.com/browse/SOHO-7922))
- `[TimePicker]` Fixed sort order of times in arabic locales. ([#SOHO-7920](https://jira.infor.com/browse/SOHO-7920))
- `[Multiselect]` Fixed initialization of selected items. ([#SOHO-7916](https://jira.infor.com/browse/SOHO-7916))
- `[Line Chart]` Solved a problem clicking lines to select. ([#SOHO-7912](https://jira.infor.com/browse/SOHO-7912))
- `[Hierarchy]` Improved RTL version ([#SOHO-7888](https://jira.infor.com/browse/SOHO-7888))
- `[Datagrid]` Row click event now shows correct data when using Groups ([#SOHO-7861](https://jira.infor.com/browse/SOHO-7861))
- `[Modal]` Fixed cut of border on checkboxe focus states. ([#SOHO-7856](https://jira.infor.com/browse/SOHO-7856))
- `[Colorpicker]` Fixed cropped labels when longer ([#SOHO-7817](https://jira.infor.com/browse/SOHO-7817))
- `[Label]` Fixed cut off Thai characters ([#SOHO-7814](https://jira.infor.com/browse/SOHO-7814))
- `[Colorpicker]` Fixed styling issue on margins ([#SOHO-7776](https://jira.infor.com/browse/SOHO-7776))
- `[Hierarchy]` Fixed several layout issues and changed the paging example to show the back button on the left. ([#SOHO-7622](https://jira.infor.com/browse/SOHO-7622))
- `[Bar Chart]` Fixed RTL layout issues ([#SOHO-5196](https://jira.infor.com/browse/SOHO-5196))
- `[Lookup]` Made delimiter an option / changable ([#SOHO-4695](https://jira.infor.com/browse/SOHO-4695))

### v4.7.0 Chore & Maintenance

- `[Timepicker]` Added functional and e2e tests ([#SOHO-7809](https://jira.infor.com/browse/SOHO-7809))
- `[General]` Restructured the project to clean up and separate the demo app from code. ([#SOHO-7803](https://jira.infor.com/browse/SOHO-7803))

(56 Jira Issues Solved this release, Backlog Dev 218, Design 101, Unresolved 391, Test Count 232 Functional, 117 e2e )

## v4.6.0

- [Full Jira Release Notes](https://bit.ly/2jodbem)
- [Npm Package](http://npm.infor.com)
- [IDS Enterprise Angular Change Log](https://github.com/infor-design/enterprise-ng/blob/master/docs/CHANGELOG.md)

### v4.6.0 Key New Features

- `[Treemap]` New Component Added
- `[Website]` Launch of new docs site <https://design.infor.com/code/ids-enterprise/latest>
- `[Security]` Ids Now passes CSP (Content Security Policy) Compliance for info see <docs/SECURITY.md>.
- `[Toolbar]` New ["toolbar"](http://usalvlhlpool1.infor.com/4.6.0/components/toolbar-flex/list)
    - Based on css so it is much faster.
    - Expect a future breaking change from flex-toolbar to this toolbar when all features are implemented.
    - As of now collapsible search is not supported yet.

### v4.6.0 Behavior Changes

- `[App Menu]` Now automatically closes when items are clicked on mobile devices.

### v4.6.0 Improvements

- `[Angular]` Validation now allows dynamic functions.
- `[Editor]` Added a clear method.
- `[Locale]` Map iw locale to Hebrew.
- `[Locale]` Now defaults locals with no country. For example en maps to en-US es and es-ES.
- `[Color Picker]` Added option to clear the color.
- `[Angular]` Allow Formatters, Editors to work with Soho. without the migration script.
- `[Added a new labels example <http://usalvlhlpool1.infor.com/4.6.0/components/form/example-labels.html>
- `[Angular]` Added new Chart Wrappers (Line, Bar, Column ect ).
- `[Datagrid]` Added file up load editor.
- `[Editor]` Its possible to put a link on an image now.

### v4.6.0 Code Updates / Breaking Changes

- `[Templates]` The internal template engine changed for better XSS security as a result one feature is no longer supported. If you have a delimiter syntax to embed html like `{{& name}}`, change this to be `{{{name}}}`.
- `[jQuery]` Updated from 3.1.1 to 3.3.1.

### v4.6.0 Bug Fixes

- `[Angular]` Added fixes so that the `soho.migrate` script is no longer needed.
- `[Angular Datagrid]` Added filterWhenTyping option.
- `[Angular Popup]` Expose close, isOpen and keepOpen.
- `[Angular Linechart]` Added "xAxis" and "yAxis" options.
- `[Angular Treemap]` Added new wrapper.
- `[Angular Rating]` Added a rating wrapper.
- `[Angular Circle Page]` Added new wrapper.
- `[Checkbox]` Fixed issue when you click the top left of the page, would toggle the last checkbox.
- `[Composite Form]` Fixed broken swipe.
- `[Colorpicker]` Fixed cases where change did not fire.
- `[Colorpicker]` Added short field option.
- `[Completion Chart]` Added more colors.
- `[Datagrid]` Fixed some misaligned icons on short row height.
- `[Datagrid]` Fixed issue that blank dropdown filter items would not show.
- `[Datagrid]` Added click arguments for more information on editor clicks and callback data.
- `[Datagrid]` Fixed wrong data on events on second page with expandable row.
- `[Datagrid]` Fixed focus / filter bugs.
- `[Datagrid]` Fixed bug with filter dropdowns on IOS.
- `[Datagrid]` Fixed column alignment when scrolling and RTL.
- `[Datagrid]` Fixed NaN error when using the colspan example.
- `[Datagrid]` Made totals work correctly when filtering.
- `[Datagrid]` Fixed issue with focus when multiple grids on a page.
- `[Datagrid]` Removed extra rows from the grid export when using expandable rows.
- `[Datagrid]` Fixed performance of select all on paging client side.
- `[Datagrid]` Fixed text alignment on header when some columns are not filterable.
- `[Datagrid]` Fixed wrong cursor on non actionable rows.
- `[Hierarchy]` Fixed layout issues.
- `[Mask]` Fixed issue when not using decimals in the pattern option.
- `[Modal]` Allow editor and dropdown to properly block the submit button.
- `[Menu Button]` Fixed beforeOpen so it also runs on submenus.
- `[Message]` Fixed XSS vulnerability.
- `[Pager]` Added fixes for RTL.
- `[List Detail]` Improved amount of space the header takes
- `[Multiselect]` Fixed problems when using the tab key well manipulating the multiselect.
- `[Multiselect]` Fixed bug with select all not working correctly.
- `[Multiselect]` Fixed bug with required validation rule.
- `[Spinbox]` Fixed issue on short field versions.
- `[Textarea]` Fixed issue with counter when in angular and on a modal.
- `[Toast]` Fixed XSS vulnerability.
- `[Tree]` Fixed checkbox click issue.
- `[Lookup]` Fixed issue in the example when running on Edge.
- `[Validation]` Fixed broken form submit validation.
- `[Vertical Tabs]` Fix cut off header.

(98 Jira Issues Solved this release, Backlog Dev 388, Design 105, Unresolved 595, Test Coverage 6.66%)

## v4.5.0

### v4.5.0 Key New Features

- `[Font]` Experimental new font added from IDS as explained.
- `[Datagrid]` Added support for pasting from excel.
- `[Datagrid]` Added option to specify which column stretches.

### v4.5.0 Behavior Changes

- `[Search Field]` `ESC` incorrectly cleared the field and was inconsistent. The proper key is `ctrl + backspace` (PC )/ `alt + delete` (mac) to clear all field contents. `ESC` no longer does anything.

### v4.5.0 Improvements

- `[Datagrid]` Added support for a two line title on the header.
- `[Dropdown]` Added onKeyPress override for custom key strokes.
- `[Contextual Action Panel]` Added an option to add a right side close button.
- `[Datepicker]` Added support to select ranges.
- `[Maintenence]` Added more unit tests.
- `[Maintenence]` Removed jsHint in favor of Eslint.

### v4.5.0 Code Updates / Breaking Changes

- `[Swaplist]` changed custom events `beforeswap and swapupdate` data (SOHO-7407). From `Array: list-items-moved` to `Object: from: container-info, to: container-info and items: list-items-moved`. It now uses data in a more reliable way

### v4.5.0 Bug Fixes

- `[Angular]` Added new wrappers for Radar, Bullet, Line, Pie, Sparkline.
- `[Angular Dropdown]` Fixed missing data from select event.
- `[Colorpicker]` Added better translation support.
- `[Compound Field]` Fixed layout with some field types.
- `[Datepicker]` Fixed issues with validation in certain locales.
- `[Datepicker]` Not able to validate on MMMM.
- `[Datagrid]` Fixed bug that filter did not work when it started out hidden.
- `[Datagrid]` Fixed issue with context menu not opening repeatedly.
- `[Datagrid]` Fixed bug in indeterminate paging with smaller page sizes.
- `[Datagrid]` Fixed error when editing some numbers.
- `[Datagrid]` Added support for single line markup.
- `[Datagrid]` Fixed exportable option, which was not working for both csv and xls export.
- `[Datagrid]` Fixed column sizing logic to work better with alerts and alerts plus text.
- `[Datagrid]` Fixed bug when reordering rows with expandable rows.
- `[Datagrid]` Added events for opening and closing the filter row.
- `[Datagrid]` Fixed bugs on multiselect + tree grid.
- `[Datagrid]` Fixed problems with missing data on click events when paging.
- `[Datagrid]` Fixed problems editing with paging.
- `[Datagrid]` Fixed Column alignment calling updateDataset.
- `[Datagrid]` Now passes sourceArgs for the filter row.
- `[Dropdown]` Fixed cursor on disabled items.
- `[Editor]` Added paste support for links.
- `[Editor]` Fixed bug that prevented some shortcut keys from working.
- `[Editor]` Fixed link pointers in readonly mode.
- `[Expandable Area]` Fixed bug when not working on second page.
- `[General]` Some ES6 imports missing.
- `[Personalization]` Added support for cache bust.
- `[Locale]` Fixed some months missing in some cultures.
- `[Listview]` Removed redundant resize events.
- `[Line]` Fixed problems updating data.
- `[Mask]` Fixed bug on alpha masks that ignored the last character.
- `[Modal]` Allow enter key to be stopped for forms.
- `[Modal]` Allow filter row to work if a grid is on a modal.
- `[Fileupload]` Fixed bug when running in Contextual Action Panel.
- `[Searchfield]` Fixed wrong width.
- `[Step Process]` Improved layout and responsive.
- `[Step Process]` Improved wrapping of step items.
- `[Targeted Achievement]` Fixed icon alignment.
- `[Timepicker]` Fixed error calling removePunctuation.
- `[Text Area]` Adding missing classes for use in responsive-forms.
- `[Toast]` Fixed missing animation.
- `[Tree]` Fixed a bug where if the callback is not async the node wont open.
- `[Track Dirty]` Fixed error when used on a file upload.
- `[Track Dirty]` Did not work to reset dirty on editor and Multiselect.
- `[Validation]` Fixed more extra events firing.

(67 Jira Issues Solved this release, Backlog Dev 378, Design 105, Unresolved 585, Test Coverage 6% )<|MERGE_RESOLUTION|>--- conflicted
+++ resolved
@@ -24,11 +24,8 @@
 - `[Form Compact]` Added checkboxes/radios, and improved visual style. ([#2193](https://github.com/infor-design/enterprise/issues/2193))
 - `[Images]` Created an additional image class to apply focus state without coercing width and height. ([#2025](https://github.com/infor-design/enterprise/issues/2025))
 - `[ListFilter]` Added `phraseStartsWith` filterMode for only matching a search term against the beginning of a string. ([#1606](https://github.com/infor-design/enterprise/issues/1606))
-<<<<<<< HEAD
 - `[Multiselect]` Changed interactions in filtered lists to no longer reset text inside the search input and the contents of the list. ([#920](https://github.com/infor-design/enterprise/issues/920))
-=======
 - `[Toast]` Added api settings for drag drop and save position. ([#1876](https://github.com/infor-design/enterprise/issues/1876))
->>>>>>> 06c82dbe
 
 ### v4.20.0 Fixes
 
