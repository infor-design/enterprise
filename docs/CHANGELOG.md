--- conflicted
+++ resolved
@@ -2,9 +2,7 @@
 
 ## v4.63.0 Fixes
 
-<<<<<<< HEAD
 - `[Datagrid]` Fix a bug where tooltip is not displayed even when settings is turned on in disabled rows. ([#6128](https://github.com/infor-design/enterprise/issues/6128))
-=======
 - `[Datepicker]` Fix a bug on setValue() when pass an empty string for clearing field. ([#6168](https://github.com/infor-design/enterprise/issues/6168))
 
 ## v4.63.0 Features
@@ -12,7 +10,6 @@
 - `[File Upload]` Added close button on file error message ([#6229](https://github.com/infor-design/enterprise/issues/6229))
 
 ## v4.62.0
->>>>>>> 09f0e58c
 
 ## v4.62.0 Features
 
