--- conflicted
+++ resolved
@@ -18,12 +18,9 @@
 - `[Datagrid]` Fixed an issue where the selectedRows array contents continued to multiply each time running `selectAllRows`. ([#4195](https://github.com/infor-design/enterprise/issues/4195))
 - `[Searchfield]` Added a shadow to the focus state of searchfields with category buttons. ([#4181](https://github.com/infor-design/enterprise-ng/issues/4181))
 - `[Tabs]` Added detection for width/height/style changes on a Tabs component, which now triggers a resize event. ([ng#860](https://github.com/infor-design/enterprise-ng/issues/860))
+- `[Tabs]` Fixed a small error by removing a - 1 involved with testing. ([#4093](https://github.com/infor-design/enterprise/issues/4093))
 - `[Vertical Tabs]` Fixed an issue where the error icon was misaligning. ([#873](https://github.com/infor-design/enterprise-ng/issues/873))
-<<<<<<< HEAD
-- `[Tabs]` Fixed a small error by removing a - 1 involved with testing. ([#4093](https://github.com/infor-design/enterprise/issues/4093))
-=======
 - `[Splitter]` Fixes an issue where the collapse button was not working when splitter is on the right. ([#1730](https://github.com/infor-design/enterprise-ng/issues/1730))
->>>>>>> da9cde83
 
 ## v4.31.0
 
